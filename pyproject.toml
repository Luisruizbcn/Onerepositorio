--- conflicted
+++ resolved
@@ -291,23 +291,11 @@
 "asv_bench/*" = ["TID"]
 # to be enabled gradually
 "pandas/core/*" = ["PLR5501", "PLW2901"]
+"pandas/io/*" = ["PLW2901"]
+"pandas/tests/*" = ["PLW2901"]
+"pandas/plotting/*" = ["PLW2901"]
 # TCH to be enabled gradually
 "pandas/core/nanops.py" = ["TCH"]
-<<<<<<< HEAD
-"pandas/core/apply.py" = ["TCH"]
-"pandas/core/base.py" = ["TCH"]
-"pandas/core/algorithms.py" = ["TCH"]
-"pandas/core/ops/*" = ["TCH"]
-"pandas/core/sorting.py" = ["TCH"]
-"pandas/core/construction.py" = ["TCH"]
-"pandas/core/missing.py" = ["TCH"]
-"pandas/io/*" = ["PLW2901"]
-"pandas/tseries/*" = ["TCH"]
-"pandas/tests/*" = ["TCH", "PLW2901"]
-"pandas/plotting/*" = ["TCH", "PLW2901"]
-"pandas/util/*" = ["TCH"]
-=======
->>>>>>> 4ef638aa
 "pandas/_libs/*" = ["TCH"]
 # Keep this one enabled
 "pandas/_typing.py" = ["TCH"]
