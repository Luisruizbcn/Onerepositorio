--- conflicted
+++ resolved
@@ -81,16 +81,11 @@
 plot = ['matplotlib>=3.6.1']
 output_formatting = ['jinja2>=3.1.2', 'tabulate>=0.8.10']
 clipboard = ['PyQt5>=5.15.6', 'qtpy>=2.2.0']
-<<<<<<< HEAD
-compression = ['brotlipy>=0.7.0', 'python-snappy>=0.6.1', 'zstandard>=0.17.0']
+compression = ['zstandard>=0.17.0']
+consortium-standard = ['dataframe-api-compat>=0.1.7']
 all = ['adbc_driver_postgresql>=0.6.0',
        'adbc_driver_sqlite>=0.6.0',
        'beautifulsoup4>=4.11.1',
-=======
-compression = ['zstandard>=0.17.0']
-consortium-standard = ['dataframe-api-compat>=0.1.7']
-all = ['beautifulsoup4>=4.11.1',
->>>>>>> ca429943
        # blosc only available on conda (https://github.com/Blosc/python-blosc/issues/297)
        #'blosc>=1.21.0',
        'bottleneck>=1.3.4',
