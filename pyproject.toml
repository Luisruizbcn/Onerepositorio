--- conflicted
+++ resolved
@@ -108,11 +108,6 @@
   "comparison-of-constants",
   "comparison-with-itself",
   "consider-merging-isinstance",
-<<<<<<< HEAD
-  "consider-using-get",
-=======
-  "consider-using-from-import",
->>>>>>> 30589f72
   "consider-using-min-builtin",
   "consider-using-sys-exit",
   "consider-using-ternary",
