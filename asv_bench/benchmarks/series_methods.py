--- conflicted
+++ resolved
@@ -2,18 +2,14 @@
 
 import numpy as np
 
-<<<<<<< HEAD
+from pandas.compat.numpy import np_version_under1p20
+
 from pandas import (
     Categorical,
     NaT,
     Series,
     date_range,
 )
-=======
-from pandas.compat.numpy import np_version_under1p20
-
-from pandas import Categorical, NaT, Series, date_range
->>>>>>> 4f14b24f
 
 from .pandas_vb_common import tm
 
