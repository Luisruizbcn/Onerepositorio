"""
These benchmarks are for Series and DataFrame indexing methods.  For the
lower-level methods directly on Index and subclasses, see index_object.py,
indexing_engine.py, and index_cached.py
"""
import itertools
import string
import warnings

import numpy as np

from pandas import (
    NA,
    CategoricalIndex,
    DataFrame,
<<<<<<< HEAD
    Float64Index,
    Index,
    Int64Index,
=======
    Index,
>>>>>>> a614b7af
    IntervalIndex,
    MultiIndex,
    Series,
    concat,
    date_range,
    option_context,
    period_range,
)

from .pandas_vb_common import tm


class NumericSeriesIndexing:

    params = [
        (np.int64, np.uint64, np.float64),
        ("unique_monotonic_inc", "nonunique_monotonic_inc"),
    ]
    param_names = ["dtype", "index_structure"]

    def setup(self, dtype, index_structure):
        N = 10**6
        indices = {
            "unique_monotonic_inc": Index(range(N), dtype=dtype),
            "nonunique_monotonic_inc": Index(
                list(range(55)) + [54] + list(range(55, N - 1)), dtype=dtype
            ),
        }
        self.data = Series(np.random.rand(N), index=indices[index_structure])
        self.array = np.arange(10000)
        self.array_list = self.array.tolist()

    def time_getitem_scalar(self, index, index_structure):
        self.data[800000]

    def time_getitem_slice(self, index, index_structure):
        self.data[:800000]

    def time_getitem_list_like(self, index, index_structure):
        self.data[[800000]]

    def time_getitem_array(self, index, index_structure):
        self.data[self.array]

    def time_getitem_lists(self, index, index_structure):
        self.data[self.array_list]

    def time_iloc_array(self, index, index_structure):
        self.data.iloc[self.array]

    def time_iloc_list_like(self, index, index_structure):
        self.data.iloc[[800000]]

    def time_iloc_scalar(self, index, index_structure):
        self.data.iloc[800000]

    def time_iloc_slice(self, index, index_structure):
        self.data.iloc[:800000]

    def time_loc_array(self, index, index_structure):
        self.data.loc[self.array]

    def time_loc_list_like(self, index, index_structure):
        self.data.loc[[800000]]

    def time_loc_scalar(self, index, index_structure):
        self.data.loc[800000]

    def time_loc_slice(self, index, index_structure):
        self.data.loc[:800000]


class NumericMaskedIndexing:
    params = [
        ("Int64", "UInt64", "Float64"),
        (True, False),
    ]
    param_names = ["dtype", "monotonic"]

    def setup(self, dtype, monotonic):
        N = 10**6
        indices = {
            True: Index(range(N), dtype=dtype),
            False: Index(
                list(range(50)) + [54, 53, 52, 51] + list(range(55, N - 1)), dtype=dtype
            ).append(Index([NA], dtype=dtype)),
        }
        self.data = indices[monotonic]
        self.indexer = np.arange(300, 1_000)
        self.data_dups = self.data.append(self.data)

    def time_get_indexer(self, dtype, monotonic):
        self.data.get_indexer(self.indexer)

    def time_get_indexer_dups(self, dtype, monotonic):
        self.data.get_indexer_for(self.indexer)


class NonNumericSeriesIndexing:

    params = [
        ("string", "datetime", "period"),
        ("unique_monotonic_inc", "nonunique_monotonic_inc", "non_monotonic"),
    ]
    param_names = ["index_dtype", "index_structure"]

    def setup(self, index, index_structure):
        N = 10**6
        if index == "string":
            index = tm.makeStringIndex(N)
        elif index == "datetime":
            index = date_range("1900", periods=N, freq="s")
        elif index == "period":
            index = period_range("1900", periods=N, freq="s")
        index = index.sort_values()
        assert index.is_unique and index.is_monotonic_increasing
        if index_structure == "nonunique_monotonic_inc":
            index = index.insert(item=index[2], loc=2)[:-1]
        elif index_structure == "non_monotonic":
            index = index[::2].append(index[1::2])
            assert len(index) == N
        self.s = Series(np.random.rand(N), index=index)
        self.lbl = index[80000]
        # warm up index mapping
        self.s[self.lbl]

    def time_getitem_label_slice(self, index, index_structure):
        self.s[: self.lbl]

    def time_getitem_pos_slice(self, index, index_structure):
        self.s[:80000]

    def time_getitem_scalar(self, index, index_structure):
        self.s[self.lbl]

    def time_getitem_list_like(self, index, index_structure):
        self.s[[self.lbl]]


class DataFrameStringIndexing:
    def setup(self):
        index = tm.makeStringIndex(1000)
        columns = tm.makeStringIndex(30)
        with warnings.catch_warnings(record=True):
            self.df = DataFrame(np.random.randn(1000, 30), index=index, columns=columns)
        self.idx_scalar = index[100]
        self.col_scalar = columns[10]
        self.bool_indexer = self.df[self.col_scalar] > 0
        self.bool_obj_indexer = self.bool_indexer.astype(object)
        self.boolean_indexer = (self.df[self.col_scalar] > 0).astype("boolean")

    def time_loc(self):
        self.df.loc[self.idx_scalar, self.col_scalar]

    def time_getitem_scalar(self):
        self.df[self.col_scalar][self.idx_scalar]

    def time_boolean_rows(self):
        self.df[self.bool_indexer]

    def time_boolean_rows_object(self):
        self.df[self.bool_obj_indexer]

    def time_boolean_rows_boolean(self):
        self.df[self.boolean_indexer]


class DataFrameNumericIndexing:

    params = [
        (np.int64, np.uint64, np.float64),
        ("unique_monotonic_inc", "nonunique_monotonic_inc"),
    ]
    param_names = ["dtype", "index_structure"]

    def setup(self, dtype, index_structure):
        N = 10**5
        indices = {
            "unique_monotonic_inc": Index(range(N), dtype=dtype),
            "nonunique_monotonic_inc": Index(
                list(range(55)) + [54] + list(range(55, N - 1)), dtype=dtype
            ),
        }
        self.idx_dupe = np.array(range(30)) * 99
        self.df = DataFrame(np.random.randn(N, 5), index=indices[index_structure])
        self.df_dup = concat([self.df, 2 * self.df, 3 * self.df])
        self.bool_indexer = [True] * (N // 2) + [False] * (N - N // 2)

    def time_iloc_dups(self, index, index_structure):
        self.df_dup.iloc[self.idx_dupe]

    def time_loc_dups(self, index, index_structure):
        self.df_dup.loc[self.idx_dupe]

    def time_iloc(self, index, index_structure):
        self.df.iloc[:100, 0]

    def time_loc(self, index, index_structure):
        self.df.loc[:100, 0]

    def time_bool_indexer(self, index, index_structure):
        self.df[self.bool_indexer]


class Take:

    params = ["int", "datetime"]
    param_names = ["index"]

    def setup(self, index):
        N = 100000
        indexes = {
            "int": Index(np.arange(N), dtype=np.int64),
            "datetime": date_range("2011-01-01", freq="S", periods=N),
        }
        index = indexes[index]
        self.s = Series(np.random.rand(N), index=index)
        self.indexer = np.random.randint(0, N, size=N)

    def time_take(self, index):
        self.s.take(self.indexer)


class MultiIndexing:

    params = [True, False]
    param_names = ["unique_levels"]

    def setup(self, unique_levels):
        self.nlevels = 2
        if unique_levels:
            mi = MultiIndex.from_arrays([range(1000000)] * self.nlevels)
        else:
            mi = MultiIndex.from_product([range(1000)] * self.nlevels)
        self.df = DataFrame(np.random.randn(len(mi)), index=mi)

        self.tgt_slice = slice(200, 800)
        self.tgt_null_slice = slice(None)
        self.tgt_list = list(range(0, 1000, 10))
        self.tgt_scalar = 500

        bool_indexer = np.zeros(len(mi), dtype=np.bool_)
        bool_indexer[slice(0, len(mi), 100)] = True
        self.tgt_bool_indexer = bool_indexer

    def time_loc_partial_key_slice(self, unique_levels):
        self.df.loc[self.tgt_slice, :]

    def time_loc_partial_key_null_slice(self, unique_levels):
        self.df.loc[self.tgt_null_slice, :]

    def time_loc_partial_key_list(self, unique_levels):
        self.df.loc[self.tgt_list, :]

    def time_loc_partial_key_scalar(self, unique_levels):
        self.df.loc[self.tgt_scalar, :]

    def time_loc_partial_key_bool_indexer(self, unique_levels):
        self.df.loc[self.tgt_bool_indexer, :]

    def time_loc_all_slices(self, unique_levels):
        target = tuple([self.tgt_slice] * self.nlevels)
        self.df.loc[target, :]

    def time_loc_all_null_slices(self, unique_levels):
        target = tuple([self.tgt_null_slice] * self.nlevels)
        self.df.loc[target, :]

    def time_loc_all_lists(self, unique_levels):
        target = tuple([self.tgt_list] * self.nlevels)
        self.df.loc[target, :]

    def time_loc_all_scalars(self, unique_levels):
        target = tuple([self.tgt_scalar] * self.nlevels)
        self.df.loc[target, :]

    def time_loc_all_bool_indexers(self, unique_levels):
        target = tuple([self.tgt_bool_indexer] * self.nlevels)
        self.df.loc[target, :]

    def time_loc_slice_plus_null_slice(self, unique_levels):
        target = (self.tgt_slice, self.tgt_null_slice)
        self.df.loc[target, :]

    def time_loc_null_slice_plus_slice(self, unique_levels):
        target = (self.tgt_null_slice, self.tgt_slice)
        self.df.loc[target, :]

    def time_xs_level_0(self, unique_levels):
        target = self.tgt_scalar
        self.df.xs(target, level=0)

    def time_xs_level_1(self, unique_levels):
        target = self.tgt_scalar
        self.df.xs(target, level=1)

    def time_xs_full_key(self, unique_levels):
        target = tuple([self.tgt_scalar] * self.nlevels)
        self.df.xs(target)


class IntervalIndexing:
    def setup_cache(self):
        idx = IntervalIndex.from_breaks(np.arange(1000001))
        monotonic = Series(np.arange(1000000), index=idx)
        return monotonic

    def time_getitem_scalar(self, monotonic):
        monotonic[80000]

    def time_loc_scalar(self, monotonic):
        monotonic.loc[80000]

    def time_getitem_list(self, monotonic):
        monotonic[80000:]

    def time_loc_list(self, monotonic):
        monotonic.loc[80000:]


class DatetimeIndexIndexing:
    def setup(self):
        dti = date_range("2016-01-01", periods=10000, tz="US/Pacific")
        dti2 = dti.tz_convert("UTC")
        self.dti = dti
        self.dti2 = dti2

    def time_get_indexer_mismatched_tz(self):
        # reached via e.g.
        #  ser = Series(range(len(dti)), index=dti)
        #  ser[dti2]
        self.dti.get_indexer(self.dti2)


class SortedAndUnsortedDatetimeIndexLoc:
    def setup(self):
        dti = date_range("2016-01-01", periods=10000, tz="US/Pacific")
        index = np.array(dti)

        unsorted_index = index.copy()
        unsorted_index[10] = unsorted_index[20]

        self.df_unsorted = DataFrame(index=unsorted_index, data={"a": 1})
        self.df_sort = DataFrame(index=index, data={"a": 1})

    def time_loc_unsorted(self):
        self.df_unsorted.loc["2016-6-11"]

    def time_loc_sorted(self):
        self.df_sort.loc["2016-6-11"]


class CategoricalIndexIndexing:

    params = ["monotonic_incr", "monotonic_decr", "non_monotonic"]
    param_names = ["index"]

    def setup(self, index):
        N = 10**5
        values = list("a" * N + "b" * N + "c" * N)
        indices = {
            "monotonic_incr": CategoricalIndex(values),
            "monotonic_decr": CategoricalIndex(reversed(values)),
            "non_monotonic": CategoricalIndex(list("abc" * N)),
        }
        self.data = indices[index]
        self.data_unique = CategoricalIndex(
            ["".join(perm) for perm in itertools.permutations(string.printable, 3)]
        )

        self.int_scalar = 10000
        self.int_list = list(range(10000))

        self.cat_scalar = "b"
        self.cat_list = ["a", "c"]

    def time_getitem_scalar(self, index):
        self.data[self.int_scalar]

    def time_getitem_slice(self, index):
        self.data[: self.int_scalar]

    def time_getitem_list_like(self, index):
        self.data[[self.int_scalar]]

    def time_getitem_list(self, index):
        self.data[self.int_list]

    def time_getitem_bool_array(self, index):
        self.data[self.data == self.cat_scalar]

    def time_get_loc_scalar(self, index):
        self.data.get_loc(self.cat_scalar)

    def time_get_indexer_list(self, index):
        self.data_unique.get_indexer(self.cat_list)


class MethodLookup:
    def setup_cache(self):
        s = Series()
        return s

    def time_lookup_iloc(self, s):
        s.iloc

    def time_lookup_loc(self, s):
        s.loc


class GetItemSingleColumn:
    def setup(self):
        self.df_string_col = DataFrame(np.random.randn(3000, 1), columns=["A"])
        self.df_int_col = DataFrame(np.random.randn(3000, 1))

    def time_frame_getitem_single_column_label(self):
        self.df_string_col["A"]

    def time_frame_getitem_single_column_int(self):
        self.df_int_col[0]


class IndexSingleRow:
    params = [True, False]
    param_names = ["unique_cols"]

    def setup(self, unique_cols):
        arr = np.arange(10**7).reshape(-1, 10)
        df = DataFrame(arr)
        dtypes = ["u1", "u2", "u4", "u8", "i1", "i2", "i4", "i8", "f8", "f4"]
        for i, d in enumerate(dtypes):
            df[i] = df[i].astype(d)

        if not unique_cols:
            # GH#33032 single-row lookups with non-unique columns were
            #  15x slower than with unique columns
            df.columns = ["A", "A"] + list(df.columns[2:])

        self.df = df

    def time_iloc_row(self, unique_cols):
        self.df.iloc[10000]

    def time_loc_row(self, unique_cols):
        self.df.loc[10000]


class AssignTimeseriesIndex:
    def setup(self):
        N = 100000
        idx = date_range("1/1/2000", periods=N, freq="H")
        self.df = DataFrame(np.random.randn(N, 1), columns=["A"], index=idx)

    def time_frame_assign_timeseries_index(self):
        self.df["date"] = self.df.index


class InsertColumns:
    def setup(self):
        self.N = 10**3
        self.df = DataFrame(index=range(self.N))
        self.df2 = DataFrame(np.random.randn(self.N, 2))

    def time_insert(self):
        for i in range(100):
            self.df.insert(0, i, np.random.randn(self.N), allow_duplicates=True)

    def time_insert_middle(self):
        # same as time_insert but inserting to a middle column rather than
        #  front or back (which have fast-paths)
        for i in range(100):
            self.df2.insert(
                1, "colname", np.random.randn(self.N), allow_duplicates=True
            )

    def time_assign_with_setitem(self):
        for i in range(100):
            self.df[i] = np.random.randn(self.N)

    def time_assign_list_like_with_setitem(self):
        self.df[list(range(100))] = np.random.randn(self.N, 100)

    def time_assign_list_of_columns_concat(self):
        df = DataFrame(np.random.randn(self.N, 100))
        concat([self.df, df], axis=1)


class ChainIndexing:

    params = [None, "warn"]
    param_names = ["mode"]

    def setup(self, mode):
        self.N = 1000000
        self.df = DataFrame({"A": np.arange(self.N), "B": "foo"})

    def time_chained_indexing(self, mode):
        df = self.df
        N = self.N
        with warnings.catch_warnings(record=True):
            with option_context("mode.chained_assignment", mode):
                df2 = df[df.A > N // 2]
                df2["C"] = 1.0


from .pandas_vb_common import setup  # noqa: F401 isort:skip<|MERGE_RESOLUTION|>--- conflicted
+++ resolved
@@ -13,13 +13,7 @@
     NA,
     CategoricalIndex,
     DataFrame,
-<<<<<<< HEAD
-    Float64Index,
     Index,
-    Int64Index,
-=======
-    Index,
->>>>>>> a614b7af
     IntervalIndex,
     MultiIndex,
     Series,
