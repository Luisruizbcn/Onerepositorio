:: test on windows
set PYTHONHASHSEED=314159265
<<<<<<< HEAD
pytest --skip-slow --skip-network --skip-db -m "not single" -n 8 -r sXX --strict pandas
=======
pytest --skip-slow --skip-network --skip-db -m "not single" -n 4 -r sXX pandas
>>>>>>> 0eeda645
<|MERGE_RESOLUTION|>--- conflicted
+++ resolved
@@ -1,7 +1,3 @@
 :: test on windows
 set PYTHONHASHSEED=314159265
-<<<<<<< HEAD
-pytest --skip-slow --skip-network --skip-db -m "not single" -n 8 -r sXX --strict pandas
-=======
-pytest --skip-slow --skip-network --skip-db -m "not single" -n 4 -r sXX pandas
->>>>>>> 0eeda645
+pytest --skip-slow --skip-network --skip-db -m "not single" -n 4 -r sXX pandas