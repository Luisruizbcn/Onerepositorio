from typing import List, Type  # noqa

from pandas.util._decorators import Appender

from pandas.core.dtypes.common import is_integer, is_list_like
from pandas.core.dtypes.generic import ABCDataFrame, ABCSeries

from pandas.core.base import PandasObject
from pandas.core.generic import _shared_doc_kwargs, _shared_docs

df_kind = """- 'scatter' : scatter plot
        - 'hexbin' : hexbin plot"""
series_kind = ""

df_coord = """x : label or position, default None
    y : label, position or list of label, positions, default None
        Allows plotting of one column versus another"""
series_coord = ""

df_unique = """stacked : bool, default False in line and
        bar plots, and True in area plot. If True, create stacked plot.
    sort_columns : bool, default False
        Sort column names to determine plot ordering
    secondary_y : bool or sequence, default False
        Whether to plot on the secondary y-axis
        If a list/tuple, which columns to plot on secondary y-axis"""
series_unique = """label : label argument to provide to plot
    secondary_y : bool or sequence of ints, default False
        If True then y-axis will be on the right"""

df_ax = """ax : matplotlib axes object, default None
    subplots : bool, default False
        Make separate subplots for each column
    sharex : bool, default True if ax is None else False
        In case subplots=True, share x axis and set some x axis labels to
        invisible; defaults to True if ax is None otherwise False if an ax
        is passed in; Be aware, that passing in both an ax and sharex=True
        will alter all x axis labels for all axis in a figure!
    sharey : bool, default False
        In case subplots=True, share y axis and set some y axis labels to
        invisible
    layout : tuple (optional)
        (rows, columns) for the layout of subplots"""
series_ax = """ax : matplotlib axes object
        If not passed, uses gca()"""

df_note = """- If `kind` = 'scatter' and the argument `c` is the name of a dataframe
      column, the values of that column are used to color each point.
    - If `kind` = 'hexbin', you can control the size of the bins with the
      `gridsize` argument. By default, a histogram of the counts around each
      `(x, y)` point is computed. You can specify alternative aggregations
      by passing values to the `C` and `reduce_C_function` arguments.
      `C` specifies the value at each `(x, y)` point and `reduce_C_function`
      is a function of one argument that reduces all the values in a bin to
      a single number (e.g. `mean`, `max`, `sum`, `std`)."""
series_note = ""

_shared_doc_df_kwargs = dict(klass='DataFrame', klass_obj='df',
                             klass_kind=df_kind, klass_coord=df_coord,
                             klass_ax=df_ax, klass_unique=df_unique,
                             klass_note=df_note)
_shared_doc_series_kwargs = dict(klass='Series', klass_obj='s',
                                 klass_kind=series_kind,
                                 klass_coord=series_coord, klass_ax=series_ax,
                                 klass_unique=series_unique,
                                 klass_note=series_note)

_shared_docs['plot'] = """
    Make plots of %(klass)s using matplotlib / pylab.

    *New in version 0.17.0:* Each plot kind has a corresponding method on the
    ``%(klass)s.plot`` accessor:
    ``%(klass_obj)s.plot(kind='line')`` is equivalent to
    ``%(klass_obj)s.plot.line()``.

    Parameters
    ----------
    data : %(klass)s
    %(klass_coord)s
    kind : str
        - 'line' : line plot (default)
        - 'bar' : vertical bar plot
        - 'barh' : horizontal bar plot
        - 'hist' : histogram
        - 'box' : boxplot
        - 'kde' : Kernel Density Estimation plot
        - 'density' : same as 'kde'
        - 'area' : area plot
        - 'pie' : pie plot
        %(klass_kind)s
    %(klass_ax)s
    figsize : a tuple (width, height) in inches
    use_index : bool, default True
        Use index as ticks for x axis
    title : string or list
        Title to use for the plot. If a string is passed, print the string at
        the top of the figure. If a list is passed and `subplots` is True,
        print each item in the list above the corresponding subplot.
    grid : bool, default None (matlab style default)
        Axis grid lines
    legend : False/True/'reverse'
        Place legend on axis subplots
    style : list or dict
        matplotlib line style per column
    logx : bool or 'sym', default False
        Use log scaling or symlog scaling on x axis
        .. versionchanged:: 0.25.0

    logy : bool or 'sym' default False
        Use log scaling or symlog scaling on y axis
        .. versionchanged:: 0.25.0

    loglog : bool or 'sym', default False
        Use log scaling or symlog scaling on both x and y axes
        .. versionchanged:: 0.25.0

    xticks : sequence
        Values to use for the xticks
    yticks : sequence
        Values to use for the yticks
    xlim : 2-tuple/list
    ylim : 2-tuple/list
    rot : int, default None
        Rotation for ticks (xticks for vertical, yticks for horizontal plots)
    fontsize : int, default None
        Font size for xticks and yticks
    colormap : str or matplotlib colormap object, default None
        Colormap to select colors from. If string, load colormap with that name
        from matplotlib.
    colorbar : bool, optional
        If True, plot colorbar (only relevant for 'scatter' and 'hexbin' plots)
    position : float
        Specify relative alignments for bar plot layout.
        From 0 (left/bottom-end) to 1 (right/top-end). Default is 0.5 (center)
    table : bool, Series or DataFrame, default False
        If True, draw a table using the data in the DataFrame and the data will
        be transposed to meet matplotlib's default layout.
        If a Series or DataFrame is passed, use passed data to draw a table.
    yerr : DataFrame, Series, array-like, dict and str
        See :ref:`Plotting with Error Bars <visualization.errorbars>` for
        detail.
    xerr : same types as yerr.
    %(klass_unique)s
    mark_right : bool, default True
        When using a secondary_y axis, automatically mark the column
        labels with "(right)" in the legend
    `**kwds` : keywords
        Options to pass to matplotlib plotting method

    Returns
    -------
    :class:`matplotlib.axes.Axes` or numpy.ndarray of them

    Notes
    -----

    - See matplotlib documentation online for more on this subject
    - If `kind` = 'bar' or 'barh', you can specify relative alignments
      for bar plot layout by `position` keyword.
      From 0 (left/bottom-end) to 1 (right/top-end). Default is 0.5 (center)
    %(klass_note)s
    """

_shared_docs['boxplot'] = """
    Make a box plot from DataFrame columns.

    Make a box-and-whisker plot from DataFrame columns, optionally grouped
    by some other columns. A box plot is a method for graphically depicting
    groups of numerical data through their quartiles.
    The box extends from the Q1 to Q3 quartile values of the data,
    with a line at the median (Q2). The whiskers extend from the edges
    of box to show the range of the data. The position of the whiskers
    is set by default to `1.5 * IQR (IQR = Q3 - Q1)` from the edges of the box.
    Outlier points are those past the end of the whiskers.

    For further details see
    Wikipedia's entry for `boxplot <https://en.wikipedia.org/wiki/Box_plot>`_.

    Parameters
    ----------
    column : str or list of str, optional
        Column name or list of names, or vector.
        Can be any valid input to :meth:`pandas.DataFrame.groupby`.
    by : str or array-like, optional
        Column in the DataFrame to :meth:`pandas.DataFrame.groupby`.
        One box-plot will be done per value of columns in `by`.
    ax : object of class matplotlib.axes.Axes, optional
        The matplotlib axes to be used by boxplot.
    fontsize : float or str
        Tick label font size in points or as a string (e.g., `large`).
    rot : int or float, default 0
        The rotation angle of labels (in degrees)
        with respect to the screen coordinate system.
    grid : bool, default True
        Setting this to True will show the grid.
    figsize : A tuple (width, height) in inches
        The size of the figure to create in matplotlib.
    layout : tuple (rows, columns), optional
        For example, (3, 5) will display the subplots
        using 3 columns and 5 rows, starting from the top-left.
    return_type : {'axes', 'dict', 'both'} or None, default 'axes'
        The kind of object to return. The default is ``axes``.

        * 'axes' returns the matplotlib axes the boxplot is drawn on.
        * 'dict' returns a dictionary whose values are the matplotlib
          Lines of the boxplot.
        * 'both' returns a namedtuple with the axes and dict.
        * when grouping with ``by``, a Series mapping columns to
          ``return_type`` is returned.

          If ``return_type`` is `None`, a NumPy array
          of axes with the same shape as ``layout`` is returned.
    **kwds
        All other plotting keyword arguments to be passed to
        :func:`matplotlib.pyplot.boxplot`.

    Returns
    -------
    result
        See Notes.

    See Also
    --------
    Series.plot.hist: Make a histogram.
    matplotlib.pyplot.boxplot : Matplotlib equivalent plot.

    Notes
    -----
    The return type depends on the `return_type` parameter:

    * 'axes' : object of class matplotlib.axes.Axes
    * 'dict' : dict of matplotlib.lines.Line2D objects
    * 'both' : a namedtuple with structure (ax, lines)

    For data grouped with ``by``, return a Series of the above or a numpy
    array:

    * :class:`~pandas.Series`
    * :class:`~numpy.array` (for ``return_type = None``)

    Use ``return_type='dict'`` when you want to tweak the appearance
    of the lines after plotting. In this case a dict containing the Lines
    making up the boxes, caps, fliers, medians, and whiskers is returned.

    Examples
    --------

    Boxplots can be created for every column in the dataframe
    by ``df.boxplot()`` or indicating the columns to be used:

    .. plot::
        :context: close-figs

        >>> np.random.seed(1234)
        >>> df = pd.DataFrame(np.random.randn(10,4),
        ...                   columns=['Col1', 'Col2', 'Col3', 'Col4'])
        >>> boxplot = df.boxplot(column=['Col1', 'Col2', 'Col3'])

    Boxplots of variables distributions grouped by the values of a third
    variable can be created using the option ``by``. For instance:

    .. plot::
        :context: close-figs

        >>> df = pd.DataFrame(np.random.randn(10, 2),
        ...                   columns=['Col1', 'Col2'])
        >>> df['X'] = pd.Series(['A', 'A', 'A', 'A', 'A',
        ...                      'B', 'B', 'B', 'B', 'B'])
        >>> boxplot = df.boxplot(by='X')

    A list of strings (i.e. ``['X', 'Y']``) can be passed to boxplot
    in order to group the data by combination of the variables in the x-axis:

    .. plot::
        :context: close-figs

        >>> df = pd.DataFrame(np.random.randn(10,3),
        ...                   columns=['Col1', 'Col2', 'Col3'])
        >>> df['X'] = pd.Series(['A', 'A', 'A', 'A', 'A',
        ...                      'B', 'B', 'B', 'B', 'B'])
        >>> df['Y'] = pd.Series(['A', 'B', 'A', 'B', 'A',
        ...                      'B', 'A', 'B', 'A', 'B'])
        >>> boxplot = df.boxplot(column=['Col1', 'Col2'], by=['X', 'Y'])

    The layout of boxplot can be adjusted giving a tuple to ``layout``:

    .. plot::
        :context: close-figs

        >>> boxplot = df.boxplot(column=['Col1', 'Col2'], by='X',
        ...                      layout=(2, 1))

    Additional formatting can be done to the boxplot, like suppressing the grid
    (``grid=False``), rotating the labels in the x-axis (i.e. ``rot=45``)
    or changing the fontsize (i.e. ``fontsize=15``):

    .. plot::
        :context: close-figs

        >>> boxplot = df.boxplot(grid=False, rot=45, fontsize=15)

    The parameter ``return_type`` can be used to select the type of element
    returned by `boxplot`.  When ``return_type='axes'`` is selected,
    the matplotlib axes on which the boxplot is drawn are returned:

        >>> boxplot = df.boxplot(column=['Col1','Col2'], return_type='axes')
        >>> type(boxplot)
        <class 'matplotlib.axes._subplots.AxesSubplot'>

    When grouping with ``by``, a Series mapping columns to ``return_type``
    is returned:

        >>> boxplot = df.boxplot(column=['Col1', 'Col2'], by='X',
        ...                      return_type='axes')
        >>> type(boxplot)
        <class 'pandas.core.series.Series'>

    If ``return_type`` is `None`, a NumPy array of axes with the same shape
    as ``layout`` is returned:

        >>> boxplot =  df.boxplot(column=['Col1', 'Col2'], by='X',
        ...                       return_type=None)
        >>> type(boxplot)
        <class 'numpy.ndarray'>
    """

_shared_docs['kde'] = """
        Generate Kernel Density Estimate plot using Gaussian kernels.

        In statistics, `kernel density estimation`_ (KDE) is a non-parametric
        way to estimate the probability density function (PDF) of a random
        variable. This function uses Gaussian kernels and includes automatic
        bandwidth determination.

        .. _kernel density estimation:
            https://en.wikipedia.org/wiki/Kernel_density_estimation

        Parameters
        ----------
        bw_method : str, scalar or callable, optional
            The method used to calculate the estimator bandwidth. This can be
            'scott', 'silverman', a scalar constant or a callable.
            If None (default), 'scott' is used.
            See :class:`scipy.stats.gaussian_kde` for more information.
        ind : NumPy array or integer, optional
            Evaluation points for the estimated PDF. If None (default),
            1000 equally spaced points are used. If `ind` is a NumPy array, the
            KDE is evaluated at the points passed. If `ind` is an integer,
            `ind` number of equally spaced points are used.
        **kwds : optional
            Additional keyword arguments are documented in
            :meth:`pandas.%(this-datatype)s.plot`.

        Returns
        -------
        matplotlib.axes.Axes or numpy.ndarray of them

        See Also
        --------
        scipy.stats.gaussian_kde : Representation of a kernel-density
            estimate using Gaussian kernels. This is the function used
            internally to estimate the PDF.
        %(sibling-datatype)s.plot.kde : Generate a KDE plot for a
            %(sibling-datatype)s.

        Examples
        --------
        %(examples)s
        """


def hist_series(self, by=None, ax=None, grid=True, xlabelsize=None,
                xrot=None, ylabelsize=None, yrot=None, figsize=None,
                bins=10, **kwds):
    """
    Draw histogram of the input series using matplotlib.

    Parameters
    ----------
    by : object, optional
        If passed, then used to form histograms for separate groups
    ax : matplotlib axis object
        If not passed, uses gca()
    grid : bool, default True
        Whether to show axis grid lines
    xlabelsize : int, default None
        If specified changes the x-axis label size
    xrot : float, default None
        rotation of x axis labels
    ylabelsize : int, default None
        If specified changes the y-axis label size
    yrot : float, default None
        rotation of y axis labels
    figsize : tuple, default None
        figure size in inches by default
    bins : integer or sequence, default 10
        Number of histogram bins to be used. If an integer is given, bins + 1
        bin edges are calculated and returned. If bins is a sequence, gives
        bin edges, including left edge of first bin and right edge of last
        bin. In this case, bins is returned unmodified.
    bins : integer, default 10
        Number of histogram bins to be used
    `**kwds` : keywords
        To be passed to the actual plotting function

    Returns
    -------
    matplotlib.AxesSubplot
        A histogram plot.

    See Also
    --------
    matplotlib.axes.Axes.hist : Plot a histogram using matplotlib.
    """
    plot_backend = _get_plot_backend()
    return plot_backend.hist_series(self, by=by, ax=ax, grid=grid,
                                    xlabelsize=xlabelsize, xrot=xrot,
                                    ylabelsize=ylabelsize, yrot=yrot,
                                    figsize=figsize, bins=bins, **kwds)


def hist_frame(data, column=None, by=None, grid=True, xlabelsize=None,
               xrot=None, ylabelsize=None, yrot=None, ax=None, sharex=False,
               sharey=False, figsize=None, layout=None, bins=10, **kwds):
    """
    Make a histogram of the DataFrame's.

    A `histogram`_ is a representation of the distribution of data.
    This function calls :meth:`matplotlib.pyplot.hist`, on each series in
    the DataFrame, resulting in one histogram per column.

    .. _histogram: https://en.wikipedia.org/wiki/Histogram

    Parameters
    ----------
    data : DataFrame
        The pandas object holding the data.
    column : string or sequence
        If passed, will be used to limit data to a subset of columns.
    by : object, optional
        If passed, then used to form histograms for separate groups.
    grid : bool, default True
        Whether to show axis grid lines.
    xlabelsize : int, default None
        If specified changes the x-axis label size.
    xrot : float, default None
        Rotation of x axis labels. For example, a value of 90 displays the
        x labels rotated 90 degrees clockwise.
    ylabelsize : int, default None
        If specified changes the y-axis label size.
    yrot : float, default None
        Rotation of y axis labels. For example, a value of 90 displays the
        y labels rotated 90 degrees clockwise.
    ax : Matplotlib axes object, default None
        The axes to plot the histogram on.
    sharex : bool, default True if ax is None else False
        In case subplots=True, share x axis and set some x axis labels to
        invisible; defaults to True if ax is None otherwise False if an ax
        is passed in.
        Note that passing in both an ax and sharex=True will alter all x axis
        labels for all subplots in a figure.
    sharey : bool, default False
        In case subplots=True, share y axis and set some y axis labels to
        invisible.
    figsize : tuple
        The size in inches of the figure to create. Uses the value in
        `matplotlib.rcParams` by default.
    layout : tuple, optional
        Tuple of (rows, columns) for the layout of the histograms.
    bins : integer or sequence, default 10
        Number of histogram bins to be used. If an integer is given, bins + 1
        bin edges are calculated and returned. If bins is a sequence, gives
        bin edges, including left edge of first bin and right edge of last
        bin. In this case, bins is returned unmodified.
    **kwds
        All other plotting keyword arguments to be passed to
        :meth:`matplotlib.pyplot.hist`.

    Returns
    -------
    matplotlib.AxesSubplot or numpy.ndarray of them

    See Also
    --------
    matplotlib.pyplot.hist : Plot a histogram using matplotlib.

    Examples
    --------

    .. plot::
        :context: close-figs

        This example draws a histogram based on the length and width of
        some animals, displayed in three bins

        >>> df = pd.DataFrame({
        ...     'length': [1.5, 0.5, 1.2, 0.9, 3],
        ...     'width': [0.7, 0.2, 0.15, 0.2, 1.1]
        ...     }, index= ['pig', 'rabbit', 'duck', 'chicken', 'horse'])
        >>> hist = df.hist(bins=3)
    """
<<<<<<< HEAD
    plot_backend = _get_plot_backend()
    return plot_backend.hist_frame(data, column=column, by=by, grid=grid,
                                   xlabelsize=xlabelsize, xrot=xrot,
                                   ylabelsize=ylabelsize, yrot=yrot,
                                   ax=ax, sharex=sharex, sharey=sharey,
                                   figsize=figsize, layout=layout, bins=bins,
                                   **kwds)
=======
    _raise_if_no_mpl()
    _converter._WARN = False
    if by is not None:
        axes = grouped_hist(data, column=column, by=by, ax=ax, grid=grid,
                            figsize=figsize, sharex=sharex, sharey=sharey,
                            layout=layout, bins=bins, xlabelsize=xlabelsize,
                            xrot=xrot, ylabelsize=ylabelsize,
                            yrot=yrot, **kwds)
        return axes

    if column is not None:
        if not isinstance(column, (list, np.ndarray, ABCIndexClass)):
            column = [column]
        data = data[column]
    data = data._get_numeric_data()
    naxes = len(data.columns)

    if naxes == 0:
        raise ValueError("hist method requires numerical columns, "
                         "nothing to plot.")

    fig, axes = _subplots(naxes=naxes, ax=ax, squeeze=False,
                          sharex=sharex, sharey=sharey, figsize=figsize,
                          layout=layout)
    _axes = _flatten(axes)

    for i, col in enumerate(com.try_sort(data.columns)):
        ax = _axes[i]
        ax.hist(data[col].dropna().values, bins=bins, **kwds)
        ax.set_title(col)
        ax.grid(grid)

    _set_ticks_props(axes, xlabelsize=xlabelsize, xrot=xrot,
                     ylabelsize=ylabelsize, yrot=yrot)
    fig.subplots_adjust(wspace=0.3, hspace=0.3)

    return axes


def hist_series(self, by=None, ax=None, grid=True, xlabelsize=None,
                xrot=None, ylabelsize=None, yrot=None, figsize=None,
                bins=10, **kwds):
    """
    Draw histogram of the input series using matplotlib.

    Parameters
    ----------
    by : object, optional
        If passed, then used to form histograms for separate groups
    ax : matplotlib axis object
        If not passed, uses gca()
    grid : bool, default True
        Whether to show axis grid lines
    xlabelsize : int, default None
        If specified changes the x-axis label size
    xrot : float, default None
        rotation of x axis labels
    ylabelsize : int, default None
        If specified changes the y-axis label size
    yrot : float, default None
        rotation of y axis labels
    figsize : tuple, default None
        figure size in inches by default
    bins : integer or sequence, default 10
        Number of histogram bins to be used. If an integer is given, bins + 1
        bin edges are calculated and returned. If bins is a sequence, gives
        bin edges, including left edge of first bin and right edge of last
        bin. In this case, bins is returned unmodified.
    `**kwds` : keywords
        To be passed to the actual plotting function

    Returns
    -------
    matplotlib.AxesSubplot
        A histogram plot.

    See Also
    --------
    matplotlib.axes.Axes.hist : Plot a histogram using matplotlib.
    """
    import matplotlib.pyplot as plt

    if by is None:
        if kwds.get('layout', None) is not None:
            raise ValueError("The 'layout' keyword is not supported when "
                             "'by' is None")
        # hack until the plotting interface is a bit more unified
        fig = kwds.pop('figure', plt.gcf() if plt.get_fignums() else
                       plt.figure(figsize=figsize))
        if (figsize is not None and tuple(figsize) !=
                tuple(fig.get_size_inches())):
            fig.set_size_inches(*figsize, forward=True)
        if ax is None:
            ax = fig.gca()
        elif ax.get_figure() != fig:
            raise AssertionError('passed axis not bound to passed figure')
        values = self.dropna().values

        ax.hist(values, bins=bins, **kwds)
        ax.grid(grid)
        axes = np.array([ax])

        _set_ticks_props(axes, xlabelsize=xlabelsize, xrot=xrot,
                         ylabelsize=ylabelsize, yrot=yrot)

    else:
        if 'figure' in kwds:
            raise ValueError("Cannot pass 'figure' when using the "
                             "'by' argument, since a new 'Figure' instance "
                             "will be created")
        axes = grouped_hist(self, by=by, ax=ax, grid=grid, figsize=figsize,
                            bins=bins, xlabelsize=xlabelsize, xrot=xrot,
                            ylabelsize=ylabelsize, yrot=yrot, **kwds)

    if hasattr(axes, 'ndim'):
        if axes.ndim == 1 and len(axes) == 1:
            return axes[0]
    return axes


def grouped_hist(data, column=None, by=None, ax=None, bins=50, figsize=None,
                 layout=None, sharex=False, sharey=False, rot=90, grid=True,
                 xlabelsize=None, xrot=None, ylabelsize=None, yrot=None,
                 **kwargs):
    """
    Grouped histogram

    Parameters
    ----------
    data : Series/DataFrame
    column : object, optional
    by : object, optional
    ax : axes, optional
    bins : int, default 50
    figsize : tuple, optional
    layout : optional
    sharex : bool, default False
    sharey : bool, default False
    rot : int, default 90
    grid : bool, default True
    kwargs : dict, keyword arguments passed to matplotlib.Axes.hist

    Returns
    -------
    collection of Matplotlib Axes
    """
    _raise_if_no_mpl()
    _converter._WARN = False

    def plot_group(group, ax):
        ax.hist(group.dropna().values, bins=bins, **kwargs)
>>>>>>> 78ba7fce


@Appender(_shared_docs['boxplot'] % _shared_doc_kwargs)
def boxplot(data, column=None, by=None, ax=None, fontsize=None,
            rot=0, grid=True, figsize=None, layout=None, return_type=None,
            **kwds):
    plot_backend = _get_plot_backend()
    return plot_backend.boxplot(data, column=column, by=by, ax=ax,
                                fontsize=fontsize, rot=rot, grid=grid,
                                figsize=figsize, layout=layout,
                                return_type=return_type, **kwds)


@Appender(_shared_docs['boxplot'] % _shared_doc_kwargs)
def boxplot_frame(self, column=None, by=None, ax=None, fontsize=None, rot=0,
                  grid=True, figsize=None, layout=None,
                  return_type=None, **kwds):
    plot_backend = _get_plot_backend()
    return plot_backend.boxplot_frame(self, column=column, by=by, ax=ax,
                                      fontsize=fontsize, rot=rot, grid=grid,
                                      figsize=figsize, layout=layout,
                                      return_type=return_type, **kwds)


def boxplot_frame_groupby(grouped, subplots=True, column=None, fontsize=None,
                          rot=0, grid=True, ax=None, figsize=None,
                          layout=None, sharex=False, sharey=True, **kwds):
    """
    Make box plots from DataFrameGroupBy data.

    Parameters
    ----------
    grouped : Grouped DataFrame
    subplots : bool
        * ``False`` - no subplots will be used
        * ``True`` - create a subplot for each group
    column : column name or list of names, or vector
        Can be any valid input to groupby
    fontsize : int or string
    rot : label rotation angle
    grid : Setting this to True will show the grid
    ax : Matplotlib axis object, default None
    figsize : A tuple (width, height) in inches
    layout : tuple (optional)
        (rows, columns) for the layout of the plot
    sharex : bool, default False
        Whether x-axes will be shared among subplots

        .. versionadded:: 0.23.1
    sharey : bool, default True
        Whether y-axes will be shared among subplots

        .. versionadded:: 0.23.1
    `**kwds` : Keyword Arguments
        All other plotting keyword arguments to be passed to
        matplotlib's boxplot function

    Returns
    -------
    dict of key/value = group key/DataFrame.boxplot return value
    or DataFrame.boxplot return value in case subplots=figures=False

    Examples
    --------
    >>> import itertools
    >>> tuples = [t for t in itertools.product(range(1000), range(4))]
    >>> index = pd.MultiIndex.from_tuples(tuples, names=['lvl0', 'lvl1'])
    >>> data = np.random.randn(len(index),4)
    >>> df = pd.DataFrame(data, columns=list('ABCD'), index=index)
    >>>
    >>> grouped = df.groupby(level='lvl1')
    >>> boxplot_frame_groupby(grouped)
    >>>
    >>> grouped = df.unstack(level='lvl1').groupby(level=0, axis=1)
    >>> boxplot_frame_groupby(grouped, subplots=False)
    """
    plot_backend = _get_plot_backend()
    return plot_backend.boxplot_frame_groupby(
        grouped, subplots=subplots, column=column, fontsize=fontsize, rot=rot,
        grid=grid, ax=ax, figsize=figsize, layout=layout, sharex=sharex,
        sharey=sharey, **kwds)


# kinds supported by both dataframe and series
_common_kinds = ['line', 'bar', 'barh',
                 'kde', 'density', 'area', 'hist', 'box']
# kinds supported by dataframe
_dataframe_kinds = ['scatter', 'hexbin']
# kinds supported only by series or dataframe single column
_series_kinds = ['pie']
_all_kinds = _common_kinds + _dataframe_kinds + _series_kinds


def _get_standard_kind(kind):
    return {'density': 'kde'}.get(kind, kind)


def _get_plot_backend():
    """
    Return the plotting backend to use (e.g. `pandas.plotting._matplotlib`).

    The plotting system of pandas has been using matplotlib, but the idea here
    is that it can also work with other third-party backends. In the future,
    this function will return the backend from a pandas option, and all the
    rest of the code in this file will use the backend specified there for the
    plotting.

    The backend is imported lazily, as matplotlib is a soft dependency, and
    pandas can be used without it being installed.
    """
    try:
        import pandas.plotting._matplotlib as plot_backend
    except ImportError:
        raise ImportError("matplotlib is required for plotting.")
    return plot_backend


def _plot_classes():
    plot_backend = _get_plot_backend()
    # TODO restore type annotations if we create a base class for plot classes
    # (a parent of MPLPlot, and classes of other backends)
    classes = [plot_backend.LinePlot, plot_backend.BarPlot,
               plot_backend.BarhPlot, plot_backend.AreaPlot,
               plot_backend.HistPlot, plot_backend.BoxPlot,
               plot_backend.ScatterPlot, plot_backend.HexBinPlot,
               plot_backend.KdePlot, plot_backend.PiePlot]
    return {class_._kind: class_ for class_ in classes}


def _plot(data, x=None, y=None, subplots=False,
          ax=None, kind='line', **kwds):
    kind = _get_standard_kind(kind.lower().strip())
    if kind in _all_kinds:
        klass = _plot_classes()[kind]
    else:
        raise ValueError("%r is not a valid plot kind" % kind)

    if kind in _dataframe_kinds:
        if isinstance(data, ABCDataFrame):
            plot_obj = klass(data, x=x, y=y, subplots=subplots, ax=ax,
                             kind=kind, **kwds)
        else:
            raise ValueError("plot kind %r can only be used for data frames"
                             % kind)

    elif kind in _series_kinds:
        if isinstance(data, ABCDataFrame):
            if y is None and subplots is False:
                msg = "{0} requires either y column or 'subplots=True'"
                raise ValueError(msg.format(kind))
            elif y is not None:
                if is_integer(y) and not data.columns.holds_integer():
                    y = data.columns[y]
                # converted to series actually. copy to not modify
                data = data[y].copy()
                data.index.name = y
        plot_obj = klass(data, subplots=subplots, ax=ax, kind=kind, **kwds)
    else:
        if isinstance(data, ABCDataFrame):
            data_cols = data.columns
            if x is not None:
                if is_integer(x) and not data.columns.holds_integer():
                    x = data_cols[x]
                elif not isinstance(data[x], ABCSeries):
                    raise ValueError("x must be a label or position")
                data = data.set_index(x)

            if y is not None:
                # check if we have y as int or list of ints
                int_ylist = is_list_like(y) and all(is_integer(c) for c in y)
                int_y_arg = is_integer(y) or int_ylist
                if int_y_arg and not data.columns.holds_integer():
                    y = data_cols[y]

                label_kw = kwds['label'] if 'label' in kwds else False
                for kw in ['xerr', 'yerr']:
                    if (kw in kwds) and \
                        (isinstance(kwds[kw], str) or
                            is_integer(kwds[kw])):
                        try:
                            kwds[kw] = data[kwds[kw]]
                        except (IndexError, KeyError, TypeError):
                            pass

                # don't overwrite
                data = data[y].copy()

                if isinstance(data, ABCSeries):
                    label_name = label_kw or y
                    data.name = label_name
                else:
                    match = is_list_like(label_kw) and len(label_kw) == len(y)
                    if label_kw and not match:
                        raise ValueError(
                            "label should be list-like and same length as y"
                        )
                    label_name = label_kw or data.columns
                    data.columns = label_name
        plot_obj = klass(data, subplots=subplots, ax=ax, kind=kind, **kwds)

    plot_obj.generate()
    plot_obj.draw()
    return plot_obj.result


@Appender(_shared_docs['plot'] % _shared_doc_df_kwargs)
def plot_frame(data, x=None, y=None, kind='line', ax=None,
               subplots=False, sharex=None, sharey=False, layout=None,
               figsize=None, use_index=True, title=None, grid=None,
               legend=True, style=None, logx=False, logy=False, loglog=False,
               xticks=None, yticks=None, xlim=None, ylim=None,
               rot=None, fontsize=None, colormap=None, table=False,
               yerr=None, xerr=None,
               secondary_y=False, sort_columns=False,
               **kwds):
    return _plot(data, kind=kind, x=x, y=y, ax=ax,
                 subplots=subplots, sharex=sharex, sharey=sharey,
                 layout=layout, figsize=figsize, use_index=use_index,
                 title=title, grid=grid, legend=legend,
                 style=style, logx=logx, logy=logy, loglog=loglog,
                 xticks=xticks, yticks=yticks, xlim=xlim, ylim=ylim,
                 rot=rot, fontsize=fontsize, colormap=colormap, table=table,
                 yerr=yerr, xerr=xerr,
                 secondary_y=secondary_y, sort_columns=sort_columns,
                 **kwds)


@Appender(_shared_docs['plot'] % _shared_doc_series_kwargs)
def plot_series(data, kind='line', ax=None,                    # Series unique
                figsize=None, use_index=True, title=None, grid=None,
                legend=False, style=None, logx=False, logy=False, loglog=False,
                xticks=None, yticks=None, xlim=None, ylim=None,
                rot=None, fontsize=None, colormap=None, table=False,
                yerr=None, xerr=None,
                label=None, secondary_y=False,                 # Series unique
                **kwds):

    # FIXME move this into _matplotlib
    import matplotlib.pyplot as plt
    if ax is None and len(plt.get_fignums()) > 0:
        with plt.rc_context():
            ax = plt.gca()
        ax = getattr(ax, 'left_ax', ax)

    return _plot(data, kind=kind, ax=ax,
                 figsize=figsize, use_index=use_index, title=title,
                 grid=grid, legend=legend,
                 style=style, logx=logx, logy=logy, loglog=loglog,
                 xticks=xticks, yticks=yticks, xlim=xlim, ylim=ylim,
                 rot=rot, fontsize=fontsize, colormap=colormap, table=table,
                 yerr=yerr, xerr=xerr,
                 label=label, secondary_y=secondary_y,
                 **kwds)


class BasePlotMethods(PandasObject):

    def __init__(self, data):
        self._parent = data  # can be Series or DataFrame

    def __call__(self, *args, **kwargs):
        raise NotImplementedError


class SeriesPlotMethods(BasePlotMethods):
    """
    Series plotting accessor and method.

    Examples
    --------
    >>> s.plot.line()
    >>> s.plot.bar()
    >>> s.plot.hist()

    Plotting methods can also be accessed by calling the accessor as a method
    with the ``kind`` argument:
    ``s.plot(kind='line')`` is equivalent to ``s.plot.line()``
    """

    def __call__(self, kind='line', ax=None,
                 figsize=None, use_index=True, title=None, grid=None,
                 legend=False, style=None, logx=False, logy=False,
                 loglog=False, xticks=None, yticks=None,
                 xlim=None, ylim=None,
                 rot=None, fontsize=None, colormap=None, table=False,
                 yerr=None, xerr=None,
                 label=None, secondary_y=False, **kwds):
        return plot_series(self._parent, kind=kind, ax=ax, figsize=figsize,
                           use_index=use_index, title=title, grid=grid,
                           legend=legend, style=style, logx=logx, logy=logy,
                           loglog=loglog, xticks=xticks, yticks=yticks,
                           xlim=xlim, ylim=ylim, rot=rot, fontsize=fontsize,
                           colormap=colormap, table=table, yerr=yerr,
                           xerr=xerr, label=label, secondary_y=secondary_y,
                           **kwds)
    __call__.__doc__ = plot_series.__doc__

    def line(self, **kwds):
        """
        Line plot.

        Parameters
        ----------
        `**kwds` : optional
            Additional keyword arguments are documented in
            :meth:`pandas.Series.plot`.

        Returns
        -------
        :class:`matplotlib.axes.Axes` or numpy.ndarray of them

        Examples
        --------

        .. plot::
            :context: close-figs

            >>> s = pd.Series([1, 3, 2])
            >>> s.plot.line()
        """
        return self(kind='line', **kwds)

    def bar(self, **kwds):
        """
        Vertical bar plot.

        Parameters
        ----------
        `**kwds` : optional
            Additional keyword arguments are documented in
            :meth:`pandas.Series.plot`.

        Returns
        -------
        :class:`matplotlib.axes.Axes` or numpy.ndarray of them
        """
        return self(kind='bar', **kwds)

    def barh(self, **kwds):
        """
        Horizontal bar plot.

        Parameters
        ----------
        `**kwds` : optional
            Additional keyword arguments are documented in
            :meth:`pandas.Series.plot`.

        Returns
        -------
        :class:`matplotlib.axes.Axes` or numpy.ndarray of them
        """
        return self(kind='barh', **kwds)

    def box(self, **kwds):
        """
        Boxplot.

        Parameters
        ----------
        `**kwds` : optional
            Additional keyword arguments are documented in
            :meth:`pandas.Series.plot`.

        Returns
        -------
        :class:`matplotlib.axes.Axes` or numpy.ndarray of them
        """
        return self(kind='box', **kwds)

    def hist(self, bins=10, **kwds):
        """
        Histogram.

        Parameters
        ----------
        bins : integer, default 10
            Number of histogram bins to be used
        `**kwds` : optional
            Additional keyword arguments are documented in
            :meth:`pandas.Series.plot`.

        Returns
        -------
        :class:`matplotlib.axes.Axes` or numpy.ndarray of them
        """
        return self(kind='hist', bins=bins, **kwds)

    @Appender(_shared_docs['kde'] % {
        'this-datatype': 'Series',
        'sibling-datatype': 'DataFrame',
        'examples': """
        Given a Series of points randomly sampled from an unknown
        distribution, estimate its PDF using KDE with automatic
        bandwidth determination and plot the results, evaluating them at
        1000 equally spaced points (default):

        .. plot::
            :context: close-figs

            >>> s = pd.Series([1, 2, 2.5, 3, 3.5, 4, 5])
            >>> ax = s.plot.kde()

        A scalar bandwidth can be specified. Using a small bandwidth value can
        lead to over-fitting, while using a large bandwidth value may result
        in under-fitting:

        .. plot::
            :context: close-figs

            >>> ax = s.plot.kde(bw_method=0.3)

        .. plot::
            :context: close-figs

            >>> ax = s.plot.kde(bw_method=3)

        Finally, the `ind` parameter determines the evaluation points for the
        plot of the estimated PDF:

        .. plot::
            :context: close-figs

            >>> ax = s.plot.kde(ind=[1, 2, 3, 4, 5])
        """.strip()
    })
    def kde(self, bw_method=None, ind=None, **kwds):
        return self(kind='kde', bw_method=bw_method, ind=ind, **kwds)

    density = kde

    def area(self, **kwds):
        """
        Area plot.

        Parameters
        ----------
        `**kwds` : optional
            Additional keyword arguments are documented in
            :meth:`pandas.Series.plot`.

        Returns
        -------
        :class:`matplotlib.axes.Axes` or numpy.ndarray of them
        """
        return self(kind='area', **kwds)

    def pie(self, **kwds):
        """
        Pie chart.

        Parameters
        ----------
        `**kwds` : optional
            Additional keyword arguments are documented in
            :meth:`pandas.Series.plot`.

        Returns
        -------
        :class:`matplotlib.axes.Axes` or numpy.ndarray of them
        """
        return self(kind='pie', **kwds)


class FramePlotMethods(BasePlotMethods):
    """DataFrame plotting accessor and method

    Examples
    --------
    >>> df.plot.line()
    >>> df.plot.scatter('x', 'y')
    >>> df.plot.hexbin()

    These plotting methods can also be accessed by calling the accessor as a
    method with the ``kind`` argument:
    ``df.plot(kind='line')`` is equivalent to ``df.plot.line()``
    """

    def __call__(self, x=None, y=None, kind='line', ax=None,
                 subplots=False, sharex=None, sharey=False, layout=None,
                 figsize=None, use_index=True, title=None, grid=None,
                 legend=True, style=None, logx=False, logy=False, loglog=False,
                 xticks=None, yticks=None, xlim=None, ylim=None,
                 rot=None, fontsize=None, colormap=None, table=False,
                 yerr=None, xerr=None,
                 secondary_y=False, sort_columns=False, **kwds):
        return plot_frame(self._parent, kind=kind, x=x, y=y, ax=ax,
                          subplots=subplots, sharex=sharex, sharey=sharey,
                          layout=layout, figsize=figsize, use_index=use_index,
                          title=title, grid=grid, legend=legend, style=style,
                          logx=logx, logy=logy, loglog=loglog, xticks=xticks,
                          yticks=yticks, xlim=xlim, ylim=ylim, rot=rot,
                          fontsize=fontsize, colormap=colormap, table=table,
                          yerr=yerr, xerr=xerr, secondary_y=secondary_y,
                          sort_columns=sort_columns, **kwds)
    __call__.__doc__ = plot_frame.__doc__

    def line(self, x=None, y=None, **kwds):
        """
        Plot DataFrame columns as lines.

        This function is useful to plot lines using DataFrame's values
        as coordinates.

        Parameters
        ----------
        x : int or str, optional
            Columns to use for the horizontal axis.
            Either the location or the label of the columns to be used.
            By default, it will use the DataFrame indices.
        y : int, str, or list of them, optional
            The values to be plotted.
            Either the location or the label of the columns to be used.
            By default, it will use the remaining DataFrame numeric columns.
        **kwds
            Keyword arguments to pass on to :meth:`DataFrame.plot`.

        Returns
        -------
        :class:`matplotlib.axes.Axes` or :class:`numpy.ndarray`
            Return an ndarray when ``subplots=True``.

        See Also
        --------
        matplotlib.pyplot.plot : Plot y versus x as lines and/or markers.

        Examples
        --------

        .. plot::
            :context: close-figs

            The following example shows the populations for some animals
            over the years.

            >>> df = pd.DataFrame({
            ...    'pig': [20, 18, 489, 675, 1776],
            ...    'horse': [4, 25, 281, 600, 1900]
            ...    }, index=[1990, 1997, 2003, 2009, 2014])
            >>> lines = df.plot.line()

        .. plot::
           :context: close-figs

           An example with subplots, so an array of axes is returned.

           >>> axes = df.plot.line(subplots=True)
           >>> type(axes)
           <class 'numpy.ndarray'>

        .. plot::
            :context: close-figs

            The following example shows the relationship between both
            populations.

            >>> lines = df.plot.line(x='pig', y='horse')
        """
        return self(kind='line', x=x, y=y, **kwds)

    def bar(self, x=None, y=None, **kwds):
        """
        Vertical bar plot.

        A bar plot is a plot that presents categorical data with
        rectangular bars with lengths proportional to the values that they
        represent. A bar plot shows comparisons among discrete categories. One
        axis of the plot shows the specific categories being compared, and the
        other axis represents a measured value.

        Parameters
        ----------
        x : label or position, optional
            Allows plotting of one column versus another. If not specified,
            the index of the DataFrame is used.
        y : label or position, optional
            Allows plotting of one column versus another. If not specified,
            all numerical columns are used.
        **kwds
            Additional keyword arguments are documented in
            :meth:`DataFrame.plot`.

        Returns
        -------
        matplotlib.axes.Axes or np.ndarray of them
            An ndarray is returned with one :class:`matplotlib.axes.Axes`
            per column when ``subplots=True``.

        See Also
        --------
        DataFrame.plot.barh : Horizontal bar plot.
        DataFrame.plot : Make plots of a DataFrame.
        matplotlib.pyplot.bar : Make a bar plot with matplotlib.

        Examples
        --------
        Basic plot.

        .. plot::
            :context: close-figs

            >>> df = pd.DataFrame({'lab':['A', 'B', 'C'], 'val':[10, 30, 20]})
            >>> ax = df.plot.bar(x='lab', y='val', rot=0)

        Plot a whole dataframe to a bar plot. Each column is assigned a
        distinct color, and each row is nested in a group along the
        horizontal axis.

        .. plot::
            :context: close-figs

            >>> speed = [0.1, 17.5, 40, 48, 52, 69, 88]
            >>> lifespan = [2, 8, 70, 1.5, 25, 12, 28]
            >>> index = ['snail', 'pig', 'elephant',
            ...          'rabbit', 'giraffe', 'coyote', 'horse']
            >>> df = pd.DataFrame({'speed': speed,
            ...                    'lifespan': lifespan}, index=index)
            >>> ax = df.plot.bar(rot=0)

        Instead of nesting, the figure can be split by column with
        ``subplots=True``. In this case, a :class:`numpy.ndarray` of
        :class:`matplotlib.axes.Axes` are returned.

        .. plot::
            :context: close-figs

            >>> axes = df.plot.bar(rot=0, subplots=True)
            >>> axes[1].legend(loc=2)  # doctest: +SKIP

        Plot a single column.

        .. plot::
            :context: close-figs

            >>> ax = df.plot.bar(y='speed', rot=0)

        Plot only selected categories for the DataFrame.

        .. plot::
            :context: close-figs

            >>> ax = df.plot.bar(x='lifespan', rot=0)
        """
        return self(kind='bar', x=x, y=y, **kwds)

    def barh(self, x=None, y=None, **kwds):
        """
        Make a horizontal bar plot.

        A horizontal bar plot is a plot that presents quantitative data with
        rectangular bars with lengths proportional to the values that they
        represent. A bar plot shows comparisons among discrete categories. One
        axis of the plot shows the specific categories being compared, and the
        other axis represents a measured value.

        Parameters
        ----------
        x : label or position, default DataFrame.index
            Column to be used for categories.
        y : label or position, default All numeric columns in dataframe
            Columns to be plotted from the DataFrame.
        **kwds
            Keyword arguments to pass on to :meth:`DataFrame.plot`.

        Returns
        -------
        :class:`matplotlib.axes.Axes` or numpy.ndarray of them

        See Also
        --------
        DataFrame.plot.bar: Vertical bar plot.
        DataFrame.plot : Make plots of DataFrame using matplotlib.
        matplotlib.axes.Axes.bar : Plot a vertical bar plot using matplotlib.

        Examples
        --------
        Basic example

        .. plot::
            :context: close-figs

            >>> df = pd.DataFrame({'lab':['A', 'B', 'C'], 'val':[10, 30, 20]})
            >>> ax = df.plot.barh(x='lab', y='val')

        Plot a whole DataFrame to a horizontal bar plot

        .. plot::
            :context: close-figs

            >>> speed = [0.1, 17.5, 40, 48, 52, 69, 88]
            >>> lifespan = [2, 8, 70, 1.5, 25, 12, 28]
            >>> index = ['snail', 'pig', 'elephant',
            ...          'rabbit', 'giraffe', 'coyote', 'horse']
            >>> df = pd.DataFrame({'speed': speed,
            ...                    'lifespan': lifespan}, index=index)
            >>> ax = df.plot.barh()

        Plot a column of the DataFrame to a horizontal bar plot

        .. plot::
            :context: close-figs

            >>> speed = [0.1, 17.5, 40, 48, 52, 69, 88]
            >>> lifespan = [2, 8, 70, 1.5, 25, 12, 28]
            >>> index = ['snail', 'pig', 'elephant',
            ...          'rabbit', 'giraffe', 'coyote', 'horse']
            >>> df = pd.DataFrame({'speed': speed,
            ...                    'lifespan': lifespan}, index=index)
            >>> ax = df.plot.barh(y='speed')

        Plot DataFrame versus the desired column

        .. plot::
            :context: close-figs

            >>> speed = [0.1, 17.5, 40, 48, 52, 69, 88]
            >>> lifespan = [2, 8, 70, 1.5, 25, 12, 28]
            >>> index = ['snail', 'pig', 'elephant',
            ...          'rabbit', 'giraffe', 'coyote', 'horse']
            >>> df = pd.DataFrame({'speed': speed,
            ...                    'lifespan': lifespan}, index=index)
            >>> ax = df.plot.barh(x='lifespan')
        """
        return self(kind='barh', x=x, y=y, **kwds)

    def box(self, by=None, **kwds):
        r"""
        Make a box plot of the DataFrame columns.

        A box plot is a method for graphically depicting groups of numerical
        data through their quartiles.
        The box extends from the Q1 to Q3 quartile values of the data,
        with a line at the median (Q2). The whiskers extend from the edges
        of box to show the range of the data. The position of the whiskers
        is set by default to 1.5*IQR (IQR = Q3 - Q1) from the edges of the
        box. Outlier points are those past the end of the whiskers.

        For further details see Wikipedia's
        entry for `boxplot <https://en.wikipedia.org/wiki/Box_plot>`__.

        A consideration when using this chart is that the box and the whiskers
        can overlap, which is very common when plotting small sets of data.

        Parameters
        ----------
        by : string or sequence
            Column in the DataFrame to group by.
        **kwds : optional
            Additional keywords are documented in
            :meth:`DataFrame.plot`.

        Returns
        -------
        :class:`matplotlib.axes.Axes` or numpy.ndarray of them

        See Also
        --------
        DataFrame.boxplot: Another method to draw a box plot.
        Series.plot.box: Draw a box plot from a Series object.
        matplotlib.pyplot.boxplot: Draw a box plot in matplotlib.

        Examples
        --------
        Draw a box plot from a DataFrame with four columns of randomly
        generated data.

        .. plot::
            :context: close-figs

            >>> data = np.random.randn(25, 4)
            >>> df = pd.DataFrame(data, columns=list('ABCD'))
            >>> ax = df.plot.box()
        """
        return self(kind='box', by=by, **kwds)

    def hist(self, by=None, bins=10, **kwds):
        """
        Draw one histogram of the DataFrame's columns.

        A histogram is a representation of the distribution of data.
        This function groups the values of all given Series in the DataFrame
        into bins and draws all bins in one :class:`matplotlib.axes.Axes`.
        This is useful when the DataFrame's Series are in a similar scale.

        Parameters
        ----------
        by : str or sequence, optional
            Column in the DataFrame to group by.
        bins : int, default 10
            Number of histogram bins to be used.
        **kwds
            Additional keyword arguments are documented in
            :meth:`DataFrame.plot`.

        Returns
        -------
        class:`matplotlib.AxesSubplot`
            Return a histogram plot.

        See Also
        --------
        DataFrame.hist : Draw histograms per DataFrame's Series.
        Series.hist : Draw a histogram with Series' data.

        Examples
        --------
        When we draw a dice 6000 times, we expect to get each value around 1000
        times. But when we draw two dices and sum the result, the distribution
        is going to be quite different. A histogram illustrates those
        distributions.

        .. plot::
            :context: close-figs

            >>> df = pd.DataFrame(
            ...     np.random.randint(1, 7, 6000),
            ...     columns = ['one'])
            >>> df['two'] = df['one'] + np.random.randint(1, 7, 6000)
            >>> ax = df.plot.hist(bins=12, alpha=0.5)
        """
        return self(kind='hist', by=by, bins=bins, **kwds)

    @Appender(_shared_docs['kde'] % {
        'this-datatype': 'DataFrame',
        'sibling-datatype': 'Series',
        'examples': """
        Given several Series of points randomly sampled from unknown
        distributions, estimate their PDFs using KDE with automatic
        bandwidth determination and plot the results, evaluating them at
        1000 equally spaced points (default):

        .. plot::
            :context: close-figs

            >>> df = pd.DataFrame({
            ...     'x': [1, 2, 2.5, 3, 3.5, 4, 5],
            ...     'y': [4, 4, 4.5, 5, 5.5, 6, 6],
            ... })
            >>> ax = df.plot.kde()

        A scalar bandwidth can be specified. Using a small bandwidth value can
        lead to over-fitting, while using a large bandwidth value may result
        in under-fitting:

        .. plot::
            :context: close-figs

            >>> ax = df.plot.kde(bw_method=0.3)

        .. plot::
            :context: close-figs

            >>> ax = df.plot.kde(bw_method=3)

        Finally, the `ind` parameter determines the evaluation points for the
        plot of the estimated PDF:

        .. plot::
            :context: close-figs

            >>> ax = df.plot.kde(ind=[1, 2, 3, 4, 5, 6])
        """.strip()
    })
    def kde(self, bw_method=None, ind=None, **kwds):
        return self(kind='kde', bw_method=bw_method, ind=ind, **kwds)

    density = kde

    def area(self, x=None, y=None, **kwds):
        """
        Draw a stacked area plot.

        An area plot displays quantitative data visually.
        This function wraps the matplotlib area function.

        Parameters
        ----------
        x : label or position, optional
            Coordinates for the X axis. By default uses the index.
        y : label or position, optional
            Column to plot. By default uses all columns.
        stacked : bool, default True
            Area plots are stacked by default. Set to False to create a
            unstacked plot.
        **kwds : optional
            Additional keyword arguments are documented in
            :meth:`DataFrame.plot`.

        Returns
        -------
        matplotlib.axes.Axes or numpy.ndarray
            Area plot, or array of area plots if subplots is True.

        See Also
        --------
        DataFrame.plot : Make plots of DataFrame using matplotlib / pylab.

        Examples
        --------
        Draw an area plot based on basic business metrics:

        .. plot::
            :context: close-figs

            >>> df = pd.DataFrame({
            ...     'sales': [3, 2, 3, 9, 10, 6],
            ...     'signups': [5, 5, 6, 12, 14, 13],
            ...     'visits': [20, 42, 28, 62, 81, 50],
            ... }, index=pd.date_range(start='2018/01/01', end='2018/07/01',
            ...                        freq='M'))
            >>> ax = df.plot.area()

        Area plots are stacked by default. To produce an unstacked plot,
        pass ``stacked=False``:

        .. plot::
            :context: close-figs

            >>> ax = df.plot.area(stacked=False)

        Draw an area plot for a single column:

        .. plot::
            :context: close-figs

            >>> ax = df.plot.area(y='sales')

        Draw with a different `x`:

        .. plot::
            :context: close-figs

            >>> df = pd.DataFrame({
            ...     'sales': [3, 2, 3],
            ...     'visits': [20, 42, 28],
            ...     'day': [1, 2, 3],
            ... })
            >>> ax = df.plot.area(x='day')
        """
        return self(kind='area', x=x, y=y, **kwds)

    def pie(self, y=None, **kwds):
        """
        Generate a pie plot.

        A pie plot is a proportional representation of the numerical data in a
        column. This function wraps :meth:`matplotlib.pyplot.pie` for the
        specified column. If no column reference is passed and
        ``subplots=True`` a pie plot is drawn for each numerical column
        independently.

        Parameters
        ----------
        y : int or label, optional
            Label or position of the column to plot.
            If not provided, ``subplots=True`` argument must be passed.
        **kwds
            Keyword arguments to pass on to :meth:`DataFrame.plot`.

        Returns
        -------
        matplotlib.axes.Axes or np.ndarray of them
            A NumPy array is returned when `subplots` is True.

        See Also
        --------
        Series.plot.pie : Generate a pie plot for a Series.
        DataFrame.plot : Make plots of a DataFrame.

        Examples
        --------
        In the example below we have a DataFrame with the information about
        planet's mass and radius. We pass the the 'mass' column to the
        pie function to get a pie plot.

        .. plot::
            :context: close-figs

            >>> df = pd.DataFrame({'mass': [0.330, 4.87 , 5.97],
            ...                    'radius': [2439.7, 6051.8, 6378.1]},
            ...                   index=['Mercury', 'Venus', 'Earth'])
            >>> plot = df.plot.pie(y='mass', figsize=(5, 5))

        .. plot::
            :context: close-figs

            >>> plot = df.plot.pie(subplots=True, figsize=(6, 3))
        """
        return self(kind='pie', y=y, **kwds)

    def scatter(self, x, y, s=None, c=None, **kwds):
        """
        Create a scatter plot with varying marker point size and color.

        The coordinates of each point are defined by two dataframe columns and
        filled circles are used to represent each point. This kind of plot is
        useful to see complex correlations between two variables. Points could
        be for instance natural 2D coordinates like longitude and latitude in
        a map or, in general, any pair of metrics that can be plotted against
        each other.

        Parameters
        ----------
        x : int or str
            The column name or column position to be used as horizontal
            coordinates for each point.
        y : int or str
            The column name or column position to be used as vertical
            coordinates for each point.
        s : scalar or array_like, optional
            The size of each point. Possible values are:

            - A single scalar so all points have the same size.

            - A sequence of scalars, which will be used for each point's size
              recursively. For instance, when passing [2,14] all points size
              will be either 2 or 14, alternatively.

        c : str, int or array_like, optional
            The color of each point. Possible values are:

            - A single color string referred to by name, RGB or RGBA code,
              for instance 'red' or '#a98d19'.

            - A sequence of color strings referred to by name, RGB or RGBA
              code, which will be used for each point's color recursively. For
              instance ['green','yellow'] all points will be filled in green or
              yellow, alternatively.

            - A column name or position whose values will be used to color the
              marker points according to a colormap.

        **kwds
            Keyword arguments to pass on to :meth:`DataFrame.plot`.

        Returns
        -------
        :class:`matplotlib.axes.Axes` or numpy.ndarray of them

        See Also
        --------
        matplotlib.pyplot.scatter : Scatter plot using multiple input data
            formats.

        Examples
        --------
        Let's see how to draw a scatter plot using coordinates from the values
        in a DataFrame's columns.

        .. plot::
            :context: close-figs

            >>> df = pd.DataFrame([[5.1, 3.5, 0], [4.9, 3.0, 0], [7.0, 3.2, 1],
            ...                    [6.4, 3.2, 1], [5.9, 3.0, 2]],
            ...                   columns=['length', 'width', 'species'])
            >>> ax1 = df.plot.scatter(x='length',
            ...                       y='width',
            ...                       c='DarkBlue')

        And now with the color determined by a column as well.

        .. plot::
            :context: close-figs

            >>> ax2 = df.plot.scatter(x='length',
            ...                       y='width',
            ...                       c='species',
            ...                       colormap='viridis')
        """
        return self(kind='scatter', x=x, y=y, c=c, s=s, **kwds)

    def hexbin(self, x, y, C=None, reduce_C_function=None, gridsize=None,
               **kwds):
        """
        Generate a hexagonal binning plot.

        Generate a hexagonal binning plot of `x` versus `y`. If `C` is `None`
        (the default), this is a histogram of the number of occurrences
        of the observations at ``(x[i], y[i])``.

        If `C` is specified, specifies values at given coordinates
        ``(x[i], y[i])``. These values are accumulated for each hexagonal
        bin and then reduced according to `reduce_C_function`,
        having as default the NumPy's mean function (:meth:`numpy.mean`).
        (If `C` is specified, it must also be a 1-D sequence
        of the same length as `x` and `y`, or a column label.)

        Parameters
        ----------
        x : int or str
            The column label or position for x points.
        y : int or str
            The column label or position for y points.
        C : int or str, optional
            The column label or position for the value of `(x, y)` point.
        reduce_C_function : callable, default `np.mean`
            Function of one argument that reduces all the values in a bin to
            a single number (e.g. `np.mean`, `np.max`, `np.sum`, `np.std`).
        gridsize : int or tuple of (int, int), default 100
            The number of hexagons in the x-direction.
            The corresponding number of hexagons in the y-direction is
            chosen in a way that the hexagons are approximately regular.
            Alternatively, gridsize can be a tuple with two elements
            specifying the number of hexagons in the x-direction and the
            y-direction.
        **kwds
            Additional keyword arguments are documented in
            :meth:`DataFrame.plot`.

        Returns
        -------
        matplotlib.AxesSubplot
            The matplotlib ``Axes`` on which the hexbin is plotted.

        See Also
        --------
        DataFrame.plot : Make plots of a DataFrame.
        matplotlib.pyplot.hexbin : Hexagonal binning plot using matplotlib,
            the matplotlib function that is used under the hood.

        Examples
        --------
        The following examples are generated with random data from
        a normal distribution.

        .. plot::
            :context: close-figs

            >>> n = 10000
            >>> df = pd.DataFrame({'x': np.random.randn(n),
            ...                    'y': np.random.randn(n)})
            >>> ax = df.plot.hexbin(x='x', y='y', gridsize=20)

        The next example uses `C` and `np.sum` as `reduce_C_function`.
        Note that `'observations'` values ranges from 1 to 5 but the result
        plot shows values up to more than 25. This is because of the
        `reduce_C_function`.

        .. plot::
            :context: close-figs

            >>> n = 500
            >>> df = pd.DataFrame({
            ...     'coord_x': np.random.uniform(-3, 3, size=n),
            ...     'coord_y': np.random.uniform(30, 50, size=n),
            ...     'observations': np.random.randint(1,5, size=n)
            ...     })
            >>> ax = df.plot.hexbin(x='coord_x',
            ...                     y='coord_y',
            ...                     C='observations',
            ...                     reduce_C_function=np.sum,
            ...                     gridsize=10,
            ...                     cmap="viridis")
        """
        if reduce_C_function is not None:
            kwds['reduce_C_function'] = reduce_C_function
        if gridsize is not None:
            kwds['gridsize'] = gridsize
        return self(kind='hexbin', x=x, y=y, C=C, **kwds)<|MERGE_RESOLUTION|>--- conflicted
+++ resolved
@@ -398,8 +398,6 @@
         bin edges are calculated and returned. If bins is a sequence, gives
         bin edges, including left edge of first bin and right edge of last
         bin. In this case, bins is returned unmodified.
-    bins : integer, default 10
-        Number of histogram bins to be used
     `**kwds` : keywords
         To be passed to the actual plotting function
 
@@ -499,7 +497,6 @@
         ...     }, index= ['pig', 'rabbit', 'duck', 'chicken', 'horse'])
         >>> hist = df.hist(bins=3)
     """
-<<<<<<< HEAD
     plot_backend = _get_plot_backend()
     return plot_backend.hist_frame(data, column=column, by=by, grid=grid,
                                    xlabelsize=xlabelsize, xrot=xrot,
@@ -507,159 +504,6 @@
                                    ax=ax, sharex=sharex, sharey=sharey,
                                    figsize=figsize, layout=layout, bins=bins,
                                    **kwds)
-=======
-    _raise_if_no_mpl()
-    _converter._WARN = False
-    if by is not None:
-        axes = grouped_hist(data, column=column, by=by, ax=ax, grid=grid,
-                            figsize=figsize, sharex=sharex, sharey=sharey,
-                            layout=layout, bins=bins, xlabelsize=xlabelsize,
-                            xrot=xrot, ylabelsize=ylabelsize,
-                            yrot=yrot, **kwds)
-        return axes
-
-    if column is not None:
-        if not isinstance(column, (list, np.ndarray, ABCIndexClass)):
-            column = [column]
-        data = data[column]
-    data = data._get_numeric_data()
-    naxes = len(data.columns)
-
-    if naxes == 0:
-        raise ValueError("hist method requires numerical columns, "
-                         "nothing to plot.")
-
-    fig, axes = _subplots(naxes=naxes, ax=ax, squeeze=False,
-                          sharex=sharex, sharey=sharey, figsize=figsize,
-                          layout=layout)
-    _axes = _flatten(axes)
-
-    for i, col in enumerate(com.try_sort(data.columns)):
-        ax = _axes[i]
-        ax.hist(data[col].dropna().values, bins=bins, **kwds)
-        ax.set_title(col)
-        ax.grid(grid)
-
-    _set_ticks_props(axes, xlabelsize=xlabelsize, xrot=xrot,
-                     ylabelsize=ylabelsize, yrot=yrot)
-    fig.subplots_adjust(wspace=0.3, hspace=0.3)
-
-    return axes
-
-
-def hist_series(self, by=None, ax=None, grid=True, xlabelsize=None,
-                xrot=None, ylabelsize=None, yrot=None, figsize=None,
-                bins=10, **kwds):
-    """
-    Draw histogram of the input series using matplotlib.
-
-    Parameters
-    ----------
-    by : object, optional
-        If passed, then used to form histograms for separate groups
-    ax : matplotlib axis object
-        If not passed, uses gca()
-    grid : bool, default True
-        Whether to show axis grid lines
-    xlabelsize : int, default None
-        If specified changes the x-axis label size
-    xrot : float, default None
-        rotation of x axis labels
-    ylabelsize : int, default None
-        If specified changes the y-axis label size
-    yrot : float, default None
-        rotation of y axis labels
-    figsize : tuple, default None
-        figure size in inches by default
-    bins : integer or sequence, default 10
-        Number of histogram bins to be used. If an integer is given, bins + 1
-        bin edges are calculated and returned. If bins is a sequence, gives
-        bin edges, including left edge of first bin and right edge of last
-        bin. In this case, bins is returned unmodified.
-    `**kwds` : keywords
-        To be passed to the actual plotting function
-
-    Returns
-    -------
-    matplotlib.AxesSubplot
-        A histogram plot.
-
-    See Also
-    --------
-    matplotlib.axes.Axes.hist : Plot a histogram using matplotlib.
-    """
-    import matplotlib.pyplot as plt
-
-    if by is None:
-        if kwds.get('layout', None) is not None:
-            raise ValueError("The 'layout' keyword is not supported when "
-                             "'by' is None")
-        # hack until the plotting interface is a bit more unified
-        fig = kwds.pop('figure', plt.gcf() if plt.get_fignums() else
-                       plt.figure(figsize=figsize))
-        if (figsize is not None and tuple(figsize) !=
-                tuple(fig.get_size_inches())):
-            fig.set_size_inches(*figsize, forward=True)
-        if ax is None:
-            ax = fig.gca()
-        elif ax.get_figure() != fig:
-            raise AssertionError('passed axis not bound to passed figure')
-        values = self.dropna().values
-
-        ax.hist(values, bins=bins, **kwds)
-        ax.grid(grid)
-        axes = np.array([ax])
-
-        _set_ticks_props(axes, xlabelsize=xlabelsize, xrot=xrot,
-                         ylabelsize=ylabelsize, yrot=yrot)
-
-    else:
-        if 'figure' in kwds:
-            raise ValueError("Cannot pass 'figure' when using the "
-                             "'by' argument, since a new 'Figure' instance "
-                             "will be created")
-        axes = grouped_hist(self, by=by, ax=ax, grid=grid, figsize=figsize,
-                            bins=bins, xlabelsize=xlabelsize, xrot=xrot,
-                            ylabelsize=ylabelsize, yrot=yrot, **kwds)
-
-    if hasattr(axes, 'ndim'):
-        if axes.ndim == 1 and len(axes) == 1:
-            return axes[0]
-    return axes
-
-
-def grouped_hist(data, column=None, by=None, ax=None, bins=50, figsize=None,
-                 layout=None, sharex=False, sharey=False, rot=90, grid=True,
-                 xlabelsize=None, xrot=None, ylabelsize=None, yrot=None,
-                 **kwargs):
-    """
-    Grouped histogram
-
-    Parameters
-    ----------
-    data : Series/DataFrame
-    column : object, optional
-    by : object, optional
-    ax : axes, optional
-    bins : int, default 50
-    figsize : tuple, optional
-    layout : optional
-    sharex : bool, default False
-    sharey : bool, default False
-    rot : int, default 90
-    grid : bool, default True
-    kwargs : dict, keyword arguments passed to matplotlib.Axes.hist
-
-    Returns
-    -------
-    collection of Matplotlib Axes
-    """
-    _raise_if_no_mpl()
-    _converter._WARN = False
-
-    def plot_group(group, ax):
-        ax.hist(group.dropna().values, bins=bins, **kwargs)
->>>>>>> 78ba7fce
 
 
 @Appender(_shared_docs['boxplot'] % _shared_doc_kwargs)
