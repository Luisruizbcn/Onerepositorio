import importlib
from typing import List, Type  # noqa

from pandas.util._decorators import Appender

from pandas.core.dtypes.common import is_integer, is_list_like
from pandas.core.dtypes.generic import ABCDataFrame, ABCSeries

from pandas.core.base import PandasObject
from pandas.core.generic import _shared_doc_kwargs, _shared_docs

# Trigger matplotlib import, which implicitly registers our
# converts. Implicit registration is deprecated, and when enforced
# we can lazily import matplotlib.
try:
    import pandas.plotting._matplotlib  # noqa
except ImportError:
    pass

df_kind = """- 'scatter' : scatter plot
        - 'hexbin' : hexbin plot"""
series_kind = ""

df_coord = """x : label or position, default None
    y : label, position or list of label, positions, default None
        Allows plotting of one column versus another"""
series_coord = ""

df_unique = """stacked : bool, default False in line and
        bar plots, and True in area plot. If True, create stacked plot.
    sort_columns : bool, default False
        Sort column names to determine plot ordering
    secondary_y : bool or sequence, default False
        Whether to plot on the secondary y-axis
        If a list/tuple, which columns to plot on secondary y-axis"""
series_unique = """label : label argument to provide to plot
    secondary_y : bool or sequence of ints, default False
        If True then y-axis will be on the right"""

df_ax = """ax : matplotlib axes object, default None
    subplots : bool, default False
        Make separate subplots for each column
    sharex : bool, default True if ax is None else False
        In case subplots=True, share x axis and set some x axis labels to
        invisible; defaults to True if ax is None otherwise False if an ax
        is passed in; Be aware, that passing in both an ax and sharex=True
        will alter all x axis labels for all axis in a figure!
    sharey : bool, default False
        In case subplots=True, share y axis and set some y axis labels to
        invisible
    layout : tuple (optional)
        (rows, columns) for the layout of subplots"""
series_ax = """ax : matplotlib axes object
        If not passed, uses gca()"""

df_note = """- If `kind` = 'scatter' and the argument `c` is the name of a dataframe
      column, the values of that column are used to color each point.
    - If `kind` = 'hexbin', you can control the size of the bins with the
      `gridsize` argument. By default, a histogram of the counts around each
      `(x, y)` point is computed. You can specify alternative aggregations
      by passing values to the `C` and `reduce_C_function` arguments.
      `C` specifies the value at each `(x, y)` point and `reduce_C_function`
      is a function of one argument that reduces all the values in a bin to
      a single number (e.g. `mean`, `max`, `sum`, `std`)."""
series_note = ""

_shared_doc_df_kwargs = dict(klass='DataFrame', klass_obj='df',
                             klass_kind=df_kind, klass_coord=df_coord,
                             klass_ax=df_ax, klass_unique=df_unique,
                             klass_note=df_note)
_shared_doc_series_kwargs = dict(klass='Series', klass_obj='s',
                                 klass_kind=series_kind,
                                 klass_coord=series_coord, klass_ax=series_ax,
                                 klass_unique=series_unique,
                                 klass_note=series_note)

_shared_docs['plot'] = """
    Make plots of %(klass)s using matplotlib / pylab.

    *New in version 0.17.0:* Each plot kind has a corresponding method on the
    ``%(klass)s.plot`` accessor:
    ``%(klass_obj)s.plot(kind='line')`` is equivalent to
    ``%(klass_obj)s.plot.line()``.

    Parameters
    ----------
    data : %(klass)s
    %(klass_coord)s
    kind : str
        - 'line' : line plot (default)
        - 'bar' : vertical bar plot
        - 'barh' : horizontal bar plot
        - 'hist' : histogram
        - 'box' : boxplot
        - 'kde' : Kernel Density Estimation plot
        - 'density' : same as 'kde'
        - 'area' : area plot
        - 'pie' : pie plot
        %(klass_kind)s
    %(klass_ax)s
    figsize : a tuple (width, height) in inches
    use_index : bool, default True
        Use index as ticks for x axis
    title : string or list
        Title to use for the plot. If a string is passed, print the string at
        the top of the figure. If a list is passed and `subplots` is True,
        print each item in the list above the corresponding subplot.
    grid : bool, default None (matlab style default)
        Axis grid lines
    legend : False/True/'reverse'
        Place legend on axis subplots
    style : list or dict
        matplotlib line style per column
    logx : bool or 'sym', default False
        Use log scaling or symlog scaling on x axis
        .. versionchanged:: 0.25.0

    logy : bool or 'sym' default False
        Use log scaling or symlog scaling on y axis
        .. versionchanged:: 0.25.0

    loglog : bool or 'sym', default False
        Use log scaling or symlog scaling on both x and y axes
        .. versionchanged:: 0.25.0

    xticks : sequence
        Values to use for the xticks
    yticks : sequence
        Values to use for the yticks
    xlim : 2-tuple/list
    ylim : 2-tuple/list
    rot : int, default None
        Rotation for ticks (xticks for vertical, yticks for horizontal plots)
    fontsize : int, default None
        Font size for xticks and yticks
    colormap : str or matplotlib colormap object, default None
        Colormap to select colors from. If string, load colormap with that name
        from matplotlib.
    colorbar : bool, optional
        If True, plot colorbar (only relevant for 'scatter' and 'hexbin' plots)
    position : float
        Specify relative alignments for bar plot layout.
        From 0 (left/bottom-end) to 1 (right/top-end). Default is 0.5 (center)
    table : bool, Series or DataFrame, default False
        If True, draw a table using the data in the DataFrame and the data will
        be transposed to meet matplotlib's default layout.
        If a Series or DataFrame is passed, use passed data to draw a table.
    yerr : DataFrame, Series, array-like, dict and str
        See :ref:`Plotting with Error Bars <visualization.errorbars>` for
        detail.
    xerr : same types as yerr.
    %(klass_unique)s
    mark_right : bool, default True
        When using a secondary_y axis, automatically mark the column
        labels with "(right)" in the legend
    `**kwds` : keywords
        Options to pass to matplotlib plotting method

    Returns
    -------
    :class:`matplotlib.axes.Axes` or numpy.ndarray of them

    Notes
    -----

    - See matplotlib documentation online for more on this subject
    - If `kind` = 'bar' or 'barh', you can specify relative alignments
      for bar plot layout by `position` keyword.
      From 0 (left/bottom-end) to 1 (right/top-end). Default is 0.5 (center)
    %(klass_note)s
    """

_shared_docs['boxplot'] = """
    Make a box plot from DataFrame columns.

    Make a box-and-whisker plot from DataFrame columns, optionally grouped
    by some other columns. A box plot is a method for graphically depicting
    groups of numerical data through their quartiles.
    The box extends from the Q1 to Q3 quartile values of the data,
    with a line at the median (Q2). The whiskers extend from the edges
    of box to show the range of the data. The position of the whiskers
    is set by default to `1.5 * IQR (IQR = Q3 - Q1)` from the edges of the box.
    Outlier points are those past the end of the whiskers.

    For further details see
    Wikipedia's entry for `boxplot <https://en.wikipedia.org/wiki/Box_plot>`_.

    Parameters
    ----------
    column : str or list of str, optional
        Column name or list of names, or vector.
        Can be any valid input to :meth:`pandas.DataFrame.groupby`.
    by : str or array-like, optional
        Column in the DataFrame to :meth:`pandas.DataFrame.groupby`.
        One box-plot will be done per value of columns in `by`.
    ax : object of class matplotlib.axes.Axes, optional
        The matplotlib axes to be used by boxplot.
    fontsize : float or str
        Tick label font size in points or as a string (e.g., `large`).
    rot : int or float, default 0
        The rotation angle of labels (in degrees)
        with respect to the screen coordinate system.
    grid : bool, default True
        Setting this to True will show the grid.
    figsize : A tuple (width, height) in inches
        The size of the figure to create in matplotlib.
    layout : tuple (rows, columns), optional
        For example, (3, 5) will display the subplots
        using 3 columns and 5 rows, starting from the top-left.
    return_type : {'axes', 'dict', 'both'} or None, default 'axes'
        The kind of object to return. The default is ``axes``.

        * 'axes' returns the matplotlib axes the boxplot is drawn on.
        * 'dict' returns a dictionary whose values are the matplotlib
          Lines of the boxplot.
        * 'both' returns a namedtuple with the axes and dict.
        * when grouping with ``by``, a Series mapping columns to
          ``return_type`` is returned.

          If ``return_type`` is `None`, a NumPy array
          of axes with the same shape as ``layout`` is returned.
    **kwds
        All other plotting keyword arguments to be passed to
        :func:`matplotlib.pyplot.boxplot`.

    Returns
    -------
    result
        See Notes.

    See Also
    --------
    Series.plot.hist: Make a histogram.
    matplotlib.pyplot.boxplot : Matplotlib equivalent plot.

    Notes
    -----
    The return type depends on the `return_type` parameter:

    * 'axes' : object of class matplotlib.axes.Axes
    * 'dict' : dict of matplotlib.lines.Line2D objects
    * 'both' : a namedtuple with structure (ax, lines)

    For data grouped with ``by``, return a Series of the above or a numpy
    array:

    * :class:`~pandas.Series`
    * :class:`~numpy.array` (for ``return_type = None``)

    Use ``return_type='dict'`` when you want to tweak the appearance
    of the lines after plotting. In this case a dict containing the Lines
    making up the boxes, caps, fliers, medians, and whiskers is returned.

    Examples
    --------

    Boxplots can be created for every column in the dataframe
    by ``df.boxplot()`` or indicating the columns to be used:

    .. plot::
        :context: close-figs

        >>> np.random.seed(1234)
        >>> df = pd.DataFrame(np.random.randn(10,4),
        ...                   columns=['Col1', 'Col2', 'Col3', 'Col4'])
        >>> boxplot = df.boxplot(column=['Col1', 'Col2', 'Col3'])

    Boxplots of variables distributions grouped by the values of a third
    variable can be created using the option ``by``. For instance:

    .. plot::
        :context: close-figs

        >>> df = pd.DataFrame(np.random.randn(10, 2),
        ...                   columns=['Col1', 'Col2'])
        >>> df['X'] = pd.Series(['A', 'A', 'A', 'A', 'A',
        ...                      'B', 'B', 'B', 'B', 'B'])
        >>> boxplot = df.boxplot(by='X')

    A list of strings (i.e. ``['X', 'Y']``) can be passed to boxplot
    in order to group the data by combination of the variables in the x-axis:

    .. plot::
        :context: close-figs

        >>> df = pd.DataFrame(np.random.randn(10,3),
        ...                   columns=['Col1', 'Col2', 'Col3'])
        >>> df['X'] = pd.Series(['A', 'A', 'A', 'A', 'A',
        ...                      'B', 'B', 'B', 'B', 'B'])
        >>> df['Y'] = pd.Series(['A', 'B', 'A', 'B', 'A',
        ...                      'B', 'A', 'B', 'A', 'B'])
        >>> boxplot = df.boxplot(column=['Col1', 'Col2'], by=['X', 'Y'])

    The layout of boxplot can be adjusted giving a tuple to ``layout``:

    .. plot::
        :context: close-figs

        >>> boxplot = df.boxplot(column=['Col1', 'Col2'], by='X',
        ...                      layout=(2, 1))

    Additional formatting can be done to the boxplot, like suppressing the grid
    (``grid=False``), rotating the labels in the x-axis (i.e. ``rot=45``)
    or changing the fontsize (i.e. ``fontsize=15``):

    .. plot::
        :context: close-figs

        >>> boxplot = df.boxplot(grid=False, rot=45, fontsize=15)

    The parameter ``return_type`` can be used to select the type of element
    returned by `boxplot`.  When ``return_type='axes'`` is selected,
    the matplotlib axes on which the boxplot is drawn are returned:

        >>> boxplot = df.boxplot(column=['Col1','Col2'], return_type='axes')
        >>> type(boxplot)
        <class 'matplotlib.axes._subplots.AxesSubplot'>

    When grouping with ``by``, a Series mapping columns to ``return_type``
    is returned:

        >>> boxplot = df.boxplot(column=['Col1', 'Col2'], by='X',
        ...                      return_type='axes')
        >>> type(boxplot)
        <class 'pandas.core.series.Series'>

    If ``return_type`` is `None`, a NumPy array of axes with the same shape
    as ``layout`` is returned:

        >>> boxplot =  df.boxplot(column=['Col1', 'Col2'], by='X',
        ...                       return_type=None)
        >>> type(boxplot)
        <class 'numpy.ndarray'>
    """

_shared_docs['kde'] = """
        Generate Kernel Density Estimate plot using Gaussian kernels.

        In statistics, `kernel density estimation`_ (KDE) is a non-parametric
        way to estimate the probability density function (PDF) of a random
        variable. This function uses Gaussian kernels and includes automatic
        bandwidth determination.

        .. _kernel density estimation:
            https://en.wikipedia.org/wiki/Kernel_density_estimation

        Parameters
        ----------
        bw_method : str, scalar or callable, optional
            The method used to calculate the estimator bandwidth. This can be
            'scott', 'silverman', a scalar constant or a callable.
            If None (default), 'scott' is used.
            See :class:`scipy.stats.gaussian_kde` for more information.
        ind : NumPy array or integer, optional
            Evaluation points for the estimated PDF. If None (default),
            1000 equally spaced points are used. If `ind` is a NumPy array, the
            KDE is evaluated at the points passed. If `ind` is an integer,
            `ind` number of equally spaced points are used.
        **kwds : optional
            Additional keyword arguments are documented in
            :meth:`pandas.%(this-datatype)s.plot`.

        Returns
        -------
        matplotlib.axes.Axes or numpy.ndarray of them

        See Also
        --------
        scipy.stats.gaussian_kde : Representation of a kernel-density
            estimate using Gaussian kernels. This is the function used
            internally to estimate the PDF.
        %(sibling-datatype)s.plot.kde : Generate a KDE plot for a
            %(sibling-datatype)s.

        Examples
        --------
        %(examples)s
        """


def hist_series(self, by=None, ax=None, grid=True, xlabelsize=None,
                xrot=None, ylabelsize=None, yrot=None, figsize=None,
                bins=10, **kwds):
    """
    Draw histogram of the input series using matplotlib.

    Parameters
    ----------
    by : object, optional
        If passed, then used to form histograms for separate groups
    ax : matplotlib axis object
        If not passed, uses gca()
    grid : bool, default True
        Whether to show axis grid lines
    xlabelsize : int, default None
        If specified changes the x-axis label size
    xrot : float, default None
        rotation of x axis labels
    ylabelsize : int, default None
        If specified changes the y-axis label size
    yrot : float, default None
        rotation of y axis labels
    figsize : tuple, default None
        figure size in inches by default
    bins : integer or sequence, default 10
        Number of histogram bins to be used. If an integer is given, bins + 1
        bin edges are calculated and returned. If bins is a sequence, gives
        bin edges, including left edge of first bin and right edge of last
        bin. In this case, bins is returned unmodified.
    `**kwds` : keywords
        To be passed to the actual plotting function

    Returns
    -------
    matplotlib.AxesSubplot
        A histogram plot.

    See Also
    --------
    matplotlib.axes.Axes.hist : Plot a histogram using matplotlib.
    """
    plot_backend = _get_plot_backend()
    return plot_backend.hist_series(self, by=by, ax=ax, grid=grid,
                                    xlabelsize=xlabelsize, xrot=xrot,
                                    ylabelsize=ylabelsize, yrot=yrot,
                                    figsize=figsize, bins=bins, **kwds)


def hist_frame(data, column=None, by=None, grid=True, xlabelsize=None,
               xrot=None, ylabelsize=None, yrot=None, ax=None, sharex=False,
               sharey=False, figsize=None, layout=None, bins=10, **kwds):
    """
    Make a histogram of the DataFrame's.

    A `histogram`_ is a representation of the distribution of data.
    This function calls :meth:`matplotlib.pyplot.hist`, on each series in
    the DataFrame, resulting in one histogram per column.

    .. _histogram: https://en.wikipedia.org/wiki/Histogram

    Parameters
    ----------
    data : DataFrame
        The pandas object holding the data.
    column : string or sequence
        If passed, will be used to limit data to a subset of columns.
    by : object, optional
        If passed, then used to form histograms for separate groups.
    grid : bool, default True
        Whether to show axis grid lines.
    xlabelsize : int, default None
        If specified changes the x-axis label size.
    xrot : float, default None
        Rotation of x axis labels. For example, a value of 90 displays the
        x labels rotated 90 degrees clockwise.
    ylabelsize : int, default None
        If specified changes the y-axis label size.
    yrot : float, default None
        Rotation of y axis labels. For example, a value of 90 displays the
        y labels rotated 90 degrees clockwise.
    ax : Matplotlib axes object, default None
        The axes to plot the histogram on.
    sharex : bool, default True if ax is None else False
        In case subplots=True, share x axis and set some x axis labels to
        invisible; defaults to True if ax is None otherwise False if an ax
        is passed in.
        Note that passing in both an ax and sharex=True will alter all x axis
        labels for all subplots in a figure.
    sharey : bool, default False
        In case subplots=True, share y axis and set some y axis labels to
        invisible.
    figsize : tuple
        The size in inches of the figure to create. Uses the value in
        `matplotlib.rcParams` by default.
    layout : tuple, optional
        Tuple of (rows, columns) for the layout of the histograms.
    bins : integer or sequence, default 10
        Number of histogram bins to be used. If an integer is given, bins + 1
        bin edges are calculated and returned. If bins is a sequence, gives
        bin edges, including left edge of first bin and right edge of last
        bin. In this case, bins is returned unmodified.
    **kwds
        All other plotting keyword arguments to be passed to
        :meth:`matplotlib.pyplot.hist`.

    Returns
    -------
    matplotlib.AxesSubplot or numpy.ndarray of them

    See Also
    --------
    matplotlib.pyplot.hist : Plot a histogram using matplotlib.

    Examples
    --------

    .. plot::
        :context: close-figs

        This example draws a histogram based on the length and width of
        some animals, displayed in three bins

        >>> df = pd.DataFrame({
        ...     'length': [1.5, 0.5, 1.2, 0.9, 3],
        ...     'width': [0.7, 0.2, 0.15, 0.2, 1.1]
        ...     }, index= ['pig', 'rabbit', 'duck', 'chicken', 'horse'])
        >>> hist = df.hist(bins=3)
    """
    plot_backend = _get_plot_backend()
    return plot_backend.hist_frame(data, column=column, by=by, grid=grid,
                                   xlabelsize=xlabelsize, xrot=xrot,
                                   ylabelsize=ylabelsize, yrot=yrot,
                                   ax=ax, sharex=sharex, sharey=sharey,
                                   figsize=figsize, layout=layout, bins=bins,
                                   **kwds)


@Appender(_shared_docs['boxplot'] % _shared_doc_kwargs)
def boxplot(data, column=None, by=None, ax=None, fontsize=None,
            rot=0, grid=True, figsize=None, layout=None, return_type=None,
            **kwds):
    plot_backend = _get_plot_backend()
    return plot_backend.boxplot(data, column=column, by=by, ax=ax,
                                fontsize=fontsize, rot=rot, grid=grid,
                                figsize=figsize, layout=layout,
                                return_type=return_type, **kwds)


@Appender(_shared_docs['boxplot'] % _shared_doc_kwargs)
def boxplot_frame(self, column=None, by=None, ax=None, fontsize=None, rot=0,
                  grid=True, figsize=None, layout=None,
                  return_type=None, **kwds):
    plot_backend = _get_plot_backend()
    return plot_backend.boxplot_frame(self, column=column, by=by, ax=ax,
                                      fontsize=fontsize, rot=rot, grid=grid,
                                      figsize=figsize, layout=layout,
                                      return_type=return_type, **kwds)


def boxplot_frame_groupby(grouped, subplots=True, column=None, fontsize=None,
                          rot=0, grid=True, ax=None, figsize=None,
                          layout=None, sharex=False, sharey=True, **kwds):
    """
    Make box plots from DataFrameGroupBy data.

    Parameters
    ----------
    grouped : Grouped DataFrame
    subplots : bool
        * ``False`` - no subplots will be used
        * ``True`` - create a subplot for each group
    column : column name or list of names, or vector
        Can be any valid input to groupby
    fontsize : int or string
    rot : label rotation angle
    grid : Setting this to True will show the grid
    ax : Matplotlib axis object, default None
    figsize : A tuple (width, height) in inches
    layout : tuple (optional)
        (rows, columns) for the layout of the plot
    sharex : bool, default False
        Whether x-axes will be shared among subplots

        .. versionadded:: 0.23.1
    sharey : bool, default True
        Whether y-axes will be shared among subplots

        .. versionadded:: 0.23.1
    `**kwds` : Keyword Arguments
        All other plotting keyword arguments to be passed to
        matplotlib's boxplot function

    Returns
    -------
    dict of key/value = group key/DataFrame.boxplot return value
    or DataFrame.boxplot return value in case subplots=figures=False

    Examples
    --------
    >>> import itertools
    >>> tuples = [t for t in itertools.product(range(1000), range(4))]
    >>> index = pd.MultiIndex.from_tuples(tuples, names=['lvl0', 'lvl1'])
    >>> data = np.random.randn(len(index),4)
    >>> df = pd.DataFrame(data, columns=list('ABCD'), index=index)
    >>>
    >>> grouped = df.groupby(level='lvl1')
    >>> boxplot_frame_groupby(grouped)
    >>>
    >>> grouped = df.unstack(level='lvl1').groupby(level=0, axis=1)
    >>> boxplot_frame_groupby(grouped, subplots=False)
    """
    plot_backend = _get_plot_backend()
    return plot_backend.boxplot_frame_groupby(
        grouped, subplots=subplots, column=column, fontsize=fontsize, rot=rot,
        grid=grid, ax=ax, figsize=figsize, layout=layout, sharex=sharex,
        sharey=sharey, **kwds)


# kinds supported by both dataframe and series
_common_kinds = ['line', 'bar', 'barh',
                 'kde', 'density', 'area', 'hist', 'box']
# kinds supported by dataframe
_dataframe_kinds = ['scatter', 'hexbin']
# kinds supported only by series or dataframe single column
_series_kinds = ['pie']
_all_kinds = _common_kinds + _dataframe_kinds + _series_kinds


def _get_standard_kind(kind):
    return {'density': 'kde'}.get(kind, kind)


def _get_plot_backend():
    """
    Return the plotting backend to use (e.g. `pandas.plotting._matplotlib`).

    The plotting system of pandas has been using matplotlib, but the idea here
    is that it can also work with other third-party backends. In the future,
    this function will return the backend from a pandas option, and all the
    rest of the code in this file will use the backend specified there for the
    plotting.

    The backend is imported lazily, as matplotlib is a soft dependency, and
    pandas can be used without it being installed.
    """
    backend_str = pandas.get_option('plotting.backend')
    if backend_str == 'matplotlib':
<<<<<<< HEAD
        try:
            import pandas.plotting._matplotlib as backend_mod
        except ImportError:
            raise ImportError('matplotlib is required for plotting when the '
                              'default backend is selected.')
    else:
        try:
            mod = importlib.import_module(backend_str)
        except ImportError:
            raise ValueError('"{}" does not seem to be an installed module.'
                             'A pandas plotting backend must be a module that '
                             'can be imported'.format(backend_str))

        required_objs = ['LinePlot', 'BarPlot', 'BarhPlot', 'HistPlot',
                         'BoxPlot', 'KdePlot', 'AreaPlot', 'PiePlot',
                         'ScatterPlot', 'HexBinPlot', 'hist_series',
                         'hist_frame', 'boxplot', 'boxplot_frame',
                         'boxplot_frame_groupby', 'tsplot', 'table',
                         'andrews_curves', 'autocorrelation_plot',
                         'bootstrap_plot', 'lag_plot', 'parallel_coordinates',
                         'radviz', 'scatter_matrix', 'register', 'deregister']
        missing_objs = set(required_objs) - set(dir(mod))
        if len(missing_objs) == len(required_objs):
            raise ValueError(
                '"{}" does not seem to be a valid backend. Valid backends are '
                'modules that implement the next objects:\n{}'.format(
                    backend_str, '\n-'.join(required_objs)))
        elif missing_objs:
            raise ValueError(
                '"{}" does not seem to be a complete backend. Valid backends '
                'must implement the next objects:\n{}'.format(
                    backend_str, '\n-'.join(missing_objs)))
        else:
            backend_mod = importlib.import_module(backend_str)
    return backend_mod
=======
        backend_str = 'pandas.plotting._matplotlib'
    return importlib.import_module(backend_str)
>>>>>>> 231094ed


def _plot_classes():
    plot_backend = _get_plot_backend()
    # TODO restore type annotations if we create a base class for plot classes
    # (a parent of MPLPlot, and classes of other backends)
    classes = [plot_backend.LinePlot, plot_backend.BarPlot,
               plot_backend.BarhPlot, plot_backend.AreaPlot,
               plot_backend.HistPlot, plot_backend.BoxPlot,
               plot_backend.ScatterPlot, plot_backend.HexBinPlot,
               plot_backend.KdePlot, plot_backend.PiePlot]
    return {class_._kind: class_ for class_ in classes}


def _plot(data, x=None, y=None, subplots=False,
          ax=None, kind='line', **kwds):
    kind = _get_standard_kind(kind.lower().strip())
    if kind in _all_kinds:
        klass = _plot_classes()[kind]
    else:
        raise ValueError("%r is not a valid plot kind" % kind)

    if kind in _dataframe_kinds:
        if isinstance(data, ABCDataFrame):
            plot_obj = klass(data, x=x, y=y, subplots=subplots, ax=ax,
                             kind=kind, **kwds)
        else:
            raise ValueError("plot kind %r can only be used for data frames"
                             % kind)

    elif kind in _series_kinds:
        if isinstance(data, ABCDataFrame):
            if y is None and subplots is False:
                msg = "{0} requires either y column or 'subplots=True'"
                raise ValueError(msg.format(kind))
            elif y is not None:
                if is_integer(y) and not data.columns.holds_integer():
                    y = data.columns[y]
                # converted to series actually. copy to not modify
                data = data[y].copy()
                data.index.name = y
        plot_obj = klass(data, subplots=subplots, ax=ax, kind=kind, **kwds)
    else:
        if isinstance(data, ABCDataFrame):
            data_cols = data.columns
            if x is not None:
                if is_integer(x) and not data.columns.holds_integer():
                    x = data_cols[x]
                elif not isinstance(data[x], ABCSeries):
                    raise ValueError("x must be a label or position")
                data = data.set_index(x)

            if y is not None:
                # check if we have y as int or list of ints
                int_ylist = is_list_like(y) and all(is_integer(c) for c in y)
                int_y_arg = is_integer(y) or int_ylist
                if int_y_arg and not data.columns.holds_integer():
                    y = data_cols[y]

                label_kw = kwds['label'] if 'label' in kwds else False
                for kw in ['xerr', 'yerr']:
                    if (kw in kwds) and \
                        (isinstance(kwds[kw], str) or
                            is_integer(kwds[kw])):
                        try:
                            kwds[kw] = data[kwds[kw]]
                        except (IndexError, KeyError, TypeError):
                            pass

                # don't overwrite
                data = data[y].copy()

                if isinstance(data, ABCSeries):
                    label_name = label_kw or y
                    data.name = label_name
                else:
                    match = is_list_like(label_kw) and len(label_kw) == len(y)
                    if label_kw and not match:
                        raise ValueError(
                            "label should be list-like and same length as y"
                        )
                    label_name = label_kw or data.columns
                    data.columns = label_name
        plot_obj = klass(data, subplots=subplots, ax=ax, kind=kind, **kwds)

    plot_obj.generate()
    plot_obj.draw()
    return plot_obj.result


@Appender(_shared_docs['plot'] % _shared_doc_df_kwargs)
def plot_frame(data, x=None, y=None, kind='line', ax=None,
               subplots=False, sharex=None, sharey=False, layout=None,
               figsize=None, use_index=True, title=None, grid=None,
               legend=True, style=None, logx=False, logy=False, loglog=False,
               xticks=None, yticks=None, xlim=None, ylim=None,
               rot=None, fontsize=None, colormap=None, table=False,
               yerr=None, xerr=None,
               secondary_y=False, sort_columns=False,
               **kwds):
    return _plot(data, kind=kind, x=x, y=y, ax=ax,
                 subplots=subplots, sharex=sharex, sharey=sharey,
                 layout=layout, figsize=figsize, use_index=use_index,
                 title=title, grid=grid, legend=legend,
                 style=style, logx=logx, logy=logy, loglog=loglog,
                 xticks=xticks, yticks=yticks, xlim=xlim, ylim=ylim,
                 rot=rot, fontsize=fontsize, colormap=colormap, table=table,
                 yerr=yerr, xerr=xerr,
                 secondary_y=secondary_y, sort_columns=sort_columns,
                 **kwds)


@Appender(_shared_docs['plot'] % _shared_doc_series_kwargs)
def plot_series(data, kind='line', ax=None,                    # Series unique
                figsize=None, use_index=True, title=None, grid=None,
                legend=False, style=None, logx=False, logy=False, loglog=False,
                xticks=None, yticks=None, xlim=None, ylim=None,
                rot=None, fontsize=None, colormap=None, table=False,
                yerr=None, xerr=None,
                label=None, secondary_y=False,                 # Series unique
                **kwds):

    # FIXME move this into _matplotlib
    import matplotlib.pyplot as plt
    if ax is None and len(plt.get_fignums()) > 0:
        with plt.rc_context():
            ax = plt.gca()
        ax = getattr(ax, 'left_ax', ax)

    return _plot(data, kind=kind, ax=ax,
                 figsize=figsize, use_index=use_index, title=title,
                 grid=grid, legend=legend,
                 style=style, logx=logx, logy=logy, loglog=loglog,
                 xticks=xticks, yticks=yticks, xlim=xlim, ylim=ylim,
                 rot=rot, fontsize=fontsize, colormap=colormap, table=table,
                 yerr=yerr, xerr=xerr,
                 label=label, secondary_y=secondary_y,
                 **kwds)


class BasePlotMethods(PandasObject):

    def __init__(self, data):
        self._parent = data  # can be Series or DataFrame

    def __call__(self, *args, **kwargs):
        raise NotImplementedError


class SeriesPlotMethods(BasePlotMethods):
    """
    Series plotting accessor and method.

    Examples
    --------
    >>> s.plot.line()
    >>> s.plot.bar()
    >>> s.plot.hist()

    Plotting methods can also be accessed by calling the accessor as a method
    with the ``kind`` argument:
    ``s.plot(kind='line')`` is equivalent to ``s.plot.line()``
    """

    def __call__(self, kind='line', ax=None,
                 figsize=None, use_index=True, title=None, grid=None,
                 legend=False, style=None, logx=False, logy=False,
                 loglog=False, xticks=None, yticks=None,
                 xlim=None, ylim=None,
                 rot=None, fontsize=None, colormap=None, table=False,
                 yerr=None, xerr=None,
                 label=None, secondary_y=False, **kwds):
        return plot_series(self._parent, kind=kind, ax=ax, figsize=figsize,
                           use_index=use_index, title=title, grid=grid,
                           legend=legend, style=style, logx=logx, logy=logy,
                           loglog=loglog, xticks=xticks, yticks=yticks,
                           xlim=xlim, ylim=ylim, rot=rot, fontsize=fontsize,
                           colormap=colormap, table=table, yerr=yerr,
                           xerr=xerr, label=label, secondary_y=secondary_y,
                           **kwds)
    __call__.__doc__ = plot_series.__doc__

    def line(self, **kwds):
        """
        Line plot.

        Parameters
        ----------
        `**kwds` : optional
            Additional keyword arguments are documented in
            :meth:`pandas.Series.plot`.

        Returns
        -------
        :class:`matplotlib.axes.Axes` or numpy.ndarray of them

        Examples
        --------

        .. plot::
            :context: close-figs

            >>> s = pd.Series([1, 3, 2])
            >>> s.plot.line()
        """
        return self(kind='line', **kwds)

    def bar(self, **kwds):
        """
        Vertical bar plot.

        Parameters
        ----------
        `**kwds` : optional
            Additional keyword arguments are documented in
            :meth:`pandas.Series.plot`.

        Returns
        -------
        :class:`matplotlib.axes.Axes` or numpy.ndarray of them
        """
        return self(kind='bar', **kwds)

    def barh(self, **kwds):
        """
        Horizontal bar plot.

        Parameters
        ----------
        `**kwds` : optional
            Additional keyword arguments are documented in
            :meth:`pandas.Series.plot`.

        Returns
        -------
        :class:`matplotlib.axes.Axes` or numpy.ndarray of them
        """
        return self(kind='barh', **kwds)

    def box(self, **kwds):
        """
        Boxplot.

        Parameters
        ----------
        `**kwds` : optional
            Additional keyword arguments are documented in
            :meth:`pandas.Series.plot`.

        Returns
        -------
        :class:`matplotlib.axes.Axes` or numpy.ndarray of them
        """
        return self(kind='box', **kwds)

    def hist(self, bins=10, **kwds):
        """
        Histogram.

        Parameters
        ----------
        bins : integer, default 10
            Number of histogram bins to be used
        `**kwds` : optional
            Additional keyword arguments are documented in
            :meth:`pandas.Series.plot`.

        Returns
        -------
        :class:`matplotlib.axes.Axes` or numpy.ndarray of them
        """
        return self(kind='hist', bins=bins, **kwds)

    @Appender(_shared_docs['kde'] % {
        'this-datatype': 'Series',
        'sibling-datatype': 'DataFrame',
        'examples': """
        Given a Series of points randomly sampled from an unknown
        distribution, estimate its PDF using KDE with automatic
        bandwidth determination and plot the results, evaluating them at
        1000 equally spaced points (default):

        .. plot::
            :context: close-figs

            >>> s = pd.Series([1, 2, 2.5, 3, 3.5, 4, 5])
            >>> ax = s.plot.kde()

        A scalar bandwidth can be specified. Using a small bandwidth value can
        lead to over-fitting, while using a large bandwidth value may result
        in under-fitting:

        .. plot::
            :context: close-figs

            >>> ax = s.plot.kde(bw_method=0.3)

        .. plot::
            :context: close-figs

            >>> ax = s.plot.kde(bw_method=3)

        Finally, the `ind` parameter determines the evaluation points for the
        plot of the estimated PDF:

        .. plot::
            :context: close-figs

            >>> ax = s.plot.kde(ind=[1, 2, 3, 4, 5])
        """.strip()
    })
    def kde(self, bw_method=None, ind=None, **kwds):
        return self(kind='kde', bw_method=bw_method, ind=ind, **kwds)

    density = kde

    def area(self, **kwds):
        """
        Area plot.

        Parameters
        ----------
        `**kwds` : optional
            Additional keyword arguments are documented in
            :meth:`pandas.Series.plot`.

        Returns
        -------
        :class:`matplotlib.axes.Axes` or numpy.ndarray of them
        """
        return self(kind='area', **kwds)

    def pie(self, **kwds):
        """
        Pie chart.

        Parameters
        ----------
        `**kwds` : optional
            Additional keyword arguments are documented in
            :meth:`pandas.Series.plot`.

        Returns
        -------
        :class:`matplotlib.axes.Axes` or numpy.ndarray of them
        """
        return self(kind='pie', **kwds)


class FramePlotMethods(BasePlotMethods):
    """DataFrame plotting accessor and method

    Examples
    --------
    >>> df.plot.line()
    >>> df.plot.scatter('x', 'y')
    >>> df.plot.hexbin()

    These plotting methods can also be accessed by calling the accessor as a
    method with the ``kind`` argument:
    ``df.plot(kind='line')`` is equivalent to ``df.plot.line()``
    """

    def __call__(self, x=None, y=None, kind='line', ax=None,
                 subplots=False, sharex=None, sharey=False, layout=None,
                 figsize=None, use_index=True, title=None, grid=None,
                 legend=True, style=None, logx=False, logy=False, loglog=False,
                 xticks=None, yticks=None, xlim=None, ylim=None,
                 rot=None, fontsize=None, colormap=None, table=False,
                 yerr=None, xerr=None,
                 secondary_y=False, sort_columns=False, **kwds):
        return plot_frame(self._parent, kind=kind, x=x, y=y, ax=ax,
                          subplots=subplots, sharex=sharex, sharey=sharey,
                          layout=layout, figsize=figsize, use_index=use_index,
                          title=title, grid=grid, legend=legend, style=style,
                          logx=logx, logy=logy, loglog=loglog, xticks=xticks,
                          yticks=yticks, xlim=xlim, ylim=ylim, rot=rot,
                          fontsize=fontsize, colormap=colormap, table=table,
                          yerr=yerr, xerr=xerr, secondary_y=secondary_y,
                          sort_columns=sort_columns, **kwds)
    __call__.__doc__ = plot_frame.__doc__

    def line(self, x=None, y=None, **kwds):
        """
        Plot DataFrame columns as lines.

        This function is useful to plot lines using DataFrame's values
        as coordinates.

        Parameters
        ----------
        x : int or str, optional
            Columns to use for the horizontal axis.
            Either the location or the label of the columns to be used.
            By default, it will use the DataFrame indices.
        y : int, str, or list of them, optional
            The values to be plotted.
            Either the location or the label of the columns to be used.
            By default, it will use the remaining DataFrame numeric columns.
        **kwds
            Keyword arguments to pass on to :meth:`DataFrame.plot`.

        Returns
        -------
        :class:`matplotlib.axes.Axes` or :class:`numpy.ndarray`
            Return an ndarray when ``subplots=True``.

        See Also
        --------
        matplotlib.pyplot.plot : Plot y versus x as lines and/or markers.

        Examples
        --------

        .. plot::
            :context: close-figs

            The following example shows the populations for some animals
            over the years.

            >>> df = pd.DataFrame({
            ...    'pig': [20, 18, 489, 675, 1776],
            ...    'horse': [4, 25, 281, 600, 1900]
            ...    }, index=[1990, 1997, 2003, 2009, 2014])
            >>> lines = df.plot.line()

        .. plot::
           :context: close-figs

           An example with subplots, so an array of axes is returned.

           >>> axes = df.plot.line(subplots=True)
           >>> type(axes)
           <class 'numpy.ndarray'>

        .. plot::
            :context: close-figs

            The following example shows the relationship between both
            populations.

            >>> lines = df.plot.line(x='pig', y='horse')
        """
        return self(kind='line', x=x, y=y, **kwds)

    def bar(self, x=None, y=None, **kwds):
        """
        Vertical bar plot.

        A bar plot is a plot that presents categorical data with
        rectangular bars with lengths proportional to the values that they
        represent. A bar plot shows comparisons among discrete categories. One
        axis of the plot shows the specific categories being compared, and the
        other axis represents a measured value.

        Parameters
        ----------
        x : label or position, optional
            Allows plotting of one column versus another. If not specified,
            the index of the DataFrame is used.
        y : label or position, optional
            Allows plotting of one column versus another. If not specified,
            all numerical columns are used.
        **kwds
            Additional keyword arguments are documented in
            :meth:`DataFrame.plot`.

        Returns
        -------
        matplotlib.axes.Axes or np.ndarray of them
            An ndarray is returned with one :class:`matplotlib.axes.Axes`
            per column when ``subplots=True``.

        See Also
        --------
        DataFrame.plot.barh : Horizontal bar plot.
        DataFrame.plot : Make plots of a DataFrame.
        matplotlib.pyplot.bar : Make a bar plot with matplotlib.

        Examples
        --------
        Basic plot.

        .. plot::
            :context: close-figs

            >>> df = pd.DataFrame({'lab':['A', 'B', 'C'], 'val':[10, 30, 20]})
            >>> ax = df.plot.bar(x='lab', y='val', rot=0)

        Plot a whole dataframe to a bar plot. Each column is assigned a
        distinct color, and each row is nested in a group along the
        horizontal axis.

        .. plot::
            :context: close-figs

            >>> speed = [0.1, 17.5, 40, 48, 52, 69, 88]
            >>> lifespan = [2, 8, 70, 1.5, 25, 12, 28]
            >>> index = ['snail', 'pig', 'elephant',
            ...          'rabbit', 'giraffe', 'coyote', 'horse']
            >>> df = pd.DataFrame({'speed': speed,
            ...                    'lifespan': lifespan}, index=index)
            >>> ax = df.plot.bar(rot=0)

        Instead of nesting, the figure can be split by column with
        ``subplots=True``. In this case, a :class:`numpy.ndarray` of
        :class:`matplotlib.axes.Axes` are returned.

        .. plot::
            :context: close-figs

            >>> axes = df.plot.bar(rot=0, subplots=True)
            >>> axes[1].legend(loc=2)  # doctest: +SKIP

        Plot a single column.

        .. plot::
            :context: close-figs

            >>> ax = df.plot.bar(y='speed', rot=0)

        Plot only selected categories for the DataFrame.

        .. plot::
            :context: close-figs

            >>> ax = df.plot.bar(x='lifespan', rot=0)
        """
        return self(kind='bar', x=x, y=y, **kwds)

    def barh(self, x=None, y=None, **kwds):
        """
        Make a horizontal bar plot.

        A horizontal bar plot is a plot that presents quantitative data with
        rectangular bars with lengths proportional to the values that they
        represent. A bar plot shows comparisons among discrete categories. One
        axis of the plot shows the specific categories being compared, and the
        other axis represents a measured value.

        Parameters
        ----------
        x : label or position, default DataFrame.index
            Column to be used for categories.
        y : label or position, default All numeric columns in dataframe
            Columns to be plotted from the DataFrame.
        **kwds
            Keyword arguments to pass on to :meth:`DataFrame.plot`.

        Returns
        -------
        :class:`matplotlib.axes.Axes` or numpy.ndarray of them

        See Also
        --------
        DataFrame.plot.bar: Vertical bar plot.
        DataFrame.plot : Make plots of DataFrame using matplotlib.
        matplotlib.axes.Axes.bar : Plot a vertical bar plot using matplotlib.

        Examples
        --------
        Basic example

        .. plot::
            :context: close-figs

            >>> df = pd.DataFrame({'lab':['A', 'B', 'C'], 'val':[10, 30, 20]})
            >>> ax = df.plot.barh(x='lab', y='val')

        Plot a whole DataFrame to a horizontal bar plot

        .. plot::
            :context: close-figs

            >>> speed = [0.1, 17.5, 40, 48, 52, 69, 88]
            >>> lifespan = [2, 8, 70, 1.5, 25, 12, 28]
            >>> index = ['snail', 'pig', 'elephant',
            ...          'rabbit', 'giraffe', 'coyote', 'horse']
            >>> df = pd.DataFrame({'speed': speed,
            ...                    'lifespan': lifespan}, index=index)
            >>> ax = df.plot.barh()

        Plot a column of the DataFrame to a horizontal bar plot

        .. plot::
            :context: close-figs

            >>> speed = [0.1, 17.5, 40, 48, 52, 69, 88]
            >>> lifespan = [2, 8, 70, 1.5, 25, 12, 28]
            >>> index = ['snail', 'pig', 'elephant',
            ...          'rabbit', 'giraffe', 'coyote', 'horse']
            >>> df = pd.DataFrame({'speed': speed,
            ...                    'lifespan': lifespan}, index=index)
            >>> ax = df.plot.barh(y='speed')

        Plot DataFrame versus the desired column

        .. plot::
            :context: close-figs

            >>> speed = [0.1, 17.5, 40, 48, 52, 69, 88]
            >>> lifespan = [2, 8, 70, 1.5, 25, 12, 28]
            >>> index = ['snail', 'pig', 'elephant',
            ...          'rabbit', 'giraffe', 'coyote', 'horse']
            >>> df = pd.DataFrame({'speed': speed,
            ...                    'lifespan': lifespan}, index=index)
            >>> ax = df.plot.barh(x='lifespan')
        """
        return self(kind='barh', x=x, y=y, **kwds)

    def box(self, by=None, **kwds):
        r"""
        Make a box plot of the DataFrame columns.

        A box plot is a method for graphically depicting groups of numerical
        data through their quartiles.
        The box extends from the Q1 to Q3 quartile values of the data,
        with a line at the median (Q2). The whiskers extend from the edges
        of box to show the range of the data. The position of the whiskers
        is set by default to 1.5*IQR (IQR = Q3 - Q1) from the edges of the
        box. Outlier points are those past the end of the whiskers.

        For further details see Wikipedia's
        entry for `boxplot <https://en.wikipedia.org/wiki/Box_plot>`__.

        A consideration when using this chart is that the box and the whiskers
        can overlap, which is very common when plotting small sets of data.

        Parameters
        ----------
        by : string or sequence
            Column in the DataFrame to group by.
        **kwds : optional
            Additional keywords are documented in
            :meth:`DataFrame.plot`.

        Returns
        -------
        :class:`matplotlib.axes.Axes` or numpy.ndarray of them

        See Also
        --------
        DataFrame.boxplot: Another method to draw a box plot.
        Series.plot.box: Draw a box plot from a Series object.
        matplotlib.pyplot.boxplot: Draw a box plot in matplotlib.

        Examples
        --------
        Draw a box plot from a DataFrame with four columns of randomly
        generated data.

        .. plot::
            :context: close-figs

            >>> data = np.random.randn(25, 4)
            >>> df = pd.DataFrame(data, columns=list('ABCD'))
            >>> ax = df.plot.box()
        """
        return self(kind='box', by=by, **kwds)

    def hist(self, by=None, bins=10, **kwds):
        """
        Draw one histogram of the DataFrame's columns.

        A histogram is a representation of the distribution of data.
        This function groups the values of all given Series in the DataFrame
        into bins and draws all bins in one :class:`matplotlib.axes.Axes`.
        This is useful when the DataFrame's Series are in a similar scale.

        Parameters
        ----------
        by : str or sequence, optional
            Column in the DataFrame to group by.
        bins : int, default 10
            Number of histogram bins to be used.
        **kwds
            Additional keyword arguments are documented in
            :meth:`DataFrame.plot`.

        Returns
        -------
        class:`matplotlib.AxesSubplot`
            Return a histogram plot.

        See Also
        --------
        DataFrame.hist : Draw histograms per DataFrame's Series.
        Series.hist : Draw a histogram with Series' data.

        Examples
        --------
        When we draw a dice 6000 times, we expect to get each value around 1000
        times. But when we draw two dices and sum the result, the distribution
        is going to be quite different. A histogram illustrates those
        distributions.

        .. plot::
            :context: close-figs

            >>> df = pd.DataFrame(
            ...     np.random.randint(1, 7, 6000),
            ...     columns = ['one'])
            >>> df['two'] = df['one'] + np.random.randint(1, 7, 6000)
            >>> ax = df.plot.hist(bins=12, alpha=0.5)
        """
        return self(kind='hist', by=by, bins=bins, **kwds)

    @Appender(_shared_docs['kde'] % {
        'this-datatype': 'DataFrame',
        'sibling-datatype': 'Series',
        'examples': """
        Given several Series of points randomly sampled from unknown
        distributions, estimate their PDFs using KDE with automatic
        bandwidth determination and plot the results, evaluating them at
        1000 equally spaced points (default):

        .. plot::
            :context: close-figs

            >>> df = pd.DataFrame({
            ...     'x': [1, 2, 2.5, 3, 3.5, 4, 5],
            ...     'y': [4, 4, 4.5, 5, 5.5, 6, 6],
            ... })
            >>> ax = df.plot.kde()

        A scalar bandwidth can be specified. Using a small bandwidth value can
        lead to over-fitting, while using a large bandwidth value may result
        in under-fitting:

        .. plot::
            :context: close-figs

            >>> ax = df.plot.kde(bw_method=0.3)

        .. plot::
            :context: close-figs

            >>> ax = df.plot.kde(bw_method=3)

        Finally, the `ind` parameter determines the evaluation points for the
        plot of the estimated PDF:

        .. plot::
            :context: close-figs

            >>> ax = df.plot.kde(ind=[1, 2, 3, 4, 5, 6])
        """.strip()
    })
    def kde(self, bw_method=None, ind=None, **kwds):
        return self(kind='kde', bw_method=bw_method, ind=ind, **kwds)

    density = kde

    def area(self, x=None, y=None, **kwds):
        """
        Draw a stacked area plot.

        An area plot displays quantitative data visually.
        This function wraps the matplotlib area function.

        Parameters
        ----------
        x : label or position, optional
            Coordinates for the X axis. By default uses the index.
        y : label or position, optional
            Column to plot. By default uses all columns.
        stacked : bool, default True
            Area plots are stacked by default. Set to False to create a
            unstacked plot.
        **kwds : optional
            Additional keyword arguments are documented in
            :meth:`DataFrame.plot`.

        Returns
        -------
        matplotlib.axes.Axes or numpy.ndarray
            Area plot, or array of area plots if subplots is True.

        See Also
        --------
        DataFrame.plot : Make plots of DataFrame using matplotlib / pylab.

        Examples
        --------
        Draw an area plot based on basic business metrics:

        .. plot::
            :context: close-figs

            >>> df = pd.DataFrame({
            ...     'sales': [3, 2, 3, 9, 10, 6],
            ...     'signups': [5, 5, 6, 12, 14, 13],
            ...     'visits': [20, 42, 28, 62, 81, 50],
            ... }, index=pd.date_range(start='2018/01/01', end='2018/07/01',
            ...                        freq='M'))
            >>> ax = df.plot.area()

        Area plots are stacked by default. To produce an unstacked plot,
        pass ``stacked=False``:

        .. plot::
            :context: close-figs

            >>> ax = df.plot.area(stacked=False)

        Draw an area plot for a single column:

        .. plot::
            :context: close-figs

            >>> ax = df.plot.area(y='sales')

        Draw with a different `x`:

        .. plot::
            :context: close-figs

            >>> df = pd.DataFrame({
            ...     'sales': [3, 2, 3],
            ...     'visits': [20, 42, 28],
            ...     'day': [1, 2, 3],
            ... })
            >>> ax = df.plot.area(x='day')
        """
        return self(kind='area', x=x, y=y, **kwds)

    def pie(self, y=None, **kwds):
        """
        Generate a pie plot.

        A pie plot is a proportional representation of the numerical data in a
        column. This function wraps :meth:`matplotlib.pyplot.pie` for the
        specified column. If no column reference is passed and
        ``subplots=True`` a pie plot is drawn for each numerical column
        independently.

        Parameters
        ----------
        y : int or label, optional
            Label or position of the column to plot.
            If not provided, ``subplots=True`` argument must be passed.
        **kwds
            Keyword arguments to pass on to :meth:`DataFrame.plot`.

        Returns
        -------
        matplotlib.axes.Axes or np.ndarray of them
            A NumPy array is returned when `subplots` is True.

        See Also
        --------
        Series.plot.pie : Generate a pie plot for a Series.
        DataFrame.plot : Make plots of a DataFrame.

        Examples
        --------
        In the example below we have a DataFrame with the information about
        planet's mass and radius. We pass the the 'mass' column to the
        pie function to get a pie plot.

        .. plot::
            :context: close-figs

            >>> df = pd.DataFrame({'mass': [0.330, 4.87 , 5.97],
            ...                    'radius': [2439.7, 6051.8, 6378.1]},
            ...                   index=['Mercury', 'Venus', 'Earth'])
            >>> plot = df.plot.pie(y='mass', figsize=(5, 5))

        .. plot::
            :context: close-figs

            >>> plot = df.plot.pie(subplots=True, figsize=(6, 3))
        """
        return self(kind='pie', y=y, **kwds)

    def scatter(self, x, y, s=None, c=None, **kwds):
        """
        Create a scatter plot with varying marker point size and color.

        The coordinates of each point are defined by two dataframe columns and
        filled circles are used to represent each point. This kind of plot is
        useful to see complex correlations between two variables. Points could
        be for instance natural 2D coordinates like longitude and latitude in
        a map or, in general, any pair of metrics that can be plotted against
        each other.

        Parameters
        ----------
        x : int or str
            The column name or column position to be used as horizontal
            coordinates for each point.
        y : int or str
            The column name or column position to be used as vertical
            coordinates for each point.
        s : scalar or array_like, optional
            The size of each point. Possible values are:

            - A single scalar so all points have the same size.

            - A sequence of scalars, which will be used for each point's size
              recursively. For instance, when passing [2,14] all points size
              will be either 2 or 14, alternatively.

        c : str, int or array_like, optional
            The color of each point. Possible values are:

            - A single color string referred to by name, RGB or RGBA code,
              for instance 'red' or '#a98d19'.

            - A sequence of color strings referred to by name, RGB or RGBA
              code, which will be used for each point's color recursively. For
              instance ['green','yellow'] all points will be filled in green or
              yellow, alternatively.

            - A column name or position whose values will be used to color the
              marker points according to a colormap.

        **kwds
            Keyword arguments to pass on to :meth:`DataFrame.plot`.

        Returns
        -------
        :class:`matplotlib.axes.Axes` or numpy.ndarray of them

        See Also
        --------
        matplotlib.pyplot.scatter : Scatter plot using multiple input data
            formats.

        Examples
        --------
        Let's see how to draw a scatter plot using coordinates from the values
        in a DataFrame's columns.

        .. plot::
            :context: close-figs

            >>> df = pd.DataFrame([[5.1, 3.5, 0], [4.9, 3.0, 0], [7.0, 3.2, 1],
            ...                    [6.4, 3.2, 1], [5.9, 3.0, 2]],
            ...                   columns=['length', 'width', 'species'])
            >>> ax1 = df.plot.scatter(x='length',
            ...                       y='width',
            ...                       c='DarkBlue')

        And now with the color determined by a column as well.

        .. plot::
            :context: close-figs

            >>> ax2 = df.plot.scatter(x='length',
            ...                       y='width',
            ...                       c='species',
            ...                       colormap='viridis')
        """
        return self(kind='scatter', x=x, y=y, c=c, s=s, **kwds)

    def hexbin(self, x, y, C=None, reduce_C_function=None, gridsize=None,
               **kwds):
        """
        Generate a hexagonal binning plot.

        Generate a hexagonal binning plot of `x` versus `y`. If `C` is `None`
        (the default), this is a histogram of the number of occurrences
        of the observations at ``(x[i], y[i])``.

        If `C` is specified, specifies values at given coordinates
        ``(x[i], y[i])``. These values are accumulated for each hexagonal
        bin and then reduced according to `reduce_C_function`,
        having as default the NumPy's mean function (:meth:`numpy.mean`).
        (If `C` is specified, it must also be a 1-D sequence
        of the same length as `x` and `y`, or a column label.)

        Parameters
        ----------
        x : int or str
            The column label or position for x points.
        y : int or str
            The column label or position for y points.
        C : int or str, optional
            The column label or position for the value of `(x, y)` point.
        reduce_C_function : callable, default `np.mean`
            Function of one argument that reduces all the values in a bin to
            a single number (e.g. `np.mean`, `np.max`, `np.sum`, `np.std`).
        gridsize : int or tuple of (int, int), default 100
            The number of hexagons in the x-direction.
            The corresponding number of hexagons in the y-direction is
            chosen in a way that the hexagons are approximately regular.
            Alternatively, gridsize can be a tuple with two elements
            specifying the number of hexagons in the x-direction and the
            y-direction.
        **kwds
            Additional keyword arguments are documented in
            :meth:`DataFrame.plot`.

        Returns
        -------
        matplotlib.AxesSubplot
            The matplotlib ``Axes`` on which the hexbin is plotted.

        See Also
        --------
        DataFrame.plot : Make plots of a DataFrame.
        matplotlib.pyplot.hexbin : Hexagonal binning plot using matplotlib,
            the matplotlib function that is used under the hood.

        Examples
        --------
        The following examples are generated with random data from
        a normal distribution.

        .. plot::
            :context: close-figs

            >>> n = 10000
            >>> df = pd.DataFrame({'x': np.random.randn(n),
            ...                    'y': np.random.randn(n)})
            >>> ax = df.plot.hexbin(x='x', y='y', gridsize=20)

        The next example uses `C` and `np.sum` as `reduce_C_function`.
        Note that `'observations'` values ranges from 1 to 5 but the result
        plot shows values up to more than 25. This is because of the
        `reduce_C_function`.

        .. plot::
            :context: close-figs

            >>> n = 500
            >>> df = pd.DataFrame({
            ...     'coord_x': np.random.uniform(-3, 3, size=n),
            ...     'coord_y': np.random.uniform(30, 50, size=n),
            ...     'observations': np.random.randint(1,5, size=n)
            ...     })
            >>> ax = df.plot.hexbin(x='coord_x',
            ...                     y='coord_y',
            ...                     C='observations',
            ...                     reduce_C_function=np.sum,
            ...                     gridsize=10,
            ...                     cmap="viridis")
        """
        if reduce_C_function is not None:
            kwds['reduce_C_function'] = reduce_C_function
        if gridsize is not None:
            kwds['gridsize'] = gridsize
        return self(kind='hexbin', x=x, y=y, C=C, **kwds)<|MERGE_RESOLUTION|>--- conflicted
+++ resolved
@@ -625,46 +625,8 @@
     """
     backend_str = pandas.get_option('plotting.backend')
     if backend_str == 'matplotlib':
-<<<<<<< HEAD
-        try:
-            import pandas.plotting._matplotlib as backend_mod
-        except ImportError:
-            raise ImportError('matplotlib is required for plotting when the '
-                              'default backend is selected.')
-    else:
-        try:
-            mod = importlib.import_module(backend_str)
-        except ImportError:
-            raise ValueError('"{}" does not seem to be an installed module.'
-                             'A pandas plotting backend must be a module that '
-                             'can be imported'.format(backend_str))
-
-        required_objs = ['LinePlot', 'BarPlot', 'BarhPlot', 'HistPlot',
-                         'BoxPlot', 'KdePlot', 'AreaPlot', 'PiePlot',
-                         'ScatterPlot', 'HexBinPlot', 'hist_series',
-                         'hist_frame', 'boxplot', 'boxplot_frame',
-                         'boxplot_frame_groupby', 'tsplot', 'table',
-                         'andrews_curves', 'autocorrelation_plot',
-                         'bootstrap_plot', 'lag_plot', 'parallel_coordinates',
-                         'radviz', 'scatter_matrix', 'register', 'deregister']
-        missing_objs = set(required_objs) - set(dir(mod))
-        if len(missing_objs) == len(required_objs):
-            raise ValueError(
-                '"{}" does not seem to be a valid backend. Valid backends are '
-                'modules that implement the next objects:\n{}'.format(
-                    backend_str, '\n-'.join(required_objs)))
-        elif missing_objs:
-            raise ValueError(
-                '"{}" does not seem to be a complete backend. Valid backends '
-                'must implement the next objects:\n{}'.format(
-                    backend_str, '\n-'.join(missing_objs)))
-        else:
-            backend_mod = importlib.import_module(backend_str)
-    return backend_mod
-=======
         backend_str = 'pandas.plotting._matplotlib'
     return importlib.import_module(backend_str)
->>>>>>> 231094ed
 
 
 def _plot_classes():
