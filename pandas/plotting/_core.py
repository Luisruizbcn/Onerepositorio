--- conflicted
+++ resolved
@@ -634,22 +634,17 @@
         - 'pie' : pie plot
         - 'scatter' : scatter plot
         - 'hexbin' : hexbin plot.
-<<<<<<< HEAD
-    subplots : bool or list of iterables
-
-        * ``False`` - no subplots will be used
-        * ``True`` - create a subplot for each column
-        * ``list of iterables`` - create a subplots for each group of columns.
+    ax : matplotlib axes object, default None
+        An axes of the current figure.
+    subplots : bool or list of iterables, default False
+
+        - ``False`` - no subplots will be used
+        - ``True`` - Make separate subplots for each column.
+        - ``list of iterables`` - create a subplots for each group of columns.
           For example `[('a', 'c'), ('b', 'd')]` will create 2 subplots: one
           with columns 'a' and 'c', and one with columns 'b' and 'd'.
           Remaining columns that aren't specified will be plotted in
           additional subplots (one per column).
-
-=======
-    ax : matplotlib axes object, default None
-        An axes of the current figure.
-    subplots : bool, default False
-        Make separate subplots for each column.
     sharex : bool, default True if ax is None else False
         In case ``subplots=True``, share x axis and set some x axis labels
         to invisible; defaults to True if ax is None otherwise False if
@@ -659,7 +654,6 @@
         In case ``subplots=True``, share y axis and set some y axis labels to invisible.
     layout : tuple, optional
         (rows, columns) for the layout of subplots.
->>>>>>> 3e88e170
     figsize : a tuple (width, height) in inches
         Size of a figure object.
     use_index : bool, default True
