--- conflicted
+++ resolved
@@ -10,21 +10,9 @@
     parallel_coordinates, plot_params, radviz,
     register as register_matplotlib_converters, scatter_matrix, table)
 
-<<<<<<< HEAD
-# flake8: noqa
-
-from pandas.plotting._misc import (scatter_matrix, radviz,
-                                   andrews_curves, bootstrap_plot,
-                                   parallel_coordinates, lag_plot,
-                                   autocorrelation_plot, table,
-                                   plot_params,
-                                   register as register_matplotlib_converters,
-                                   deregister as deregister_matplotlib_converters)
-=======
 __all__ = ['boxplot', 'boxplot_frame', 'boxplot_frame_groupby', 'hist_frame',
            'hist_series', 'FramePlotMethods', 'SeriesPlotMethods',
            'scatter_matrix', 'radviz', 'andrews_curves', 'bootstrap_plot',
            'parallel_coordinates', 'lag_plot', 'autocorrelation_plot',
            'table', 'plot_params', 'register_matplotlib_converters',
-           'deregister_matplotlib_converters']
->>>>>>> 9fbd8e22
+           'deregister_matplotlib_converters']