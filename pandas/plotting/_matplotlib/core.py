--- conflicted
+++ resolved
@@ -511,15 +511,9 @@
     def _apply_axis_properties(self, axis, rot=None, fontsize=None):
         """
         Tick creation within matplotlib is reasonably expensive and is
-<<<<<<< HEAD
-            internally deferred until accessed as Ticks are created/destroyed
-            multiple times per draw. It's therefore beneficial for us to avoid
-            accessing unless we will act on the Tick.
-=======
         internally deferred until accessed as Ticks are created/destroyed
         multiple times per draw. It's therefore beneficial for us to avoid
         accessing unless we will act on the Tick.
->>>>>>> 1117328d
         """
 
         if rot is not None or fontsize is not None:
