from __future__ import annotations

from abc import (
    ABC,
    abstractmethod,
)
from collections.abc import (
    Hashable,
    Iterable,
    Iterator,
    Sequence,
)
from typing import (
    TYPE_CHECKING,
    Any,
    Literal,
    cast,
    final,
)
import warnings

import matplotlib as mpl
import numpy as np

from pandas.errors import AbstractMethodError
from pandas.util._decorators import cache_readonly
from pandas.util._exceptions import find_stack_level

from pandas.core.dtypes.common import (
    is_any_real_numeric_dtype,
    is_bool,
    is_float,
    is_float_dtype,
    is_hashable,
    is_integer,
    is_integer_dtype,
    is_iterator,
    is_list_like,
    is_number,
    is_numeric_dtype,
)
from pandas.core.dtypes.dtypes import (
    CategoricalDtype,
    ExtensionDtype,
)
from pandas.core.dtypes.generic import (
    ABCDataFrame,
    ABCIndex,
    ABCMultiIndex,
    ABCPeriodIndex,
    ABCSeries,
)
from pandas.core.dtypes.missing import (
    isna,
    notna,
)

import pandas.core.common as com
from pandas.core.frame import DataFrame
from pandas.util.version import Version

from pandas.io.formats.printing import pprint_thing
from pandas.plotting._matplotlib import tools
from pandas.plotting._matplotlib.converter import register_pandas_matplotlib_converters
from pandas.plotting._matplotlib.groupby import reconstruct_data_with_by
from pandas.plotting._matplotlib.misc import unpack_single_str_list
from pandas.plotting._matplotlib.style import get_standard_colors
from pandas.plotting._matplotlib.timeseries import (
    decorate_axes,
    format_dateaxis,
    maybe_convert_index,
    maybe_resample,
    use_dynamic_x,
)
from pandas.plotting._matplotlib.tools import (
    create_subplots,
    flatten_axes,
    format_date_labels,
    get_all_lines,
    get_xlim,
    handle_shared_axes,
)

if TYPE_CHECKING:
    from matplotlib.artist import Artist
    from matplotlib.axes import Axes
    from matplotlib.axis import Axis
    from matplotlib.figure import Figure

    from pandas._typing import (
        IndexLabel,
        NDFrameT,
        PlottingOrientation,
        npt,
    )

    from pandas import (
        PeriodIndex,
        Series,
    )


def _color_in_style(style: str) -> bool:
    """
    Check if there is a color letter in the style string.
    """
    from matplotlib.colors import BASE_COLORS

    return not set(BASE_COLORS).isdisjoint(style)


class MPLPlot(ABC):
    """
    Base class for assembling a pandas plot using matplotlib

    Parameters
    ----------
    data :

    """

    @property
    @abstractmethod
    def _kind(self) -> str:
        """Specify kind str. Must be overridden in child class"""
        raise NotImplementedError

    _layout_type = "vertical"
    _default_rot = 0

    @property
    def orientation(self) -> str | None:
        return None

    data: DataFrame

    def __init__(
        self,
        data,
        kind=None,
        by: IndexLabel | None = None,
        subplots: bool | Sequence[Sequence[str]] = False,
        sharex: bool | None = None,
        sharey: bool = False,
        use_index: bool = True,
        figsize: tuple[float, float] | None = None,
        grid=None,
        legend: bool | str = True,
        rot=None,
        ax=None,
        fig=None,
        title=None,
        xlim=None,
        ylim=None,
        xticks=None,
        yticks=None,
        xlabel: Hashable | None = None,
        ylabel: Hashable | None = None,
        fontsize: int | None = None,
        secondary_y: bool | tuple | list | np.ndarray = False,
        colormap=None,
        table: bool = False,
        layout=None,
        include_bool: bool = False,
        column: IndexLabel | None = None,
        **kwds,
    ) -> None:
        import matplotlib.pyplot as plt

        # if users assign an empty list or tuple, raise `ValueError`
        # similar to current `df.box` and `df.hist` APIs.
        if by in ([], ()):
            raise ValueError("No group keys passed!")
        self.by = com.maybe_make_list(by)

        # Assign the rest of columns into self.columns if by is explicitly defined
        # while column is not, only need `columns` in hist/box plot when it's DF
        # TODO: Might deprecate `column` argument in future PR (#28373)
        if isinstance(data, DataFrame):
            if column:
                self.columns = com.maybe_make_list(column)
            elif self.by is None:
                self.columns = [
                    col for col in data.columns if is_numeric_dtype(data[col])
                ]
            else:
                self.columns = [
                    col
                    for col in data.columns
                    if col not in self.by and is_numeric_dtype(data[col])
                ]

        # For `hist` plot, need to get grouped original data before `self.data` is
        # updated later
        if self.by is not None and self._kind == "hist":
            self._grouped = data.groupby(unpack_single_str_list(self.by))

        self.kind = kind

        self.subplots = type(self)._validate_subplots_kwarg(
            subplots, data, kind=self._kind
        )

        self.sharex = type(self)._validate_sharex(sharex, ax, by)
        self.sharey = sharey
        self.figsize = figsize
        self.layout = layout

        self.xticks = xticks
        self.yticks = yticks
        self.xlim = xlim
        self.ylim = ylim
        self.title = title
        self.use_index = use_index
        self.xlabel = xlabel
        self.ylabel = ylabel

        self.fontsize = fontsize

        if rot is not None:
            self.rot = rot
            # need to know for format_date_labels since it's rotated to 30 by
            # default
            self._rot_set = True
        else:
            self._rot_set = False
            self.rot = self._default_rot

        if grid is None:
            grid = False if secondary_y else plt.rcParams["axes.grid"]

        self.grid = grid
        self.legend = legend
        self.legend_handles: list[Artist] = []
        self.legend_labels: list[Hashable] = []

        self.logx = kwds.pop("logx", False)
        self.logy = kwds.pop("logy", False)
        self.loglog = kwds.pop("loglog", False)
        self.label = kwds.pop("label", None)
        self.style = kwds.pop("style", None)
        self.mark_right = kwds.pop("mark_right", True)
        self.stacked = kwds.pop("stacked", False)

        # ax may be an Axes object or (if self.subplots) an ndarray of
        #  Axes objects
        self.ax = ax
        # TODO: deprecate fig keyword as it is ignored, not passed in tests
        #  as of 2023-11-05

        # parse errorbar input if given
        xerr = kwds.pop("xerr", None)
        yerr = kwds.pop("yerr", None)
        nseries = self._get_nseries(data)
        xerr, data = type(self)._parse_errorbars("xerr", xerr, data, nseries)
        yerr, data = type(self)._parse_errorbars("yerr", yerr, data, nseries)
        self.errors = {"xerr": xerr, "yerr": yerr}
        self.data = data

        if not isinstance(secondary_y, (bool, tuple, list, np.ndarray, ABCIndex)):
            secondary_y = [secondary_y]
        self.secondary_y = secondary_y

        # ugly TypeError if user passes matplotlib's `cmap` name.
        # Probably better to accept either.
        if "cmap" in kwds and colormap:
            raise TypeError("Only specify one of `cmap` and `colormap`.")
        if "cmap" in kwds:
            self.colormap = kwds.pop("cmap")
        else:
            self.colormap = colormap

        self.table = table
        self.include_bool = include_bool

        self.kwds = kwds

        self._validate_color_args()
        self.data = self._ensure_frame(self.data)

    @final
    @staticmethod
    def _validate_sharex(sharex: bool | None, ax, by) -> bool:
        if sharex is None:
            # if by is defined, subplots are used and sharex should be False
            if ax is None and by is None:  # pylint: disable=simplifiable-if-statement
                sharex = True
            else:
                # if we get an axis, the users should do the visibility
                # setting...
                sharex = False
        elif not is_bool(sharex):
            raise TypeError("sharex must be a bool or None")
        return bool(sharex)

    @final
    @staticmethod
    def _validate_subplots_kwarg(
        subplots: bool | Sequence[Sequence[str]], data: Series | DataFrame, kind: str
    ) -> bool | list[tuple[int, ...]]:
        """
        Validate the subplots parameter

        - check type and content
        - check for duplicate columns
        - check for invalid column names
        - convert column names into indices
        - add missing columns in a group of their own
        See comments in code below for more details.

        Parameters
        ----------
        subplots : subplots parameters as passed to PlotAccessor

        Returns
        -------
        validated subplots : a bool or a list of tuples of column indices. Columns
        in the same tuple will be grouped together in the resulting plot.
        """

        if isinstance(subplots, bool):
            return subplots
        elif not isinstance(subplots, Iterable):
            raise ValueError("subplots should be a bool or an iterable")

        supported_kinds = (
            "line",
            "bar",
            "barh",
            "hist",
            "kde",
            "density",
            "area",
            "pie",
        )
        if kind not in supported_kinds:
            raise ValueError(
                "When subplots is an iterable, kind must be "
                f"one of {', '.join(supported_kinds)}. Got {kind}."
            )

        if isinstance(data, ABCSeries):
            raise NotImplementedError(
                "An iterable subplots for a Series is not supported."
            )

        columns = data.columns
        if isinstance(columns, ABCMultiIndex):
            raise NotImplementedError(
                "An iterable subplots for a DataFrame with a MultiIndex column "
                "is not supported."
            )

        if columns.nunique() != len(columns):
            raise NotImplementedError(
                "An iterable subplots for a DataFrame with non-unique column "
                "labels is not supported."
            )

        # subplots is a list of tuples where each tuple is a group of
        # columns to be grouped together (one ax per group).
        # we consolidate the subplots list such that:
        # - the tuples contain indices instead of column names
        # - the columns that aren't yet in the list are added in a group
        #   of their own.
        # For example with columns from a to g, and
        # subplots = [(a, c), (b, f, e)],
        # we end up with [(ai, ci), (bi, fi, ei), (di,), (gi,)]
        # This way, we can handle self.subplots in a homogeneous manner
        # later.
        # TODO: also accept indices instead of just names?

        out = []
        seen_columns: set[Hashable] = set()
        for group in subplots:
            if not is_list_like(group):
                raise ValueError(
                    "When subplots is an iterable, each entry "
                    "should be a list/tuple of column names."
                )
            idx_locs = columns.get_indexer_for(group)
            if (idx_locs == -1).any():
                bad_labels = np.extract(idx_locs == -1, group)
                raise ValueError(
                    f"Column label(s) {list(bad_labels)} not found in the DataFrame."
                )
            unique_columns = set(group)
            duplicates = seen_columns.intersection(unique_columns)
            if duplicates:
                raise ValueError(
                    "Each column should be in only one subplot. "
                    f"Columns {duplicates} were found in multiple subplots."
                )
            seen_columns = seen_columns.union(unique_columns)
            out.append(tuple(idx_locs))

        unseen_columns = columns.difference(seen_columns)
        for column in unseen_columns:
            idx_loc = columns.get_loc(column)
            out.append((idx_loc,))
        return out

    def _validate_color_args(self):
        if (
            "color" in self.kwds
            and self.nseries == 1
            and self.kwds["color"] is not None
            and not is_list_like(self.kwds["color"])
        ):
            # support series.plot(color='green')
            self.kwds["color"] = [self.kwds["color"]]

        if (
            "color" in self.kwds
            and isinstance(self.kwds["color"], tuple)
            and self.nseries == 1
            and len(self.kwds["color"]) in (3, 4)
        ):
            # support RGB and RGBA tuples in series plot
            self.kwds["color"] = [self.kwds["color"]]

        if (
            "color" in self.kwds or "colors" in self.kwds
        ) and self.colormap is not None:
            warnings.warn(
                "'color' and 'colormap' cannot be used simultaneously. Using 'color'",
                stacklevel=find_stack_level(),
            )

        if "color" in self.kwds and self.style is not None:
            if is_list_like(self.style):
                styles = self.style
            else:
                styles = [self.style]
            # need only a single match
            for s in styles:
                if _color_in_style(s):
                    raise ValueError(
                        "Cannot pass 'style' string with a color symbol and "
                        "'color' keyword argument. Please use one or the "
                        "other or pass 'style' without a color symbol"
                    )

    @final
    @staticmethod
    def _iter_data(
        data: DataFrame | dict[Hashable, Series | DataFrame]
    ) -> Iterator[tuple[Hashable, np.ndarray]]:
        for col, values in data.items():
            # This was originally written to use values.values before EAs
            #  were implemented; adding np.asarray(...) to keep consistent
            #  typing.
            yield col, np.asarray(values.values)

    def _get_nseries(self, data: Series | DataFrame) -> int:
        # When `by` is explicitly assigned, grouped data size will be defined, and
        # this will determine number of subplots to have, aka `self.nseries`
        if data.ndim == 1:
            return 1
        elif self.by is not None and self._kind == "hist":
            return len(self._grouped)
        elif self.by is not None and self._kind == "box":
            return len(self.columns)
        else:
            return data.shape[1]

    @final
    @property
    def nseries(self) -> int:
        return self._get_nseries(self.data)

    @final
    def draw(self) -> None:
        self.plt.draw_if_interactive()

    @final
    def generate(self) -> None:
        self._compute_plot_data()
        fig = self.fig
        self._make_plot(fig)
        self._add_table()
        self._make_legend()
        self._adorn_subplots(fig)

        for ax in self.axes:
            self._post_plot_logic_common(ax, self.data)
            self._post_plot_logic(ax, self.data)

    @final
    @staticmethod
    def _has_plotted_object(ax: Axes) -> bool:
        """check whether ax has data"""
        return len(ax.lines) != 0 or len(ax.artists) != 0 or len(ax.containers) != 0

    @final
    def _maybe_right_yaxis(self, ax: Axes, axes_num: int) -> Axes:
        if not self.on_right(axes_num):
            # secondary axes may be passed via ax kw
            return self._get_ax_layer(ax)

        if hasattr(ax, "right_ax"):
            # if it has right_ax property, ``ax`` must be left axes
            return ax.right_ax
        elif hasattr(ax, "left_ax"):
            # if it has left_ax property, ``ax`` must be right axes
            return ax
        else:
            # otherwise, create twin axes
            orig_ax, new_ax = ax, ax.twinx()
            # TODO: use Matplotlib public API when available
            new_ax._get_lines = orig_ax._get_lines
            new_ax._get_patches_for_fill = orig_ax._get_patches_for_fill
            orig_ax.right_ax, new_ax.left_ax = new_ax, orig_ax

            if not self._has_plotted_object(orig_ax):  # no data on left y
                orig_ax.get_yaxis().set_visible(False)

            if self.logy is True or self.loglog is True:
                new_ax.set_yscale("log")
            elif self.logy == "sym" or self.loglog == "sym":
                new_ax.set_yscale("symlog")
            return new_ax

    @final
    @cache_readonly
    def fig(self) -> Figure:
        return self._axes_and_fig[1]

    @final
    @cache_readonly
    # TODO: can we annotate this as both a Sequence[Axes] and ndarray[object]?
    def axes(self) -> Sequence[Axes]:
        return self._axes_and_fig[0]

    @final
    @cache_readonly
    def _axes_and_fig(self) -> tuple[Sequence[Axes], Figure]:
        if self.subplots:
            naxes = (
                self.nseries if isinstance(self.subplots, bool) else len(self.subplots)
            )
            fig, axes = create_subplots(
                naxes=naxes,
                sharex=self.sharex,
                sharey=self.sharey,
                figsize=self.figsize,
                ax=self.ax,
                layout=self.layout,
                layout_type=self._layout_type,
            )
        elif self.ax is None:
            fig = self.plt.figure(figsize=self.figsize)
            axes = fig.add_subplot(111)
        else:
            fig = self.ax.get_figure()
            if self.figsize is not None:
                fig.set_size_inches(self.figsize)
            axes = self.ax

        axes = flatten_axes(axes)

        valid_log = {False, True, "sym", None}
        input_log = {self.logx, self.logy, self.loglog}
        if input_log - valid_log:
            invalid_log = next(iter(input_log - valid_log))
            raise ValueError(
                f"Boolean, None and 'sym' are valid options, '{invalid_log}' is given."
            )

        if self.logx is True or self.loglog is True:
            [a.set_xscale("log") for a in axes]
        elif self.logx == "sym" or self.loglog == "sym":
            [a.set_xscale("symlog") for a in axes]

        if self.logy is True or self.loglog is True:
            [a.set_yscale("log") for a in axes]
        elif self.logy == "sym" or self.loglog == "sym":
            [a.set_yscale("symlog") for a in axes]

        axes_seq = cast(Sequence["Axes"], axes)
        return axes_seq, fig

    @property
    def result(self):
        """
        Return result axes
        """
        if self.subplots:
            if self.layout is not None and not is_list_like(self.ax):
                # error: "Sequence[Any]" has no attribute "reshape"
                return self.axes.reshape(*self.layout)  # type: ignore[attr-defined]
            else:
                return self.axes
        else:
            sec_true = isinstance(self.secondary_y, bool) and self.secondary_y
            # error: Argument 1 to "len" has incompatible type "Union[bool,
            # Tuple[Any, ...], List[Any], ndarray[Any, Any]]"; expected "Sized"
            all_sec = (
                is_list_like(self.secondary_y)
                and len(self.secondary_y) == self.nseries  # type: ignore[arg-type]
            )
            if sec_true or all_sec:
                # if all data is plotted on secondary, return right axes
                return self._get_ax_layer(self.axes[0], primary=False)
            else:
                return self.axes[0]

    @final
    @staticmethod
    def _convert_to_ndarray(data):
        # GH31357: categorical columns are processed separately
        if isinstance(data.dtype, CategoricalDtype):
            return data

        # GH32073: cast to float if values contain nulled integers
        if (is_integer_dtype(data.dtype) or is_float_dtype(data.dtype)) and isinstance(
            data.dtype, ExtensionDtype
        ):
            return data.to_numpy(dtype="float", na_value=np.nan)

        # GH25587: cast ExtensionArray of pandas (IntegerArray, etc.) to
        # np.ndarray before plot.
        if len(data) > 0:
            return np.asarray(data)

        return data

    @final
    def _ensure_frame(self, data) -> DataFrame:
        if isinstance(data, ABCSeries):
            label = self.label
            if label is None and data.name is None:
                label = ""
            if label is None:
                # We'll end up with columns of [0] instead of [None]
                data = data.to_frame()
            else:
                data = data.to_frame(name=label)
        elif self._kind in ("hist", "box"):
            cols = self.columns if self.by is None else self.columns + self.by
            data = data.loc[:, cols]
        return data

    @final
    def _compute_plot_data(self):
        data = self.data

        # GH15079 reconstruct data if by is defined
        if self.by is not None:
            self.subplots = True
            data = reconstruct_data_with_by(self.data, by=self.by, cols=self.columns)

        # GH16953, infer_objects is needed as fallback, for ``Series``
        # with ``dtype == object``
        data = data.infer_objects(copy=False)
        include_type = [np.number, "datetime", "datetimetz", "timedelta"]

        # GH23719, allow plotting boolean
        if self.include_bool is True:
            include_type.append(np.bool_)

        # GH22799, exclude datetime-like type for boxplot
        exclude_type = None
        if self._kind == "box":
            # TODO: change after solving issue 27881
            include_type = [np.number]
            exclude_type = ["timedelta"]

        # GH 18755, include object and category type for scatter plot
        if self._kind == "scatter":
            include_type.extend(["object", "category"])

        numeric_data = data.select_dtypes(include=include_type, exclude=exclude_type)

        is_empty = numeric_data.shape[-1] == 0
        # no non-numeric frames or series allowed
        if is_empty:
            raise TypeError("no numeric data to plot")

        self.data = numeric_data.apply(self._convert_to_ndarray)

    def _make_plot(self, fig: Figure):
        raise AbstractMethodError(self)

    @final
    def _add_table(self) -> None:
        if self.table is False:
            return
        elif self.table is True:
            data = self.data.transpose()
        else:
            data = self.table
        ax = self._get_ax(0)
        tools.table(ax, data)

    @final
    def _post_plot_logic_common(self, ax: Axes, data) -> None:
        """Common post process for each axes"""
        if self.orientation == "vertical" or self.orientation is None:
            self._apply_axis_properties(ax.xaxis, rot=self.rot, fontsize=self.fontsize)
            self._apply_axis_properties(ax.yaxis, fontsize=self.fontsize)

            if hasattr(ax, "right_ax"):
                self._apply_axis_properties(ax.right_ax.yaxis, fontsize=self.fontsize)

        elif self.orientation == "horizontal":
            self._apply_axis_properties(ax.yaxis, rot=self.rot, fontsize=self.fontsize)
            self._apply_axis_properties(ax.xaxis, fontsize=self.fontsize)

            if hasattr(ax, "right_ax"):
                self._apply_axis_properties(ax.right_ax.yaxis, fontsize=self.fontsize)
        else:  # pragma no cover
            raise ValueError

    @abstractmethod
    def _post_plot_logic(self, ax: Axes, data) -> None:
        """Post process for each axes. Overridden in child classes"""

    @final
    def _adorn_subplots(self, fig: Figure):
        """Common post process unrelated to data"""
        if len(self.axes) > 0:
            all_axes = self._get_subplots(fig)
            nrows, ncols = self._get_axes_layout(fig)
            handle_shared_axes(
                axarr=all_axes,
                nplots=len(all_axes),
                naxes=nrows * ncols,
                nrows=nrows,
                ncols=ncols,
                sharex=self.sharex,
                sharey=self.sharey,
            )

        for ax in self.axes:
            ax = getattr(ax, "right_ax", ax)
            if self.yticks is not None:
                ax.set_yticks(self.yticks)

            if self.xticks is not None:
                ax.set_xticks(self.xticks)

            if self.ylim is not None:
                ax.set_ylim(self.ylim)

            if self.xlim is not None:
                ax.set_xlim(self.xlim)

            # GH9093, currently Pandas does not show ylabel, so if users provide
            # ylabel will set it as ylabel in the plot.
            if self.ylabel is not None:
                ax.set_ylabel(pprint_thing(self.ylabel))

            ax.grid(self.grid)

        if self.title:
            if self.subplots:
                if is_list_like(self.title):
                    if len(self.title) != self.nseries:
                        raise ValueError(
                            "The length of `title` must equal the number "
                            "of columns if using `title` of type `list` "
                            "and `subplots=True`.\n"
                            f"length of title = {len(self.title)}\n"
                            f"number of columns = {self.nseries}"
                        )

                    for ax, title in zip(self.axes, self.title):
                        ax.set_title(title)
                else:
                    fig.suptitle(self.title)
            else:
                if is_list_like(self.title):
                    msg = (
                        "Using `title` of type `list` is not supported "
                        "unless `subplots=True` is passed"
                    )
                    raise ValueError(msg)
                self.axes[0].set_title(self.title)

    @final
    def _apply_axis_properties(
        self, axis: Axis, rot=None, fontsize: int | None = None
    ) -> None:
        """
        Tick creation within matplotlib is reasonably expensive and is
        internally deferred until accessed as Ticks are created/destroyed
        multiple times per draw. It's therefore beneficial for us to avoid
        accessing unless we will act on the Tick.
        """
        if rot is not None or fontsize is not None:
            # rot=0 is a valid setting, hence the explicit None check
            labels = axis.get_majorticklabels() + axis.get_minorticklabels()
            for label in labels:
                if rot is not None:
                    label.set_rotation(rot)
                if fontsize is not None:
                    label.set_fontsize(fontsize)

    @final
    @property
    def legend_title(self) -> str | None:
        if not isinstance(self.data.columns, ABCMultiIndex):
            name = self.data.columns.name
            if name is not None:
                name = pprint_thing(name)
            return name
        else:
            stringified = map(pprint_thing, self.data.columns.names)
            return ",".join(stringified)

    @final
    def _mark_right_label(self, label: str, index: int) -> str:
        """
        Append ``(right)`` to the label of a line if it's plotted on the right axis.

        Note that ``(right)`` is only appended when ``subplots=False``.
        """
        if not self.subplots and self.mark_right and self.on_right(index):
            label += " (right)"
        return label

    @final
    def _append_legend_handles_labels(self, handle: Artist, label: str) -> None:
        """
        Append current handle and label to ``legend_handles`` and ``legend_labels``.

        These will be used to make the legend.
        """
        self.legend_handles.append(handle)
        self.legend_labels.append(label)

    def _make_legend(self) -> None:
        ax, leg = self._get_ax_legend(self.axes[0])

        handles = []
        labels = []
        title = ""

        if not self.subplots:
            if leg is not None:
                title = leg.get_title().get_text()
                # Replace leg.legend_handles because it misses marker info
                if Version(mpl.__version__) < Version("3.7"):
                    handles = leg.legendHandles
                else:
                    handles = leg.legend_handles
                labels = [x.get_text() for x in leg.get_texts()]

            if self.legend:
                if self.legend == "reverse":
                    handles += reversed(self.legend_handles)
                    labels += reversed(self.legend_labels)
                else:
                    handles += self.legend_handles
                    labels += self.legend_labels

                if self.legend_title is not None:
                    title = self.legend_title

            if len(handles) > 0:
                ax.legend(handles, labels, loc="best", title=title)

        elif self.subplots and self.legend:
            for ax in self.axes:
                if ax.get_visible():
                    ax.legend(loc="best")

    @final
    @staticmethod
    def _get_ax_legend(ax: Axes):
        """
        Take in axes and return ax and legend under different scenarios
        """
        leg = ax.get_legend()

        other_ax = getattr(ax, "left_ax", None) or getattr(ax, "right_ax", None)
        other_leg = None
        if other_ax is not None:
            other_leg = other_ax.get_legend()
        if leg is None and other_leg is not None:
            leg = other_leg
            ax = other_ax
        return ax, leg

    @final
    @cache_readonly
    def plt(self):
        import matplotlib.pyplot as plt

        return plt

    _need_to_set_index = False

    @final
    def _get_xticks(self, convert_period: bool = False):
        index = self.data.index
        is_datetype = index.inferred_type in ("datetime", "date", "datetime64", "time")

<<<<<<< HEAD
        # TODO: be stricter about x?
        x: np.ndarray | list
=======
        x: list[int] | np.ndarray
>>>>>>> a41b5450
        if self.use_index:
            if convert_period and isinstance(index, ABCPeriodIndex):
                self.data = self.data.reindex(index=index.sort_values())
                index = cast("PeriodIndex", self.data.index)
                x = index.to_timestamp()._mpl_repr()
            elif is_any_real_numeric_dtype(index.dtype):
                # Matplotlib supports numeric values or datetime objects as
                # xaxis values. Taking LBYL approach here, by the time
                # matplotlib raises exception when using non numeric/datetime
                # values for xaxis, several actions are already taken by plt.
                x = index._mpl_repr()
            elif is_datetype:
                self.data = self.data[notna(self.data.index)]
                self.data = self.data.sort_index()
                x = self.data.index._mpl_repr()
            else:
                self._need_to_set_index = True
                x = list(range(len(index)))
        else:
            x = list(range(len(index)))

        return x

    @classmethod
    @register_pandas_matplotlib_converters
    def _plot(
        cls, ax: Axes, x, y: np.ndarray, style=None, is_errorbar: bool = False, **kwds
    ):
        mask = isna(y)
        if mask.any():
            y = np.ma.array(y)
            y = np.ma.masked_where(mask, y)

        if isinstance(x, ABCIndex):
            x = x._mpl_repr()

        if is_errorbar:
            if "xerr" in kwds:
                kwds["xerr"] = np.array(kwds.get("xerr"))
            if "yerr" in kwds:
                kwds["yerr"] = np.array(kwds.get("yerr"))
            return ax.errorbar(x, y, **kwds)
        else:
            # prevent style kwarg from going to errorbar, where it is unsupported
            args = (x, y, style) if style is not None else (x, y)
            return ax.plot(*args, **kwds)

    def _get_custom_index_name(self):
        """Specify whether xlabel/ylabel should be used to override index name"""
        return self.xlabel

    @final
    def _get_index_name(self) -> str | None:
        if isinstance(self.data.index, ABCMultiIndex):
            name = self.data.index.names
            if com.any_not_none(*name):
                name = ",".join([pprint_thing(x) for x in name])
            else:
                name = None
        else:
            name = self.data.index.name
            if name is not None:
                name = pprint_thing(name)

        # GH 45145, override the default axis label if one is provided.
        index_name = self._get_custom_index_name()
        if index_name is not None:
            name = pprint_thing(index_name)

        return name

    @final
    @classmethod
    def _get_ax_layer(cls, ax, primary: bool = True):
        """get left (primary) or right (secondary) axes"""
        if primary:
            return getattr(ax, "left_ax", ax)
        else:
            return getattr(ax, "right_ax", ax)

    @final
    def _col_idx_to_axis_idx(self, col_idx: int) -> int:
        """Return the index of the axis where the column at col_idx should be plotted"""
        if isinstance(self.subplots, list):
            # Subplots is a list: some columns will be grouped together in the same ax
            return next(
                group_idx
                for (group_idx, group) in enumerate(self.subplots)
                if col_idx in group
            )
        else:
            # subplots is True: one ax per column
            return col_idx

    @final
    def _get_ax(self, i: int):
        # get the twinx ax if appropriate
        if self.subplots:
            i = self._col_idx_to_axis_idx(i)
            ax = self.axes[i]
            ax = self._maybe_right_yaxis(ax, i)
            # error: Unsupported target for indexed assignment ("Sequence[Any]")
            self.axes[i] = ax  # type: ignore[index]
        else:
            ax = self.axes[0]
            ax = self._maybe_right_yaxis(ax, i)

        ax.get_yaxis().set_visible(True)
        return ax

    @final
    @classmethod
    def get_default_ax(cls, ax) -> None:
        import matplotlib.pyplot as plt

        if ax is None and len(plt.get_fignums()) > 0:
            with plt.rc_context():
                ax = plt.gca()
            ax = cls._get_ax_layer(ax)

    @final
    def on_right(self, i: int):
        if isinstance(self.secondary_y, bool):
            return self.secondary_y

        if isinstance(self.secondary_y, (tuple, list, np.ndarray, ABCIndex)):
            return self.data.columns[i] in self.secondary_y

    @final
    def _apply_style_colors(
        self, colors, kwds: dict[str, Any], col_num: int, label: str
    ):
        """
        Manage style and color based on column number and its label.
        Returns tuple of appropriate style and kwds which "color" may be added.
        """
        style = None
        if self.style is not None:
            if isinstance(self.style, list):
                try:
                    style = self.style[col_num]
                except IndexError:
                    pass
            elif isinstance(self.style, dict):
                style = self.style.get(label, style)
            else:
                style = self.style

        has_color = "color" in kwds or self.colormap is not None
        nocolor_style = style is None or not _color_in_style(style)
        if (has_color or self.subplots) and nocolor_style:
            if isinstance(colors, dict):
                kwds["color"] = colors[label]
            else:
                kwds["color"] = colors[col_num % len(colors)]
        return style, kwds

    def _get_colors(
        self,
        num_colors: int | None = None,
        color_kwds: str = "color",
    ):
        if num_colors is None:
            num_colors = self.nseries

        return get_standard_colors(
            num_colors=num_colors,
            colormap=self.colormap,
            color=self.kwds.get(color_kwds),
        )

    # TODO: tighter typing for first return?
    @final
    @staticmethod
    def _parse_errorbars(
        label: str, err, data: NDFrameT, nseries: int
    ) -> tuple[Any, NDFrameT]:
        """
        Look for error keyword arguments and return the actual errorbar data
        or return the error DataFrame/dict

        Error bars can be specified in several ways:
            Series: the user provides a pandas.Series object of the same
                    length as the data
            ndarray: provides a np.ndarray of the same length as the data
            DataFrame/dict: error values are paired with keys matching the
                    key in the plotted DataFrame
            str: the name of the column within the plotted DataFrame

        Asymmetrical error bars are also supported, however raw error values
        must be provided in this case. For a ``N`` length :class:`Series`, a
        ``2xN`` array should be provided indicating lower and upper (or left
        and right) errors. For a ``MxN`` :class:`DataFrame`, asymmetrical errors
        should be in a ``Mx2xN`` array.
        """
        if err is None:
            return None, data

        def match_labels(data, e):
            e = e.reindex(data.index)
            return e

        # key-matched DataFrame
        if isinstance(err, ABCDataFrame):
            err = match_labels(data, err)
        # key-matched dict
        elif isinstance(err, dict):
            pass

        # Series of error values
        elif isinstance(err, ABCSeries):
            # broadcast error series across data
            err = match_labels(data, err)
            err = np.atleast_2d(err)
            err = np.tile(err, (nseries, 1))

        # errors are a column in the dataframe
        elif isinstance(err, str):
            evalues = data[err].values
            data = data[data.columns.drop(err)]
            err = np.atleast_2d(evalues)
            err = np.tile(err, (nseries, 1))

        elif is_list_like(err):
            if is_iterator(err):
                err = np.atleast_2d(list(err))
            else:
                # raw error values
                err = np.atleast_2d(err)

            err_shape = err.shape

            # asymmetrical error bars
            if isinstance(data, ABCSeries) and err_shape[0] == 2:
                err = np.expand_dims(err, 0)
                err_shape = err.shape
                if err_shape[2] != len(data):
                    raise ValueError(
                        "Asymmetrical error bars should be provided "
                        f"with the shape (2, {len(data)})"
                    )
            elif isinstance(data, ABCDataFrame) and err.ndim == 3:
                if (
                    (err_shape[0] != nseries)
                    or (err_shape[1] != 2)
                    or (err_shape[2] != len(data))
                ):
                    raise ValueError(
                        "Asymmetrical error bars should be provided "
                        f"with the shape ({nseries}, 2, {len(data)})"
                    )

            # broadcast errors to each data series
            if len(err) == 1:
                err = np.tile(err, (nseries, 1))

        elif is_number(err):
            err = np.tile(
                [err],  # pyright: ignore[reportGeneralTypeIssues]
                (nseries, len(data)),
            )

        else:
            msg = f"No valid {label} detected"
            raise ValueError(msg)

        return err, data  # pyright: ignore[reportGeneralTypeIssues]

    @final
    def _get_errorbars(
        self, label=None, index=None, xerr: bool = True, yerr: bool = True
    ):
        errors = {}

        for kw, flag in zip(["xerr", "yerr"], [xerr, yerr]):
            if flag:
                err = self.errors[kw]
                # user provided label-matched dataframe of errors
                if isinstance(err, (ABCDataFrame, dict)):
                    if label is not None and label in err.keys():
                        err = err[label]
                    else:
                        err = None
                elif index is not None and err is not None:
                    err = err[index]

                if err is not None:
                    errors[kw] = err
        return errors

    @final
    def _get_subplots(self, fig: Figure):
        from matplotlib.axes import Subplot

        return [
            ax
            for ax in fig.get_axes()
            if (isinstance(ax, Subplot) and ax.get_subplotspec() is not None)
        ]

    @final
    def _get_axes_layout(self, fig: Figure) -> tuple[int, int]:
        axes = self._get_subplots(fig)
        x_set = set()
        y_set = set()
        for ax in axes:
            # check axes coordinates to estimate layout
            points = ax.get_position().get_points()
            x_set.add(points[0][0])
            y_set.add(points[0][1])
        return (len(y_set), len(x_set))


class PlanePlot(MPLPlot, ABC):
    """
    Abstract class for plotting on plane, currently scatter and hexbin.
    """

    _layout_type = "single"

    def __init__(self, data, x, y, **kwargs) -> None:
        MPLPlot.__init__(self, data, **kwargs)
        if x is None or y is None:
            raise ValueError(self._kind + " requires an x and y column")
        if is_integer(x) and not self.data.columns._holds_integer():
            x = self.data.columns[x]
        if is_integer(y) and not self.data.columns._holds_integer():
            y = self.data.columns[y]

        # Scatter plot allows to plot objects data
        if self._kind == "hexbin":
            if len(self.data[x]._get_numeric_data()) == 0:
                raise ValueError(self._kind + " requires x column to be numeric")
            if len(self.data[y]._get_numeric_data()) == 0:
                raise ValueError(self._kind + " requires y column to be numeric")

        self.x = x
        self.y = y

    @final
    def _get_nseries(self, data: Series | DataFrame) -> int:
        return 1

    @final
    def _post_plot_logic(self, ax: Axes, data) -> None:
        x, y = self.x, self.y
        xlabel = self.xlabel if self.xlabel is not None else pprint_thing(x)
        ylabel = self.ylabel if self.ylabel is not None else pprint_thing(y)
        ax.set_xlabel(xlabel)
        ax.set_ylabel(ylabel)

    @final
    def _plot_colorbar(self, ax: Axes, *, fig: Figure, **kwds):
        # Addresses issues #10611 and #10678:
        # When plotting scatterplots and hexbinplots in IPython
        # inline backend the colorbar axis height tends not to
        # exactly match the parent axis height.
        # The difference is due to small fractional differences
        # in floating points with similar representation.
        # To deal with this, this method forces the colorbar
        # height to take the height of the parent axes.
        # For a more detailed description of the issue
        # see the following link:
        # https://github.com/ipython/ipython/issues/11215

        # GH33389, if ax is used multiple times, we should always
        # use the last one which contains the latest information
        # about the ax
        img = ax.collections[-1]
        return fig.colorbar(img, ax=ax, **kwds)


class ScatterPlot(PlanePlot):
    @property
    def _kind(self) -> Literal["scatter"]:
        return "scatter"

    def __init__(self, data, x, y, s=None, c=None, **kwargs) -> None:
        if s is None:
            # hide the matplotlib default for size, in case we want to change
            # the handling of this argument later
            s = 20
        elif is_hashable(s) and s in data.columns:
            s = data[s]
        super().__init__(data, x, y, s=s, **kwargs)
        if is_integer(c) and not self.data.columns._holds_integer():
            c = self.data.columns[c]
        self.c = c

    def _make_plot(self, fig: Figure):
        x, y, c, data = self.x, self.y, self.c, self.data
        ax = self.axes[0]

        c_is_column = is_hashable(c) and c in self.data.columns

        color_by_categorical = c_is_column and isinstance(
            self.data[c].dtype, CategoricalDtype
        )

        color = self.kwds.pop("color", None)
        if c is not None and color is not None:
            raise TypeError("Specify exactly one of `c` and `color`")
        if c is None and color is None:
            c_values = self.plt.rcParams["patch.facecolor"]
        elif color is not None:
            c_values = color
        elif color_by_categorical:
            c_values = self.data[c].cat.codes
        elif c_is_column:
            c_values = self.data[c].values
        else:
            c_values = c

        if self.colormap is not None:
            cmap = mpl.colormaps.get_cmap(self.colormap)
        # cmap is only used if c_values are integers, otherwise UserWarning.
        # GH-53908: additionally call isinstance() because is_integer_dtype
        # returns True for "b" (meaning "blue" and not int8 in this context)
        elif not isinstance(c_values, str) and is_integer_dtype(c_values):
            # pandas uses colormap, matplotlib uses cmap.
            cmap = mpl.colormaps["Greys"]
        else:
            cmap = None

        if color_by_categorical:
            from matplotlib import colors

            n_cats = len(self.data[c].cat.categories)
            cmap = colors.ListedColormap([cmap(i) for i in range(cmap.N)])
            bounds = np.linspace(0, n_cats, n_cats + 1)
            norm = colors.BoundaryNorm(bounds, cmap.N)
        else:
            norm = self.kwds.pop("norm", None)
        # plot colorbar if
        # 1. colormap is assigned, and
        # 2.`c` is a column containing only numeric values
        plot_colorbar = self.colormap or c_is_column
        cb = self.kwds.pop("colorbar", is_numeric_dtype(c_values) and plot_colorbar)

        if self.legend and hasattr(self, "label"):
            label = self.label
        else:
            label = None
        scatter = ax.scatter(
            data[x].values,
            data[y].values,
            c=c_values,
            label=label,
            cmap=cmap,
            norm=norm,
            **self.kwds,
        )
        if cb:
            cbar_label = c if c_is_column else ""
            cbar = self._plot_colorbar(ax, fig=fig, label=cbar_label)
            if color_by_categorical:
                cbar.set_ticks(np.linspace(0.5, n_cats - 0.5, n_cats))
                cbar.ax.set_yticklabels(self.data[c].cat.categories)

        if label is not None:
            self._append_legend_handles_labels(scatter, label)
        else:
            self.legend = False

        errors_x = self._get_errorbars(label=x, index=0, yerr=False)
        errors_y = self._get_errorbars(label=y, index=0, xerr=False)
        if len(errors_x) > 0 or len(errors_y) > 0:
            err_kwds = dict(errors_x, **errors_y)
            err_kwds["ecolor"] = scatter.get_facecolor()[0]
            ax.errorbar(data[x].values, data[y].values, linestyle="none", **err_kwds)


class HexBinPlot(PlanePlot):
    @property
    def _kind(self) -> Literal["hexbin"]:
        return "hexbin"

    def __init__(self, data, x, y, C=None, **kwargs) -> None:
        super().__init__(data, x, y, **kwargs)
        if is_integer(C) and not self.data.columns._holds_integer():
            C = self.data.columns[C]
        self.C = C

    def _make_plot(self, fig: Figure) -> None:
        x, y, data, C = self.x, self.y, self.data, self.C
        ax = self.axes[0]
        # pandas uses colormap, matplotlib uses cmap.
        cmap = self.colormap or "BuGn"
        cmap = mpl.colormaps.get_cmap(cmap)
        cb = self.kwds.pop("colorbar", True)

        if C is None:
            c_values = None
        else:
            c_values = data[C].values

        ax.hexbin(data[x].values, data[y].values, C=c_values, cmap=cmap, **self.kwds)
        if cb:
            self._plot_colorbar(ax, fig=fig)

    def _make_legend(self) -> None:
        pass


class LinePlot(MPLPlot):
    _default_rot = 0

    @property
    def orientation(self) -> PlottingOrientation:
        return "vertical"

    @property
    def _kind(self) -> Literal["line", "area", "hist", "kde", "box"]:
        return "line"

    def __init__(self, data, **kwargs) -> None:
        from pandas.plotting import plot_params

        MPLPlot.__init__(self, data, **kwargs)
        if self.stacked:
            self.data = self.data.fillna(value=0)
        self.x_compat = plot_params["x_compat"]
        if "x_compat" in self.kwds:
            self.x_compat = bool(self.kwds.pop("x_compat"))

    @final
    def _is_ts_plot(self) -> bool:
        # this is slightly deceptive
        return not self.x_compat and self.use_index and self._use_dynamic_x()

    @final
    def _use_dynamic_x(self):
        return use_dynamic_x(self._get_ax(0), self.data)

    def _make_plot(self, fig: Figure) -> None:
        if self._is_ts_plot():
            data = maybe_convert_index(self._get_ax(0), self.data)

            x = data.index  # dummy, not used
            plotf = self._ts_plot
            it = data.items()
        else:
            x = self._get_xticks(convert_period=True)
            # error: Incompatible types in assignment (expression has type
            # "Callable[[Any, Any, Any, Any, Any, Any, KwArg(Any)], Any]", variable has
            # type "Callable[[Any, Any, Any, Any, KwArg(Any)], Any]")
            plotf = self._plot  # type: ignore[assignment]
            # error: Incompatible types in assignment (expression has type
            # "Iterator[tuple[Hashable, ndarray[Any, Any]]]", variable has
            # type "Iterable[tuple[Hashable, Series]]")
            it = self._iter_data(data=self.data)  # type: ignore[assignment]

        stacking_id = self._get_stacking_id()
        is_errorbar = com.any_not_none(*self.errors.values())

        colors = self._get_colors()
        for i, (label, y) in enumerate(it):
            ax = self._get_ax(i)
            kwds = self.kwds.copy()
            style, kwds = self._apply_style_colors(
                colors,
                kwds,
                i,
                # error: Argument 4 to "_apply_style_colors" of "MPLPlot" has
                # incompatible type "Hashable"; expected "str"
                label,  # type: ignore[arg-type] # pyright: ignore[reportGeneralTypeIssues]
            )

            errors = self._get_errorbars(label=label, index=i)
            kwds = dict(kwds, **errors)

            label = pprint_thing(label)  # .encode('utf-8')
            label = self._mark_right_label(label, index=i)
            kwds["label"] = label

            newlines = plotf(
                ax,
                x,
                y,  # pyright: ignore[reportGeneralTypeIssues]
                style=style,
                column_num=i,
                stacking_id=stacking_id,
                is_errorbar=is_errorbar,
                **kwds,
            )
            self._append_legend_handles_labels(newlines[0], label)

            if self._is_ts_plot():
                # reset of xlim should be used for ts data
                # TODO: GH28021, should find a way to change view limit on xaxis
                lines = get_all_lines(ax)
                left, right = get_xlim(lines)
                ax.set_xlim(left, right)

    # error: Signature of "_plot" incompatible with supertype "MPLPlot"
    @classmethod
    def _plot(  # type: ignore[override]
        cls,
        ax: Axes,
        x,
        y: np.ndarray,
        style=None,
        column_num=None,
        stacking_id=None,
        **kwds,
    ):
        # column_num is used to get the target column from plotf in line and
        # area plots
        if column_num == 0:
            cls._initialize_stacker(ax, stacking_id, len(y))
        y_values = cls._get_stacked_values(ax, stacking_id, y, kwds["label"])
        lines = MPLPlot._plot(ax, x, y_values, style=style, **kwds)
        cls._update_stacker(ax, stacking_id, y)
        return lines

    @final
    def _ts_plot(self, ax: Axes, x, data: Series, style=None, **kwds):
        # accept x to be consistent with normal plot func,
        # x is not passed to tsplot as it uses data.index as x coordinate
        # column_num must be in kwds for stacking purpose
        freq, data = maybe_resample(data, ax, kwds)

        # Set ax with freq info
        decorate_axes(ax, freq, kwds)
        # digging deeper
        if hasattr(ax, "left_ax"):
            decorate_axes(ax.left_ax, freq, kwds)
        if hasattr(ax, "right_ax"):
            decorate_axes(ax.right_ax, freq, kwds)
        ax._plot_data.append((data, self._kind, kwds))

        lines = self._plot(ax, data.index, np.asarray(data.values), style=style, **kwds)
        # set date formatter, locators and rescale limits
        # error: Argument 3 to "format_dateaxis" has incompatible type "Index";
        # expected "DatetimeIndex | PeriodIndex"
        format_dateaxis(ax, ax.freq, data.index)  # type: ignore[arg-type]
        return lines

    @final
    def _get_stacking_id(self) -> int | None:
        if self.stacked:
            return id(self.data)
        else:
            return None

    @final
    @classmethod
    def _initialize_stacker(cls, ax: Axes, stacking_id, n: int) -> None:
        if stacking_id is None:
            return
        if not hasattr(ax, "_stacker_pos_prior"):
            ax._stacker_pos_prior = {}
        if not hasattr(ax, "_stacker_neg_prior"):
            ax._stacker_neg_prior = {}
        ax._stacker_pos_prior[stacking_id] = np.zeros(n)
        ax._stacker_neg_prior[stacking_id] = np.zeros(n)

    @final
    @classmethod
    def _get_stacked_values(
        cls, ax: Axes, stacking_id: int | None, values: np.ndarray, label
    ) -> np.ndarray:
        if stacking_id is None:
            return values
        if not hasattr(ax, "_stacker_pos_prior"):
            # stacker may not be initialized for subplots
            cls._initialize_stacker(ax, stacking_id, len(values))

        if (values >= 0).all():
            return ax._stacker_pos_prior[stacking_id] + values
        elif (values <= 0).all():
            return ax._stacker_neg_prior[stacking_id] + values

        raise ValueError(
            "When stacked is True, each column must be either "
            "all positive or all negative. "
            f"Column '{label}' contains both positive and negative values"
        )

    @final
    @classmethod
    def _update_stacker(cls, ax: Axes, stacking_id: int | None, values) -> None:
        if stacking_id is None:
            return
        if (values >= 0).all():
            ax._stacker_pos_prior[stacking_id] += values
        elif (values <= 0).all():
            ax._stacker_neg_prior[stacking_id] += values

    def _post_plot_logic(self, ax: Axes, data) -> None:
        from matplotlib.ticker import FixedLocator

        def get_label(i):
            if is_float(i) and i.is_integer():
                i = int(i)
            try:
                return pprint_thing(data.index[i])
            except Exception:
                return ""

        if self._need_to_set_index:
            xticks = ax.get_xticks()
            xticklabels = [get_label(x) for x in xticks]
            ax.xaxis.set_major_locator(FixedLocator(xticks))
            ax.set_xticklabels(xticklabels)

        # If the index is an irregular time series, then by default
        # we rotate the tick labels. The exception is if there are
        # subplots which don't share their x-axes, in which we case
        # we don't rotate the ticklabels as by default the subplots
        # would be too close together.
        condition = (
            not self._use_dynamic_x()
            and (data.index._is_all_dates and self.use_index)
            and (not self.subplots or (self.subplots and self.sharex))
        )

        index_name = self._get_index_name()

        if condition:
            # irregular TS rotated 30 deg. by default
            # probably a better place to check / set this.
            if not self._rot_set:
                self.rot = 30
            format_date_labels(ax, rot=self.rot)

        if index_name is not None and self.use_index:
            ax.set_xlabel(index_name)


class AreaPlot(LinePlot):
    @property
    def _kind(self) -> Literal["area"]:
        return "area"

    def __init__(self, data, **kwargs) -> None:
        kwargs.setdefault("stacked", True)
        with warnings.catch_warnings():
            warnings.filterwarnings(
                "ignore",
                "Downcasting object dtype arrays",
                category=FutureWarning,
            )
            data = data.fillna(value=0)
        LinePlot.__init__(self, data, **kwargs)

        if not self.stacked:
            # use smaller alpha to distinguish overlap
            self.kwds.setdefault("alpha", 0.5)

        if self.logy or self.loglog:
            raise ValueError("Log-y scales are not supported in area plot")

    # error: Signature of "_plot" incompatible with supertype "MPLPlot"
    @classmethod
    def _plot(  # type: ignore[override]
        cls,
        ax: Axes,
        x,
        y: np.ndarray,
        style=None,
        column_num=None,
        stacking_id=None,
        is_errorbar: bool = False,
        **kwds,
    ):
        if column_num == 0:
            cls._initialize_stacker(ax, stacking_id, len(y))
        y_values = cls._get_stacked_values(ax, stacking_id, y, kwds["label"])

        # need to remove label, because subplots uses mpl legend as it is
        line_kwds = kwds.copy()
        line_kwds.pop("label")
        lines = MPLPlot._plot(ax, x, y_values, style=style, **line_kwds)

        # get data from the line to get coordinates for fill_between
        xdata, y_values = lines[0].get_data(orig=False)

        # unable to use ``_get_stacked_values`` here to get starting point
        if stacking_id is None:
            start = np.zeros(len(y))
        elif (y >= 0).all():
            start = ax._stacker_pos_prior[stacking_id]
        elif (y <= 0).all():
            start = ax._stacker_neg_prior[stacking_id]
        else:
            start = np.zeros(len(y))

        if "color" not in kwds:
            kwds["color"] = lines[0].get_color()

        rect = ax.fill_between(xdata, start, y_values, **kwds)
        cls._update_stacker(ax, stacking_id, y)

        # LinePlot expects list of artists
        res = [rect]
        return res

    def _post_plot_logic(self, ax: Axes, data) -> None:
        LinePlot._post_plot_logic(self, ax, data)

        is_shared_y = len(list(ax.get_shared_y_axes())) > 0
        # do not override the default axis behaviour in case of shared y axes
        if self.ylim is None and not is_shared_y:
            if (data >= 0).all().all():
                ax.set_ylim(0, None)
            elif (data <= 0).all().all():
                ax.set_ylim(None, 0)


class BarPlot(MPLPlot):
    @property
    def _kind(self) -> Literal["bar", "barh"]:
        return "bar"

    _default_rot = 90

    @property
    def orientation(self) -> PlottingOrientation:
        return "vertical"

    def __init__(
        self,
        data,
        *,
        align="center",
        bottom=0,
        left=0,
        width=0.5,
        position=0.5,
        log=False,
        **kwargs,
    ) -> None:
        # we have to treat a series differently than a
        # 1-column DataFrame w.r.t. color handling
        self._is_series = isinstance(data, ABCSeries)
        self.bar_width = width
        self._align = align
        self._position = position
        self.tick_pos = np.arange(len(data))

        if is_list_like(bottom):
            bottom = np.array(bottom)
        if is_list_like(left):
            left = np.array(left)
        self.bottom = bottom
        self.left = left

        self.log = log

        MPLPlot.__init__(self, data, **kwargs)

    @cache_readonly
    def ax_pos(self) -> np.ndarray:
        return self.tick_pos - self.tickoffset

    @cache_readonly
    def tickoffset(self):
        if self.stacked or self.subplots:
            return self.bar_width * self._position
        elif self._align == "edge":
            w = self.bar_width / self.nseries
            return self.bar_width * (self._position - 0.5) + w * 0.5
        else:
            return self.bar_width * self._position

    @cache_readonly
    def lim_offset(self):
        if self.stacked or self.subplots:
            if self._align == "edge":
                return self.bar_width / 2
            else:
                return 0
        elif self._align == "edge":
            w = self.bar_width / self.nseries
            return w * 0.5
        else:
            return 0

    # error: Signature of "_plot" incompatible with supertype "MPLPlot"
    @classmethod
    def _plot(  # type: ignore[override]
        cls,
        ax: Axes,
        x,
        y: np.ndarray,
        w,
        start: int | npt.NDArray[np.intp] = 0,
        log: bool = False,
        **kwds,
    ):
        return ax.bar(x, y, w, bottom=start, log=log, **kwds)

    @property
    def _start_base(self):
        return self.bottom

    def _make_plot(self, fig: Figure) -> None:
        colors = self._get_colors()
        ncolors = len(colors)

        pos_prior = neg_prior = np.zeros(len(self.data))
        K = self.nseries

        data = self.data.fillna(0)
        for i, (label, y) in enumerate(self._iter_data(data=data)):
            ax = self._get_ax(i)
            kwds = self.kwds.copy()
            if self._is_series:
                kwds["color"] = colors
            elif isinstance(colors, dict):
                kwds["color"] = colors[label]
            else:
                kwds["color"] = colors[i % ncolors]

            errors = self._get_errorbars(label=label, index=i)
            kwds = dict(kwds, **errors)

            label = pprint_thing(label)
            label = self._mark_right_label(label, index=i)

            if (("yerr" in kwds) or ("xerr" in kwds)) and (kwds.get("ecolor") is None):
                kwds["ecolor"] = mpl.rcParams["xtick.color"]

            start = 0
            if self.log and (y >= 1).all():
                start = 1
            start = start + self._start_base

            kwds["align"] = self._align
            if self.subplots:
                w = self.bar_width / 2
                rect = self._plot(
                    ax,
                    self.ax_pos + w,
                    y,
                    self.bar_width,
                    start=start,
                    label=label,
                    log=self.log,
                    **kwds,
                )
                ax.set_title(label)
            elif self.stacked:
                mask = y > 0
                start = np.where(mask, pos_prior, neg_prior) + self._start_base
                w = self.bar_width / 2
                rect = self._plot(
                    ax,
                    self.ax_pos + w,
                    y,
                    self.bar_width,
                    start=start,
                    label=label,
                    log=self.log,
                    **kwds,
                )
                pos_prior = pos_prior + np.where(mask, y, 0)
                neg_prior = neg_prior + np.where(mask, 0, y)
            else:
                w = self.bar_width / K
                rect = self._plot(
                    ax,
                    self.ax_pos + (i + 0.5) * w,
                    y,
                    w,
                    start=start,
                    label=label,
                    log=self.log,
                    **kwds,
                )
            self._append_legend_handles_labels(rect, label)

    def _post_plot_logic(self, ax: Axes, data) -> None:
        if self.use_index:
            str_index = [pprint_thing(key) for key in data.index]
        else:
            str_index = [pprint_thing(key) for key in range(data.shape[0])]

        s_edge = self.ax_pos[0] - 0.25 + self.lim_offset
        e_edge = self.ax_pos[-1] + 0.25 + self.bar_width + self.lim_offset

        self._decorate_ticks(ax, self._get_index_name(), str_index, s_edge, e_edge)

    def _decorate_ticks(
        self,
        ax: Axes,
        name: str | None,
        ticklabels: list[str],
        start_edge: float,
        end_edge: float,
    ) -> None:
        ax.set_xlim((start_edge, end_edge))

        if self.xticks is not None:
            ax.set_xticks(np.array(self.xticks))
        else:
            ax.set_xticks(self.tick_pos)
            ax.set_xticklabels(ticklabels)

        if name is not None and self.use_index:
            ax.set_xlabel(name)


class BarhPlot(BarPlot):
    @property
    def _kind(self) -> Literal["barh"]:
        return "barh"

    _default_rot = 0

    @property
    def orientation(self) -> Literal["horizontal"]:
        return "horizontal"

    @property
    def _start_base(self):
        return self.left

    # error: Signature of "_plot" incompatible with supertype "MPLPlot"
    @classmethod
    def _plot(  # type: ignore[override]
        cls,
        ax: Axes,
        x,
        y: np.ndarray,
        w,
        start: int | npt.NDArray[np.intp] = 0,
        log: bool = False,
        **kwds,
    ):
        return ax.barh(x, y, w, left=start, log=log, **kwds)

    def _get_custom_index_name(self):
        return self.ylabel

    def _decorate_ticks(
        self,
        ax: Axes,
        name: str | None,
        ticklabels: list[str],
        start_edge: float,
        end_edge: float,
    ) -> None:
        # horizontal bars
        ax.set_ylim((start_edge, end_edge))
        ax.set_yticks(self.tick_pos)
        ax.set_yticklabels(ticklabels)
        if name is not None and self.use_index:
            ax.set_ylabel(name)
        ax.set_xlabel(self.xlabel)


class PiePlot(MPLPlot):
    @property
    def _kind(self) -> Literal["pie"]:
        return "pie"

    _layout_type = "horizontal"

    def __init__(self, data, kind=None, **kwargs) -> None:
        data = data.fillna(value=0)
        if (data < 0).any().any():
            raise ValueError(f"{self._kind} plot doesn't allow negative values")
        MPLPlot.__init__(self, data, kind=kind, **kwargs)
        self.grid = False
        self.logy = False
        self.logx = False
        self.loglog = False

    def _validate_color_args(self) -> None:
        pass

    def _make_plot(self, fig: Figure) -> None:
        colors = self._get_colors(num_colors=len(self.data), color_kwds="colors")
        self.kwds.setdefault("colors", colors)

        for i, (label, y) in enumerate(self._iter_data(data=self.data)):
            ax = self._get_ax(i)
            if label is not None:
                label = pprint_thing(label)
                ax.set_ylabel(label)

            kwds = self.kwds.copy()

            def blank_labeler(label, value):
                if value == 0:
                    return ""
                else:
                    return label

            idx = [pprint_thing(v) for v in self.data.index]
            labels = kwds.pop("labels", idx)
            # labels is used for each wedge's labels
            # Blank out labels for values of 0 so they don't overlap
            # with nonzero wedges
            if labels is not None:
                blabels = [blank_labeler(left, value) for left, value in zip(labels, y)]
            else:
                blabels = None
            results = ax.pie(y, labels=blabels, **kwds)

            if kwds.get("autopct", None) is not None:
                patches, texts, autotexts = results
            else:
                patches, texts = results
                autotexts = []

            if self.fontsize is not None:
                for t in texts + autotexts:
                    t.set_fontsize(self.fontsize)

            # leglabels is used for legend labels
            leglabels = labels if labels is not None else idx
            for _patch, _leglabel in zip(patches, leglabels):
                self._append_legend_handles_labels(_patch, _leglabel)

    def _post_plot_logic(self, ax: Axes, data) -> None:
        pass<|MERGE_RESOLUTION|>--- conflicted
+++ resolved
@@ -897,12 +897,8 @@
         index = self.data.index
         is_datetype = index.inferred_type in ("datetime", "date", "datetime64", "time")
 
-<<<<<<< HEAD
         # TODO: be stricter about x?
-        x: np.ndarray | list
-=======
         x: list[int] | np.ndarray
->>>>>>> a41b5450
         if self.use_index:
             if convert_period and isinstance(index, ABCPeriodIndex):
                 self.data = self.data.reindex(index=index.sort_values())
