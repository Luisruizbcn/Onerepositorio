--- conflicted
+++ resolved
@@ -1,10 +1,6 @@
 from collections import Counter, Iterable
 import re
-<<<<<<< HEAD
-from typing import List, Optional, Sequence, Union
-=======
-from typing import TYPE_CHECKING, List, Optional
->>>>>>> e288b2b0
+from typing import TYPE_CHECKING, List, Optional, Sequence, Union
 import warnings
 
 from matplotlib.artist import Artist
