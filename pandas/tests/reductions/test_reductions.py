--- conflicted
+++ resolved
@@ -1481,38 +1481,9 @@
 
         tm.assert_series_equal(result, expected)
 
-<<<<<<< HEAD
-    @pytest.mark.parametrize(
-        "array,expected",
-        [
-            ([0, 1j, 1, 1, 1 + 1j, 1 + 2j], Series([1], dtype=np.complex128)),
-            ([1 + 1j, 2j, 1 + 1j], Series([1 + 1j], dtype=np.complex128)),
-        ],
-    )
-    def test_unimode_complex(self, array, expected):
-        result = Series(array).mode()
-        tm.assert_series_equal(result, expected)
-
-    @pytest.mark.parametrize(
-        "array,expected",
-        [
-            (
-                # no modes
-                [0, 1j, 1, 1 + 1j, 1 + 2j],
-                Series([0j, 1j, 1 + 0j, 1 + 1j, 1 + 2j], dtype=np.complex128),
-            ),
-            ([1 + 1j, 2j, 1 + 1j, 2j, 3], Series([2j, 1 + 1j], dtype=np.complex128)),
-        ],
-    )
-    def test_multimode_complex(self, array, expected):
-        # mode tries to sort multimodal series.
-        # Complex numbers are sorted by their magnitude
-        result = Series(array).mode()
-=======
     def test_mode_boolean_with_na(self):
         # GH#42107
         ser = Series([True, False, True, pd.NA], dtype="boolean")
         result = ser.mode()
         expected = Series({0: True}, dtype="boolean")
->>>>>>> f346574c
         tm.assert_series_equal(result, expected)