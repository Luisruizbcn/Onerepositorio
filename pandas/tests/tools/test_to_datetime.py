--- conflicted
+++ resolved
@@ -2817,7 +2817,6 @@
         to_datetime(s, errors="raise", utc=True)
 
 
-<<<<<<< HEAD
 @pytest.mark.parametrize(
     "arg",
     [
@@ -2840,7 +2839,8 @@
     result = to_datetime(arg, utc=True)
     expected = DatetimeIndex(exp_arg).tz_localize("UTC")
     tm.assert_index_equal(result, expected)
-=======
+
+
 def test_to_datetime_format_f_parse_nanos():
     # GH 48767
     timestamp = "15/02/2020 02:03:04.123456789"
@@ -2856,5 +2856,4 @@
         microsecond=123456,
         nanosecond=789,
     )
-    assert result == expected
->>>>>>> 5e503b4b
+    assert result == expected