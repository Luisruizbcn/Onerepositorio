import pytest

<<<<<<< HEAD
from pandas._libs.tslibs.frequencies import (
    FreqGroup,
    _attrname_to_abbrevs,
    _period_code_map,
    get_freq,
    get_freq_code,
    get_freq_group,
    get_to_timestamp_base,
)
from pandas._libs.tslibs.resolution import Resolution as _reso
=======
from pandas._libs.tslibs import frequencies as libfrequencies, resolution
from pandas._libs.tslibs.frequencies import FreqGroup, _period_code_map, get_freq_code
>>>>>>> b59bc5da

import pandas.tseries.offsets as offsets


@pytest.fixture(params=list(_period_code_map.items()))
def period_code_item(request):
    return request.param


@pytest.mark.parametrize(
    "freqstr,expected",
    [
        ("A", 1000),
        ("3A", 1000),
        ("-1A", 1000),
        ("Y", 1000),
        ("3Y", 1000),
        ("-1Y", 1000),
        ("W", 4000),
        ("W-MON", 4001),
        ("W-FRI", 4005),
    ],
)
def test_freq_code(freqstr, expected):
    assert get_freq_code(freqstr)[0] == expected


def test_freq_code_match(period_code_item):
    freqstr, code = period_code_item
    assert get_freq_code(freqstr)[0] == code


@pytest.mark.parametrize(
    "freqstr,expected",
    [
        ("A", 1000),
        ("3A", 1000),
        ("-1A", 1000),
        ("A-JAN", 1000),
        ("A-MAY", 1000),
        ("Y", 1000),
        ("3Y", 1000),
        ("-1Y", 1000),
        ("Y-JAN", 1000),
        ("Y-MAY", 1000),
        (offsets.YearEnd(), 1000),
        (offsets.YearEnd(month=1), 1000),
        (offsets.YearEnd(month=5), 1000),
        ("W", 4000),
        ("W-MON", 4000),
        ("W-FRI", 4000),
        (offsets.Week(), 4000),
        (offsets.Week(weekday=1), 4000),
        (offsets.Week(weekday=5), 4000),
        ("T", FreqGroup.FR_MIN),
    ],
)
def test_freq_group(freqstr, expected):
    assert get_freq_group(freqstr) == expected


def test_freq_group_match(period_code_item):
    freqstr, code = period_code_item

    str_group = get_freq_group(freqstr)
    code_group = get_freq_group(code)

    assert str_group == code_group == code // 1000 * 1000


@pytest.mark.parametrize(
    "freqstr,exp_freqstr",
    [("D", "D"), ("W", "D"), ("M", "D"), ("S", "S"), ("T", "S"), ("H", "S")],
)
def test_get_to_timestamp_base(freqstr, exp_freqstr):
    tsb = get_to_timestamp_base

    assert tsb(get_freq_code(freqstr)[0]) == get_freq_code(exp_freqstr)[0]


@pytest.mark.parametrize(
    "freqstr,expected",
    [
        ("A", "year"),
        ("Q", "quarter"),
        ("M", "month"),
        ("D", "day"),
        ("H", "hour"),
        ("T", "minute"),
        ("S", "second"),
        ("L", "millisecond"),
        ("U", "microsecond"),
        ("N", "nanosecond"),
    ],
)
def test_get_str_from_freq(freqstr, expected):
    assert _reso.get_str_from_freq(freqstr) == expected


@pytest.mark.parametrize("freq", ["A", "Q", "M", "D", "H", "T", "S", "L", "U", "N"])
def test_get_freq_roundtrip(freq):
    result = _attrname_to_abbrevs[_reso.get_str_from_freq(freq)]
    assert freq == result


@pytest.mark.parametrize("freq", ["D", "H", "T", "S", "L", "U"])
def test_get_freq_roundtrip2(freq):
    result = _attrname_to_abbrevs[_reso.get_str(_reso.get_reso_from_freq(freq))]
    assert freq == result


@pytest.mark.parametrize(
    "args,expected",
    [
        ((1.5, "T"), (90, "S")),
        ((62.4, "T"), (3744, "S")),
        ((1.04, "H"), (3744, "S")),
        ((1, "D"), (1, "D")),
        ((0.342931, "H"), (1234551600, "U")),
        ((1.2345, "D"), (106660800, "L")),
    ],
)
def test_resolution_bumping(args, expected):
    # see gh-14378
    assert _reso.get_stride_from_decimal(*args) == expected


@pytest.mark.parametrize(
    "args",
    [
        (0.5, "N"),
        # Too much precision in the input can prevent.
        (0.3429324798798269273987982, "H"),
    ],
)
def test_cat(args):
    msg = "Could not convert to integer offset at any resolution"

    with pytest.raises(ValueError, match=msg):
        _reso.get_stride_from_decimal(*args)


@pytest.mark.parametrize(
    "freq_input,expected",
    [
        # Frequency string.
        ("A", (get_freq_code("A")[0], 1)),
        ("3D", (get_freq_code("D")[0], 3)),
        ("-2M", (get_freq_code("M")[0], -2)),
        # Tuple.
        (("D", 1), (get_freq_code("D")[0], 1)),
        (("A", 3), (get_freq_code("A")[0], 3)),
        (("M", -2), (get_freq_code("M")[0], -2)),
        ((5, "T"), (FreqGroup.FR_MIN, 5)),
        # Numeric Tuple.
        ((1000, 1), (1000, 1)),
        # Offsets.
        (offsets.Day(), (get_freq_code("D")[0], 1)),
        (offsets.Day(3), (get_freq_code("D")[0], 3)),
        (offsets.Day(-2), (get_freq_code("D")[0], -2)),
        (offsets.MonthEnd(), (get_freq_code("M")[0], 1)),
        (offsets.MonthEnd(3), (get_freq_code("M")[0], 3)),
        (offsets.MonthEnd(-2), (get_freq_code("M")[0], -2)),
        (offsets.Week(), (get_freq_code("W")[0], 1)),
        (offsets.Week(3), (get_freq_code("W")[0], 3)),
        (offsets.Week(-2), (get_freq_code("W")[0], -2)),
        (offsets.Hour(), (FreqGroup.FR_HR, 1)),
        # Monday is weekday=0.
        (offsets.Week(weekday=1), (get_freq_code("W-TUE")[0], 1)),
        (offsets.Week(3, weekday=0), (get_freq_code("W-MON")[0], 3)),
        (offsets.Week(-2, weekday=4), (get_freq_code("W-FRI")[0], -2)),
    ],
)
def test_get_freq_code(freq_input, expected):
    assert get_freq_code(freq_input) == expected


def test_get_code_invalid():
    with pytest.raises(ValueError, match="Invalid frequency"):
        get_freq_code((5, "baz"))<|MERGE_RESOLUTION|>--- conflicted
+++ resolved
@@ -1,20 +1,14 @@
 import pytest
 
-<<<<<<< HEAD
 from pandas._libs.tslibs.frequencies import (
     FreqGroup,
     _attrname_to_abbrevs,
     _period_code_map,
-    get_freq,
     get_freq_code,
     get_freq_group,
     get_to_timestamp_base,
 )
 from pandas._libs.tslibs.resolution import Resolution as _reso
-=======
-from pandas._libs.tslibs import frequencies as libfrequencies, resolution
-from pandas._libs.tslibs.frequencies import FreqGroup, _period_code_map, get_freq_code
->>>>>>> b59bc5da
 
 import pandas.tseries.offsets as offsets
 
