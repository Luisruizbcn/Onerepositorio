"""
Assertion helpers and base class for offsets tests
"""

<<<<<<< HEAD
from pandas._libs.tslibs import (
    OutOfBoundsDatetime,
    Timestamp,
)
from pandas._libs.tslibs.offsets import (
    FY5253,
    BaseOffset,
    BusinessHour,
    CustomBusinessHour,
    DateOffset,
    FY5253Quarter,
    LastWeekOfMonth,
    Week,
    WeekOfMonth,
)
from pandas.compat import IS64
from pandas import Series, Timedelta, Timestamp
from numpy.testing import assert_allclose
=======
from __future__ import annotations
>>>>>>> 924f2467


def assert_offset_equal(offset, base, expected):
    actual = offset + base
    actual_swapped = base + offset
    actual_apply = offset._apply(base)
    try:
        assert actual == expected
        assert actual_swapped == expected
        assert actual_apply == expected
    except AssertionError as err:
        raise AssertionError(
            f"\nExpected: {expected}\nActual: {actual}\nFor Offset: {offset})"
            f"\nAt Date: {base}"
        ) from err


def assert_is_on_offset(offset, date, expected):
    actual = offset.is_on_offset(date)
    assert actual == expected, (
        f"\nExpected: {expected}\nActual: {actual}\nFor Offset: {offset})"
        f"\nAt Date: {date}"
    )


class WeekDay:
    MON = 0
    TUE = 1
    WED = 2
    THU = 3
    FRI = 4
    SAT = 5
<<<<<<< HEAD
    SUN = 6


class Base:
    _offset: type[BaseOffset] | None = None
    d = Timestamp(datetime(2008, 1, 2))

    timezones = [
        None,
        "UTC",
        "Asia/Tokyo",
        "US/Eastern",
        "dateutil/Asia/Tokyo",
        "dateutil/US/Pacific",
    ]

    def _get_offset(self, klass, value=1, normalize=False):
        # create instance from offset class
        if klass is FY5253:
            klass = klass(
                n=value,
                startingMonth=1,
                weekday=1,
                variation="last",
                normalize=normalize,
            )
        elif klass is FY5253Quarter:
            klass = klass(
                n=value,
                startingMonth=1,
                weekday=1,
                qtr_with_extra_week=1,
                variation="last",
                normalize=normalize,
            )
        elif klass is LastWeekOfMonth:
            klass = klass(n=value, weekday=5, normalize=normalize)
        elif klass is WeekOfMonth:
            klass = klass(n=value, week=1, weekday=5, normalize=normalize)
        elif klass is Week:
            klass = klass(n=value, weekday=5, normalize=normalize)
        elif klass is DateOffset:
            klass = klass(days=value, normalize=normalize)
        else:
            klass = klass(value, normalize=normalize)
        return klass

    def test_apply_out_of_range(self, request, tz_naive_fixture):
        tz = tz_naive_fixture
        if self._offset is None:
            return

        # try to create an out-of-bounds result timestamp; if we can't create
        # the offset skip
        try:
            if self._offset in (BusinessHour, CustomBusinessHour):
                # Using 10000 in BusinessHour fails in tz check because of DST
                # difference
                offset = self._get_offset(self._offset, value=100000)
            else:
                offset = self._get_offset(self._offset, value=10000)

            result = Timestamp("20080101") + offset
            assert isinstance(result, datetime)
            assert result.tzinfo is None

            # Check tz is preserved
            t = Timestamp("20080101", tz=tz)
            result = t + offset
            assert isinstance(result, datetime)

            if isinstance(tz, tzlocal) and not IS64:
                # If we hit OutOfBoundsDatetime on non-64 bit machines
                # we'll drop out of the try clause before the next test
                request.node.add_marker(
                    pytest.mark.xfail(reason="OverflowError inside tzlocal past 2038")
                )
            assert t.tzinfo == result.tzinfo

        except OutOfBoundsDatetime:
            pass
        except (ValueError, KeyError):
            # we are creating an invalid offset
            # so ignore
            pass

    def test_offsets_compare_equal(self):
        # root cause of GH#456: __ne__ was not implemented
        if self._offset is None:
            return
        offset1 = self._offset()
        offset2 = self._offset()
        assert not offset1 != offset2
        assert offset1 == offset2

    def test_rsub(self):
        if self._offset is None or not hasattr(self, "offset2"):
            # i.e. skip for TestCommon and YQM subclasses that do not have
            # offset2 attr
            return
        assert self.d - self.offset2 == (-self.offset2)._apply(self.d)

    def test_radd(self):
        if self._offset is None or not hasattr(self, "offset2"):
            # i.e. skip for TestCommon and YQM subclasses that do not have
            # offset2 attr
            return
        assert self.d + self.offset2 == self.offset2 + self.d

    def test_sub(self):
        if self._offset is None or not hasattr(self, "offset2"):
            # i.e. skip for TestCommon and YQM subclasses that do not have
            # offset2 attr
            return
        off = self.offset2
        msg = "Cannot subtract datetime from offset"
        with pytest.raises(TypeError, match=msg):
            off - self.d

        assert 2 * off - off == off
        assert self.d - self.offset2 == self.d + self._offset(-2)
        assert self.d - self.offset2 == self.d - (2 * off - off)

    def testMult1(self):
        if self._offset is None or not hasattr(self, "offset1"):
            # i.e. skip for TestCommon and YQM subclasses that do not have
            # offset1 attr
            return
        assert self.d + 10 * self.offset1 == self.d + self._offset(10)
        assert self.d + 5 * self.offset1 == self.d + self._offset(5)

    def testMult2(self):
        if self._offset is None:
            return
        assert self.d + (-5 * self._offset(-10)) == self.d + self._offset(50)
        assert self.d + (-3 * self._offset(-2)) == self.d + self._offset(6)

    def test_compare_str(self):
        # GH#23524
        # comparing to strings that cannot be cast to DateOffsets should
        #  not raise for __eq__ or __ne__
        if self._offset is None:
            return
        off = self._get_offset(self._offset)

        assert not off == "infer"
        assert off != "foo"
        # Note: inequalities are only implemented for Tick subclasses;
        #  tests for this are in test_ticks

    test_dates_sr = Series([Timestamp(2021, 1, 1) + Timedelta(days=d) for d in range(1000)])

    def test_np_array_add(self):
        if self._offset is None or not hasattr(self, "offset2"):
            # i.e. skip for TestCommon and YQM subclasses that do not have
            # offset2 attr
            return
        a, b = self.offset2, self.test_dates_sr.to_numpy()
        #breakpoint()
        c = a + b
        assert_allclose((self.offset2 + self.test_dates_sr).to_numpy(),
                        c)

    def test_np_array_radd(self):
        if self._offset is None or not hasattr(self, "offset2"):
            # i.e. skip for TestCommon and YQM subclasses that do not have
            # offset2 attr
            return
        a, b = self.test_dates_sr.to_numpy(), self.offset2
        #breakpoint()
        c = a + b
        assert_allclose((self.test_dates_sr + self.offset2).to_numpy(),
                        c)

    def test_np_array_sub(self):
        if self._offset is None or not hasattr(self, "offset2"):
            # i.e. skip for TestCommon and YQM subclasses that do not have
            # offset2 attr
            return
        assert (self.offset2 - self.test_dates_sr).to_numpy() == self.offset2 - self.test_dates_sr.to_numpy()

    def test_np_array_rsub(self):
        if self._offset is None or not hasattr(self, "offset2"):
            # i.e. skip for TestCommon and YQM subclasses that do not have
            # offset2 attr
            return
        assert (self.test_dates_sr - self.offset2).to_numpy() == self.test_dates_sr.to_numpy() - self.offset2
=======
    SUN = 6
>>>>>>> 924f2467
<|MERGE_RESOLUTION|>--- conflicted
+++ resolved
@@ -2,28 +2,7 @@
 Assertion helpers and base class for offsets tests
 """
 
-<<<<<<< HEAD
-from pandas._libs.tslibs import (
-    OutOfBoundsDatetime,
-    Timestamp,
-)
-from pandas._libs.tslibs.offsets import (
-    FY5253,
-    BaseOffset,
-    BusinessHour,
-    CustomBusinessHour,
-    DateOffset,
-    FY5253Quarter,
-    LastWeekOfMonth,
-    Week,
-    WeekOfMonth,
-)
-from pandas.compat import IS64
-from pandas import Series, Timedelta, Timestamp
-from numpy.testing import assert_allclose
-=======
 from __future__ import annotations
->>>>>>> 924f2467
 
 
 def assert_offset_equal(offset, base, expected):
@@ -56,194 +35,4 @@
     THU = 3
     FRI = 4
     SAT = 5
-<<<<<<< HEAD
-    SUN = 6
-
-
-class Base:
-    _offset: type[BaseOffset] | None = None
-    d = Timestamp(datetime(2008, 1, 2))
-
-    timezones = [
-        None,
-        "UTC",
-        "Asia/Tokyo",
-        "US/Eastern",
-        "dateutil/Asia/Tokyo",
-        "dateutil/US/Pacific",
-    ]
-
-    def _get_offset(self, klass, value=1, normalize=False):
-        # create instance from offset class
-        if klass is FY5253:
-            klass = klass(
-                n=value,
-                startingMonth=1,
-                weekday=1,
-                variation="last",
-                normalize=normalize,
-            )
-        elif klass is FY5253Quarter:
-            klass = klass(
-                n=value,
-                startingMonth=1,
-                weekday=1,
-                qtr_with_extra_week=1,
-                variation="last",
-                normalize=normalize,
-            )
-        elif klass is LastWeekOfMonth:
-            klass = klass(n=value, weekday=5, normalize=normalize)
-        elif klass is WeekOfMonth:
-            klass = klass(n=value, week=1, weekday=5, normalize=normalize)
-        elif klass is Week:
-            klass = klass(n=value, weekday=5, normalize=normalize)
-        elif klass is DateOffset:
-            klass = klass(days=value, normalize=normalize)
-        else:
-            klass = klass(value, normalize=normalize)
-        return klass
-
-    def test_apply_out_of_range(self, request, tz_naive_fixture):
-        tz = tz_naive_fixture
-        if self._offset is None:
-            return
-
-        # try to create an out-of-bounds result timestamp; if we can't create
-        # the offset skip
-        try:
-            if self._offset in (BusinessHour, CustomBusinessHour):
-                # Using 10000 in BusinessHour fails in tz check because of DST
-                # difference
-                offset = self._get_offset(self._offset, value=100000)
-            else:
-                offset = self._get_offset(self._offset, value=10000)
-
-            result = Timestamp("20080101") + offset
-            assert isinstance(result, datetime)
-            assert result.tzinfo is None
-
-            # Check tz is preserved
-            t = Timestamp("20080101", tz=tz)
-            result = t + offset
-            assert isinstance(result, datetime)
-
-            if isinstance(tz, tzlocal) and not IS64:
-                # If we hit OutOfBoundsDatetime on non-64 bit machines
-                # we'll drop out of the try clause before the next test
-                request.node.add_marker(
-                    pytest.mark.xfail(reason="OverflowError inside tzlocal past 2038")
-                )
-            assert t.tzinfo == result.tzinfo
-
-        except OutOfBoundsDatetime:
-            pass
-        except (ValueError, KeyError):
-            # we are creating an invalid offset
-            # so ignore
-            pass
-
-    def test_offsets_compare_equal(self):
-        # root cause of GH#456: __ne__ was not implemented
-        if self._offset is None:
-            return
-        offset1 = self._offset()
-        offset2 = self._offset()
-        assert not offset1 != offset2
-        assert offset1 == offset2
-
-    def test_rsub(self):
-        if self._offset is None or not hasattr(self, "offset2"):
-            # i.e. skip for TestCommon and YQM subclasses that do not have
-            # offset2 attr
-            return
-        assert self.d - self.offset2 == (-self.offset2)._apply(self.d)
-
-    def test_radd(self):
-        if self._offset is None or not hasattr(self, "offset2"):
-            # i.e. skip for TestCommon and YQM subclasses that do not have
-            # offset2 attr
-            return
-        assert self.d + self.offset2 == self.offset2 + self.d
-
-    def test_sub(self):
-        if self._offset is None or not hasattr(self, "offset2"):
-            # i.e. skip for TestCommon and YQM subclasses that do not have
-            # offset2 attr
-            return
-        off = self.offset2
-        msg = "Cannot subtract datetime from offset"
-        with pytest.raises(TypeError, match=msg):
-            off - self.d
-
-        assert 2 * off - off == off
-        assert self.d - self.offset2 == self.d + self._offset(-2)
-        assert self.d - self.offset2 == self.d - (2 * off - off)
-
-    def testMult1(self):
-        if self._offset is None or not hasattr(self, "offset1"):
-            # i.e. skip for TestCommon and YQM subclasses that do not have
-            # offset1 attr
-            return
-        assert self.d + 10 * self.offset1 == self.d + self._offset(10)
-        assert self.d + 5 * self.offset1 == self.d + self._offset(5)
-
-    def testMult2(self):
-        if self._offset is None:
-            return
-        assert self.d + (-5 * self._offset(-10)) == self.d + self._offset(50)
-        assert self.d + (-3 * self._offset(-2)) == self.d + self._offset(6)
-
-    def test_compare_str(self):
-        # GH#23524
-        # comparing to strings that cannot be cast to DateOffsets should
-        #  not raise for __eq__ or __ne__
-        if self._offset is None:
-            return
-        off = self._get_offset(self._offset)
-
-        assert not off == "infer"
-        assert off != "foo"
-        # Note: inequalities are only implemented for Tick subclasses;
-        #  tests for this are in test_ticks
-
-    test_dates_sr = Series([Timestamp(2021, 1, 1) + Timedelta(days=d) for d in range(1000)])
-
-    def test_np_array_add(self):
-        if self._offset is None or not hasattr(self, "offset2"):
-            # i.e. skip for TestCommon and YQM subclasses that do not have
-            # offset2 attr
-            return
-        a, b = self.offset2, self.test_dates_sr.to_numpy()
-        #breakpoint()
-        c = a + b
-        assert_allclose((self.offset2 + self.test_dates_sr).to_numpy(),
-                        c)
-
-    def test_np_array_radd(self):
-        if self._offset is None or not hasattr(self, "offset2"):
-            # i.e. skip for TestCommon and YQM subclasses that do not have
-            # offset2 attr
-            return
-        a, b = self.test_dates_sr.to_numpy(), self.offset2
-        #breakpoint()
-        c = a + b
-        assert_allclose((self.test_dates_sr + self.offset2).to_numpy(),
-                        c)
-
-    def test_np_array_sub(self):
-        if self._offset is None or not hasattr(self, "offset2"):
-            # i.e. skip for TestCommon and YQM subclasses that do not have
-            # offset2 attr
-            return
-        assert (self.offset2 - self.test_dates_sr).to_numpy() == self.offset2 - self.test_dates_sr.to_numpy()
-
-    def test_np_array_rsub(self):
-        if self._offset is None or not hasattr(self, "offset2"):
-            # i.e. skip for TestCommon and YQM subclasses that do not have
-            # offset2 attr
-            return
-        assert (self.test_dates_sr - self.offset2).to_numpy() == self.test_dates_sr.to_numpy() - self.offset2
-=======
-    SUN = 6
->>>>>>> 924f2467
+    SUN = 6