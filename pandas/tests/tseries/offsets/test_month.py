"""
Tests for the following offsets:
- SemiMonthBegin
- SemiMonthEnd
- MonthBegin
- MonthEnd
"""
from __future__ import annotations

from datetime import datetime

import pytest

from pandas._libs.tslibs import Timestamp
from pandas._libs.tslibs.offsets import (
    MonthBegin,
    MonthEnd,
    SemiMonthBegin,
    SemiMonthEnd,
)

from pandas import (
    DatetimeIndex,
    Series,
    _testing as tm,
)
from pandas.tests.tseries.offsets.common import (
    assert_is_on_offset,
    assert_offset_equal,
)


class TestSemiMonthEnd:
    def test_offset_whole_year(self):
        dates = (
            datetime(2007, 12, 31),
            datetime(2008, 1, 15),
            datetime(2008, 1, 31),
            datetime(2008, 2, 15),
            datetime(2008, 2, 29),
            datetime(2008, 3, 15),
            datetime(2008, 3, 31),
            datetime(2008, 4, 15),
            datetime(2008, 4, 30),
            datetime(2008, 5, 15),
            datetime(2008, 5, 31),
            datetime(2008, 6, 15),
            datetime(2008, 6, 30),
            datetime(2008, 7, 15),
            datetime(2008, 7, 31),
            datetime(2008, 8, 15),
            datetime(2008, 8, 31),
            datetime(2008, 9, 15),
            datetime(2008, 9, 30),
            datetime(2008, 10, 15),
            datetime(2008, 10, 31),
            datetime(2008, 11, 15),
            datetime(2008, 11, 30),
            datetime(2008, 12, 15),
            datetime(2008, 12, 31),
        )

        for base, exp_date in zip(dates[:-1], dates[1:]):
            assert_offset_equal(SemiMonthEnd(), base, exp_date)

        # ensure .apply_index works as expected
        shift = DatetimeIndex(dates[:-1])
        with tm.assert_produces_warning(None):
            # GH#22535 check that we don't get a FutureWarning from adding
            # an integer array to PeriodIndex
            result = SemiMonthEnd() + shift

        exp = DatetimeIndex(dates[1:])
        tm.assert_index_equal(result, exp)

<<<<<<< HEAD
        # ensure generating a range with DatetimeIndex gives same result
        result = date_range(start=dates[0], end=dates[-1], freq="SME")
        exp = DatetimeIndex(dates, freq="SME")
        tm.assert_index_equal(result, exp)

=======
>>>>>>> 4514636a
    offset_cases = []
    offset_cases.append(
        (
            SemiMonthEnd(),
            {
                datetime(2008, 1, 1): datetime(2008, 1, 15),
                datetime(2008, 1, 15): datetime(2008, 1, 31),
                datetime(2008, 1, 31): datetime(2008, 2, 15),
                datetime(2006, 12, 14): datetime(2006, 12, 15),
                datetime(2006, 12, 29): datetime(2006, 12, 31),
                datetime(2006, 12, 31): datetime(2007, 1, 15),
                datetime(2007, 1, 1): datetime(2007, 1, 15),
                datetime(2006, 12, 1): datetime(2006, 12, 15),
                datetime(2006, 12, 15): datetime(2006, 12, 31),
            },
        )
    )

    offset_cases.append(
        (
            SemiMonthEnd(day_of_month=20),
            {
                datetime(2008, 1, 1): datetime(2008, 1, 20),
                datetime(2008, 1, 15): datetime(2008, 1, 20),
                datetime(2008, 1, 21): datetime(2008, 1, 31),
                datetime(2008, 1, 31): datetime(2008, 2, 20),
                datetime(2006, 12, 14): datetime(2006, 12, 20),
                datetime(2006, 12, 29): datetime(2006, 12, 31),
                datetime(2006, 12, 31): datetime(2007, 1, 20),
                datetime(2007, 1, 1): datetime(2007, 1, 20),
                datetime(2006, 12, 1): datetime(2006, 12, 20),
                datetime(2006, 12, 15): datetime(2006, 12, 20),
            },
        )
    )

    offset_cases.append(
        (
            SemiMonthEnd(0),
            {
                datetime(2008, 1, 1): datetime(2008, 1, 15),
                datetime(2008, 1, 16): datetime(2008, 1, 31),
                datetime(2008, 1, 15): datetime(2008, 1, 15),
                datetime(2008, 1, 31): datetime(2008, 1, 31),
                datetime(2006, 12, 29): datetime(2006, 12, 31),
                datetime(2006, 12, 31): datetime(2006, 12, 31),
                datetime(2007, 1, 1): datetime(2007, 1, 15),
            },
        )
    )

    offset_cases.append(
        (
            SemiMonthEnd(0, day_of_month=16),
            {
                datetime(2008, 1, 1): datetime(2008, 1, 16),
                datetime(2008, 1, 16): datetime(2008, 1, 16),
                datetime(2008, 1, 15): datetime(2008, 1, 16),
                datetime(2008, 1, 31): datetime(2008, 1, 31),
                datetime(2006, 12, 29): datetime(2006, 12, 31),
                datetime(2006, 12, 31): datetime(2006, 12, 31),
                datetime(2007, 1, 1): datetime(2007, 1, 16),
            },
        )
    )

    offset_cases.append(
        (
            SemiMonthEnd(2),
            {
                datetime(2008, 1, 1): datetime(2008, 1, 31),
                datetime(2008, 1, 31): datetime(2008, 2, 29),
                datetime(2006, 12, 29): datetime(2007, 1, 15),
                datetime(2006, 12, 31): datetime(2007, 1, 31),
                datetime(2007, 1, 1): datetime(2007, 1, 31),
                datetime(2007, 1, 16): datetime(2007, 2, 15),
                datetime(2006, 11, 1): datetime(2006, 11, 30),
            },
        )
    )

    offset_cases.append(
        (
            SemiMonthEnd(-1),
            {
                datetime(2007, 1, 1): datetime(2006, 12, 31),
                datetime(2008, 6, 30): datetime(2008, 6, 15),
                datetime(2008, 12, 31): datetime(2008, 12, 15),
                datetime(2006, 12, 29): datetime(2006, 12, 15),
                datetime(2006, 12, 30): datetime(2006, 12, 15),
                datetime(2007, 1, 1): datetime(2006, 12, 31),
            },
        )
    )

    offset_cases.append(
        (
            SemiMonthEnd(-1, day_of_month=4),
            {
                datetime(2007, 1, 1): datetime(2006, 12, 31),
                datetime(2007, 1, 4): datetime(2006, 12, 31),
                datetime(2008, 6, 30): datetime(2008, 6, 4),
                datetime(2008, 12, 31): datetime(2008, 12, 4),
                datetime(2006, 12, 5): datetime(2006, 12, 4),
                datetime(2006, 12, 30): datetime(2006, 12, 4),
                datetime(2007, 1, 1): datetime(2006, 12, 31),
            },
        )
    )

    offset_cases.append(
        (
            SemiMonthEnd(-2),
            {
                datetime(2007, 1, 1): datetime(2006, 12, 15),
                datetime(2008, 6, 30): datetime(2008, 5, 31),
                datetime(2008, 3, 15): datetime(2008, 2, 15),
                datetime(2008, 12, 31): datetime(2008, 11, 30),
                datetime(2006, 12, 29): datetime(2006, 11, 30),
                datetime(2006, 12, 14): datetime(2006, 11, 15),
                datetime(2007, 1, 1): datetime(2006, 12, 15),
            },
        )
    )

    @pytest.mark.parametrize("case", offset_cases)
    def test_offset(self, case):
        offset, cases = case
        for base, expected in cases.items():
            assert_offset_equal(offset, base, expected)

    @pytest.mark.parametrize("case", offset_cases)
    def test_apply_index(self, case):
        # https://github.com/pandas-dev/pandas/issues/34580
        offset, cases = case
        shift = DatetimeIndex(cases.keys())
        exp = DatetimeIndex(cases.values())

        with tm.assert_produces_warning(None):
            # GH#22535 check that we don't get a FutureWarning from adding
            # an integer array to PeriodIndex
            result = offset + shift
        tm.assert_index_equal(result, exp)

    on_offset_cases = [
        (datetime(2007, 12, 31), True),
        (datetime(2007, 12, 15), True),
        (datetime(2007, 12, 14), False),
        (datetime(2007, 12, 1), False),
        (datetime(2008, 2, 29), True),
    ]

    @pytest.mark.parametrize("case", on_offset_cases)
    def test_is_on_offset(self, case):
        dt, expected = case
        assert_is_on_offset(SemiMonthEnd(), dt, expected)

    @pytest.mark.parametrize("klass", [Series, DatetimeIndex])
    def test_vectorized_offset_addition(self, klass):
        shift = klass(
            [
                Timestamp("2000-01-15 00:15:00", tz="US/Central"),
                Timestamp("2000-02-15", tz="US/Central"),
            ],
            name="a",
        )

        with tm.assert_produces_warning(None):
            # GH#22535 check that we don't get a FutureWarning from adding
            # an integer array to PeriodIndex
            result = shift + SemiMonthEnd()
            result2 = SemiMonthEnd() + shift

        exp = klass(
            [
                Timestamp("2000-01-31 00:15:00", tz="US/Central"),
                Timestamp("2000-02-29", tz="US/Central"),
            ],
            name="a",
        )
        tm.assert_equal(result, exp)
        tm.assert_equal(result2, exp)

        shift = klass(
            [
                Timestamp("2000-01-01 00:15:00", tz="US/Central"),
                Timestamp("2000-02-01", tz="US/Central"),
            ],
            name="a",
        )

        with tm.assert_produces_warning(None):
            # GH#22535 check that we don't get a FutureWarning from adding
            # an integer array to PeriodIndex
            result = shift + SemiMonthEnd()
            result2 = SemiMonthEnd() + shift

        exp = klass(
            [
                Timestamp("2000-01-15 00:15:00", tz="US/Central"),
                Timestamp("2000-02-15", tz="US/Central"),
            ],
            name="a",
        )
        tm.assert_equal(result, exp)
        tm.assert_equal(result2, exp)


class TestSemiMonthBegin:
    def test_offset_whole_year(self):
        dates = (
            datetime(2007, 12, 15),
            datetime(2008, 1, 1),
            datetime(2008, 1, 15),
            datetime(2008, 2, 1),
            datetime(2008, 2, 15),
            datetime(2008, 3, 1),
            datetime(2008, 3, 15),
            datetime(2008, 4, 1),
            datetime(2008, 4, 15),
            datetime(2008, 5, 1),
            datetime(2008, 5, 15),
            datetime(2008, 6, 1),
            datetime(2008, 6, 15),
            datetime(2008, 7, 1),
            datetime(2008, 7, 15),
            datetime(2008, 8, 1),
            datetime(2008, 8, 15),
            datetime(2008, 9, 1),
            datetime(2008, 9, 15),
            datetime(2008, 10, 1),
            datetime(2008, 10, 15),
            datetime(2008, 11, 1),
            datetime(2008, 11, 15),
            datetime(2008, 12, 1),
            datetime(2008, 12, 15),
        )

        for base, exp_date in zip(dates[:-1], dates[1:]):
            assert_offset_equal(SemiMonthBegin(), base, exp_date)

        # ensure .apply_index works as expected
        shift = DatetimeIndex(dates[:-1])
        with tm.assert_produces_warning(None):
            # GH#22535 check that we don't get a FutureWarning from adding
            # an integer array to PeriodIndex
            result = SemiMonthBegin() + shift

        exp = DatetimeIndex(dates[1:])
        tm.assert_index_equal(result, exp)

    offset_cases = [
        (
            SemiMonthBegin(),
            {
                datetime(2008, 1, 1): datetime(2008, 1, 15),
                datetime(2008, 1, 15): datetime(2008, 2, 1),
                datetime(2008, 1, 31): datetime(2008, 2, 1),
                datetime(2006, 12, 14): datetime(2006, 12, 15),
                datetime(2006, 12, 29): datetime(2007, 1, 1),
                datetime(2006, 12, 31): datetime(2007, 1, 1),
                datetime(2007, 1, 1): datetime(2007, 1, 15),
                datetime(2006, 12, 1): datetime(2006, 12, 15),
                datetime(2006, 12, 15): datetime(2007, 1, 1),
            },
        ),
        (
            SemiMonthBegin(day_of_month=20),
            {
                datetime(2008, 1, 1): datetime(2008, 1, 20),
                datetime(2008, 1, 15): datetime(2008, 1, 20),
                datetime(2008, 1, 21): datetime(2008, 2, 1),
                datetime(2008, 1, 31): datetime(2008, 2, 1),
                datetime(2006, 12, 14): datetime(2006, 12, 20),
                datetime(2006, 12, 29): datetime(2007, 1, 1),
                datetime(2006, 12, 31): datetime(2007, 1, 1),
                datetime(2007, 1, 1): datetime(2007, 1, 20),
                datetime(2006, 12, 1): datetime(2006, 12, 20),
                datetime(2006, 12, 15): datetime(2006, 12, 20),
            },
        ),
        (
            SemiMonthBegin(0),
            {
                datetime(2008, 1, 1): datetime(2008, 1, 1),
                datetime(2008, 1, 16): datetime(2008, 2, 1),
                datetime(2008, 1, 15): datetime(2008, 1, 15),
                datetime(2008, 1, 31): datetime(2008, 2, 1),
                datetime(2006, 12, 29): datetime(2007, 1, 1),
                datetime(2006, 12, 2): datetime(2006, 12, 15),
                datetime(2007, 1, 1): datetime(2007, 1, 1),
            },
        ),
        (
            SemiMonthBegin(0, day_of_month=16),
            {
                datetime(2008, 1, 1): datetime(2008, 1, 1),
                datetime(2008, 1, 16): datetime(2008, 1, 16),
                datetime(2008, 1, 15): datetime(2008, 1, 16),
                datetime(2008, 1, 31): datetime(2008, 2, 1),
                datetime(2006, 12, 29): datetime(2007, 1, 1),
                datetime(2006, 12, 31): datetime(2007, 1, 1),
                datetime(2007, 1, 5): datetime(2007, 1, 16),
                datetime(2007, 1, 1): datetime(2007, 1, 1),
            },
        ),
        (
            SemiMonthBegin(2),
            {
                datetime(2008, 1, 1): datetime(2008, 2, 1),
                datetime(2008, 1, 31): datetime(2008, 2, 15),
                datetime(2006, 12, 1): datetime(2007, 1, 1),
                datetime(2006, 12, 29): datetime(2007, 1, 15),
                datetime(2006, 12, 15): datetime(2007, 1, 15),
                datetime(2007, 1, 1): datetime(2007, 2, 1),
                datetime(2007, 1, 16): datetime(2007, 2, 15),
                datetime(2006, 11, 1): datetime(2006, 12, 1),
            },
        ),
        (
            SemiMonthBegin(-1),
            {
                datetime(2007, 1, 1): datetime(2006, 12, 15),
                datetime(2008, 6, 30): datetime(2008, 6, 15),
                datetime(2008, 6, 14): datetime(2008, 6, 1),
                datetime(2008, 12, 31): datetime(2008, 12, 15),
                datetime(2006, 12, 29): datetime(2006, 12, 15),
                datetime(2006, 12, 15): datetime(2006, 12, 1),
                datetime(2007, 1, 1): datetime(2006, 12, 15),
            },
        ),
        (
            SemiMonthBegin(-1, day_of_month=4),
            {
                datetime(2007, 1, 1): datetime(2006, 12, 4),
                datetime(2007, 1, 4): datetime(2007, 1, 1),
                datetime(2008, 6, 30): datetime(2008, 6, 4),
                datetime(2008, 12, 31): datetime(2008, 12, 4),
                datetime(2006, 12, 5): datetime(2006, 12, 4),
                datetime(2006, 12, 30): datetime(2006, 12, 4),
                datetime(2006, 12, 2): datetime(2006, 12, 1),
                datetime(2007, 1, 1): datetime(2006, 12, 4),
            },
        ),
        (
            SemiMonthBegin(-2),
            {
                datetime(2007, 1, 1): datetime(2006, 12, 1),
                datetime(2008, 6, 30): datetime(2008, 6, 1),
                datetime(2008, 6, 14): datetime(2008, 5, 15),
                datetime(2008, 12, 31): datetime(2008, 12, 1),
                datetime(2006, 12, 29): datetime(2006, 12, 1),
                datetime(2006, 12, 15): datetime(2006, 11, 15),
                datetime(2007, 1, 1): datetime(2006, 12, 1),
            },
        ),
    ]

    @pytest.mark.parametrize("case", offset_cases)
    def test_offset(self, case):
        offset, cases = case
        for base, expected in cases.items():
            assert_offset_equal(offset, base, expected)

    @pytest.mark.parametrize("case", offset_cases)
    def test_apply_index(self, case):
        offset, cases = case
        shift = DatetimeIndex(cases.keys())

        with tm.assert_produces_warning(None):
            # GH#22535 check that we don't get a FutureWarning from adding
            # an integer array to PeriodIndex
            result = offset + shift

        exp = DatetimeIndex(cases.values())
        tm.assert_index_equal(result, exp)

    on_offset_cases = [
        (datetime(2007, 12, 1), True),
        (datetime(2007, 12, 15), True),
        (datetime(2007, 12, 14), False),
        (datetime(2007, 12, 31), False),
        (datetime(2008, 2, 15), True),
    ]

    @pytest.mark.parametrize("case", on_offset_cases)
    def test_is_on_offset(self, case):
        dt, expected = case
        assert_is_on_offset(SemiMonthBegin(), dt, expected)

    @pytest.mark.parametrize("klass", [Series, DatetimeIndex])
    def test_vectorized_offset_addition(self, klass):
        shift = klass(
            [
                Timestamp("2000-01-15 00:15:00", tz="US/Central"),
                Timestamp("2000-02-15", tz="US/Central"),
            ],
            name="a",
        )
        with tm.assert_produces_warning(None):
            # GH#22535 check that we don't get a FutureWarning from adding
            # an integer array to PeriodIndex
            result = shift + SemiMonthBegin()
            result2 = SemiMonthBegin() + shift

        exp = klass(
            [
                Timestamp("2000-02-01 00:15:00", tz="US/Central"),
                Timestamp("2000-03-01", tz="US/Central"),
            ],
            name="a",
        )
        tm.assert_equal(result, exp)
        tm.assert_equal(result2, exp)

        shift = klass(
            [
                Timestamp("2000-01-01 00:15:00", tz="US/Central"),
                Timestamp("2000-02-01", tz="US/Central"),
            ],
            name="a",
        )
        with tm.assert_produces_warning(None):
            # GH#22535 check that we don't get a FutureWarning from adding
            # an integer array to PeriodIndex
            result = shift + SemiMonthBegin()
            result2 = SemiMonthBegin() + shift

        exp = klass(
            [
                Timestamp("2000-01-15 00:15:00", tz="US/Central"),
                Timestamp("2000-02-15", tz="US/Central"),
            ],
            name="a",
        )
        tm.assert_equal(result, exp)
        tm.assert_equal(result2, exp)


class TestMonthBegin:
    offset_cases = []
    # NOTE: I'm not entirely happy with the logic here for Begin -ss
    # see thread 'offset conventions' on the ML
    offset_cases.append(
        (
            MonthBegin(),
            {
                datetime(2008, 1, 31): datetime(2008, 2, 1),
                datetime(2008, 2, 1): datetime(2008, 3, 1),
                datetime(2006, 12, 31): datetime(2007, 1, 1),
                datetime(2006, 12, 1): datetime(2007, 1, 1),
                datetime(2007, 1, 31): datetime(2007, 2, 1),
            },
        )
    )

    offset_cases.append(
        (
            MonthBegin(0),
            {
                datetime(2008, 1, 31): datetime(2008, 2, 1),
                datetime(2008, 1, 1): datetime(2008, 1, 1),
                datetime(2006, 12, 3): datetime(2007, 1, 1),
                datetime(2007, 1, 31): datetime(2007, 2, 1),
            },
        )
    )

    offset_cases.append(
        (
            MonthBegin(2),
            {
                datetime(2008, 2, 29): datetime(2008, 4, 1),
                datetime(2008, 1, 31): datetime(2008, 3, 1),
                datetime(2006, 12, 31): datetime(2007, 2, 1),
                datetime(2007, 12, 28): datetime(2008, 2, 1),
                datetime(2007, 1, 1): datetime(2007, 3, 1),
                datetime(2006, 11, 1): datetime(2007, 1, 1),
            },
        )
    )

    offset_cases.append(
        (
            MonthBegin(-1),
            {
                datetime(2007, 1, 1): datetime(2006, 12, 1),
                datetime(2008, 5, 31): datetime(2008, 5, 1),
                datetime(2008, 12, 31): datetime(2008, 12, 1),
                datetime(2006, 12, 29): datetime(2006, 12, 1),
                datetime(2006, 1, 2): datetime(2006, 1, 1),
            },
        )
    )

    @pytest.mark.parametrize("case", offset_cases)
    def test_offset(self, case):
        offset, cases = case
        for base, expected in cases.items():
            assert_offset_equal(offset, base, expected)


class TestMonthEnd:
    def test_day_of_month(self):
        dt = datetime(2007, 1, 1)
        offset = MonthEnd()

        result = dt + offset
        assert result == Timestamp(2007, 1, 31)

        result = result + offset
        assert result == Timestamp(2007, 2, 28)

    def test_normalize(self):
        dt = datetime(2007, 1, 1, 3)

        result = dt + MonthEnd(normalize=True)
        expected = dt.replace(hour=0) + MonthEnd()
        assert result == expected

    offset_cases = []
    offset_cases.append(
        (
            MonthEnd(),
            {
                datetime(2008, 1, 1): datetime(2008, 1, 31),
                datetime(2008, 1, 31): datetime(2008, 2, 29),
                datetime(2006, 12, 29): datetime(2006, 12, 31),
                datetime(2006, 12, 31): datetime(2007, 1, 31),
                datetime(2007, 1, 1): datetime(2007, 1, 31),
                datetime(2006, 12, 1): datetime(2006, 12, 31),
            },
        )
    )

    offset_cases.append(
        (
            MonthEnd(0),
            {
                datetime(2008, 1, 1): datetime(2008, 1, 31),
                datetime(2008, 1, 31): datetime(2008, 1, 31),
                datetime(2006, 12, 29): datetime(2006, 12, 31),
                datetime(2006, 12, 31): datetime(2006, 12, 31),
                datetime(2007, 1, 1): datetime(2007, 1, 31),
            },
        )
    )

    offset_cases.append(
        (
            MonthEnd(2),
            {
                datetime(2008, 1, 1): datetime(2008, 2, 29),
                datetime(2008, 1, 31): datetime(2008, 3, 31),
                datetime(2006, 12, 29): datetime(2007, 1, 31),
                datetime(2006, 12, 31): datetime(2007, 2, 28),
                datetime(2007, 1, 1): datetime(2007, 2, 28),
                datetime(2006, 11, 1): datetime(2006, 12, 31),
            },
        )
    )

    offset_cases.append(
        (
            MonthEnd(-1),
            {
                datetime(2007, 1, 1): datetime(2006, 12, 31),
                datetime(2008, 6, 30): datetime(2008, 5, 31),
                datetime(2008, 12, 31): datetime(2008, 11, 30),
                datetime(2006, 12, 29): datetime(2006, 11, 30),
                datetime(2006, 12, 30): datetime(2006, 11, 30),
                datetime(2007, 1, 1): datetime(2006, 12, 31),
            },
        )
    )

    @pytest.mark.parametrize("case", offset_cases)
    def test_offset(self, case):
        offset, cases = case
        for base, expected in cases.items():
            assert_offset_equal(offset, base, expected)

    on_offset_cases = [
        (MonthEnd(), datetime(2007, 12, 31), True),
        (MonthEnd(), datetime(2008, 1, 1), False),
    ]

    @pytest.mark.parametrize("case", on_offset_cases)
    def test_is_on_offset(self, case):
        offset, dt, expected = case
        assert_is_on_offset(offset, dt, expected)<|MERGE_RESOLUTION|>--- conflicted
+++ resolved
@@ -73,14 +73,6 @@
         exp = DatetimeIndex(dates[1:])
         tm.assert_index_equal(result, exp)
 
-<<<<<<< HEAD
-        # ensure generating a range with DatetimeIndex gives same result
-        result = date_range(start=dates[0], end=dates[-1], freq="SME")
-        exp = DatetimeIndex(dates, freq="SME")
-        tm.assert_index_equal(result, exp)
-
-=======
->>>>>>> 4514636a
     offset_cases = []
     offset_cases.append(
         (
