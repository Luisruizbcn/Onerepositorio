"""
Behavioral based tests for offsets and date_range.

This file is adapted from https://github.com/pandas-dev/pandas/pull/18761 -
which was more ambitious but less idiomatic in its use of Hypothesis.

You may wish to consult the previous version for inspiration on further
tests, or when trying to pin down the bugs exposed by the tests below.
"""
from hypothesis import (
    assume,
    given,
)
<<<<<<< HEAD
from hypothesis.extra.dateutil import timezones as dateutil_timezones
from hypothesis.extra.pytz import timezones as pytz_timezones
=======
from hypothesis.errors import Flaky
>>>>>>> 9db55a75
import pytest
import pytz

import pandas as pd
from pandas._testing._hypothesis import (
    DATETIME_JAN_1_1900_OPTIONAL_TZ,
    YQM_OFFSET,
)

# ----------------------------------------------------------------
# Offset-specific behaviour tests


@pytest.mark.arm_slow
@given(DATETIME_JAN_1_1900_OPTIONAL_TZ, YQM_OFFSET)
def test_on_offset_implementations(dt, offset):
    assume(not offset.normalize)
    # check that the class-specific implementations of is_on_offset match
    # the general case definition:
    #   (dt + offset) - offset == dt
    try:
        compare = (dt + offset) - offset
    except (pytz.NonExistentTimeError, pytz.AmbiguousTimeError):
        # When dt + offset does not exist or is DST-ambiguous, assume(False) to
        # indicate to hypothesis that this is not a valid test case
        # DST-ambiguous example (GH41906):
        # dt = datetime.datetime(1900, 1, 1, tzinfo=pytz.timezone('Africa/Kinshasa'))
        # offset = MonthBegin(66)
        assume(False)

    assert offset.is_on_offset(dt) == (compare == dt)


<<<<<<< HEAD
@given(gen_yqm_offset)
=======
@pytest.mark.xfail(strict=False, raises=Flaky, reason="unreliable test timings")
@given(YQM_OFFSET)
>>>>>>> 9db55a75
def test_shift_across_dst(offset):
    # GH#18319 check that 1) timezone is correctly normalized and
    # 2) that hour is not incorrectly changed by this normalization
    assume(not offset.normalize)

    # Note that dti includes a transition across DST boundary
    dti = pd.date_range(
        start="2017-10-30 12:00:00", end="2017-11-06", freq="D", tz="US/Eastern"
    )
    assert (dti.hour == 12).all()  # we haven't screwed up yet

    res = dti + offset
    assert (res.hour == 12).all()<|MERGE_RESOLUTION|>--- conflicted
+++ resolved
@@ -11,12 +11,6 @@
     assume,
     given,
 )
-<<<<<<< HEAD
-from hypothesis.extra.dateutil import timezones as dateutil_timezones
-from hypothesis.extra.pytz import timezones as pytz_timezones
-=======
-from hypothesis.errors import Flaky
->>>>>>> 9db55a75
 import pytest
 import pytz
 
@@ -50,12 +44,7 @@
     assert offset.is_on_offset(dt) == (compare == dt)
 
 
-<<<<<<< HEAD
-@given(gen_yqm_offset)
-=======
-@pytest.mark.xfail(strict=False, raises=Flaky, reason="unreliable test timings")
 @given(YQM_OFFSET)
->>>>>>> 9db55a75
 def test_shift_across_dst(offset):
     # GH#18319 check that 1) timezone is correctly normalized and
     # 2) that hour is not incorrectly changed by this normalization
