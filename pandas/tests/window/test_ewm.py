--- conflicted
+++ resolved
@@ -198,13 +198,8 @@
     df = DataFrame(
         {0: range(5), 1: range(6, 11), 2: range(10, 20, 2)}, dtype=float_numpy_dtype
     )
-<<<<<<< HEAD
-    warning_msg = "DataFrame.ewm with axis=1 is deprecated."
-    with tm.assert_produces_warning(FutureWarning, match=warning_msg):
-=======
     msg = "Support for axis=1 in DataFrame.ewm is deprecated"
     with tm.assert_produces_warning(FutureWarning, match=msg):
->>>>>>> 5c155883
         e = df.ewm(alpha=0.5, axis=1)
     result = getattr(e, func)()
 
