--- conflicted
+++ resolved
@@ -147,14 +147,9 @@
         ),
     ],
 )
-<<<<<<< HEAD
-def test_rolling_forward_window(constructor, func, np_func, expected, np_kwargs, step):
-=======
-@pytest.mark.filterwarnings("ignore:min_periods:FutureWarning")
 def test_rolling_forward_window(
     frame_or_series, func, np_func, expected, np_kwargs, step
 ):
->>>>>>> a9acc526
     # GH 32865
     values = np.arange(10.0)
     values[5] = 100.0
