import numpy as np
import pytest

from pandas import (
    DataFrame,
    Index,
    MultiIndex,
    Series,
    Timestamp,
    date_range,
    to_datetime,
)
import pandas._testing as tm

import pandas.tseries.offsets as offsets


class TestRollingTS:

    # rolling time-series friendly
    # xref GH13327

    def setup_method(self, method):

        self.regular = DataFrame(
            {"A": date_range("20130101", periods=5, freq="s"), "B": range(5)}
        ).set_index("A")

        self.ragged = DataFrame({"B": range(5)})
        self.ragged.index = [
            Timestamp("20130101 09:00:00"),
            Timestamp("20130101 09:00:02"),
            Timestamp("20130101 09:00:03"),
            Timestamp("20130101 09:00:05"),
            Timestamp("20130101 09:00:06"),
        ]

    def test_doc_string(self):

        df = DataFrame(
            {"B": [0, 1, 2, np.nan, 4]},
            index=[
                Timestamp("20130101 09:00:00"),
                Timestamp("20130101 09:00:02"),
                Timestamp("20130101 09:00:03"),
                Timestamp("20130101 09:00:05"),
                Timestamp("20130101 09:00:06"),
            ],
        )
        df
        df.rolling("2s").sum()

    def test_invalid_window_non_int(self):

        # not a valid freq
        msg = "passed window foobar is not compatible with a datetimelike index"
        with pytest.raises(ValueError, match=msg):
            self.regular.rolling(window="foobar")
        # not a datetimelike index
        msg = "window must be an integer"
        with pytest.raises(ValueError, match=msg):
            self.regular.reset_index().rolling(window="foobar")

    @pytest.mark.parametrize("freq", ["2MS", offsets.MonthBegin(2)])
    def test_invalid_window_nonfixed(self, freq):

        # non-fixed freqs
        msg = "\\<2 \\* MonthBegins\\> is a non-fixed frequency"
        with pytest.raises(ValueError, match=msg):
            self.regular.rolling(window=freq)

    @pytest.mark.parametrize("freq", ["1D", offsets.Day(2), "2ms"])
    def test_valid_window(self, freq):
        self.regular.rolling(window=freq)

    @pytest.mark.parametrize("minp", [1.0, "foo", np.array([1, 2, 3])])
    def test_invalid_minp(self, minp):
        # non-integer min_periods
        msg = (
            r"local variable 'minp' referenced before assignment|"
            "min_periods must be an integer"
        )
        with pytest.raises(ValueError, match=msg):
            self.regular.rolling(window="1D", min_periods=minp)

    def test_on(self):

        df = self.regular

        # not a valid column
        msg = (
            r"invalid on specified as foobar, must be a column "
            "\\(of DataFrame\\), an Index or None"
        )
        with pytest.raises(ValueError, match=msg):
            df.rolling(window="2s", on="foobar")

        # column is valid
        df = df.copy()
        df["C"] = date_range("20130101", periods=len(df))
        df.rolling(window="2d", on="C").sum()

        # invalid columns
        msg = "window must be an integer"
        with pytest.raises(ValueError, match=msg):
            df.rolling(window="2d", on="B")

        # ok even though on non-selected
        df.rolling(window="2d", on="C").B.sum()

    def test_monotonic_on(self):

        # on/index must be monotonic
        df = DataFrame(
            {"A": date_range("20130101", periods=5, freq="s"), "B": range(5)}
        )

        assert df.A.is_monotonic
        df.rolling("2s", on="A").sum()

        df = df.set_index("A")
        assert df.index.is_monotonic
        df.rolling("2s").sum()

    def test_non_monotonic_on(self):
        # GH 19248
        df = DataFrame(
            {"A": date_range("20130101", periods=5, freq="s"), "B": range(5)}
        )
        df = df.set_index("A")
        non_monotonic_index = df.index.to_list()
        non_monotonic_index[0] = non_monotonic_index[3]
        df.index = non_monotonic_index

        assert not df.index.is_monotonic

        msg = "index must be monotonic"
        with pytest.raises(ValueError, match=msg):
            df.rolling("2s").sum()

        df = df.reset_index()

        msg = (
            r"invalid on specified as A, must be a column "
            "\\(of DataFrame\\), an Index or None"
        )
        with pytest.raises(ValueError, match=msg):
            df.rolling("2s", on="A").sum()

    def test_frame_on(self):

        df = DataFrame(
            {"B": range(5), "C": date_range("20130101 09:00:00", periods=5, freq="3s")}
        )

        df["A"] = [
            Timestamp("20130101 09:00:00"),
            Timestamp("20130101 09:00:02"),
            Timestamp("20130101 09:00:03"),
            Timestamp("20130101 09:00:05"),
            Timestamp("20130101 09:00:06"),
        ]

        # we are doing simulating using 'on'
        expected = df.set_index("A").rolling("2s").B.sum().reset_index(drop=True)

        result = df.rolling("2s", on="A").B.sum()
        tm.assert_series_equal(result, expected)

        # test as a frame
        # we should be ignoring the 'on' as an aggregation column
        # note that the expected is setting, computing, and resetting
        # so the columns need to be switched compared
        # to the actual result where they are ordered as in the
        # original
        expected = (
            df.set_index("A").rolling("2s")[["B"]].sum().reset_index()[["B", "A"]]
        )

        result = df.rolling("2s", on="A")[["B"]].sum()
        tm.assert_frame_equal(result, expected)

    def test_frame_on2(self):

        # using multiple aggregation columns
        df = DataFrame(
            {
                "A": [0, 1, 2, 3, 4],
                "B": [0, 1, 2, np.nan, 4],
                "C": Index(
                    [
                        Timestamp("20130101 09:00:00"),
                        Timestamp("20130101 09:00:02"),
                        Timestamp("20130101 09:00:03"),
                        Timestamp("20130101 09:00:05"),
                        Timestamp("20130101 09:00:06"),
                    ]
                ),
            },
            columns=["A", "C", "B"],
        )

        expected1 = DataFrame(
            {"A": [0.0, 1, 3, 3, 7], "B": [0, 1, 3, np.nan, 4], "C": df["C"]},
            columns=["A", "C", "B"],
        )

        result = df.rolling("2s", on="C").sum()
        expected = expected1
        tm.assert_frame_equal(result, expected)

        expected = Series([0, 1, 3, np.nan, 4], name="B")
        result = df.rolling("2s", on="C").B.sum()
        tm.assert_series_equal(result, expected)

        expected = expected1[["A", "B", "C"]]
        result = df.rolling("2s", on="C")[["A", "B", "C"]].sum()
        tm.assert_frame_equal(result, expected)

    def test_basic_regular(self):

        df = self.regular.copy()

        df.index = date_range("20130101", periods=5, freq="D")
        expected = df.rolling(window=1, min_periods=1).sum()
        result = df.rolling(window="1D").sum()
        tm.assert_frame_equal(result, expected)

        df.index = date_range("20130101", periods=5, freq="2D")
        expected = df.rolling(window=1, min_periods=1).sum()
        result = df.rolling(window="2D", min_periods=1).sum()
        tm.assert_frame_equal(result, expected)

        expected = df.rolling(window=1, min_periods=1).sum()
        result = df.rolling(window="2D", min_periods=1).sum()
        tm.assert_frame_equal(result, expected)

        expected = df.rolling(window=1).sum()
        result = df.rolling(window="2D").sum()
        tm.assert_frame_equal(result, expected)

    def test_min_periods(self):

        # compare for min_periods
        df = self.regular

        # these slightly different
        expected = df.rolling(2, min_periods=1).sum()
        result = df.rolling("2s").sum()
        tm.assert_frame_equal(result, expected)

        expected = df.rolling(2, min_periods=1).sum()
        result = df.rolling("2s", min_periods=1).sum()
        tm.assert_frame_equal(result, expected)

    def test_closed(self):

        # xref GH13965

        df = DataFrame(
            {"A": [1] * 5},
            index=[
                Timestamp("20130101 09:00:01"),
                Timestamp("20130101 09:00:02"),
                Timestamp("20130101 09:00:03"),
                Timestamp("20130101 09:00:04"),
                Timestamp("20130101 09:00:06"),
            ],
        )

        # closed must be 'right', 'left', 'both', 'neither'
        msg = "closed must be 'right', 'left', 'both' or 'neither'"
        with pytest.raises(ValueError, match=msg):
            self.regular.rolling(window="2s", closed="blabla")

        expected = df.copy()
        expected["A"] = [1.0, 2, 2, 2, 1]
        result = df.rolling("2s", closed="right").sum()
        tm.assert_frame_equal(result, expected)

        # default should be 'right'
        result = df.rolling("2s").sum()
        tm.assert_frame_equal(result, expected)

        expected = df.copy()
        expected["A"] = [1.0, 2, 3, 3, 2]
        result = df.rolling("2s", closed="both").sum()
        tm.assert_frame_equal(result, expected)

        expected = df.copy()
        expected["A"] = [np.nan, 1.0, 2, 2, 1]
        result = df.rolling("2s", closed="left").sum()
        tm.assert_frame_equal(result, expected)

        expected = df.copy()
        expected["A"] = [np.nan, 1.0, 1, 1, np.nan]
        result = df.rolling("2s", closed="neither").sum()
        tm.assert_frame_equal(result, expected)

    def test_ragged_sum(self):

        df = self.ragged
        result = df.rolling(window="1s", min_periods=1).sum()
        expected = df.copy()
        expected["B"] = [0.0, 1, 2, 3, 4]
        tm.assert_frame_equal(result, expected)

        result = df.rolling(window="2s", min_periods=1).sum()
        expected = df.copy()
        expected["B"] = [0.0, 1, 3, 3, 7]
        tm.assert_frame_equal(result, expected)

        result = df.rolling(window="2s", min_periods=2).sum()
        expected = df.copy()
        expected["B"] = [np.nan, np.nan, 3, np.nan, 7]
        tm.assert_frame_equal(result, expected)

        result = df.rolling(window="3s", min_periods=1).sum()
        expected = df.copy()
        expected["B"] = [0.0, 1, 3, 5, 7]
        tm.assert_frame_equal(result, expected)

        result = df.rolling(window="3s").sum()
        expected = df.copy()
        expected["B"] = [0.0, 1, 3, 5, 7]
        tm.assert_frame_equal(result, expected)

        result = df.rolling(window="4s", min_periods=1).sum()
        expected = df.copy()
        expected["B"] = [0.0, 1, 3, 6, 9]
        tm.assert_frame_equal(result, expected)

        result = df.rolling(window="4s", min_periods=3).sum()
        expected = df.copy()
        expected["B"] = [np.nan, np.nan, 3, 6, 9]
        tm.assert_frame_equal(result, expected)

        result = df.rolling(window="5s", min_periods=1).sum()
        expected = df.copy()
        expected["B"] = [0.0, 1, 3, 6, 10]
        tm.assert_frame_equal(result, expected)

    def test_ragged_mean(self):

        df = self.ragged
        result = df.rolling(window="1s", min_periods=1).mean()
        expected = df.copy()
        expected["B"] = [0.0, 1, 2, 3, 4]
        tm.assert_frame_equal(result, expected)

        result = df.rolling(window="2s", min_periods=1).mean()
        expected = df.copy()
        expected["B"] = [0.0, 1, 1.5, 3.0, 3.5]
        tm.assert_frame_equal(result, expected)

    def test_ragged_median(self):

        df = self.ragged
        result = df.rolling(window="1s", min_periods=1).median()
        expected = df.copy()
        expected["B"] = [0.0, 1, 2, 3, 4]
        tm.assert_frame_equal(result, expected)

        result = df.rolling(window="2s", min_periods=1).median()
        expected = df.copy()
        expected["B"] = [0.0, 1, 1.5, 3.0, 3.5]
        tm.assert_frame_equal(result, expected)

    def test_ragged_quantile(self):

        df = self.ragged
        result = df.rolling(window="1s", min_periods=1).quantile(0.5)
        expected = df.copy()
        expected["B"] = [0.0, 1, 2, 3, 4]
        tm.assert_frame_equal(result, expected)

        result = df.rolling(window="2s", min_periods=1).quantile(0.5)
        expected = df.copy()
        expected["B"] = [0.0, 1, 1.5, 3.0, 3.5]
        tm.assert_frame_equal(result, expected)

    def test_ragged_std(self):

        df = self.ragged
        result = df.rolling(window="1s", min_periods=1).std(ddof=0)
        expected = df.copy()
        expected["B"] = [0.0] * 5
        tm.assert_frame_equal(result, expected)

        result = df.rolling(window="1s", min_periods=1).std(ddof=1)
        expected = df.copy()
        expected["B"] = [np.nan] * 5
        tm.assert_frame_equal(result, expected)

        result = df.rolling(window="3s", min_periods=1).std(ddof=0)
        expected = df.copy()
        expected["B"] = [0.0] + [0.5] * 4
        tm.assert_frame_equal(result, expected)

        result = df.rolling(window="5s", min_periods=1).std(ddof=1)
        expected = df.copy()
        expected["B"] = [np.nan, 0.707107, 1.0, 1.0, 1.290994]
        tm.assert_frame_equal(result, expected)

    def test_ragged_var(self):

        df = self.ragged
        result = df.rolling(window="1s", min_periods=1).var(ddof=0)
        expected = df.copy()
        expected["B"] = [0.0] * 5
        tm.assert_frame_equal(result, expected)

        result = df.rolling(window="1s", min_periods=1).var(ddof=1)
        expected = df.copy()
        expected["B"] = [np.nan] * 5
        tm.assert_frame_equal(result, expected)

        result = df.rolling(window="3s", min_periods=1).var(ddof=0)
        expected = df.copy()
        expected["B"] = [0.0] + [0.25] * 4
        tm.assert_frame_equal(result, expected)

        result = df.rolling(window="5s", min_periods=1).var(ddof=1)
        expected = df.copy()
        expected["B"] = [np.nan, 0.5, 1.0, 1.0, 1 + 2 / 3.0]
        tm.assert_frame_equal(result, expected)

    def test_ragged_skew(self):

        df = self.ragged
        result = df.rolling(window="3s", min_periods=1).skew()
        expected = df.copy()
        expected["B"] = [np.nan] * 5
        tm.assert_frame_equal(result, expected)

        result = df.rolling(window="5s", min_periods=1).skew()
        expected = df.copy()
        expected["B"] = [np.nan] * 2 + [0.0, 0.0, 0.0]
        tm.assert_frame_equal(result, expected)

    def test_ragged_kurt(self):

        df = self.ragged
        result = df.rolling(window="3s", min_periods=1).kurt()
        expected = df.copy()
        expected["B"] = [np.nan] * 5
        tm.assert_frame_equal(result, expected)

        result = df.rolling(window="5s", min_periods=1).kurt()
        expected = df.copy()
        expected["B"] = [np.nan] * 4 + [-1.2]
        tm.assert_frame_equal(result, expected)

    def test_ragged_count(self):

        df = self.ragged
        result = df.rolling(window="1s", min_periods=1).count()
        expected = df.copy()
        expected["B"] = [1.0, 1, 1, 1, 1]
        tm.assert_frame_equal(result, expected)

        df = self.ragged
        result = df.rolling(window="1s").count()
        tm.assert_frame_equal(result, expected)

        result = df.rolling(window="2s", min_periods=1).count()
        expected = df.copy()
        expected["B"] = [1.0, 1, 2, 1, 2]
        tm.assert_frame_equal(result, expected)

        result = df.rolling(window="2s", min_periods=2).count()
        expected = df.copy()
        expected["B"] = [np.nan, np.nan, 2, np.nan, 2]
        tm.assert_frame_equal(result, expected)

    def test_regular_min(self):

        df = DataFrame(
            {"A": date_range("20130101", periods=5, freq="s"), "B": [0.0, 1, 2, 3, 4]}
        ).set_index("A")
        result = df.rolling("1s").min()
        expected = df.copy()
        expected["B"] = [0.0, 1, 2, 3, 4]
        tm.assert_frame_equal(result, expected)

        df = DataFrame(
            {"A": date_range("20130101", periods=5, freq="s"), "B": [5, 4, 3, 4, 5]}
        ).set_index("A")

        tm.assert_frame_equal(result, expected)
        result = df.rolling("2s").min()
        expected = df.copy()
        expected["B"] = [5.0, 4, 3, 3, 4]
        tm.assert_frame_equal(result, expected)

        result = df.rolling("5s").min()
        expected = df.copy()
        expected["B"] = [5.0, 4, 3, 3, 3]
        tm.assert_frame_equal(result, expected)

    def test_ragged_min(self):

        df = self.ragged

        result = df.rolling(window="1s", min_periods=1).min()
        expected = df.copy()
        expected["B"] = [0.0, 1, 2, 3, 4]
        tm.assert_frame_equal(result, expected)

        result = df.rolling(window="2s", min_periods=1).min()
        expected = df.copy()
        expected["B"] = [0.0, 1, 1, 3, 3]
        tm.assert_frame_equal(result, expected)

        result = df.rolling(window="5s", min_periods=1).min()
        expected = df.copy()
        expected["B"] = [0.0, 0, 0, 1, 1]
        tm.assert_frame_equal(result, expected)

    def test_perf_min(self):

        N = 10000

        dfp = DataFrame(
            {"B": np.random.randn(N)}, index=date_range("20130101", periods=N, freq="s")
        )
        expected = dfp.rolling(2, min_periods=1).min()
        result = dfp.rolling("2s").min()
        assert ((result - expected) < 0.01).all().bool()

        expected = dfp.rolling(200, min_periods=1).min()
        result = dfp.rolling("200s").min()
        assert ((result - expected) < 0.01).all().bool()

    def test_ragged_max(self):

        df = self.ragged

        result = df.rolling(window="1s", min_periods=1).max()
        expected = df.copy()
        expected["B"] = [0.0, 1, 2, 3, 4]
        tm.assert_frame_equal(result, expected)

        result = df.rolling(window="2s", min_periods=1).max()
        expected = df.copy()
        expected["B"] = [0.0, 1, 2, 3, 4]
        tm.assert_frame_equal(result, expected)

        result = df.rolling(window="5s", min_periods=1).max()
        expected = df.copy()
        expected["B"] = [0.0, 1, 2, 3, 4]
        tm.assert_frame_equal(result, expected)

    @pytest.mark.parametrize(
        "freq, op, result_data",
        [
            ("ms", "min", [0.0] * 10),
            ("ms", "mean", [0.0] * 9 + [2.0 / 9]),
            ("ms", "max", [0.0] * 9 + [2.0]),
            ("s", "min", [0.0] * 10),
            ("s", "mean", [0.0] * 9 + [2.0 / 9]),
            ("s", "max", [0.0] * 9 + [2.0]),
            ("min", "min", [0.0] * 10),
            ("min", "mean", [0.0] * 9 + [2.0 / 9]),
            ("min", "max", [0.0] * 9 + [2.0]),
            ("h", "min", [0.0] * 10),
            ("h", "mean", [0.0] * 9 + [2.0 / 9]),
            ("h", "max", [0.0] * 9 + [2.0]),
            ("D", "min", [0.0] * 10),
            ("D", "mean", [0.0] * 9 + [2.0 / 9]),
            ("D", "max", [0.0] * 9 + [2.0]),
        ],
    )
    def test_freqs_ops(self, freq, op, result_data):
        # GH 21096
        index = date_range(start="2018-1-1 01:00:00", freq=f"1{freq}", periods=10)
        s = Series(data=0, index=index)
        s.iloc[1] = np.nan
        s.iloc[-1] = 2
        result = getattr(s.rolling(window=f"10{freq}"), op)()
        expected = Series(data=result_data, index=index)

        tm.assert_series_equal(result, expected)

    @pytest.mark.parametrize(
        "f",
        [
            "sum",
            "mean",
            pytest.param(
                "count",
                marks=pytest.mark.filterwarnings("ignore:min_periods:FutureWarning"),
            ),
            "median",
            "std",
            "var",
            "kurt",
            "skew",
            "min",
            "max",
        ],
    )
    def test_all(self, f):

        # simple comparison of integer vs time-based windowing
        df = self.regular * 2
        er = df.rolling(window=1)
        r = df.rolling(window="1s")

        result = getattr(r, f)()
        expected = getattr(er, f)()
        tm.assert_frame_equal(result, expected)

        result = r.quantile(0.5)
        expected = er.quantile(0.5)
        tm.assert_frame_equal(result, expected)

    def test_all2(self, arithmetic_win_operators):
        f = arithmetic_win_operators
        # more sophisticated comparison of integer vs.
        # time-based windowing
        df = DataFrame(
            {"B": np.arange(50)}, index=date_range("20130101", periods=50, freq="H")
        )
        # in-range data
        dft = df.between_time("09:00", "16:00")

        r = dft.rolling(window="5H")

        result = getattr(r, f)()

        # we need to roll the days separately
        # to compare with a time-based roll
        # finally groupby-apply will return a multi-index
        # so we need to drop the day
        def agg_by_day(x):
            x = x.between_time("09:00", "16:00")
            return getattr(x.rolling(5, min_periods=1), f)()

        expected = (
            df.groupby(df.index.day).apply(agg_by_day).reset_index(level=0, drop=True)
        )

        tm.assert_frame_equal(result, expected)

    def test_groupby_monotonic(self):

        # GH 15130
        # we don't need to validate monotonicity when grouping

        # GH 43909 we should raise an error here to match behaviour of non-groupby rolling.

        data = [
            ["David", "1/1/2015", 100],
            ["David", "1/5/2015", 500],
            ["David", "5/30/2015", 50],
            ["David", "7/25/2015", 50],
            ["Ryan", "1/4/2014", 100],
            ["Ryan", "1/19/2015", 500],
            ["Ryan", "3/31/2016", 50],
            ["Joe", "7/1/2015", 100],
            ["Joe", "9/9/2015", 500],
            ["Joe", "10/15/2015", 50],
        ]

        df = DataFrame(data=data, columns=["name", "date", "amount"])
        df["date"] = to_datetime(df["date"])

<<<<<<< HEAD
        with pytest.raises(ValueError,match=r".* must be monotonic"):
=======
        with pytest.raises(ValueError, match=r".* must be monotonic"):
>>>>>>> a5467ed6
            df.groupby("name").rolling("180D", on="date")

    def test_non_monotonic_raises(self):
        # GH 13966 (similar to #15130, closed by #15175)

        # superceded by 43909

        dates = date_range(start="2016-01-01 09:30:00", periods=20, freq="s")
        df = DataFrame(
            {
                "A": [1] * 20 + [2] * 12 + [3] * 8,
                "B": np.concatenate((dates, dates)),
                "C": np.arange(40),
            }
        )

        with pytest.raises(ValueError, match=r".* must be monotonic"):
            df.groupby("A").rolling("4s", on="B").C.mean()

    def test_rolling_cov_offset(self):
        # GH16058

        idx = date_range("2017-01-01", periods=24, freq="1h")
        ss = Series(np.arange(len(idx)), index=idx)

        result = ss.rolling("2h").cov()
        expected = Series([np.nan] + [0.5] * (len(idx) - 1), index=idx)
        tm.assert_series_equal(result, expected)

        expected2 = ss.rolling(2, min_periods=1).cov()
        tm.assert_series_equal(result, expected2)

        result = ss.rolling("3h").cov()
        expected = Series([np.nan, 0.5] + [1.0] * (len(idx) - 2), index=idx)
        tm.assert_series_equal(result, expected)

        expected2 = ss.rolling(3, min_periods=1).cov()
        tm.assert_series_equal(result, expected2)

    def test_rolling_on_decreasing_index(self):
        # GH-19248, GH-32385
        index = [
            Timestamp("20190101 09:00:30"),
            Timestamp("20190101 09:00:27"),
            Timestamp("20190101 09:00:20"),
            Timestamp("20190101 09:00:18"),
            Timestamp("20190101 09:00:10"),
        ]

        df = DataFrame({"column": [3, 4, 4, 5, 6]}, index=index)
        result = df.rolling("5s").min()
        expected = DataFrame({"column": [3.0, 3.0, 4.0, 4.0, 6.0]}, index=index)
        tm.assert_frame_equal(result, expected)

    def test_rolling_on_empty(self):
        # GH-32385
        df = DataFrame({"column": []}, index=[])
        result = df.rolling("5s").min()
        expected = DataFrame({"column": []}, index=[])
        tm.assert_frame_equal(result, expected)

    def test_rolling_on_multi_index_level(self):
        # GH-15584
        df = DataFrame(
            {"column": range(6)},
            index=MultiIndex.from_product(
                [date_range("20190101", periods=3), range(2)], names=["date", "seq"]
            ),
        )
        result = df.rolling("10d", on=df.index.get_level_values("date")).sum()
        expected = DataFrame(
            {"column": [0.0, 1.0, 3.0, 6.0, 10.0, 15.0]}, index=df.index
        )
        tm.assert_frame_equal(result, expected)<|MERGE_RESOLUTION|>--- conflicted
+++ resolved
@@ -666,11 +666,7 @@
         df = DataFrame(data=data, columns=["name", "date", "amount"])
         df["date"] = to_datetime(df["date"])
 
-<<<<<<< HEAD
         with pytest.raises(ValueError,match=r".* must be monotonic"):
-=======
-        with pytest.raises(ValueError, match=r".* must be monotonic"):
->>>>>>> a5467ed6
             df.groupby("name").rolling("180D", on="date")
 
     def test_non_monotonic_raises(self):
