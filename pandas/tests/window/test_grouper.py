--- conflicted
+++ resolved
@@ -458,7 +458,21 @@
         ).set_index(["group", "index"])
         tm.assert_frame_equal(result, expected)
 
-<<<<<<< HEAD
+    def test_groupby_rolling_no_sort(self):
+        # GH 36889
+        result = (
+            pd.DataFrame({"foo": [2, 1], "bar": [2, 1]})
+            .groupby("foo", sort=False)
+            .rolling(1)
+            .min()
+        )
+        expected = pd.DataFrame(
+            np.array([[2.0, 2.0], [1.0, 1.0]]),
+            columns=["foo", "bar"],
+            index=pd.MultiIndex.from_tuples([(2, 0), (1, 1)], names=["foo", None]),
+        )
+        tm.assert_frame_equal(result, expected)
+
     def test_groupby_rolling_count_closed_on(self):
         # GH 35869
         df = pd.DataFrame(
@@ -489,20 +503,4 @@
                 names=["group", "date"],
             ),
         )
-        tm.assert_series_equal(result, expected)
-=======
-    def test_groupby_rolling_no_sort(self):
-        # GH 36889
-        result = (
-            pd.DataFrame({"foo": [2, 1], "bar": [2, 1]})
-            .groupby("foo", sort=False)
-            .rolling(1)
-            .min()
-        )
-        expected = pd.DataFrame(
-            np.array([[2.0, 2.0], [1.0, 1.0]]),
-            columns=["foo", "bar"],
-            index=pd.MultiIndex.from_tuples([(2, 0), (1, 1)], names=["foo", None]),
-        )
-        tm.assert_frame_equal(result, expected)
->>>>>>> 653f6944
+        tm.assert_series_equal(result, expected)