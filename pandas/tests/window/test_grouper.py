import numpy as np
import pytest

import pandas as pd
from pandas import DataFrame, Series
import pandas._testing as tm
from pandas.core.groupby.groupby import get_groupby


class TestGrouperGrouping:
    def setup_method(self):
        self.series = Series(np.arange(10))
        self.frame = DataFrame({"A": [1] * 20 + [2] * 12 + [3] * 8, "B": np.arange(40)})

    def test_mutated(self):

        msg = r"groupby\(\) got an unexpected keyword argument 'foo'"
        with pytest.raises(TypeError, match=msg):
            self.frame.groupby("A", foo=1)

        g = self.frame.groupby("A")
        assert not g.mutated
        g = get_groupby(self.frame, by="A", mutated=True)
        assert g.mutated

    def test_getitem(self):
        g = self.frame.groupby("A")
        g_mutated = get_groupby(self.frame, by="A", mutated=True)

        expected = g_mutated.B.apply(lambda x: x.rolling(2).mean())

        result = g.rolling(2).mean().B
        tm.assert_series_equal(result, expected)

        result = g.rolling(2).B.mean()
        tm.assert_series_equal(result, expected)

        result = g.B.rolling(2).mean()
        tm.assert_series_equal(result, expected)

        result = self.frame.B.groupby(self.frame.A).rolling(2).mean()
        tm.assert_series_equal(result, expected)

    def test_getitem_multiple(self):

        # GH 13174
        g = self.frame.groupby("A")
        r = g.rolling(2, min_periods=0)
        g_mutated = get_groupby(self.frame, by="A", mutated=True)
        expected = g_mutated.B.apply(lambda x: x.rolling(2, min_periods=0).count())

        result = r.B.count()
        tm.assert_series_equal(result, expected)

        result = r.B.count()
        tm.assert_series_equal(result, expected)

    @pytest.mark.parametrize(
        "f",
        [
            "sum",
            "mean",
            "min",
            "max",
            pytest.param(
                "count",
                marks=pytest.mark.filterwarnings("ignore:min_periods:FutureWarning"),
            ),
            "kurt",
            "skew",
        ],
    )
    def test_rolling(self, f):
        g = self.frame.groupby("A")
        r = g.rolling(window=4)

        result = getattr(r, f)()
        expected = g.apply(lambda x: getattr(x.rolling(4), f)())
        tm.assert_frame_equal(result, expected)

    @pytest.mark.parametrize("f", ["std", "var"])
    def test_rolling_ddof(self, f):
        g = self.frame.groupby("A")
        r = g.rolling(window=4)

        result = getattr(r, f)(ddof=1)
        expected = g.apply(lambda x: getattr(x.rolling(4), f)(ddof=1))
        tm.assert_frame_equal(result, expected)

    @pytest.mark.parametrize(
        "interpolation", ["linear", "lower", "higher", "midpoint", "nearest"]
    )
    def test_rolling_quantile(self, interpolation):
        g = self.frame.groupby("A")
        r = g.rolling(window=4)
        result = r.quantile(0.4, interpolation=interpolation)
        expected = g.apply(
            lambda x: x.rolling(4).quantile(0.4, interpolation=interpolation)
        )
        tm.assert_frame_equal(result, expected)

    @pytest.mark.parametrize("f", ["corr", "cov"])
    def test_rolling_corr_cov(self, f):
        g = self.frame.groupby("A")
        r = g.rolling(window=4)

        result = getattr(r, f)(self.frame)

        def func(x):
            return getattr(x.rolling(4), f)(self.frame)

        expected = g.apply(func)
        tm.assert_frame_equal(result, expected)

        result = getattr(r.B, f)(pairwise=True)

        def func(x):
            return getattr(x.B.rolling(4), f)(pairwise=True)

        expected = g.apply(func)
        tm.assert_series_equal(result, expected)

    def test_rolling_apply(self, raw):
        g = self.frame.groupby("A")
        r = g.rolling(window=4)

        # reduction
        result = r.apply(lambda x: x.sum(), raw=raw)
        expected = g.apply(lambda x: x.rolling(4).apply(lambda y: y.sum(), raw=raw))
        tm.assert_frame_equal(result, expected)

    def test_rolling_apply_mutability(self):
        # GH 14013
        df = pd.DataFrame({"A": ["foo"] * 3 + ["bar"] * 3, "B": [1] * 6})
        g = df.groupby("A")

        mi = pd.MultiIndex.from_tuples(
            [("bar", 3), ("bar", 4), ("bar", 5), ("foo", 0), ("foo", 1), ("foo", 2)]
        )

        mi.names = ["A", None]
        # Grouped column should not be a part of the output
        expected = pd.DataFrame([np.nan, 2.0, 2.0] * 2, columns=["B"], index=mi)

        result = g.rolling(window=2).sum()
        tm.assert_frame_equal(result, expected)

        # Call an arbitrary function on the groupby
        g.sum()

        # Make sure nothing has been mutated
        result = g.rolling(window=2).sum()
        tm.assert_frame_equal(result, expected)

    @pytest.mark.parametrize(
        "f", ["sum", "mean", "min", "max", "count", "kurt", "skew"]
    )
    def test_expanding(self, f):
        g = self.frame.groupby("A")
        r = g.expanding()

        result = getattr(r, f)()
        expected = g.apply(lambda x: getattr(x.expanding(), f)())
        tm.assert_frame_equal(result, expected)

    @pytest.mark.parametrize("f", ["std", "var"])
    def test_expanding_ddof(self, f):
        g = self.frame.groupby("A")
        r = g.expanding()

        result = getattr(r, f)(ddof=0)
        expected = g.apply(lambda x: getattr(x.expanding(), f)(ddof=0))
        tm.assert_frame_equal(result, expected)

    @pytest.mark.parametrize(
        "interpolation", ["linear", "lower", "higher", "midpoint", "nearest"]
    )
    def test_expanding_quantile(self, interpolation):
        g = self.frame.groupby("A")
        r = g.expanding()
        result = r.quantile(0.4, interpolation=interpolation)
        expected = g.apply(
            lambda x: x.expanding().quantile(0.4, interpolation=interpolation)
        )
        tm.assert_frame_equal(result, expected)

    @pytest.mark.parametrize("f", ["corr", "cov"])
    def test_expanding_corr_cov(self, f):
        g = self.frame.groupby("A")
        r = g.expanding()

        result = getattr(r, f)(self.frame)

        def func(x):
            return getattr(x.expanding(), f)(self.frame)

        expected = g.apply(func)
        tm.assert_frame_equal(result, expected)

        result = getattr(r.B, f)(pairwise=True)

        def func(x):
            return getattr(x.B.expanding(), f)(pairwise=True)

        expected = g.apply(func)
        tm.assert_series_equal(result, expected)

    def test_expanding_apply(self, raw):
        g = self.frame.groupby("A")
        r = g.expanding()

        # reduction
        result = r.apply(lambda x: x.sum(), raw=raw)
        expected = g.apply(lambda x: x.expanding().apply(lambda y: y.sum(), raw=raw))
        tm.assert_frame_equal(result, expected)

    @pytest.mark.parametrize("expected_value,raw_value", [[1.0, True], [0.0, False]])
    def test_groupby_rolling(self, expected_value, raw_value):
        # GH 31754

        def foo(x):
            return int(isinstance(x, np.ndarray))

        df = pd.DataFrame({"id": [1, 1, 1], "value": [1, 2, 3]})
        result = df.groupby("id").value.rolling(1).apply(foo, raw=raw_value)
        expected = Series(
            [expected_value] * 3,
            index=pd.MultiIndex.from_tuples(
                ((1, 0), (1, 1), (1, 2)), names=["id", None]
            ),
            name="value",
        )
        tm.assert_series_equal(result, expected)

    def test_groupby_rolling_center_center(self):
        # GH 35552
        series = Series(range(1, 6))
        result = series.groupby(series).rolling(center=True, window=3).mean()
        expected = Series(
            [np.nan] * 5,
            index=pd.MultiIndex.from_tuples(((1, 0), (2, 1), (3, 2), (4, 3), (5, 4))),
        )
        tm.assert_series_equal(result, expected)

        series = Series(range(1, 5))
        result = series.groupby(series).rolling(center=True, window=3).mean()
        expected = Series(
            [np.nan] * 4,
            index=pd.MultiIndex.from_tuples(((1, 0), (2, 1), (3, 2), (4, 3))),
        )
        tm.assert_series_equal(result, expected)

        df = pd.DataFrame({"a": ["a"] * 5 + ["b"] * 6, "b": range(11)})
        result = df.groupby("a").rolling(center=True, window=3).mean()
        expected = pd.DataFrame(
            [np.nan, 1, 2, 3, np.nan, np.nan, 6, 7, 8, 9, np.nan],
            index=pd.MultiIndex.from_tuples(
                (
                    ("a", 0),
                    ("a", 1),
                    ("a", 2),
                    ("a", 3),
                    ("a", 4),
                    ("b", 5),
                    ("b", 6),
                    ("b", 7),
                    ("b", 8),
                    ("b", 9),
                    ("b", 10),
                ),
                names=["a", None],
            ),
            columns=["b"],
        )
        tm.assert_frame_equal(result, expected)

        df = pd.DataFrame({"a": ["a"] * 5 + ["b"] * 5, "b": range(10)})
        result = df.groupby("a").rolling(center=True, window=3).mean()
        expected = pd.DataFrame(
            [np.nan, 1, 2, 3, np.nan, np.nan, 6, 7, 8, np.nan],
            index=pd.MultiIndex.from_tuples(
                (
                    ("a", 0),
                    ("a", 1),
                    ("a", 2),
                    ("a", 3),
                    ("a", 4),
                    ("b", 5),
                    ("b", 6),
                    ("b", 7),
                    ("b", 8),
                    ("b", 9),
                ),
                names=["a", None],
            ),
            columns=["b"],
        )
        tm.assert_frame_equal(result, expected)

    def test_groupby_subselect_rolling(self):
        # GH 35486
        df = DataFrame(
            {"a": [1, 2, 3, 2], "b": [4.0, 2.0, 3.0, 1.0], "c": [10, 20, 30, 20]}
        )
        result = df.groupby("a")[["b"]].rolling(2).max()
        expected = DataFrame(
            [np.nan, np.nan, 2.0, np.nan],
            columns=["b"],
            index=pd.MultiIndex.from_tuples(
                ((1, 0), (2, 1), (2, 3), (3, 2)), names=["a", None]
            ),
        )
        tm.assert_frame_equal(result, expected)

        result = df.groupby("a")["b"].rolling(2).max()
        expected = Series(
            [np.nan, np.nan, 2.0, np.nan],
            index=pd.MultiIndex.from_tuples(
                ((1, 0), (2, 1), (2, 3), (3, 2)), names=["a", None]
            ),
            name="b",
        )
        tm.assert_series_equal(result, expected)

    def test_groupby_rolling_custom_indexer(self):
        # GH 35557
        class SimpleIndexer(pd.api.indexers.BaseIndexer):
            def get_window_bounds(
                self, num_values=0, min_periods=None, center=None, closed=None
            ):
                min_periods = self.window_size if min_periods is None else 0
                end = np.arange(num_values, dtype=np.int64) + 1
                start = end.copy() - self.window_size
                start[start < 0] = min_periods
                return start, end

        df = pd.DataFrame(
            {"a": [1.0, 2.0, 3.0, 4.0, 5.0] * 3}, index=[0] * 5 + [1] * 5 + [2] * 5
        )
        result = (
            df.groupby(df.index)
            .rolling(SimpleIndexer(window_size=3), min_periods=1)
            .sum()
        )
        expected = df.groupby(df.index).rolling(window=3, min_periods=1).sum()
        tm.assert_frame_equal(result, expected)

    def test_groupby_rolling_subset_with_closed(self):
        # GH 35549
        df = pd.DataFrame(
            {
                "column1": range(6),
                "column2": range(6),
                "group": 3 * ["A", "B"],
                "date": [pd.Timestamp("2019-01-01")] * 6,
            }
        )
        result = (
            df.groupby("group").rolling("1D", on="date", closed="left")["column1"].sum()
        )
        expected = Series(
            [np.nan, 0.0, 2.0, np.nan, 1.0, 4.0],
            index=pd.MultiIndex.from_tuples(
                [("A", pd.Timestamp("2019-01-01"))] * 3
                + [("B", pd.Timestamp("2019-01-01"))] * 3,
                names=["group", "date"],
            ),
            name="column1",
        )
        tm.assert_series_equal(result, expected)

    def test_groupby_subset_rolling_subset_with_closed(self):
        # GH 35549
        df = pd.DataFrame(
            {
                "column1": range(6),
                "column2": range(6),
                "group": 3 * ["A", "B"],
                "date": [pd.Timestamp("2019-01-01")] * 6,
            }
        )

        result = (
            df.groupby("group")[["column1", "date"]]
            .rolling("1D", on="date", closed="left")["column1"]
            .sum()
        )
        expected = Series(
            [np.nan, 0.0, 2.0, np.nan, 1.0, 4.0],
            index=pd.MultiIndex.from_tuples(
                [("A", pd.Timestamp("2019-01-01"))] * 3
                + [("B", pd.Timestamp("2019-01-01"))] * 3,
                names=["group", "date"],
            ),
            name="column1",
        )
        tm.assert_series_equal(result, expected)

    @pytest.mark.parametrize("func", ["max", "min"])
    def test_groupby_rolling_index_changed(self, func):
        # GH: #36018 nlevels of MultiIndex changed
        ds = Series(
            [1, 2, 2],
            index=pd.MultiIndex.from_tuples(
                [("a", "x"), ("a", "y"), ("c", "z")], names=["1", "2"]
            ),
            name="a",
        )

        result = getattr(ds.groupby(ds).rolling(2), func)()
        expected = Series(
            [np.nan, np.nan, 2.0],
            index=pd.MultiIndex.from_tuples(
                [(1, "a", "x"), (2, "a", "y"), (2, "c", "z")], names=["a", "1", "2"]
            ),
            name="a",
        )
        tm.assert_series_equal(result, expected)

    def test_groupby_rolling_empty_frame(self):
        # GH 36197
        expected = pd.DataFrame({"s1": []})
        result = expected.groupby("s1").rolling(window=1).sum()
        expected.index = pd.MultiIndex.from_tuples([], names=["s1", None])
        tm.assert_frame_equal(result, expected)

        expected = pd.DataFrame({"s1": [], "s2": []})
        result = expected.groupby(["s1", "s2"]).rolling(window=1).sum()
        expected.index = pd.MultiIndex.from_tuples([], names=["s1", "s2", None])
        tm.assert_frame_equal(result, expected)

<<<<<<< HEAD
    def test_groupby_rolling_no_sort(self):
        # GH 36889
        result = (
            pd.DataFrame({"foo": [2, 1], "bar": [2, 1]})
            .groupby("foo", sort=False)
            .rolling(1)
            .min()
        )
        expected = pd.DataFrame(
            np.array([[2.0, 2.0], [1.0, 1.0]]),
            columns=["foo", "bar"],
            index=pd.MultiIndex.from_tuples([(2, 0), (1, 1)], names=["foo", None]),
        )
=======
    def test_groupby_rolling_string_index(self):
        # GH: 36727
        df = pd.DataFrame(
            [
                ["A", "group_1", pd.Timestamp(2019, 1, 1, 9)],
                ["B", "group_1", pd.Timestamp(2019, 1, 2, 9)],
                ["Z", "group_2", pd.Timestamp(2019, 1, 3, 9)],
                ["H", "group_1", pd.Timestamp(2019, 1, 6, 9)],
                ["E", "group_2", pd.Timestamp(2019, 1, 20, 9)],
            ],
            columns=["index", "group", "eventTime"],
        ).set_index("index")

        groups = df.groupby("group")
        df["count_to_date"] = groups.cumcount()
        rolling_groups = groups.rolling("10d", on="eventTime")
        result = rolling_groups.apply(lambda df: df.shape[0])
        expected = pd.DataFrame(
            [
                ["A", "group_1", pd.Timestamp(2019, 1, 1, 9), 1.0],
                ["B", "group_1", pd.Timestamp(2019, 1, 2, 9), 2.0],
                ["H", "group_1", pd.Timestamp(2019, 1, 6, 9), 3.0],
                ["Z", "group_2", pd.Timestamp(2019, 1, 3, 9), 1.0],
                ["E", "group_2", pd.Timestamp(2019, 1, 20, 9), 1.0],
            ],
            columns=["index", "group", "eventTime", "count_to_date"],
        ).set_index(["group", "index"])
>>>>>>> 6ec0f62c
        tm.assert_frame_equal(result, expected)<|MERGE_RESOLUTION|>--- conflicted
+++ resolved
@@ -429,21 +429,6 @@
         expected.index = pd.MultiIndex.from_tuples([], names=["s1", "s2", None])
         tm.assert_frame_equal(result, expected)
 
-<<<<<<< HEAD
-    def test_groupby_rolling_no_sort(self):
-        # GH 36889
-        result = (
-            pd.DataFrame({"foo": [2, 1], "bar": [2, 1]})
-            .groupby("foo", sort=False)
-            .rolling(1)
-            .min()
-        )
-        expected = pd.DataFrame(
-            np.array([[2.0, 2.0], [1.0, 1.0]]),
-            columns=["foo", "bar"],
-            index=pd.MultiIndex.from_tuples([(2, 0), (1, 1)], names=["foo", None]),
-        )
-=======
     def test_groupby_rolling_string_index(self):
         # GH: 36727
         df = pd.DataFrame(
@@ -471,5 +456,19 @@
             ],
             columns=["index", "group", "eventTime", "count_to_date"],
         ).set_index(["group", "index"])
->>>>>>> 6ec0f62c
+        tm.assert_frame_equal(result, expected)
+
+    def test_groupby_rolling_no_sort(self):
+        # GH 36889
+        result = (
+            pd.DataFrame({"foo": [2, 1], "bar": [2, 1]})
+            .groupby("foo", sort=False)
+            .rolling(1)
+            .min()
+        )
+        expected = pd.DataFrame(
+            np.array([[2.0, 2.0], [1.0, 1.0]]),
+            columns=["foo", "bar"],
+            index=pd.MultiIndex.from_tuples([(2, 0), (1, 1)], names=["foo", None]),
+        )
         tm.assert_frame_equal(result, expected)