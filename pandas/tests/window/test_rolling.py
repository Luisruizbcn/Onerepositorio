--- conflicted
+++ resolved
@@ -1856,23 +1856,11 @@
 
     df = DataFrame({"a": [1, 3], "b": [2, 4]})
     res = df.rolling(window=2, axis=1, min_periods=1).aggregate([np.sum, np.mean])
-<<<<<<< HEAD
-    expected_val = np.array([[1, 3.0],
-                             [1, 1.5],
-                             [3, 7],
-                             [3, 3.5]])
-
-    expected_index = MultiIndex.from_tuples([(0, 'sum'),
-                                             (0, 'mean'),
-                                             (1, 'sum'),
-                                             (1, 'mean')])
-=======
     expected_val = np.array([[1, 3.0], [1, 1.5], [3, 7], [3, 3.5]])
 
     expected_index = MultiIndex.from_tuples(
         [(0, "sum"), (0, "mean"), (1, "sum"), (1, "mean")]
     )
->>>>>>> 0782b2e4
 
     expected_frame = DataFrame(expected_val, index=expected_index, columns=["a", "b"])
 
