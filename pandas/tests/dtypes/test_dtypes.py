--- conflicted
+++ resolved
@@ -798,10 +798,7 @@
 @pytest.mark.parametrize('dtype', [
     CategoricalDtype,
     IntervalDtype,
-<<<<<<< HEAD
     DatetimeTZDtype,
-=======
->>>>>>> d7e96d83
 ])
 def test_registry(dtype):
     assert dtype in registry.dtypes
@@ -809,10 +806,6 @@
 
 @pytest.mark.parametrize('dtype', [
     PeriodDtype,
-<<<<<<< HEAD
-=======
-    DatetimeTZDtype,
->>>>>>> d7e96d83
 ])
 def test_pandas_registry(dtype):
     assert dtype not in registry.dtypes
@@ -825,10 +818,7 @@
     ('interval[int64]', IntervalDtype()),
     ('interval[datetime64[ns]]', IntervalDtype('datetime64[ns]')),
     ('category', CategoricalDtype()),
-<<<<<<< HEAD
     ('datetime64[ns, US/Eastern]', DatetimeTZDtype('ns', 'US/Eastern')),
-=======
->>>>>>> d7e96d83
 ])
 def test_registry_find(dtype, expected):
     assert registry.find(dtype) == expected
@@ -836,10 +826,6 @@
 
 @pytest.mark.parametrize('dtype, expected', [
     ('period[D]', PeriodDtype('D')),
-<<<<<<< HEAD
-=======
-    ('datetime64[ns, US/Eastern]', DatetimeTZDtype('ns', 'US/Eastern')),
->>>>>>> d7e96d83
 ])
 def test_pandas_registry_find(dtype, expected):
     assert _pandas_registry.find(dtype) == expected
