from datetime import date, datetime, timedelta

import numpy as np
import pytest

from pandas.core.dtypes.cast import (
    infer_dtype_from,
    infer_dtype_from_array,
    infer_dtype_from_scalar,
)
from pandas.core.dtypes.common import is_dtype_equal

from pandas import (
    Categorical,
    CategoricalDtype,
    Interval,
    Period,
    Series,
    Timedelta,
    Timestamp,
    date_range,
)


@pytest.fixture(params=[True, False])
def pandas_dtype(request):
    return request.param


def test_infer_dtype_from_int_scalar(any_int_dtype):
    # Test that infer_dtype_from_scalar is
    # returning correct dtype for int and float.
    data = np.dtype(any_int_dtype).type(12)
    dtype, val = infer_dtype_from_scalar(data)
    assert dtype == type(data)


def test_infer_dtype_from_float_scalar(float_dtype):
    float_dtype = np.dtype(float_dtype).type
    data = float_dtype(12)

    dtype, val = infer_dtype_from_scalar(data)
    assert dtype == float_dtype


@pytest.mark.parametrize(
    "data,exp_dtype", [(12, np.int64), (np.float_(12), np.float64)]
)
def test_infer_dtype_from_python_scalar(data, exp_dtype):
    dtype, val = infer_dtype_from_scalar(data)
    assert dtype == exp_dtype


@pytest.mark.parametrize("bool_val", [True, False])
def test_infer_dtype_from_boolean(bool_val):
    dtype, val = infer_dtype_from_scalar(bool_val)
    assert dtype == np.bool_


def test_infer_dtype_from_complex(complex_dtype):
    data = np.dtype(complex_dtype).type(1)
    dtype, val = infer_dtype_from_scalar(data)
    assert dtype == np.complex_


@pytest.mark.parametrize(
    "data", [np.datetime64(1, "ns"), Timestamp(1), datetime(2000, 1, 1, 0, 0)]
)
def test_infer_dtype_from_datetime(data):
    dtype, val = infer_dtype_from_scalar(data)
    assert dtype == "M8[ns]"


@pytest.mark.parametrize("data", [np.timedelta64(1, "ns"), Timedelta(1), timedelta(1)])
def test_infer_dtype_from_timedelta(data):
    dtype, val = infer_dtype_from_scalar(data)
    assert dtype == "m8[ns]"


@pytest.mark.parametrize("freq", ["M", "D"])
def test_infer_dtype_from_period(freq, pandas_dtype):
    p = Period("2011-01-01", freq=freq)
    dtype, val = infer_dtype_from_scalar(p, pandas_dtype=pandas_dtype)

    if pandas_dtype:
        exp_dtype = f"period[{freq}]"
    else:
        exp_dtype = np.object_

    assert dtype == exp_dtype
    assert val == p


@pytest.mark.parametrize(
    "data", [date(2000, 1, 1), "foo", Timestamp(1, tz="US/Eastern")]
)
def test_infer_dtype_misc(data):
    dtype, val = infer_dtype_from_scalar(data)
    assert dtype == np.object_


@pytest.mark.parametrize("tz", ["UTC", "US/Eastern", "Asia/Tokyo"])
def test_infer_from_scalar_tz(tz, pandas_dtype):
    dt = Timestamp(1, tz=tz)
    dtype, val = infer_dtype_from_scalar(dt, pandas_dtype=pandas_dtype)

    if pandas_dtype:
        exp_dtype = f"datetime64[ns, {tz}]"
        exp_val = dt.value
    else:
        exp_dtype = np.object_
        exp_val = dt

    assert dtype == exp_dtype
    assert val == exp_val


@pytest.mark.parametrize(
    "left, right, subtype",
    [
        (0, 1, "int64"),
        (0.0, 1.0, "float64"),
        (Timestamp(0), Timestamp(1), "datetime64[ns]"),
        (Timestamp(0, tz="UTC"), Timestamp(1, tz="UTC"), "datetime64[ns, UTC]"),
        (Timedelta(0), Timedelta(1), "timedelta64[ns]"),
    ],
)
def test_infer_from_interval(left, right, subtype, closed, pandas_dtype):
    # GH 30337
    interval = Interval(left, right, closed)
    result_dtype, result_value = infer_dtype_from_scalar(interval, pandas_dtype)
    expected_dtype = f"interval[{subtype}]" if pandas_dtype else np.object_
    assert result_dtype == expected_dtype
    assert result_value == interval


def test_infer_dtype_from_scalar_errors():
    msg = "invalid ndarray passed to infer_dtype_from_scalar"

    with pytest.raises(ValueError, match=msg):
        infer_dtype_from_scalar(np.array([1]))


@pytest.mark.parametrize(
    "value, expected, pandas_dtype",
    [
        ("foo", np.object_, False),
        (b"foo", np.object_, False),
        (1, np.int64, False),
        (1.5, np.float_, False),
        (np.datetime64("2016-01-01"), np.dtype("M8[ns]"), False),
        (Timestamp("20160101"), np.dtype("M8[ns]"), False),
        (Timestamp("20160101", tz="UTC"), np.object_, False),
        (Timestamp("20160101", tz="UTC"), "datetime64[ns, UTC]", True),
    ],
)
def test_infer_dtype_from_scalar(value, expected, pandas_dtype):
    dtype, _ = infer_dtype_from_scalar(value, pandas_dtype=pandas_dtype)
    assert is_dtype_equal(dtype, expected)

    with pytest.raises(TypeError, match="must be list-like"):
        infer_dtype_from_array(value, pandas_dtype=pandas_dtype)


@pytest.mark.parametrize(
    "arr, expected, pandas_dtype",
    [
        ([1], np.int_, False),
        (np.array([1], dtype=np.int64), np.int64, False),
        ([np.nan, 1, ""], np.object_, False),
        (np.array([[1.0, 2.0]]), np.float_, False),
        (Categorical(list("aabc")), np.object_, False),
        (Categorical([1, 2, 3]), np.int64, False),
<<<<<<< HEAD
        (Categorical(list("aabc")), CategoricalDtype(categories=["a", "b", "c"]), True),
        (Categorical([1, 2, 3]), CategoricalDtype(categories=[1, 2, 3]), True),
        (Timestamp("20160101"), np.object_, False),
        (np.datetime64("2016-01-01"), np.dtype("=M8[D]"), False),
=======
        (Categorical(list("aabc")), "category", True),
        (Categorical([1, 2, 3]), "category", True),
>>>>>>> ca52e396
        (date_range("20160101", periods=3), np.dtype("=M8[ns]"), False),
        (
            date_range("20160101", periods=3, tz="US/Eastern"),
            "datetime64[ns, US/Eastern]",
            True,
        ),
        (Series([1.0, 2, 3]), np.float64, False),
        (Series(list("abc")), np.object_, False),
        (
            Series(date_range("20160101", periods=3, tz="US/Eastern")),
            "datetime64[ns, US/Eastern]",
            True,
        ),
    ],
)
def test_infer_dtype_from_array(arr, expected, pandas_dtype):
    dtype, _ = infer_dtype_from_array(arr, pandas_dtype=pandas_dtype)
    assert is_dtype_equal(dtype, expected)


@pytest.mark.parametrize("cls", [np.datetime64, np.timedelta64])
def test_infer_dtype_from_scalar_zerodim_datetimelike(cls):
    # ndarray.item() can incorrectly return int instead of td64/dt64
    val = cls(1234, "ns")
    arr = np.array(val)

    dtype, res = infer_dtype_from_scalar(arr)
    assert dtype.type is cls
    assert isinstance(res, cls)

    dtype, res = infer_dtype_from(arr)
    assert dtype.type is cls<|MERGE_RESOLUTION|>--- conflicted
+++ resolved
@@ -12,7 +12,6 @@
 
 from pandas import (
     Categorical,
-    CategoricalDtype,
     Interval,
     Period,
     Series,
@@ -171,15 +170,8 @@
         (np.array([[1.0, 2.0]]), np.float_, False),
         (Categorical(list("aabc")), np.object_, False),
         (Categorical([1, 2, 3]), np.int64, False),
-<<<<<<< HEAD
-        (Categorical(list("aabc")), CategoricalDtype(categories=["a", "b", "c"]), True),
-        (Categorical([1, 2, 3]), CategoricalDtype(categories=[1, 2, 3]), True),
-        (Timestamp("20160101"), np.object_, False),
-        (np.datetime64("2016-01-01"), np.dtype("=M8[D]"), False),
-=======
         (Categorical(list("aabc")), "category", True),
         (Categorical([1, 2, 3]), "category", True),
->>>>>>> ca52e396
         (date_range("20160101", periods=3), np.dtype("=M8[ns]"), False),
         (
             date_range("20160101", periods=3, tz="US/Eastern"),
