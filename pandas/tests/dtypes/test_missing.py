--- conflicted
+++ resolved
@@ -12,7 +12,6 @@
     iNaT,
     is_null_datetimelike,
 )
-from pandas._libs_numba import missing as libmissing_numba
 
 from pandas.core.dtypes.common import (
     is_float,
@@ -657,28 +656,6 @@
 
 
 class TestLibMissing:
-<<<<<<< HEAD
-    def test_checknull(self):
-        for value in na_vals:
-            assert libmissing.checknull(value)
-            assert libmissing_numba.checknull(value)
-
-        for value in inf_vals:
-            assert not libmissing.checknull(value)
-            assert not libmissing_numba.checknull(value)
-
-        for value in int_na_vals:
-            assert not libmissing.checknull(value)
-            assert not libmissing_numba.checknull(value)
-
-        for value in sometimes_na_vals:
-            assert not libmissing.checknull(value)
-            assert not libmissing_numba.checknull(value)
-
-        for value in never_na_vals:
-            assert not libmissing.checknull(value)
-            assert not libmissing_numba.checknull(value)
-=======
     @pytest.mark.parametrize("func", [libmissing.checknull, isna])
     def test_checknull(self, func):
         for value in na_vals + sometimes_na_vals:
@@ -692,7 +669,6 @@
 
         for value in never_na_vals:
             assert not func(value)
->>>>>>> db95fdc8
 
     def test_checknull_old(self):
         for value in na_vals + sometimes_na_vals:
