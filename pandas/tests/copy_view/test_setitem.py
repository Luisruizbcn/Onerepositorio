--- conflicted
+++ resolved
@@ -37,11 +37,7 @@
     df["c"] = ser
 
     if using_copy_on_write:
-<<<<<<< HEAD
-        assert np.shares_memory(df["c"].values, ser.values)
-=======
-        assert np.shares_memory(get_array(df, "c"), get_array(ser))
->>>>>>> 0dc6fdfd
+        assert np.shares_memory(df["c"].values, get_array(ser))
     else:
         # the series data is copied
         assert not np.shares_memory(get_array(df, "c"), get_array(ser))
@@ -85,11 +81,7 @@
     df[["c", "d"]] = df2
 
     if using_copy_on_write:
-<<<<<<< HEAD
-        assert np.shares_memory(df["c"].values, df2["c"].values)
-=======
         assert np.shares_memory(get_array(df, "c"), get_array(df2, "c"))
->>>>>>> 0dc6fdfd
     else:
         # the data is copied
         assert not np.shares_memory(get_array(df, "c"), get_array(df2, "c"))
@@ -100,18 +92,12 @@
 
 
 def test_setitem_series_no_copy(using_copy_on_write):
-<<<<<<< HEAD
-    df = DataFrame({"a": [1, 2, 3]})
-    rhs = Series([4, 5, 6])
-    rhs_orig = rhs.copy()
-=======
     # Case: setting a Series as column into a DataFrame can delay copying that data
     df = DataFrame({"a": [1, 2, 3]})
     rhs = Series([4, 5, 6])
     rhs_orig = rhs.copy()
 
     # adding a new column
->>>>>>> 0dc6fdfd
     df["b"] = rhs
     if using_copy_on_write:
         assert np.shares_memory(get_array(rhs), get_array(df, "b"))
@@ -119,8 +105,6 @@
     df.iloc[0, 1] = 100
     tm.assert_series_equal(rhs, rhs_orig)
 
-<<<<<<< HEAD
-=======
 
 def test_setitem_series_no_copy_single_block(using_copy_on_write):
     # Overwriting an existing column that is a single block
@@ -128,7 +112,6 @@
     rhs = Series([4, 5, 6])
     rhs_orig = rhs.copy()
 
->>>>>>> 0dc6fdfd
     df["a"] = rhs
     if using_copy_on_write:
         assert np.shares_memory(get_array(rhs), get_array(df, "a"))
@@ -138,17 +121,11 @@
 
 
 def test_setitem_series_no_copy_split_block(using_copy_on_write):
-<<<<<<< HEAD
-    df = DataFrame({"a": [1, 2, 3], "b": 1})
-    rhs = Series([4, 5, 6])
-    rhs_orig = rhs.copy()
-=======
     # Overwriting an existing column that is part of a larger block
     df = DataFrame({"a": [1, 2, 3], "b": 1})
     rhs = Series([4, 5, 6])
     rhs_orig = rhs.copy()
 
->>>>>>> 0dc6fdfd
     df["b"] = rhs
     if using_copy_on_write:
         assert np.shares_memory(get_array(rhs), get_array(df, "b"))
@@ -158,11 +135,8 @@
 
 
 def test_setitem_series_column_midx_broadcasting(using_copy_on_write):
-<<<<<<< HEAD
-=======
     # Setting a Series to multiple columns will repeat the data
     # (currently copying the data eagerly)
->>>>>>> 0dc6fdfd
     df = DataFrame(
         [[1, 2, 3], [3, 4, 5]],
         columns=MultiIndex.from_arrays([["a", "a", "b"], [1, 2, 3]]),
