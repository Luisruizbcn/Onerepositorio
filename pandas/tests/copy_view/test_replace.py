import numpy as np
import pytest

from pandas import (
    Categorical,
    DataFrame,
)
import pandas._testing as tm
from pandas.tests.copy_view.util import get_array


@pytest.mark.parametrize(
    "replace_kwargs",
    [
        {"to_replace": {"a": 1, "b": 4}, "value": -1},
        # Test CoW splits blocks to avoid copying unchanged columns
        {"to_replace": {"a": 1}, "value": -1},
        {"to_replace": {"b": 4}, "value": -1},
        {"to_replace": {"b": {4: 1}}},
        # TODO: Add these in a further optimization
        # We would need to see which columns got replaced in the mask
        # which could be expensive
        # {"to_replace": {"b": 1}},
        # 1
    ],
)
def test_replace(using_copy_on_write, replace_kwargs):
    df = DataFrame({"a": [1, 2, 3], "b": [4, 5, 6], "c": ["foo", "bar", "baz"]})
    df_orig = df.copy()

    df_replaced = df.replace(**replace_kwargs)

    if using_copy_on_write:
        if (df_replaced["b"] == df["b"]).all():
            assert np.shares_memory(get_array(df_replaced, "b"), get_array(df, "b"))
        assert np.shares_memory(get_array(df_replaced, "c"), get_array(df, "c"))

    # mutating squeezed df triggers a copy-on-write for that column/block
    df_replaced.loc[0, "c"] = -1
    if using_copy_on_write:
        assert not np.shares_memory(get_array(df_replaced, "c"), get_array(df, "c"))

    if "a" in replace_kwargs["to_replace"]:
        arr = get_array(df_replaced, "a")
        df_replaced.loc[0, "a"] = 100
        assert np.shares_memory(get_array(df_replaced, "a"), arr)
    tm.assert_frame_equal(df, df_orig)


def test_replace_mask_all_false_second_block(using_copy_on_write):
    df = DataFrame({"a": [1.5, 2, 3], "b": 100.5, "c": 1, "d": 2})
    df_orig = df.copy()

    df2 = df.replace(to_replace=1.5, value=55.5)

    if using_copy_on_write:
        # TODO: Block splitting would allow us to avoid copying b
        assert np.shares_memory(get_array(df, "c"), get_array(df2, "c"))
        assert not np.shares_memory(get_array(df, "a"), get_array(df2, "a"))

    else:
        assert not np.shares_memory(get_array(df, "c"), get_array(df2, "c"))
        assert not np.shares_memory(get_array(df, "a"), get_array(df2, "a"))

    df2.loc[0, "c"] = 1
    tm.assert_frame_equal(df, df_orig)  # Original is unchanged

    if using_copy_on_write:
        assert not np.shares_memory(get_array(df, "c"), get_array(df2, "c"))
        # TODO: This should split and not copy the whole block
        # assert np.shares_memory(get_array(df, "d"), get_array(df2, "d"))


def test_replace_coerce_single_column(using_copy_on_write, using_array_manager):
    df = DataFrame({"a": [1.5, 2, 3], "b": 100.5})
    df_orig = df.copy()

    df2 = df.replace(to_replace=1.5, value="a")

    if using_copy_on_write:
        assert np.shares_memory(get_array(df, "b"), get_array(df2, "b"))
        assert not np.shares_memory(get_array(df, "a"), get_array(df2, "a"))

    elif not using_array_manager:
        assert np.shares_memory(get_array(df, "b"), get_array(df2, "b"))
        assert not np.shares_memory(get_array(df, "a"), get_array(df2, "a"))

    if using_copy_on_write:
        df2.loc[0, "b"] = 0.5
        tm.assert_frame_equal(df, df_orig)  # Original is unchanged
        assert not np.shares_memory(get_array(df, "b"), get_array(df2, "b"))


def test_replace_to_replace_wrong_dtype(using_copy_on_write):
    df = DataFrame({"a": [1.5, 2, 3], "b": 100.5})
    df_orig = df.copy()

    df2 = df.replace(to_replace="xxx", value=1.5)

    if using_copy_on_write:
        assert np.shares_memory(get_array(df, "b"), get_array(df2, "b"))
        assert np.shares_memory(get_array(df, "a"), get_array(df2, "a"))

    else:
        assert not np.shares_memory(get_array(df, "b"), get_array(df2, "b"))
        assert not np.shares_memory(get_array(df, "a"), get_array(df2, "a"))

    df2.loc[0, "b"] = 0.5
    tm.assert_frame_equal(df, df_orig)  # Original is unchanged

    if using_copy_on_write:
        assert not np.shares_memory(get_array(df, "b"), get_array(df2, "b"))


<<<<<<< HEAD
def test_replace_list_categorical(using_copy_on_write):
    df = DataFrame({"a": ["a", "b", "c"]}, dtype="category")
    arr = get_array(df, "a")
    df.replace(["c"], value="a", inplace=True)
    assert np.shares_memory(arr.codes, get_array(df, "a").codes)
    if using_copy_on_write:
        assert df._mgr._has_no_reference(0)

    df_orig = df.copy()
    df2 = df.replace(["b"], value="a")
    assert not np.shares_memory(arr.codes, get_array(df2, "a").codes)

    tm.assert_frame_equal(df, df_orig)


def test_replace_list_inplace_refs_categorical(using_copy_on_write):
    df = DataFrame({"a": ["a", "b", "c"]}, dtype="category")
    view = df[:]
    df_orig = df.copy()
    df.replace(["c"], value="a", inplace=True)
    if using_copy_on_write:
        assert not np.shares_memory(
            get_array(view, "a").codes, get_array(df, "a").codes
        )
        tm.assert_frame_equal(df_orig, view)
    else:
        # This could be inplace
        assert not np.shares_memory(
            get_array(view, "a").codes, get_array(df, "a").codes
        )


def test_replace_inplace(using_copy_on_write):
=======
@pytest.mark.parametrize("to_replace", [1.5, [1.5], []])
def test_replace_inplace(using_copy_on_write, to_replace):
>>>>>>> aeafdd66
    df = DataFrame({"a": [1.5, 2, 3]})
    arr_a = get_array(df, "a")
    df.replace(to_replace=1.5, value=15.5, inplace=True)

    assert np.shares_memory(get_array(df, "a"), arr_a)
    if using_copy_on_write:
        assert df._mgr._has_no_reference(0)


@pytest.mark.parametrize("to_replace", [1.5, [1.5]])
def test_replace_inplace_reference(using_copy_on_write, to_replace):
    df = DataFrame({"a": [1.5, 2, 3]})
    arr_a = get_array(df, "a")
    view = df[:]
    df.replace(to_replace=to_replace, value=15.5, inplace=True)

    if using_copy_on_write:
        assert not np.shares_memory(get_array(df, "a"), arr_a)
        assert df._mgr._has_no_reference(0)
        assert view._mgr._has_no_reference(0)
    else:
        assert np.shares_memory(get_array(df, "a"), arr_a)


@pytest.mark.parametrize("to_replace", ["a", 100.5])
def test_replace_inplace_reference_no_op(using_copy_on_write, to_replace):
    df = DataFrame({"a": [1.5, 2, 3]})
    arr_a = get_array(df, "a")
    view = df[:]
    df.replace(to_replace=to_replace, value=15.5, inplace=True)

    assert np.shares_memory(get_array(df, "a"), arr_a)
    if using_copy_on_write:
        assert not df._mgr._has_no_reference(0)
        assert not view._mgr._has_no_reference(0)


@pytest.mark.parametrize("to_replace", [1, [1]])
@pytest.mark.parametrize("val", [1, 1.5])
def test_replace_categorical_inplace_reference(using_copy_on_write, val, to_replace):
    df = DataFrame({"a": Categorical([1, 2, 3])})
    df_orig = df.copy()
    arr_a = get_array(df, "a")
    view = df[:]
    df.replace(to_replace=to_replace, value=val, inplace=True)

    if using_copy_on_write:
        assert not np.shares_memory(get_array(df, "a").codes, arr_a.codes)
        assert df._mgr._has_no_reference(0)
        assert view._mgr._has_no_reference(0)
        tm.assert_frame_equal(view, df_orig)
    else:
        assert np.shares_memory(get_array(df, "a").codes, arr_a.codes)


@pytest.mark.parametrize("val", [1, 1.5])
def test_replace_categorical_inplace(using_copy_on_write, val):
    df = DataFrame({"a": Categorical([1, 2, 3])})
    arr_a = get_array(df, "a")
    df.replace(to_replace=1, value=val, inplace=True)

    assert np.shares_memory(get_array(df, "a").codes, arr_a.codes)
    if using_copy_on_write:
        assert df._mgr._has_no_reference(0)

    expected = DataFrame({"a": Categorical([val, 2, 3])})
    tm.assert_frame_equal(df, expected)


@pytest.mark.parametrize("val", [1, 1.5])
def test_replace_categorical(using_copy_on_write, val):
    df = DataFrame({"a": Categorical([1, 2, 3])})
    df_orig = df.copy()
    df2 = df.replace(to_replace=1, value=val)

    if using_copy_on_write:
        assert df._mgr._has_no_reference(0)
        assert df2._mgr._has_no_reference(0)
    assert not np.shares_memory(get_array(df, "a").codes, get_array(df2, "a").codes)
    tm.assert_frame_equal(df, df_orig)

    arr_a = get_array(df2, "a").codes
    df2.iloc[0, 0] = 2.0
    assert np.shares_memory(get_array(df2, "a").codes, arr_a)


@pytest.mark.parametrize("method", ["where", "mask"])
def test_masking_inplace(using_copy_on_write, method):
    df = DataFrame({"a": [1.5, 2, 3]})
    df_orig = df.copy()
    arr_a = get_array(df, "a")
    view = df[:]

    method = getattr(df, method)
    method(df["a"] > 1.6, -1, inplace=True)

    if using_copy_on_write:
        assert not np.shares_memory(get_array(df, "a"), arr_a)
        assert df._mgr._has_no_reference(0)
        assert view._mgr._has_no_reference(0)
        tm.assert_frame_equal(view, df_orig)
    else:
        assert np.shares_memory(get_array(df, "a"), arr_a)


def test_replace_empty_list(using_copy_on_write):
    df = DataFrame({"a": [1, 2]})

    df2 = df.replace([], [])
    if using_copy_on_write:
        assert np.shares_memory(get_array(df2, "a"), get_array(df, "a"))
        assert not df._mgr._has_no_reference(0)
    else:
        assert not np.shares_memory(get_array(df2, "a"), get_array(df, "a"))

    arr_a = get_array(df, "a")
    df.replace([], [])
    if using_copy_on_write:
        assert np.shares_memory(get_array(df, "a"), arr_a)
        assert not df._mgr._has_no_reference(0)
        assert not df2._mgr._has_no_reference(0)


@pytest.mark.parametrize("value", ["d", None])
def test_replace_object_list_inplace(using_copy_on_write, value):
    df = DataFrame({"a": ["a", "b", "c"]})
    arr = get_array(df, "a")
    df.replace(["c"], value, inplace=True)
    if using_copy_on_write or value is None:
        assert np.shares_memory(arr, get_array(df, "a"))
    else:
        # This could be inplace
        assert not np.shares_memory(arr, get_array(df, "a"))
    if using_copy_on_write:
        assert df._mgr._has_no_reference(0)


def test_replace_list_multiple_elements_inplace(using_copy_on_write):
    df = DataFrame({"a": [1, 2, 3]})
    arr = get_array(df, "a")
    df.replace([1, 2], 4, inplace=True)
    if using_copy_on_write:
        # TODO(CoW): This should share memory
        assert not np.shares_memory(arr, get_array(df, "a"))
        assert df._mgr._has_no_reference(0)
    else:
        assert np.shares_memory(arr, get_array(df, "a"))


def test_replace_list_none(using_copy_on_write):
    df = DataFrame({"a": ["a", "b", "c"]})

    df_orig = df.copy()
    df2 = df.replace(["b"], value=None)
    tm.assert_frame_equal(df, df_orig)

    assert not np.shares_memory(get_array(df, "a"), get_array(df2, "a"))


def test_replace_list_none_inplace_refs(using_copy_on_write):
    df = DataFrame({"a": ["a", "b", "c"]})
    arr = get_array(df, "a")
    df_orig = df.copy()
    view = df[:]
    df.replace(["a"], value=None, inplace=True)
    if using_copy_on_write:
        assert df._mgr._has_no_reference(0)
        assert not np.shares_memory(arr, get_array(df, "a"))
        tm.assert_frame_equal(df_orig, view)
    else:
        assert np.shares_memory(arr, get_array(df, "a"))<|MERGE_RESOLUTION|>--- conflicted
+++ resolved
@@ -112,7 +112,6 @@
         assert not np.shares_memory(get_array(df, "b"), get_array(df2, "b"))
 
 
-<<<<<<< HEAD
 def test_replace_list_categorical(using_copy_on_write):
     df = DataFrame({"a": ["a", "b", "c"]}, dtype="category")
     arr = get_array(df, "a")
@@ -145,11 +144,8 @@
         )
 
 
-def test_replace_inplace(using_copy_on_write):
-=======
 @pytest.mark.parametrize("to_replace", [1.5, [1.5], []])
 def test_replace_inplace(using_copy_on_write, to_replace):
->>>>>>> aeafdd66
     df = DataFrame({"a": [1.5, 2, 3]})
     arr_a = get_array(df, "a")
     df.replace(to_replace=1.5, value=15.5, inplace=True)
