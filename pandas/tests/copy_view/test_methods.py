--- conflicted
+++ resolved
@@ -439,7 +439,6 @@
     tm.assert_frame_equal(df, df_orig)
 
 
-<<<<<<< HEAD
 def test_infer_objects(using_copy_on_write):
     df = DataFrame({"a": [1, 2], "b": "c"})
     df_orig = df.copy()
@@ -461,8 +460,6 @@
     tm.assert_frame_equal(df, df_orig)
 
 
-def test_assign(using_copy_on_write):
-=======
 @pytest.mark.parametrize(
     "kwargs",
     [
@@ -489,7 +486,6 @@
 
 @pytest.mark.parametrize("method", ["assign", "drop_duplicates"])
 def test_assign_drop_duplicates(using_copy_on_write, method):
->>>>>>> 18c43651
     df = DataFrame({"a": [1, 2, 3]})
     df_orig = df.copy()
     df2 = getattr(df, method)()
