import numpy as np
import pytest

from pandas.errors import ChainedAssignmentError

from pandas import DataFrame
import pandas._testing as tm


@pytest.mark.parametrize(
    "indexer", [0, [0, 1], slice(0, 2), np.array([True, False, True])]
)
def test_series_setitem(indexer):
    # ensure we only get a single warning for those typical cases of chained
    # assignment
    df = DataFrame({"a": [1, 2, 3], "b": 1})

    # using custom check instead of tm.assert_produces_warning because that doesn't
    # fail if multiple warnings are raised
    with pytest.warns() as record:  # noqa: TID251
        df["a"][indexer] = 0
    assert len(record) == 1
    assert record[0].category == ChainedAssignmentError


@pytest.mark.parametrize(
    "indexer", ["a", ["a", "b"], slice(0, 2), np.array([True, False, True])]
)
def test_frame_setitem(indexer):
    df = DataFrame({"a": [1, 2, 3, 4, 5], "b": 1})

<<<<<<< HEAD
    extra_warnings = () if using_copy_on_write else (SettingWithCopyWarning,)

    with option_context("chained_assignment", "warn"):
        with tm.raises_chained_assignment_error(
            extra_warnings=extra_warnings,
            extra_match=(None for _ in range(len(extra_warnings))),
        ):
            df[0:3][indexer] = 10
=======
    with tm.raises_chained_assignment_error():
        df[0:3][indexer] = 10
>>>>>>> d2797268
<|MERGE_RESOLUTION|>--- conflicted
+++ resolved
@@ -29,16 +29,5 @@
 def test_frame_setitem(indexer):
     df = DataFrame({"a": [1, 2, 3, 4, 5], "b": 1})
 
-<<<<<<< HEAD
-    extra_warnings = () if using_copy_on_write else (SettingWithCopyWarning,)
-
-    with option_context("chained_assignment", "warn"):
-        with tm.raises_chained_assignment_error(
-            extra_warnings=extra_warnings,
-            extra_match=(None for _ in range(len(extra_warnings))),
-        ):
-            df[0:3][indexer] = 10
-=======
     with tm.raises_chained_assignment_error():
-        df[0:3][indexer] = 10
->>>>>>> d2797268
+        df[0:3][indexer] = 10