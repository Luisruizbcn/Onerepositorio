from __future__ import annotations

from functools import reduce
from itertools import product
import operator
import random
import warnings

import numpy as np
import pytest

from pandas.errors import (
    NumExprClobberingError,
    PerformanceWarning,
    UndefinedVariableError,
)
import pandas.util._test_decorators as td

from pandas.core.dtypes.common import (
    is_bool,
    is_float,
    is_list_like,
    is_scalar,
)

import pandas as pd
from pandas import (
    DataFrame,
    Series,
    date_range,
)
import pandas._testing as tm
from pandas.core.computation import pytables
from pandas.core.computation.engines import ENGINES
import pandas.core.computation.expr as expr
from pandas.core.computation.expr import (
    BaseExprVisitor,
    PandasExprVisitor,
    PythonExprVisitor,
)
from pandas.core.computation.expressions import (
    NUMEXPR_INSTALLED,
    USE_NUMEXPR,
)
from pandas.core.computation.ops import (
    ARITH_OPS_SYMS,
    SPECIAL_CASE_ARITH_OPS_SYMS,
    _binary_math_ops,
    _binary_ops_dict,
    _unary_math_ops,
)
from pandas.core.computation.scope import DEFAULT_GLOBALS


@pytest.fixture(
    params=(
        pytest.param(
            engine,
            marks=[
                pytest.mark.skipif(
                    engine == "numexpr" and not USE_NUMEXPR,
                    reason=f"numexpr enabled->{USE_NUMEXPR}, "
                    f"installed->{NUMEXPR_INSTALLED}",
                ),
                td.skip_if_no_ne,
            ],
        )
        for engine in ENGINES
    )
)
def engine(request):
    return request.param


@pytest.fixture(params=expr.PARSERS)
def parser(request):
    return request.param


@pytest.fixture(params=list(_unary_math_ops) if NUMEXPR_INSTALLED else [])
def unary_fns_for_ne(request):
    return request.param


def _eval_single_bin(lhs, cmp1, rhs, engine):
    c = _binary_ops_dict[cmp1]
    if ENGINES[engine].has_neg_frac:
        try:
            return c(lhs, rhs)
        except ValueError as e:
            if str(e).startswith(
                "negative number cannot be raised to a fractional power"
            ):
                return np.nan
            raise
    return c(lhs, rhs)


# TODO: using range(5) here is a kludge
@pytest.fixture(
    params=list(range(5)),
    ids=["DataFrame", "Series", "SeriesNaN", "DataFrameNaN", "float"],
)
def lhs(request):

    nan_df1 = DataFrame(np.random.rand(10, 5))
    nan_df1[nan_df1 > 0.5] = np.nan

    opts = (
        DataFrame(np.random.randn(10, 5)),
        Series(np.random.randn(5)),
        Series([1, 2, np.nan, np.nan, 5]),
        nan_df1,
        np.random.randn(),
    )
    return opts[request.param]


rhs = lhs
midhs = lhs


class TestEval:
    @pytest.mark.parametrize(
        "cmp1",
        ["!=", "==", "<=", ">=", "<", ">"],
        ids=["ne", "eq", "le", "ge", "lt", "gt"],
    )
    @pytest.mark.parametrize("cmp2", [">", "<"], ids=["gt", "lt"])
    @pytest.mark.parametrize("binop", expr.BOOL_OPS_SYMS)
    def test_complex_cmp_ops(self, cmp1, cmp2, binop, lhs, rhs, engine, parser):
        if parser == "python" and binop in ["and", "or"]:
            msg = "'BoolOp' nodes are not implemented"
            with pytest.raises(NotImplementedError, match=msg):
                ex = f"(lhs {cmp1} rhs) {binop} (lhs {cmp2} rhs)"
                pd.eval(ex, engine=engine, parser=parser)
            return

        lhs_new = _eval_single_bin(lhs, cmp1, rhs, engine)
        rhs_new = _eval_single_bin(lhs, cmp2, rhs, engine)
        expected = _eval_single_bin(lhs_new, binop, rhs_new, engine)

        ex = f"(lhs {cmp1} rhs) {binop} (lhs {cmp2} rhs)"
        result = pd.eval(ex, engine=engine, parser=parser)
        tm.assert_equal(result, expected)

    @pytest.mark.parametrize("cmp_op", expr.CMP_OPS_SYMS)
    def test_simple_cmp_ops(self, cmp_op, lhs, rhs, engine, parser):
        lhs = lhs < 0
        rhs = rhs < 0

        if parser == "python" and cmp_op in ["in", "not in"]:
            msg = "'(In|NotIn)' nodes are not implemented"

            with pytest.raises(NotImplementedError, match=msg):
                ex = f"lhs {cmp_op} rhs"
                pd.eval(ex, engine=engine, parser=parser)
            return

        ex = f"lhs {cmp_op} rhs"
        msg = "|".join(
            [
                r"only list-like( or dict-like)? objects are allowed to be "
                r"passed to (DataFrame\.)?isin\(\), you passed a "
                r"(\[|')bool(\]|')",
                "argument of type 'bool' is not iterable",
            ]
        )
        if cmp_op in ("in", "not in") and not is_list_like(rhs):
            with pytest.raises(TypeError, match=msg):
                pd.eval(
                    ex,
                    engine=engine,
                    parser=parser,
                    local_dict={"lhs": lhs, "rhs": rhs},
                )
        else:
            expected = _eval_single_bin(lhs, cmp_op, rhs, engine)
            result = pd.eval(ex, engine=engine, parser=parser)
            tm.assert_equal(result, expected)

    @pytest.mark.parametrize("op", expr.CMP_OPS_SYMS)
    def test_compound_invert_op(self, op, lhs, rhs, request, engine, parser):
        if parser == "python" and op in ["in", "not in"]:

            msg = "'(In|NotIn)' nodes are not implemented"
            with pytest.raises(NotImplementedError, match=msg):
                ex = f"~(lhs {op} rhs)"
                pd.eval(ex, engine=engine, parser=parser)
            return

        if (
            is_float(lhs)
            and not is_float(rhs)
            and op in ["in", "not in"]
            and engine == "python"
            and parser == "pandas"
        ):
            mark = pytest.mark.xfail(
                reason="Looks like expected is negative, unclear whether "
                "expected is incorrect or result is incorrect"
            )
            request.node.add_marker(mark)
        skip_these = ["in", "not in"]
        ex = f"~(lhs {op} rhs)"

        msg = "|".join(
            [
                r"only list-like( or dict-like)? objects are allowed to be "
                r"passed to (DataFrame\.)?isin\(\), you passed a "
                r"(\[|')float(\]|')",
                "argument of type 'float' is not iterable",
            ]
        )
        if is_scalar(rhs) and op in skip_these:
            with pytest.raises(TypeError, match=msg):
                pd.eval(
                    ex,
                    engine=engine,
                    parser=parser,
                    local_dict={"lhs": lhs, "rhs": rhs},
                )
        else:
            # compound
            if is_scalar(lhs) and is_scalar(rhs):
                lhs, rhs = map(lambda x: np.array([x]), (lhs, rhs))
            expected = _eval_single_bin(lhs, op, rhs, engine)
            if is_scalar(expected):
                expected = not expected
            else:
                expected = ~expected
            result = pd.eval(ex, engine=engine, parser=parser)
            tm.assert_almost_equal(expected, result)

    @pytest.mark.parametrize("cmp1", ["<", ">"])
    @pytest.mark.parametrize("cmp2", ["<", ">"])
    def test_chained_cmp_op(self, cmp1, cmp2, lhs, midhs, rhs, engine, parser):
        mid = midhs
        if parser == "python":
            ex1 = f"lhs {cmp1} mid {cmp2} rhs"
            msg = "'BoolOp' nodes are not implemented"
            with pytest.raises(NotImplementedError, match=msg):
                pd.eval(ex1, engine=engine, parser=parser)
            return

        lhs_new = _eval_single_bin(lhs, cmp1, mid, engine)
        rhs_new = _eval_single_bin(mid, cmp2, rhs, engine)

        if lhs_new is not None and rhs_new is not None:
            ex1 = f"lhs {cmp1} mid {cmp2} rhs"
            ex2 = f"lhs {cmp1} mid and mid {cmp2} rhs"
            ex3 = f"(lhs {cmp1} mid) & (mid {cmp2} rhs)"
            expected = _eval_single_bin(lhs_new, "&", rhs_new, engine)

            for ex in (ex1, ex2, ex3):
                result = pd.eval(ex, engine=engine, parser=parser)

                tm.assert_almost_equal(result, expected)

    @pytest.mark.parametrize(
        "arith1", sorted(set(ARITH_OPS_SYMS).difference(SPECIAL_CASE_ARITH_OPS_SYMS))
    )
    def test_binary_arith_ops(self, arith1, lhs, rhs, engine, parser):
        ex = f"lhs {arith1} rhs"
        result = pd.eval(ex, engine=engine, parser=parser)
        expected = _eval_single_bin(lhs, arith1, rhs, engine)

        tm.assert_almost_equal(result, expected)
        ex = f"lhs {arith1} rhs {arith1} rhs"
        result = pd.eval(ex, engine=engine, parser=parser)
        nlhs = _eval_single_bin(lhs, arith1, rhs, engine)
        try:
            nlhs, ghs = nlhs.align(rhs)
        except (ValueError, TypeError, AttributeError):
            # ValueError: series frame or frame series align
            # TypeError, AttributeError: series or frame with scalar align
            return
        else:
            if engine == "numexpr":
                import numexpr as ne

                # direct numpy comparison
                expected = ne.evaluate(f"nlhs {arith1} ghs")
                # Update assert statement due to unreliable numerical
                # precision component (GH37328)
                # TODO: update testing code so that assert_almost_equal statement
                #  can be replaced again by the assert_numpy_array_equal statement
                tm.assert_almost_equal(result.values, expected)
            else:
                expected = eval(f"nlhs {arith1} ghs")
                tm.assert_almost_equal(result, expected)

    # modulus, pow, and floor division require special casing

    def test_modulus(self, lhs, rhs, engine, parser):
        ex = r"lhs % rhs"
        result = pd.eval(ex, engine=engine, parser=parser)
        expected = lhs % rhs
        tm.assert_almost_equal(result, expected)

        if engine == "numexpr":
            import numexpr as ne

            expected = ne.evaluate(r"expected % rhs")
            if isinstance(result, (DataFrame, Series)):
                tm.assert_almost_equal(result.values, expected)
            else:
                tm.assert_almost_equal(result, expected.item())
        else:
            expected = _eval_single_bin(expected, "%", rhs, engine)
            tm.assert_almost_equal(result, expected)

    def test_floor_division(self, lhs, rhs, engine, parser):
        ex = "lhs // rhs"

        if engine == "python":
            res = pd.eval(ex, engine=engine, parser=parser)
            expected = lhs // rhs
            tm.assert_equal(res, expected)
        else:
            msg = (
                r"unsupported operand type\(s\) for //: 'VariableNode' and "
                "'VariableNode'"
            )
            with pytest.raises(TypeError, match=msg):
                pd.eval(
                    ex,
                    local_dict={"lhs": lhs, "rhs": rhs},
                    engine=engine,
                    parser=parser,
                )

    @td.skip_if_windows
    def test_pow(self, lhs, rhs, engine, parser):
        # odd failure on win32 platform, so skip
        ex = "lhs ** rhs"
        expected = _eval_single_bin(lhs, "**", rhs, engine)
        result = pd.eval(ex, engine=engine, parser=parser)

        if (
            is_scalar(lhs)
            and is_scalar(rhs)
            and isinstance(expected, (complex, np.complexfloating))
            and np.isnan(result)
        ):
            msg = "(DataFrame.columns|numpy array) are different"
            with pytest.raises(AssertionError, match=msg):
                tm.assert_numpy_array_equal(result, expected)
        else:
            tm.assert_almost_equal(result, expected)

            ex = "(lhs ** rhs) ** rhs"
            result = pd.eval(ex, engine=engine, parser=parser)

            middle = _eval_single_bin(lhs, "**", rhs, engine)
            expected = _eval_single_bin(middle, "**", rhs, engine)
            tm.assert_almost_equal(result, expected)

    def check_single_invert_op(self, lhs, engine, parser):
        # simple
        try:
            elb = lhs.astype(bool)
        except AttributeError:
            elb = np.array([bool(lhs)])
        expected = ~elb
        result = pd.eval("~elb", engine=engine, parser=parser)
        tm.assert_almost_equal(expected, result)

    def test_frame_invert(self, engine, parser):
        expr = "~lhs"

        # ~ ##
        # frame
        # float always raises
        lhs = DataFrame(np.random.randn(5, 2))
        if engine == "numexpr":
            msg = "couldn't find matching opcode for 'invert_dd'"
            with pytest.raises(NotImplementedError, match=msg):
                pd.eval(expr, engine=engine, parser=parser)
        else:
            msg = "ufunc 'invert' not supported for the input types"
            with pytest.raises(TypeError, match=msg):
                pd.eval(expr, engine=engine, parser=parser)

        # int raises on numexpr
        lhs = DataFrame(np.random.randint(5, size=(5, 2)))
        if engine == "numexpr":
            msg = "couldn't find matching opcode for 'invert"
            with pytest.raises(NotImplementedError, match=msg):
                pd.eval(expr, engine=engine, parser=parser)
        else:
            expect = ~lhs
            result = pd.eval(expr, engine=engine, parser=parser)
            tm.assert_frame_equal(expect, result)

        # bool always works
        lhs = DataFrame(np.random.rand(5, 2) > 0.5)
        expect = ~lhs
        result = pd.eval(expr, engine=engine, parser=parser)
        tm.assert_frame_equal(expect, result)

        # object raises
        lhs = DataFrame({"b": ["a", 1, 2.0], "c": np.random.rand(3) > 0.5})
        if engine == "numexpr":
            with pytest.raises(ValueError, match="unknown type object"):
                pd.eval(expr, engine=engine, parser=parser)
        else:
            msg = "bad operand type for unary ~: 'str'"
            with pytest.raises(TypeError, match=msg):
                pd.eval(expr, engine=engine, parser=parser)

    def test_series_invert(self, engine, parser):
        # ~ ####
        expr = "~lhs"

        # series
        # float raises
        lhs = Series(np.random.randn(5))
        if engine == "numexpr":
            msg = "couldn't find matching opcode for 'invert_dd'"
            with pytest.raises(NotImplementedError, match=msg):
                result = pd.eval(expr, engine=engine, parser=parser)
        else:
            msg = "ufunc 'invert' not supported for the input types"
            with pytest.raises(TypeError, match=msg):
                pd.eval(expr, engine=engine, parser=parser)

        # int raises on numexpr
        lhs = Series(np.random.randint(5, size=5))
        if engine == "numexpr":
            msg = "couldn't find matching opcode for 'invert"
            with pytest.raises(NotImplementedError, match=msg):
                pd.eval(expr, engine=engine, parser=parser)
        else:
            expect = ~lhs
            result = pd.eval(expr, engine=engine, parser=parser)
            tm.assert_series_equal(expect, result)

        # bool
        lhs = Series(np.random.rand(5) > 0.5)
        expect = ~lhs
        result = pd.eval(expr, engine=engine, parser=parser)
        tm.assert_series_equal(expect, result)

        # float
        # int
        # bool

        # object
        lhs = Series(["a", 1, 2.0])
        if engine == "numexpr":
            with pytest.raises(ValueError, match="unknown type object"):
                pd.eval(expr, engine=engine, parser=parser)
        else:
            msg = "bad operand type for unary ~: 'str'"
            with pytest.raises(TypeError, match=msg):
                pd.eval(expr, engine=engine, parser=parser)

    def test_frame_negate(self, engine, parser):
        expr = "-lhs"

        # float
        lhs = DataFrame(np.random.randn(5, 2))
        expect = -lhs
        result = pd.eval(expr, engine=engine, parser=parser)
        tm.assert_frame_equal(expect, result)

        # int
        lhs = DataFrame(np.random.randint(5, size=(5, 2)))
        expect = -lhs
        result = pd.eval(expr, engine=engine, parser=parser)
        tm.assert_frame_equal(expect, result)

        # bool doesn't work with numexpr but works elsewhere
        lhs = DataFrame(np.random.rand(5, 2) > 0.5)
        if engine == "numexpr":
            msg = "couldn't find matching opcode for 'neg_bb'"
            with pytest.raises(NotImplementedError, match=msg):
                pd.eval(expr, engine=engine, parser=parser)
        else:
            expect = -lhs
            result = pd.eval(expr, engine=engine, parser=parser)
            tm.assert_frame_equal(expect, result)

    def test_series_negate(self, engine, parser):
        expr = "-lhs"

        # float
        lhs = Series(np.random.randn(5))
        expect = -lhs
        result = pd.eval(expr, engine=engine, parser=parser)
        tm.assert_series_equal(expect, result)

        # int
        lhs = Series(np.random.randint(5, size=5))
        expect = -lhs
        result = pd.eval(expr, engine=engine, parser=parser)
        tm.assert_series_equal(expect, result)

        # bool doesn't work with numexpr but works elsewhere
        lhs = Series(np.random.rand(5) > 0.5)
        if engine == "numexpr":
            msg = "couldn't find matching opcode for 'neg_bb'"
            with pytest.raises(NotImplementedError, match=msg):
                pd.eval(expr, engine=engine, parser=parser)
        else:
            expect = -lhs
            result = pd.eval(expr, engine=engine, parser=parser)
            tm.assert_series_equal(expect, result)

    @pytest.mark.parametrize(
        "lhs",
        [
            # Float
            DataFrame(np.random.randn(5, 2)),
            # Int
            DataFrame(np.random.randint(5, size=(5, 2))),
            # bool doesn't work with numexpr but works elsewhere
            DataFrame(np.random.rand(5, 2) > 0.5),
        ],
    )
    def test_frame_pos(self, lhs, engine, parser):
        expr = "+lhs"
        expect = lhs

        result = pd.eval(expr, engine=engine, parser=parser)
        tm.assert_frame_equal(expect, result)

    @pytest.mark.parametrize(
        "lhs",
        [
            # Float
            Series(np.random.randn(5)),
            # Int
            Series(np.random.randint(5, size=5)),
            # bool doesn't work with numexpr but works elsewhere
            Series(np.random.rand(5) > 0.5),
        ],
    )
    def test_series_pos(self, lhs, engine, parser):
        expr = "+lhs"
        expect = lhs

        result = pd.eval(expr, engine=engine, parser=parser)
        tm.assert_series_equal(expect, result)

    def test_scalar_unary(self, engine, parser):
        msg = "bad operand type for unary ~: 'float'"
        with pytest.raises(TypeError, match=msg):
            pd.eval("~1.0", engine=engine, parser=parser)

        assert pd.eval("-1.0", parser=parser, engine=engine) == -1.0
        assert pd.eval("+1.0", parser=parser, engine=engine) == +1.0
        assert pd.eval("~1", parser=parser, engine=engine) == ~1
        assert pd.eval("-1", parser=parser, engine=engine) == -1
        assert pd.eval("+1", parser=parser, engine=engine) == +1
        assert pd.eval("~True", parser=parser, engine=engine) == ~True
        assert pd.eval("~False", parser=parser, engine=engine) == ~False
        assert pd.eval("-True", parser=parser, engine=engine) == -True
        assert pd.eval("-False", parser=parser, engine=engine) == -False
        assert pd.eval("+True", parser=parser, engine=engine) == +True
        assert pd.eval("+False", parser=parser, engine=engine) == +False

    def test_unary_in_array(self):
        # GH 11235
        # TODO: 2022-01-29: result return list with numexpr 2.7.3 in CI
        # but cannot reproduce locally
        result = np.array(
            pd.eval(
                "[-True, True, ~True, +True,"
                "-False, False, ~False, +False,"
                "-37, 37, ~37, +37]"
            ),
            dtype=np.object_,
        )
        expected = np.array(
            [
                -True,
                True,
                ~True,
                +True,
                -False,
                False,
                ~False,
                +False,
                -37,
                37,
                ~37,
                +37,
            ],
            dtype=np.object_,
        )
        tm.assert_numpy_array_equal(result, expected)

    @pytest.mark.parametrize("dtype", [np.float32, np.float64])
    @pytest.mark.parametrize("expr", ["x < -0.1", "-5 > x"])
    def test_float_comparison_bin_op(self, dtype, expr):
        # GH 16363
        df = DataFrame({"x": np.array([0], dtype=dtype)})
        res = df.eval(expr)
        assert res.values == np.array([False])

    @pytest.mark.parametrize(
        "ex",
        (
            "1 or 2",
            "1 and 2",
            "a and b",
            "a or b",
            "1 or 2 and (3 + 2) > 3",
            "2 * x > 2 or 1 and 2",
            "2 * df > 3 and 1 or a",
        ),
    )
    def test_disallow_scalar_bool_ops(self, ex, engine, parser):
        x, a, b = np.random.randn(3), 1, 2  # noqa:F841
        df = DataFrame(np.random.randn(3, 2))  # noqa:F841

        msg = "cannot evaluate scalar only bool ops|'BoolOp' nodes are not"
        with pytest.raises(NotImplementedError, match=msg):
            pd.eval(ex, engine=engine, parser=parser)

    def test_identical(self, engine, parser):
        # see gh-10546
        x = 1
        result = pd.eval("x", engine=engine, parser=parser)
        assert result == 1
        assert is_scalar(result)

        x = 1.5
        result = pd.eval("x", engine=engine, parser=parser)
        assert result == 1.5
        assert is_scalar(result)

        x = False
        result = pd.eval("x", engine=engine, parser=parser)
        assert not result
        assert is_bool(result)
        assert is_scalar(result)

        x = np.array([1])
        result = pd.eval("x", engine=engine, parser=parser)
        tm.assert_numpy_array_equal(result, np.array([1]))
        assert result.shape == (1,)

        x = np.array([1.5])
        result = pd.eval("x", engine=engine, parser=parser)
        tm.assert_numpy_array_equal(result, np.array([1.5]))
        assert result.shape == (1,)

        x = np.array([False])  # noqa:F841
        result = pd.eval("x", engine=engine, parser=parser)
        tm.assert_numpy_array_equal(result, np.array([False]))
        assert result.shape == (1,)

    def test_line_continuation(self, engine, parser):
        # GH 11149
        exp = """1 + 2 * \
        5 - 1 + 2 """
        result = pd.eval(exp, engine=engine, parser=parser)
        assert result == 12

    def test_float_truncation(self, engine, parser):
        # GH 14241
        exp = "1000000000.006"
        result = pd.eval(exp, engine=engine, parser=parser)
        expected = np.float64(exp)
        assert result == expected

        df = DataFrame({"A": [1000000000.0009, 1000000000.0011, 1000000000.0015]})
        cutoff = 1000000000.0006
        result = df.query(f"A < {cutoff:.4f}")
        assert result.empty

        cutoff = 1000000000.0010
        result = df.query(f"A > {cutoff:.4f}")
        expected = df.loc[[1, 2], :]
        tm.assert_frame_equal(expected, result)

        exact = 1000000000.0011
        result = df.query(f"A == {exact:.4f}")
        expected = df.loc[[1], :]
        tm.assert_frame_equal(expected, result)

    def test_disallow_python_keywords(self):
        # GH 18221
        df = DataFrame([[0, 0, 0]], columns=["foo", "bar", "class"])
        msg = "Python keyword not valid identifier in numexpr query"
        with pytest.raises(SyntaxError, match=msg):
            df.query("class == 0")

        df = DataFrame()
        df.index.name = "lambda"
        with pytest.raises(SyntaxError, match=msg):
            df.query("lambda == 0")

    def test_true_false_logic(self):
        # GH 25823
        assert pd.eval("not True") == -2
        assert pd.eval("not False") == -1
        assert pd.eval("True and not True") == 0

    def test_and_logic_string_match(self):
        # GH 25823
        event = Series({"a": "hello"})
        assert pd.eval(f"{event.str.match('hello').a}")
        assert pd.eval(f"{event.str.match('hello').a and event.str.match('hello').a}")


f = lambda *args, **kwargs: np.random.randn()


# -------------------------------------
# gh-12388: Typecasting rules consistency with python


class TestTypeCasting:
    @pytest.mark.parametrize("op", ["+", "-", "*", "**", "/"])
    # maybe someday... numexpr has too many upcasting rules now
    # chain(*(np.sctypes[x] for x in ['uint', 'int', 'float']))
    @pytest.mark.parametrize("dt", [np.float32, np.float64])
    @pytest.mark.parametrize("left_right", [("df", "3"), ("3", "df")])
    def test_binop_typecasting(self, engine, parser, op, dt, left_right):
        df = tm.makeCustomDataframe(5, 3, data_gen_f=f, dtype=dt)
        left, right = left_right
        s = f"{left} {op} {right}"
        res = pd.eval(s, engine=engine, parser=parser)
        assert df.values.dtype == dt
        assert res.values.dtype == dt
        tm.assert_frame_equal(res, eval(s))


# -------------------------------------
# Basic and complex alignment


def should_warn(*args):
    not_mono = not any(map(operator.attrgetter("is_monotonic_increasing"), args))
    only_one_dt = reduce(
        operator.xor, map(lambda x: issubclass(x.dtype.type, np.datetime64), args)
    )
    return not_mono and only_one_dt


class TestAlignment:

    index_types = ["i", "s", "dt"]
    lhs_index_types = index_types + ["s"]  # 'p'

    def test_align_nested_unary_op(self, engine, parser):
        s = "df * ~2"
        df = tm.makeCustomDataframe(5, 3, data_gen_f=f)
        res = pd.eval(s, engine=engine, parser=parser)
        tm.assert_frame_equal(res, df * ~2)

    @pytest.mark.parametrize("lr_idx_type", lhs_index_types)
    @pytest.mark.parametrize("rr_idx_type", index_types)
    @pytest.mark.parametrize("c_idx_type", index_types)
    def test_basic_frame_alignment(
        self, engine, parser, lr_idx_type, rr_idx_type, c_idx_type
    ):
        with warnings.catch_warnings(record=True):
            warnings.simplefilter("always", RuntimeWarning)

            df = tm.makeCustomDataframe(
                10, 10, data_gen_f=f, r_idx_type=lr_idx_type, c_idx_type=c_idx_type
            )
            df2 = tm.makeCustomDataframe(
                20, 10, data_gen_f=f, r_idx_type=rr_idx_type, c_idx_type=c_idx_type
            )
            # only warns if not monotonic and not sortable
            if should_warn(df.index, df2.index):
                with tm.assert_produces_warning(RuntimeWarning):
                    res = pd.eval("df + df2", engine=engine, parser=parser)
            else:
                res = pd.eval("df + df2", engine=engine, parser=parser)
            tm.assert_frame_equal(res, df + df2)

    @pytest.mark.parametrize("r_idx_type", lhs_index_types)
    @pytest.mark.parametrize("c_idx_type", lhs_index_types)
    def test_frame_comparison(self, engine, parser, r_idx_type, c_idx_type):
        df = tm.makeCustomDataframe(
            10, 10, data_gen_f=f, r_idx_type=r_idx_type, c_idx_type=c_idx_type
        )
        res = pd.eval("df < 2", engine=engine, parser=parser)
        tm.assert_frame_equal(res, df < 2)

        df3 = DataFrame(np.random.randn(*df.shape), index=df.index, columns=df.columns)
        res = pd.eval("df < df3", engine=engine, parser=parser)
        tm.assert_frame_equal(res, df < df3)

    @pytest.mark.parametrize("r1", lhs_index_types)
    @pytest.mark.parametrize("c1", index_types)
    @pytest.mark.parametrize("r2", index_types)
    @pytest.mark.parametrize("c2", index_types)
    def test_medium_complex_frame_alignment(self, engine, parser, r1, c1, r2, c2):

        with warnings.catch_warnings(record=True):
            warnings.simplefilter("always", RuntimeWarning)

            df = tm.makeCustomDataframe(
                3, 2, data_gen_f=f, r_idx_type=r1, c_idx_type=c1
            )
            df2 = tm.makeCustomDataframe(
                4, 2, data_gen_f=f, r_idx_type=r2, c_idx_type=c2
            )
            df3 = tm.makeCustomDataframe(
                5, 2, data_gen_f=f, r_idx_type=r2, c_idx_type=c2
            )
            if should_warn(df.index, df2.index, df3.index):
                with tm.assert_produces_warning(RuntimeWarning):
                    res = pd.eval("df + df2 + df3", engine=engine, parser=parser)
            else:
                res = pd.eval("df + df2 + df3", engine=engine, parser=parser)
            tm.assert_frame_equal(res, df + df2 + df3)

    @pytest.mark.parametrize("index_name", ["index", "columns"])
    @pytest.mark.parametrize("c_idx_type", index_types)
    @pytest.mark.parametrize("r_idx_type", lhs_index_types)
    def test_basic_frame_series_alignment(
        self, engine, parser, index_name, r_idx_type, c_idx_type
    ):
        with warnings.catch_warnings(record=True):
            warnings.simplefilter("always", RuntimeWarning)
            df = tm.makeCustomDataframe(
                10, 10, data_gen_f=f, r_idx_type=r_idx_type, c_idx_type=c_idx_type
            )
            index = getattr(df, index_name)
            s = Series(np.random.randn(5), index[:5])

            if should_warn(df.index, s.index):
                with tm.assert_produces_warning(RuntimeWarning):
                    res = pd.eval("df + s", engine=engine, parser=parser)
            else:
                res = pd.eval("df + s", engine=engine, parser=parser)

            if r_idx_type == "dt" or c_idx_type == "dt":
                expected = df.add(s) if engine == "numexpr" else df + s
            else:
                expected = df + s
            tm.assert_frame_equal(res, expected)

    @pytest.mark.parametrize("index_name", ["index", "columns"])
    @pytest.mark.parametrize(
        "r_idx_type, c_idx_type",
        list(product(["i", "s"], ["i", "s"])) + [("dt", "dt")],
    )
    @pytest.mark.filterwarnings("ignore::RuntimeWarning")
    def test_basic_series_frame_alignment(
        self, request, engine, parser, index_name, r_idx_type, c_idx_type
    ):
        if (
            engine == "numexpr"
            and parser == "pandas"
            and index_name == "index"
            and r_idx_type == "i"
            and c_idx_type == "s"
        ):
            reason = (
                f"Flaky column ordering when engine={engine}, "
                f"parser={parser}, index_name={index_name}, "
                f"r_idx_type={r_idx_type}, c_idx_type={c_idx_type}"
            )
            request.node.add_marker(pytest.mark.xfail(reason=reason, strict=False))
        df = tm.makeCustomDataframe(
            10, 7, data_gen_f=f, r_idx_type=r_idx_type, c_idx_type=c_idx_type
        )
        index = getattr(df, index_name)
        s = Series(np.random.randn(5), index[:5])
        if should_warn(s.index, df.index):
            with tm.assert_produces_warning(RuntimeWarning):
                res = pd.eval("s + df", engine=engine, parser=parser)
        else:
            res = pd.eval("s + df", engine=engine, parser=parser)

        if r_idx_type == "dt" or c_idx_type == "dt":
            expected = df.add(s) if engine == "numexpr" else s + df
        else:
            expected = s + df
        tm.assert_frame_equal(res, expected)

    @pytest.mark.parametrize("c_idx_type", index_types)
    @pytest.mark.parametrize("r_idx_type", lhs_index_types)
    @pytest.mark.parametrize("index_name", ["index", "columns"])
    @pytest.mark.parametrize("op", ["+", "*"])
    def test_series_frame_commutativity(
        self, engine, parser, index_name, op, r_idx_type, c_idx_type
    ):

        with warnings.catch_warnings(record=True):
            warnings.simplefilter("always", RuntimeWarning)

            df = tm.makeCustomDataframe(
                10, 10, data_gen_f=f, r_idx_type=r_idx_type, c_idx_type=c_idx_type
            )
            index = getattr(df, index_name)
            s = Series(np.random.randn(5), index[:5])

            lhs = f"s {op} df"
            rhs = f"df {op} s"
            if should_warn(df.index, s.index):
                with tm.assert_produces_warning(RuntimeWarning):
                    a = pd.eval(lhs, engine=engine, parser=parser)
                with tm.assert_produces_warning(RuntimeWarning):
                    b = pd.eval(rhs, engine=engine, parser=parser)
            else:
                a = pd.eval(lhs, engine=engine, parser=parser)
                b = pd.eval(rhs, engine=engine, parser=parser)

            if r_idx_type != "dt" and c_idx_type != "dt":
                if engine == "numexpr":
                    tm.assert_frame_equal(a, b)

    @pytest.mark.parametrize("r1", lhs_index_types)
    @pytest.mark.parametrize("c1", index_types)
    @pytest.mark.parametrize("r2", index_types)
    @pytest.mark.parametrize("c2", index_types)
    def test_complex_series_frame_alignment(self, engine, parser, r1, c1, r2, c2):
        n = 3
        m1 = 5
        m2 = 2 * m1

        with warnings.catch_warnings(record=True):
            warnings.simplefilter("always", RuntimeWarning)

            index_name = random.choice(["index", "columns"])
            obj_name = random.choice(["df", "df2"])

            df = tm.makeCustomDataframe(
                m1, n, data_gen_f=f, r_idx_type=r1, c_idx_type=c1
            )
            df2 = tm.makeCustomDataframe(
                m2, n, data_gen_f=f, r_idx_type=r2, c_idx_type=c2
            )
            index = getattr(locals().get(obj_name), index_name)
            ser = Series(np.random.randn(n), index[:n])

            if r2 == "dt" or c2 == "dt":
                if engine == "numexpr":
                    expected2 = df2.add(ser)
                else:
                    expected2 = df2 + ser
            else:
                expected2 = df2 + ser

            if r1 == "dt" or c1 == "dt":
                if engine == "numexpr":
                    expected = expected2.add(df)
                else:
                    expected = expected2 + df
            else:
                expected = expected2 + df

            if should_warn(df2.index, ser.index, df.index):
                with tm.assert_produces_warning(RuntimeWarning):
                    res = pd.eval("df2 + ser + df", engine=engine, parser=parser)
            else:
                res = pd.eval("df2 + ser + df", engine=engine, parser=parser)
            assert res.shape == expected.shape
            tm.assert_frame_equal(res, expected)

    def test_performance_warning_for_poor_alignment(self, engine, parser):
        df = DataFrame(np.random.randn(1000, 10))
        s = Series(np.random.randn(10000))
        if engine == "numexpr":
            seen = PerformanceWarning
        else:
            seen = False

        with tm.assert_produces_warning(seen):
            pd.eval("df + s", engine=engine, parser=parser)

        s = Series(np.random.randn(1000))
        with tm.assert_produces_warning(False):
            pd.eval("df + s", engine=engine, parser=parser)

        df = DataFrame(np.random.randn(10, 10000))
        s = Series(np.random.randn(10000))
        with tm.assert_produces_warning(False):
            pd.eval("df + s", engine=engine, parser=parser)

        df = DataFrame(np.random.randn(10, 10))
        s = Series(np.random.randn(10000))

        is_python_engine = engine == "python"

        if not is_python_engine:
            wrn = PerformanceWarning
        else:
            wrn = False

        with tm.assert_produces_warning(wrn) as w:
            pd.eval("df + s", engine=engine, parser=parser)

            if not is_python_engine:
                assert len(w) == 1
                msg = str(w[0].message)
                logged = np.log10(s.size - df.shape[1])
                expected = (
                    f"Alignment difference on axis 1 is larger "
                    f"than an order of magnitude on term 'df', "
                    f"by more than {logged:.4g}; performance may suffer."
                )
                assert msg == expected


# ------------------------------------
# Slightly more complex ops


class TestOperations:
    def eval(self, *args, **kwargs):
        kwargs["level"] = kwargs.pop("level", 0) + 1
        return pd.eval(*args, **kwargs)

    def test_simple_arith_ops(self, engine, parser):
        exclude_arith = []
        if parser == "python":
            exclude_arith = ["in", "not in"]

        arith_ops = [
            op
            for op in expr.ARITH_OPS_SYMS + expr.CMP_OPS_SYMS
            if op not in exclude_arith
        ]

        ops = (op for op in arith_ops if op != "//")

        for op in ops:
            ex = f"1 {op} 1"
            ex2 = f"x {op} 1"
            ex3 = f"1 {op} (x + 1)"

            if op in ("in", "not in"):
                msg = "argument of type 'int' is not iterable"
                with pytest.raises(TypeError, match=msg):
                    pd.eval(ex, engine=engine, parser=parser)
            else:
                expec = _eval_single_bin(1, op, 1, engine)
                x = self.eval(ex, engine=engine, parser=parser)
                assert x == expec

                expec = _eval_single_bin(x, op, 1, engine)
                y = self.eval(ex2, local_dict={"x": x}, engine=engine, parser=parser)
                assert y == expec

                expec = _eval_single_bin(1, op, x + 1, engine)
                y = self.eval(ex3, local_dict={"x": x}, engine=engine, parser=parser)
                assert y == expec

    @pytest.mark.parametrize("rhs", [True, False])
    @pytest.mark.parametrize("lhs", [True, False])
    @pytest.mark.parametrize("op", expr.BOOL_OPS_SYMS)
    def test_simple_bool_ops(self, rhs, lhs, op):
        ex = f"{lhs} {op} {rhs}"

        if parser == "python" and op in ["and", "or"]:
            msg = "'BoolOp' nodes are not implemented"
            with pytest.raises(NotImplementedError, match=msg):
                self.eval(ex)
            return

        res = self.eval(ex)
        exp = eval(ex)
        assert res == exp

    @pytest.mark.parametrize("rhs", [True, False])
    @pytest.mark.parametrize("lhs", [True, False])
    @pytest.mark.parametrize("op", expr.BOOL_OPS_SYMS)
    def test_bool_ops_with_constants(self, rhs, lhs, op):
        ex = f"{lhs} {op} {rhs}"

        if parser == "python" and op in ["and", "or"]:
            msg = "'BoolOp' nodes are not implemented"
            with pytest.raises(NotImplementedError, match=msg):
                self.eval(ex)
            return

        res = self.eval(ex)
        exp = eval(ex)
        assert res == exp

    def test_4d_ndarray_fails(self):
        x = np.random.randn(3, 4, 5, 6)
        y = Series(np.random.randn(10))
        msg = "N-dimensional objects, where N > 2, are not supported with eval"
        with pytest.raises(NotImplementedError, match=msg):
            self.eval("x + y", local_dict={"x": x, "y": y})

    def test_constant(self):
        x = self.eval("1")
        assert x == 1

    def test_single_variable(self):
        df = DataFrame(np.random.randn(10, 2))
        df2 = self.eval("df", local_dict={"df": df})
        tm.assert_frame_equal(df, df2)

    def test_truediv(self):
        s = np.array([1])  # noqa:F841
        ex = "s / 1"

        # FutureWarning: The `truediv` parameter in pd.eval is deprecated and will be
        # removed in a future version.
        with tm.assert_produces_warning(FutureWarning):
            res = self.eval(ex, truediv=False)
        tm.assert_numpy_array_equal(res, np.array([1.0]))

        with tm.assert_produces_warning(FutureWarning):
            res = self.eval(ex, truediv=True)
        tm.assert_numpy_array_equal(res, np.array([1.0]))

        with tm.assert_produces_warning(FutureWarning):
            res = self.eval("1 / 2", truediv=True)
        expec = 0.5
        assert res == expec

        with tm.assert_produces_warning(FutureWarning):
            res = self.eval("1 / 2", truediv=False)
        expec = 0.5
        assert res == expec

        with tm.assert_produces_warning(FutureWarning):
            res = self.eval("s / 2", truediv=False)
        expec = 0.5
        assert res == expec

        with tm.assert_produces_warning(FutureWarning):
            res = self.eval("s / 2", truediv=True)
        expec = 0.5
        assert res == expec

    def test_failing_subscript_with_name_error(self):
        df = DataFrame(np.random.randn(5, 3))  # noqa:F841
        with pytest.raises(NameError, match="name 'x' is not defined"):
            self.eval("df[x > 2] > 2")

    def test_lhs_expression_subscript(self):
        df = DataFrame(np.random.randn(5, 3))
        result = self.eval("(df + 1)[df > 2]", local_dict={"df": df})
        expected = (df + 1)[df > 2]
        tm.assert_frame_equal(result, expected)

    def test_attr_expression(self):
        df = DataFrame(np.random.randn(5, 3), columns=list("abc"))
        expr1 = "df.a < df.b"
        expec1 = df.a < df.b
        expr2 = "df.a + df.b + df.c"
        expec2 = df.a + df.b + df.c
        expr3 = "df.a + df.b + df.c[df.b < 0]"
        expec3 = df.a + df.b + df.c[df.b < 0]
        exprs = expr1, expr2, expr3
        expecs = expec1, expec2, expec3
        for e, expec in zip(exprs, expecs):
            tm.assert_series_equal(expec, self.eval(e, local_dict={"df": df}))

    def test_assignment_fails(self):
        df = DataFrame(np.random.randn(5, 3), columns=list("abc"))
        df2 = DataFrame(np.random.randn(5, 3))
        expr1 = "df = df2"
        msg = "cannot assign without a target object"
        with pytest.raises(ValueError, match=msg):
            self.eval(expr1, local_dict={"df": df, "df2": df2})

    def test_assignment_column_multiple_raise(self):
        df = DataFrame(np.random.randn(5, 2), columns=list("ab"))
        # multiple assignees
        with pytest.raises(SyntaxError, match="invalid syntax"):
            df.eval("d c = a + b")

    def test_assignment_column_invalid_assign(self):
        df = DataFrame(np.random.randn(5, 2), columns=list("ab"))
        # invalid assignees
        msg = "left hand side of an assignment must be a single name"
        with pytest.raises(SyntaxError, match=msg):
            df.eval("d,c = a + b")

    def test_assignment_column_invalid_assign_function_call(self):
        df = DataFrame(np.random.randn(5, 2), columns=list("ab"))
        msg = "cannot assign to function call"
        with pytest.raises(SyntaxError, match=msg):
            df.eval('Timestamp("20131001") = a + b')

    def test_assignment_single_assign_existing(self):
        df = DataFrame(np.random.randn(5, 2), columns=list("ab"))
        # single assignment - existing variable
        expected = df.copy()
        expected["a"] = expected["a"] + expected["b"]
        df.eval("a = a + b", inplace=True)
        tm.assert_frame_equal(df, expected)

    def test_assignment_single_assign_new(self):
        df = DataFrame(np.random.randn(5, 2), columns=list("ab"))
        # single assignment - new variable
        expected = df.copy()
        expected["c"] = expected["a"] + expected["b"]
        df.eval("c = a + b", inplace=True)
        tm.assert_frame_equal(df, expected)

    def test_assignment_single_assign_local_overlap(self):
        df = DataFrame(np.random.randn(5, 2), columns=list("ab"))
        df = df.copy()
        a = 1  # noqa:F841
        df.eval("a = 1 + b", inplace=True)

        expected = df.copy()
        expected["a"] = 1 + expected["b"]
        tm.assert_frame_equal(df, expected)

    def test_assignment_single_assign_name(self):
        df = DataFrame(np.random.randn(5, 2), columns=list("ab"))

        a = 1  # noqa:F841
        old_a = df.a.copy()
        df.eval("a = a + b", inplace=True)
        result = old_a + df.b
        tm.assert_series_equal(result, df.a, check_names=False)
        assert result.name is None

    def test_assignment_multiple_raises(self):
        df = DataFrame(np.random.randn(5, 2), columns=list("ab"))
        # multiple assignment
        df.eval("c = a + b", inplace=True)
        msg = "can only assign a single expression"
        with pytest.raises(SyntaxError, match=msg):
            df.eval("c = a = b")

    def test_assignment_explicit(self):
        df = DataFrame(np.random.randn(5, 2), columns=list("ab"))
        # explicit targets
        self.eval("c = df.a + df.b", local_dict={"df": df}, target=df, inplace=True)
        expected = df.copy()
        expected["c"] = expected["a"] + expected["b"]
        tm.assert_frame_equal(df, expected)

    def test_column_in(self):
        # GH 11235
        df = DataFrame({"a": [11], "b": [-32]})
        result = df.eval("a in [11, -32]")
        expected = Series([True])
        # TODO: 2022-01-29: Name check failed with numexpr 2.7.3 in CI
        # but cannot reproduce locally
        tm.assert_series_equal(result, expected, check_names=False)

    @pytest.mark.xfail(reason="Unknown: Omitted test_ in name prior.")
    def test_assignment_not_inplace(self):
        # see gh-9297
        df = DataFrame(np.random.randn(5, 2), columns=list("ab"))

        actual = df.eval("c = a + b", inplace=False)
        assert actual is not None

        expected = df.copy()
        expected["c"] = expected["a"] + expected["b"]
        tm.assert_frame_equal(df, expected)

    def test_multi_line_expression(self):
        # GH 11149
        df = DataFrame({"a": [1, 2, 3], "b": [4, 5, 6]})
        expected = df.copy()

        expected["c"] = expected["a"] + expected["b"]
        expected["d"] = expected["c"] + expected["b"]
        answer = df.eval(
            """
        c = a + b
        d = c + b""",
            inplace=True,
        )
        tm.assert_frame_equal(expected, df)
        assert answer is None

        expected["a"] = expected["a"] - 1
        expected["e"] = expected["a"] + 2
        answer = df.eval(
            """
        a = a - 1
        e = a + 2""",
            inplace=True,
        )
        tm.assert_frame_equal(expected, df)
        assert answer is None

        # multi-line not valid if not all assignments
        msg = "Multi-line expressions are only valid if all expressions contain"
        with pytest.raises(ValueError, match=msg):
            df.eval(
                """
            a = b + 2
            b - 2""",
                inplace=False,
            )

    def test_multi_line_expression_not_inplace(self):
        # GH 11149
        df = DataFrame({"a": [1, 2, 3], "b": [4, 5, 6]})
        expected = df.copy()

        expected["c"] = expected["a"] + expected["b"]
        expected["d"] = expected["c"] + expected["b"]
        df = df.eval(
            """
        c = a + b
        d = c + b""",
            inplace=False,
        )
        tm.assert_frame_equal(expected, df)

        expected["a"] = expected["a"] - 1
        expected["e"] = expected["a"] + 2
        df = df.eval(
            """
        a = a - 1
        e = a + 2""",
            inplace=False,
        )
        tm.assert_frame_equal(expected, df)

    def test_multi_line_expression_local_variable(self):
        # GH 15342
        df = DataFrame({"a": [1, 2, 3], "b": [4, 5, 6]})
        expected = df.copy()

        local_var = 7
        expected["c"] = expected["a"] * local_var
        expected["d"] = expected["c"] + local_var
        answer = df.eval(
            """
        c = a * @local_var
        d = c + @local_var
        """,
            inplace=True,
        )
        tm.assert_frame_equal(expected, df)
        assert answer is None

    def test_multi_line_expression_callable_local_variable(self):
        # 26426
        df = DataFrame({"a": [1, 2, 3], "b": [4, 5, 6]})

        def local_func(a, b):
            return b

        expected = df.copy()
        expected["c"] = expected["a"] * local_func(1, 7)
        expected["d"] = expected["c"] + local_func(1, 7)
        answer = df.eval(
            """
        c = a * @local_func(1, 7)
        d = c + @local_func(1, 7)
        """,
            inplace=True,
        )
        tm.assert_frame_equal(expected, df)
        assert answer is None

    def test_multi_line_expression_callable_local_variable_with_kwargs(self):
        # 26426
        df = DataFrame({"a": [1, 2, 3], "b": [4, 5, 6]})

        def local_func(a, b):
            return b

        expected = df.copy()
        expected["c"] = expected["a"] * local_func(b=7, a=1)
        expected["d"] = expected["c"] + local_func(b=7, a=1)
        answer = df.eval(
            """
        c = a * @local_func(b=7, a=1)
        d = c + @local_func(b=7, a=1)
        """,
            inplace=True,
        )
        tm.assert_frame_equal(expected, df)
        assert answer is None

    def test_assignment_in_query(self):
        # GH 8664
        df = DataFrame({"a": [1, 2, 3], "b": [4, 5, 6]})
        df_orig = df.copy()
        msg = "cannot assign without a target object"
        with pytest.raises(ValueError, match=msg):
            df.query("a = 1")
        tm.assert_frame_equal(df, df_orig)

    def test_query_inplace(self):
        # see gh-11149
        df = DataFrame({"a": [1, 2, 3], "b": [4, 5, 6]})
        expected = df.copy()
        expected = expected[expected["a"] == 2]
        df.query("a == 2", inplace=True)
        tm.assert_frame_equal(expected, df)

        df = {}
        expected = {"a": 3}

        self.eval("a = 1 + 2", target=df, inplace=True)
        tm.assert_dict_equal(df, expected)

    @pytest.mark.parametrize("invalid_target", [1, "cat", [1, 2], np.array([]), (1, 3)])
    @pytest.mark.filterwarnings("ignore::FutureWarning")
    def test_cannot_item_assign(self, invalid_target):
        msg = "Cannot assign expression output to target"
        expression = "a = 1 + 2"

        with pytest.raises(ValueError, match=msg):
            self.eval(expression, target=invalid_target, inplace=True)

        if hasattr(invalid_target, "copy"):
            with pytest.raises(ValueError, match=msg):
                self.eval(expression, target=invalid_target, inplace=False)

    @pytest.mark.parametrize("invalid_target", [1, "cat", (1, 3)])
    def test_cannot_copy_item(self, invalid_target):
        msg = "Cannot return a copy of the target"
        expression = "a = 1 + 2"

        with pytest.raises(ValueError, match=msg):
            self.eval(expression, target=invalid_target, inplace=False)

    @pytest.mark.parametrize("target", [1, "cat", [1, 2], np.array([]), (1, 3), {1: 2}])
    def test_inplace_no_assignment(self, target):
        expression = "1 + 2"

        assert self.eval(expression, target=target, inplace=False) == 3

        msg = "Cannot operate inplace if there is no assignment"
        with pytest.raises(ValueError, match=msg):
            self.eval(expression, target=target, inplace=True)

    def test_basic_period_index_boolean_expression(self):
        df = tm.makeCustomDataframe(2, 2, data_gen_f=f, c_idx_type="p", r_idx_type="i")

        e = df < 2
        r = self.eval("df < 2", local_dict={"df": df})
        x = df < 2

        tm.assert_frame_equal(r, e)
        tm.assert_frame_equal(x, e)

    def test_basic_period_index_subscript_expression(self):
        df = tm.makeCustomDataframe(2, 2, data_gen_f=f, c_idx_type="p", r_idx_type="i")
        r = self.eval("df[df < 2 + 3]", local_dict={"df": df})
        e = df[df < 2 + 3]
        tm.assert_frame_equal(r, e)

    def test_nested_period_index_subscript_expression(self):
        df = tm.makeCustomDataframe(2, 2, data_gen_f=f, c_idx_type="p", r_idx_type="i")
        r = self.eval("df[df[df < 2] < 2] + df * 2", local_dict={"df": df})
        e = df[df[df < 2] < 2] + df * 2
        tm.assert_frame_equal(r, e)

    def test_date_boolean(self, engine, parser):
        df = DataFrame(np.random.randn(5, 3))
        df["dates1"] = date_range("1/1/2012", periods=5)
        res = self.eval(
            "df.dates1 < 20130101",
            local_dict={"df": df},
            engine=engine,
            parser=parser,
        )
        expec = df.dates1 < "20130101"
        tm.assert_series_equal(res, expec, check_names=False)

    def test_simple_in_ops(self, engine, parser):
        if parser != "python":
            res = pd.eval("1 in [1, 2]", engine=engine, parser=parser)
            assert res

            res = pd.eval("2 in (1, 2)", engine=engine, parser=parser)
            assert res

            res = pd.eval("3 in (1, 2)", engine=engine, parser=parser)
            assert not res

            res = pd.eval("3 not in (1, 2)", engine=engine, parser=parser)
            assert res

            res = pd.eval("[3] not in (1, 2)", engine=engine, parser=parser)
            assert res

            res = pd.eval("[3] in ([3], 2)", engine=engine, parser=parser)
            assert res

            res = pd.eval("[[3]] in [[[3]], 2]", engine=engine, parser=parser)
            assert res

            res = pd.eval("(3,) in [(3,), 2]", engine=engine, parser=parser)
            assert res

            res = pd.eval("(3,) not in [(3,), 2]", engine=engine, parser=parser)
            assert not res

            res = pd.eval("[(3,)] in [[(3,)], 2]", engine=engine, parser=parser)
            assert res
        else:
            msg = "'In' nodes are not implemented"
            with pytest.raises(NotImplementedError, match=msg):
                pd.eval("1 in [1, 2]", engine=engine, parser=parser)
            with pytest.raises(NotImplementedError, match=msg):
                pd.eval("2 in (1, 2)", engine=engine, parser=parser)
            with pytest.raises(NotImplementedError, match=msg):
                pd.eval("3 in (1, 2)", engine=engine, parser=parser)
            with pytest.raises(NotImplementedError, match=msg):
                pd.eval("[(3,)] in (1, 2, [(3,)])", engine=engine, parser=parser)
            msg = "'NotIn' nodes are not implemented"
            with pytest.raises(NotImplementedError, match=msg):
                pd.eval("3 not in (1, 2)", engine=engine, parser=parser)
            with pytest.raises(NotImplementedError, match=msg):
                pd.eval("[3] not in (1, 2, [[3]])", engine=engine, parser=parser)

    def test_check_many_exprs(self, engine, parser):
        a = 1  # noqa:F841
        expr = " * ".join("a" * 33)
        expected = 1
        res = pd.eval(expr, engine=engine, parser=parser)
        assert res == expected

    @pytest.mark.parametrize(
        "expr",
        [
            "df > 2 and df > 3",
            "df > 2 or df > 3",
            "not df > 2",
        ],
    )
    def test_fails_and_or_not(self, expr, engine, parser):
        df = DataFrame(np.random.randn(5, 3))
        if parser == "python":
            msg = "'BoolOp' nodes are not implemented"
            if "not" in expr:
                msg = "'Not' nodes are not implemented"

            with pytest.raises(NotImplementedError, match=msg):
                pd.eval(
                    expr,
                    local_dict={"df": df},
                    parser=parser,
                    engine=engine,
                )
        else:
            # smoke-test, should not raise
            pd.eval(
                expr,
                local_dict={"df": df},
                parser=parser,
                engine=engine,
            )

    @pytest.mark.parametrize("char", ["|", "&"])
    def test_fails_ampersand_pipe(self, char, engine, parser):
        df = DataFrame(np.random.randn(5, 3))  # noqa:F841
        ex = f"(df + 2)[df > 1] > 0 {char} (df > 0)"
        if parser == "python":
            msg = "cannot evaluate scalar only bool ops"
            with pytest.raises(NotImplementedError, match=msg):
                pd.eval(ex, parser=parser, engine=engine)
        else:
            # smoke-test, should not raise
            pd.eval(ex, parser=parser, engine=engine)


class TestMath:
    def eval(self, *args, **kwargs):
        kwargs["level"] = kwargs.pop("level", 0) + 1
        return pd.eval(*args, **kwargs)

    def test_unary_functions(self, unary_fns_for_ne):
        df = DataFrame({"a": np.random.randn(10)})
        a = df.a

        fn = unary_fns_for_ne

        expr = f"{fn}(a)"
        got = self.eval(expr)
        with np.errstate(all="ignore"):
            expect = getattr(np, fn)(a)
        tm.assert_series_equal(got, expect, check_names=False)

    @pytest.mark.parametrize("fn", _binary_math_ops)
    def test_binary_functions(self, fn):
        df = DataFrame({"a": np.random.randn(10), "b": np.random.randn(10)})
        a = df.a
        b = df.b

        expr = f"{fn}(a, b)"
        got = self.eval(expr)
        with np.errstate(all="ignore"):
            expect = getattr(np, fn)(a, b)
        tm.assert_almost_equal(got, expect, check_names=False)

    def test_df_use_case(self, engine, parser):
        df = DataFrame({"a": np.random.randn(10), "b": np.random.randn(10)})
        df.eval(
            "e = arctan2(sin(a), b)",
            engine=engine,
            parser=parser,
            inplace=True,
        )
        got = df.e
        expect = np.arctan2(np.sin(df.a), df.b)
        tm.assert_series_equal(got, expect, check_names=False)

    def test_df_arithmetic_subexpression(self, engine, parser):
        df = DataFrame({"a": np.random.randn(10), "b": np.random.randn(10)})
        df.eval("e = sin(a + b)", engine=engine, parser=parser, inplace=True)
        got = df.e
        expect = np.sin(df.a + df.b)
        tm.assert_series_equal(got, expect, check_names=False)

    @pytest.mark.parametrize(
        "dtype, expect_dtype",
        [
            (np.int32, np.float64),
            (np.int64, np.float64),
            (np.float32, np.float32),
            (np.float64, np.float64),
            pytest.param(np.complex128, np.complex128, marks=td.skip_if_windows),
        ],
    )
    def test_result_types(self, dtype, expect_dtype, engine, parser):
        # xref https://github.com/pandas-dev/pandas/issues/12293
        #  this fails on Windows, apparently a floating point precision issue

        # Did not test complex64 because DataFrame is converting it to
        # complex128. Due to https://github.com/pandas-dev/pandas/issues/10952
        df = DataFrame({"a": np.random.randn(10).astype(dtype)})
        assert df.a.dtype == dtype
        df.eval("b = sin(a)", engine=engine, parser=parser, inplace=True)
        got = df.b
        expect = np.sin(df.a)
        assert expect.dtype == got.dtype
        assert expect_dtype == got.dtype
        tm.assert_series_equal(got, expect, check_names=False)

    def test_undefined_func(self, engine, parser):
        df = DataFrame({"a": np.random.randn(10)})
        msg = '"mysin" is not a supported function'

        with pytest.raises(ValueError, match=msg):
            df.eval("mysin(a)", engine=engine, parser=parser)

    def test_keyword_arg(self, engine, parser):
        df = DataFrame({"a": np.random.randn(10)})
        msg = 'Function "sin" does not support keyword arguments'

        with pytest.raises(TypeError, match=msg):
            df.eval("sin(x=a)", engine=engine, parser=parser)


_var_s = np.random.randn(10)


class TestScope:
    def test_global_scope(self, engine, parser):
        e = "_var_s * 2"
        tm.assert_numpy_array_equal(
            _var_s * 2, pd.eval(e, engine=engine, parser=parser)
        )

    def test_no_new_locals(self, engine, parser):
        x = 1
        lcls = locals().copy()
        pd.eval("x + 1", local_dict=lcls, engine=engine, parser=parser)
        lcls2 = locals().copy()
        lcls2.pop("lcls")
        assert lcls == lcls2

    def test_no_new_globals(self, engine, parser):
        x = 1  # noqa:F841
        gbls = globals().copy()
        pd.eval("x + 1", engine=engine, parser=parser)
        gbls2 = globals().copy()
        assert gbls == gbls2

    def test_empty_locals(self, engine, parser):
        # GH 47084
        x = 1  # noqa: F841
        msg = "name 'x' is not defined"
        with pytest.raises(UndefinedVariableError, match=msg):
            pd.eval("x + 1", engine=engine, parser=parser, local_dict={})

    def test_empty_globals(self, engine, parser):
        # GH 47084
        msg = "name '_var_s' is not defined"
        e = "_var_s * 2"
        with pytest.raises(UndefinedVariableError, match=msg):
            pd.eval(e, engine=engine, parser=parser, global_dict={})


@td.skip_if_no_ne
def test_invalid_engine():
    msg = "Invalid engine 'asdf' passed"
    with pytest.raises(KeyError, match=msg):
        pd.eval("x + y", local_dict={"x": 1, "y": 2}, engine="asdf")


@td.skip_if_no_ne
@pytest.mark.parametrize(
    ("use_numexpr", "expected"),
    (
        (True, "numexpr"),
        (False, "python"),
    ),
)
def test_numexpr_option_respected(use_numexpr, expected):
    # GH 32556
    from pandas.core.computation.eval import _check_engine

    with pd.option_context("compute.use_numexpr", use_numexpr):
        result = _check_engine(None)
        assert result == expected


@td.skip_if_no_ne
def test_numexpr_option_incompatible_op():
    # GH 32556
    with pd.option_context("compute.use_numexpr", False):
        df = DataFrame(
            {"A": [True, False, True, False, None, None], "B": [1, 2, 3, 4, 5, 6]}
        )
        result = df.query("A.isnull()")
        expected = DataFrame({"A": [None, None], "B": [5, 6]}, index=[4, 5])
        tm.assert_frame_equal(result, expected)


@td.skip_if_no_ne
def test_invalid_parser():
    msg = "Invalid parser 'asdf' passed"
    with pytest.raises(KeyError, match=msg):
        pd.eval("x + y", local_dict={"x": 1, "y": 2}, parser="asdf")


_parsers: dict[str, type[BaseExprVisitor]] = {
    "python": PythonExprVisitor,
    "pytables": pytables.PyTablesExprVisitor,
    "pandas": PandasExprVisitor,
}


@pytest.mark.parametrize("engine", ENGINES)
@pytest.mark.parametrize("parser", _parsers)
def test_disallowed_nodes(engine, parser):
    VisitorClass = _parsers[parser]
    inst = VisitorClass("x + 1", engine, parser)

    for ops in VisitorClass.unsupported_nodes:

        msg = "nodes are not implemented"
        with pytest.raises(NotImplementedError, match=msg):
            getattr(inst, ops)()


def test_syntax_error_exprs(engine, parser):
    e = "s +"
    with pytest.raises(SyntaxError, match="invalid syntax"):
        pd.eval(e, engine=engine, parser=parser)


def test_name_error_exprs(engine, parser):
    e = "s + t"
    msg = "name 's' is not defined"
    with pytest.raises(NameError, match=msg):
        pd.eval(e, engine=engine, parser=parser)


@pytest.mark.parametrize("express", ["a + @b", "@a + b", "@a + @b"])
def test_invalid_local_variable_reference(engine, parser, express):
    a, b = 1, 2  # noqa:F841

    if parser != "pandas":
        with pytest.raises(SyntaxError, match="The '@' prefix is only"):
            pd.eval(express, engine=engine, parser=parser)
    else:
        with pytest.raises(SyntaxError, match="The '@' prefix is not"):
            pd.eval(express, engine=engine, parser=parser)


def test_numexpr_builtin_raises(engine, parser):
    sin, dotted_line = 1, 2
    if engine == "numexpr":
        msg = "Variables in expression .+"
        with pytest.raises(NumExprClobberingError, match=msg):
            pd.eval("sin + dotted_line", engine=engine, parser=parser)
    else:
        res = pd.eval("sin + dotted_line", engine=engine, parser=parser)
        assert res == sin + dotted_line


def test_bad_resolver_raises(engine, parser):
    cannot_resolve = 42, 3.0
    with pytest.raises(TypeError, match="Resolver of type .+"):
        pd.eval("1 + 2", resolvers=cannot_resolve, engine=engine, parser=parser)


def test_empty_string_raises(engine, parser):
    # GH 13139
    with pytest.raises(ValueError, match="expr cannot be an empty string"):
        pd.eval("", engine=engine, parser=parser)


def test_more_than_one_expression_raises(engine, parser):
    with pytest.raises(SyntaxError, match="only a single expression is allowed"):
        pd.eval("1 + 1; 2 + 2", engine=engine, parser=parser)


@pytest.mark.parametrize("cmp", ("and", "or"))
@pytest.mark.parametrize("lhs", (int, float))
@pytest.mark.parametrize("rhs", (int, float))
def test_bool_ops_fails_on_scalars(lhs, cmp, rhs, engine, parser):
    gen = {int: lambda: np.random.randint(10), float: np.random.randn}

    mid = gen[lhs]()  # noqa:F841
    lhs = gen[lhs]()
    rhs = gen[rhs]()

    ex1 = f"lhs {cmp} mid {cmp} rhs"
    ex2 = f"lhs {cmp} mid and mid {cmp} rhs"
    ex3 = f"(lhs {cmp} mid) & (mid {cmp} rhs)"
    for ex in (ex1, ex2, ex3):
        msg = "cannot evaluate scalar only bool ops|'BoolOp' nodes are not"
        with pytest.raises(NotImplementedError, match=msg):
            pd.eval(ex, engine=engine, parser=parser)


@pytest.mark.parametrize(
    "other",
    [
        "'x'",
        "...",
    ],
)
def test_equals_various(other):
    df = DataFrame({"A": ["a", "b", "c"]})
    result = df.eval(f"A == {other}")
    expected = Series([False, False, False], name="A")
    if USE_NUMEXPR:
        # https://github.com/pandas-dev/pandas/issues/10239
        # lose name with numexpr engine. Remove when that's fixed.
        expected.name = None
    tm.assert_series_equal(result, expected)


def test_inf(engine, parser):
    s = "inf + 1"
    expected = np.inf
    result = pd.eval(s, engine=engine, parser=parser)
    assert result == expected


def test_truediv_deprecated(engine, parser):
    # GH#29182
    match = "The `truediv` parameter in pd.eval is deprecated"

    with tm.assert_produces_warning(FutureWarning) as m:
        pd.eval("1+1", engine=engine, parser=parser, truediv=True)

    assert len(m) == 1
    assert match in str(m[0].message)

    with tm.assert_produces_warning(FutureWarning) as m:
        pd.eval("1+1", engine=engine, parser=parser, truediv=False)

    assert len(m) == 1
    assert match in str(m[0].message)


@pytest.mark.parametrize("column", ["Temp(°C)", "Capacitance(μF)"])
def test_query_token(engine, column):
    # See: https://github.com/pandas-dev/pandas/pull/42826
    df = DataFrame(np.random.randn(5, 2), columns=[column, "b"])
    expected = df[df[column] > 5]
    query_string = f"`{column}` > 5"
    result = df.query(query_string, engine=engine)
    tm.assert_frame_equal(result, expected)


def test_negate_lt_eq_le(engine, parser):
    df = DataFrame([[0, 10], [1, 20]], columns=["cat", "count"])
    expected = df[~(df.cat > 0)]

    result = df.query("~(cat > 0)", engine=engine, parser=parser)
    tm.assert_frame_equal(result, expected)

    if parser == "python":
        msg = "'Not' nodes are not implemented"
        with pytest.raises(NotImplementedError, match=msg):
            df.query("not (cat > 0)", engine=engine, parser=parser)
    else:
        result = df.query("not (cat > 0)", engine=engine, parser=parser)
        tm.assert_frame_equal(result, expected)


<<<<<<< HEAD
def test_set_inplace():
    # https://github.com/pandas-dev/pandas/issues/47449
    # Ensure we don't only update the DataFrame inplace, but also the actual
    # column values, such that references to this column also get updated
    df = DataFrame({"A": [1, 2, 3], "B": [4, 5, 6], "C": [7, 8, 9]})
    result_view = df[:]
    ser = df["A"]
    df.eval("A = B + C", inplace=True)
    expected = DataFrame({"A": [11, 13, 15], "B": [4, 5, 6], "C": [7, 8, 9]})
    tm.assert_frame_equal(df, expected)
    tm.assert_series_equal(ser, expected["A"])
    tm.assert_series_equal(result_view["A"], expected["A"])
=======
@pytest.mark.parametrize(
    "column",
    DEFAULT_GLOBALS.keys(),
)
def test_eval_no_support_column_name(request, column):
    # GH 44603
    if column in ["True", "False", "inf", "Inf"]:
        request.node.add_marker(
            pytest.mark.xfail(
                raises=KeyError,
                reason=f"GH 47859 DataFrame eval not supported with {column}",
            )
        )

    df = DataFrame(np.random.randint(0, 100, size=(10, 2)), columns=[column, "col1"])
    expected = df[df[column] > 6]
    result = df.query(f"{column}>6")

    tm.assert_frame_equal(result, expected)
>>>>>>> 1ab02e47


class TestValidate:
    @pytest.mark.parametrize("value", [1, "True", [1, 2, 3], 5.0])
    def test_validate_bool_args(self, value):

        msg = 'For argument "inplace" expected type bool, received type'
        with pytest.raises(ValueError, match=msg):
            pd.eval("2+2", inplace=value)<|MERGE_RESOLUTION|>--- conflicted
+++ resolved
@@ -1891,20 +1891,6 @@
         tm.assert_frame_equal(result, expected)
 
 
-<<<<<<< HEAD
-def test_set_inplace():
-    # https://github.com/pandas-dev/pandas/issues/47449
-    # Ensure we don't only update the DataFrame inplace, but also the actual
-    # column values, such that references to this column also get updated
-    df = DataFrame({"A": [1, 2, 3], "B": [4, 5, 6], "C": [7, 8, 9]})
-    result_view = df[:]
-    ser = df["A"]
-    df.eval("A = B + C", inplace=True)
-    expected = DataFrame({"A": [11, 13, 15], "B": [4, 5, 6], "C": [7, 8, 9]})
-    tm.assert_frame_equal(df, expected)
-    tm.assert_series_equal(ser, expected["A"])
-    tm.assert_series_equal(result_view["A"], expected["A"])
-=======
 @pytest.mark.parametrize(
     "column",
     DEFAULT_GLOBALS.keys(),
@@ -1924,7 +1910,20 @@
     result = df.query(f"{column}>6")
 
     tm.assert_frame_equal(result, expected)
->>>>>>> 1ab02e47
+
+
+def test_set_inplace():
+    # https://github.com/pandas-dev/pandas/issues/47449
+    # Ensure we don't only update the DataFrame inplace, but also the actual
+    # column values, such that references to this column also get updated
+    df = DataFrame({"A": [1, 2, 3], "B": [4, 5, 6], "C": [7, 8, 9]})
+    result_view = df[:]
+    ser = df["A"]
+    df.eval("A = B + C", inplace=True)
+    expected = DataFrame({"A": [11, 13, 15], "B": [4, 5, 6], "C": [7, 8, 9]})
+    tm.assert_frame_equal(df, expected)
+    tm.assert_series_equal(ser, expected["A"])
+    tm.assert_series_equal(result_view["A"], expected["A"])
 
 
 class TestValidate:
