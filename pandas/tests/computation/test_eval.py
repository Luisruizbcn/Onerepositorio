--- conflicted
+++ resolved
@@ -2,14 +2,12 @@
 from functools import reduce
 from itertools import product
 import operator
-from typing import Dict, List, Type
+from typing import Dict, Type
 import warnings
 
 import numpy as np
 import pytest
 
-from pandas.compat import is_platform_windows
-from pandas.compat.numpy import np_version_under1p17
 from pandas.errors import PerformanceWarning
 import pandas.util._test_decorators as td
 
@@ -66,18 +64,15 @@
     return "numexpr"
 
 
-def _get_unary_fns_for_ne():
+@pytest.fixture
+def unary_fns_for_ne():
     if NUMEXPR_INSTALLED:
         if NUMEXPR_VERSION >= LooseVersion("2.6.9"):
-            return list(_unary_math_ops)
-        else:
-            return [x for x in _unary_math_ops if x not in ["floor", "ceil"]]
-    return []
-
-
-@pytest.fixture(params=_get_unary_fns_for_ne())
-def unary_fns_for_ne(request):
-    return request.param
+            return _unary_math_ops
+        else:
+            return tuple(x for x in _unary_math_ops if x not in ("floor", "ceil"))
+    else:
+        pytest.skip("numexpr is not present")
 
 
 def engine_has_neg_frac(engine):
@@ -118,50 +113,19 @@
     return isinstance(expected, (complex, np.complexfloating)) and np.isnan(result)
 
 
-_good_arith_ops = sorted(set(ARITH_OPS_SYMS).difference(SPECIAL_CASE_ARITH_OPS_SYMS))
-
-
-# TODO: using range(5) here is a kludge
-@pytest.fixture(params=list(range(5)))
-def lhs(request):
-
-    nan_df1 = DataFrame(rand(10, 5))
-    nan_df1[nan_df1 > 0.5] = np.nan
-
-    opts = (
-        DataFrame(randn(10, 5)),
-        Series(randn(5)),
-        Series([1, 2, np.nan, np.nan, 5]),
-        nan_df1,
-        randn(),
-    )
-    return opts[request.param]
-
-
-rhs = lhs
-midhs = lhs
+_good_arith_ops = set(ARITH_OPS_SYMS).difference(SPECIAL_CASE_ARITH_OPS_SYMS)
 
 
 @td.skip_if_no_ne
 class TestEvalNumexprPandas:
-    exclude_cmp: List[str] = []
-    exclude_bool: List[str] = []
-
-    engine = "numexpr"
-    parser = "pandas"
-
     @classmethod
     def setup_class(cls):
         import numexpr as ne
 
         cls.ne = ne
-
-<<<<<<< HEAD
-    @property
-    def current_engines(self):
-        return (engine for engine in ENGINES if engine != self.engine)
-
-=======
+        cls.engine = "numexpr"
+        cls.parser = "pandas"
+
     @classmethod
     def teardown_class(cls):
         del cls.engine, cls.parser
@@ -210,31 +174,23 @@
         del self.pandas_rhses, self.pandas_lhses, self.current_engines
 
     @pytest.mark.slow
->>>>>>> 93e8e8f0
     @pytest.mark.parametrize(
         "cmp1",
         ["!=", "==", "<=", ">=", "<", ">"],
         ids=["ne", "eq", "le", "ge", "lt", "gt"],
     )
     @pytest.mark.parametrize("cmp2", [">", "<"], ids=["gt", "lt"])
-    @pytest.mark.parametrize("binop", expr.BOOL_OPS_SYMS)
-    def test_complex_cmp_ops(self, cmp1, cmp2, binop, lhs, rhs):
-        if binop in self.exclude_bool:
-            pytest.skip()
-
-        lhs_new = _eval_single_bin(lhs, cmp1, rhs, self.engine)
-        rhs_new = _eval_single_bin(lhs, cmp2, rhs, self.engine)
-        expected = _eval_single_bin(lhs_new, binop, rhs_new, self.engine)
-
-        ex = f"(lhs {cmp1} rhs) {binop} (lhs {cmp2} rhs)"
-        result = pd.eval(ex, engine=self.engine, parser=self.parser)
-        self.check_equal(result, expected)
-
-    @pytest.mark.parametrize("cmp_op", expr.CMP_OPS_SYMS)
-    def test_simple_cmp_ops(self, cmp_op):
-        if cmp_op in self.exclude_cmp:
-            pytest.skip()
-
+    def test_complex_cmp_ops(self, cmp1, cmp2):
+        for lhs, rhs, binop in product(self.lhses, self.rhses, self.bin_ops):
+            lhs_new = _eval_single_bin(lhs, cmp1, rhs, self.engine)
+            rhs_new = _eval_single_bin(lhs, cmp2, rhs, self.engine)
+            expected = _eval_single_bin(lhs_new, binop, rhs_new, self.engine)
+
+            ex = f"(lhs {cmp1} rhs) {binop} (lhs {cmp2} rhs)"
+            result = pd.eval(ex, engine=self.engine, parser=self.parser)
+            self.check_equal(result, expected)
+
+    def test_simple_cmp_ops(self):
         bool_lhses = (
             DataFrame(tm.randbool(size=(10, 5))),
             Series(tm.randbool((5,))),
@@ -245,58 +201,46 @@
             Series(tm.randbool((5,))),
             tm.randbool(),
         )
-        for lhs, rhs in product(bool_lhses, bool_rhses):
+        for lhs, rhs, cmp_op in product(bool_lhses, bool_rhses, self.cmp_ops):
             self.check_simple_cmp_op(lhs, cmp_op, rhs)
 
-    @pytest.mark.parametrize("op", _good_arith_ops)
-    def test_binary_arith_ops(self, op, lhs, rhs, request):
-
-        if (
-            op == "/"
-            and isinstance(lhs, DataFrame)
-            and isinstance(rhs, DataFrame)
-            and not lhs.isna().any().any()
-            and rhs.shape == (10, 5)
-            and np_version_under1p17
-            and is_platform_windows()
-            and compat.PY38
+    @pytest.mark.slow
+    def test_binary_arith_ops(self):
+        for lhs, op, rhs in product(self.lhses, self.arith_ops, self.rhses):
+            self.check_binary_arith_op(lhs, op, rhs)
+
+    def test_modulus(self):
+        for lhs, rhs in product(self.lhses, self.rhses):
+            self.check_modulus(lhs, "%", rhs)
+
+    def test_floor_division(self):
+        for lhs, rhs in product(self.lhses, self.rhses):
+            self.check_floor_division(lhs, "//", rhs)
+
+    @td.skip_if_windows
+    def test_pow(self):
+        # odd failure on win32 platform, so skip
+        for lhs, rhs in product(self.lhses, self.rhses):
+            self.check_pow(lhs, "**", rhs)
+
+    @pytest.mark.slow
+    def test_single_invert_op(self):
+        for lhs, op, rhs in product(self.lhses, self.cmp_ops, self.rhses):
+            self.check_single_invert_op(lhs, op, rhs)
+
+    @pytest.mark.slow
+    def test_compound_invert_op(self):
+        for lhs, op, rhs in product(self.lhses, self.cmp_ops, self.rhses):
+            self.check_compound_invert_op(lhs, op, rhs)
+
+    @pytest.mark.slow
+    def test_chained_cmp_op(self):
+        mids = self.lhses
+        cmp_ops = "<", ">"
+        for lhs, cmp1, mid, cmp2, rhs in product(
+            self.lhses, cmp_ops, mids, cmp_ops, self.rhses
         ):
-            mark = pytest.mark.xfail(
-                reason="GH#37328 floating point precision on Windows builds"
-            )
-            request.node.add_marker(mark)
-
-        self.check_binary_arith_op(lhs, op, rhs)
-
-    def test_modulus(self, lhs, rhs):
-        self.check_modulus(lhs, "%", rhs)
-
-    def test_floor_division(self, lhs, rhs):
-        self.check_floor_division(lhs, "//", rhs)
-
-    @td.skip_if_windows
-    def test_pow(self, lhs, rhs):
-        # odd failure on win32 platform, so skip
-        self.check_pow(lhs, "**", rhs)
-
-    @pytest.mark.parametrize("op", expr.CMP_OPS_SYMS)
-    def test_single_invert_op(self, op, lhs):
-        if op in self.exclude_cmp:
-            pytest.skip()
-
-        self.check_single_invert_op(lhs, op)
-
-    @pytest.mark.parametrize("op", expr.CMP_OPS_SYMS)
-    def test_compound_invert_op(self, op, lhs, rhs):
-        if op in self.exclude_cmp:
-            pytest.skip()
-
-        self.check_compound_invert_op(lhs, op, rhs)
-
-    @pytest.mark.parametrize("cmp1", ["<", ">"])
-    @pytest.mark.parametrize("cmp2", ["<", ">"])
-    def test_chained_cmp_op(self, cmp1, cmp2, lhs, midhs, rhs):
-        self.check_chained_cmp_op(lhs, cmp1, midhs, cmp2, rhs)
+            self.check_chained_cmp_op(lhs, cmp1, mid, cmp2, rhs)
 
     def check_equal(self, result, expected):
         if isinstance(result, DataFrame):
@@ -366,13 +310,10 @@
             # TypeError, AttributeError: series or frame with scalar align
             pass
         else:
+
             # direct numpy comparison
             expected = self.ne.evaluate(f"nlhs {op} ghs")
-            # Update assert statement due to unreliable numerical
-            # precision component (GH37328)
-            # TODO: update testing code so that assert_almost_equal statement
-            #  can be replaced again by the assert_numpy_array_equal statement
-            tm.assert_almost_equal(result.values, expected)
+            tm.assert_numpy_array_equal(result.values, expected)
 
     # modulus, pow, and floor division require special casing
 
@@ -446,20 +387,21 @@
             )
             tm.assert_almost_equal(result, expected)
 
-    def check_single_invert_op(self, elem, cmp1):
+    def check_single_invert_op(self, lhs, cmp1, rhs):
         # simple
-        try:
-            elb = elem.astype(bool)
-        except AttributeError:
-            elb = np.array([bool(elem)])
-        expected = ~elb
-        result = pd.eval("~elb", engine=self.engine, parser=self.parser)
-        tm.assert_almost_equal(expected, result)
-
-        for engine in self.current_engines:
-            tm.assert_almost_equal(
-                result, pd.eval("~elb", engine=engine, parser=self.parser)
-            )
+        for el in (lhs, rhs):
+            try:
+                elb = el.astype(bool)
+            except AttributeError:
+                elb = np.array([bool(el)])
+            expected = ~elb
+            result = pd.eval("~elb", engine=self.engine, parser=self.parser)
+            tm.assert_almost_equal(expected, result)
+
+            for engine in self.current_engines:
+                tm.assert_almost_equal(
+                    result, pd.eval("~elb", engine=engine, parser=self.parser)
+                )
 
     def check_compound_invert_op(self, lhs, cmp1, rhs):
         skip_these = ["in", "not in"]
@@ -724,7 +666,7 @@
     @pytest.mark.parametrize("dtype", [np.float32, np.float64])
     def test_float_comparison_bin_op(self, dtype):
         # GH 16363
-        df = DataFrame({"x": np.array([0], dtype=dtype)})
+        df = pd.DataFrame({"x": np.array([0], dtype=dtype)})
         res = df.eval("x < -0.1")
         assert res.values == np.array([False])
 
@@ -791,7 +733,7 @@
         expected = np.float64(exp)
         assert result == expected
 
-        df = DataFrame({"A": [1000000000.0009, 1000000000.0011, 1000000000.0015]})
+        df = pd.DataFrame({"A": [1000000000.0009, 1000000000.0011, 1000000000.0015]})
         cutoff = 1000000000.0006
         result = df.query(f"A < {cutoff:.4f}")
         assert result.empty
@@ -808,12 +750,12 @@
 
     def test_disallow_python_keywords(self):
         # GH 18221
-        df = DataFrame([[0, 0, 0]], columns=["foo", "bar", "class"])
+        df = pd.DataFrame([[0, 0, 0]], columns=["foo", "bar", "class"])
         msg = "Python keyword not valid identifier in numexpr query"
         with pytest.raises(SyntaxError, match=msg):
             df.query("class == 0")
 
-        df = DataFrame()
+        df = pd.DataFrame()
         df.index.name = "lambda"
         with pytest.raises(SyntaxError, match=msg):
             df.query("lambda == 0")
@@ -821,18 +763,22 @@
 
 @td.skip_if_no_ne
 class TestEvalNumexprPython(TestEvalNumexprPandas):
-    exclude_cmp = ["in", "not in"]
-    exclude_bool = ["and", "or"]
-
-    engine = "numexpr"
-    parser = "python"
-
     @classmethod
     def setup_class(cls):
         super().setup_class()
         import numexpr as ne
 
         cls.ne = ne
+        cls.engine = "numexpr"
+        cls.parser = "python"
+
+    def setup_ops(self):
+        self.cmp_ops = [op for op in expr.CMP_OPS_SYMS if op not in ("in", "not in")]
+        self.cmp2_ops = self.cmp_ops[::-1]
+        self.bin_ops = [op for op in expr.BOOL_OPS_SYMS if op not in ("and", "or")]
+        self.special_case_ops = SPECIAL_CASE_ARITH_OPS_SYMS
+        self.arith_ops = _good_arith_ops
+        self.unary_ops = "+", "-", "~"
 
     def check_chained_cmp_op(self, lhs, cmp1, mid, cmp2, rhs):
         ex1 = f"lhs {cmp1} mid {cmp2} rhs"
@@ -842,8 +788,11 @@
 
 
 class TestEvalPythonPython(TestEvalNumexprPython):
-    engine = "python"
-    parser = "python"
+    @classmethod
+    def setup_class(cls):
+        super().setup_class()
+        cls.engine = "python"
+        cls.parser = "python"
 
     def check_modulus(self, lhs, arith1, rhs):
         ex = f"lhs {arith1} rhs"
@@ -868,8 +817,11 @@
 
 
 class TestEvalPythonPandas(TestEvalPythonPython):
-    engine = "python"
-    parser = "pandas"
+    @classmethod
+    def setup_class(cls):
+        super().setup_class()
+        cls.engine = "python"
+        cls.parser = "pandas"
 
     def check_chained_cmp_op(self, lhs, cmp1, mid, cmp2, rhs):
         TestEvalNumexprPandas.check_chained_cmp_op(self, lhs, cmp1, mid, cmp2, rhs)
@@ -918,8 +870,8 @@
 
 class TestAlignment:
 
-    index_types = ["i", "u", "dt"]
-    lhs_index_types = index_types + ["s"]  # 'p'
+    index_types = "i", "u", "dt"
+    lhs_index_types = index_types + ("s",)  # 'p'
 
     def test_align_nested_unary_op(self, engine, parser):
         s = "df * ~2"
@@ -927,81 +879,67 @@
         res = pd.eval(s, engine=engine, parser=parser)
         tm.assert_frame_equal(res, df * ~2)
 
-    @pytest.mark.parametrize("lr_idx_type", lhs_index_types)
-    @pytest.mark.parametrize("rr_idx_type", index_types)
-    @pytest.mark.parametrize("c_idx_type", index_types)
-    def test_basic_frame_alignment(
-        self, engine, parser, lr_idx_type, rr_idx_type, c_idx_type
-    ):
+    def test_basic_frame_alignment(self, engine, parser):
+        args = product(self.lhs_index_types, self.index_types, self.index_types)
         with warnings.catch_warnings(record=True):
             warnings.simplefilter("always", RuntimeWarning)
-
+            for lr_idx_type, rr_idx_type, c_idx_type in args:
+                df = tm.makeCustomDataframe(
+                    10, 10, data_gen_f=f, r_idx_type=lr_idx_type, c_idx_type=c_idx_type
+                )
+                df2 = tm.makeCustomDataframe(
+                    20, 10, data_gen_f=f, r_idx_type=rr_idx_type, c_idx_type=c_idx_type
+                )
+                # only warns if not monotonic and not sortable
+                if should_warn(df.index, df2.index):
+                    with tm.assert_produces_warning(RuntimeWarning):
+                        res = pd.eval("df + df2", engine=engine, parser=parser)
+                else:
+                    res = pd.eval("df + df2", engine=engine, parser=parser)
+                tm.assert_frame_equal(res, df + df2)
+
+    def test_frame_comparison(self, engine, parser):
+        args = product(self.lhs_index_types, repeat=2)
+        for r_idx_type, c_idx_type in args:
             df = tm.makeCustomDataframe(
-                10, 10, data_gen_f=f, r_idx_type=lr_idx_type, c_idx_type=c_idx_type
+                10, 10, data_gen_f=f, r_idx_type=r_idx_type, c_idx_type=c_idx_type
             )
-            df2 = tm.makeCustomDataframe(
-                20, 10, data_gen_f=f, r_idx_type=rr_idx_type, c_idx_type=c_idx_type
-            )
-            # only warns if not monotonic and not sortable
-            if should_warn(df.index, df2.index):
-                with tm.assert_produces_warning(RuntimeWarning):
-                    res = pd.eval("df + df2", engine=engine, parser=parser)
-            else:
-                res = pd.eval("df + df2", engine=engine, parser=parser)
-            tm.assert_frame_equal(res, df + df2)
-
-    @pytest.mark.parametrize("r_idx_type", lhs_index_types)
-    @pytest.mark.parametrize("c_idx_type", lhs_index_types)
-    def test_frame_comparison(self, engine, parser, r_idx_type, c_idx_type):
-        df = tm.makeCustomDataframe(
-            10, 10, data_gen_f=f, r_idx_type=r_idx_type, c_idx_type=c_idx_type
-        )
-        res = pd.eval("df < 2", engine=engine, parser=parser)
-        tm.assert_frame_equal(res, df < 2)
-
-<<<<<<< HEAD
-        df3 = DataFrame(randn(*df.shape), index=df.index, columns=df.columns)
-        res = pd.eval("df < df3", engine=engine, parser=parser)
-        tm.assert_frame_equal(res, df < df3)
-=======
+            res = pd.eval("df < 2", engine=engine, parser=parser)
+            tm.assert_frame_equal(res, df < 2)
+
             df3 = DataFrame(
                 np.random.randn(*df.shape), index=df.index, columns=df.columns
             )
             res = pd.eval("df < df3", engine=engine, parser=parser)
             tm.assert_frame_equal(res, df < df3)
->>>>>>> 93e8e8f0
-
-    @pytest.mark.parametrize("r1", lhs_index_types)
-    @pytest.mark.parametrize("c1", index_types)
-    @pytest.mark.parametrize("r2", index_types)
-    @pytest.mark.parametrize("c2", index_types)
-    def test_medium_complex_frame_alignment(self, engine, parser, r1, c1, r2, c2):
+
+    @pytest.mark.slow
+    def test_medium_complex_frame_alignment(self, engine, parser):
+        args = product(
+            self.lhs_index_types, self.index_types, self.index_types, self.index_types
+        )
 
         with warnings.catch_warnings(record=True):
             warnings.simplefilter("always", RuntimeWarning)
 
-            df = tm.makeCustomDataframe(
-                3, 2, data_gen_f=f, r_idx_type=r1, c_idx_type=c1
-            )
-            df2 = tm.makeCustomDataframe(
-                4, 2, data_gen_f=f, r_idx_type=r2, c_idx_type=c2
-            )
-            df3 = tm.makeCustomDataframe(
-                5, 2, data_gen_f=f, r_idx_type=r2, c_idx_type=c2
-            )
-            if should_warn(df.index, df2.index, df3.index):
-                with tm.assert_produces_warning(RuntimeWarning):
+            for r1, c1, r2, c2 in args:
+                df = tm.makeCustomDataframe(
+                    3, 2, data_gen_f=f, r_idx_type=r1, c_idx_type=c1
+                )
+                df2 = tm.makeCustomDataframe(
+                    4, 2, data_gen_f=f, r_idx_type=r2, c_idx_type=c2
+                )
+                df3 = tm.makeCustomDataframe(
+                    5, 2, data_gen_f=f, r_idx_type=r2, c_idx_type=c2
+                )
+                if should_warn(df.index, df2.index, df3.index):
+                    with tm.assert_produces_warning(RuntimeWarning):
+                        res = pd.eval("df + df2 + df3", engine=engine, parser=parser)
+                else:
                     res = pd.eval("df + df2 + df3", engine=engine, parser=parser)
-            else:
-                res = pd.eval("df + df2 + df3", engine=engine, parser=parser)
-            tm.assert_frame_equal(res, df + df2 + df3)
-
-    @pytest.mark.parametrize("index_name", ["index", "columns"])
-    @pytest.mark.parametrize("c_idx_type", index_types)
-    @pytest.mark.parametrize("r_idx_type", lhs_index_types)
-    def test_basic_frame_series_alignment(
-        self, engine, parser, index_name, r_idx_type, c_idx_type
-    ):
+                tm.assert_frame_equal(res, df + df2 + df3)
+
+    def test_basic_frame_series_alignment(self, engine, parser):
         def testit(r_idx_type, c_idx_type, index_name):
             df = tm.makeCustomDataframe(
                 10, 10, data_gen_f=f, r_idx_type=r_idx_type, c_idx_type=c_idx_type
@@ -1021,13 +959,13 @@
                 expected = df + s
             tm.assert_frame_equal(res, expected)
 
+        args = product(self.lhs_index_types, self.index_types, ("index", "columns"))
         with warnings.catch_warnings(record=True):
             warnings.simplefilter("always", RuntimeWarning)
-
-            testit(r_idx_type, c_idx_type, index_name)
-
-    @pytest.mark.parametrize("index_name", ["index", "columns"])
-    def test_basic_series_frame_alignment(self, engine, parser, index_name):
+            for r_idx_type, c_idx_type, index_name in args:
+                testit(r_idx_type, c_idx_type, index_name)
+
+    def test_basic_series_frame_alignment(self, engine, parser):
         def testit(r_idx_type, c_idx_type, index_name):
             df = tm.makeCustomDataframe(
                 10, 7, data_gen_f=f, r_idx_type=r_idx_type, c_idx_type=c_idx_type
@@ -1047,104 +985,101 @@
             tm.assert_frame_equal(res, expected)
 
         # only test dt with dt, otherwise weird joins result
-        args = product(["i", "u", "s"], ["i", "u", "s"])
+        args = product(["i", "u", "s"], ["i", "u", "s"], ("index", "columns"))
         with warnings.catch_warnings(record=True):
             # avoid warning about comparing strings and ints
             warnings.simplefilter("ignore", RuntimeWarning)
 
-            for r_idx_type, c_idx_type in args:
+            for r_idx_type, c_idx_type, index_name in args:
                 testit(r_idx_type, c_idx_type, index_name)
 
         # dt with dt
-        args = product(["dt"], ["dt"])
+        args = product(["dt"], ["dt"], ("index", "columns"))
         with warnings.catch_warnings(record=True):
             # avoid warning about comparing strings and ints
             warnings.simplefilter("ignore", RuntimeWarning)
 
-            for r_idx_type, c_idx_type in args:
+            for r_idx_type, c_idx_type, index_name in args:
                 testit(r_idx_type, c_idx_type, index_name)
 
-    @pytest.mark.parametrize("c_idx_type", index_types)
-    @pytest.mark.parametrize("r_idx_type", lhs_index_types)
-    @pytest.mark.parametrize("index_name", ["index", "columns"])
-    @pytest.mark.parametrize("op", ["+", "*"])
-    def test_series_frame_commutativity(
-        self, engine, parser, index_name, op, r_idx_type, c_idx_type
-    ):
+    def test_series_frame_commutativity(self, engine, parser):
+        args = product(
+            self.lhs_index_types, self.index_types, ("+", "*"), ("index", "columns")
+        )
 
         with warnings.catch_warnings(record=True):
             warnings.simplefilter("always", RuntimeWarning)
-
-            df = tm.makeCustomDataframe(
-                10, 10, data_gen_f=f, r_idx_type=r_idx_type, c_idx_type=c_idx_type
-            )
-            index = getattr(df, index_name)
-            s = Series(np.random.randn(5), index[:5])
-
-            lhs = f"s {op} df"
-            rhs = f"df {op} s"
-            if should_warn(df.index, s.index):
-                with tm.assert_produces_warning(RuntimeWarning):
+            for r_idx_type, c_idx_type, op, index_name in args:
+                df = tm.makeCustomDataframe(
+                    10, 10, data_gen_f=f, r_idx_type=r_idx_type, c_idx_type=c_idx_type
+                )
+                index = getattr(df, index_name)
+                s = Series(np.random.randn(5), index[:5])
+
+                lhs = f"s {op} df"
+                rhs = f"df {op} s"
+                if should_warn(df.index, s.index):
+                    with tm.assert_produces_warning(RuntimeWarning):
+                        a = pd.eval(lhs, engine=engine, parser=parser)
+                    with tm.assert_produces_warning(RuntimeWarning):
+                        b = pd.eval(rhs, engine=engine, parser=parser)
+                else:
                     a = pd.eval(lhs, engine=engine, parser=parser)
-                with tm.assert_produces_warning(RuntimeWarning):
                     b = pd.eval(rhs, engine=engine, parser=parser)
-            else:
-                a = pd.eval(lhs, engine=engine, parser=parser)
-                b = pd.eval(rhs, engine=engine, parser=parser)
-
-            if r_idx_type != "dt" and c_idx_type != "dt":
-                if engine == "numexpr":
-                    tm.assert_frame_equal(a, b)
-
-    @pytest.mark.parametrize("r1", lhs_index_types)
-    @pytest.mark.parametrize("c1", index_types)
-    @pytest.mark.parametrize("r2", index_types)
-    @pytest.mark.parametrize("c2", index_types)
-    def test_complex_series_frame_alignment(self, engine, parser, r1, c1, r2, c2):
+
+                if r_idx_type != "dt" and c_idx_type != "dt":
+                    if engine == "numexpr":
+                        tm.assert_frame_equal(a, b)
+
+    @pytest.mark.slow
+    def test_complex_series_frame_alignment(self, engine, parser):
         import random
 
+        args = product(
+            self.lhs_index_types, self.index_types, self.index_types, self.index_types
+        )
         n = 3
         m1 = 5
         m2 = 2 * m1
 
         with warnings.catch_warnings(record=True):
             warnings.simplefilter("always", RuntimeWarning)
-
-            index_name = random.choice(["index", "columns"])
-            obj_name = random.choice(["df", "df2"])
-
-            df = tm.makeCustomDataframe(
-                m1, n, data_gen_f=f, r_idx_type=r1, c_idx_type=c1
-            )
-            df2 = tm.makeCustomDataframe(
-                m2, n, data_gen_f=f, r_idx_type=r2, c_idx_type=c2
-            )
-            index = getattr(locals().get(obj_name), index_name)
-            ser = Series(np.random.randn(n), index[:n])
-
-            if r2 == "dt" or c2 == "dt":
-                if engine == "numexpr":
-                    expected2 = df2.add(ser)
+            for r1, r2, c1, c2 in args:
+                index_name = random.choice(["index", "columns"])
+                obj_name = random.choice(["df", "df2"])
+
+                df = tm.makeCustomDataframe(
+                    m1, n, data_gen_f=f, r_idx_type=r1, c_idx_type=c1
+                )
+                df2 = tm.makeCustomDataframe(
+                    m2, n, data_gen_f=f, r_idx_type=r2, c_idx_type=c2
+                )
+                index = getattr(locals().get(obj_name), index_name)
+                ser = Series(np.random.randn(n), index[:n])
+
+                if r2 == "dt" or c2 == "dt":
+                    if engine == "numexpr":
+                        expected2 = df2.add(ser)
+                    else:
+                        expected2 = df2 + ser
                 else:
                     expected2 = df2 + ser
-            else:
-                expected2 = df2 + ser
-
-            if r1 == "dt" or c1 == "dt":
-                if engine == "numexpr":
-                    expected = expected2.add(df)
+
+                if r1 == "dt" or c1 == "dt":
+                    if engine == "numexpr":
+                        expected = expected2.add(df)
+                    else:
+                        expected = expected2 + df
                 else:
                     expected = expected2 + df
-            else:
-                expected = expected2 + df
-
-            if should_warn(df2.index, ser.index, df.index):
-                with tm.assert_produces_warning(RuntimeWarning):
+
+                if should_warn(df2.index, ser.index, df.index):
+                    with tm.assert_produces_warning(RuntimeWarning):
+                        res = pd.eval("df2 + ser + df", engine=engine, parser=parser)
+                else:
                     res = pd.eval("df2 + ser + df", engine=engine, parser=parser)
-            else:
-                res = pd.eval("df2 + ser + df", engine=engine, parser=parser)
-            assert res.shape == expected.shape
-            tm.assert_frame_equal(res, expected)
+                assert res.shape == expected.shape
+                tm.assert_frame_equal(res, expected)
 
     def test_performance_warning_for_poor_alignment(self, engine, parser):
         df = DataFrame(np.random.randn(1000, 10))
@@ -1197,18 +1132,15 @@
 
 @td.skip_if_no_ne
 class TestOperationsNumExprPandas:
-    exclude_arith: List[str] = []
-
-    engine = "numexpr"
-    parser = "pandas"
-
     @classmethod
     def setup_class(cls):
-        cls.arith_ops = [
-            op
-            for op in expr.ARITH_OPS_SYMS + expr.CMP_OPS_SYMS
-            if op not in cls.exclude_arith
-        ]
+        cls.engine = "numexpr"
+        cls.parser = "pandas"
+        cls.arith_ops = expr.ARITH_OPS_SYMS + expr.CMP_OPS_SYMS
+
+    @classmethod
+    def teardown_class(cls):
+        del cls.engine, cls.parser
 
     def eval(self, *args, **kwargs):
         kwargs["engine"] = self.engine
@@ -1245,23 +1177,21 @@
                 )
                 assert y == expec
 
-    @pytest.mark.parametrize("rhs", [True, False])
-    @pytest.mark.parametrize("lhs", [True, False])
-    @pytest.mark.parametrize("op", expr.BOOL_OPS_SYMS)
-    def test_simple_bool_ops(self, rhs, lhs, op):
-        ex = f"{lhs} {op} {rhs}"
-        res = self.eval(ex)
-        exp = eval(ex)
-        assert res == exp
-
-    @pytest.mark.parametrize("rhs", [True, False])
-    @pytest.mark.parametrize("lhs", [True, False])
-    @pytest.mark.parametrize("op", expr.BOOL_OPS_SYMS)
-    def test_bool_ops_with_constants(self, rhs, lhs, op):
-        ex = f"{lhs} {op} {rhs}"
-        res = self.eval(ex)
-        exp = eval(ex)
-        assert res == exp
+    def test_simple_bool_ops(self):
+        for op, lhs, rhs in product(expr.BOOL_OPS_SYMS, (True, False), (True, False)):
+            ex = f"{lhs} {op} {rhs}"
+            res = self.eval(ex)
+            exp = eval(ex)
+            assert res == exp
+
+    def test_bool_ops_with_constants(self):
+        for op, lhs, rhs in product(
+            expr.BOOL_OPS_SYMS, ("True", "False"), ("True", "False")
+        ):
+            ex = f"{lhs} {op} {rhs}"
+            res = self.eval(ex)
+            exp = eval(ex)
+            assert res == exp
 
     def test_4d_ndarray_fails(self):
         x = np.random.randn(3, 4, 5, 6)
@@ -1437,7 +1367,7 @@
 
     def test_multi_line_expression(self):
         # GH 11149
-        df = DataFrame({"a": [1, 2, 3], "b": [4, 5, 6]})
+        df = pd.DataFrame({"a": [1, 2, 3], "b": [4, 5, 6]})
         expected = df.copy()
 
         expected["c"] = expected["a"] + expected["b"]
@@ -1474,7 +1404,7 @@
 
     def test_multi_line_expression_not_inplace(self):
         # GH 11149
-        df = DataFrame({"a": [1, 2, 3], "b": [4, 5, 6]})
+        df = pd.DataFrame({"a": [1, 2, 3], "b": [4, 5, 6]})
         expected = df.copy()
 
         expected["c"] = expected["a"] + expected["b"]
@@ -1499,7 +1429,7 @@
 
     def test_multi_line_expression_local_variable(self):
         # GH 15342
-        df = DataFrame({"a": [1, 2, 3], "b": [4, 5, 6]})
+        df = pd.DataFrame({"a": [1, 2, 3], "b": [4, 5, 6]})
         expected = df.copy()
 
         local_var = 7
@@ -1517,7 +1447,7 @@
 
     def test_multi_line_expression_callable_local_variable(self):
         # 26426
-        df = DataFrame({"a": [1, 2, 3], "b": [4, 5, 6]})
+        df = pd.DataFrame({"a": [1, 2, 3], "b": [4, 5, 6]})
 
         def local_func(a, b):
             return b
@@ -1537,7 +1467,7 @@
 
     def test_multi_line_expression_callable_local_variable_with_kwargs(self):
         # 26426
-        df = DataFrame({"a": [1, 2, 3], "b": [4, 5, 6]})
+        df = pd.DataFrame({"a": [1, 2, 3], "b": [4, 5, 6]})
 
         def local_func(a, b):
             return b
@@ -1557,7 +1487,7 @@
 
     def test_assignment_in_query(self):
         # GH 8664
-        df = DataFrame({"a": [1, 2, 3], "b": [4, 5, 6]})
+        df = pd.DataFrame({"a": [1, 2, 3], "b": [4, 5, 6]})
         df_orig = df.copy()
         msg = "cannot assign without a target object"
         with pytest.raises(ValueError, match=msg):
@@ -1566,7 +1496,7 @@
 
     def test_query_inplace(self):
         # see gh-11149
-        df = DataFrame({"a": [1, 2, 3], "b": [4, 5, 6]})
+        df = pd.DataFrame({"a": [1, 2, 3], "b": [4, 5, 6]})
         expected = df.copy()
         expected = expected[expected["a"] == 2]
         df.query("a == 2", inplace=True)
@@ -1701,10 +1631,16 @@
 
 @td.skip_if_no_ne
 class TestOperationsNumExprPython(TestOperationsNumExprPandas):
-    exclude_arith: List[str] = ["in", "not in"]
-
-    engine = "numexpr"
-    parser = "python"
+    @classmethod
+    def setup_class(cls):
+        super().setup_class()
+        cls.engine = "numexpr"
+        cls.parser = "python"
+        cls.arith_ops = [
+            op
+            for op in expr.ARITH_OPS_SYMS + expr.CMP_OPS_SYMS
+            if op not in ("in", "not in")
+        ]
 
     def test_check_many_exprs(self):
         a = 1  # noqa
@@ -1760,51 +1696,66 @@
         with pytest.raises(NotImplementedError, match=msg):
             pd.eval(ex, parser=self.parser, engine=self.engine)
 
-    @pytest.mark.parametrize("rhs", [True, False])
-    @pytest.mark.parametrize("lhs", [True, False])
-    @pytest.mark.parametrize("op", expr.BOOL_OPS_SYMS)
-    def test_bool_ops_with_constants(self, lhs, rhs, op):
-        ex = f"{lhs} {op} {rhs}"
-        if op in ("and", "or"):
-            msg = "'BoolOp' nodes are not implemented"
-            with pytest.raises(NotImplementedError, match=msg):
-                self.eval(ex)
-        else:
-            res = self.eval(ex)
-            exp = eval(ex)
-            assert res == exp
-
-    @pytest.mark.parametrize("rhs", [True, False])
-    @pytest.mark.parametrize("lhs", [True, False])
-    @pytest.mark.parametrize("op", expr.BOOL_OPS_SYMS)
-    def test_simple_bool_ops(self, lhs, rhs, op):
-        ex = f"lhs {op} rhs"
-        if op in ("and", "or"):
-            msg = "'BoolOp' nodes are not implemented"
-            with pytest.raises(NotImplementedError, match=msg):
-                pd.eval(ex, engine=self.engine, parser=self.parser)
-        else:
-            res = pd.eval(ex, engine=self.engine, parser=self.parser)
-            exp = eval(ex)
-            assert res == exp
+    def test_bool_ops_with_constants(self):
+        for op, lhs, rhs in product(
+            expr.BOOL_OPS_SYMS, ("True", "False"), ("True", "False")
+        ):
+            ex = f"{lhs} {op} {rhs}"
+            if op in ("and", "or"):
+                msg = "'BoolOp' nodes are not implemented"
+                with pytest.raises(NotImplementedError, match=msg):
+                    self.eval(ex)
+            else:
+                res = self.eval(ex)
+                exp = eval(ex)
+                assert res == exp
+
+    def test_simple_bool_ops(self):
+        for op, lhs, rhs in product(expr.BOOL_OPS_SYMS, (True, False), (True, False)):
+            ex = f"lhs {op} rhs"
+            if op in ("and", "or"):
+                msg = "'BoolOp' nodes are not implemented"
+                with pytest.raises(NotImplementedError, match=msg):
+                    pd.eval(ex, engine=self.engine, parser=self.parser)
+            else:
+                res = pd.eval(ex, engine=self.engine, parser=self.parser)
+                exp = eval(ex)
+                assert res == exp
 
 
 class TestOperationsPythonPython(TestOperationsNumExprPython):
-    engine = "python"
-    parser = "python"
+    @classmethod
+    def setup_class(cls):
+        super().setup_class()
+        cls.engine = cls.parser = "python"
+        cls.arith_ops = [
+            op
+            for op in expr.ARITH_OPS_SYMS + expr.CMP_OPS_SYMS
+            if op not in ("in", "not in")
+        ]
 
 
 class TestOperationsPythonPandas(TestOperationsNumExprPandas):
-    exclude_arith: List[str] = []
-
-    engine = "python"
-    parser = "pandas"
+    @classmethod
+    def setup_class(cls):
+        super().setup_class()
+        cls.engine = "python"
+        cls.parser = "pandas"
+        cls.arith_ops = expr.ARITH_OPS_SYMS + expr.CMP_OPS_SYMS
 
 
 @td.skip_if_no_ne
 class TestMathPythonPython:
-    engine = "python"
-    parser = "pandas"
+    @classmethod
+    def setup_class(cls):
+        cls.engine = "python"
+        cls.parser = "pandas"
+        cls.unary_fns = _unary_math_ops
+        cls.binary_fns = _binary_math_ops
+
+    @classmethod
+    def teardown_class(cls):
+        del cls.engine, cls.parser
 
     def eval(self, *args, **kwargs):
         kwargs["engine"] = self.engine
@@ -1816,32 +1767,30 @@
         df = DataFrame({"a": np.random.randn(10)})
         a = df.a
 
-        fn = unary_fns_for_ne
-
-        expr = f"{fn}(a)"
-        got = self.eval(expr)
-        with np.errstate(all="ignore"):
-            expect = getattr(np, fn)(a)
-        tm.assert_series_equal(got, expect, check_names=False)
-
-    @pytest.mark.parametrize("fn", ["floor", "ceil"])
-    def test_floor_and_ceil_functions_raise_error(self, ne_lt_2_6_9, fn):
-        msg = f'"{fn}" is not a supported function'
-        with pytest.raises(ValueError, match=msg):
-            expr = f"{fn}(100)"
-            self.eval(expr)
-
-    @pytest.mark.parametrize("fn", _binary_math_ops)
-    def test_binary_functions(self, fn):
+        for fn in unary_fns_for_ne:
+            expr = f"{fn}(a)"
+            got = self.eval(expr)
+            with np.errstate(all="ignore"):
+                expect = getattr(np, fn)(a)
+            tm.assert_series_equal(got, expect, check_names=False)
+
+    def test_floor_and_ceil_functions_raise_error(self, ne_lt_2_6_9, unary_fns_for_ne):
+        for fn in ("floor", "ceil"):
+            msg = f'"{fn}" is not a supported function'
+            with pytest.raises(ValueError, match=msg):
+                expr = f"{fn}(100)"
+                self.eval(expr)
+
+    def test_binary_functions(self):
         df = DataFrame({"a": np.random.randn(10), "b": np.random.randn(10)})
         a = df.a
         b = df.b
-
-        expr = f"{fn}(a, b)"
-        got = self.eval(expr)
-        with np.errstate(all="ignore"):
-            expect = getattr(np, fn)(a, b)
-        tm.assert_almost_equal(got, expect, check_names=False)
+        for fn in self.binary_fns:
+            expr = f"{fn}(a, b)"
+            got = self.eval(expr)
+            with np.errstate(all="ignore"):
+                expect = getattr(np, fn)(a, b)
+            tm.assert_almost_equal(got, expect, check_names=False)
 
     def test_df_use_case(self):
         df = DataFrame({"a": np.random.randn(10), "b": np.random.randn(10)})
@@ -1903,18 +1852,27 @@
 
 
 class TestMathPythonPandas(TestMathPythonPython):
-    engine = "python"
-    parser = "pandas"
+    @classmethod
+    def setup_class(cls):
+        super().setup_class()
+        cls.engine = "python"
+        cls.parser = "pandas"
 
 
 class TestMathNumExprPandas(TestMathPythonPython):
-    engine = "numexpr"
-    parser = "pandas"
+    @classmethod
+    def setup_class(cls):
+        super().setup_class()
+        cls.engine = "numexpr"
+        cls.parser = "pandas"
 
 
 class TestMathNumExprPython(TestMathPythonPython):
-    engine = "numexpr"
-    parser = "python"
+    @classmethod
+    def setup_class(cls):
+        super().setup_class()
+        cls.engine = "numexpr"
+        cls.parser = "python"
 
 
 _var_s = np.random.randn(10)
@@ -1968,10 +1926,10 @@
 @pytest.mark.parametrize("parser", _parsers)
 def test_disallowed_nodes(engine, parser):
     VisitorClass = _parsers[parser]
+    uns_ops = VisitorClass.unsupported_nodes
     inst = VisitorClass("x + 1", engine, parser)
 
-    for ops in VisitorClass.unsupported_nodes:
-
+    for ops in uns_ops:
         msg = "nodes are not implemented"
         with pytest.raises(NotImplementedError, match=msg):
             getattr(inst, ops)()
@@ -1990,16 +1948,17 @@
         pd.eval(e, engine=engine, parser=parser)
 
 
-@pytest.mark.parametrize("express", ["a + @b", "@a + b", "@a + @b"])
-def test_invalid_local_variable_reference(engine, parser, express):
+def test_invalid_local_variable_reference(engine, parser):
     a, b = 1, 2  # noqa
-
-    if parser != "pandas":
-        with pytest.raises(SyntaxError, match="The '@' prefix is only"):
-            pd.eval(express, engine=engine, parser=parser)
-    else:
-        with pytest.raises(SyntaxError, match="The '@' prefix is not"):
-            pd.eval(express, engine=engine, parser=parser)
+    exprs = "a + @b", "@a + b", "@a + @b"
+
+    for _expr in exprs:
+        if parser != "pandas":
+            with pytest.raises(SyntaxError, match="The '@' prefix is only"):
+                pd.eval(_expr, engine=engine, parser=parser)
+        else:
+            with pytest.raises(SyntaxError, match="The '@' prefix is not"):
+                pd.eval(_expr, engine=engine, parser=parser)
 
 
 def test_numexpr_builtin_raises(engine, parser):
@@ -2094,7 +2053,7 @@
 
 
 def test_negate_lt_eq_le(engine, parser):
-    df = DataFrame([[0, 10], [1, 20]], columns=["cat", "count"])
+    df = pd.DataFrame([[0, 10], [1, 20]], columns=["cat", "count"])
     expected = df[~(df.cat > 0)]
 
     result = df.query("~(cat > 0)", engine=engine, parser=parser)
@@ -2110,9 +2069,10 @@
 
 
 class TestValidate:
-    @pytest.mark.parametrize("value", [1, "True", [1, 2, 3], 5.0])
-    def test_validate_bool_args(self, value):
-
-        msg = 'For argument "inplace" expected type bool, received type'
-        with pytest.raises(ValueError, match=msg):
-            pd.eval("2+2", inplace=value)+    def test_validate_bool_args(self):
+        invalid_values = [1, "True", [1, 2, 3], 5.0]
+
+        for value in invalid_values:
+            msg = 'For argument "inplace" expected type bool, received type'
+            with pytest.raises(ValueError, match=msg):
+                pd.eval("2+2", inplace=value)