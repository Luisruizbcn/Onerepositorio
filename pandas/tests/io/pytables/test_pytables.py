--- conflicted
+++ resolved
@@ -1084,13 +1084,8 @@
     @pytest.mark.parametrize('dtype', ['category', object])
     def test_latin_encoding(self, dtype, val):
         enc = 'latin-1'
-<<<<<<< HEAD
-        key = 'data'
-        nan_rep = ''
-=======
         nan_rep = ''
         key = 'data'
->>>>>>> f0919f27
 
         val = [x.decode(enc) if isinstance(x, bytes) else x for x in val]
         ser = pd.Series(val, dtype=dtype)
@@ -1101,24 +1096,18 @@
             retr = read_hdf(store, key)
 
         s_nan = ser.replace(nan_rep, np.nan)
-<<<<<<< HEAD
-=======
-
->>>>>>> f0919f27
+
         if is_categorical_dtype(s_nan):
             assert is_categorical_dtype(retr)
             assert_series_equal(s_nan, retr, check_dtype=False,
                                 check_categorical=False)
         else:
             assert_series_equal(s_nan, retr)
-<<<<<<< HEAD
-=======
 
         # FIXME: don't leave commented-out
         # fails:
         # for x in examples:
         #     roundtrip(s, nan_rep=b'\xf8\xfc')
->>>>>>> f0919f27
 
     def test_append_some_nans(self):
 
