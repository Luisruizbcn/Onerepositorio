"""
Tests that work on both the Python and C engines but do not have a
specific classification into the other test modules.
"""
import codecs
import csv
from datetime import datetime
from inspect import signature
from io import StringIO
import os
import platform
from urllib.error import URLError

import numpy as np
import pytest

from pandas._libs.tslib import Timestamp
from pandas.errors import DtypeWarning, EmptyDataError, ParserError
import pandas.util._test_decorators as td

from pandas import DataFrame, Index, MultiIndex, Series, compat, concat, option_context
import pandas._testing as tm

from pandas.io.parsers import CParserWrapper, TextFileReader, TextParser


def test_override_set_noconvert_columns():
    # see gh-17351
    #
    # Usecols needs to be sorted in _set_noconvert_columns based
    # on the test_usecols_with_parse_dates test from test_usecols.py
    class MyTextFileReader(TextFileReader):
        def __init__(self):
            self._currow = 0
            self.squeeze = False

    class MyCParserWrapper(CParserWrapper):
        def _set_noconvert_columns(self):
            if self.usecols_dtype == "integer":
                # self.usecols is a set, which is documented as unordered
                # but in practice, a CPython set of integers is sorted.
                # In other implementations this assumption does not hold.
                # The following code simulates a different order, which
                # before GH 17351 would cause the wrong columns to be
                # converted via the parse_dates parameter
                self.usecols = list(self.usecols)
                self.usecols.reverse()
            return CParserWrapper._set_noconvert_columns(self)

    data = """a,b,c,d,e
0,1,20140101,0900,4
0,1,20140102,1000,4"""

    parse_dates = [[1, 2]]
    cols = {
        "a": [0, 0],
        "c_d": [Timestamp("2014-01-01 09:00:00"), Timestamp("2014-01-02 10:00:00")],
    }
    expected = DataFrame(cols, columns=["c_d", "a"])

    parser = MyTextFileReader()
    parser.options = {
        "usecols": [0, 2, 3],
        "parse_dates": parse_dates,
        "delimiter": ",",
    }
    parser._engine = MyCParserWrapper(StringIO(data), **parser.options)

    result = parser.read()
    tm.assert_frame_equal(result, expected)


def test_empty_decimal_marker(all_parsers):
    data = """A|B|C
1|2,334|5
10|13|10.
"""
    # Parsers support only length-1 decimals
    msg = "Only length-1 decimal markers supported"
    parser = all_parsers

    with pytest.raises(ValueError, match=msg):
        parser.read_csv(StringIO(data), decimal="")


def test_bad_stream_exception(all_parsers, csv_dir_path):
    # see gh-13652
    #
    # This test validates that both the Python engine and C engine will
    # raise UnicodeDecodeError instead of C engine raising ParserError
    # and swallowing the exception that caused read to fail.
    path = os.path.join(csv_dir_path, "sauron.SHIFT_JIS.csv")
    codec = codecs.lookup("utf-8")
    utf8 = codecs.lookup("utf-8")
    parser = all_parsers
    msg = "'utf-8' codec can't decode byte"

    # Stream must be binary UTF8.
    with open(path, "rb") as handle, codecs.StreamRecoder(
        handle, utf8.encode, utf8.decode, codec.streamreader, codec.streamwriter
    ) as stream:

        with pytest.raises(UnicodeDecodeError, match=msg):
            parser.read_csv(stream)


def test_read_csv_local(all_parsers, csv1):
    prefix = "file:///" if compat.is_platform_windows() else "file://"
    parser = all_parsers

    fname = prefix + str(os.path.abspath(csv1))
    result = parser.read_csv(fname, index_col=0, parse_dates=True)

    expected = DataFrame(
        [
            [0.980269, 3.685731, -0.364216805298, -1.159738],
            [1.047916, -0.041232, -0.16181208307, 0.212549],
            [0.498581, 0.731168, -0.537677223318, 1.346270],
            [1.120202, 1.567621, 0.00364077397681, 0.675253],
            [-0.487094, 0.571455, -1.6116394093, 0.103469],
            [0.836649, 0.246462, 0.588542635376, 1.062782],
            [-0.157161, 1.340307, 1.1957779562, -1.097007],
        ],
        columns=["A", "B", "C", "D"],
        index=Index(
            [
                datetime(2000, 1, 3),
                datetime(2000, 1, 4),
                datetime(2000, 1, 5),
                datetime(2000, 1, 6),
                datetime(2000, 1, 7),
                datetime(2000, 1, 10),
                datetime(2000, 1, 11),
            ],
            name="index",
        ),
    )
    tm.assert_frame_equal(result, expected)


def test_1000_sep(all_parsers):
    parser = all_parsers
    data = """A|B|C
1|2,334|5
10|13|10.
"""
    expected = DataFrame({"A": [1, 10], "B": [2334, 13], "C": [5, 10.0]})

    result = parser.read_csv(StringIO(data), sep="|", thousands=",")
    tm.assert_frame_equal(result, expected)


def test_squeeze(all_parsers):
    data = """\
a,1
b,2
c,3
"""
    parser = all_parsers
    index = Index(["a", "b", "c"], name=0)
    expected = Series([1, 2, 3], name=1, index=index)

    result = parser.read_csv(StringIO(data), index_col=0, header=None, squeeze=True)
    tm.assert_series_equal(result, expected)

    # see gh-8217
    #
    # Series should not be a view.
    assert not result._is_view


def test_malformed(all_parsers):
    # see gh-6607
    parser = all_parsers
    data = """ignore
A,B,C
1,2,3 # comment
1,2,3,4,5
2,3,4
"""
    msg = "Expected 3 fields in line 4, saw 5"
    with pytest.raises(ParserError, match=msg):
        parser.read_csv(StringIO(data), header=1, comment="#")


@pytest.mark.parametrize("nrows", [5, 3, None])
def test_malformed_chunks(all_parsers, nrows):
    data = """ignore
A,B,C
skip
1,2,3
3,5,10 # comment
1,2,3,4,5
2,3,4
"""
    parser = all_parsers
    msg = "Expected 3 fields in line 6, saw 5"
    reader = parser.read_csv(
        StringIO(data), header=1, comment="#", iterator=True, chunksize=1, skiprows=[2]
    )

    with pytest.raises(ParserError, match=msg):
        reader.read(nrows)


def test_unnamed_columns(all_parsers):
    data = """A,B,C,,
1,2,3,4,5
6,7,8,9,10
11,12,13,14,15
"""
    parser = all_parsers
    expected = DataFrame(
        [[1, 2, 3, 4, 5], [6, 7, 8, 9, 10], [11, 12, 13, 14, 15]],
        dtype=np.int64,
        columns=["A", "B", "C", "Unnamed: 3", "Unnamed: 4"],
    )
    result = parser.read_csv(StringIO(data))
    tm.assert_frame_equal(result, expected)


def test_csv_mixed_type(all_parsers):
    data = """A,B,C
a,1,2
b,3,4
c,4,5
"""
    parser = all_parsers
    expected = DataFrame({"A": ["a", "b", "c"], "B": [1, 3, 4], "C": [2, 4, 5]})
    result = parser.read_csv(StringIO(data))
    tm.assert_frame_equal(result, expected)


def test_read_csv_low_memory_no_rows_with_index(all_parsers):
    # see gh-21141
    parser = all_parsers

    if not parser.low_memory:
        pytest.skip("This is a low-memory specific test")

    data = """A,B,C
1,1,1,2
2,2,3,4
3,3,4,5
"""
    result = parser.read_csv(StringIO(data), low_memory=True, index_col=0, nrows=0)
    expected = DataFrame(columns=["A", "B", "C"])
    tm.assert_frame_equal(result, expected)


def test_read_csv_dataframe(all_parsers, csv1):
    parser = all_parsers
    result = parser.read_csv(csv1, index_col=0, parse_dates=True)

    expected = DataFrame(
        [
            [0.980269, 3.685731, -0.364216805298, -1.159738],
            [1.047916, -0.041232, -0.16181208307, 0.212549],
            [0.498581, 0.731168, -0.537677223318, 1.346270],
            [1.120202, 1.567621, 0.00364077397681, 0.675253],
            [-0.487094, 0.571455, -1.6116394093, 0.103469],
            [0.836649, 0.246462, 0.588542635376, 1.062782],
            [-0.157161, 1.340307, 1.1957779562, -1.097007],
        ],
        columns=["A", "B", "C", "D"],
        index=Index(
            [
                datetime(2000, 1, 3),
                datetime(2000, 1, 4),
                datetime(2000, 1, 5),
                datetime(2000, 1, 6),
                datetime(2000, 1, 7),
                datetime(2000, 1, 10),
                datetime(2000, 1, 11),
            ],
            name="index",
        ),
    )
    tm.assert_frame_equal(result, expected)


def test_read_csv_no_index_name(all_parsers, csv_dir_path):
    parser = all_parsers
    csv2 = os.path.join(csv_dir_path, "test2.csv")
    result = parser.read_csv(csv2, index_col=0, parse_dates=True)

    expected = DataFrame(
        [
            [0.980269, 3.685731, -0.364216805298, -1.159738, "foo"],
            [1.047916, -0.041232, -0.16181208307, 0.212549, "bar"],
            [0.498581, 0.731168, -0.537677223318, 1.346270, "baz"],
            [1.120202, 1.567621, 0.00364077397681, 0.675253, "qux"],
            [-0.487094, 0.571455, -1.6116394093, 0.103469, "foo2"],
        ],
        columns=["A", "B", "C", "D", "E"],
        index=Index(
            [
                datetime(2000, 1, 3),
                datetime(2000, 1, 4),
                datetime(2000, 1, 5),
                datetime(2000, 1, 6),
                datetime(2000, 1, 7),
            ]
        ),
    )
    tm.assert_frame_equal(result, expected)


def test_read_csv_wrong_num_columns(all_parsers):
    # Too few columns.
    data = """A,B,C,D,E,F
1,2,3,4,5,6
6,7,8,9,10,11,12
11,12,13,14,15,16
"""
    parser = all_parsers
    msg = "Expected 6 fields in line 3, saw 7"

    with pytest.raises(ParserError, match=msg):
        parser.read_csv(StringIO(data))


def test_read_duplicate_index_explicit(all_parsers):
    data = """index,A,B,C,D
foo,2,3,4,5
bar,7,8,9,10
baz,12,13,14,15
qux,12,13,14,15
foo,12,13,14,15
bar,12,13,14,15
"""
    parser = all_parsers
    result = parser.read_csv(StringIO(data), index_col=0)

    expected = DataFrame(
        [
            [2, 3, 4, 5],
            [7, 8, 9, 10],
            [12, 13, 14, 15],
            [12, 13, 14, 15],
            [12, 13, 14, 15],
            [12, 13, 14, 15],
        ],
        columns=["A", "B", "C", "D"],
        index=Index(["foo", "bar", "baz", "qux", "foo", "bar"], name="index"),
    )
    tm.assert_frame_equal(result, expected)


def test_read_duplicate_index_implicit(all_parsers):
    data = """A,B,C,D
foo,2,3,4,5
bar,7,8,9,10
baz,12,13,14,15
qux,12,13,14,15
foo,12,13,14,15
bar,12,13,14,15
"""
    parser = all_parsers
    result = parser.read_csv(StringIO(data))

    expected = DataFrame(
        [
            [2, 3, 4, 5],
            [7, 8, 9, 10],
            [12, 13, 14, 15],
            [12, 13, 14, 15],
            [12, 13, 14, 15],
            [12, 13, 14, 15],
        ],
        columns=["A", "B", "C", "D"],
        index=Index(["foo", "bar", "baz", "qux", "foo", "bar"]),
    )
    tm.assert_frame_equal(result, expected)


@pytest.mark.parametrize(
    "data,kwargs,expected",
    [
        (
            "A,B\nTrue,1\nFalse,2\nTrue,3",
            dict(),
            DataFrame([[True, 1], [False, 2], [True, 3]], columns=["A", "B"]),
        ),
        (
            "A,B\nYES,1\nno,2\nyes,3\nNo,3\nYes,3",
            dict(true_values=["yes", "Yes", "YES"], false_values=["no", "NO", "No"]),
            DataFrame(
                [[True, 1], [False, 2], [True, 3], [False, 3], [True, 3]],
                columns=["A", "B"],
            ),
        ),
        (
            "A,B\nTRUE,1\nFALSE,2\nTRUE,3",
            dict(),
            DataFrame([[True, 1], [False, 2], [True, 3]], columns=["A", "B"]),
        ),
        (
            "A,B\nfoo,bar\nbar,foo",
            dict(true_values=["foo"], false_values=["bar"]),
            DataFrame([[True, False], [False, True]], columns=["A", "B"]),
        ),
    ],
)
def test_parse_bool(all_parsers, data, kwargs, expected):
    parser = all_parsers
    result = parser.read_csv(StringIO(data), **kwargs)
    tm.assert_frame_equal(result, expected)


def test_int_conversion(all_parsers):
    data = """A,B
1.0,1
2.0,2
3.0,3
"""
    parser = all_parsers
    result = parser.read_csv(StringIO(data))

    expected = DataFrame([[1.0, 1], [2.0, 2], [3.0, 3]], columns=["A", "B"])
    tm.assert_frame_equal(result, expected)


@pytest.mark.parametrize("nrows", [3, 3.0])
def test_read_nrows(all_parsers, nrows):
    # see gh-10476
    data = """index,A,B,C,D
foo,2,3,4,5
bar,7,8,9,10
baz,12,13,14,15
qux,12,13,14,15
foo2,12,13,14,15
bar2,12,13,14,15
"""
    expected = DataFrame(
        [["foo", 2, 3, 4, 5], ["bar", 7, 8, 9, 10], ["baz", 12, 13, 14, 15]],
        columns=["index", "A", "B", "C", "D"],
    )
    parser = all_parsers

    result = parser.read_csv(StringIO(data), nrows=nrows)
    tm.assert_frame_equal(result, expected)


@pytest.mark.parametrize("nrows", [1.2, "foo", -1])
def test_read_nrows_bad(all_parsers, nrows):
    data = """index,A,B,C,D
foo,2,3,4,5
bar,7,8,9,10
baz,12,13,14,15
qux,12,13,14,15
foo2,12,13,14,15
bar2,12,13,14,15
"""
    msg = r"'nrows' must be an integer >=0"
    parser = all_parsers

    with pytest.raises(ValueError, match=msg):
        parser.read_csv(StringIO(data), nrows=nrows)


@pytest.mark.parametrize("index_col", [0, "index"])
def test_read_chunksize_with_index(all_parsers, index_col):
    parser = all_parsers
    data = """index,A,B,C,D
foo,2,3,4,5
bar,7,8,9,10
baz,12,13,14,15
qux,12,13,14,15
foo2,12,13,14,15
bar2,12,13,14,15
"""

    reader = parser.read_csv(StringIO(data), index_col=0, chunksize=2)
    expected = DataFrame(
        [
            ["foo", 2, 3, 4, 5],
            ["bar", 7, 8, 9, 10],
            ["baz", 12, 13, 14, 15],
            ["qux", 12, 13, 14, 15],
            ["foo2", 12, 13, 14, 15],
            ["bar2", 12, 13, 14, 15],
        ],
        columns=["index", "A", "B", "C", "D"],
    )
    expected = expected.set_index("index")

    chunks = list(reader)
    tm.assert_frame_equal(chunks[0], expected[:2])
    tm.assert_frame_equal(chunks[1], expected[2:4])
    tm.assert_frame_equal(chunks[2], expected[4:])


@pytest.mark.parametrize("chunksize", [1.3, "foo", 0])
def test_read_chunksize_bad(all_parsers, chunksize):
    data = """index,A,B,C,D
foo,2,3,4,5
bar,7,8,9,10
baz,12,13,14,15
qux,12,13,14,15
foo2,12,13,14,15
bar2,12,13,14,15
"""
    parser = all_parsers
    msg = r"'chunksize' must be an integer >=1"

    with pytest.raises(ValueError, match=msg):
        parser.read_csv(StringIO(data), chunksize=chunksize)


@pytest.mark.parametrize("chunksize", [2, 8])
def test_read_chunksize_and_nrows(all_parsers, chunksize):
    # see gh-15755
    data = """index,A,B,C,D
foo,2,3,4,5
bar,7,8,9,10
baz,12,13,14,15
qux,12,13,14,15
foo2,12,13,14,15
bar2,12,13,14,15
"""
    parser = all_parsers
    kwargs = dict(index_col=0, nrows=5)

    reader = parser.read_csv(StringIO(data), chunksize=chunksize, **kwargs)
    expected = parser.read_csv(StringIO(data), **kwargs)
    tm.assert_frame_equal(concat(reader), expected)


def test_read_chunksize_and_nrows_changing_size(all_parsers):
    data = """index,A,B,C,D
foo,2,3,4,5
bar,7,8,9,10
baz,12,13,14,15
qux,12,13,14,15
foo2,12,13,14,15
bar2,12,13,14,15
"""
    parser = all_parsers
    kwargs = dict(index_col=0, nrows=5)

    reader = parser.read_csv(StringIO(data), chunksize=8, **kwargs)
    expected = parser.read_csv(StringIO(data), **kwargs)

    tm.assert_frame_equal(reader.get_chunk(size=2), expected.iloc[:2])
    tm.assert_frame_equal(reader.get_chunk(size=4), expected.iloc[2:5])

    with pytest.raises(StopIteration, match=""):
        reader.get_chunk(size=3)


def test_get_chunk_passed_chunksize(all_parsers):
    parser = all_parsers
    data = """A,B,C
1,2,3
4,5,6
7,8,9
1,2,3"""

    reader = parser.read_csv(StringIO(data), chunksize=2)
    result = reader.get_chunk()

    expected = DataFrame([[1, 2, 3], [4, 5, 6]], columns=["A", "B", "C"])
    tm.assert_frame_equal(result, expected)


@pytest.mark.parametrize("kwargs", [dict(), dict(index_col=0)])
def test_read_chunksize_compat(all_parsers, kwargs):
    # see gh-12185
    data = """index,A,B,C,D
foo,2,3,4,5
bar,7,8,9,10
baz,12,13,14,15
qux,12,13,14,15
foo2,12,13,14,15
bar2,12,13,14,15
"""
    parser = all_parsers
    reader = parser.read_csv(StringIO(data), chunksize=2, **kwargs)

    result = parser.read_csv(StringIO(data), **kwargs)
    tm.assert_frame_equal(concat(reader), result)


def test_read_chunksize_jagged_names(all_parsers):
    # see gh-23509
    parser = all_parsers
    data = "\n".join(["0"] * 7 + [",".join(["0"] * 10)])

    expected = DataFrame([[0] + [np.nan] * 9] * 7 + [[0] * 10])
    reader = parser.read_csv(StringIO(data), names=range(10), chunksize=4)

    result = concat(reader)
    tm.assert_frame_equal(result, expected)


def test_read_data_list(all_parsers):
    parser = all_parsers
    kwargs = dict(index_col=0)
    data = "A,B,C\nfoo,1,2,3\nbar,4,5,6"

    data_list = [["A", "B", "C"], ["foo", "1", "2", "3"], ["bar", "4", "5", "6"]]
    expected = parser.read_csv(StringIO(data), **kwargs)

    parser = TextParser(data_list, chunksize=2, **kwargs)
    result = parser.read()

    tm.assert_frame_equal(result, expected)


def test_iterator(all_parsers):
    # see gh-6607
    data = """index,A,B,C,D
foo,2,3,4,5
bar,7,8,9,10
baz,12,13,14,15
qux,12,13,14,15
foo2,12,13,14,15
bar2,12,13,14,15
"""
    parser = all_parsers
    kwargs = dict(index_col=0)

    expected = parser.read_csv(StringIO(data), **kwargs)
    reader = parser.read_csv(StringIO(data), iterator=True, **kwargs)

    first_chunk = reader.read(3)
    tm.assert_frame_equal(first_chunk, expected[:3])

    last_chunk = reader.read(5)
    tm.assert_frame_equal(last_chunk, expected[3:])


def test_iterator2(all_parsers):
    parser = all_parsers
    data = """A,B,C
foo,1,2,3
bar,4,5,6
baz,7,8,9
"""

    reader = parser.read_csv(StringIO(data), iterator=True)
    result = list(reader)

    expected = DataFrame(
        [[1, 2, 3], [4, 5, 6], [7, 8, 9]],
        index=["foo", "bar", "baz"],
        columns=["A", "B", "C"],
    )
    tm.assert_frame_equal(result[0], expected)


def test_reader_list(all_parsers):
    data = """index,A,B,C,D
foo,2,3,4,5
bar,7,8,9,10
baz,12,13,14,15
qux,12,13,14,15
foo2,12,13,14,15
bar2,12,13,14,15
"""
    parser = all_parsers
    kwargs = dict(index_col=0)

    lines = list(csv.reader(StringIO(data)))
    reader = TextParser(lines, chunksize=2, **kwargs)

    expected = parser.read_csv(StringIO(data), **kwargs)
    chunks = list(reader)

    tm.assert_frame_equal(chunks[0], expected[:2])
    tm.assert_frame_equal(chunks[1], expected[2:4])
    tm.assert_frame_equal(chunks[2], expected[4:])


def test_reader_list_skiprows(all_parsers):
    data = """index,A,B,C,D
foo,2,3,4,5
bar,7,8,9,10
baz,12,13,14,15
qux,12,13,14,15
foo2,12,13,14,15
bar2,12,13,14,15
"""
    parser = all_parsers
    kwargs = dict(index_col=0)

    lines = list(csv.reader(StringIO(data)))
    reader = TextParser(lines, chunksize=2, skiprows=[1], **kwargs)

    expected = parser.read_csv(StringIO(data), **kwargs)
    chunks = list(reader)

    tm.assert_frame_equal(chunks[0], expected[1:3])


def test_iterator_stop_on_chunksize(all_parsers):
    # gh-3967: stopping iteration when chunksize is specified
    parser = all_parsers
    data = """A,B,C
foo,1,2,3
bar,4,5,6
baz,7,8,9
"""

    reader = parser.read_csv(StringIO(data), chunksize=1)
    result = list(reader)

    assert len(result) == 3
    expected = DataFrame(
        [[1, 2, 3], [4, 5, 6], [7, 8, 9]],
        index=["foo", "bar", "baz"],
        columns=["A", "B", "C"],
    )
    tm.assert_frame_equal(concat(result), expected)


@pytest.mark.parametrize(
    "kwargs", [dict(iterator=True, chunksize=1), dict(iterator=True), dict(chunksize=1)]
)
def test_iterator_skipfooter_errors(all_parsers, kwargs):
    msg = "'skipfooter' not supported for 'iteration'"
    parser = all_parsers
    data = "a\n1\n2"

    with pytest.raises(ValueError, match=msg):
        parser.read_csv(StringIO(data), skipfooter=1, **kwargs)


def test_nrows_skipfooter_errors(all_parsers):
    msg = "'skipfooter' not supported with 'nrows'"
    data = "a\n1\n2\n3\n4\n5\n6"
    parser = all_parsers

    with pytest.raises(ValueError, match=msg):
        parser.read_csv(StringIO(data), skipfooter=1, nrows=5)


@pytest.mark.parametrize(
    "data,kwargs,expected",
    [
        (
            """foo,2,3,4,5
bar,7,8,9,10
baz,12,13,14,15
qux,12,13,14,15
foo2,12,13,14,15
bar2,12,13,14,15
""",
            dict(index_col=0, names=["index", "A", "B", "C", "D"]),
            DataFrame(
                [
                    [2, 3, 4, 5],
                    [7, 8, 9, 10],
                    [12, 13, 14, 15],
                    [12, 13, 14, 15],
                    [12, 13, 14, 15],
                    [12, 13, 14, 15],
                ],
                index=Index(["foo", "bar", "baz", "qux", "foo2", "bar2"], name="index"),
                columns=["A", "B", "C", "D"],
            ),
        ),
        (
            """foo,one,2,3,4,5
foo,two,7,8,9,10
foo,three,12,13,14,15
bar,one,12,13,14,15
bar,two,12,13,14,15
""",
            dict(index_col=[0, 1], names=["index1", "index2", "A", "B", "C", "D"]),
            DataFrame(
                [
                    [2, 3, 4, 5],
                    [7, 8, 9, 10],
                    [12, 13, 14, 15],
                    [12, 13, 14, 15],
                    [12, 13, 14, 15],
                ],
                index=MultiIndex.from_tuples(
                    [
                        ("foo", "one"),
                        ("foo", "two"),
                        ("foo", "three"),
                        ("bar", "one"),
                        ("bar", "two"),
                    ],
                    names=["index1", "index2"],
                ),
                columns=["A", "B", "C", "D"],
            ),
        ),
    ],
)
def test_pass_names_with_index(all_parsers, data, kwargs, expected):
    parser = all_parsers
    result = parser.read_csv(StringIO(data), **kwargs)
    tm.assert_frame_equal(result, expected)


@pytest.mark.parametrize("index_col", [[0, 1], [1, 0]])
def test_multi_index_no_level_names(all_parsers, index_col):
    data = """index1,index2,A,B,C,D
foo,one,2,3,4,5
foo,two,7,8,9,10
foo,three,12,13,14,15
bar,one,12,13,14,15
bar,two,12,13,14,15
"""
    headless_data = "\n".join(data.split("\n")[1:])

    names = ["A", "B", "C", "D"]
    parser = all_parsers

    result = parser.read_csv(
        StringIO(headless_data), index_col=index_col, header=None, names=names
    )
    expected = parser.read_csv(StringIO(data), index_col=index_col)

    # No index names in headless data.
    expected.index.names = [None] * 2
    tm.assert_frame_equal(result, expected)


def test_multi_index_no_level_names_implicit(all_parsers):
    parser = all_parsers
    data = """A,B,C,D
foo,one,2,3,4,5
foo,two,7,8,9,10
foo,three,12,13,14,15
bar,one,12,13,14,15
bar,two,12,13,14,15
"""

    result = parser.read_csv(StringIO(data))
    expected = DataFrame(
        [
            [2, 3, 4, 5],
            [7, 8, 9, 10],
            [12, 13, 14, 15],
            [12, 13, 14, 15],
            [12, 13, 14, 15],
        ],
        columns=["A", "B", "C", "D"],
        index=MultiIndex.from_tuples(
            [
                ("foo", "one"),
                ("foo", "two"),
                ("foo", "three"),
                ("bar", "one"),
                ("bar", "two"),
            ]
        ),
    )
    tm.assert_frame_equal(result, expected)


@pytest.mark.parametrize(
    "data,expected,header",
    [
        ("a,b", DataFrame(columns=["a", "b"]), [0]),
        (
            "a,b\nc,d",
            DataFrame(columns=MultiIndex.from_tuples([("a", "c"), ("b", "d")])),
            [0, 1],
        ),
    ],
)
@pytest.mark.parametrize("round_trip", [True, False])
def test_multi_index_blank_df(all_parsers, data, expected, header, round_trip):
    # see gh-14545
    parser = all_parsers
    data = expected.to_csv(index=False) if round_trip else data

    result = parser.read_csv(StringIO(data), header=header)
    tm.assert_frame_equal(result, expected)


def test_no_unnamed_index(all_parsers):
    parser = all_parsers
    data = """ id c0 c1 c2
0 1 0 a b
1 2 0 c d
2 2 2 e f
"""
    result = parser.read_csv(StringIO(data), sep=" ")
    expected = DataFrame(
        [[0, 1, 0, "a", "b"], [1, 2, 0, "c", "d"], [2, 2, 2, "e", "f"]],
        columns=["Unnamed: 0", "id", "c0", "c1", "c2"],
    )
    tm.assert_frame_equal(result, expected)


def test_read_csv_parse_simple_list(all_parsers):
    parser = all_parsers
    data = """foo
bar baz
qux foo
foo
bar"""

    result = parser.read_csv(StringIO(data), header=None)
    expected = DataFrame(["foo", "bar baz", "qux foo", "foo", "bar"])
    tm.assert_frame_equal(result, expected)


@tm.network
def test_url(all_parsers, csv_dir_path):
    # TODO: FTP testing
    parser = all_parsers
    kwargs = dict(sep="\t")

    url = (
        "https://raw.github.com/pandas-dev/pandas/master/"
        "pandas/tests/io/parser/data/salaries.csv"
    )
    url_result = parser.read_csv(url, **kwargs)

    local_path = os.path.join(csv_dir_path, "salaries.csv")
    local_result = parser.read_csv(local_path, **kwargs)
    tm.assert_frame_equal(url_result, local_result)


@pytest.mark.slow
def test_local_file(all_parsers, csv_dir_path):
    parser = all_parsers
    kwargs = dict(sep="\t")

    local_path = os.path.join(csv_dir_path, "salaries.csv")
    local_result = parser.read_csv(local_path, **kwargs)
    url = "file://localhost/" + local_path

    try:
        url_result = parser.read_csv(url, **kwargs)
        tm.assert_frame_equal(url_result, local_result)
    except URLError:
        # Fails on some systems.
        pytest.skip("Failing on: " + " ".join(platform.uname()))


def test_path_path_lib(all_parsers):
    parser = all_parsers
    df = tm.makeDataFrame()
    result = tm.round_trip_pathlib(df.to_csv, lambda p: parser.read_csv(p, index_col=0))
    tm.assert_frame_equal(df, result)


def test_path_local_path(all_parsers):
    parser = all_parsers
    df = tm.makeDataFrame()
    result = tm.round_trip_localpath(
        df.to_csv, lambda p: parser.read_csv(p, index_col=0)
    )
    tm.assert_frame_equal(df, result)


def test_nonexistent_path(all_parsers):
    # gh-2428: pls no segfault
    # gh-14086: raise more helpful FileNotFoundError
    # GH#29233 "File foo" instead of "File b'foo'"
    parser = all_parsers
    path = f"{tm.rands(10)}.csv"

    msg = r"\[Errno 2\]"
    with pytest.raises(FileNotFoundError, match=msg) as e:
        parser.read_csv(path)
    assert path == e.value.filename


@td.skip_if_windows  # os.chmod does not work in windows
def test_no_permission(all_parsers):
    # GH 23784
    parser = all_parsers

    msg = r"\[Errno 13\]"
    with tm.ensure_clean() as path:
        os.chmod(path, 0)  # make file unreadable

        # verify that this process cannot open the file (not running as sudo)
        try:
            with open(path):
                pass
            pytest.skip("Running as sudo.")
        except PermissionError:
            pass

        with pytest.raises(PermissionError, match=msg) as e:
            parser.read_csv(path)
        assert path == e.value.filename


def test_missing_trailing_delimiters(all_parsers):
    parser = all_parsers
    data = """A,B,C,D
1,2,3,4
1,3,3,
1,4,5"""

    result = parser.read_csv(StringIO(data))
    expected = DataFrame(
        [[1, 2, 3, 4], [1, 3, 3, np.nan], [1, 4, 5, np.nan]],
        columns=["A", "B", "C", "D"],
    )
    tm.assert_frame_equal(result, expected)


def test_skip_initial_space(all_parsers):
    data = (
        '"09-Apr-2012", "01:10:18.300", 2456026.548822908, 12849, '
        "1.00361,  1.12551, 330.65659, 0355626618.16711,  73.48821, "
        "314.11625,  1917.09447,   179.71425,  80.000, 240.000, -350,  "
        "70.06056, 344.98370, 1,   1, -0.689265, -0.692787,  "
        "0.212036,    14.7674,   41.605,   -9999.0,   -9999.0,   "
        "-9999.0,   -9999.0,   -9999.0,  -9999.0, 000, 012, 128"
    )
    parser = all_parsers

    result = parser.read_csv(
        StringIO(data),
        names=list(range(33)),
        header=None,
        na_values=["-9999.0"],
        skipinitialspace=True,
    )
    expected = DataFrame(
        [
            [
                "09-Apr-2012",
                "01:10:18.300",
                2456026.548822908,
                12849,
                1.00361,
                1.12551,
                330.65659,
                355626618.16711,
                73.48821,
                314.11625,
                1917.09447,
                179.71425,
                80.0,
                240.0,
                -350,
                70.06056,
                344.9837,
                1,
                1,
                -0.689265,
                -0.692787,
                0.212036,
                14.7674,
                41.605,
                np.nan,
                np.nan,
                np.nan,
                np.nan,
                np.nan,
                np.nan,
                0,
                12,
                128,
            ]
        ]
    )
    tm.assert_frame_equal(result, expected)


def test_trailing_delimiters(all_parsers):
    # see gh-2442
    data = """A,B,C
1,2,3,
4,5,6,
7,8,9,"""
    parser = all_parsers
    result = parser.read_csv(StringIO(data), index_col=False)

    expected = DataFrame({"A": [1, 4, 7], "B": [2, 5, 8], "C": [3, 6, 9]})
    tm.assert_frame_equal(result, expected)


def test_escapechar(all_parsers):
    # https://stackoverflow.com/questions/13824840/feature-request-for-
    # pandas-read-csv
    data = '''SEARCH_TERM,ACTUAL_URL
"bra tv bord","http://www.ikea.com/se/sv/catalog/categories/departments/living_room/10475/?se%7cps%7cnonbranded%7cvardagsrum%7cgoogle%7ctv_bord"
"tv p\xc3\xa5 hjul","http://www.ikea.com/se/sv/catalog/categories/departments/living_room/10475/?se%7cps%7cnonbranded%7cvardagsrum%7cgoogle%7ctv_bord"
"SLAGBORD, \\"Bergslagen\\", IKEA:s 1700-tals series","http://www.ikea.com/se/sv/catalog/categories/departments/living_room/10475/?se%7cps%7cnonbranded%7cvardagsrum%7cgoogle%7ctv_bord"'''  # noqa

    parser = all_parsers
    result = parser.read_csv(
        StringIO(data), escapechar="\\", quotechar='"', encoding="utf-8"
    )

    assert result["SEARCH_TERM"][2] == 'SLAGBORD, "Bergslagen", IKEA:s 1700-tals series'

    tm.assert_index_equal(result.columns, Index(["SEARCH_TERM", "ACTUAL_URL"]))


def test_int64_min_issues(all_parsers):
    # see gh-2599
    parser = all_parsers
    data = "A,B\n0,0\n0,"
    result = parser.read_csv(StringIO(data))

    expected = DataFrame({"A": [0, 0], "B": [0, np.nan]})
    tm.assert_frame_equal(result, expected)


def test_parse_integers_above_fp_precision(all_parsers):
    data = """Numbers
17007000002000191
17007000002000191
17007000002000191
17007000002000191
17007000002000192
17007000002000192
17007000002000192
17007000002000192
17007000002000192
17007000002000194"""
    parser = all_parsers
    result = parser.read_csv(StringIO(data))
    expected = DataFrame(
        {
            "Numbers": [
                17007000002000191,
                17007000002000191,
                17007000002000191,
                17007000002000191,
                17007000002000192,
                17007000002000192,
                17007000002000192,
                17007000002000192,
                17007000002000192,
                17007000002000194,
            ]
        }
    )
    tm.assert_frame_equal(result, expected)


def test_chunks_have_consistent_numerical_type(all_parsers):
    parser = all_parsers
    integers = [str(i) for i in range(499999)]
    data = "a\n" + "\n".join(integers + ["1.0", "2.0"] + integers)

    # Coercions should work without warnings.
    with tm.assert_produces_warning(None):
        result = parser.read_csv(StringIO(data))

    assert type(result.a[0]) is np.float64
    assert result.a.dtype == float


def test_warn_if_chunks_have_mismatched_type(all_parsers):
    warning_type = None
    parser = all_parsers
    integers = [str(i) for i in range(499999)]
    data = "a\n" + "\n".join(integers + ["a", "b"] + integers)

    # see gh-3866: if chunks are different types and can't
    # be coerced using numerical types, then issue warning.
    if parser.engine == "c" and parser.low_memory:
        warning_type = DtypeWarning

    with tm.assert_produces_warning(warning_type):
        df = parser.read_csv(StringIO(data))
    assert df.a.dtype == object


@pytest.mark.parametrize("sep", [" ", r"\s+"])
def test_integer_overflow_bug(all_parsers, sep):
    # see gh-2601
    data = "65248E10 11\n55555E55 22\n"
    parser = all_parsers

    result = parser.read_csv(StringIO(data), header=None, sep=sep)
    expected = DataFrame([[6.5248e14, 11], [5.5555e59, 22]])
    tm.assert_frame_equal(result, expected)


def test_catch_too_many_names(all_parsers):
    # see gh-5156
    data = """\
1,2,3
4,,6
7,8,9
10,11,12\n"""
    parser = all_parsers
    msg = (
        "Too many columns specified: expected 4 and found 3"
        if parser.engine == "c"
        else "Number of passed names did not match "
        "number of header fields in the file"
    )

    with pytest.raises(ValueError, match=msg):
        parser.read_csv(StringIO(data), header=0, names=["a", "b", "c", "d"])


def test_ignore_leading_whitespace(all_parsers):
    # see gh-3374, gh-6607
    parser = all_parsers
    data = " a b c\n 1 2 3\n 4 5 6\n 7 8 9"
    result = parser.read_csv(StringIO(data), sep=r"\s+")

    expected = DataFrame({"a": [1, 4, 7], "b": [2, 5, 8], "c": [3, 6, 9]})
    tm.assert_frame_equal(result, expected)


def test_chunk_begins_with_newline_whitespace(all_parsers):
    # see gh-10022
    parser = all_parsers
    data = "\n hello\nworld\n"

    result = parser.read_csv(StringIO(data), header=None)
    expected = DataFrame([" hello", "world"])
    tm.assert_frame_equal(result, expected)


def test_empty_with_index(all_parsers):
    # see gh-10184
    data = "x,y"
    parser = all_parsers
    result = parser.read_csv(StringIO(data), index_col=0)

    expected = DataFrame(columns=["y"], index=Index([], name="x"))
    tm.assert_frame_equal(result, expected)


def test_empty_with_multi_index(all_parsers):
    # see gh-10467
    data = "x,y,z"
    parser = all_parsers
    result = parser.read_csv(StringIO(data), index_col=["x", "y"])

    expected = DataFrame(
        columns=["z"], index=MultiIndex.from_arrays([[]] * 2, names=["x", "y"])
    )
    tm.assert_frame_equal(result, expected)


def test_empty_with_reversed_multi_index(all_parsers):
    data = "x,y,z"
    parser = all_parsers
    result = parser.read_csv(StringIO(data), index_col=[1, 0])

    expected = DataFrame(
        columns=["z"], index=MultiIndex.from_arrays([[]] * 2, names=["y", "x"])
    )
    tm.assert_frame_equal(result, expected)


def test_float_parser(all_parsers):
    # see gh-9565
    parser = all_parsers
    data = "45e-1,4.5,45.,inf,-inf"
    result = parser.read_csv(StringIO(data), header=None)

    expected = DataFrame([[float(s) for s in data.split(",")]])
    tm.assert_frame_equal(result, expected)


def test_scientific_no_exponent(all_parsers):
    # see gh-12215
    df = DataFrame.from_dict({"w": ["2e"], "x": ["3E"], "y": ["42e"], "z": ["632E"]})
    data = df.to_csv(index=False)
    parser = all_parsers

    for precision in parser.float_precision_choices:
        df_roundtrip = parser.read_csv(StringIO(data), float_precision=precision)
        tm.assert_frame_equal(df_roundtrip, df)


@pytest.mark.parametrize("conv", [None, np.int64, np.uint64])
def test_int64_overflow(all_parsers, conv):
    data = """ID
00013007854817840016671868
00013007854817840016749251
00013007854817840016754630
00013007854817840016781876
00013007854817840017028824
00013007854817840017963235
00013007854817840018860166"""
    parser = all_parsers

    if conv is None:
        # 13007854817840016671868 > UINT64_MAX, so this
        # will overflow and return object as the dtype.
        result = parser.read_csv(StringIO(data))
        expected = DataFrame(
            [
                "00013007854817840016671868",
                "00013007854817840016749251",
                "00013007854817840016754630",
                "00013007854817840016781876",
                "00013007854817840017028824",
                "00013007854817840017963235",
                "00013007854817840018860166",
            ],
            columns=["ID"],
        )
        tm.assert_frame_equal(result, expected)
    else:
        # 13007854817840016671868 > UINT64_MAX, so attempts
        # to cast to either int64 or uint64 will result in
        # an OverflowError being raised.
        msg = (
            "(Python int too large to convert to C long)|"
            "(long too big to convert)|"
            "(int too big to convert)"
        )

        with pytest.raises(OverflowError, match=msg):
            parser.read_csv(StringIO(data), converters={"ID": conv})


@pytest.mark.parametrize(
    "val", [np.iinfo(np.uint64).max, np.iinfo(np.int64).max, np.iinfo(np.int64).min]
)
def test_int64_uint64_range(all_parsers, val):
    # These numbers fall right inside the int64-uint64
    # range, so they should be parsed as string.
    parser = all_parsers
    result = parser.read_csv(StringIO(str(val)), header=None)

    expected = DataFrame([val])
    tm.assert_frame_equal(result, expected)


@pytest.mark.parametrize(
    "val", [np.iinfo(np.uint64).max + 1, np.iinfo(np.int64).min - 1]
)
def test_outside_int64_uint64_range(all_parsers, val):
    # These numbers fall just outside the int64-uint64
    # range, so they should be parsed as string.
    parser = all_parsers
    result = parser.read_csv(StringIO(str(val)), header=None)

    expected = DataFrame([str(val)])
    tm.assert_frame_equal(result, expected)


@pytest.mark.parametrize("exp_data", [[str(-1), str(2 ** 63)], [str(2 ** 63), str(-1)]])
def test_numeric_range_too_wide(all_parsers, exp_data):
    # No numerical dtype can hold both negative and uint64
    # values, so they should be cast as string.
    parser = all_parsers
    data = "\n".join(exp_data)
    expected = DataFrame(exp_data)

    result = parser.read_csv(StringIO(data), header=None)
    tm.assert_frame_equal(result, expected)


@pytest.mark.parametrize("iterator", [True, False])
def test_empty_with_nrows_chunksize(all_parsers, iterator):
    # see gh-9535
    parser = all_parsers
    expected = DataFrame(columns=["foo", "bar"])

    nrows = 10
    data = StringIO("foo,bar\n")

    if iterator:
        result = next(iter(parser.read_csv(data, chunksize=nrows)))
    else:
        result = parser.read_csv(data, nrows=nrows)

    tm.assert_frame_equal(result, expected)


@pytest.mark.parametrize(
    "data,kwargs,expected,msg",
    [
        # gh-10728: WHITESPACE_LINE
        (
            "a,b,c\n4,5,6\n ",
            dict(),
            DataFrame([[4, 5, 6]], columns=["a", "b", "c"]),
            None,
        ),
        # gh-10548: EAT_LINE_COMMENT
        (
            "a,b,c\n4,5,6\n#comment",
            dict(comment="#"),
            DataFrame([[4, 5, 6]], columns=["a", "b", "c"]),
            None,
        ),
        # EAT_CRNL_NOP
        (
            "a,b,c\n4,5,6\n\r",
            dict(),
            DataFrame([[4, 5, 6]], columns=["a", "b", "c"]),
            None,
        ),
        # EAT_COMMENT
        (
            "a,b,c\n4,5,6#comment",
            dict(comment="#"),
            DataFrame([[4, 5, 6]], columns=["a", "b", "c"]),
            None,
        ),
        # SKIP_LINE
        (
            "a,b,c\n4,5,6\nskipme",
            dict(skiprows=[2]),
            DataFrame([[4, 5, 6]], columns=["a", "b", "c"]),
            None,
        ),
        # EAT_LINE_COMMENT
        (
            "a,b,c\n4,5,6\n#comment",
            dict(comment="#", skip_blank_lines=False),
            DataFrame([[4, 5, 6]], columns=["a", "b", "c"]),
            None,
        ),
        # IN_FIELD
        (
            "a,b,c\n4,5,6\n ",
            dict(skip_blank_lines=False),
            DataFrame([["4", 5, 6], [" ", None, None]], columns=["a", "b", "c"]),
            None,
        ),
        # EAT_CRNL
        (
            "a,b,c\n4,5,6\n\r",
            dict(skip_blank_lines=False),
            DataFrame([[4, 5, 6], [None, None, None]], columns=["a", "b", "c"]),
            None,
        ),
        # ESCAPED_CHAR
        (
            "a,b,c\n4,5,6\n\\",
            dict(escapechar="\\"),
            None,
            "(EOF following escape character)|(unexpected end of data)",
        ),
        # ESCAPE_IN_QUOTED_FIELD
        (
            'a,b,c\n4,5,6\n"\\',
            dict(escapechar="\\"),
            None,
            "(EOF inside string starting at row 2)|(unexpected end of data)",
        ),
        # IN_QUOTED_FIELD
        (
            'a,b,c\n4,5,6\n"',
            dict(escapechar="\\"),
            None,
            "(EOF inside string starting at row 2)|(unexpected end of data)",
        ),
    ],
    ids=[
        "whitespace-line",
        "eat-line-comment",
        "eat-crnl-nop",
        "eat-comment",
        "skip-line",
        "eat-line-comment",
        "in-field",
        "eat-crnl",
        "escaped-char",
        "escape-in-quoted-field",
        "in-quoted-field",
    ],
)
def test_eof_states(all_parsers, data, kwargs, expected, msg):
    # see gh-10728, gh-10548
    parser = all_parsers

    if expected is None:
        with pytest.raises(ParserError, match=msg):
            parser.read_csv(StringIO(data), **kwargs)
    else:
        result = parser.read_csv(StringIO(data), **kwargs)
        tm.assert_frame_equal(result, expected)


@pytest.mark.parametrize("usecols", [None, [0, 1], ["a", "b"]])
def test_uneven_lines_with_usecols(all_parsers, usecols):
    # see gh-12203
    parser = all_parsers
    data = r"""a,b,c
0,1,2
3,4,5,6,7
8,9,10"""

    if usecols is None:
        # Make sure that an error is still raised
        # when the "usecols" parameter is not provided.
        msg = r"Expected \d+ fields in line \d+, saw \d+"
        with pytest.raises(ParserError, match=msg):
            parser.read_csv(StringIO(data))
    else:
        expected = DataFrame({"a": [0, 3, 8], "b": [1, 4, 9]})

        result = parser.read_csv(StringIO(data), usecols=usecols)
        tm.assert_frame_equal(result, expected)


@pytest.mark.parametrize(
    "data,kwargs,expected",
    [
        # First, check to see that the response of parser when faced with no
        # provided columns raises the correct error, with or without usecols.
        ("", dict(), None),
        ("", dict(usecols=["X"]), None),
        (
            ",,",
            dict(names=["Dummy", "X", "Dummy_2"], usecols=["X"]),
            DataFrame(columns=["X"], index=[0], dtype=np.float64),
        ),
        (
            "",
            dict(names=["Dummy", "X", "Dummy_2"], usecols=["X"]),
            DataFrame(columns=["X"]),
        ),
    ],
)
def test_read_empty_with_usecols(all_parsers, data, kwargs, expected):
    # see gh-12493
    parser = all_parsers

    if expected is None:
        msg = "No columns to parse from file"
        with pytest.raises(EmptyDataError, match=msg):
            parser.read_csv(StringIO(data), **kwargs)
    else:
        result = parser.read_csv(StringIO(data), **kwargs)
        tm.assert_frame_equal(result, expected)


@pytest.mark.parametrize(
    "kwargs,expected",
    [
        # gh-8661, gh-8679: this should ignore six lines, including
        # lines with trailing whitespace and blank lines.
        (
            dict(
                header=None,
                delim_whitespace=True,
                skiprows=[0, 1, 2, 3, 5, 6],
                skip_blank_lines=True,
            ),
            DataFrame([[1.0, 2.0, 4.0], [5.1, np.nan, 10.0]]),
        ),
        # gh-8983: test skipping set of rows after a row with trailing spaces.
        (
            dict(
                delim_whitespace=True, skiprows=[1, 2, 3, 5, 6], skip_blank_lines=True
            ),
            DataFrame({"A": [1.0, 5.1], "B": [2.0, np.nan], "C": [4.0, 10]}),
        ),
    ],
)
def test_trailing_spaces(all_parsers, kwargs, expected):
    data = "A B C  \nrandom line with trailing spaces    \nskip\n1,2,3\n1,2.,4.\nrandom line with trailing tabs\t\t\t\n   \n5.1,NaN,10.0\n"  # noqa
    parser = all_parsers

    result = parser.read_csv(StringIO(data.replace(",", "  ")), **kwargs)
    tm.assert_frame_equal(result, expected)


def test_raise_on_sep_with_delim_whitespace(all_parsers):
    # see gh-6607
    data = "a b c\n1 2 3"
    parser = all_parsers

    with pytest.raises(ValueError, match="you can only specify one"):
        parser.read_csv(StringIO(data), sep=r"\s", delim_whitespace=True)


@pytest.mark.parametrize("delim_whitespace", [True, False])
def test_single_char_leading_whitespace(all_parsers, delim_whitespace):
    # see gh-9710
    parser = all_parsers
    data = """\
MyColumn
a
b
a
b\n"""

    expected = DataFrame({"MyColumn": list("abab")})
    result = parser.read_csv(
        StringIO(data), skipinitialspace=True, delim_whitespace=delim_whitespace
    )
    tm.assert_frame_equal(result, expected)


@pytest.mark.parametrize(
    "sep,skip_blank_lines,exp_data",
    [
        (",", True, [[1.0, 2.0, 4.0], [5.0, np.nan, 10.0], [-70.0, 0.4, 1.0]]),
        (r"\s+", True, [[1.0, 2.0, 4.0], [5.0, np.nan, 10.0], [-70.0, 0.4, 1.0]]),
        (
            ",",
            False,
            [
                [1.0, 2.0, 4.0],
                [np.nan, np.nan, np.nan],
                [np.nan, np.nan, np.nan],
                [5.0, np.nan, 10.0],
                [np.nan, np.nan, np.nan],
                [-70.0, 0.4, 1.0],
            ],
        ),
    ],
)
def test_empty_lines(all_parsers, sep, skip_blank_lines, exp_data):
    parser = all_parsers
    data = """\
A,B,C
1,2.,4.


5.,NaN,10.0

-70,.4,1
"""

    if sep == r"\s+":
        data = data.replace(",", "  ")

    result = parser.read_csv(StringIO(data), sep=sep, skip_blank_lines=skip_blank_lines)
    expected = DataFrame(exp_data, columns=["A", "B", "C"])
    tm.assert_frame_equal(result, expected)


def test_whitespace_lines(all_parsers):
    parser = all_parsers
    data = """

\t  \t\t
\t
A,B,C
\t    1,2.,4.
5.,NaN,10.0
"""
    expected = DataFrame([[1, 2.0, 4.0], [5.0, np.nan, 10.0]], columns=["A", "B", "C"])
    result = parser.read_csv(StringIO(data))
    tm.assert_frame_equal(result, expected)


@pytest.mark.parametrize(
    "data,expected",
    [
        (
            """   A   B   C   D
a   1   2   3   4
b   1   2   3   4
c   1   2   3   4
""",
            DataFrame(
                [[1, 2, 3, 4], [1, 2, 3, 4], [1, 2, 3, 4]],
                columns=["A", "B", "C", "D"],
                index=["a", "b", "c"],
            ),
        ),
        (
            "    a b c\n1 2 3 \n4 5  6\n 7 8 9",
            DataFrame([[1, 2, 3], [4, 5, 6], [7, 8, 9]], columns=["a", "b", "c"]),
        ),
    ],
)
def test_whitespace_regex_separator(all_parsers, data, expected):
    # see gh-6607
    parser = all_parsers
    result = parser.read_csv(StringIO(data), sep=r"\s+")
    tm.assert_frame_equal(result, expected)


def test_verbose_read(all_parsers, capsys):
    parser = all_parsers
    data = """a,b,c,d
one,1,2,3
one,1,2,3
,1,2,3
one,1,2,3
,1,2,3
,1,2,3
one,1,2,3
two,1,2,3"""

    # Engines are verbose in different ways.
    parser.read_csv(StringIO(data), verbose=True)
    captured = capsys.readouterr()

    if parser.engine == "c":
        assert "Tokenization took:" in captured.out
        assert "Parser memory cleanup took:" in captured.out
    else:  # Python engine
        assert captured.out == "Filled 3 NA values in column a\n"


def test_verbose_read2(all_parsers, capsys):
    parser = all_parsers
    data = """a,b,c,d
one,1,2,3
two,1,2,3
three,1,2,3
four,1,2,3
five,1,2,3
,1,2,3
seven,1,2,3
eight,1,2,3"""

    parser.read_csv(StringIO(data), verbose=True, index_col=0)
    captured = capsys.readouterr()

    # Engines are verbose in different ways.
    if parser.engine == "c":
        assert "Tokenization took:" in captured.out
        assert "Parser memory cleanup took:" in captured.out
    else:  # Python engine
        assert captured.out == "Filled 1 NA values in column a\n"


def test_iteration_open_handle(all_parsers):
    parser = all_parsers
    kwargs = dict(squeeze=True, header=None)

    with tm.ensure_clean() as path:
        with open(path, "w") as f:
            f.write("AAA\nBBB\nCCC\nDDD\nEEE\nFFF\nGGG")

        with open(path) as f:
            for line in f:
                if "CCC" in line:
                    break

            result = parser.read_csv(f, **kwargs)
            expected = Series(["DDD", "EEE", "FFF", "GGG"], name=0)
            tm.assert_series_equal(result, expected)


@pytest.mark.parametrize(
    "data,thousands,decimal",
    [
        (
            """A|B|C
1|2,334.01|5
10|13|10.
""",
            ",",
            ".",
        ),
        (
            """A|B|C
1|2.334,01|5
10|13|10,
""",
            ".",
            ",",
        ),
    ],
)
def test_1000_sep_with_decimal(all_parsers, data, thousands, decimal):
    parser = all_parsers
    expected = DataFrame({"A": [1, 10], "B": [2334.01, 13], "C": [5, 10.0]})

    result = parser.read_csv(
        StringIO(data), sep="|", thousands=thousands, decimal=decimal
    )
    tm.assert_frame_equal(result, expected)


def test_euro_decimal_format(all_parsers):
    parser = all_parsers
    data = """Id;Number1;Number2;Text1;Text2;Number3
1;1521,1541;187101,9543;ABC;poi;4,738797819
2;121,12;14897,76;DEF;uyt;0,377320872
3;878,158;108013,434;GHI;rez;2,735694704"""

    result = parser.read_csv(StringIO(data), sep=";", decimal=",")
    expected = DataFrame(
        [
            [1, 1521.1541, 187101.9543, "ABC", "poi", 4.738797819],
            [2, 121.12, 14897.76, "DEF", "uyt", 0.377320872],
            [3, 878.158, 108013.434, "GHI", "rez", 2.735694704],
        ],
        columns=["Id", "Number1", "Number2", "Text1", "Text2", "Number3"],
    )
    tm.assert_frame_equal(result, expected)


@pytest.mark.parametrize("na_filter", [True, False])
def test_inf_parsing(all_parsers, na_filter):
    parser = all_parsers
    data = """\
,A
a,inf
b,-inf
c,+Inf
d,-Inf
e,INF
f,-INF
g,+INf
h,-INf
i,inF
j,-inF"""
    expected = DataFrame(
        {"A": [float("inf"), float("-inf")] * 5},
        index=["a", "b", "c", "d", "e", "f", "g", "h", "i", "j"],
    )
    result = parser.read_csv(StringIO(data), index_col=0, na_filter=na_filter)
    tm.assert_frame_equal(result, expected)


@pytest.mark.parametrize("na_filter", [True, False])
def test_infinity_parsing(all_parsers, na_filter):
    parser = all_parsers
    data = """\
,A
a,Infinity
b,-Infinity
c,+Infinity
"""
    expected = DataFrame(
        {"A": [float("infinity"), float("-infinity"), float("+infinity")]},
        index=["a", "b", "c"],
    )
    result = parser.read_csv(StringIO(data), index_col=0, na_filter=na_filter)
    tm.assert_frame_equal(result, expected)


@pytest.mark.parametrize("nrows", [0, 1, 2, 3, 4, 5])
def test_raise_on_no_columns(all_parsers, nrows):
    parser = all_parsers
    data = "\n" * nrows

    msg = "No columns to parse from file"
    with pytest.raises(EmptyDataError, match=msg):
        parser.read_csv(StringIO(data))


@td.check_file_leaks
def test_memory_map(all_parsers, csv_dir_path):
    mmap_file = os.path.join(csv_dir_path, "test_mmap.csv")
    parser = all_parsers

    expected = DataFrame(
        {"a": [1, 2, 3], "b": ["one", "two", "three"], "c": ["I", "II", "III"]}
    )

    result = parser.read_csv(mmap_file, memory_map=True)
    tm.assert_frame_equal(result, expected)


def test_null_byte_char(all_parsers):
    # see gh-2741
    data = "\x00,foo"
    names = ["a", "b"]
    parser = all_parsers

    if parser.engine == "c":
        expected = DataFrame([[np.nan, "foo"]], columns=names)
        out = parser.read_csv(StringIO(data), names=names)
        tm.assert_frame_equal(out, expected)
    else:
        msg = "NULL byte detected"
        with pytest.raises(ParserError, match=msg):
            parser.read_csv(StringIO(data), names=names)


def test_temporary_file(all_parsers):
    # see gh-13398
    parser = all_parsers
    data = "0 0"

    with tm.ensure_clean(mode="w+", return_filelike=True) as new_file:
        new_file.write(data)
        new_file.flush()
        new_file.seek(0)

        result = parser.read_csv(new_file, sep=r"\s+", header=None)

        expected = DataFrame([[0, 0]])
        tm.assert_frame_equal(result, expected)


def test_internal_eof_byte(all_parsers):
    # see gh-5500
    parser = all_parsers
    data = "a,b\n1\x1a,2"

    expected = DataFrame([["1\x1a", 2]], columns=["a", "b"])
    result = parser.read_csv(StringIO(data))
    tm.assert_frame_equal(result, expected)


def test_internal_eof_byte_to_file(all_parsers):
    # see gh-16559
    parser = all_parsers
    data = b'c1,c2\r\n"test \x1a    test", test\r\n'
    expected = DataFrame([["test \x1a    test", " test"]], columns=["c1", "c2"])
    path = f"__{tm.rands(10)}__.csv"

    with tm.ensure_clean(path) as path:
        with open(path, "wb") as f:
            f.write(data)

        result = parser.read_csv(path)
        tm.assert_frame_equal(result, expected)


def test_sub_character(all_parsers, csv_dir_path):
    # see gh-16893
    filename = os.path.join(csv_dir_path, "sub_char.csv")
    expected = DataFrame([[1, 2, 3]], columns=["a", "\x1ab", "c"])

    parser = all_parsers
    result = parser.read_csv(filename)
    tm.assert_frame_equal(result, expected)


def test_file_handle_string_io(all_parsers):
    # gh-14418
    #
    # Don't close user provided file handles.
    parser = all_parsers
    data = "a,b\n1,2"

    fh = StringIO(data)
    parser.read_csv(fh)
    assert not fh.closed


def test_file_handles_with_open(all_parsers, csv1):
    # gh-14418
    #
    # Don't close user provided file handles.
    parser = all_parsers

    for mode in ["r", "rb"]:
        with open(csv1, mode) as f:
            parser.read_csv(f)
            assert not f.closed


def test_invalid_file_buffer_class(all_parsers):
    # see gh-15337
    class InvalidBuffer:
        pass

    parser = all_parsers
    msg = "Invalid file path or buffer object type"

    with pytest.raises(ValueError, match=msg):
        parser.read_csv(InvalidBuffer())


def test_invalid_file_buffer_mock(all_parsers):
    # see gh-15337
    parser = all_parsers
    msg = "Invalid file path or buffer object type"

    class Foo:
        pass

    with pytest.raises(ValueError, match=msg):
        parser.read_csv(Foo())


def test_valid_file_buffer_seems_invalid(all_parsers):
    # gh-16135: we want to ensure that "tell" and "seek"
    # aren't actually being used when we call `read_csv`
    #
    # Thus, while the object may look "invalid" (these
    # methods are attributes of the `StringIO` class),
    # it is still a valid file-object for our purposes.
    class NoSeekTellBuffer(StringIO):
        def tell(self):
            raise AttributeError("No tell method")

        def seek(self, pos, whence=0):
            raise AttributeError("No seek method")

    data = "a\n1"
    parser = all_parsers
    expected = DataFrame({"a": [1]})

    result = parser.read_csv(NoSeekTellBuffer(data))
    tm.assert_frame_equal(result, expected)


@pytest.mark.parametrize(
    "kwargs",
    [dict(), dict(error_bad_lines=True)],  # Default is True.  # Explicitly pass in.
)
@pytest.mark.parametrize(
    "warn_kwargs", [dict(), dict(warn_bad_lines=True), dict(warn_bad_lines=False)]
)
def test_error_bad_lines(all_parsers, kwargs, warn_kwargs):
    # see gh-15925
    parser = all_parsers
    kwargs.update(**warn_kwargs)
    data = "a\n1\n1,2,3\n4\n5,6,7"

    msg = "Expected 1 fields in line 3, saw 3"
    with pytest.raises(ParserError, match=msg):
        parser.read_csv(StringIO(data), **kwargs)


def test_warn_bad_lines(all_parsers, capsys):
    # see gh-15925
    parser = all_parsers
    data = "a\n1\n1,2,3\n4\n5,6,7"
    expected = DataFrame({"a": [1, 4]})

    result = parser.read_csv(StringIO(data), error_bad_lines=False, warn_bad_lines=True)
    tm.assert_frame_equal(result, expected)

    captured = capsys.readouterr()
    assert "Skipping line 3" in captured.err
    assert "Skipping line 5" in captured.err


def test_suppress_error_output(all_parsers, capsys):
    # see gh-15925
    parser = all_parsers
    data = "a\n1\n1,2,3\n4\n5,6,7"
    expected = DataFrame({"a": [1, 4]})

    result = parser.read_csv(
        StringIO(data), error_bad_lines=False, warn_bad_lines=False
    )
    tm.assert_frame_equal(result, expected)

    captured = capsys.readouterr()
    assert captured.err == ""


@pytest.mark.parametrize("filename", ["sé-es-vé.csv", "ru-sй.csv", "中文文件名.csv"])
def test_filename_with_special_chars(all_parsers, filename):
    # see gh-15086.
    parser = all_parsers
    df = DataFrame({"a": [1, 2, 3]})

    with tm.ensure_clean(filename) as path:
        df.to_csv(path, index=False)

        result = parser.read_csv(path)
        tm.assert_frame_equal(result, df)


def test_read_csv_memory_growth_chunksize(all_parsers):
    # see gh-24805
    #
    # Let's just make sure that we don't crash
    # as we iteratively process all chunks.
    parser = all_parsers

    with tm.ensure_clean() as path:
        with open(path, "w") as f:
            for i in range(1000):
                f.write(str(i) + "\n")

        result = parser.read_csv(path, chunksize=20)

        for _ in result:
            pass


def test_read_csv_raises_on_header_prefix(all_parsers):
    # gh-27394
    parser = all_parsers
    msg = "Argument prefix must be None if argument header is not None"

    s = StringIO("0,1\n2,3")

    with pytest.raises(ValueError, match=msg):
        parser.read_csv(s, header=0, prefix="_X")


def test_unexpected_keyword_parameter_exception(all_parsers):
    # GH-34976
    parser = all_parsers

    msg = "{}\\(\\) got an unexpected keyword argument 'foo'"
    with pytest.raises(TypeError, match=msg.format("read_csv")):
        parser.read_csv("foo.csv", foo=1)
    with pytest.raises(TypeError, match=msg.format("read_table")):
        parser.read_table("foo.tsv", foo=1)


def test_read_table_same_signature_as_read_csv(all_parsers):
    # GH-34976
    parser = all_parsers

    table_sign = signature(parser.read_table)
    csv_sign = signature(parser.read_csv)

    assert table_sign.parameters.keys() == csv_sign.parameters.keys()
    assert table_sign.return_annotation == csv_sign.return_annotation

    for key, csv_param in csv_sign.parameters.items():
        table_param = table_sign.parameters[key]
        if key == "sep":
            assert csv_param.default == ","
            assert table_param.default == "\t"
            assert table_param.annotation == csv_param.annotation
            assert table_param.kind == csv_param.kind
            continue
        else:
            assert table_param == csv_param


def test_read_table_equivalency_to_read_csv(all_parsers):
    # see gh-21948
    # As of 0.25.0, read_table is undeprecated
    parser = all_parsers
    data = "a\tb\n1\t2\n3\t4"
    expected = parser.read_csv(StringIO(data), sep="\t")
    result = parser.read_table(StringIO(data))
    tm.assert_frame_equal(result, expected)


def test_first_row_bom(all_parsers):
    # see gh-26545
    parser = all_parsers
    data = '''\ufeff"Head1"	"Head2"	"Head3"'''

    result = parser.read_csv(StringIO(data), delimiter="\t")
    expected = DataFrame(columns=["Head1", "Head2", "Head3"])
    tm.assert_frame_equal(result, expected)


def test_first_row_bom_unquoted(all_parsers):
    # see gh-36343
    parser = all_parsers
    data = """\ufeffHead1	Head2	Head3"""

    result = parser.read_csv(StringIO(data), delimiter="\t")
    expected = DataFrame(columns=["Head1", "Head2", "Head3"])
    tm.assert_frame_equal(result, expected)


def test_integer_precision(all_parsers):
    # Gh 7072
    s = """1,1;0;0;0;1;1;3844;3844;3844;1;1;1;1;1;1;0;0;1;1;0;0,,,4321583677327450765
5,1;0;0;0;1;1;843;843;843;1;1;1;1;1;1;0;0;1;1;0;0,64.0,;,4321113141090630389"""
    parser = all_parsers
    result = parser.read_csv(StringIO(s), header=None)[4]
    expected = Series([4321583677327450765, 4321113141090630389], name=4)
    tm.assert_series_equal(result, expected)


def test_file_descriptor_leak(all_parsers):
    # GH 31488

    parser = all_parsers
    with tm.ensure_clean() as path:

        def test():
            with pytest.raises(EmptyDataError, match="No columns to parse from file"):
                parser.read_csv(path)

        td.check_file_leaks(test)()


@pytest.mark.parametrize("nrows", range(1, 6))
def test_blank_lines_between_header_and_data_rows(all_parsers, nrows):
    # GH 28071
    ref = DataFrame(
        [[np.nan, np.nan], [np.nan, np.nan], [1, 2], [np.nan, np.nan], [3, 4]],
        columns=list("ab"),
    )
    csv = "\nheader\n\na,b\n\n\n1,2\n\n3,4"
    parser = all_parsers
    df = parser.read_csv(StringIO(csv), header=3, nrows=nrows, skip_blank_lines=False)
    tm.assert_frame_equal(df, ref[:nrows])


def test_no_header_two_extra_columns(all_parsers):
    # GH 26218
    column_names = ["one", "two", "three"]
    ref = DataFrame([["foo", "bar", "baz"]], columns=column_names)
    stream = StringIO("foo,bar,baz,bam,blah")
    parser = all_parsers
    df = parser.read_csv(stream, header=None, names=column_names, index_col=False)
    tm.assert_frame_equal(df, ref)


def test_read_csv_names_not_accepting_sets(all_parsers):
    # GH 34946
    data = """\
    1,2,3
    4,5,6\n"""
    parser = all_parsers
    with pytest.raises(ValueError, match="Names should be an ordered collection."):
        parser.read_csv(StringIO(data), names=set("QAZ"))


def test_read_csv_with_use_inf_as_na(all_parsers):
    # https://github.com/pandas-dev/pandas/issues/35493
    parser = all_parsers
    data = "1.0\nNaN\n3.0"
    with option_context("use_inf_as_na", True):
        result = parser.read_csv(StringIO(data), header=None)
    expected = DataFrame([1.0, np.nan, 3.0])
    tm.assert_frame_equal(result, expected)


def test_read_table_delim_whitespace_default_sep(all_parsers):
    # GH: 35958
    f = StringIO("a  b  c\n1 -2 -3\n4  5   6")
    parser = all_parsers
    result = parser.read_table(f, delim_whitespace=True)
    expected = DataFrame({"a": [1, 4], "b": [-2, 5], "c": [-3, 6]})
    tm.assert_frame_equal(result, expected)


@pytest.mark.parametrize("delimiter", [",", "\t"])
def test_read_csv_delim_whitespace_non_default_sep(all_parsers, delimiter):
    # GH: 35958
    f = StringIO("a  b  c\n1 -2 -3\n4  5   6")
    parser = all_parsers
    msg = (
        "Specified a delimiter with both sep and "
        "delim_whitespace=True; you can only specify one."
    )
    with pytest.raises(ValueError, match=msg):
<<<<<<< HEAD
        parser.read_table(f, delim_whitespace=True, sep=",")


def test_dict_keys_as_names(all_parsers):
    # GH: 36928
    data = "1,2"

    keys = {"a": int, "b": int}.keys()
    parser = all_parsers

    result = parser.read_csv(StringIO(data), names=keys)
    expected = DataFrame({"a": [1], "b": [2]})
    tm.assert_frame_equal(result, expected)
=======
        parser.read_csv(f, delim_whitespace=True, sep=delimiter)

    with pytest.raises(ValueError, match=msg):
        parser.read_csv(f, delim_whitespace=True, delimiter=delimiter)


@pytest.mark.parametrize("delimiter", [",", "\t"])
def test_read_table_delim_whitespace_non_default_sep(all_parsers, delimiter):
    # GH: 35958
    f = StringIO("a  b  c\n1 -2 -3\n4  5   6")
    parser = all_parsers
    msg = (
        "Specified a delimiter with both sep and "
        "delim_whitespace=True; you can only specify one."
    )
    with pytest.raises(ValueError, match=msg):
        parser.read_table(f, delim_whitespace=True, sep=delimiter)

    with pytest.raises(ValueError, match=msg):
        parser.read_table(f, delim_whitespace=True, delimiter=delimiter)
>>>>>>> 5782dc01
<|MERGE_RESOLUTION|>--- conflicted
+++ resolved
@@ -2221,25 +2221,7 @@
         "delim_whitespace=True; you can only specify one."
     )
     with pytest.raises(ValueError, match=msg):
-<<<<<<< HEAD
         parser.read_table(f, delim_whitespace=True, sep=",")
-
-
-def test_dict_keys_as_names(all_parsers):
-    # GH: 36928
-    data = "1,2"
-
-    keys = {"a": int, "b": int}.keys()
-    parser = all_parsers
-
-    result = parser.read_csv(StringIO(data), names=keys)
-    expected = DataFrame({"a": [1], "b": [2]})
-    tm.assert_frame_equal(result, expected)
-=======
-        parser.read_csv(f, delim_whitespace=True, sep=delimiter)
-
-    with pytest.raises(ValueError, match=msg):
-        parser.read_csv(f, delim_whitespace=True, delimiter=delimiter)
 
 
 @pytest.mark.parametrize("delimiter", [",", "\t"])
@@ -2256,4 +2238,19 @@
 
     with pytest.raises(ValueError, match=msg):
         parser.read_table(f, delim_whitespace=True, delimiter=delimiter)
->>>>>>> 5782dc01
+
+
+def test_dict_keys_as_names(all_parsers):
+    # GH: 36928
+    data = "1,2"
+
+    keys = {"a": int, "b": int}.keys()
+    parser = all_parsers
+
+    result = parser.read_csv(StringIO(data), names=keys)
+    expected = DataFrame({"a": [1], "b": [2]})
+    tm.assert_frame_equal(result, expected)
+        parser.read_csv(f, delim_whitespace=True, sep=delimiter)
+
+    with pytest.raises(ValueError, match=msg):
+        parser.read_csv(f, delim_whitespace=True, delimiter=delimiter)