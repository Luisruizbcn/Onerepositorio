"""
Tests date parsing functionality for all of the
parsers defined in parsers.py
"""

from datetime import (
    date,
    datetime,
    timedelta,
    timezone,
)
from io import StringIO

from dateutil.parser import parse as du_parse
from hypothesis import given
import numpy as np
import pytest
import pytz

from pandas._libs.tslibs import parsing
from pandas._libs.tslibs.parsing import py_parse_datetime_string

import pandas as pd
from pandas import (
    DataFrame,
    DatetimeIndex,
    Index,
    MultiIndex,
    Series,
    Timestamp,
)
import pandas._testing as tm
from pandas._testing._hypothesis import DATETIME_NO_TZ
from pandas.core.indexes.datetimes import date_range

from pandas.io.parsers import read_csv

xfail_pyarrow = pytest.mark.usefixtures("pyarrow_xfail")

# GH#43650: Some expected failures with the pyarrow engine can occasionally
# cause a deadlock instead, so we skip these instead of xfailing
skip_pyarrow = pytest.mark.usefixtures("pyarrow_skip")


@xfail_pyarrow
def test_read_csv_with_custom_date_parser(all_parsers):
    # GH36111
    def __custom_date_parser(time):
        time = time.astype(np.float_)
        time = time.astype(np.int_)  # convert float seconds to int type
        return pd.to_timedelta(time, unit="s")

    testdata = StringIO(
        """time e n h
        41047.00 -98573.7297 871458.0640 389.0089
        41048.00 -98573.7299 871458.0640 389.0089
        41049.00 -98573.7300 871458.0642 389.0088
        41050.00 -98573.7299 871458.0643 389.0088
        41051.00 -98573.7302 871458.0640 389.0086
        """
    )
    result = all_parsers.read_csv_check_warnings(
        FutureWarning,
        "Please use 'date_format' instead",
        testdata,
        delim_whitespace=True,
        parse_dates=True,
        date_parser=__custom_date_parser,
        index_col="time",
    )
    time = [41047, 41048, 41049, 41050, 41051]
    time = pd.TimedeltaIndex([pd.to_timedelta(i, unit="s") for i in time], name="time")
    expected = DataFrame(
        {
            "e": [-98573.7297, -98573.7299, -98573.7300, -98573.7299, -98573.7302],
            "n": [871458.0640, 871458.0640, 871458.0642, 871458.0643, 871458.0640],
            "h": [389.0089, 389.0089, 389.0088, 389.0088, 389.0086],
        },
        index=time,
    )

    tm.assert_frame_equal(result, expected)


@xfail_pyarrow
def test_read_csv_with_custom_date_parser_parse_dates_false(all_parsers):
    # GH44366
    def __custom_date_parser(time):
        time = time.astype(np.float_)
        time = time.astype(np.int_)  # convert float seconds to int type
        return pd.to_timedelta(time, unit="s")

    testdata = StringIO(
        """time e
        41047.00 -93.77
        41048.00 -95.79
        41049.00 -98.73
        41050.00 -93.99
        41051.00 -97.72
        """
    )
    result = all_parsers.read_csv_check_warnings(
        FutureWarning,
        "Please use 'date_format' instead",
        testdata,
        delim_whitespace=True,
        parse_dates=False,
        date_parser=__custom_date_parser,
        index_col="time",
    )
    time = Series([41047.00, 41048.00, 41049.00, 41050.00, 41051.00], name="time")
    expected = DataFrame(
        {"e": [-93.77, -95.79, -98.73, -93.99, -97.72]},
        index=time,
    )

    tm.assert_frame_equal(result, expected)


@xfail_pyarrow
def test_separator_date_conflict(all_parsers):
    # Regression test for gh-4678
    #
    # Make sure thousands separator and
    # date parsing do not conflict.
    parser = all_parsers
    data = "06-02-2013;13:00;1-000.215"
    expected = DataFrame(
        [[datetime(2013, 6, 2, 13, 0, 0), 1000.215]], columns=["Date", 2]
    )

    df = parser.read_csv(
        StringIO(data),
        sep=";",
        thousands="-",
        parse_dates={"Date": [0, 1]},
        header=None,
    )
    tm.assert_frame_equal(df, expected)


@pytest.mark.parametrize("keep_date_col", [True, False])
def test_multiple_date_col_custom(all_parsers, keep_date_col, request):
    data = """\
KORD,19990127, 19:00:00, 18:56:00, 0.8100, 2.8100, 7.2000, 0.0000, 280.0000
KORD,19990127, 20:00:00, 19:56:00, 0.0100, 2.2100, 7.2000, 0.0000, 260.0000
KORD,19990127, 21:00:00, 20:56:00, -0.5900, 2.2100, 5.7000, 0.0000, 280.0000
KORD,19990127, 21:00:00, 21:18:00, -0.9900, 2.0100, 3.6000, 0.0000, 270.0000
KORD,19990127, 22:00:00, 21:56:00, -0.5900, 1.7100, 5.1000, 0.0000, 290.0000
KORD,19990127, 23:00:00, 22:56:00, -0.5900, 1.7100, 4.6000, 0.0000, 280.0000
"""
    parser = all_parsers

    if keep_date_col and parser.engine == "pyarrow":
        # For this to pass, we need to disable auto-inference on the date columns
        # in parse_dates. We have no way of doing this though
        mark = pytest.mark.xfail(
            reason="pyarrow doesn't support disabling auto-inference on column numbers."
        )
        request.node.add_marker(mark)

    def date_parser(*date_cols):
        """
        Test date parser.

        Parameters
        ----------
        date_cols : args
            The list of data columns to parse.

        Returns
        -------
        parsed : Series
        """
        return parsing.try_parse_dates(
            parsing.concat_date_cols(date_cols), parser=du_parse
        )

    kwds = {
        "header": None,
        "date_parser": date_parser,
        "parse_dates": {"actual": [1, 2], "nominal": [1, 3]},
        "keep_date_col": keep_date_col,
        "names": ["X0", "X1", "X2", "X3", "X4", "X5", "X6", "X7", "X8"],
    }
    result = parser.read_csv_check_warnings(
        FutureWarning,
        "use 'date_format' instead",
        StringIO(data),
        **kwds,
    )

    expected = DataFrame(
        [
            [
                datetime(1999, 1, 27, 19, 0),
                datetime(1999, 1, 27, 18, 56),
                "KORD",
                "19990127",
                " 19:00:00",
                " 18:56:00",
                0.81,
                2.81,
                7.2,
                0.0,
                280.0,
            ],
            [
                datetime(1999, 1, 27, 20, 0),
                datetime(1999, 1, 27, 19, 56),
                "KORD",
                "19990127",
                " 20:00:00",
                " 19:56:00",
                0.01,
                2.21,
                7.2,
                0.0,
                260.0,
            ],
            [
                datetime(1999, 1, 27, 21, 0),
                datetime(1999, 1, 27, 20, 56),
                "KORD",
                "19990127",
                " 21:00:00",
                " 20:56:00",
                -0.59,
                2.21,
                5.7,
                0.0,
                280.0,
            ],
            [
                datetime(1999, 1, 27, 21, 0),
                datetime(1999, 1, 27, 21, 18),
                "KORD",
                "19990127",
                " 21:00:00",
                " 21:18:00",
                -0.99,
                2.01,
                3.6,
                0.0,
                270.0,
            ],
            [
                datetime(1999, 1, 27, 22, 0),
                datetime(1999, 1, 27, 21, 56),
                "KORD",
                "19990127",
                " 22:00:00",
                " 21:56:00",
                -0.59,
                1.71,
                5.1,
                0.0,
                290.0,
            ],
            [
                datetime(1999, 1, 27, 23, 0),
                datetime(1999, 1, 27, 22, 56),
                "KORD",
                "19990127",
                " 23:00:00",
                " 22:56:00",
                -0.59,
                1.71,
                4.6,
                0.0,
                280.0,
            ],
        ],
        columns=[
            "actual",
            "nominal",
            "X0",
            "X1",
            "X2",
            "X3",
            "X4",
            "X5",
            "X6",
            "X7",
            "X8",
        ],
    )

    if not keep_date_col:
        expected = expected.drop(["X1", "X2", "X3"], axis=1)

    # Python can sometimes be flaky about how
    # the aggregated columns are entered, so
    # this standardizes the order.
    result = result[expected.columns]
    tm.assert_frame_equal(result, expected)


@pytest.mark.parametrize("container", [list, tuple, Index, Series])
@pytest.mark.parametrize("dim", [1, 2])
def test_concat_date_col_fail(container, dim):
    msg = "not all elements from date_cols are numpy arrays"
    value = "19990127"

    date_cols = tuple(container([value]) for _ in range(dim))

    with pytest.raises(ValueError, match=msg):
        parsing.concat_date_cols(date_cols)


@pytest.mark.parametrize("keep_date_col", [True, False])
def test_multiple_date_col(all_parsers, keep_date_col, request):
    data = """\
KORD,19990127, 19:00:00, 18:56:00, 0.8100, 2.8100, 7.2000, 0.0000, 280.0000
KORD,19990127, 20:00:00, 19:56:00, 0.0100, 2.2100, 7.2000, 0.0000, 260.0000
KORD,19990127, 21:00:00, 20:56:00, -0.5900, 2.2100, 5.7000, 0.0000, 280.0000
KORD,19990127, 21:00:00, 21:18:00, -0.9900, 2.0100, 3.6000, 0.0000, 270.0000
KORD,19990127, 22:00:00, 21:56:00, -0.5900, 1.7100, 5.1000, 0.0000, 290.0000
KORD,19990127, 23:00:00, 22:56:00, -0.5900, 1.7100, 4.6000, 0.0000, 280.0000
"""
    parser = all_parsers

    if keep_date_col and parser.engine == "pyarrow":
        # For this to pass, we need to disable auto-inference on the date columns
        # in parse_dates. We have no way of doing this though
        mark = pytest.mark.xfail(
            reason="pyarrow doesn't support disabling auto-inference on column numbers."
        )
        request.node.add_marker(mark)

    kwds = {
        "header": None,
        "parse_dates": [[1, 2], [1, 3]],
        "keep_date_col": keep_date_col,
        "names": ["X0", "X1", "X2", "X3", "X4", "X5", "X6", "X7", "X8"],
    }
    result = parser.read_csv(StringIO(data), **kwds)

    expected = DataFrame(
        [
            [
                datetime(1999, 1, 27, 19, 0),
                datetime(1999, 1, 27, 18, 56),
                "KORD",
                "19990127",
                " 19:00:00",
                " 18:56:00",
                0.81,
                2.81,
                7.2,
                0.0,
                280.0,
            ],
            [
                datetime(1999, 1, 27, 20, 0),
                datetime(1999, 1, 27, 19, 56),
                "KORD",
                "19990127",
                " 20:00:00",
                " 19:56:00",
                0.01,
                2.21,
                7.2,
                0.0,
                260.0,
            ],
            [
                datetime(1999, 1, 27, 21, 0),
                datetime(1999, 1, 27, 20, 56),
                "KORD",
                "19990127",
                " 21:00:00",
                " 20:56:00",
                -0.59,
                2.21,
                5.7,
                0.0,
                280.0,
            ],
            [
                datetime(1999, 1, 27, 21, 0),
                datetime(1999, 1, 27, 21, 18),
                "KORD",
                "19990127",
                " 21:00:00",
                " 21:18:00",
                -0.99,
                2.01,
                3.6,
                0.0,
                270.0,
            ],
            [
                datetime(1999, 1, 27, 22, 0),
                datetime(1999, 1, 27, 21, 56),
                "KORD",
                "19990127",
                " 22:00:00",
                " 21:56:00",
                -0.59,
                1.71,
                5.1,
                0.0,
                290.0,
            ],
            [
                datetime(1999, 1, 27, 23, 0),
                datetime(1999, 1, 27, 22, 56),
                "KORD",
                "19990127",
                " 23:00:00",
                " 22:56:00",
                -0.59,
                1.71,
                4.6,
                0.0,
                280.0,
            ],
        ],
        columns=[
            "X1_X2",
            "X1_X3",
            "X0",
            "X1",
            "X2",
            "X3",
            "X4",
            "X5",
            "X6",
            "X7",
            "X8",
        ],
    )

    if not keep_date_col:
        expected = expected.drop(["X1", "X2", "X3"], axis=1)

    tm.assert_frame_equal(result, expected)


def test_date_col_as_index_col(all_parsers):
    data = """\
KORD,19990127 19:00:00, 18:56:00, 0.8100, 2.8100, 7.2000, 0.0000, 280.0000
KORD,19990127 20:00:00, 19:56:00, 0.0100, 2.2100, 7.2000, 0.0000, 260.0000
KORD,19990127 21:00:00, 20:56:00, -0.5900, 2.2100, 5.7000, 0.0000, 280.0000
KORD,19990127 21:00:00, 21:18:00, -0.9900, 2.0100, 3.6000, 0.0000, 270.0000
KORD,19990127 22:00:00, 21:56:00, -0.5900, 1.7100, 5.1000, 0.0000, 290.0000
"""
    parser = all_parsers
    kwds = {
        "header": None,
        "parse_dates": [1],
        "index_col": 1,
        "names": ["X0", "X1", "X2", "X3", "X4", "X5", "X6", "X7"],
    }
    result = parser.read_csv(StringIO(data), **kwds)

    index = Index(
        [
            datetime(1999, 1, 27, 19, 0),
            datetime(1999, 1, 27, 20, 0),
            datetime(1999, 1, 27, 21, 0),
            datetime(1999, 1, 27, 21, 0),
            datetime(1999, 1, 27, 22, 0),
        ],
        name="X1",
    )
    expected = DataFrame(
        [
            ["KORD", " 18:56:00", 0.81, 2.81, 7.2, 0.0, 280.0],
            ["KORD", " 19:56:00", 0.01, 2.21, 7.2, 0.0, 260.0],
            ["KORD", " 20:56:00", -0.59, 2.21, 5.7, 0.0, 280.0],
            ["KORD", " 21:18:00", -0.99, 2.01, 3.6, 0.0, 270.0],
            ["KORD", " 21:56:00", -0.59, 1.71, 5.1, 0.0, 290.0],
        ],
        columns=["X0", "X2", "X3", "X4", "X5", "X6", "X7"],
        index=index,
    )
    if parser.engine == "pyarrow":
        # https://github.com/pandas-dev/pandas/issues/44231
        # pyarrow 6.0 starts to infer time type
        expected["X2"] = pd.to_datetime("1970-01-01" + expected["X2"]).dt.time

    tm.assert_frame_equal(result, expected)


def test_multiple_date_cols_int_cast(all_parsers):
    data = (
        "KORD,19990127, 19:00:00, 18:56:00, 0.8100\n"
        "KORD,19990127, 20:00:00, 19:56:00, 0.0100\n"
        "KORD,19990127, 21:00:00, 20:56:00, -0.5900\n"
        "KORD,19990127, 21:00:00, 21:18:00, -0.9900\n"
        "KORD,19990127, 22:00:00, 21:56:00, -0.5900\n"
        "KORD,19990127, 23:00:00, 22:56:00, -0.5900"
    )
    parse_dates = {"actual": [1, 2], "nominal": [1, 3]}
    parser = all_parsers

    kwds = {
        "header": None,
        "parse_dates": parse_dates,
        "date_parser": pd.to_datetime,
    }
    result = parser.read_csv_check_warnings(
        FutureWarning, "use 'date_format' instead", StringIO(data), **kwds
    )

    expected = DataFrame(
        [
            [datetime(1999, 1, 27, 19, 0), datetime(1999, 1, 27, 18, 56), "KORD", 0.81],
            [datetime(1999, 1, 27, 20, 0), datetime(1999, 1, 27, 19, 56), "KORD", 0.01],
            [
                datetime(1999, 1, 27, 21, 0),
                datetime(1999, 1, 27, 20, 56),
                "KORD",
                -0.59,
            ],
            [
                datetime(1999, 1, 27, 21, 0),
                datetime(1999, 1, 27, 21, 18),
                "KORD",
                -0.99,
            ],
            [
                datetime(1999, 1, 27, 22, 0),
                datetime(1999, 1, 27, 21, 56),
                "KORD",
                -0.59,
            ],
            [
                datetime(1999, 1, 27, 23, 0),
                datetime(1999, 1, 27, 22, 56),
                "KORD",
                -0.59,
            ],
        ],
        columns=["actual", "nominal", 0, 4],
    )

    # Python can sometimes be flaky about how
    # the aggregated columns are entered, so
    # this standardizes the order.
    result = result[expected.columns]
    tm.assert_frame_equal(result, expected)


@xfail_pyarrow
def test_multiple_date_col_timestamp_parse(all_parsers):
    parser = all_parsers
    data = """05/31/2012,15:30:00.029,1306.25,1,E,0,,1306.25
05/31/2012,15:30:00.029,1306.25,8,E,0,,1306.25"""

    result = parser.read_csv_check_warnings(
        FutureWarning,
        "use 'date_format' instead",
        StringIO(data),
        parse_dates=[[0, 1]],
        header=None,
        date_parser=Timestamp,
    )
    expected = DataFrame(
        [
            [
                Timestamp("05/31/2012, 15:30:00.029"),
                1306.25,
                1,
                "E",
                0,
                np.nan,
                1306.25,
            ],
            [
                Timestamp("05/31/2012, 15:30:00.029"),
                1306.25,
                8,
                "E",
                0,
                np.nan,
                1306.25,
            ],
        ],
        columns=["0_1", 2, 3, 4, 5, 6, 7],
    )
    tm.assert_frame_equal(result, expected)


@xfail_pyarrow
def test_multiple_date_cols_with_header(all_parsers):
    parser = all_parsers
    data = """\
ID,date,NominalTime,ActualTime,TDew,TAir,Windspeed,Precip,WindDir
KORD,19990127, 19:00:00, 18:56:00, 0.8100, 2.8100, 7.2000, 0.0000, 280.0000
KORD,19990127, 20:00:00, 19:56:00, 0.0100, 2.2100, 7.2000, 0.0000, 260.0000
KORD,19990127, 21:00:00, 20:56:00, -0.5900, 2.2100, 5.7000, 0.0000, 280.0000
KORD,19990127, 21:00:00, 21:18:00, -0.9900, 2.0100, 3.6000, 0.0000, 270.0000
KORD,19990127, 22:00:00, 21:56:00, -0.5900, 1.7100, 5.1000, 0.0000, 290.0000
KORD,19990127, 23:00:00, 22:56:00, -0.5900, 1.7100, 4.6000, 0.0000, 280.0000"""

    result = parser.read_csv(StringIO(data), parse_dates={"nominal": [1, 2]})
    expected = DataFrame(
        [
            [
                datetime(1999, 1, 27, 19, 0),
                "KORD",
                " 18:56:00",
                0.81,
                2.81,
                7.2,
                0.0,
                280.0,
            ],
            [
                datetime(1999, 1, 27, 20, 0),
                "KORD",
                " 19:56:00",
                0.01,
                2.21,
                7.2,
                0.0,
                260.0,
            ],
            [
                datetime(1999, 1, 27, 21, 0),
                "KORD",
                " 20:56:00",
                -0.59,
                2.21,
                5.7,
                0.0,
                280.0,
            ],
            [
                datetime(1999, 1, 27, 21, 0),
                "KORD",
                " 21:18:00",
                -0.99,
                2.01,
                3.6,
                0.0,
                270.0,
            ],
            [
                datetime(1999, 1, 27, 22, 0),
                "KORD",
                " 21:56:00",
                -0.59,
                1.71,
                5.1,
                0.0,
                290.0,
            ],
            [
                datetime(1999, 1, 27, 23, 0),
                "KORD",
                " 22:56:00",
                -0.59,
                1.71,
                4.6,
                0.0,
                280.0,
            ],
        ],
        columns=[
            "nominal",
            "ID",
            "ActualTime",
            "TDew",
            "TAir",
            "Windspeed",
            "Precip",
            "WindDir",
        ],
    )
    tm.assert_frame_equal(result, expected)


@pytest.mark.parametrize(
    "data,parse_dates,msg",
    [
        (
            """\
date_NominalTime,date,NominalTime
KORD1,19990127, 19:00:00
KORD2,19990127, 20:00:00""",
            [[1, 2]],
            ("New date column already in dict date_NominalTime"),
        ),
        (
            """\
ID,date,nominalTime
KORD,19990127, 19:00:00
KORD,19990127, 20:00:00""",
            {"ID": [1, 2]},
            "Date column ID already in dict",
        ),
    ],
)
def test_multiple_date_col_name_collision(all_parsers, data, parse_dates, msg):
    parser = all_parsers

    with pytest.raises(ValueError, match=msg):
        parser.read_csv(StringIO(data), parse_dates=parse_dates)


def test_date_parser_int_bug(all_parsers):
    # see gh-3071
    parser = all_parsers
    data = (
        "posix_timestamp,elapsed,sys,user,queries,query_time,rows,"
        "accountid,userid,contactid,level,silo,method\n"
        "1343103150,0.062353,0,4,6,0.01690,3,"
        "12345,1,-1,3,invoice_InvoiceResource,search\n"
    )

    result = parser.read_csv_check_warnings(
        FutureWarning,
        "use 'date_format' instead",
        StringIO(data),
        index_col=0,
        parse_dates=[0],
        date_parser=lambda x: datetime.utcfromtimestamp(int(x)),
    )
    expected = DataFrame(
        [
            [
                0.062353,
                0,
                4,
                6,
                0.01690,
                3,
                12345,
                1,
                -1,
                3,
                "invoice_InvoiceResource",
                "search",
            ]
        ],
        columns=[
            "elapsed",
            "sys",
            "user",
            "queries",
            "query_time",
            "rows",
            "accountid",
            "userid",
            "contactid",
            "level",
            "silo",
            "method",
        ],
        index=Index([Timestamp("2012-07-24 04:12:30")], name="posix_timestamp"),
    )
    tm.assert_frame_equal(result, expected)


@xfail_pyarrow
def test_nat_parse(all_parsers):
    # see gh-3062
    parser = all_parsers
    df = DataFrame(
        dict({"A": np.arange(10, dtype="float64"), "B": Timestamp("20010101")})
    )
    df.iloc[3:6, :] = np.nan

    with tm.ensure_clean("__nat_parse_.csv") as path:
        df.to_csv(path)

        result = parser.read_csv(path, index_col=0, parse_dates=["B"])
        tm.assert_frame_equal(result, df)


@xfail_pyarrow
def test_csv_custom_parser(all_parsers):
    data = """A,B,C
20090101,a,1,2
20090102,b,3,4
20090103,c,4,5
"""
    parser = all_parsers
    result = parser.read_csv_check_warnings(
        FutureWarning,
        "use 'date_format' instead",
        StringIO(data),
        date_parser=lambda x: datetime.strptime(x, "%Y%m%d"),
    )
    expected = parser.read_csv(StringIO(data), parse_dates=True)
    tm.assert_frame_equal(result, expected)
    result = parser.read_csv(StringIO(data), date_format="%Y%m%d")
    tm.assert_frame_equal(result, expected)


@xfail_pyarrow
def test_parse_dates_implicit_first_col(all_parsers):
    data = """A,B,C
20090101,a,1,2
20090102,b,3,4
20090103,c,4,5
"""
    parser = all_parsers
    result = parser.read_csv(StringIO(data), parse_dates=True)

    expected = parser.read_csv(StringIO(data), index_col=0, parse_dates=True)
    tm.assert_frame_equal(result, expected)


@xfail_pyarrow
def test_parse_dates_string(all_parsers):
    data = """date,A,B,C
20090101,a,1,2
20090102,b,3,4
20090103,c,4,5
"""
    parser = all_parsers
    result = parser.read_csv(StringIO(data), index_col="date", parse_dates=["date"])
    # freq doesn't round-trip
    index = DatetimeIndex(
        list(date_range("1/1/2009", periods=3)), name="date", freq=None
    )

    expected = DataFrame(
        {"A": ["a", "b", "c"], "B": [1, 3, 4], "C": [2, 4, 5]}, index=index
    )
    tm.assert_frame_equal(result, expected)


# Bug in https://github.com/dateutil/dateutil/issues/217
# has been addressed, but we just don't pass in the `yearfirst`
@pytest.mark.xfail(reason="yearfirst is not surfaced in read_*")
@pytest.mark.parametrize("parse_dates", [[["date", "time"]], [[0, 1]]])
def test_yy_format_with_year_first(all_parsers, parse_dates):
    data = """date,time,B,C
090131,0010,1,2
090228,1020,3,4
090331,0830,5,6
"""
    parser = all_parsers
    result = parser.read_csv_check_warnings(
        UserWarning,
        "Could not infer format",
        StringIO(data),
        index_col=0,
        parse_dates=parse_dates,
    )
    index = DatetimeIndex(
        [
            datetime(2009, 1, 31, 0, 10, 0),
            datetime(2009, 2, 28, 10, 20, 0),
            datetime(2009, 3, 31, 8, 30, 0),
        ],
        dtype=object,
        name="date_time",
    )
    expected = DataFrame({"B": [1, 3, 5], "C": [2, 4, 6]}, index=index)
    tm.assert_frame_equal(result, expected)


@xfail_pyarrow
@pytest.mark.parametrize("parse_dates", [[0, 2], ["a", "c"]])
def test_parse_dates_column_list(all_parsers, parse_dates):
    data = "a,b,c\n01/01/2010,1,15/02/2010"
    parser = all_parsers

    expected = DataFrame(
        {"a": [datetime(2010, 1, 1)], "b": [1], "c": [datetime(2010, 2, 15)]}
    )
    expected = expected.set_index(["a", "b"])

    result = parser.read_csv(
        StringIO(data), index_col=[0, 1], parse_dates=parse_dates, dayfirst=True
    )
    tm.assert_frame_equal(result, expected)


@xfail_pyarrow
@pytest.mark.parametrize("index_col", [[0, 1], [1, 0]])
def test_multi_index_parse_dates(all_parsers, index_col):
    data = """index1,index2,A,B,C
20090101,one,a,1,2
20090101,two,b,3,4
20090101,three,c,4,5
20090102,one,a,1,2
20090102,two,b,3,4
20090102,three,c,4,5
20090103,one,a,1,2
20090103,two,b,3,4
20090103,three,c,4,5
"""
    parser = all_parsers
    index = MultiIndex.from_product(
        [
            (datetime(2009, 1, 1), datetime(2009, 1, 2), datetime(2009, 1, 3)),
            ("one", "two", "three"),
        ],
        names=["index1", "index2"],
    )

    # Out of order.
    if index_col == [1, 0]:
        index = index.swaplevel(0, 1)

    expected = DataFrame(
        [
            ["a", 1, 2],
            ["b", 3, 4],
            ["c", 4, 5],
            ["a", 1, 2],
            ["b", 3, 4],
            ["c", 4, 5],
            ["a", 1, 2],
            ["b", 3, 4],
            ["c", 4, 5],
        ],
        columns=["A", "B", "C"],
        index=index,
    )
    result = parser.read_csv_check_warnings(
        UserWarning,
        "Could not infer format",
        StringIO(data),
        index_col=index_col,
        parse_dates=True,
    )
    tm.assert_frame_equal(result, expected)


@xfail_pyarrow
@pytest.mark.parametrize("kwargs", [{"dayfirst": True}, {"day_first": True}])
def test_parse_dates_custom_euro_format(all_parsers, kwargs):
    parser = all_parsers
    data = """foo,bar,baz
31/01/2010,1,2
01/02/2010,1,NA
02/02/2010,1,2
"""
    if "dayfirst" in kwargs:
        df = parser.read_csv_check_warnings(
            FutureWarning,
            "use 'date_format' instead",
            StringIO(data),
            names=["time", "Q", "NTU"],
            date_parser=lambda d: du_parse(d, **kwargs),
            header=0,
            index_col=0,
            parse_dates=True,
            na_values=["NA"],
        )
        exp_index = Index(
            [datetime(2010, 1, 31), datetime(2010, 2, 1), datetime(2010, 2, 2)],
            name="time",
        )
        expected = DataFrame(
            {"Q": [1, 1, 1], "NTU": [2, np.nan, 2]},
            index=exp_index,
            columns=["Q", "NTU"],
        )
        tm.assert_frame_equal(df, expected)
    else:
        msg = "got an unexpected keyword argument 'day_first'"
        with pytest.raises(TypeError, match=msg):
            parser.read_csv_check_warnings(
                FutureWarning,
                "use 'date_format' instead",
                StringIO(data),
                names=["time", "Q", "NTU"],
                date_parser=lambda d: du_parse(d, **kwargs),
                skiprows=[0],
                index_col=0,
                parse_dates=True,
                na_values=["NA"],
            )


def test_parse_tz_aware(all_parsers, request):
    # See gh-1693
    parser = all_parsers
    data = "Date,x\n2012-06-13T01:39:00Z,0.5"

    result = parser.read_csv(StringIO(data), index_col=0, parse_dates=True)
    expected = DataFrame(
        {"x": [0.5]}, index=Index([Timestamp("2012-06-13 01:39:00+00:00")], name="Date")
    )
    tm.assert_frame_equal(result, expected)
    if parser.engine == "pyarrow":
        expected_tz = pytz.utc
    else:
        expected_tz = timezone.utc
    assert result.index.tz is expected_tz


@xfail_pyarrow
@pytest.mark.parametrize(
    "parse_dates,index_col",
    [({"nominal": [1, 2]}, "nominal"), ({"nominal": [1, 2]}, 0), ([[1, 2]], 0)],
)
def test_multiple_date_cols_index(all_parsers, parse_dates, index_col):
    parser = all_parsers
    data = """
ID,date,NominalTime,ActualTime,TDew,TAir,Windspeed,Precip,WindDir
KORD1,19990127, 19:00:00, 18:56:00, 0.8100, 2.8100, 7.2000, 0.0000, 280.0000
KORD2,19990127, 20:00:00, 19:56:00, 0.0100, 2.2100, 7.2000, 0.0000, 260.0000
KORD3,19990127, 21:00:00, 20:56:00, -0.5900, 2.2100, 5.7000, 0.0000, 280.0000
KORD4,19990127, 21:00:00, 21:18:00, -0.9900, 2.0100, 3.6000, 0.0000, 270.0000
KORD5,19990127, 22:00:00, 21:56:00, -0.5900, 1.7100, 5.1000, 0.0000, 290.0000
KORD6,19990127, 23:00:00, 22:56:00, -0.5900, 1.7100, 4.6000, 0.0000, 280.0000
"""
    expected = DataFrame(
        [
            [
                datetime(1999, 1, 27, 19, 0),
                "KORD1",
                " 18:56:00",
                0.81,
                2.81,
                7.2,
                0.0,
                280.0,
            ],
            [
                datetime(1999, 1, 27, 20, 0),
                "KORD2",
                " 19:56:00",
                0.01,
                2.21,
                7.2,
                0.0,
                260.0,
            ],
            [
                datetime(1999, 1, 27, 21, 0),
                "KORD3",
                " 20:56:00",
                -0.59,
                2.21,
                5.7,
                0.0,
                280.0,
            ],
            [
                datetime(1999, 1, 27, 21, 0),
                "KORD4",
                " 21:18:00",
                -0.99,
                2.01,
                3.6,
                0.0,
                270.0,
            ],
            [
                datetime(1999, 1, 27, 22, 0),
                "KORD5",
                " 21:56:00",
                -0.59,
                1.71,
                5.1,
                0.0,
                290.0,
            ],
            [
                datetime(1999, 1, 27, 23, 0),
                "KORD6",
                " 22:56:00",
                -0.59,
                1.71,
                4.6,
                0.0,
                280.0,
            ],
        ],
        columns=[
            "nominal",
            "ID",
            "ActualTime",
            "TDew",
            "TAir",
            "Windspeed",
            "Precip",
            "WindDir",
        ],
    )
    expected = expected.set_index("nominal")

    if not isinstance(parse_dates, dict):
        expected.index.name = "date_NominalTime"

    result = parser.read_csv(
        StringIO(data), parse_dates=parse_dates, index_col=index_col
    )
    tm.assert_frame_equal(result, expected)


@xfail_pyarrow
def test_multiple_date_cols_chunked(all_parsers):
    parser = all_parsers
    data = """\
ID,date,nominalTime,actualTime,A,B,C,D,E
KORD,19990127, 19:00:00, 18:56:00, 0.8100, 2.8100, 7.2000, 0.0000, 280.0000
KORD,19990127, 20:00:00, 19:56:00, 0.0100, 2.2100, 7.2000, 0.0000, 260.0000
KORD,19990127, 21:00:00, 20:56:00, -0.5900, 2.2100, 5.7000, 0.0000, 280.0000
KORD,19990127, 21:00:00, 21:18:00, -0.9900, 2.0100, 3.6000, 0.0000, 270.0000
KORD,19990127, 22:00:00, 21:56:00, -0.5900, 1.7100, 5.1000, 0.0000, 290.0000
KORD,19990127, 23:00:00, 22:56:00, -0.5900, 1.7100, 4.6000, 0.0000, 280.0000
"""

    expected = DataFrame(
        [
            [
                datetime(1999, 1, 27, 19, 0),
                "KORD",
                " 18:56:00",
                0.81,
                2.81,
                7.2,
                0.0,
                280.0,
            ],
            [
                datetime(1999, 1, 27, 20, 0),
                "KORD",
                " 19:56:00",
                0.01,
                2.21,
                7.2,
                0.0,
                260.0,
            ],
            [
                datetime(1999, 1, 27, 21, 0),
                "KORD",
                " 20:56:00",
                -0.59,
                2.21,
                5.7,
                0.0,
                280.0,
            ],
            [
                datetime(1999, 1, 27, 21, 0),
                "KORD",
                " 21:18:00",
                -0.99,
                2.01,
                3.6,
                0.0,
                270.0,
            ],
            [
                datetime(1999, 1, 27, 22, 0),
                "KORD",
                " 21:56:00",
                -0.59,
                1.71,
                5.1,
                0.0,
                290.0,
            ],
            [
                datetime(1999, 1, 27, 23, 0),
                "KORD",
                " 22:56:00",
                -0.59,
                1.71,
                4.6,
                0.0,
                280.0,
            ],
        ],
        columns=["nominal", "ID", "actualTime", "A", "B", "C", "D", "E"],
    )
    expected = expected.set_index("nominal")

    with parser.read_csv(
        StringIO(data),
        parse_dates={"nominal": [1, 2]},
        index_col="nominal",
        chunksize=2,
    ) as reader:
        chunks = list(reader)

    tm.assert_frame_equal(chunks[0], expected[:2])
    tm.assert_frame_equal(chunks[1], expected[2:4])
    tm.assert_frame_equal(chunks[2], expected[4:])


def test_multiple_date_col_named_index_compat(all_parsers):
    parser = all_parsers
    data = """\
ID,date,nominalTime,actualTime,A,B,C,D,E
KORD,19990127, 19:00:00, 18:56:00, 0.8100, 2.8100, 7.2000, 0.0000, 280.0000
KORD,19990127, 20:00:00, 19:56:00, 0.0100, 2.2100, 7.2000, 0.0000, 260.0000
KORD,19990127, 21:00:00, 20:56:00, -0.5900, 2.2100, 5.7000, 0.0000, 280.0000
KORD,19990127, 21:00:00, 21:18:00, -0.9900, 2.0100, 3.6000, 0.0000, 270.0000
KORD,19990127, 22:00:00, 21:56:00, -0.5900, 1.7100, 5.1000, 0.0000, 290.0000
KORD,19990127, 23:00:00, 22:56:00, -0.5900, 1.7100, 4.6000, 0.0000, 280.0000
"""

    with_indices = parser.read_csv(
        StringIO(data), parse_dates={"nominal": [1, 2]}, index_col="nominal"
    )
    with_names = parser.read_csv(
        StringIO(data),
        index_col="nominal",
        parse_dates={"nominal": ["date", "nominalTime"]},
    )
    tm.assert_frame_equal(with_indices, with_names)


def test_multiple_date_col_multiple_index_compat(all_parsers):
    parser = all_parsers
    data = """\
ID,date,nominalTime,actualTime,A,B,C,D,E
KORD,19990127, 19:00:00, 18:56:00, 0.8100, 2.8100, 7.2000, 0.0000, 280.0000
KORD,19990127, 20:00:00, 19:56:00, 0.0100, 2.2100, 7.2000, 0.0000, 260.0000
KORD,19990127, 21:00:00, 20:56:00, -0.5900, 2.2100, 5.7000, 0.0000, 280.0000
KORD,19990127, 21:00:00, 21:18:00, -0.9900, 2.0100, 3.6000, 0.0000, 270.0000
KORD,19990127, 22:00:00, 21:56:00, -0.5900, 1.7100, 5.1000, 0.0000, 290.0000
KORD,19990127, 23:00:00, 22:56:00, -0.5900, 1.7100, 4.6000, 0.0000, 280.0000
"""
    result = parser.read_csv(
        StringIO(data), index_col=["nominal", "ID"], parse_dates={"nominal": [1, 2]}
    )
    expected = parser.read_csv(StringIO(data), parse_dates={"nominal": [1, 2]})

    expected = expected.set_index(["nominal", "ID"])
    tm.assert_frame_equal(result, expected)


@pytest.mark.parametrize("kwargs", [{}, {"index_col": "C"}])
def test_read_with_parse_dates_scalar_non_bool(all_parsers, kwargs):
    # see gh-5636
    parser = all_parsers
    msg = (
        "Only booleans, lists, and dictionaries "
        "are accepted for the 'parse_dates' parameter"
    )
    data = """A,B,C
    1,2,2003-11-1"""

    with pytest.raises(TypeError, match=msg):
        parser.read_csv(StringIO(data), parse_dates="C", **kwargs)


@pytest.mark.parametrize("parse_dates", [(1,), np.array([4, 5]), {1, 3}])
def test_read_with_parse_dates_invalid_type(all_parsers, parse_dates):
    parser = all_parsers
    msg = (
        "Only booleans, lists, and dictionaries "
        "are accepted for the 'parse_dates' parameter"
    )
    data = """A,B,C
    1,2,2003-11-1"""

    with pytest.raises(TypeError, match=msg):
        parser.read_csv(StringIO(data), parse_dates=(1,))


@pytest.mark.parametrize("cache_dates", [True, False])
@pytest.mark.parametrize("value", ["nan", ""])
def test_bad_date_parse(all_parsers, cache_dates, value):
    # if we have an invalid date make sure that we handle this with
    # and w/o the cache properly
    parser = all_parsers
    s = StringIO((f"{value},\n") * 50000)

    if parser.engine == "pyarrow" and not cache_dates:
        # None in input gets converted to 'None', for which
        # pandas tries to guess the datetime format, triggering
        # the warning. TODO: parse dates directly in pyarrow, see
        # https://github.com/pandas-dev/pandas/issues/48017
        warn = UserWarning
    else:
        # Note: warning is not raised if 'cache_dates', because here there is only a
        # single unique date and hence no risk of inconsistent parsing.
        warn = None
    parser.read_csv_check_warnings(
        warn,
        "Could not infer format",
        s,
        header=None,
        names=["foo", "bar"],
        parse_dates=["foo"],
        cache_dates=cache_dates,
    )


@pytest.mark.parametrize("cache_dates", [True, False])
@pytest.mark.parametrize("value", ["0"])
def test_bad_date_parse_with_warning(all_parsers, cache_dates, value):
    # if we have an invalid date make sure that we handle this with
    # and w/o the cache properly.
    parser = all_parsers
    s = StringIO((f"{value},\n") * 50000)

    if parser.engine == "pyarrow":
        # pyarrow reads "0" as 0 (of type int64), and so
        # pandas doesn't try to guess the datetime format
        # TODO: parse dates directly in pyarrow, see
        # https://github.com/pandas-dev/pandas/issues/48017
        warn = None
    elif cache_dates:
        # Note: warning is not raised if 'cache_dates', because here there is only a
        # single unique date and hence no risk of inconsistent parsing.
        warn = None
    else:
        warn = UserWarning
    parser.read_csv_check_warnings(
        warn,
        "Could not infer format",
        s,
        header=None,
        names=["foo", "bar"],
        parse_dates=["foo"],
        cache_dates=cache_dates,
    )


@xfail_pyarrow
def test_parse_dates_empty_string(all_parsers):
    # see gh-2263
    parser = all_parsers
    data = "Date,test\n2012-01-01,1\n,2"
    result = parser.read_csv(StringIO(data), parse_dates=["Date"], na_filter=False)

    expected = DataFrame(
        [[datetime(2012, 1, 1), 1], [pd.NaT, 2]], columns=["Date", "test"]
    )
    tm.assert_frame_equal(result, expected)


@pytest.mark.parametrize(
    "reader", ["read_csv_check_warnings", "read_table_check_warnings"]
)
def test_parse_dates_infer_datetime_format_warning(all_parsers, reader):
    # GH 49024, 51017
    parser = all_parsers
    data = "Date,test\n2012-01-01,1\n,2"

    getattr(parser, reader)(
        FutureWarning,
        "The argument 'infer_datetime_format' is deprecated",
        StringIO(data),
        parse_dates=["Date"],
        infer_datetime_format=True,
        sep=",",
    )


@pytest.mark.parametrize(
    "reader", ["read_csv_check_warnings", "read_table_check_warnings"]
)
def test_parse_dates_date_parser_and_date_format(all_parsers, reader):
    # GH 50601
    parser = all_parsers
    data = "Date,test\n2012-01-01,1\n,2"
    msg = "Cannot use both 'date_parser' and 'date_format'"
    with pytest.raises(TypeError, match=msg):
        getattr(parser, reader)(
            FutureWarning,
            "use 'date_format' instead",
            StringIO(data),
            parse_dates=["Date"],
            date_parser=pd.to_datetime,
            date_format="ISO8601",
            sep=",",
        )


@xfail_pyarrow
@pytest.mark.parametrize(
    "data,kwargs,expected",
    [
        (
            "a\n04.15.2016",
            {"parse_dates": ["a"]},
            DataFrame([datetime(2016, 4, 15)], columns=["a"]),
        ),
        (
            "a\n04.15.2016",
            {"parse_dates": True, "index_col": 0},
            DataFrame(index=DatetimeIndex(["2016-04-15"], name="a"), columns=[]),
        ),
        (
            "a,b\n04.15.2016,09.16.2013",
            {"parse_dates": ["a", "b"]},
            DataFrame(
                [[datetime(2016, 4, 15), datetime(2013, 9, 16)]], columns=["a", "b"]
            ),
        ),
        (
            "a,b\n04.15.2016,09.16.2013",
            {"parse_dates": True, "index_col": [0, 1]},
            DataFrame(
                index=MultiIndex.from_tuples(
                    [(datetime(2016, 4, 15), datetime(2013, 9, 16))], names=["a", "b"]
                ),
                columns=[],
            ),
        ),
    ],
)
def test_parse_dates_no_convert_thousands(all_parsers, data, kwargs, expected):
    # see gh-14066
    parser = all_parsers

    result = parser.read_csv(StringIO(data), thousands=".", **kwargs)
    tm.assert_frame_equal(result, expected)


@xfail_pyarrow
def test_parse_date_time_multi_level_column_name(all_parsers):
    data = """\
D,T,A,B
date, time,a,b
2001-01-05, 09:00:00, 0.0, 10.
2001-01-06, 00:00:00, 1.0, 11.
"""
    parser = all_parsers
    result = parser.read_csv_check_warnings(
        FutureWarning,
        "use 'date_format' instead",
        StringIO(data),
        header=[0, 1],
        parse_dates={"date_time": [0, 1]},
        date_parser=pd.to_datetime,
    )

    expected_data = [
        [datetime(2001, 1, 5, 9, 0, 0), 0.0, 10.0],
        [datetime(2001, 1, 6, 0, 0, 0), 1.0, 11.0],
    ]
    expected = DataFrame(expected_data, columns=["date_time", ("A", "a"), ("B", "b")])
    tm.assert_frame_equal(result, expected)


@pytest.mark.parametrize(
    "data,kwargs,expected",
    [
        (
            """\
date,time,a,b
2001-01-05, 10:00:00, 0.0, 10.
2001-01-05, 00:00:00, 1., 11.
""",
            {"header": 0, "parse_dates": {"date_time": [0, 1]}},
            DataFrame(
                [
                    [datetime(2001, 1, 5, 10, 0, 0), 0.0, 10],
                    [datetime(2001, 1, 5, 0, 0, 0), 1.0, 11.0],
                ],
                columns=["date_time", "a", "b"],
            ),
        ),
        (
            (
                "KORD,19990127, 19:00:00, 18:56:00, 0.8100\n"
                "KORD,19990127, 20:00:00, 19:56:00, 0.0100\n"
                "KORD,19990127, 21:00:00, 20:56:00, -0.5900\n"
                "KORD,19990127, 21:00:00, 21:18:00, -0.9900\n"
                "KORD,19990127, 22:00:00, 21:56:00, -0.5900\n"
                "KORD,19990127, 23:00:00, 22:56:00, -0.5900"
            ),
            {"header": None, "parse_dates": {"actual": [1, 2], "nominal": [1, 3]}},
            DataFrame(
                [
                    [
                        datetime(1999, 1, 27, 19, 0),
                        datetime(1999, 1, 27, 18, 56),
                        "KORD",
                        0.81,
                    ],
                    [
                        datetime(1999, 1, 27, 20, 0),
                        datetime(1999, 1, 27, 19, 56),
                        "KORD",
                        0.01,
                    ],
                    [
                        datetime(1999, 1, 27, 21, 0),
                        datetime(1999, 1, 27, 20, 56),
                        "KORD",
                        -0.59,
                    ],
                    [
                        datetime(1999, 1, 27, 21, 0),
                        datetime(1999, 1, 27, 21, 18),
                        "KORD",
                        -0.99,
                    ],
                    [
                        datetime(1999, 1, 27, 22, 0),
                        datetime(1999, 1, 27, 21, 56),
                        "KORD",
                        -0.59,
                    ],
                    [
                        datetime(1999, 1, 27, 23, 0),
                        datetime(1999, 1, 27, 22, 56),
                        "KORD",
                        -0.59,
                    ],
                ],
                columns=["actual", "nominal", 0, 4],
            ),
        ),
    ],
)
def test_parse_date_time(all_parsers, data, kwargs, expected):
    parser = all_parsers
    result = parser.read_csv_check_warnings(
        FutureWarning,
        "use 'date_format' instead",
        StringIO(data),
        date_parser=pd.to_datetime,
        **kwargs,
    )

    # Python can sometimes be flaky about how
    # the aggregated columns are entered, so
    # this standardizes the order.
    result = result[expected.columns]
    tm.assert_frame_equal(result, expected)


<<<<<<< HEAD
=======
@xfail_pyarrow
# From date_parser fallback behavior
@pytest.mark.filterwarnings("ignore:elementwise comparison:FutureWarning")
>>>>>>> e9e034ba
def test_parse_date_fields(all_parsers):
    parser = all_parsers
    data = "year,month,day,a\n2001,01,10,10.\n2001,02,1,11."
    result = parser.read_csv_check_warnings(
        FutureWarning,
        "use 'date_format' instead",
        StringIO(data),
        header=0,
        parse_dates={"ymd": [0, 1, 2]},
        date_parser=pd.to_datetime,
    )

    expected = DataFrame(
        [[datetime(2001, 1, 10), 10.0], [datetime(2001, 2, 1), 11.0]],
        columns=["ymd", "a"],
    )
    tm.assert_frame_equal(result, expected)


<<<<<<< HEAD
def test_parse_date_all_fields(all_parsers):
=======
@xfail_pyarrow
@pytest.mark.parametrize(
    ("key", "value", "warn"),
    [
        (
            "date_parser",
            lambda x: pd.to_datetime(x, format="%Y %m %d %H %M %S"),
            FutureWarning,
        ),
        ("date_format", "%Y %m %d %H %M %S", None),
    ],
)
def test_parse_date_all_fields(all_parsers, key, value, warn):
>>>>>>> e9e034ba
    parser = all_parsers
    data = """\
year,month,day,hour,minute,second,a,b
2001,01,05,10,00,0,0.0,10.
2001,01,5,10,0,00,1.,11.
"""
    result = parser.read_csv_check_warnings(
        warn,
        "use 'date_format' instead",
        StringIO(data),
        header=0,
        parse_dates={"ymdHMS": [0, 1, 2, 3, 4, 5]},
        **{key: value},
    )
    expected = DataFrame(
        [
            [datetime(2001, 1, 5, 10, 0, 0), 0.0, 10.0],
            [datetime(2001, 1, 5, 10, 0, 0), 1.0, 11.0],
        ],
        columns=["ymdHMS", "a", "b"],
    )
    tm.assert_frame_equal(result, expected)


<<<<<<< HEAD
def test_datetime_fractional_seconds(all_parsers):
=======
@xfail_pyarrow
@pytest.mark.parametrize(
    ("key", "value", "warn"),
    [
        (
            "date_parser",
            lambda x: pd.to_datetime(x, format="%Y %m %d %H %M %S.%f"),
            FutureWarning,
        ),
        ("date_format", "%Y %m %d %H %M %S.%f", None),
    ],
)
def test_datetime_fractional_seconds(all_parsers, key, value, warn):
>>>>>>> e9e034ba
    parser = all_parsers
    data = """\
year,month,day,hour,minute,second,a,b
2001,01,05,10,00,0.123456,0.0,10.
2001,01,5,10,0,0.500000,1.,11.
"""
    result = parser.read_csv_check_warnings(
        warn,
        "use 'date_format' instead",
        StringIO(data),
        header=0,
        parse_dates={"ymdHMS": [0, 1, 2, 3, 4, 5]},
        **{key: value},
    )
    expected = DataFrame(
        [
            [datetime(2001, 1, 5, 10, 0, 0, microsecond=123456), 0.0, 10.0],
            [datetime(2001, 1, 5, 10, 0, 0, microsecond=500000), 1.0, 11.0],
        ],
        columns=["ymdHMS", "a", "b"],
    )
    tm.assert_frame_equal(result, expected)


def test_generic(all_parsers):
    parser = all_parsers
    data = "year,month,day,a\n2001,01,10,10.\n2001,02,1,11."

    def parse_function(yy, mm):
        return [date(year=int(y), month=int(m), day=1) for y, m in zip(yy, mm)]

    result = parser.read_csv_check_warnings(
        FutureWarning,
        "use 'date_format' instead",
        StringIO(data),
        header=0,
        parse_dates={"ym": [0, 1]},
        date_parser=parse_function,
    )
    expected = DataFrame(
        [[date(2001, 1, 1), 10, 10.0], [date(2001, 2, 1), 1, 11.0]],
        columns=["ym", "day", "a"],
    )
    expected["ym"] = expected["ym"].astype("datetime64[ns]")
    tm.assert_frame_equal(result, expected)


@xfail_pyarrow
def test_date_parser_resolution_if_not_ns(all_parsers):
    # see gh-10245
    parser = all_parsers
    data = """\
date,time,prn,rxstatus
2013-11-03,19:00:00,126,00E80000
2013-11-03,19:00:00,23,00E80000
2013-11-03,19:00:00,13,00E80000
"""

    def date_parser(dt, time):
        try:
            arr = dt + "T" + time
        except TypeError:
            # dt & time are date/time objects
            arr = [datetime.combine(d, t) for d, t in zip(dt, time)]
        return np.array(arr, dtype="datetime64[s]")

    result = parser.read_csv_check_warnings(
        FutureWarning,
        "use 'date_format' instead",
        StringIO(data),
        date_parser=date_parser,
        parse_dates={"datetime": ["date", "time"]},
        index_col=["datetime", "prn"],
    )

    datetimes = np.array(["2013-11-03T19:00:00"] * 3, dtype="datetime64[s]")
    expected = DataFrame(
        data={"rxstatus": ["00E80000"] * 3},
        index=MultiIndex.from_arrays(
            [datetimes, [126, 23, 13]],
            names=["datetime", "prn"],
        ),
    )
    tm.assert_frame_equal(result, expected)


def test_parse_date_column_with_empty_string(all_parsers):
    # see gh-6428
    parser = all_parsers
    data = "case,opdate\n7,10/18/2006\n7,10/18/2008\n621, "
    result = parser.read_csv(StringIO(data), parse_dates=["opdate"])

    expected_data = [[7, "10/18/2006"], [7, "10/18/2008"], [621, " "]]
    expected = DataFrame(expected_data, columns=["case", "opdate"])
    tm.assert_frame_equal(result, expected)


@pytest.mark.parametrize(
    "data,expected",
    [
        (
            "a\n135217135789158401\n1352171357E+5",
            DataFrame({"a": [135217135789158401, 135217135700000]}, dtype="float64"),
        ),
        (
            "a\n99999999999\n123456789012345\n1234E+0",
            DataFrame({"a": [99999999999, 123456789012345, 1234]}, dtype="float64"),
        ),
    ],
)
@pytest.mark.parametrize("parse_dates", [True, False])
def test_parse_date_float(all_parsers, data, expected, parse_dates):
    # see gh-2697
    #
    # Date parsing should fail, so we leave the data untouched
    # (i.e. float precision should remain unchanged).
    parser = all_parsers

    result = parser.read_csv(StringIO(data), parse_dates=parse_dates)
    tm.assert_frame_equal(result, expected)


def test_parse_timezone(all_parsers):
    # see gh-22256
    parser = all_parsers
    data = """dt,val
              2018-01-04 09:01:00+09:00,23350
              2018-01-04 09:02:00+09:00,23400
              2018-01-04 09:03:00+09:00,23400
              2018-01-04 09:04:00+09:00,23400
              2018-01-04 09:05:00+09:00,23400"""
    result = parser.read_csv(StringIO(data), parse_dates=["dt"])

    dti = DatetimeIndex(
        list(
            date_range(
                start="2018-01-04 09:01:00",
                end="2018-01-04 09:05:00",
                freq="1min",
                tz=timezone(timedelta(minutes=540)),
            )
        ),
        freq=None,
    )
    expected_data = {"dt": dti, "val": [23350, 23400, 23400, 23400, 23400]}

    expected = DataFrame(expected_data)
    tm.assert_frame_equal(result, expected)


@skip_pyarrow
@pytest.mark.parametrize(
    "date_string",
    ["32/32/2019", "02/30/2019", "13/13/2019", "13/2019", "a3/11/2018", "10/11/2o17"],
)
def test_invalid_parse_delimited_date(all_parsers, date_string):
    parser = all_parsers
    expected = DataFrame({0: [date_string]}, dtype="object")
    result = parser.read_csv(
        StringIO(date_string),
        header=None,
        parse_dates=[0],
    )
    tm.assert_frame_equal(result, expected)


@skip_pyarrow
@pytest.mark.parametrize(
    "date_string,dayfirst,expected",
    [
        # %d/%m/%Y; month > 12 thus replacement
        ("13/02/2019", True, datetime(2019, 2, 13)),
        # %m/%d/%Y; day > 12 thus there will be no replacement
        ("02/13/2019", False, datetime(2019, 2, 13)),
        # %d/%m/%Y; dayfirst==True thus replacement
        ("04/02/2019", True, datetime(2019, 2, 4)),
    ],
)
def test_parse_delimited_date_swap_no_warning(
    all_parsers, date_string, dayfirst, expected
):
    parser = all_parsers
    expected = DataFrame({0: [expected]}, dtype="datetime64[ns]")
    result = parser.read_csv(
        StringIO(date_string), header=None, dayfirst=dayfirst, parse_dates=[0]
    )
    tm.assert_frame_equal(result, expected)


@skip_pyarrow
@pytest.mark.parametrize(
    "date_string,dayfirst,expected",
    [
        # %d/%m/%Y; month > 12
        ("13/02/2019", False, datetime(2019, 2, 13)),
        # %m/%d/%Y; day > 12
        ("02/13/2019", True, datetime(2019, 2, 13)),
    ],
)
def test_parse_delimited_date_swap_with_warning(
    all_parsers, date_string, dayfirst, expected
):
    parser = all_parsers
    expected = DataFrame({0: [expected]}, dtype="datetime64[ns]")
    warning_msg = (
        "Parsing dates in .* format when dayfirst=.* was specified. "
        "Pass `dayfirst=.*` or specify a format to silence this warning."
    )
    result = parser.read_csv_check_warnings(
        UserWarning,
        warning_msg,
        StringIO(date_string),
        header=None,
        dayfirst=dayfirst,
        parse_dates=[0],
    )
    tm.assert_frame_equal(result, expected)


def test_parse_multiple_delimited_dates_with_swap_warnings():
    # GH46210
    with pytest.raises(
        ValueError,
        match=(
            r'^time data "31/05/2000" doesn\'t match format "%m/%d/%Y", '
            r"at position 1. You might want to try:"
        ),
    ):
        pd.to_datetime(["01/01/2000", "31/05/2000", "31/05/2001", "01/02/2000"])


def _helper_hypothesis_delimited_date(call, date_string, **kwargs):
    msg, result = None, None
    try:
        result = call(date_string, **kwargs)
    except ValueError as er:
        msg = str(er)
    return msg, result


@skip_pyarrow
@given(DATETIME_NO_TZ)
@pytest.mark.parametrize("delimiter", list(" -./"))
@pytest.mark.parametrize("dayfirst", [True, False])
@pytest.mark.parametrize(
    "date_format",
    ["%d %m %Y", "%m %d %Y", "%m %Y", "%Y %m %d", "%y %m %d", "%Y%m%d", "%y%m%d"],
)
def test_hypothesis_delimited_date(
    request, date_format, dayfirst, delimiter, test_datetime
):
    if date_format == "%m %Y" and delimiter == ".":
        request.node.add_marker(
            pytest.mark.xfail(
                reason="parse_datetime_string cannot reliably tell whether "
                "e.g. %m.%Y is a float or a date"
            )
        )
    date_string = test_datetime.strftime(date_format.replace(" ", delimiter))

    except_out_dateutil, result = _helper_hypothesis_delimited_date(
        py_parse_datetime_string, date_string, dayfirst=dayfirst
    )
    except_in_dateutil, expected = _helper_hypothesis_delimited_date(
        du_parse,
        date_string,
        default=datetime(1, 1, 1),
        dayfirst=dayfirst,
        yearfirst=False,
    )

    assert except_out_dateutil == except_in_dateutil
    assert result == expected


@skip_pyarrow
@pytest.mark.parametrize(
    "names, usecols, parse_dates, missing_cols",
    [
        (None, ["val"], ["date", "time"], "date, time"),
        (None, ["val"], [0, "time"], "time"),
        (None, ["val"], [["date", "time"]], "date, time"),
        (None, ["val"], [[0, "time"]], "time"),
        (None, ["val"], {"date": [0, "time"]}, "time"),
        (None, ["val"], {"date": ["date", "time"]}, "date, time"),
        (None, ["val"], [["date", "time"], "date"], "date, time"),
        (["date1", "time1", "temperature"], None, ["date", "time"], "date, time"),
        (
            ["date1", "time1", "temperature"],
            ["date1", "temperature"],
            ["date1", "time"],
            "time",
        ),
    ],
)
def test_missing_parse_dates_column_raises(
    all_parsers, names, usecols, parse_dates, missing_cols
):
    # gh-31251 column names provided in parse_dates could be missing.
    parser = all_parsers
    content = StringIO("date,time,val\n2020-01-31,04:20:32,32\n")
    msg = f"Missing column provided to 'parse_dates': '{missing_cols}'"
    with pytest.raises(ValueError, match=msg):
        parser.read_csv(
            content, sep=",", names=names, usecols=usecols, parse_dates=parse_dates
        )


@skip_pyarrow
def test_date_parser_and_names(all_parsers):
    # GH#33699
    parser = all_parsers
    data = StringIO("""x,y\n1,2""")
    result = parser.read_csv_check_warnings(
        UserWarning,
        "Could not infer format",
        data,
        parse_dates=["B"],
        names=["B"],
    )
    expected = DataFrame({"B": ["y", "2"]}, index=["x", "1"])
    tm.assert_frame_equal(result, expected)


@skip_pyarrow
def test_date_parser_multiindex_columns(all_parsers):
    parser = all_parsers
    data = """a,b
1,2
2019-12-31,6"""
    result = parser.read_csv(StringIO(data), parse_dates=[("a", "1")], header=[0, 1])
    expected = DataFrame({("a", "1"): Timestamp("2019-12-31"), ("b", "2"): [6]})
    tm.assert_frame_equal(result, expected)


@skip_pyarrow
@pytest.mark.parametrize(
    "parse_spec, col_name",
    [
        ([[("a", "1"), ("b", "2")]], ("a_b", "1_2")),
        ({("foo", "1"): [("a", "1"), ("b", "2")]}, ("foo", "1")),
    ],
)
def test_date_parser_multiindex_columns_combine_cols(all_parsers, parse_spec, col_name):
    parser = all_parsers
    data = """a,b,c
1,2,3
2019-12,-31,6"""
    result = parser.read_csv(
        StringIO(data),
        parse_dates=parse_spec,
        header=[0, 1],
    )
    expected = DataFrame({col_name: Timestamp("2019-12-31"), ("c", "3"): [6]})
    tm.assert_frame_equal(result, expected)


@skip_pyarrow
def test_date_parser_usecols_thousands(all_parsers):
    # GH#39365
    data = """A,B,C
    1,3,20-09-01-01
    2,4,20-09-01-01
    """

    parser = all_parsers
    result = parser.read_csv_check_warnings(
        UserWarning,
        "Could not infer format",
        StringIO(data),
        parse_dates=[1],
        usecols=[1, 2],
        thousands="-",
    )
    expected = DataFrame({"B": [3, 4], "C": [Timestamp("20-09-2001 01:00:00")] * 2})
    tm.assert_frame_equal(result, expected)


@skip_pyarrow
def test_parse_dates_and_keep_orgin_column(all_parsers):
    # GH#13378
    parser = all_parsers
    data = """A
20150908
20150909
"""
    result = parser.read_csv(
        StringIO(data), parse_dates={"date": ["A"]}, keep_date_col=True
    )
    expected_data = [Timestamp("2015-09-08"), Timestamp("2015-09-09")]
    expected = DataFrame({"date": expected_data, "A": expected_data})
    tm.assert_frame_equal(result, expected)


def test_dayfirst_warnings():
    # GH 12585

    # CASE 1: valid input
    input = "date\n31/12/2014\n10/03/2011"
    expected = DatetimeIndex(
        ["2014-12-31", "2011-03-10"], dtype="datetime64[ns]", freq=None, name="date"
    )
    warning_msg = (
        "Parsing dates in .* format when dayfirst=.* was specified. "
        "Pass `dayfirst=.*` or specify a format to silence this warning."
    )

    # A. dayfirst arg correct, no warning
    res1 = read_csv(
        StringIO(input), parse_dates=["date"], dayfirst=True, index_col="date"
    ).index
    tm.assert_index_equal(expected, res1)

    # B. dayfirst arg incorrect, warning
    with tm.assert_produces_warning(UserWarning, match=warning_msg):
        res2 = read_csv(
            StringIO(input), parse_dates=["date"], dayfirst=False, index_col="date"
        ).index
    tm.assert_index_equal(expected, res2)

    # CASE 2: invalid input
    # cannot consistently process with single format
    # return to user unaltered

    # first in DD/MM/YYYY, second in MM/DD/YYYY
    input = "date\n31/12/2014\n03/30/2011"
    expected = Index(["31/12/2014", "03/30/2011"], dtype="object", name="date")

    # A. use dayfirst=True
    res5 = read_csv(
        StringIO(input), parse_dates=["date"], dayfirst=True, index_col="date"
    ).index
    tm.assert_index_equal(expected, res5)

    # B. use dayfirst=False
    with tm.assert_produces_warning(UserWarning, match=warning_msg):
        res6 = read_csv(
            StringIO(input), parse_dates=["date"], dayfirst=False, index_col="date"
        ).index
    tm.assert_index_equal(expected, res6)


@pytest.mark.parametrize(
    "date_string, dayfirst",
    [
        pytest.param(
            "31/1/2014",
            False,
            id="second date is single-digit",
        ),
        pytest.param(
            "1/31/2014",
            True,
            id="first date is single-digit",
        ),
    ],
)
def test_dayfirst_warnings_no_leading_zero(date_string, dayfirst):
    # GH47880
    initial_value = f"date\n{date_string}"
    expected = DatetimeIndex(
        ["2014-01-31"], dtype="datetime64[ns]", freq=None, name="date"
    )
    warning_msg = (
        "Parsing dates in .* format when dayfirst=.* was specified. "
        "Pass `dayfirst=.*` or specify a format to silence this warning."
    )
    with tm.assert_produces_warning(UserWarning, match=warning_msg):
        res = read_csv(
            StringIO(initial_value),
            parse_dates=["date"],
            index_col="date",
            dayfirst=dayfirst,
        ).index
    tm.assert_index_equal(expected, res)


@skip_pyarrow
def test_infer_first_column_as_index(all_parsers):
    # GH#11019
    parser = all_parsers
    data = "a,b,c\n1970-01-01,2,3,4"
    result = parser.read_csv(
        StringIO(data),
        parse_dates=["a"],
    )
    expected = DataFrame({"a": "2", "b": 3, "c": 4}, index=["1970-01-01"])
    tm.assert_frame_equal(result, expected)


@skip_pyarrow
@pytest.mark.parametrize(
    ("key", "value", "warn"),
    [
        ("date_parser", lambda x: pd.to_datetime(x, format="%Y-%m-%d"), FutureWarning),
        ("date_format", "%Y-%m-%d", None),
    ],
)
def test_replace_nans_before_parsing_dates(all_parsers, key, value, warn):
    # GH#26203
    parser = all_parsers
    data = """Test
2012-10-01
0
2015-05-15
#
2017-09-09
"""
    result = parser.read_csv_check_warnings(
        warn,
        "use 'date_format' instead",
        StringIO(data),
        na_values={"Test": ["#", "0"]},
        parse_dates=["Test"],
        **{key: value},
    )
    expected = DataFrame(
        {
            "Test": [
                Timestamp("2012-10-01"),
                pd.NaT,
                Timestamp("2015-05-15"),
                pd.NaT,
                Timestamp("2017-09-09"),
            ]
        }
    )
    tm.assert_frame_equal(result, expected)


@skip_pyarrow
def test_parse_dates_and_string_dtype(all_parsers):
    # GH#34066
    parser = all_parsers
    data = """a,b
1,2019-12-31
"""
    result = parser.read_csv(StringIO(data), dtype="string", parse_dates=["b"])
    expected = DataFrame({"a": ["1"], "b": [Timestamp("2019-12-31")]})
    expected["a"] = expected["a"].astype("string")
    tm.assert_frame_equal(result, expected)


def test_parse_dot_separated_dates(all_parsers):
    # https://github.com/pandas-dev/pandas/issues/2586
    parser = all_parsers
    data = """a,b
27.03.2003 14:55:00.000,1
03.08.2003 15:20:00.000,2"""
    if parser.engine == "pyarrow":
        expected_index = Index(
            ["27.03.2003 14:55:00.000", "03.08.2003 15:20:00.000"],
            dtype="object",
            name="a",
        )
        warn = None
    else:
        expected_index = DatetimeIndex(
            ["2003-03-27 14:55:00", "2003-08-03 15:20:00"],
            dtype="datetime64[ns]",
            name="a",
        )
        warn = UserWarning
    msg = r"when dayfirst=False \(the default\) was specified"
    result = parser.read_csv_check_warnings(
        warn, msg, StringIO(data), parse_dates=True, index_col=0
    )
    expected = DataFrame({"b": [1, 2]}, index=expected_index)
    tm.assert_frame_equal(result, expected)


def test_parse_dates_dict_format(all_parsers):
    # GH#51240
    parser = all_parsers
    data = """a,b
2019-12-31,31-12-2019
2020-12-31,31-12-2020"""

    result = parser.read_csv(
        StringIO(data),
        date_format={"a": "%Y-%m-%d", "b": "%d-%m-%Y"},
        parse_dates=["a", "b"],
    )
    expected = DataFrame(
        {
            "a": [Timestamp("2019-12-31"), Timestamp("2020-12-31")],
            "b": [Timestamp("2019-12-31"), Timestamp("2020-12-31")],
        }
    )
    tm.assert_frame_equal(result, expected)


@skip_pyarrow
@pytest.mark.parametrize(
    "key, parse_dates", [("a_b", [[0, 1]]), ("foo", {"foo": [0, 1]})]
)
def test_parse_dates_dict_format_two_columns(all_parsers, key, parse_dates):
    # GH#51240
    parser = all_parsers
    data = """a,b
31-,12-2019
31-,12-2020"""

    with tm.assert_produces_warning(None):
        result = parser.read_csv(
            StringIO(data), date_format={key: "%d- %m-%Y"}, parse_dates=parse_dates
        )
    expected = DataFrame(
        {
            key: [Timestamp("2019-12-31"), Timestamp("2020-12-31")],
        }
    )
    tm.assert_frame_equal(result, expected)


@skip_pyarrow
def test_parse_dates_dict_format_index(all_parsers):
    # GH#51240
    parser = all_parsers
    data = """a,b
2019-12-31,31-12-2019
2020-12-31,31-12-2020"""

    result = parser.read_csv(
        StringIO(data), date_format={"a": "%Y-%m-%d"}, parse_dates=True, index_col=0
    )
    expected = DataFrame(
        {
            "b": ["31-12-2019", "31-12-2020"],
        },
        index=Index([Timestamp("2019-12-31"), Timestamp("2020-12-31")], name="a"),
    )
    tm.assert_frame_equal(result, expected)<|MERGE_RESOLUTION|>--- conflicted
+++ resolved
@@ -1523,12 +1523,6 @@
     tm.assert_frame_equal(result, expected)
 
 
-<<<<<<< HEAD
-=======
-@xfail_pyarrow
-# From date_parser fallback behavior
-@pytest.mark.filterwarnings("ignore:elementwise comparison:FutureWarning")
->>>>>>> e9e034ba
 def test_parse_date_fields(all_parsers):
     parser = all_parsers
     data = "year,month,day,a\n2001,01,10,10.\n2001,02,1,11."
@@ -1548,10 +1542,6 @@
     tm.assert_frame_equal(result, expected)
 
 
-<<<<<<< HEAD
-def test_parse_date_all_fields(all_parsers):
-=======
-@xfail_pyarrow
 @pytest.mark.parametrize(
     ("key", "value", "warn"),
     [
@@ -1564,7 +1554,6 @@
     ],
 )
 def test_parse_date_all_fields(all_parsers, key, value, warn):
->>>>>>> e9e034ba
     parser = all_parsers
     data = """\
 year,month,day,hour,minute,second,a,b
@@ -1589,10 +1578,6 @@
     tm.assert_frame_equal(result, expected)
 
 
-<<<<<<< HEAD
-def test_datetime_fractional_seconds(all_parsers):
-=======
-@xfail_pyarrow
 @pytest.mark.parametrize(
     ("key", "value", "warn"),
     [
@@ -1605,7 +1590,6 @@
     ],
 )
 def test_datetime_fractional_seconds(all_parsers, key, value, warn):
->>>>>>> e9e034ba
     parser = all_parsers
     data = """\
 year,month,day,hour,minute,second,a,b
