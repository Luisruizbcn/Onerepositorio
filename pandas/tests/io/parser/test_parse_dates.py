--- conflicted
+++ resolved
@@ -1252,23 +1252,7 @@
     parser = all_parsers
     s = StringIO((f"{value},\n") * 50000)
 
-<<<<<<< HEAD
     parser.read_csv(
-=======
-    if parser.engine == "pyarrow" and not cache_dates:
-        # None in input gets converted to 'None', for which
-        # pandas tries to guess the datetime format, triggering
-        # the warning. TODO: parse dates directly in pyarrow, see
-        # https://github.com/pandas-dev/pandas/issues/48017
-        warn = UserWarning
-    else:
-        # Note: warning is not raised if 'cache_dates', because here there is only a
-        # single unique date and hence no risk of inconsistent parsing.
-        warn = None
-    parser.read_csv_check_warnings(
-        warn,
-        "Could not infer format",
->>>>>>> 32f789fb
         s,
         header=None,
         names=["foo", "bar"],
