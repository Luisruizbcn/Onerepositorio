# -*- coding: utf-8 -*-

from datetime import datetime
from io import open
import re

import numpy as np
import pytest

from pandas.compat import StringIO, lrange, u

import pandas as pd
from pandas import DataFrame, Index, MultiIndex, compat, option_context
from pandas.util import testing as tm

import pandas.io.formats.format as fmt


def expected_html(datapath, name):
    """
    Read HTML file from formats data directory.

    Parameters
    ----------
    datapath : pytest fixture
        The datapath fixture injected into a test by pytest.
    name : str
        The name of the HTML file without the suffix.

    Returns
    -------
    str : contents of HTML file.
    """
    filename = '.'.join([name, 'html'])
    filepath = datapath('io', 'formats', 'data', 'html', filename)
    with open(filepath, encoding='utf-8') as f:
        html = f.read()
    return html.rstrip()


@pytest.fixture(params=['mixed', 'empty'])
def biggie_df_fixture(request):
    """Fixture for a big mixed Dataframe and an empty Dataframe"""
    if request.param == 'mixed':
        df = DataFrame({'A': np.random.randn(200),
                        'B': tm.makeStringIndex(200)},
                       index=lrange(200))
        df.loc[:20, 'A'] = np.nan
        df.loc[:20, 'B'] = np.nan
        return df
    elif request.param == 'empty':
        df = DataFrame(index=np.arange(200))
        return df


@pytest.fixture(params=fmt._VALID_JUSTIFY_PARAMETERS)
def justify(request):
    return request.param


@pytest.mark.parametrize('col_space', [30, 50])
def test_to_html_with_col_space(col_space):
    df = DataFrame(np.random.random(size=(1, 3)))
    # check that col_space affects HTML generation
    # and be very brittle about it.
    result = df.to_html(col_space=col_space)
    hdrs = [x for x in result.split(r"\n") if re.search(r"<th[>\s]", x)]
    assert len(hdrs) > 0
    for h in hdrs:
        assert "min-width" in h
        assert str(col_space) in h


def test_to_html_with_empty_string_label():
    # GH 3547, to_html regards empty string labels as repeated labels
    data = {'c1': ['a', 'b'], 'c2': ['a', ''], 'data': [1, 2]}
    df = DataFrame(data).set_index(['c1', 'c2'])
    result = df.to_html()
    assert "rowspan" not in result


@pytest.mark.parametrize('df,expected', [
    (DataFrame({u('\u03c3'): np.arange(10.)}), 'unicode_1'),
    (DataFrame({'A': [u('\u03c3')]}), 'unicode_2')
])
def test_to_html_unicode(df, expected, datapath):
    expected = expected_html(datapath, expected)
    result = df.to_html()
    assert result == expected


def test_to_html_decimal(datapath):
    # GH 12031
    df = DataFrame({'A': [6.0, 3.1, 2.2]})
    result = df.to_html(decimal=',')
    expected = expected_html(datapath, 'gh12031_expected_output')
    assert result == expected


@pytest.mark.parametrize('kwargs,string,expected', [
    (dict(), "<type 'str'>", 'escaped'),
    (dict(escape=False), "<b>bold</b>", 'escape_disabled')
])
def test_to_html_escaped(kwargs, string, expected, datapath):
    a = 'str<ing1 &amp;'
    b = 'stri>ng2 &amp;'

    test_dict = {'co<l1': {a: string,
                           b: string},
                 'co>l2': {a: string,
                           b: string}}
    result = DataFrame(test_dict).to_html(**kwargs)
    expected = expected_html(datapath, expected)
    assert result == expected


@pytest.mark.parametrize('index_is_named', [True, False])
def test_to_html_multiindex_index_false(index_is_named, datapath):
    # GH 8452
    df = DataFrame({
        'a': range(2),
        'b': range(3, 5),
        'c': range(5, 7),
        'd': range(3, 5)
    })
    df.columns = MultiIndex.from_product([['a', 'b'], ['c', 'd']])
    if index_is_named:
        df.index = Index(df.index.values, name='idx')
    result = df.to_html(index=False)
    expected = expected_html(datapath, 'gh8452_expected_output')
    assert result == expected


@pytest.mark.parametrize('multi_sparse,expected', [
    (False, 'multiindex_sparsify_false_multi_sparse_1'),
    (False, 'multiindex_sparsify_false_multi_sparse_2'),
    (True, 'multiindex_sparsify_1'),
    (True, 'multiindex_sparsify_2')
])
def test_to_html_multiindex_sparsify(multi_sparse, expected, datapath):
    index = MultiIndex.from_arrays([[0, 0, 1, 1], [0, 1, 0, 1]],
                                   names=['foo', None])
    df = DataFrame([[0, 1], [2, 3], [4, 5], [6, 7]], index=index)
    if expected.endswith('2'):
        df.columns = index[::2]
    with option_context('display.multi_sparse', multi_sparse):
        result = df.to_html()
<<<<<<< HEAD
        expected = expected_html(datapath, 'multiindex_sparsify_2')
        assert result == expected

    def test_to_html_multiindex_odd_even_truncate(self, datapath):
        # GH 14882 - Issue on truncation with odd length DataFrame
        mi = MultiIndex.from_product([[100, 200, 300],
                                      [10, 20, 30],
                                      [1, 2, 3, 4, 5, 6, 7]],
                                     names=['a', 'b', 'c'])
        df = DataFrame({'n': range(len(mi))}, index=mi)
        result = df.to_html(max_rows=60)
        expected = expected_html(datapath, 'gh14882_expected_output_1')
        assert result == expected

        # Test that ... appears in a middle level
        result = df.to_html(max_rows=56)
        expected = expected_html(datapath, 'gh14882_expected_output_2')
        assert result == expected

    def test_to_html_index_formatter(self, datapath):
        df = DataFrame([[0, 1], [2, 3], [4, 5], [6, 7]], columns=['foo', None],
                       index=lrange(4))

        f = lambda x: 'abcd' [x]
        result = df.to_html(formatters={'__index__': f})
        expected = expected_html(datapath, 'index_formatter')
        assert result == expected

    def test_to_html_datetime64_monthformatter(self, datapath):
        months = [datetime(2016, 1, 1), datetime(2016, 2, 2)]
        x = DataFrame({'months': months})

        def format_func(x):
            return x.strftime('%Y-%m')
        result = x.to_html(formatters={'months': format_func})
        expected = expected_html(datapath, 'datetime64_monthformatter')
        assert result == expected

    def test_to_html_datetime64_hourformatter(self, datapath):

        x = DataFrame({'hod': pd.to_datetime(['10:10:10.100', '12:12:12.120'],
                                             format='%H:%M:%S.%f')})

        def format_func(x):
            return x.strftime('%H:%M')
        result = x.to_html(formatters={'hod': format_func})
        expected = expected_html(datapath, 'datetime64_hourformatter')
        assert result == expected

    def test_to_html_regression_GH6098(self):
        df = DataFrame({
            u('clé1'): [u('a'), u('a'), u('b'), u('b'), u('a')],
            u('clé2'): [u('1er'), u('2ème'), u('1er'), u('2ème'), u('1er')],
            'données1': np.random.randn(5),
            'données2': np.random.randn(5)})

        # it works
        df.pivot_table(index=[u('clé1')], columns=[u('clé2')])._repr_html_()

    def test_to_html_truncate(self, datapath):
        index = pd.date_range(start='20010101', freq='D', periods=20)
        df = DataFrame(index=index, columns=range(20))
        result = df.to_html(max_rows=8, max_cols=4)
        expected = expected_html(datapath, 'truncate')
        assert result == expected

    def test_to_html_truncate_multi_index(self, datapath):
        arrays = [['bar', 'bar', 'baz', 'baz', 'foo', 'foo', 'qux', 'qux'],
                  ['one', 'two', 'one', 'two', 'one', 'two', 'one', 'two']]
        df = DataFrame(index=arrays, columns=arrays)
        result = df.to_html(max_rows=7, max_cols=7)
        expected = expected_html(datapath, 'truncate_multi_index')
        assert result == expected

    @pytest.mark.xfail(reason='GH22887 TypeError')
    def test_to_html_truncate_multi_index_sparse_off(self, datapath):
        arrays = [['bar', 'bar', 'baz', 'baz', 'foo', 'foo', 'qux', 'qux'],
                  ['one', 'two', 'one', 'two', 'one', 'two', 'one', 'two']]
        df = DataFrame(index=arrays, columns=arrays)
        result = df.to_html(max_rows=7, max_cols=7, sparsify=False)
        expected = expected_html(datapath, 'truncate_multi_index_sparse_off')
        assert result == expected

    def test_to_html_border(self):
        df = DataFrame({'A': [1, 2]})
        result = df.to_html()
        assert 'border="1"' in result

    def test_to_html_border_option(self):
        df = DataFrame({'A': [1, 2]})
        with option_context('display.html.border', 0):
            result = df.to_html()
            assert 'border="0"' in result
            assert 'border="0"' in df._repr_html_()

    def test_to_html_border_zero(self):
        df = DataFrame({'A': [1, 2]})
        result = df.to_html(border=0)
        assert 'border="0"' in result

    @tm.capture_stdout
    def test_display_option_warning(self):
        with tm.assert_produces_warning(FutureWarning,
                                        check_stacklevel=False):
            pd.options.html.border

    def test_to_html(self):
        # big mixed
        biggie = DataFrame({'A': np.random.randn(200),
                            'B': tm.makeStringIndex(200)},
                           index=lrange(200))

        biggie.loc[:20, 'A'] = np.nan
        biggie.loc[:20, 'B'] = np.nan
        s = biggie.to_html()

        buf = StringIO()
        retval = biggie.to_html(buf=buf)
        assert retval is None
        assert buf.getvalue() == s

        assert isinstance(s, compat.string_types)

        biggie.to_html(columns=['B', 'A'], col_space=17)
        biggie.to_html(columns=['B', 'A'],
                       formatters={'A': lambda x: '{x:.1f}'.format(x=x)})

        biggie.to_html(columns=['B', 'A'], float_format=str)
        biggie.to_html(columns=['B', 'A'], col_space=12, float_format=str)

        frame = DataFrame(index=np.arange(200))
        frame.to_html()

    def test_to_html_filename(self):
        biggie = DataFrame({'A': np.random.randn(200),
                            'B': tm.makeStringIndex(200)},
                           index=lrange(200))

        biggie.loc[:20, 'A'] = np.nan
        biggie.loc[:20, 'B'] = np.nan
        with tm.ensure_clean('test.html') as path:
            biggie.to_html(path)
            with open(path, 'r') as f:
                s = biggie.to_html()
                s2 = f.read()
                assert s == s2

        frame = DataFrame(index=np.arange(200))
        with tm.ensure_clean('test.html') as path:
            frame.to_html(path)
            with open(path, 'r') as f:
                assert frame.to_html() == f.read()

    def test_to_html_with_no_bold(self):
        x = DataFrame({'x': np.random.randn(5)})
        ashtml = x.to_html(bold_rows=False)
        assert '<strong' not in ashtml[ashtml.find("</thead>")]

    def test_to_html_columns_arg(self):
        frame = DataFrame(tm.getSeriesData())
        result = frame.to_html(columns=['A'])
        assert '<th>B</th>' not in result

    def test_to_html_multiindex(self, datapath):
        columns = MultiIndex.from_tuples(list(zip(np.arange(2).repeat(2),
                                                  np.mod(lrange(4), 2))),
                                         names=['CL0', 'CL1'])
        df = DataFrame([list('abcd'), list('efgh')], columns=columns)
        result = df.to_html(justify='left')
        expected = expected_html(datapath, 'multiindex_1')
        assert result == expected

        columns = MultiIndex.from_tuples(list(zip(
            range(4), np.mod(
                lrange(4), 2))))
        df = DataFrame([list('abcd'), list('efgh')], columns=columns)

        result = df.to_html(justify='right')
        expected = expected_html(datapath, 'multiindex_2')
        assert result == expected

    @pytest.mark.parametrize("justify", fmt._VALID_JUSTIFY_PARAMETERS)
    def test_to_html_justify(self, justify, datapath):
        df = DataFrame({'A': [6, 30000, 2],
                        'B': [1, 2, 70000],
                        'C': [223442, 0, 1]},
                       columns=['A', 'B', 'C'])
        result = df.to_html(justify=justify)
        expected = expected_html(datapath, 'justify').format(justify=justify)
        assert result == expected

    @pytest.mark.parametrize("justify", ["super-right", "small-left",
                                         "noinherit", "tiny", "pandas"])
    def test_to_html_invalid_justify(self, justify):
        # GH 17527
        df = DataFrame()
        msg = "Invalid value for justify parameter"

        with pytest.raises(ValueError, match=msg):
            df.to_html(justify=justify)

    def test_to_html_index(self, datapath):
        index = ['foo', 'bar', 'baz']
        df = DataFrame({'A': [1, 2, 3],
                        'B': [1.2, 3.4, 5.6],
                        'C': ['one', 'two', np.nan]},
                       columns=['A', 'B', 'C'],
                       index=index)
        expected_with_index = expected_html(datapath, 'index_1')
        assert df.to_html() == expected_with_index

        expected_without_index = expected_html(datapath, 'index_2')
        result = df.to_html(index=False)
        for i in index:
            assert i not in result
        assert result == expected_without_index
        df.index = Index(['foo', 'bar', 'baz'], name='idx')
        expected_with_index = expected_html(datapath, 'index_3')
        assert df.to_html() == expected_with_index
        assert df.to_html(index=False) == expected_without_index

        tuples = [('foo', 'car'), ('foo', 'bike'), ('bar', 'car')]
        df.index = MultiIndex.from_tuples(tuples)

        expected_with_index = expected_html(datapath, 'index_4')
        assert df.to_html() == expected_with_index

        result = df.to_html(index=False)
        for i in ['foo', 'bar', 'car', 'bike']:
            assert i not in result
        # must be the same result as normal index
        assert result == expected_without_index

        df.index = MultiIndex.from_tuples(tuples, names=['idx1', 'idx2'])
        expected_with_index = expected_html(datapath, 'index_5')
        assert df.to_html() == expected_with_index
        assert df.to_html(index=False) == expected_without_index

    def test_to_html_with_classes(self, datapath):
        df = DataFrame()
        result = df.to_html(classes="sortable draggable")
        expected = expected_html(datapath, 'with_classes')
        assert result == expected

        result = df.to_html(classes=["sortable", "draggable"])
        assert result == expected

    def test_to_html_no_index_max_rows(self, datapath):
        # GH 14998
        df = DataFrame({"A": [1, 2, 3, 4]})
        result = df.to_html(index=False, max_rows=1)
        expected = expected_html(datapath, 'gh14998_expected_output')
        assert result == expected

    def test_to_html_multiindex_max_cols(self, datapath):
        # GH 6131
        index = MultiIndex(levels=[['ba', 'bb', 'bc'], ['ca', 'cb', 'cc']],
                           labels=[[0, 1, 2], [0, 1, 2]],
                           names=['b', 'c'])
        columns = MultiIndex(levels=[['d'], ['aa', 'ab', 'ac']],
                             labels=[[0, 0, 0], [0, 1, 2]],
                             names=[None, 'a'])
        data = np.array(
            [[1., np.nan, np.nan], [np.nan, 2., np.nan], [np.nan, np.nan, 3.]])
        df = DataFrame(data, index, columns)
        result = df.to_html(max_cols=2)
        expected = expected_html(datapath, 'gh6131_expected_output')
        assert result == expected

    @pytest.mark.parametrize('index', [False, 0])
    def test_to_html_truncation_index_false_max_rows(self, datapath, index):
        # GH 15019
        data = [[1.764052, 0.400157],
                [0.978738, 2.240893],
                [1.867558, -0.977278],
                [0.950088, -0.151357],
                [-0.103219, 0.410599]]
        df = DataFrame(data)
        result = df.to_html(max_rows=4, index=index)
        expected = expected_html(datapath, 'gh15019_expected_output')
        assert result == expected

    @pytest.mark.parametrize('index', [False, 0])
    def test_to_html_truncation_index_false_max_cols(self, datapath, index):
        # GH 22783
        data = [[1.764052, 0.400157, 0.978738, 2.240893, 1.867558],
                [-0.977278, 0.950088, -0.151357, -0.103219, 0.410599]]
        df = DataFrame(data)
        result = df.to_html(max_cols=4, index=index)
        expected = expected_html(datapath, 'gh22783_expected_output')
        assert result == expected

    def test_to_html_notebook_has_style(self):
        df = DataFrame({"A": [1, 2, 3]})
        result = df.to_html(notebook=True)
=======
    expected = expected_html(datapath, expected)
    assert result == expected


@pytest.mark.parametrize('max_rows,expected', [
    (60, 'gh14882_expected_output_1'),

    # Test that ... appears in a middle level
    (56, 'gh14882_expected_output_2')
])
def test_to_html_multiindex_odd_even_truncate(max_rows, expected, datapath):
    # GH 14882 - Issue on truncation with odd length DataFrame
    index = MultiIndex.from_product([[100, 200, 300],
                                     [10, 20, 30],
                                     [1, 2, 3, 4, 5, 6, 7]],
                                    names=['a', 'b', 'c'])
    df = DataFrame({'n': range(len(index))}, index=index)
    result = df.to_html(max_rows=max_rows)
    expected = expected_html(datapath, expected)
    assert result == expected


@pytest.mark.parametrize('df,formatters,expected', [
    (DataFrame(
        [[0, 1], [2, 3], [4, 5], [6, 7]],
        columns=['foo', None], index=lrange(4)),
     {'__index__': lambda x: 'abcd' [x]},
     'index_formatter'),

    (DataFrame(
        {'months': [datetime(2016, 1, 1), datetime(2016, 2, 2)]}),
     {'months': lambda x: x.strftime('%Y-%m')},
     'datetime64_monthformatter'),

    (DataFrame({'hod': pd.to_datetime(['10:10:10.100', '12:12:12.120'],
                                      format='%H:%M:%S.%f')}),
     {'hod': lambda x: x.strftime('%H:%M')},
     'datetime64_hourformatter')
])
def test_to_html_formatters(df, formatters, expected, datapath):
    expected = expected_html(datapath, expected)
    result = df.to_html(formatters=formatters)
    assert result == expected


def test_to_html_regression_GH6098():
    df = DataFrame({
        u('clé1'): [u('a'), u('a'), u('b'), u('b'), u('a')],
        u('clé2'): [u('1er'), u('2ème'), u('1er'), u('2ème'), u('1er')],
        'données1': np.random.randn(5),
        'données2': np.random.randn(5)})

    # it works
    df.pivot_table(index=[u('clé1')], columns=[u('clé2')])._repr_html_()


def test_to_html_truncate(datapath):
    index = pd.date_range(start='20010101', freq='D', periods=20)
    df = DataFrame(index=index, columns=range(20))
    result = df.to_html(max_rows=8, max_cols=4)
    expected = expected_html(datapath, 'truncate')
    assert result == expected


@pytest.mark.parametrize('sparsify,expected', [
    (True, 'truncate_multi_index'),
    (False, 'truncate_multi_index_sparse_off')
])
def test_to_html_truncate_multi_index(sparsify, expected, datapath):
    arrays = [['bar', 'bar', 'baz', 'baz', 'foo', 'foo', 'qux', 'qux'],
              ['one', 'two', 'one', 'two', 'one', 'two', 'one', 'two']]
    df = DataFrame(index=arrays, columns=arrays)
    result = df.to_html(max_rows=7, max_cols=7, sparsify=sparsify)
    expected = expected_html(datapath, expected)
    assert result == expected


@pytest.mark.parametrize('option,result,expected', [
    (None, lambda df: df.to_html(), '1'),
    (None, lambda df: df.to_html(border=0), '0'),
    (0, lambda df: df.to_html(), '0'),
    (0, lambda df: df._repr_html_(), '0'),
])
def test_to_html_border(option, result, expected):
    df = DataFrame({'A': [1, 2]})
    if option is None:
        result = result(df)
    else:
        with option_context('display.html.border', option):
            result = result(df)
    expected = 'border="{}"'.format(expected)
    assert expected in result


def test_display_option_warning():
    with tm.assert_produces_warning(FutureWarning,
                                    check_stacklevel=False):
        pd.options.html.border


@pytest.mark.parametrize('biggie_df_fixture', ['mixed'], indirect=True)
def test_to_html(biggie_df_fixture):
    # TODO: split this test
    df = biggie_df_fixture
    s = df.to_html()

    buf = StringIO()
    retval = df.to_html(buf=buf)
    assert retval is None
    assert buf.getvalue() == s

    assert isinstance(s, compat.string_types)

    df.to_html(columns=['B', 'A'], col_space=17)
    df.to_html(columns=['B', 'A'],
               formatters={'A': lambda x: '{x:.1f}'.format(x=x)})

    df.to_html(columns=['B', 'A'], float_format=str)
    df.to_html(columns=['B', 'A'], col_space=12, float_format=str)


@pytest.mark.parametrize('biggie_df_fixture', ['empty'], indirect=True)
def test_to_html_empty_dataframe(biggie_df_fixture):
    df = biggie_df_fixture
    df.to_html()


def test_to_html_filename(biggie_df_fixture, tmpdir):
    df = biggie_df_fixture
    expected = df.to_html()
    path = tmpdir.join('test.html')
    df.to_html(path)
    result = path.read()
    assert result == expected


def test_to_html_with_no_bold():
    df = DataFrame({'x': np.random.randn(5)})
    html = df.to_html(bold_rows=False)
    result = html[html.find("</thead>")]
    assert '<strong' not in result


def test_to_html_columns_arg():
    df = DataFrame(tm.getSeriesData())
    result = df.to_html(columns=['A'])
    assert '<th>B</th>' not in result


@pytest.mark.parametrize('columns,justify,expected', [
    (MultiIndex.from_tuples(
        list(zip(np.arange(2).repeat(2), np.mod(lrange(4), 2))),
        names=['CL0', 'CL1']),
     'left',
     'multiindex_1'),

    (MultiIndex.from_tuples(
        list(zip(range(4), np.mod(lrange(4), 2)))),
     'right',
     'multiindex_2')
])
def test_to_html_multiindex(columns, justify, expected, datapath):
    df = DataFrame([list('abcd'), list('efgh')], columns=columns)
    result = df.to_html(justify=justify)
    expected = expected_html(datapath, expected)
    assert result == expected


def test_to_html_justify(justify, datapath):
    df = DataFrame({'A': [6, 30000, 2],
                    'B': [1, 2, 70000],
                    'C': [223442, 0, 1]},
                   columns=['A', 'B', 'C'])
    result = df.to_html(justify=justify)
    expected = expected_html(datapath, 'justify').format(justify=justify)
    assert result == expected


@pytest.mark.parametrize("justify", ["super-right", "small-left",
                                     "noinherit", "tiny", "pandas"])
def test_to_html_invalid_justify(justify):
    # GH 17527
    df = DataFrame()
    msg = "Invalid value for justify parameter"

    with pytest.raises(ValueError, match=msg):
        df.to_html(justify=justify)


def test_to_html_index(datapath):
    # TODO: split this test
    index = ['foo', 'bar', 'baz']
    df = DataFrame({'A': [1, 2, 3],
                    'B': [1.2, 3.4, 5.6],
                    'C': ['one', 'two', np.nan]},
                   columns=['A', 'B', 'C'],
                   index=index)
    expected_with_index = expected_html(datapath, 'index_1')
    assert df.to_html() == expected_with_index

    expected_without_index = expected_html(datapath, 'index_2')
    result = df.to_html(index=False)
    for i in index:
        assert i not in result
    assert result == expected_without_index
    df.index = Index(['foo', 'bar', 'baz'], name='idx')
    expected_with_index = expected_html(datapath, 'index_3')
    assert df.to_html() == expected_with_index
    assert df.to_html(index=False) == expected_without_index

    tuples = [('foo', 'car'), ('foo', 'bike'), ('bar', 'car')]
    df.index = MultiIndex.from_tuples(tuples)

    expected_with_index = expected_html(datapath, 'index_4')
    assert df.to_html() == expected_with_index

    result = df.to_html(index=False)
    for i in ['foo', 'bar', 'car', 'bike']:
        assert i not in result
    # must be the same result as normal index
    assert result == expected_without_index

    df.index = MultiIndex.from_tuples(tuples, names=['idx1', 'idx2'])
    expected_with_index = expected_html(datapath, 'index_5')
    assert df.to_html() == expected_with_index
    assert df.to_html(index=False) == expected_without_index


@pytest.mark.parametrize('classes', [
    "sortable draggable",
    ["sortable", "draggable"]
])
def test_to_html_with_classes(classes, datapath):
    df = DataFrame()
    expected = expected_html(datapath, 'with_classes')
    result = df.to_html(classes=classes)
    assert result == expected


def test_to_html_no_index_max_rows(datapath):
    # GH 14998
    df = DataFrame({"A": [1, 2, 3, 4]})
    result = df.to_html(index=False, max_rows=1)
    expected = expected_html(datapath, 'gh14998_expected_output')
    assert result == expected


def test_to_html_multiindex_max_cols(datapath):
    # GH 6131
    index = MultiIndex(levels=[['ba', 'bb', 'bc'], ['ca', 'cb', 'cc']],
                       codes=[[0, 1, 2], [0, 1, 2]],
                       names=['b', 'c'])
    columns = MultiIndex(levels=[['d'], ['aa', 'ab', 'ac']],
                         codes=[[0, 0, 0], [0, 1, 2]],
                         names=[None, 'a'])
    data = np.array(
        [[1., np.nan, np.nan], [np.nan, 2., np.nan], [np.nan, np.nan, 3.]])
    df = DataFrame(data, index, columns)
    result = df.to_html(max_cols=2)
    expected = expected_html(datapath, 'gh6131_expected_output')
    assert result == expected


def test_to_html_multi_indexes_index_false(datapath):
    # GH 22579
    df = DataFrame({'a': range(10), 'b': range(10, 20), 'c': range(10, 20),
                    'd': range(10, 20)})
    df.columns = MultiIndex.from_product([['a', 'b'], ['c', 'd']])
    df.index = MultiIndex.from_product([['a', 'b'],
                                        ['c', 'd', 'e', 'f', 'g']])
    result = df.to_html(index=False)
    expected = expected_html(datapath, 'gh22579_expected_output')
    assert result == expected


@pytest.mark.parametrize('index_names', [True, False])
@pytest.mark.parametrize('header', [True, False])
@pytest.mark.parametrize('index', [True, False])
@pytest.mark.parametrize('column_index, column_type', [
    (Index([0, 1]), 'unnamed_standard'),
    (Index([0, 1], name='columns.name'), 'named_standard'),
    (MultiIndex.from_product([['a'], ['b', 'c']]), 'unnamed_multi'),
    (MultiIndex.from_product(
        [['a'], ['b', 'c']], names=['columns.name.0',
                                    'columns.name.1']), 'named_multi')
])
@pytest.mark.parametrize('row_index, row_type', [
    (Index([0, 1]), 'unnamed_standard'),
    (Index([0, 1], name='index.name'), 'named_standard'),
    (MultiIndex.from_product([['a'], ['b', 'c']]), 'unnamed_multi'),
    (MultiIndex.from_product(
        [['a'], ['b', 'c']], names=['index.name.0',
                                    'index.name.1']), 'named_multi')
])
def test_to_html_basic_alignment(
        datapath, row_index, row_type, column_index, column_type,
        index, header, index_names):
    # GH 22747, GH 22579
    df = DataFrame(np.zeros((2, 2), dtype=int),
                   index=row_index, columns=column_index)
    result = df.to_html(
        index=index, header=header, index_names=index_names)

    if not index:
        row_type = 'none'
    elif not index_names and row_type.startswith('named'):
        row_type = 'un' + row_type

    if not header:
        column_type = 'none'
    elif not index_names and column_type.startswith('named'):
        column_type = 'un' + column_type

    filename = 'index_' + row_type + '_columns_' + column_type
    expected = expected_html(datapath, filename)
    assert result == expected


@pytest.mark.parametrize('index_names', [True, False])
@pytest.mark.parametrize('header', [True, False])
@pytest.mark.parametrize('index', [True, False])
@pytest.mark.parametrize('column_index, column_type', [
    (Index(np.arange(8)), 'unnamed_standard'),
    (Index(np.arange(8), name='columns.name'), 'named_standard'),
    (MultiIndex.from_product(
        [['a', 'b'], ['c', 'd'], ['e', 'f']]), 'unnamed_multi'),
    (MultiIndex.from_product(
        [['a', 'b'], ['c', 'd'], ['e', 'f']], names=['foo', None, 'baz']),
        'named_multi')
])
@pytest.mark.parametrize('row_index, row_type', [
    (Index(np.arange(8)), 'unnamed_standard'),
    (Index(np.arange(8), name='index.name'), 'named_standard'),
    (MultiIndex.from_product(
        [['a', 'b'], ['c', 'd'], ['e', 'f']]), 'unnamed_multi'),
    (MultiIndex.from_product(
        [['a', 'b'], ['c', 'd'], ['e', 'f']], names=['foo', None, 'baz']),
        'named_multi')
])
def test_to_html_alignment_with_truncation(
        datapath, row_index, row_type, column_index, column_type,
        index, header, index_names):
    # GH 22747, GH 22579
    df = DataFrame(np.arange(64).reshape(8, 8),
                   index=row_index, columns=column_index)
    result = df.to_html(
        max_rows=4, max_cols=4,
        index=index, header=header, index_names=index_names)

    if not index:
        row_type = 'none'
    elif not index_names and row_type.startswith('named'):
        row_type = 'un' + row_type

    if not header:
        column_type = 'none'
    elif not index_names and column_type.startswith('named'):
        column_type = 'un' + column_type

    filename = 'trunc_df_index_' + row_type + '_columns_' + column_type
    expected = expected_html(datapath, filename)
    assert result == expected


@pytest.mark.parametrize('index', [False, 0])
def test_to_html_truncation_index_false_max_rows(datapath, index):
    # GH 15019
    data = [[1.764052, 0.400157],
            [0.978738, 2.240893],
            [1.867558, -0.977278],
            [0.950088, -0.151357],
            [-0.103219, 0.410599]]
    df = DataFrame(data)
    result = df.to_html(max_rows=4, index=index)
    expected = expected_html(datapath, 'gh15019_expected_output')
    assert result == expected


@pytest.mark.parametrize('index', [False, 0])
@pytest.mark.parametrize('col_index_named, expected_output', [
    (False, 'gh22783_expected_output'),
    (True, 'gh22783_named_columns_index')
])
def test_to_html_truncation_index_false_max_cols(
        datapath, index, col_index_named, expected_output):
    # GH 22783
    data = [[1.764052, 0.400157, 0.978738, 2.240893, 1.867558],
            [-0.977278, 0.950088, -0.151357, -0.103219, 0.410599]]
    df = DataFrame(data)
    if col_index_named:
        df.columns.rename('columns.name', inplace=True)
    result = df.to_html(max_cols=4, index=index)
    expected = expected_html(datapath, expected_output)
    assert result == expected


@pytest.mark.parametrize('notebook', [True, False])
def test_to_html_notebook_has_style(notebook):
    df = DataFrame({"A": [1, 2, 3]})
    result = df.to_html(notebook=notebook)

    if notebook:
>>>>>>> bb86a9d3
        assert "tbody tr th:only-of-type" in result
        assert "vertical-align: middle;" in result
        assert "thead th" in result
    else:
        assert "tbody tr th:only-of-type" not in result
        assert "vertical-align: middle;" not in result
        assert "thead th" not in result


def test_to_html_with_index_names_false():
    # GH 16493
    df = DataFrame({"A": [1, 2]}, index=Index(['a', 'b'],
                                              name='myindexname'))
    result = df.to_html(index_names=False)
    assert 'myindexname' not in result


def test_to_html_with_id():
    # GH 8496
    df = DataFrame({"A": [1, 2]}, index=Index(['a', 'b'],
                                              name='myindexname'))
    result = df.to_html(index_names=False, table_id="TEST_ID")
    assert ' id="TEST_ID"' in result


@pytest.mark.parametrize('value,float_format,expected', [
    (0.19999, '%.3f', 'gh21625_expected_output'),
    (100.0, '%.0f', 'gh22270_expected_output'),
])
def test_to_html_float_format_no_fixed_width(
        value, float_format, expected, datapath):
    # GH 21625, GH 22270
    df = DataFrame({'x': [value]})
    expected = expected_html(datapath, expected)
    result = df.to_html(float_format=float_format)
    assert result == expected


@pytest.mark.parametrize("render_links,expected", [
    (True, 'render_links_true'),
    (False, 'render_links_false'),
])
def test_to_html_render_links(render_links, expected, datapath):
    # GH 2679
    data = [
        [0, 'http://pandas.pydata.org/?q1=a&q2=b', 'pydata.org'],
        [0, 'www.pydata.org', 'pydata.org']
    ]
    df = DataFrame(data, columns=['foo', 'bar', None])

    result = df.to_html(render_links=render_links)
    expected = expected_html(datapath, expected)
    assert result == expected<|MERGE_RESOLUTION|>--- conflicted
+++ resolved
@@ -145,303 +145,6 @@
         df.columns = index[::2]
     with option_context('display.multi_sparse', multi_sparse):
         result = df.to_html()
-<<<<<<< HEAD
-        expected = expected_html(datapath, 'multiindex_sparsify_2')
-        assert result == expected
-
-    def test_to_html_multiindex_odd_even_truncate(self, datapath):
-        # GH 14882 - Issue on truncation with odd length DataFrame
-        mi = MultiIndex.from_product([[100, 200, 300],
-                                      [10, 20, 30],
-                                      [1, 2, 3, 4, 5, 6, 7]],
-                                     names=['a', 'b', 'c'])
-        df = DataFrame({'n': range(len(mi))}, index=mi)
-        result = df.to_html(max_rows=60)
-        expected = expected_html(datapath, 'gh14882_expected_output_1')
-        assert result == expected
-
-        # Test that ... appears in a middle level
-        result = df.to_html(max_rows=56)
-        expected = expected_html(datapath, 'gh14882_expected_output_2')
-        assert result == expected
-
-    def test_to_html_index_formatter(self, datapath):
-        df = DataFrame([[0, 1], [2, 3], [4, 5], [6, 7]], columns=['foo', None],
-                       index=lrange(4))
-
-        f = lambda x: 'abcd' [x]
-        result = df.to_html(formatters={'__index__': f})
-        expected = expected_html(datapath, 'index_formatter')
-        assert result == expected
-
-    def test_to_html_datetime64_monthformatter(self, datapath):
-        months = [datetime(2016, 1, 1), datetime(2016, 2, 2)]
-        x = DataFrame({'months': months})
-
-        def format_func(x):
-            return x.strftime('%Y-%m')
-        result = x.to_html(formatters={'months': format_func})
-        expected = expected_html(datapath, 'datetime64_monthformatter')
-        assert result == expected
-
-    def test_to_html_datetime64_hourformatter(self, datapath):
-
-        x = DataFrame({'hod': pd.to_datetime(['10:10:10.100', '12:12:12.120'],
-                                             format='%H:%M:%S.%f')})
-
-        def format_func(x):
-            return x.strftime('%H:%M')
-        result = x.to_html(formatters={'hod': format_func})
-        expected = expected_html(datapath, 'datetime64_hourformatter')
-        assert result == expected
-
-    def test_to_html_regression_GH6098(self):
-        df = DataFrame({
-            u('clé1'): [u('a'), u('a'), u('b'), u('b'), u('a')],
-            u('clé2'): [u('1er'), u('2ème'), u('1er'), u('2ème'), u('1er')],
-            'données1': np.random.randn(5),
-            'données2': np.random.randn(5)})
-
-        # it works
-        df.pivot_table(index=[u('clé1')], columns=[u('clé2')])._repr_html_()
-
-    def test_to_html_truncate(self, datapath):
-        index = pd.date_range(start='20010101', freq='D', periods=20)
-        df = DataFrame(index=index, columns=range(20))
-        result = df.to_html(max_rows=8, max_cols=4)
-        expected = expected_html(datapath, 'truncate')
-        assert result == expected
-
-    def test_to_html_truncate_multi_index(self, datapath):
-        arrays = [['bar', 'bar', 'baz', 'baz', 'foo', 'foo', 'qux', 'qux'],
-                  ['one', 'two', 'one', 'two', 'one', 'two', 'one', 'two']]
-        df = DataFrame(index=arrays, columns=arrays)
-        result = df.to_html(max_rows=7, max_cols=7)
-        expected = expected_html(datapath, 'truncate_multi_index')
-        assert result == expected
-
-    @pytest.mark.xfail(reason='GH22887 TypeError')
-    def test_to_html_truncate_multi_index_sparse_off(self, datapath):
-        arrays = [['bar', 'bar', 'baz', 'baz', 'foo', 'foo', 'qux', 'qux'],
-                  ['one', 'two', 'one', 'two', 'one', 'two', 'one', 'two']]
-        df = DataFrame(index=arrays, columns=arrays)
-        result = df.to_html(max_rows=7, max_cols=7, sparsify=False)
-        expected = expected_html(datapath, 'truncate_multi_index_sparse_off')
-        assert result == expected
-
-    def test_to_html_border(self):
-        df = DataFrame({'A': [1, 2]})
-        result = df.to_html()
-        assert 'border="1"' in result
-
-    def test_to_html_border_option(self):
-        df = DataFrame({'A': [1, 2]})
-        with option_context('display.html.border', 0):
-            result = df.to_html()
-            assert 'border="0"' in result
-            assert 'border="0"' in df._repr_html_()
-
-    def test_to_html_border_zero(self):
-        df = DataFrame({'A': [1, 2]})
-        result = df.to_html(border=0)
-        assert 'border="0"' in result
-
-    @tm.capture_stdout
-    def test_display_option_warning(self):
-        with tm.assert_produces_warning(FutureWarning,
-                                        check_stacklevel=False):
-            pd.options.html.border
-
-    def test_to_html(self):
-        # big mixed
-        biggie = DataFrame({'A': np.random.randn(200),
-                            'B': tm.makeStringIndex(200)},
-                           index=lrange(200))
-
-        biggie.loc[:20, 'A'] = np.nan
-        biggie.loc[:20, 'B'] = np.nan
-        s = biggie.to_html()
-
-        buf = StringIO()
-        retval = biggie.to_html(buf=buf)
-        assert retval is None
-        assert buf.getvalue() == s
-
-        assert isinstance(s, compat.string_types)
-
-        biggie.to_html(columns=['B', 'A'], col_space=17)
-        biggie.to_html(columns=['B', 'A'],
-                       formatters={'A': lambda x: '{x:.1f}'.format(x=x)})
-
-        biggie.to_html(columns=['B', 'A'], float_format=str)
-        biggie.to_html(columns=['B', 'A'], col_space=12, float_format=str)
-
-        frame = DataFrame(index=np.arange(200))
-        frame.to_html()
-
-    def test_to_html_filename(self):
-        biggie = DataFrame({'A': np.random.randn(200),
-                            'B': tm.makeStringIndex(200)},
-                           index=lrange(200))
-
-        biggie.loc[:20, 'A'] = np.nan
-        biggie.loc[:20, 'B'] = np.nan
-        with tm.ensure_clean('test.html') as path:
-            biggie.to_html(path)
-            with open(path, 'r') as f:
-                s = biggie.to_html()
-                s2 = f.read()
-                assert s == s2
-
-        frame = DataFrame(index=np.arange(200))
-        with tm.ensure_clean('test.html') as path:
-            frame.to_html(path)
-            with open(path, 'r') as f:
-                assert frame.to_html() == f.read()
-
-    def test_to_html_with_no_bold(self):
-        x = DataFrame({'x': np.random.randn(5)})
-        ashtml = x.to_html(bold_rows=False)
-        assert '<strong' not in ashtml[ashtml.find("</thead>")]
-
-    def test_to_html_columns_arg(self):
-        frame = DataFrame(tm.getSeriesData())
-        result = frame.to_html(columns=['A'])
-        assert '<th>B</th>' not in result
-
-    def test_to_html_multiindex(self, datapath):
-        columns = MultiIndex.from_tuples(list(zip(np.arange(2).repeat(2),
-                                                  np.mod(lrange(4), 2))),
-                                         names=['CL0', 'CL1'])
-        df = DataFrame([list('abcd'), list('efgh')], columns=columns)
-        result = df.to_html(justify='left')
-        expected = expected_html(datapath, 'multiindex_1')
-        assert result == expected
-
-        columns = MultiIndex.from_tuples(list(zip(
-            range(4), np.mod(
-                lrange(4), 2))))
-        df = DataFrame([list('abcd'), list('efgh')], columns=columns)
-
-        result = df.to_html(justify='right')
-        expected = expected_html(datapath, 'multiindex_2')
-        assert result == expected
-
-    @pytest.mark.parametrize("justify", fmt._VALID_JUSTIFY_PARAMETERS)
-    def test_to_html_justify(self, justify, datapath):
-        df = DataFrame({'A': [6, 30000, 2],
-                        'B': [1, 2, 70000],
-                        'C': [223442, 0, 1]},
-                       columns=['A', 'B', 'C'])
-        result = df.to_html(justify=justify)
-        expected = expected_html(datapath, 'justify').format(justify=justify)
-        assert result == expected
-
-    @pytest.mark.parametrize("justify", ["super-right", "small-left",
-                                         "noinherit", "tiny", "pandas"])
-    def test_to_html_invalid_justify(self, justify):
-        # GH 17527
-        df = DataFrame()
-        msg = "Invalid value for justify parameter"
-
-        with pytest.raises(ValueError, match=msg):
-            df.to_html(justify=justify)
-
-    def test_to_html_index(self, datapath):
-        index = ['foo', 'bar', 'baz']
-        df = DataFrame({'A': [1, 2, 3],
-                        'B': [1.2, 3.4, 5.6],
-                        'C': ['one', 'two', np.nan]},
-                       columns=['A', 'B', 'C'],
-                       index=index)
-        expected_with_index = expected_html(datapath, 'index_1')
-        assert df.to_html() == expected_with_index
-
-        expected_without_index = expected_html(datapath, 'index_2')
-        result = df.to_html(index=False)
-        for i in index:
-            assert i not in result
-        assert result == expected_without_index
-        df.index = Index(['foo', 'bar', 'baz'], name='idx')
-        expected_with_index = expected_html(datapath, 'index_3')
-        assert df.to_html() == expected_with_index
-        assert df.to_html(index=False) == expected_without_index
-
-        tuples = [('foo', 'car'), ('foo', 'bike'), ('bar', 'car')]
-        df.index = MultiIndex.from_tuples(tuples)
-
-        expected_with_index = expected_html(datapath, 'index_4')
-        assert df.to_html() == expected_with_index
-
-        result = df.to_html(index=False)
-        for i in ['foo', 'bar', 'car', 'bike']:
-            assert i not in result
-        # must be the same result as normal index
-        assert result == expected_without_index
-
-        df.index = MultiIndex.from_tuples(tuples, names=['idx1', 'idx2'])
-        expected_with_index = expected_html(datapath, 'index_5')
-        assert df.to_html() == expected_with_index
-        assert df.to_html(index=False) == expected_without_index
-
-    def test_to_html_with_classes(self, datapath):
-        df = DataFrame()
-        result = df.to_html(classes="sortable draggable")
-        expected = expected_html(datapath, 'with_classes')
-        assert result == expected
-
-        result = df.to_html(classes=["sortable", "draggable"])
-        assert result == expected
-
-    def test_to_html_no_index_max_rows(self, datapath):
-        # GH 14998
-        df = DataFrame({"A": [1, 2, 3, 4]})
-        result = df.to_html(index=False, max_rows=1)
-        expected = expected_html(datapath, 'gh14998_expected_output')
-        assert result == expected
-
-    def test_to_html_multiindex_max_cols(self, datapath):
-        # GH 6131
-        index = MultiIndex(levels=[['ba', 'bb', 'bc'], ['ca', 'cb', 'cc']],
-                           labels=[[0, 1, 2], [0, 1, 2]],
-                           names=['b', 'c'])
-        columns = MultiIndex(levels=[['d'], ['aa', 'ab', 'ac']],
-                             labels=[[0, 0, 0], [0, 1, 2]],
-                             names=[None, 'a'])
-        data = np.array(
-            [[1., np.nan, np.nan], [np.nan, 2., np.nan], [np.nan, np.nan, 3.]])
-        df = DataFrame(data, index, columns)
-        result = df.to_html(max_cols=2)
-        expected = expected_html(datapath, 'gh6131_expected_output')
-        assert result == expected
-
-    @pytest.mark.parametrize('index', [False, 0])
-    def test_to_html_truncation_index_false_max_rows(self, datapath, index):
-        # GH 15019
-        data = [[1.764052, 0.400157],
-                [0.978738, 2.240893],
-                [1.867558, -0.977278],
-                [0.950088, -0.151357],
-                [-0.103219, 0.410599]]
-        df = DataFrame(data)
-        result = df.to_html(max_rows=4, index=index)
-        expected = expected_html(datapath, 'gh15019_expected_output')
-        assert result == expected
-
-    @pytest.mark.parametrize('index', [False, 0])
-    def test_to_html_truncation_index_false_max_cols(self, datapath, index):
-        # GH 22783
-        data = [[1.764052, 0.400157, 0.978738, 2.240893, 1.867558],
-                [-0.977278, 0.950088, -0.151357, -0.103219, 0.410599]]
-        df = DataFrame(data)
-        result = df.to_html(max_cols=4, index=index)
-        expected = expected_html(datapath, 'gh22783_expected_output')
-        assert result == expected
-
-    def test_to_html_notebook_has_style(self):
-        df = DataFrame({"A": [1, 2, 3]})
-        result = df.to_html(notebook=True)
-=======
     expected = expected_html(datapath, expected)
     assert result == expected
 
@@ -844,7 +547,6 @@
     result = df.to_html(notebook=notebook)
 
     if notebook:
->>>>>>> bb86a9d3
         assert "tbody tr th:only-of-type" in result
         assert "vertical-align: middle;" in result
         assert "thead th" in result
