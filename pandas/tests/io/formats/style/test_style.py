import copy
import re
import textwrap

import numpy as np
import pytest

import pandas as pd
from pandas import DataFrame
import pandas._testing as tm

jinja2 = pytest.importorskip("jinja2")
from pandas.io.formats.style import (  # isort:skip
    Styler,
    _get_level_lengths,
    _maybe_convert_css_to_tuples,
    _non_reducing_slice,
)


class TestStyler:
    def setup_method(self, method):
        np.random.seed(24)
        self.s = DataFrame({"A": np.random.permutation(range(6))})
        self.df = DataFrame({"A": [0, 1], "B": np.random.randn(2)})
        self.f = lambda x: x
        self.g = lambda x: x

        def h(x, foo="bar"):
            return pd.Series(f"color: {foo}", index=x.index, name=x.name)

        self.h = h
        self.styler = Styler(self.df)
        self.attrs = DataFrame({"A": ["color: red", "color: blue"]})
        self.dataframes = [
            self.df,
            DataFrame(
                {"f": [1.0, 2.0], "o": ["a", "b"], "c": pd.Categorical(["a", "b"])}
            ),
        ]
        self.blank_value = "&nbsp;"

    def test_init_non_pandas(self):
        msg = "``data`` must be a Series or DataFrame"
        with pytest.raises(TypeError, match=msg):
            Styler([1, 2, 3])

    def test_init_series(self):
        result = Styler(pd.Series([1, 2]))
        assert result.data.ndim == 2

    def test_repr_html_ok(self):
        self.styler._repr_html_()

    def test_repr_html_mathjax(self):
        # gh-19824
        assert "tex2jax_ignore" not in self.styler._repr_html_()

        with pd.option_context("display.html.use_mathjax", False):
            assert "tex2jax_ignore" in self.styler._repr_html_()

    def test_update_ctx(self):
        self.styler._update_ctx(self.attrs)
        expected = {(0, 0): [("color", "red")], (1, 0): [("color", "blue")]}
        assert self.styler.ctx == expected

    def test_update_ctx_flatten_multi_and_trailing_semi(self):
        attrs = DataFrame({"A": ["color: red; foo: bar", "color:blue ; foo: baz;"]})
        self.styler._update_ctx(attrs)
        expected = {
            (0, 0): [("color", "red"), ("foo", "bar")],
            (1, 0): [("color", "blue"), ("foo", "baz")],
        }
        assert self.styler.ctx == expected

    @pytest.mark.parametrize("do_changes", [True, False])
    @pytest.mark.parametrize("do_render", [True, False])
    def test_copy(self, do_changes, do_render):
        # Updated in GH39708
        # Change some defaults (to check later if the new values are copied)
        if do_changes:
            self.styler.set_table_styles(
                [{"selector": "th", "props": [("foo", "bar")]}]
            )
            self.styler.set_table_attributes('class="foo" data-bar')
            self.styler.hidden_index = not self.styler.hidden_index
            self.styler.hide_columns("A")
            classes = DataFrame(
                [["favorite-val red", ""], [None, "blue my-val"]],
                index=self.df.index,
                columns=self.df.columns,
            )
            self.styler.set_td_classes(classes)
            ttips = DataFrame(
                data=[["Favorite", ""], [np.nan, "my"]],
                columns=self.df.columns,
                index=self.df.index,
            )
            self.styler.set_tooltips(ttips)
            self.styler.cell_ids = not self.styler.cell_ids

        if do_render:
            self.styler.render()

        s_copy = copy.copy(self.styler)
        s_deepcopy = copy.deepcopy(self.styler)

        assert self.styler is not s_copy
        assert self.styler is not s_deepcopy

        # Check for identity
        assert self.styler.ctx is s_copy.ctx
        assert self.styler._todo is s_copy._todo
        assert self.styler.table_styles is s_copy.table_styles
        assert self.styler.hidden_columns is s_copy.hidden_columns
        assert self.styler.cell_context is s_copy.cell_context
        assert self.styler.tooltips is s_copy.tooltips
        if do_changes:  # self.styler.tooltips is not None
            assert self.styler.tooltips.tt_data is s_copy.tooltips.tt_data
            assert (
                self.styler.tooltips.class_properties
                is s_copy.tooltips.class_properties
            )
            assert self.styler.tooltips.table_styles is s_copy.tooltips.table_styles

        # Check for non-identity
        assert self.styler.ctx is not s_deepcopy.ctx
        assert self.styler._todo is not s_deepcopy._todo
        assert self.styler.hidden_columns is not s_deepcopy.hidden_columns
        assert self.styler.cell_context is not s_deepcopy.cell_context
        if do_changes:  # self.styler.table_style is not None
            assert self.styler.table_styles is not s_deepcopy.table_styles
        if do_changes:  # self.styler.tooltips is not None
            assert self.styler.tooltips is not s_deepcopy.tooltips
            assert self.styler.tooltips.tt_data is not s_deepcopy.tooltips.tt_data
            assert (
                self.styler.tooltips.class_properties
                is not s_deepcopy.tooltips.class_properties
            )
            assert (
                self.styler.tooltips.table_styles
                is not s_deepcopy.tooltips.table_styles
            )

        self.styler._update_ctx(self.attrs)
        self.styler.highlight_max()
        assert self.styler.ctx == s_copy.ctx
        assert self.styler.ctx != s_deepcopy.ctx
        assert self.styler._todo == s_copy._todo
        assert self.styler._todo != s_deepcopy._todo
        assert s_deepcopy._todo == []

        equal_attributes = [
            "table_styles",
            "table_attributes",
            "cell_ids",
            "hidden_index",
            "hidden_columns",
            "cell_context",
        ]
        for s2 in [s_copy, s_deepcopy]:
            for att in equal_attributes:
                assert self.styler.__dict__[att] == s2.__dict__[att]
            if do_changes:  # self.styler.tooltips is not None
                tm.assert_frame_equal(self.styler.tooltips.tt_data, s2.tooltips.tt_data)
                assert (
                    self.styler.tooltips.class_properties
                    == s2.tooltips.class_properties
                )
                assert self.styler.tooltips.table_styles == s2.tooltips.table_styles

    def test_clear(self):
        # updated in GH 39396
        tt = DataFrame({"A": [None, "tt"]})
        css = DataFrame({"A": [None, "cls-a"]})
        s = self.df.style.highlight_max().set_tooltips(tt).set_td_classes(css)
        # _todo, tooltips and cell_context items added to..
        assert len(s._todo) > 0
        assert s.tooltips
        assert len(s.cell_context) > 0

        s = s._compute()
        # ctx item affected when a render takes place. _todo is maintained
        assert len(s.ctx) > 0
        assert len(s._todo) > 0

        s.clear()
        # ctx, _todo, tooltips and cell_context items all revert to null state.
        assert len(s.ctx) == 0
        assert len(s._todo) == 0
        assert not s.tooltips
        assert len(s.cell_context) == 0

    def test_render(self):
        df = DataFrame({"A": [0, 1]})
        style = lambda x: pd.Series(["color: red", "color: blue"], name=x.name)
        s = Styler(df, uuid="AB").apply(style)
        s.render()
        # it worked?

    def test_multiple_render(self):
        # GH 39396
        s = Styler(self.df, uuid_len=0).applymap(lambda x: "color: red;", subset=["A"])
        s.render()  # do 2 renders to ensure css styles not duplicated
        assert (
            '<style type="text/css">\n#T__row0_col0, #T__row1_col0 {\n'
            "  color: red;\n}\n</style>" in s.render()
        )

    def test_render_empty_dfs(self):
        empty_df = DataFrame()
        es = Styler(empty_df)
        es.render()
        # An index but no columns
        DataFrame(columns=["a"]).style.render()
        # A column but no index
        DataFrame(index=["a"]).style.render()
        # No IndexError raised?

    def test_render_double(self):
        df = DataFrame({"A": [0, 1]})
        style = lambda x: pd.Series(
            ["color: red; border: 1px", "color: blue; border: 2px"], name=x.name
        )
        s = Styler(df, uuid="AB").apply(style)
        s.render()
        # it worked?

    def test_set_properties(self):
        df = DataFrame({"A": [0, 1]})
        result = df.style.set_properties(color="white", size="10px")._compute().ctx
        # order is deterministic
        v = [("color", "white"), ("size", "10px")]
        expected = {(0, 0): v, (1, 0): v}
        assert result.keys() == expected.keys()
        for v1, v2 in zip(result.values(), expected.values()):
            assert sorted(v1) == sorted(v2)

    def test_set_properties_subset(self):
        df = DataFrame({"A": [0, 1]})
        result = (
            df.style.set_properties(subset=pd.IndexSlice[0, "A"], color="white")
            ._compute()
            .ctx
        )
        expected = {(0, 0): [("color", "white")]}
        assert result == expected

    def test_empty_index_name_doesnt_display(self):
        # https://github.com/pandas-dev/pandas/pull/12090#issuecomment-180695902
        df = DataFrame({"A": [1, 2], "B": [3, 4], "C": [5, 6]})
        result = df.style._translate()

        expected = [
            [
                {
                    "class": "blank level0",
                    "type": "th",
                    "value": self.blank_value,
                    "is_visible": True,
                    "display_value": self.blank_value,
                },
                {
                    "class": "col_heading level0 col0",
                    "display_value": "A",
                    "type": "th",
                    "value": "A",
                    "is_visible": True,
                },
                {
                    "class": "col_heading level0 col1",
                    "display_value": "B",
                    "type": "th",
                    "value": "B",
                    "is_visible": True,
                },
                {
                    "class": "col_heading level0 col2",
                    "display_value": "C",
                    "type": "th",
                    "value": "C",
                    "is_visible": True,
                },
            ]
        ]

        assert result["head"] == expected

    def test_index_name(self):
        # https://github.com/pandas-dev/pandas/issues/11655
        df = DataFrame({"A": [1, 2], "B": [3, 4], "C": [5, 6]})
        result = df.set_index("A").style._translate()

        expected = [
            [
                {
                    "class": "blank level0",
                    "type": "th",
                    "value": self.blank_value,
                    "display_value": self.blank_value,
                    "is_visible": True,
                },
                {
                    "class": "col_heading level0 col0",
                    "type": "th",
                    "value": "B",
                    "display_value": "B",
                    "is_visible": True,
                },
                {
                    "class": "col_heading level0 col1",
                    "type": "th",
                    "value": "C",
                    "display_value": "C",
                    "is_visible": True,
                },
            ],
            [
                {"class": "index_name level0", "type": "th", "value": "A"},
                {"class": "blank col0", "type": "th", "value": self.blank_value},
                {"class": "blank col1", "type": "th", "value": self.blank_value},
            ],
        ]

        assert result["head"] == expected

    def test_multiindex_name(self):
        # https://github.com/pandas-dev/pandas/issues/11655
        df = DataFrame({"A": [1, 2], "B": [3, 4], "C": [5, 6]})
        result = df.set_index(["A", "B"]).style._translate()

        expected = [
            [
                {
                    "class": "blank",
                    "type": "th",
                    "value": self.blank_value,
                    "display_value": self.blank_value,
                    "is_visible": True,
                },
                {
                    "class": "blank level0",
                    "type": "th",
                    "value": self.blank_value,
                    "display_value": self.blank_value,
                    "is_visible": True,
                },
                {
                    "class": "col_heading level0 col0",
                    "type": "th",
                    "value": "C",
                    "display_value": "C",
                    "is_visible": True,
                },
            ],
            [
                {"class": "index_name level0", "type": "th", "value": "A"},
                {"class": "index_name level1", "type": "th", "value": "B"},
                {"class": "blank col0", "type": "th", "value": self.blank_value},
            ],
        ]

        assert result["head"] == expected

    def test_numeric_columns(self):
        # https://github.com/pandas-dev/pandas/issues/12125
        # smoke test for _translate
        df = DataFrame({0: [1, 2, 3]})
        df.style._translate()

    def test_apply_axis(self):
        df = DataFrame({"A": [0, 0], "B": [1, 1]})
        f = lambda x: [f"val: {x.max()}" for v in x]
        result = df.style.apply(f, axis=1)
        assert len(result._todo) == 1
        assert len(result.ctx) == 0
        result._compute()
        expected = {
            (0, 0): [("val", "1")],
            (0, 1): [("val", "1")],
            (1, 0): [("val", "1")],
            (1, 1): [("val", "1")],
        }
        assert result.ctx == expected

        result = df.style.apply(f, axis=0)
        expected = {
            (0, 0): [("val", "0")],
            (0, 1): [("val", "1")],
            (1, 0): [("val", "0")],
            (1, 1): [("val", "1")],
        }
        result._compute()
        assert result.ctx == expected
        result = df.style.apply(f)  # default
        result._compute()
        assert result.ctx == expected

    @pytest.mark.parametrize(
        "slice_",
        [
            pd.IndexSlice[:],
            pd.IndexSlice[:, ["A"]],
            pd.IndexSlice[[1], :],
            pd.IndexSlice[[1], ["A"]],
            pd.IndexSlice[:2, ["A", "B"]],
        ],
    )
    @pytest.mark.parametrize("axis", [0, 1])
    def test_apply_subset(self, slice_, axis):
        result = (
            self.df.style.apply(self.h, axis=axis, subset=slice_, foo="baz")
            ._compute()
            .ctx
        )
        expected = {
            (r, c): [("color", "baz")]
            for r, row in enumerate(self.df.index)
            for c, col in enumerate(self.df.columns)
            if row in self.df.loc[slice_].index and col in self.df.loc[slice_].columns
        }
        assert result == expected

    @pytest.mark.parametrize(
        "slice_",
        [
            pd.IndexSlice[:],
            pd.IndexSlice[:, ["A"]],
            pd.IndexSlice[[1], :],
            pd.IndexSlice[[1], ["A"]],
            pd.IndexSlice[:2, ["A", "B"]],
        ],
    )
    def test_applymap_subset(self, slice_):
        result = (
            self.df.style.applymap(lambda x: "color:baz;", subset=slice_)._compute().ctx
        )
        expected = {
            (r, c): [("color", "baz")]
            for r, row in enumerate(self.df.index)
            for c, col in enumerate(self.df.columns)
            if row in self.df.loc[slice_].index and col in self.df.loc[slice_].columns
        }
        assert result == expected

    @pytest.mark.parametrize(
        "slice_",
        [
            pd.IndexSlice[:, pd.IndexSlice["x", "A"]],
            pd.IndexSlice[:, pd.IndexSlice[:, "A"]],
            pd.IndexSlice[:, pd.IndexSlice[:, ["A", "C"]]],  # missing col element
            pd.IndexSlice[pd.IndexSlice["a", 1], :],
            pd.IndexSlice[pd.IndexSlice[:, 1], :],
            pd.IndexSlice[pd.IndexSlice[:, [1, 3]], :],  # missing row element
            pd.IndexSlice[:, ("x", "A")],
            pd.IndexSlice[("a", 1), :],
        ],
    )
    def test_applymap_subset_multiindex(self, slice_):
        # GH 19861
        # edited for GH 33562
        idx = pd.MultiIndex.from_product([["a", "b"], [1, 2]])
        col = pd.MultiIndex.from_product([["x", "y"], ["A", "B"]])
        df = DataFrame(np.random.rand(4, 4), columns=col, index=idx)
        df.style.applymap(lambda x: "color: red;", subset=slice_).render()

    def test_applymap_subset_multiindex_code(self):
        # https://github.com/pandas-dev/pandas/issues/25858
        # Checks styler.applymap works with multindex when codes are provided
        codes = np.array([[0, 0, 1, 1], [0, 1, 0, 1]])
        columns = pd.MultiIndex(
            levels=[["a", "b"], ["%", "#"]], codes=codes, names=["", ""]
        )
        df = DataFrame(
            [[1, -1, 1, 1], [-1, 1, 1, 1]], index=["hello", "world"], columns=columns
        )
        pct_subset = pd.IndexSlice[:, pd.IndexSlice[:, "%":"%"]]

        def color_negative_red(val):
            color = "red" if val < 0 else "black"
            return f"color: {color}"

        df.loc[pct_subset]
        df.style.applymap(color_negative_red, subset=pct_subset)

    def test_where_with_one_style(self):
        # GH 17474
        def f(x):
            return x > 0.5

        style1 = "foo: bar"

        result = self.df.style.where(f, style1)._compute().ctx
        expected = {
            (r, c): [("foo", "bar")]
            for r, row in enumerate(self.df.index)
            for c, col in enumerate(self.df.columns)
            if f(self.df.loc[row, col])
        }
        assert result == expected

    @pytest.mark.parametrize(
        "slice_",
        [
            pd.IndexSlice[:],
            pd.IndexSlice[:, ["A"]],
            pd.IndexSlice[[1], :],
            pd.IndexSlice[[1], ["A"]],
            pd.IndexSlice[:2, ["A", "B"]],
        ],
    )
    def test_where_subset(self, slice_):
        # GH 17474
        def f(x):
            return x > 0.5

        style1 = "foo: bar"
        style2 = "baz: foo"

        result = self.df.style.where(f, style1, style2, subset=slice_)._compute().ctx
        expected = {
            (r, c): [("foo", "bar") if f(self.df.loc[row, col]) else ("baz", "foo")]
            for r, row in enumerate(self.df.index)
            for c, col in enumerate(self.df.columns)
            if row in self.df.loc[slice_].index and col in self.df.loc[slice_].columns
        }
        assert result == expected

    def test_where_subset_compare_with_applymap(self):
        # GH 17474
        def f(x):
            return x > 0.5

        style1 = "foo: bar"
        style2 = "baz: foo"

        def g(x):
            return style1 if f(x) else style2

        slices = [
            pd.IndexSlice[:],
            pd.IndexSlice[:, ["A"]],
            pd.IndexSlice[[1], :],
            pd.IndexSlice[[1], ["A"]],
            pd.IndexSlice[:2, ["A", "B"]],
        ]

        for slice_ in slices:
            result = (
                self.df.style.where(f, style1, style2, subset=slice_)._compute().ctx
            )
            expected = self.df.style.applymap(g, subset=slice_)._compute().ctx
            assert result == expected

    def test_empty(self):
        df = DataFrame({"A": [1, 0]})
        s = df.style
        s.ctx = {(0, 0): [("color", "red")], (1, 0): [("", "")]}

        result = s._translate()["cellstyle"]
        expected = [
            {"props": [("color", "red")], "selectors": ["row0_col0"]},
            {"props": [("", "")], "selectors": ["row1_col0"]},
        ]
        assert result == expected

    def test_duplicate(self):
        df = DataFrame({"A": [1, 0]})
        s = df.style
        s.ctx = {(0, 0): [("color", "red")], (1, 0): [("color", "red")]}

        result = s._translate()["cellstyle"]
        expected = [
            {"props": [("color", "red")], "selectors": ["row0_col0", "row1_col0"]}
        ]
        assert result == expected

    def test_init_with_na_rep(self):
        # GH 21527 28358
        df = DataFrame([[None, None], [1.1, 1.2]], columns=["A", "B"])

        ctx = Styler(df, na_rep="NA")._translate()
        assert ctx["body"][0][1]["display_value"] == "NA"
        assert ctx["body"][0][2]["display_value"] == "NA"

    def test_set_na_rep(self):
        # GH 21527 28358
        df = DataFrame([[None, None], [1.1, 1.2]], columns=["A", "B"])

        with tm.assert_produces_warning(FutureWarning):
            ctx = df.style.set_na_rep("NA")._translate()
        assert ctx["body"][0][1]["display_value"] == "NA"
        assert ctx["body"][0][2]["display_value"] == "NA"

        with tm.assert_produces_warning(FutureWarning):
            ctx = (
                df.style.set_na_rep("NA")
                .format(None, na_rep="-", subset=["B"])
                ._translate()
            )
        assert ctx["body"][0][1]["display_value"] == "NA"
        assert ctx["body"][0][2]["display_value"] == "-"

<<<<<<< HEAD
    def test_format_non_numeric_na(self):
        # GH 21527 28358
        df = DataFrame(
            {
                "object": [None, np.nan, "foo"],
                "datetime": [None, pd.NaT, pd.Timestamp("20120101")],
            }
        )

        with tm.assert_produces_warning(FutureWarning):
            ctx = df.style.set_na_rep("NA")._translate()
        assert ctx["body"][0][1]["display_value"] == "NA"
        assert ctx["body"][0][2]["display_value"] == "NA"
        assert ctx["body"][1][1]["display_value"] == "NA"
        assert ctx["body"][1][2]["display_value"] == "NA"

        ctx = df.style.format(None, na_rep="-")._translate()
        assert ctx["body"][0][1]["display_value"] == "-"
        assert ctx["body"][0][2]["display_value"] == "-"
        assert ctx["body"][1][1]["display_value"] == "-"
        assert ctx["body"][1][2]["display_value"] == "-"

    def test_format_clear(self):
        assert (0, 0) not in self.styler._display_funcs  # using default
        self.styler.format("{:.2f")
        assert (0, 0) in self.styler._display_funcs  # formatter is specified
        self.styler.format()
        assert (0, 0) not in self.styler._display_funcs  # formatter cleared to default

    def test_format_escape(self):
        df = DataFrame([['<>&"']])
        s = Styler(df, uuid_len=0).format("X&{0}>X", escape=False)
        expected = '<td id="T__row0_col0" class="data row0 col0" >X&<>&">X</td>'
        assert expected in s.render()

        # only the value should be escaped before passing to the formatter
        s = Styler(df, uuid_len=0).format("X&{0}>X", escape=True)
        ex = '<td id="T__row0_col0" class="data row0 col0" >X&&lt;&gt;&amp;&#34;>X</td>'
        assert ex in s.render()

    def test_format_escape_na_rep(self):
        # tests the na_rep is not escaped
        df = DataFrame([['<>&"', None]])
        s = Styler(df, uuid_len=0).format("X&{0}>X", escape=True, na_rep="&")
        ex = '<td id="T__row0_col0" class="data row0 col0" >X&&lt;&gt;&amp;&#34;>X</td>'
        expected2 = '<td id="T__row0_col1" class="data row0 col1" >&</td>'
        assert ex in s.render()
        assert expected2 in s.render()

    def test_format_escape_floats(self):
        # test given formatter for number format is not impacted by escape
        s = self.df.style.format("{:.1f}", escape=True)
        for expected in [">0.0<", ">1.0<", ">-1.2<", ">-0.6<"]:
            assert expected in s.render()
        # tests precision of floats is not impacted by escape
        s = self.df.style.format(precision=1, escape=True)
        for expected in [">0<", ">1<", ">-1.2<", ">-0.6<"]:
            assert expected in s.render()

    @pytest.mark.parametrize("formatter", [None, "{:,.1f}"])
    @pytest.mark.parametrize("decimal", [".", "*"])
    @pytest.mark.parametrize("precision", [None, 2])
    def test_format_thousands(self, formatter, decimal, precision):
        s = DataFrame([[1000000.123456789]]).style  # test float
        result = s.format(
            thousands="_", formatter=formatter, decimal=decimal, precision=precision
        )._translate()
        assert "1_000_000" in result["body"][0][1]["display_value"]

        s = DataFrame([[1000000]]).style  # test int
        result = s.format(
            thousands="_", formatter=formatter, decimal=decimal, precision=precision
        )._translate()
        assert "1_000_000" in result["body"][0][1]["display_value"]

        s = DataFrame([[1 + 1000000.123456789j]]).style  # test complex
        result = s.format(
            thousands="_", formatter=formatter, decimal=decimal, precision=precision
        )._translate()
        assert "1_000_000" in result["body"][0][1]["display_value"]

    @pytest.mark.parametrize("formatter", [None, "{:,.4f}"])
    @pytest.mark.parametrize("thousands", [None, ",", "*"])
    @pytest.mark.parametrize("precision", [None, 4])
    def test_format_decimal(self, formatter, thousands, precision):
        s = DataFrame([[1000000.123456789]]).style  # test float
        result = s.format(
            decimal="_", formatter=formatter, thousands=thousands, precision=precision
        )._translate()
        assert "000_123" in result["body"][0][1]["display_value"]

        s = DataFrame([[1 + 1000000.123456789j]]).style  # test complex
        result = s.format(
            decimal="_", formatter=formatter, thousands=thousands, precision=precision
        )._translate()
        assert "000_123" in result["body"][0][1]["display_value"]

=======
>>>>>>> 029907c9
    def test_nonunique_raises(self):
        df = DataFrame([[1, 2]], columns=["A", "A"])
        msg = "style is not supported for non-unique indices."
        with pytest.raises(ValueError, match=msg):
            df.style

        with pytest.raises(ValueError, match=msg):
            Styler(df)

    def test_caption(self):
        styler = Styler(self.df, caption="foo")
        result = styler.render()
        assert all(["caption" in result, "foo" in result])

        styler = self.df.style
        result = styler.set_caption("baz")
        assert styler is result
        assert styler.caption == "baz"

    def test_uuid(self):
        styler = Styler(self.df, uuid="abc123")
        result = styler.render()
        assert "abc123" in result

        styler = self.df.style
        result = styler.set_uuid("aaa")
        assert result is styler
        assert result.uuid == "aaa"

    def test_unique_id(self):
        # See https://github.com/pandas-dev/pandas/issues/16780
        df = DataFrame({"a": [1, 3, 5, 6], "b": [2, 4, 12, 21]})
        result = df.style.render(uuid="test")
        assert "test" in result
        ids = re.findall('id="(.*?)"', result)
        assert np.unique(ids).size == len(ids)

    def test_table_styles(self):
        style = [{"selector": "th", "props": [("foo", "bar")]}]  # default format
        styler = Styler(self.df, table_styles=style)
        result = " ".join(styler.render().split())
        assert "th { foo: bar; }" in result

        styler = self.df.style
        result = styler.set_table_styles(style)
        assert styler is result
        assert styler.table_styles == style

        # GH 39563
        style = [{"selector": "th", "props": "foo:bar;"}]  # css string format
        styler = self.df.style.set_table_styles(style)
        result = " ".join(styler.render().split())
        assert "th { foo: bar; }" in result

    def test_table_styles_multiple(self):
        ctx = self.df.style.set_table_styles(
            [
                {"selector": "th,td", "props": "color:red;"},
                {"selector": "tr", "props": "color:green;"},
            ]
        )._translate()["table_styles"]
        assert ctx == [
            {"selector": "th", "props": [("color", "red")]},
            {"selector": "td", "props": [("color", "red")]},
            {"selector": "tr", "props": [("color", "green")]},
        ]

    def test_maybe_convert_css_to_tuples(self):
        expected = [("a", "b"), ("c", "d e")]
        assert _maybe_convert_css_to_tuples("a:b;c:d e;") == expected
        assert _maybe_convert_css_to_tuples("a: b ;c:  d e  ") == expected
        expected = []
        assert _maybe_convert_css_to_tuples("") == expected

    def test_maybe_convert_css_to_tuples_err(self):
        msg = "Styles supplied as string must follow CSS rule formats"
        with pytest.raises(ValueError, match=msg):
            _maybe_convert_css_to_tuples("err")

    def test_table_attributes(self):
        attributes = 'class="foo" data-bar'
        styler = Styler(self.df, table_attributes=attributes)
        result = styler.render()
        assert 'class="foo" data-bar' in result

        result = self.df.style.set_table_attributes(attributes).render()
        assert 'class="foo" data-bar' in result

    def test_precision(self):
        s = Styler(self.df, precision=2)
        assert s.precision == 2

        with tm.assert_produces_warning(FutureWarning):
            s2 = s.set_precision(4)
        assert s is s2
        assert s.precision == 4

    def test_apply_none(self):
        def f(x):
            return DataFrame(
                np.where(x == x.max(), "color: red", ""),
                index=x.index,
                columns=x.columns,
            )

        result = DataFrame([[1, 2], [3, 4]]).style.apply(f, axis=None)._compute().ctx
        assert result[(1, 1)] == [("color", "red")]

    def test_trim(self):
        result = self.df.style.render()  # trim=True
        assert result.count("#") == 0

        result = self.df.style.highlight_max().render()
        assert result.count("#") == len(self.df.columns)

    def test_export(self):
        f = lambda x: "color: red" if x > 0 else "color: blue"
        g = lambda x, z: f"color: {z}" if x > 0 else f"color: {z}"
        style1 = self.styler
        style1.applymap(f).applymap(g, z="b").highlight_max()._compute()  # = render
        result = style1.export()
        style2 = self.df.style
        style2.use(result)
        assert style1._todo == style2._todo
        style2.render()

    def test_bad_apply_shape(self):
        df = DataFrame([[1, 2], [3, 4]])
        msg = "returned the wrong shape"
        with pytest.raises(ValueError, match=msg):
            df.style._apply(lambda x: "x", subset=pd.IndexSlice[[0, 1], :])

        with pytest.raises(ValueError, match=msg):
            df.style._apply(lambda x: [""], subset=pd.IndexSlice[[0, 1], :])

        with pytest.raises(ValueError, match=msg):
            df.style._apply(lambda x: ["", "", "", ""])

        with pytest.raises(ValueError, match=msg):
            df.style._apply(lambda x: ["", "", ""], subset=1)

        msg = "Length mismatch: Expected axis has 3 elements"
        with pytest.raises(ValueError, match=msg):
            df.style._apply(lambda x: ["", "", ""], axis=1)

        msg = "returned ndarray with wrong shape"
        with pytest.raises(ValueError, match=msg):
            df.style._apply(lambda x: np.array([[""], [""]]), axis=None)

    def test_apply_bad_return(self):
        def f(x):
            return ""

        df = DataFrame([[1, 2], [3, 4]])
        msg = (
            "must return a DataFrame or ndarray when passed to `Styler.apply` "
            "with axis=None"
        )
        with pytest.raises(TypeError, match=msg):
            df.style._apply(f, axis=None)

    def test_apply_bad_labels(self):
        def f(x):
            return DataFrame(index=[1, 2], columns=["a", "b"])

        df = DataFrame([[1, 2], [3, 4]])
        msg = "must have identical index and columns as the input"
        with pytest.raises(ValueError, match=msg):
            df.style._apply(f, axis=None)

    def test_get_level_lengths(self):
        index = pd.MultiIndex.from_product([["a", "b"], [0, 1, 2]])
        expected = {
            (0, 0): 3,
            (0, 3): 3,
            (1, 0): 1,
            (1, 1): 1,
            (1, 2): 1,
            (1, 3): 1,
            (1, 4): 1,
            (1, 5): 1,
        }
        result = _get_level_lengths(index)
        tm.assert_dict_equal(result, expected)

    def test_get_level_lengths_un_sorted(self):
        index = pd.MultiIndex.from_arrays([[1, 1, 2, 1], ["a", "b", "b", "d"]])
        expected = {
            (0, 0): 2,
            (0, 2): 1,
            (0, 3): 1,
            (1, 0): 1,
            (1, 1): 1,
            (1, 2): 1,
            (1, 3): 1,
        }
        result = _get_level_lengths(index)
        tm.assert_dict_equal(result, expected)

    def test_mi_sparse(self):
        df = DataFrame(
            {"A": [1, 2]}, index=pd.MultiIndex.from_arrays([["a", "a"], [0, 1]])
        )

        result = df.style._translate()
        body_0 = result["body"][0][0]
        expected_0 = {
            "value": "a",
            "display_value": "a",
            "is_visible": True,
            "type": "th",
            "attributes": 'rowspan="2"',
            "class": "row_heading level0 row0",
            "id": "level0_row0",
        }
        tm.assert_dict_equal(body_0, expected_0)

        body_1 = result["body"][0][1]
        expected_1 = {
            "value": 0,
            "display_value": 0,
            "is_visible": True,
            "type": "th",
            "class": "row_heading level1 row0",
            "id": "level1_row0",
        }
        tm.assert_dict_equal(body_1, expected_1)

        body_10 = result["body"][1][0]
        expected_10 = {
            "value": "a",
            "display_value": "a",
            "is_visible": False,
            "type": "th",
            "class": "row_heading level0 row1",
            "id": "level0_row1",
        }
        tm.assert_dict_equal(body_10, expected_10)

        head = result["head"][0]
        expected = [
            {
                "type": "th",
                "class": "blank",
                "value": self.blank_value,
                "is_visible": True,
                "display_value": self.blank_value,
            },
            {
                "type": "th",
                "class": "blank level0",
                "value": self.blank_value,
                "is_visible": True,
                "display_value": self.blank_value,
            },
            {
                "type": "th",
                "class": "col_heading level0 col0",
                "value": "A",
                "is_visible": True,
                "display_value": "A",
            },
        ]
        assert head == expected

    def test_mi_sparse_disabled(self):
        with pd.option_context("display.multi_sparse", False):
            df = DataFrame(
                {"A": [1, 2]}, index=pd.MultiIndex.from_arrays([["a", "a"], [0, 1]])
            )
            result = df.style._translate()
        body = result["body"]
        for row in body:
            assert "attributes" not in row[0]

    def test_mi_sparse_index_names(self):
        df = DataFrame(
            {"A": [1, 2]},
            index=pd.MultiIndex.from_arrays(
                [["a", "a"], [0, 1]], names=["idx_level_0", "idx_level_1"]
            ),
        )
        result = df.style._translate()
        head = result["head"][1]
        expected = [
            {"class": "index_name level0", "value": "idx_level_0", "type": "th"},
            {"class": "index_name level1", "value": "idx_level_1", "type": "th"},
            {"class": "blank col0", "value": self.blank_value, "type": "th"},
        ]

        assert head == expected

    def test_mi_sparse_column_names(self):
        df = DataFrame(
            np.arange(16).reshape(4, 4),
            index=pd.MultiIndex.from_arrays(
                [["a", "a", "b", "a"], [0, 1, 1, 2]],
                names=["idx_level_0", "idx_level_1"],
            ),
            columns=pd.MultiIndex.from_arrays(
                [["C1", "C1", "C2", "C2"], [1, 0, 1, 0]], names=["col_0", "col_1"]
            ),
        )
        result = df.style._translate()
        head = result["head"][1]
        expected = [
            {
                "class": "blank",
                "value": self.blank_value,
                "display_value": self.blank_value,
                "type": "th",
                "is_visible": True,
            },
            {
                "class": "index_name level1",
                "value": "col_1",
                "display_value": "col_1",
                "is_visible": True,
                "type": "th",
            },
            {
                "class": "col_heading level1 col0",
                "display_value": 1,
                "is_visible": True,
                "type": "th",
                "value": 1,
            },
            {
                "class": "col_heading level1 col1",
                "display_value": 0,
                "is_visible": True,
                "type": "th",
                "value": 0,
            },
            {
                "class": "col_heading level1 col2",
                "display_value": 1,
                "is_visible": True,
                "type": "th",
                "value": 1,
            },
            {
                "class": "col_heading level1 col3",
                "display_value": 0,
                "is_visible": True,
                "type": "th",
                "value": 0,
            },
        ]
        assert head == expected

    def test_hide_single_index(self):
        # GH 14194
        # single unnamed index
        ctx = self.df.style._translate()
        assert ctx["body"][0][0]["is_visible"]
        assert ctx["head"][0][0]["is_visible"]
        ctx2 = self.df.style.hide_index()._translate()
        assert not ctx2["body"][0][0]["is_visible"]
        assert not ctx2["head"][0][0]["is_visible"]

        # single named index
        ctx3 = self.df.set_index("A").style._translate()
        assert ctx3["body"][0][0]["is_visible"]
        assert len(ctx3["head"]) == 2  # 2 header levels
        assert ctx3["head"][0][0]["is_visible"]

        ctx4 = self.df.set_index("A").style.hide_index()._translate()
        assert not ctx4["body"][0][0]["is_visible"]
        assert len(ctx4["head"]) == 1  # only 1 header levels
        assert not ctx4["head"][0][0]["is_visible"]

    def test_hide_multiindex(self):
        # GH 14194
        df = DataFrame(
            {"A": [1, 2]},
            index=pd.MultiIndex.from_arrays(
                [["a", "a"], [0, 1]], names=["idx_level_0", "idx_level_1"]
            ),
        )
        ctx1 = df.style._translate()
        # tests for 'a' and '0'
        assert ctx1["body"][0][0]["is_visible"]
        assert ctx1["body"][0][1]["is_visible"]
        # check for blank header rows
        assert ctx1["head"][0][0]["is_visible"]
        assert ctx1["head"][0][1]["is_visible"]

        ctx2 = df.style.hide_index()._translate()
        # tests for 'a' and '0'
        assert not ctx2["body"][0][0]["is_visible"]
        assert not ctx2["body"][0][1]["is_visible"]
        # check for blank header rows
        assert not ctx2["head"][0][0]["is_visible"]
        assert not ctx2["head"][0][1]["is_visible"]

    def test_hide_columns_single_level(self):
        # GH 14194
        # test hiding single column
        ctx = self.df.style._translate()
        assert ctx["head"][0][1]["is_visible"]
        assert ctx["head"][0][1]["display_value"] == "A"
        assert ctx["head"][0][2]["is_visible"]
        assert ctx["head"][0][2]["display_value"] == "B"
        assert ctx["body"][0][1]["is_visible"]  # col A, row 1
        assert ctx["body"][1][2]["is_visible"]  # col B, row 1

        ctx = self.df.style.hide_columns("A")._translate()
        assert not ctx["head"][0][1]["is_visible"]
        assert not ctx["body"][0][1]["is_visible"]  # col A, row 1
        assert ctx["body"][1][2]["is_visible"]  # col B, row 1

        # test hiding mulitiple columns
        ctx = self.df.style.hide_columns(["A", "B"])._translate()
        assert not ctx["head"][0][1]["is_visible"]
        assert not ctx["head"][0][2]["is_visible"]
        assert not ctx["body"][0][1]["is_visible"]  # col A, row 1
        assert not ctx["body"][1][2]["is_visible"]  # col B, row 1

    def test_hide_columns_mult_levels(self):
        # GH 14194
        # setup dataframe with multiple column levels and indices
        i1 = pd.MultiIndex.from_arrays(
            [["a", "a"], [0, 1]], names=["idx_level_0", "idx_level_1"]
        )
        i2 = pd.MultiIndex.from_arrays(
            [["b", "b"], [0, 1]], names=["col_level_0", "col_level_1"]
        )
        df = DataFrame([[1, 2], [3, 4]], index=i1, columns=i2)
        ctx = df.style._translate()
        # column headers
        assert ctx["head"][0][2]["is_visible"]
        assert ctx["head"][1][2]["is_visible"]
        assert ctx["head"][1][3]["display_value"] == 1
        # indices
        assert ctx["body"][0][0]["is_visible"]
        # data
        assert ctx["body"][1][2]["is_visible"]
        assert ctx["body"][1][2]["display_value"] == 3
        assert ctx["body"][1][3]["is_visible"]
        assert ctx["body"][1][3]["display_value"] == 4

        # hide top column level, which hides both columns
        ctx = df.style.hide_columns("b")._translate()
        assert not ctx["head"][0][2]["is_visible"]  # b
        assert not ctx["head"][1][2]["is_visible"]  # 0
        assert not ctx["body"][1][2]["is_visible"]  # 3
        assert ctx["body"][0][0]["is_visible"]  # index

        # hide first column only
        ctx = df.style.hide_columns([("b", 0)])._translate()
        assert ctx["head"][0][2]["is_visible"]  # b
        assert not ctx["head"][1][2]["is_visible"]  # 0
        assert not ctx["body"][1][2]["is_visible"]  # 3
        assert ctx["body"][1][3]["is_visible"]
        assert ctx["body"][1][3]["display_value"] == 4

        # hide second column and index
        ctx = df.style.hide_columns([("b", 1)]).hide_index()._translate()
        assert not ctx["body"][0][0]["is_visible"]  # index
        assert ctx["head"][0][2]["is_visible"]  # b
        assert ctx["head"][1][2]["is_visible"]  # 0
        assert not ctx["head"][1][3]["is_visible"]  # 1
        assert not ctx["body"][1][3]["is_visible"]  # 4
        assert ctx["body"][1][2]["is_visible"]
        assert ctx["body"][1][2]["display_value"] == 3

    def test_pipe(self):
        def set_caption_from_template(styler, a, b):
            return styler.set_caption(f"Dataframe with a = {a} and b = {b}")

        styler = self.df.style.pipe(set_caption_from_template, "A", b="B")
        assert "Dataframe with a = A and b = B" in styler.render()

        # Test with an argument that is a (callable, keyword_name) pair.
        def f(a, b, styler):
            return (a, b, styler)

        styler = self.df.style
        result = styler.pipe((f, "styler"), a=1, b=2)
        assert result == (1, 2, styler)

    def test_no_cell_ids(self):
        # GH 35588
        # GH 35663
        df = DataFrame(data=[[0]])
        styler = Styler(df, uuid="_", cell_ids=False)
        styler.render()
        s = styler.render()  # render twice to ensure ctx is not updated
        assert s.find('<td  class="data row0 col0" >') != -1

    @pytest.mark.parametrize(
        "classes",
        [
            DataFrame(
                data=[["", "test-class"], [np.nan, None]],
                columns=["A", "B"],
                index=["a", "b"],
            ),
            DataFrame(data=[["test-class"]], columns=["B"], index=["a"]),
            DataFrame(data=[["test-class", "unused"]], columns=["B", "C"], index=["a"]),
        ],
    )
    def test_set_data_classes(self, classes):
        # GH 36159
        df = DataFrame(data=[[0, 1], [2, 3]], columns=["A", "B"], index=["a", "b"])
        s = Styler(df, uuid_len=0, cell_ids=False).set_td_classes(classes).render()
        assert '<td  class="data row0 col0" >0</td>' in s
        assert '<td  class="data row0 col1 test-class" >1</td>' in s
        assert '<td  class="data row1 col0" >2</td>' in s
        assert '<td  class="data row1 col1" >3</td>' in s
        # GH 39317
        s = Styler(df, uuid_len=0, cell_ids=True).set_td_classes(classes).render()
        assert '<td id="T__row0_col0" class="data row0 col0" >0</td>' in s
        assert '<td id="T__row0_col1" class="data row0 col1 test-class" >1</td>' in s
        assert '<td id="T__row1_col0" class="data row1 col0" >2</td>' in s
        assert '<td id="T__row1_col1" class="data row1 col1" >3</td>' in s

    def test_set_data_classes_reindex(self):
        # GH 39317
        df = DataFrame(
            data=[[0, 1, 2], [3, 4, 5], [6, 7, 8]], columns=[0, 1, 2], index=[0, 1, 2]
        )
        classes = DataFrame(
            data=[["mi", "ma"], ["mu", "mo"]],
            columns=[0, 2],
            index=[0, 2],
        )
        s = Styler(df, uuid_len=0).set_td_classes(classes).render()
        assert '<td id="T__row0_col0" class="data row0 col0 mi" >0</td>' in s
        assert '<td id="T__row0_col2" class="data row0 col2 ma" >2</td>' in s
        assert '<td id="T__row1_col1" class="data row1 col1" >4</td>' in s
        assert '<td id="T__row2_col0" class="data row2 col0 mu" >6</td>' in s
        assert '<td id="T__row2_col2" class="data row2 col2 mo" >8</td>' in s

    def test_chaining_table_styles(self):
        # GH 35607
        df = DataFrame(data=[[0, 1], [1, 2]], columns=["A", "B"])
        styler = df.style.set_table_styles(
            [{"selector": "", "props": [("background-color", "yellow")]}]
        ).set_table_styles(
            [{"selector": ".col0", "props": [("background-color", "blue")]}],
            overwrite=False,
        )
        assert len(styler.table_styles) == 2

    def test_column_and_row_styling(self):
        # GH 35607
        df = DataFrame(data=[[0, 1], [1, 2]], columns=["A", "B"])
        s = Styler(df, uuid_len=0)
        s = s.set_table_styles({"A": [{"selector": "", "props": [("color", "blue")]}]})
        assert "#T__ .col0 {\n  color: blue;\n}" in s.render()
        s = s.set_table_styles(
            {0: [{"selector": "", "props": [("color", "blue")]}]}, axis=1
        )
        assert "#T__ .row0 {\n  color: blue;\n}" in s.render()

    def test_colspan_w3(self):
        # GH 36223
        df = DataFrame(data=[[1, 2]], columns=[["l0", "l0"], ["l1a", "l1b"]])
        s = Styler(df, uuid="_", cell_ids=False)
        assert '<th class="col_heading level0 col0" colspan="2">l0</th>' in s.render()

    def test_rowspan_w3(self):
        # GH 38533
        df = DataFrame(data=[[1, 2]], index=[["l0", "l0"], ["l1a", "l1b"]])
        s = Styler(df, uuid="_", cell_ids=False)
        assert (
            '<th id="T___level0_row0" class="row_heading '
            'level0 row0" rowspan="2">l0</th>' in s.render()
        )

    @pytest.mark.parametrize("len_", [1, 5, 32, 33, 100])
    def test_uuid_len(self, len_):
        # GH 36345
        df = DataFrame(data=[["A"]])
        s = Styler(df, uuid_len=len_, cell_ids=False).render()
        strt = s.find('id="T_')
        end = s[strt + 6 :].find('"')
        if len_ > 32:
            assert end == 32 + 1
        else:
            assert end == len_ + 1

    @pytest.mark.parametrize("len_", [-2, "bad", None])
    def test_uuid_len_raises(self, len_):
        # GH 36345
        df = DataFrame(data=[["A"]])
        msg = "``uuid_len`` must be an integer in range \\[0, 32\\]."
        with pytest.raises(TypeError, match=msg):
            Styler(df, uuid_len=len_, cell_ids=False).render()

    def test_w3_html_format(self):
        s = (
            Styler(
                DataFrame([[2.61], [2.69]], index=["a", "b"], columns=["A"]),
                uuid_len=0,
            )
            .set_table_styles([{"selector": "th", "props": "att2:v2;"}])
            .applymap(lambda x: "att1:v1;")
            .set_table_attributes('class="my-cls1" style="attr3:v3;"')
            .set_td_classes(DataFrame(["my-cls2"], index=["a"], columns=["A"]))
            .format("{:.1f}")
            .set_caption("A comprehensive test")
        )
        expected = """<style type="text/css">
#T__ th {
  att2: v2;
}
#T__row0_col0, #T__row1_col0 {
  att1: v1;
}
</style>
<table id="T__" class="my-cls1" style="attr3:v3;">
  <caption>A comprehensive test</caption>
  <thead>
    <tr>
      <th class="blank level0" >&nbsp;</th>
      <th class="col_heading level0 col0" >A</th>
    </tr>
  </thead>
  <tbody>
    <tr>
      <th id="T__level0_row0" class="row_heading level0 row0" >a</th>
      <td id="T__row0_col0" class="data row0 col0 my-cls2" >2.6</td>
    </tr>
    <tr>
      <th id="T__level0_row1" class="row_heading level0 row1" >b</th>
      <td id="T__row1_col0" class="data row1 col0" >2.7</td>
    </tr>
  </tbody>
</table>
"""
        assert expected == s.render()

    @pytest.mark.parametrize(
        "slc",
        [
            pd.IndexSlice[:, :],
            pd.IndexSlice[:, 1],
            pd.IndexSlice[1, :],
            pd.IndexSlice[[1], [1]],
            pd.IndexSlice[1, [1]],
            pd.IndexSlice[[1], 1],
            pd.IndexSlice[1],
            pd.IndexSlice[1, 1],
            slice(None, None, None),
            [0, 1],
            np.array([0, 1]),
            pd.Series([0, 1]),
        ],
    )
    def test_non_reducing_slice(self, slc):
        df = DataFrame([[0, 1], [2, 3]])

        tslice_ = _non_reducing_slice(slc)
        assert isinstance(df.loc[tslice_], DataFrame)

    @pytest.mark.parametrize("box", [list, pd.Series, np.array])
    def test_list_slice(self, box):
        # like dataframe getitem
        subset = box(["A"])

        df = DataFrame({"A": [1, 2], "B": [3, 4]}, index=["A", "B"])
        expected = pd.IndexSlice[:, ["A"]]

        result = _non_reducing_slice(subset)
        tm.assert_frame_equal(df.loc[result], df.loc[expected])

    def test_non_reducing_slice_on_multiindex(self):
        # GH 19861
        dic = {
            ("a", "d"): [1, 4],
            ("a", "c"): [2, 3],
            ("b", "c"): [3, 2],
            ("b", "d"): [4, 1],
        }
        df = DataFrame(dic, index=[0, 1])
        idx = pd.IndexSlice
        slice_ = idx[:, idx["b", "d"]]
        tslice_ = _non_reducing_slice(slice_)

        result = df.loc[tslice_]
        expected = DataFrame({("b", "d"): [4, 1]})
        tm.assert_frame_equal(result, expected)

    @pytest.mark.parametrize(
        "slice_",
        [
            pd.IndexSlice[:, :],
            # check cols
            pd.IndexSlice[:, pd.IndexSlice[["a"]]],  # inferred deeper need list
            pd.IndexSlice[:, pd.IndexSlice[["a"], ["c"]]],  # inferred deeper need list
            pd.IndexSlice[:, pd.IndexSlice["a", "c", :]],
            pd.IndexSlice[:, pd.IndexSlice["a", :, "e"]],
            pd.IndexSlice[:, pd.IndexSlice[:, "c", "e"]],
            pd.IndexSlice[:, pd.IndexSlice["a", ["c", "d"], :]],  # check list
            pd.IndexSlice[:, pd.IndexSlice["a", ["c", "d", "-"], :]],  # allow missing
            pd.IndexSlice[:, pd.IndexSlice["a", ["c", "d", "-"], "e"]],  # no slice
            # check rows
            pd.IndexSlice[pd.IndexSlice[["U"]], :],  # inferred deeper need list
            pd.IndexSlice[pd.IndexSlice[["U"], ["W"]], :],  # inferred deeper need list
            pd.IndexSlice[pd.IndexSlice["U", "W", :], :],
            pd.IndexSlice[pd.IndexSlice["U", :, "Y"], :],
            pd.IndexSlice[pd.IndexSlice[:, "W", "Y"], :],
            pd.IndexSlice[pd.IndexSlice[:, "W", ["Y", "Z"]], :],  # check list
            pd.IndexSlice[pd.IndexSlice[:, "W", ["Y", "Z", "-"]], :],  # allow missing
            pd.IndexSlice[pd.IndexSlice["U", "W", ["Y", "Z", "-"]], :],  # no slice
            # check simultaneous
            pd.IndexSlice[pd.IndexSlice[:, "W", "Y"], pd.IndexSlice["a", "c", :]],
        ],
    )
    def test_non_reducing_multi_slice_on_multiindex(self, slice_):
        # GH 33562
        cols = pd.MultiIndex.from_product([["a", "b"], ["c", "d"], ["e", "f"]])
        idxs = pd.MultiIndex.from_product([["U", "V"], ["W", "X"], ["Y", "Z"]])
        df = DataFrame(np.arange(64).reshape(8, 8), columns=cols, index=idxs)

        expected = df.loc[slice_]
        result = df.loc[_non_reducing_slice(slice_)]
        tm.assert_frame_equal(result, expected)


def test_block_names():
    # catch accidental removal of a block
    expected = {
        "before_style",
        "style",
        "table_styles",
        "before_cellstyle",
        "cellstyle",
        "before_table",
        "table",
        "caption",
        "thead",
        "tbody",
        "after_table",
        "before_head_rows",
        "head_tr",
        "after_head_rows",
        "before_rows",
        "tr",
        "after_rows",
    }
    result = set(Styler.template.blocks)
    assert result == expected


def test_from_custom_template(tmpdir):
    p = tmpdir.mkdir("templates").join("myhtml.tpl")
    p.write(
        textwrap.dedent(
            """\
        {% extends "html.tpl" %}
        {% block table %}
        <h1>{{ table_title|default("My Table") }}</h1>
        {{ super() }}
        {% endblock table %}"""
        )
    )
    result = Styler.from_custom_template(str(tmpdir.join("templates")), "myhtml.tpl")
    assert issubclass(result, Styler)
    assert result.env is not Styler.env
    assert result.template is not Styler.template
    styler = result(DataFrame({"A": [1, 2]}))
    assert styler.render()<|MERGE_RESOLUTION|>--- conflicted
+++ resolved
@@ -601,66 +601,6 @@
         assert ctx["body"][0][1]["display_value"] == "NA"
         assert ctx["body"][0][2]["display_value"] == "-"
 
-<<<<<<< HEAD
-    def test_format_non_numeric_na(self):
-        # GH 21527 28358
-        df = DataFrame(
-            {
-                "object": [None, np.nan, "foo"],
-                "datetime": [None, pd.NaT, pd.Timestamp("20120101")],
-            }
-        )
-
-        with tm.assert_produces_warning(FutureWarning):
-            ctx = df.style.set_na_rep("NA")._translate()
-        assert ctx["body"][0][1]["display_value"] == "NA"
-        assert ctx["body"][0][2]["display_value"] == "NA"
-        assert ctx["body"][1][1]["display_value"] == "NA"
-        assert ctx["body"][1][2]["display_value"] == "NA"
-
-        ctx = df.style.format(None, na_rep="-")._translate()
-        assert ctx["body"][0][1]["display_value"] == "-"
-        assert ctx["body"][0][2]["display_value"] == "-"
-        assert ctx["body"][1][1]["display_value"] == "-"
-        assert ctx["body"][1][2]["display_value"] == "-"
-
-    def test_format_clear(self):
-        assert (0, 0) not in self.styler._display_funcs  # using default
-        self.styler.format("{:.2f")
-        assert (0, 0) in self.styler._display_funcs  # formatter is specified
-        self.styler.format()
-        assert (0, 0) not in self.styler._display_funcs  # formatter cleared to default
-
-    def test_format_escape(self):
-        df = DataFrame([['<>&"']])
-        s = Styler(df, uuid_len=0).format("X&{0}>X", escape=False)
-        expected = '<td id="T__row0_col0" class="data row0 col0" >X&<>&">X</td>'
-        assert expected in s.render()
-
-        # only the value should be escaped before passing to the formatter
-        s = Styler(df, uuid_len=0).format("X&{0}>X", escape=True)
-        ex = '<td id="T__row0_col0" class="data row0 col0" >X&&lt;&gt;&amp;&#34;>X</td>'
-        assert ex in s.render()
-
-    def test_format_escape_na_rep(self):
-        # tests the na_rep is not escaped
-        df = DataFrame([['<>&"', None]])
-        s = Styler(df, uuid_len=0).format("X&{0}>X", escape=True, na_rep="&")
-        ex = '<td id="T__row0_col0" class="data row0 col0" >X&&lt;&gt;&amp;&#34;>X</td>'
-        expected2 = '<td id="T__row0_col1" class="data row0 col1" >&</td>'
-        assert ex in s.render()
-        assert expected2 in s.render()
-
-    def test_format_escape_floats(self):
-        # test given formatter for number format is not impacted by escape
-        s = self.df.style.format("{:.1f}", escape=True)
-        for expected in [">0.0<", ">1.0<", ">-1.2<", ">-0.6<"]:
-            assert expected in s.render()
-        # tests precision of floats is not impacted by escape
-        s = self.df.style.format(precision=1, escape=True)
-        for expected in [">0<", ">1<", ">-1.2<", ">-0.6<"]:
-            assert expected in s.render()
-
     @pytest.mark.parametrize("formatter", [None, "{:,.1f}"])
     @pytest.mark.parametrize("decimal", [".", "*"])
     @pytest.mark.parametrize("precision", [None, 2])
@@ -699,8 +639,6 @@
         )._translate()
         assert "000_123" in result["body"][0][1]["display_value"]
 
-=======
->>>>>>> 029907c9
     def test_nonunique_raises(self):
         df = DataFrame([[1, 2]], columns=["A", "A"])
         msg = "style is not supported for non-unique indices."
