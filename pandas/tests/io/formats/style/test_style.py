--- conflicted
+++ resolved
@@ -271,7 +271,32 @@
         assert all(res) if hasattr(res, "__iter__") else res
 
 
-<<<<<<< HEAD
+def test_hide_raises(mi_styler):
+    msg = "`subset` and `levels` cannot be passed simultaneously"
+    with pytest.raises(ValueError, match=msg):
+        mi_styler.hide_index(subset="something", levels="something else")
+
+    msg = "`levels` must be of type `int`, `str` or list of such"
+    with pytest.raises(ValueError, match=msg):
+        mi_styler.hide_index(levels={"bad": 1, "type": 2})
+
+
+@pytest.mark.parametrize("levels", [1, "one", [1], ["one"]])
+def test_hide_level(mi_styler, levels):
+    mi_styler.index.names, mi_styler.columns.names = ["zero", "one"], ["zero", "one"]
+    ctx = mi_styler.hide_index(levels=levels)._translate(False, True)
+    assert len(ctx["head"][0]) == 3
+    assert len(ctx["head"][1]) == 3
+    assert len(ctx["head"][2]) == 4
+    assert ctx["head"][2][0]["is_visible"]
+    assert not ctx["head"][2][1]["is_visible"]
+
+    assert ctx["body"][0][0]["is_visible"]
+    assert not ctx["body"][0][1]["is_visible"]
+    assert ctx["body"][1][0]["is_visible"]
+    assert not ctx["body"][1][1]["is_visible"]
+
+
 @pytest.mark.parametrize("method", ["applymap", "apply"])
 @pytest.mark.parametrize("axis", ["index", "columns"])
 def test_apply_map_header(method, axis):
@@ -312,32 +337,6 @@
     # GH 41893
     with pytest.raises(ValueError, match="`axis` must be one of 0, 1, 'index', 'col"):
         mi_styler.applymap_header(lambda v: "attr: val;", axis="bad-axis")._compute()
-=======
-def test_hide_raises(mi_styler):
-    msg = "`subset` and `levels` cannot be passed simultaneously"
-    with pytest.raises(ValueError, match=msg):
-        mi_styler.hide_index(subset="something", levels="something else")
-
-    msg = "`levels` must be of type `int`, `str` or list of such"
-    with pytest.raises(ValueError, match=msg):
-        mi_styler.hide_index(levels={"bad": 1, "type": 2})
-
-
-@pytest.mark.parametrize("levels", [1, "one", [1], ["one"]])
-def test_hide_level(mi_styler, levels):
-    mi_styler.index.names, mi_styler.columns.names = ["zero", "one"], ["zero", "one"]
-    ctx = mi_styler.hide_index(levels=levels)._translate(False, True)
-    assert len(ctx["head"][0]) == 3
-    assert len(ctx["head"][1]) == 3
-    assert len(ctx["head"][2]) == 4
-    assert ctx["head"][2][0]["is_visible"]
-    assert not ctx["head"][2][1]["is_visible"]
-
-    assert ctx["body"][0][0]["is_visible"]
-    assert not ctx["body"][0][1]["is_visible"]
-    assert ctx["body"][1][0]["is_visible"]
-    assert not ctx["body"][1][1]["is_visible"]
->>>>>>> eaee3487
 
 
 class TestStyler:
