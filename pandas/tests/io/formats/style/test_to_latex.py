from textwrap import dedent

import numpy as np
import pytest

from pandas import (
    DataFrame,
    MultiIndex,
    option_context,
)

pytest.importorskip("jinja2")
from pandas.io.formats.style import Styler
from pandas.io.formats.style_render import (
    _parse_latex_cell_styles,
    _parse_latex_css_conversion,
    _parse_latex_header_span,
    _parse_latex_table_styles,
    _parse_latex_table_wrapping,
)


@pytest.fixture
def df():
    return DataFrame({"A": [0, 1], "B": [-0.61, -1.22], "C": ["ab", "cd"]})


@pytest.fixture
def df_ext():
    return DataFrame(
        {"A": [0, 1, 2], "B": [-0.61, -1.22, -2.22], "C": ["ab", "cd", "de"]}
    )


@pytest.fixture
def styler(df):
    return Styler(df, uuid_len=0, precision=2)


def test_minimal_latex_tabular(styler):
    expected = dedent(
        """\
        \\begin{tabular}{lrrl}
         & A & B & C \\\\
        0 & 0 & -0.61 & ab \\\\
        1 & 1 & -1.22 & cd \\\\
        \\end{tabular}
        """
    )
    assert styler.to_latex() == expected


def test_tabular_hrules(styler):
    expected = dedent(
        """\
        \\begin{tabular}{lrrl}
        \\toprule
         & A & B & C \\\\
        \\midrule
        0 & 0 & -0.61 & ab \\\\
        1 & 1 & -1.22 & cd \\\\
        \\bottomrule
        \\end{tabular}
        """
    )
    assert styler.to_latex(hrules=True) == expected


def test_tabular_custom_hrules(styler):
    styler.set_table_styles(
        [
            {"selector": "toprule", "props": ":hline"},
            {"selector": "bottomrule", "props": ":otherline"},
        ]
    )  # no midrule
    expected = dedent(
        """\
        \\begin{tabular}{lrrl}
        \\hline
         & A & B & C \\\\
        0 & 0 & -0.61 & ab \\\\
        1 & 1 & -1.22 & cd \\\\
        \\otherline
        \\end{tabular}
        """
    )
    assert styler.to_latex() == expected


def test_column_format(styler):
    # default setting is already tested in `test_latex_minimal_tabular`
    styler.set_table_styles([{"selector": "column_format", "props": ":cccc"}])

    assert "\\begin{tabular}{rrrr}" in styler.to_latex(column_format="rrrr")
    styler.set_table_styles([{"selector": "column_format", "props": ":r|r|cc"}])
    assert "\\begin{tabular}{r|r|cc}" in styler.to_latex()


def test_siunitx_cols(styler):
    expected = dedent(
        """\
        \\begin{tabular}{lSSl}
        {} & {A} & {B} & {C} \\\\
        0 & 0 & -0.61 & ab \\\\
        1 & 1 & -1.22 & cd \\\\
        \\end{tabular}
        """
    )
    assert styler.to_latex(siunitx=True) == expected


def test_position(styler):
    assert "\\begin{table}[h!]" in styler.to_latex(position="h!")
    assert "\\end{table}" in styler.to_latex(position="h!")
    styler.set_table_styles([{"selector": "position", "props": ":b!"}])
    assert "\\begin{table}[b!]" in styler.to_latex()
    assert "\\end{table}" in styler.to_latex()


@pytest.mark.parametrize("env", [None, "longtable"])
def test_label(styler, env):
    assert "\n\\label{text}" in styler.to_latex(label="text", environment=env)
    styler.set_table_styles([{"selector": "label", "props": ":{more §text}"}])
    assert "\n\\label{more :text}" in styler.to_latex(environment=env)


def test_position_float_raises(styler):
    msg = "`position_float` should be one of 'raggedright', 'raggedleft', 'centering',"
    with pytest.raises(ValueError, match=msg):
        styler.to_latex(position_float="bad_string")

    msg = "`position_float` cannot be used in 'longtable' `environment`"
    with pytest.raises(ValueError, match=msg):
        styler.to_latex(position_float="centering", environment="longtable")


@pytest.mark.parametrize("label", [(None, ""), ("text", "\\label{text}")])
@pytest.mark.parametrize("position", [(None, ""), ("h!", "{table}[h!]")])
@pytest.mark.parametrize("caption", [(None, ""), ("text", "\\caption{text}")])
@pytest.mark.parametrize("column_format", [(None, ""), ("rcrl", "{tabular}{rcrl}")])
@pytest.mark.parametrize("position_float", [(None, ""), ("centering", "\\centering")])
def test_kwargs_combinations(
    styler, label, position, caption, column_format, position_float
):
    result = styler.to_latex(
        label=label[0],
        position=position[0],
        caption=caption[0],
        column_format=column_format[0],
        position_float=position_float[0],
    )
    assert label[1] in result
    assert position[1] in result
    assert caption[1] in result
    assert column_format[1] in result
    assert position_float[1] in result


def test_custom_table_styles(styler):
    styler.set_table_styles(
        [
            {"selector": "mycommand", "props": ":{myoptions}"},
            {"selector": "mycommand2", "props": ":{myoptions2}"},
        ]
    )
    expected = dedent(
        """\
        \\begin{table}
        \\mycommand{myoptions}
        \\mycommand2{myoptions2}
        """
    )
    assert expected in styler.to_latex()


def test_cell_styling(styler):
    styler.highlight_max(props="itshape:;Huge:--wrap;")
    expected = dedent(
        """\
        \\begin{tabular}{lrrl}
         & A & B & C \\\\
        0 & 0 & \\itshape {\\Huge -0.61} & ab \\\\
        1 & \\itshape {\\Huge 1} & -1.22 & \\itshape {\\Huge cd} \\\\
        \\end{tabular}
        """
    )
    assert expected == styler.to_latex()


def test_multiindex_columns(df):
    cidx = MultiIndex.from_tuples([("A", "a"), ("A", "b"), ("B", "c")])
    df.columns = cidx
    expected = dedent(
        """\
        \\begin{tabular}{lrrl}
         & \\multicolumn{2}{r}{A} & B \\\\
         & a & b & c \\\\
        0 & 0 & -0.61 & ab \\\\
        1 & 1 & -1.22 & cd \\\\
        \\end{tabular}
        """
    )
    s = df.style.format(precision=2)
    assert expected == s.to_latex()

    # non-sparse
    expected = dedent(
        """\
        \\begin{tabular}{lrrl}
         & A & A & B \\\\
         & a & b & c \\\\
        0 & 0 & -0.61 & ab \\\\
        1 & 1 & -1.22 & cd \\\\
        \\end{tabular}
        """
    )
    s = df.style.format(precision=2)
    assert expected == s.to_latex(sparse_columns=False)


def test_multiindex_row(df_ext):
    ridx = MultiIndex.from_tuples([("A", "a"), ("A", "b"), ("B", "c")])
    df_ext.index = ridx
    expected = dedent(
        """\
        \\begin{tabular}{llrrl}
         &  & A & B & C \\\\
        \\multirow[c]{2}{*}{A} & a & 0 & -0.61 & ab \\\\
         & b & 1 & -1.22 & cd \\\\
        B & c & 2 & -2.22 & de \\\\
        \\end{tabular}
        """
    )
    styler = df_ext.style.format(precision=2)
    result = styler.to_latex()
    assert expected == result

    # non-sparse
    expected = dedent(
        """\
        \\begin{tabular}{llrrl}
         &  & A & B & C \\\\
        A & a & 0 & -0.61 & ab \\\\
        A & b & 1 & -1.22 & cd \\\\
        B & c & 2 & -2.22 & de \\\\
        \\end{tabular}
        """
    )
    result = styler.to_latex(sparse_index=False)
    assert expected == result


def test_multirow_naive(df_ext):
    ridx = MultiIndex.from_tuples([("X", "x"), ("X", "y"), ("Y", "z")])
    df_ext.index = ridx
    expected = dedent(
        """\
        \\begin{tabular}{llrrl}
         &  & A & B & C \\\\
        X & x & 0 & -0.61 & ab \\\\
         & y & 1 & -1.22 & cd \\\\
        Y & z & 2 & -2.22 & de \\\\
        \\end{tabular}
        """
    )
    styler = df_ext.style.format(precision=2)
    result = styler.to_latex(multirow_align="naive")
    assert expected == result


def test_multiindex_row_and_col(df_ext):
    cidx = MultiIndex.from_tuples([("Z", "a"), ("Z", "b"), ("Y", "c")])
    ridx = MultiIndex.from_tuples([("A", "a"), ("A", "b"), ("B", "c")])
    df_ext.index, df_ext.columns = ridx, cidx
    expected = dedent(
        """\
        \\begin{tabular}{llrrl}
         &  & \\multicolumn{2}{l}{Z} & Y \\\\
         &  & a & b & c \\\\
        \\multirow[b]{2}{*}{A} & a & 0 & -0.61 & ab \\\\
         & b & 1 & -1.22 & cd \\\\
        B & c & 2 & -2.22 & de \\\\
        \\end{tabular}
        """
    )
    styler = df_ext.style.format(precision=2)
    result = styler.to_latex(multirow_align="b", multicol_align="l")
    assert result == expected

    # non-sparse
    expected = dedent(
        """\
        \\begin{tabular}{llrrl}
         &  & Z & Z & Y \\\\
         &  & a & b & c \\\\
        A & a & 0 & -0.61 & ab \\\\
        A & b & 1 & -1.22 & cd \\\\
        B & c & 2 & -2.22 & de \\\\
        \\end{tabular}
        """
    )
    result = styler.to_latex(sparse_index=False, sparse_columns=False)
    assert result == expected


@pytest.mark.parametrize(
    "multicol_align, siunitx, header",
    [
        ("naive-l", False, " & A & &"),
        ("naive-r", False, " & & & A"),
        ("naive-l", True, "{} & {A} & {} & {}"),
        ("naive-r", True, "{} & {} & {} & {A}"),
    ],
)
def test_multicol_naive(df, multicol_align, siunitx, header):
    ridx = MultiIndex.from_tuples([("A", "a"), ("A", "b"), ("A", "c")])
    df.columns = ridx
    level1 = " & a & b & c" if not siunitx else "{} & {a} & {b} & {c}"
    col_format = "lrrl" if not siunitx else "lSSl"
    expected = dedent(
        f"""\
        \\begin{{tabular}}{{{col_format}}}
        {header} \\\\
        {level1} \\\\
        0 & 0 & -0.61 & ab \\\\
        1 & 1 & -1.22 & cd \\\\
        \\end{{tabular}}
        """
    )
    styler = df.style.format(precision=2)
    result = styler.to_latex(multicol_align=multicol_align, siunitx=siunitx)
    assert expected == result


def test_multi_options(df_ext):
    cidx = MultiIndex.from_tuples([("Z", "a"), ("Z", "b"), ("Y", "c")])
    ridx = MultiIndex.from_tuples([("A", "a"), ("A", "b"), ("B", "c")])
    df_ext.index, df_ext.columns = ridx, cidx
    styler = df_ext.style.format(precision=2)

    expected = dedent(
        """\
     &  & \\multicolumn{2}{r}{Z} & Y \\\\
     &  & a & b & c \\\\
    \\multirow[c]{2}{*}{A} & a & 0 & -0.61 & ab \\\\
    """
    )
    result = styler.to_latex()
    assert expected in result

    with option_context("styler.latex.multicol_align", "l"):
        assert " &  & \\multicolumn{2}{l}{Z} & Y \\\\" in styler.to_latex()

    with option_context("styler.latex.multirow_align", "b"):
        assert "\\multirow[b]{2}{*}{A} & a & 0 & -0.61 & ab \\\\" in styler.to_latex()


def test_multiindex_columns_hidden():
    df = DataFrame([[1, 2, 3, 4]])
    df.columns = MultiIndex.from_tuples([("A", 1), ("A", 2), ("A", 3), ("B", 1)])
    s = df.style
    assert "{tabular}{lrrrr}" in s.to_latex()
    s.set_table_styles([])  # reset the position command
    s.hide([("A", 2)], axis="columns")
    assert "{tabular}{lrrr}" in s.to_latex()


@pytest.mark.parametrize(
    "option, value",
    [
        ("styler.sparse.index", True),
        ("styler.sparse.index", False),
        ("styler.sparse.columns", True),
        ("styler.sparse.columns", False),
    ],
)
def test_sparse_options(df_ext, option, value):
    cidx = MultiIndex.from_tuples([("Z", "a"), ("Z", "b"), ("Y", "c")])
    ridx = MultiIndex.from_tuples([("A", "a"), ("A", "b"), ("B", "c")])
    df_ext.index, df_ext.columns = ridx, cidx
    styler = df_ext.style

    latex1 = styler.to_latex()
    with option_context(option, value):
        latex2 = styler.to_latex()
    assert (latex1 == latex2) is value


def test_hidden_index(styler):
    styler.hide(axis="index")
    expected = dedent(
        """\
        \\begin{tabular}{rrl}
        A & B & C \\\\
        0 & -0.61 & ab \\\\
        1 & -1.22 & cd \\\\
        \\end{tabular}
        """
    )
    assert styler.to_latex() == expected


@pytest.mark.parametrize("environment", ["table", "figure*", None])
def test_comprehensive(df_ext, environment):
    # test as many low level features simultaneously as possible
    cidx = MultiIndex.from_tuples([("Z", "a"), ("Z", "b"), ("Y", "c")])
    ridx = MultiIndex.from_tuples([("A", "a"), ("A", "b"), ("B", "c")])
    df_ext.index, df_ext.columns = ridx, cidx
    stlr = df_ext.style
    stlr.set_caption("mycap")
    stlr.set_table_styles(
        [
            {"selector": "label", "props": ":{fig§item}"},
            {"selector": "position", "props": ":h!"},
            {"selector": "position_float", "props": ":centering"},
            {"selector": "column_format", "props": ":rlrlr"},
            {"selector": "toprule", "props": ":toprule"},
            {"selector": "midrule", "props": ":midrule"},
            {"selector": "bottomrule", "props": ":bottomrule"},
            {"selector": "rowcolors", "props": ":{3}{pink}{}"},  # custom command
        ]
    )
    stlr.highlight_max(axis=0, props="textbf:--rwrap;cellcolor:[rgb]{1,1,0.6}--rwrap")
    stlr.highlight_max(axis=None, props="Huge:--wrap;", subset=[("Z", "a"), ("Z", "b")])

    expected = (
        """\
\\begin{table}[h!]
\\centering
\\caption{mycap}
\\label{fig:item}
\\rowcolors{3}{pink}{}
\\begin{tabular}{rlrlr}
\\toprule
 &  & \\multicolumn{2}{r}{Z} & Y \\\\
 &  & a & b & c \\\\
\\midrule
\\multirow[c]{2}{*}{A} & a & 0 & \\textbf{\\cellcolor[rgb]{1,1,0.6}{-0.61}} & ab \\\\
 & b & 1 & -1.22 & cd \\\\
B & c & \\textbf{\\cellcolor[rgb]{1,1,0.6}{{\\Huge 2}}} & -2.22 & """
        """\
\\textbf{\\cellcolor[rgb]{1,1,0.6}{de}} \\\\
\\bottomrule
\\end{tabular}
\\end{table}
"""
    ).replace("table", environment if environment else "table")
    result = stlr.format(precision=2).to_latex(environment=environment)
    assert result == expected


def test_environment_option(styler):
    with option_context("styler.latex.environment", "bar-env"):
        assert "\\begin{bar-env}" in styler.to_latex()
        assert "\\begin{foo-env}" in styler.to_latex(environment="foo-env")


def test_parse_latex_table_styles(styler):
    styler.set_table_styles(
        [
            {"selector": "foo", "props": [("attr", "value")]},
            {"selector": "bar", "props": [("attr", "overwritten")]},
            {"selector": "bar", "props": [("attr", "baz"), ("attr2", "ignored")]},
            {"selector": "label", "props": [("", "{fig§item}")]},
        ]
    )
    assert _parse_latex_table_styles(styler.table_styles, "bar") == "baz"

    # test '§' replaced by ':' [for CSS compatibility]
    assert _parse_latex_table_styles(styler.table_styles, "label") == "{fig:item}"


def test_parse_latex_cell_styles_basic():  # test nesting
    cell_style = [("itshape", "--rwrap"), ("cellcolor", "[rgb]{0,1,1}--rwrap")]
    expected = "\\itshape{\\cellcolor[rgb]{0,1,1}{text}}"
    assert _parse_latex_cell_styles(cell_style, "text") == expected


@pytest.mark.parametrize(
    "wrap_arg, expected",
    [  # test wrapping
        ("", "\\<command><options> <display_value>"),
        ("--wrap", "{\\<command><options> <display_value>}"),
        ("--nowrap", "\\<command><options> <display_value>"),
        ("--lwrap", "{\\<command><options>} <display_value>"),
        ("--dwrap", "{\\<command><options>}{<display_value>}"),
        ("--rwrap", "\\<command><options>{<display_value>}"),
    ],
)
def test_parse_latex_cell_styles_braces(wrap_arg, expected):
    cell_style = [("<command>", f"<options>{wrap_arg}")]
    assert _parse_latex_cell_styles(cell_style, "<display_value>") == expected


def test_parse_latex_header_span():
    cell = {"attributes": 'colspan="3"', "display_value": "text", "cellstyle": []}
    expected = "\\multicolumn{3}{Y}{text}"
    assert _parse_latex_header_span(cell, "X", "Y") == expected

    cell = {"attributes": 'rowspan="5"', "display_value": "text", "cellstyle": []}
    expected = "\\multirow[X]{5}{*}{text}"
    assert _parse_latex_header_span(cell, "X", "Y") == expected

    cell = {"display_value": "text", "cellstyle": []}
    assert _parse_latex_header_span(cell, "X", "Y") == "text"

    cell = {"display_value": "text", "cellstyle": [("bfseries", "--rwrap")]}
    assert _parse_latex_header_span(cell, "X", "Y") == "\\bfseries{text}"


def test_parse_latex_table_wrapping(styler):
    styler.set_table_styles(
        [
            {"selector": "toprule", "props": ":value"},
            {"selector": "bottomrule", "props": ":value"},
            {"selector": "midrule", "props": ":value"},
            {"selector": "column_format", "props": ":value"},
        ]
    )
    assert _parse_latex_table_wrapping(styler.table_styles, styler.caption) is False
    assert _parse_latex_table_wrapping(styler.table_styles, "some caption") is True
    styler.set_table_styles(
        [
            {"selector": "not-ignored", "props": ":value"},
        ],
        overwrite=False,
    )
    assert _parse_latex_table_wrapping(styler.table_styles, None) is True


def test_short_caption(styler):
    result = styler.to_latex(caption=("full cap", "short cap"))
    assert "\\caption[short cap]{full cap}" in result


@pytest.mark.parametrize(
    "css, expected",
    [
        ([("color", "red")], [("color", "{red}")]),  # test color and input format types
        (
            [("color", "rgb(128, 128, 128 )")],
            [("color", "[rgb]{0.502, 0.502, 0.502}")],
        ),
        (
            [("color", "rgb(128, 50%, 25% )")],
            [("color", "[rgb]{0.502, 0.500, 0.250}")],
        ),
        (
            [("color", "rgba(128,128,128,1)")],
            [("color", "[rgb]{0.502, 0.502, 0.502}")],
        ),
        ([("color", "#FF00FF")], [("color", "[HTML]{FF00FF}")]),
        ([("color", "#F0F")], [("color", "[HTML]{FF00FF}")]),
        ([("font-weight", "bold")], [("bfseries", "")]),  # test font-weight and types
        ([("font-weight", "bolder")], [("bfseries", "")]),
        ([("font-weight", "normal")], []),
        ([("background-color", "red")], [("cellcolor", "{red}--lwrap")]),
        (
            [("background-color", "#FF00FF")],  # test background-color command and wrap
            [("cellcolor", "[HTML]{FF00FF}--lwrap")],
        ),
        ([("font-style", "italic")], [("itshape", "")]),  # test font-style and types
        ([("font-style", "oblique")], [("slshape", "")]),
        ([("font-style", "normal")], []),
        ([("color", "red /*--dwrap*/")], [("color", "{red}--dwrap")]),  # css comments
        ([("background-color", "red /* --dwrap */")], [("cellcolor", "{red}--dwrap")]),
    ],
)
def test_parse_latex_css_conversion(css, expected):
    result = _parse_latex_css_conversion(css)
    assert result == expected


@pytest.mark.parametrize(
    "env, inner_env",
    [
        (None, "tabular"),
        ("table", "tabular"),
        ("longtable", "longtable"),
    ],
)
@pytest.mark.parametrize(
    "convert, exp", [(True, "bfseries"), (False, "font-weightbold")]
)
def test_parse_latex_css_convert_minimal(styler, env, inner_env, convert, exp):
    # parameters ensure longtable template is also tested
    styler.highlight_max(props="font-weight:bold;")
    result = styler.to_latex(convert_css=convert, environment=env)
    expected = dedent(
        f"""\
        0 & 0 & \\{exp} -0.61 & ab \\\\
        1 & \\{exp} 1 & -1.22 & \\{exp} cd \\\\
        \\end{{{inner_env}}}
    """
    )
    assert expected in result


def test_parse_latex_css_conversion_option():
    css = [("command", "option--latex--wrap")]
    expected = [("command", "option--wrap")]
    result = _parse_latex_css_conversion(css)
    assert result == expected


def test_styler_object_after_render(styler):
    # GH 42320
    pre_render = styler._copy(deepcopy=True)
    styler.to_latex(
        column_format="rllr",
        position="h",
        position_float="centering",
        hrules=True,
        label="my lab",
        caption="my cap",
    )

    assert pre_render.table_styles == styler.table_styles
    assert pre_render.caption == styler.caption


def test_longtable_comprehensive(styler):
    result = styler.to_latex(
        environment="longtable", hrules=True, label="fig:A", caption=("full", "short")
    )
    expected = dedent(
        """\
        \\begin{longtable}{lrrl}
        \\caption[short]{full} \\label{fig:A} \\\\
        \\toprule
         & A & B & C \\\\
        \\midrule
        \\endfirsthead
        \\caption[]{full} \\\\
        \\toprule
         & A & B & C \\\\
        \\midrule
        \\endhead
        \\midrule
        \\multicolumn{4}{r}{Continued on next page} \\\\
        \\midrule
        \\endfoot
        \\bottomrule
        \\endlastfoot
        0 & 0 & -0.61 & ab \\\\
        1 & 1 & -1.22 & cd \\\\
        \\end{longtable}
    """
    )
    assert result == expected


def test_longtable_minimal(styler):
    result = styler.to_latex(environment="longtable")
    expected = dedent(
        """\
        \\begin{longtable}{lrrl}
         & A & B & C \\\\
        \\endfirsthead
         & A & B & C \\\\
        \\endhead
        \\multicolumn{4}{r}{Continued on next page} \\\\
        \\endfoot
        \\endlastfoot
        0 & 0 & -0.61 & ab \\\\
        1 & 1 & -1.22 & cd \\\\
        \\end{longtable}
    """
    )
    assert result == expected


@pytest.mark.parametrize(
    "sparse, exp, siunitx",
    [
        (True, "{} & \\multicolumn{2}{r}{A} & {B}", True),
        (False, "{} & {A} & {A} & {B}", True),
        (True, " & \\multicolumn{2}{r}{A} & B", False),
        (False, " & A & A & B", False),
    ],
)
def test_longtable_multiindex_columns(df, sparse, exp, siunitx):
    cidx = MultiIndex.from_tuples([("A", "a"), ("A", "b"), ("B", "c")])
    df.columns = cidx
    with_si = "{} & {a} & {b} & {c} \\\\"
    without_si = " & a & b & c \\\\"
    expected = dedent(
        f"""\
        \\begin{{longtable}}{{l{"SS" if siunitx else "rr"}l}}
        {exp} \\\\
        {with_si if siunitx else without_si}
        \\endfirsthead
        {exp} \\\\
        {with_si if siunitx else without_si}
        \\endhead
        """
    )
    result = df.style.to_latex(
        environment="longtable", sparse_columns=sparse, siunitx=siunitx
    )
    assert expected in result


@pytest.mark.parametrize(
    "caption, cap_exp",
    [
        ("full", ("{full}", "")),
        (("full", "short"), ("{full}", "[short]")),
    ],
)
@pytest.mark.parametrize("label, lab_exp", [(None, ""), ("tab:A", " \\label{tab:A}")])
def test_longtable_caption_label(styler, caption, cap_exp, label, lab_exp):
    cap_exp1 = f"\\caption{cap_exp[1]}{cap_exp[0]}"
    cap_exp2 = f"\\caption[]{cap_exp[0]}"

    expected = dedent(
        f"""\
        {cap_exp1}{lab_exp} \\\\
         & A & B & C \\\\
        \\endfirsthead
        {cap_exp2} \\\\
        """
    )
    assert expected in styler.to_latex(
        environment="longtable", caption=caption, label=label
    )


@pytest.mark.parametrize("index", [True, False])
@pytest.mark.parametrize(
    "columns, siunitx",
    [
        (True, True),
        (True, False),
        (False, False),
    ],
)
def test_apply_map_header_render_mi(df_ext, index, columns, siunitx):
    cidx = MultiIndex.from_tuples([("Z", "a"), ("Z", "b"), ("Y", "c")])
    ridx = MultiIndex.from_tuples([("A", "a"), ("A", "b"), ("B", "c")])
    df_ext.index, df_ext.columns = ridx, cidx
    styler = df_ext.style

    func = lambda v: "bfseries: --rwrap" if "A" in v or "Z" in v or "c" in v else None

    if index:
        styler.applymap_index(func, axis="index")
    if columns:
        styler.applymap_index(func, axis="columns")

    result = styler.to_latex(siunitx=siunitx)

    expected_index = dedent(
        """\
    \\multirow[c]{2}{*}{\\bfseries{A}} & a & 0 & -0.610000 & ab \\\\
    \\bfseries{} & b & 1 & -1.220000 & cd \\\\
    B & \\bfseries{c} & 2 & -2.220000 & de \\\\
    """
    )
    assert (expected_index in result) is index

    exp_cols_si = dedent(
        """\
    {} & {} & \\multicolumn{2}{r}{\\bfseries{Z}} & {Y} \\\\
    {} & {} & {a} & {b} & {\\bfseries{c}} \\\\
    """
    )
    exp_cols_no_si = """\
 &  & \\multicolumn{2}{r}{\\bfseries{Z}} & Y \\\\
 &  & a & b & \\bfseries{c} \\\\
"""
    assert ((exp_cols_si if siunitx else exp_cols_no_si) in result) is columns


def test_repr_option(styler):
    assert "<style" in styler._repr_html_()[:6]
    assert styler._repr_latex_() is None
    with option_context("styler.render.repr", "latex"):
        assert "\\begin{tabular}" in styler._repr_latex_()[:15]
        assert styler._repr_html_() is None


@pytest.mark.parametrize("option", ["hrules"])
def test_bool_options(styler, option):
    with option_context(f"styler.latex.{option}", False):
        latex_false = styler.to_latex()
    with option_context(f"styler.latex.{option}", True):
        latex_true = styler.to_latex()
    assert latex_false != latex_true  # options are reactive under to_latex(*no_args)


def test_siunitx_basic_headers(styler):
    assert "{} & {A} & {B} & {C} \\\\" in styler.to_latex(siunitx=True)
    assert " & A & B & C \\\\" in styler.to_latex()  # default siunitx=False


@pytest.mark.parametrize("axis", ["index", "columns"])
def test_css_convert_apply_index(styler, axis):
    styler.applymap_index(lambda x: "font-weight: bold;", axis=axis)
    for label in getattr(styler, axis):
        assert f"\\bfseries {label}" in styler.to_latex(convert_css=True)


def test_hide_index_latex(styler):
    # GH 43637
    styler.hide([0], axis=0)
    result = styler.to_latex()
    expected = dedent(
        """\
    \\begin{tabular}{lrrl}
     & A & B & C \\\\
    1 & 1 & -1.22 & cd \\\\
    \\end{tabular}
    """
    )
    assert expected == result


def test_latex_hiding_index_columns_multiindex_alignment():
    # gh 43644
    midx = MultiIndex.from_product(
        [["i0", "j0"], ["i1"], ["i2", "j2"]], names=["i-0", "i-1", "i-2"]
    )
    cidx = MultiIndex.from_product(
        [["c0"], ["c1", "d1"], ["c2", "d2"]], names=["c-0", "c-1", "c-2"]
    )
    df = DataFrame(np.arange(16).reshape(4, 4), index=midx, columns=cidx)
    styler = Styler(df, uuid_len=0)
    styler.hide(level=1, axis=0).hide(level=0, axis=1)
    styler.hide([("i0", "i1", "i2")], axis=0)
    styler.hide([("c0", "c1", "c2")], axis=1)
    styler.applymap(lambda x: "color:{red};" if x == 5 else "")
    styler.applymap_index(lambda x: "color:{blue};" if "j" in x else "")
    result = styler.to_latex()
    expected = dedent(
        """\
        \\begin{tabular}{llrrr}
         & c-1 & c1 & \\multicolumn{2}{r}{d1} \\\\
         & c-2 & d2 & c2 & d2 \\\\
        i-0 & i-2 &  &  &  \\\\
        i0 & \\color{blue} j2 & \\color{red} 5 & 6 & 7 \\\\
        \\multirow[c]{2}{*}{\\color{blue} j0} & i2 & 9 & 10 & 11 \\\\
        \\color{blue}  & \\color{blue} j2 & 13 & 14 & 15 \\\\
        \\end{tabular}
        """
    )
    assert result == expected


def test_rendered_links():
    # note the majority of testing is done in test_html.py: test_rendered_links
    # these test only the alternative latex format is functional
    df = DataFrame(["text www.domain.com text"])
    result = df.style.format(hyperlinks="latex").to_latex()
    assert r"text \href{www.domain.com}{www.domain.com} text" in result


def test_apply_index_hidden_levels():
    # gh 45156
    styler = DataFrame(
        [[1]],
        index=MultiIndex.from_tuples([(0, 1)], names=["l0", "l1"]),
        columns=MultiIndex.from_tuples([(0, 1)], names=["c0", "c1"]),
    ).style
    styler.hide(level=1)
    styler.applymap_index(lambda v: "color: red;", level=0, axis=1)
    result = styler.to_latex(convert_css=True)
    expected = dedent(
        """\
        \\begin{tabular}{lr}
        c0 & \\color{red} 0 \\\\
        c1 & 1 \\\\
        l0 &  \\\\
        0 & 1 \\\\
        \\end{tabular}
        """
    )
    assert result == expected


@pytest.mark.parametrize("clines", ["bad", "index", "skip-last", "all", "data"])
def test_clines_validation(clines, styler):
    msg = f"`clines` value of {clines} is invalid."
    with pytest.raises(ValueError, match=msg):
        styler.to_latex(clines=clines)


@pytest.mark.parametrize(
    "clines, exp",
    [
        ("all;index", "\n\\cline{1-1}"),
        ("all;data", "\n\\cline{1-2}"),
        ("skip-last;index", ""),
        ("skip-last;data", ""),
        (None, ""),
    ],
)
@pytest.mark.parametrize("env", ["table", "longtable"])
def test_clines_index(clines, exp, env):
    df = DataFrame([[1], [2], [3], [4]])
    result = df.style.to_latex(clines=clines, environment=env)
    expected = f"""\
0 & 1 \\\\{exp}
1 & 2 \\\\{exp}
2 & 3 \\\\{exp}
3 & 4 \\\\{exp}
"""
    assert expected in result


@pytest.mark.parametrize(
    "clines, expected",
    [
        (
            None,
            dedent(
                """\
            \\multirow[c]{2}{*}{A} & X & 1 \\\\
             & Y & 2 \\\\
            \\multirow[c]{2}{*}{B} & X & 3 \\\\
             & Y & 4 \\\\
            """
            ),
        ),
        (
            "skip-last;index",
            dedent(
                """\
            \\multirow[c]{2}{*}{A} & X & 1 \\\\
             & Y & 2 \\\\
            \\cline{1-2}
            \\multirow[c]{2}{*}{B} & X & 3 \\\\
             & Y & 4 \\\\
            \\cline{1-2}
            """
            ),
        ),
        (
            "skip-last;data",
            dedent(
                """\
            \\multirow[c]{2}{*}{A} & X & 1 \\\\
             & Y & 2 \\\\
            \\cline{1-3}
            \\multirow[c]{2}{*}{B} & X & 3 \\\\
             & Y & 4 \\\\
            \\cline{1-3}
            """
            ),
        ),
        (
            "all;index",
            dedent(
                """\
            \\multirow[c]{2}{*}{A} & X & 1 \\\\
            \\cline{2-2}
             & Y & 2 \\\\
            \\cline{1-2} \\cline{2-2}
            \\multirow[c]{2}{*}{B} & X & 3 \\\\
            \\cline{2-2}
             & Y & 4 \\\\
            \\cline{1-2} \\cline{2-2}
            """
            ),
        ),
        (
            "all;data",
            dedent(
                """\
            \\multirow[c]{2}{*}{A} & X & 1 \\\\
            \\cline{2-3}
             & Y & 2 \\\\
            \\cline{1-3} \\cline{2-3}
            \\multirow[c]{2}{*}{B} & X & 3 \\\\
            \\cline{2-3}
             & Y & 4 \\\\
            \\cline{1-3} \\cline{2-3}
            """
            ),
        ),
    ],
)
@pytest.mark.parametrize("env", ["table"])
def test_clines_multiindex(clines, expected, env):
    # also tests simultaneously with hidden rows and a hidden multiindex level
    midx = MultiIndex.from_product([["A", "-", "B"], [0], ["X", "Y"]])
    df = DataFrame([[1], [2], [99], [99], [3], [4]], index=midx)
    styler = df.style
    styler.hide([("-", 0, "X"), ("-", 0, "Y")])
    styler.hide(level=1)
    result = styler.to_latex(clines=clines, environment=env)
    assert expected in result


<<<<<<< HEAD
@pytest.mark.xfail  # concat not yet implemented for to_latex
def test_concat(styler):
    result = styler.concat(styler.data.agg(["sum"]).style).to_latex()
    expected = dedent(
        """\
    \\begin{tabular}{lrrl}
     & A & B & C \\\\
    0 & 0 & -0.61 & ab \\\\
    1 & 1 & -1.22 & cd \\\\
    sum & 1 & -1.830000 & abcd \\\\
    \\end{tabular}
    """
    )
    assert result == expected
=======
def test_col_format_len(styler):
    # gh 46037
    result = styler.to_latex(environment="longtable", column_format="lrr{10cm}")
    expected = r"\multicolumn{4}{r}{Continued on next page} \\"
    assert expected in result
>>>>>>> c4926726
<|MERGE_RESOLUTION|>--- conflicted
+++ resolved
@@ -992,7 +992,13 @@
     assert expected in result
 
 
-<<<<<<< HEAD
+def test_col_format_len(styler):
+    # gh 46037
+    result = styler.to_latex(environment="longtable", column_format="lrr{10cm}")
+    expected = r"\multicolumn{4}{r}{Continued on next page} \\"
+    assert expected in result
+
+
 @pytest.mark.xfail  # concat not yet implemented for to_latex
 def test_concat(styler):
     result = styler.concat(styler.data.agg(["sum"]).style).to_latex()
@@ -1006,11 +1012,4 @@
     \\end{tabular}
     """
     )
-    assert result == expected
-=======
-def test_col_format_len(styler):
-    # gh 46037
-    result = styler.to_latex(environment="longtable", column_format="lrr{10cm}")
-    expected = r"\multicolumn{4}{r}{Continued on next page} \\"
-    assert expected in result
->>>>>>> c4926726
+    assert result == expected