"""
Test output formatting for Series/DataFrame, including to_string & reprs
"""
from contextlib import nullcontext
from datetime import (
    datetime,
    time,
    timedelta,
)
from io import StringIO
import itertools
import locale
from operator import methodcaller
from pathlib import Path
import re
from shutil import get_terminal_size
import sys
import textwrap

import dateutil
import numpy as np
import pytest
import pytz

import pandas as pd
from pandas import (
    DataFrame,
    Index,
    MultiIndex,
    NaT,
    Series,
    Timestamp,
    date_range,
    get_option,
    option_context,
    read_csv,
    reset_option,
)
import pandas._testing as tm

from pandas.io.formats import printing
import pandas.io.formats.format as fmt


def get_local_am_pm():
    """Return the AM and PM strings returned by strftime in current locale."""
    am_local = time(1).strftime("%p")
    pm_local = time(13).strftime("%p")
    return am_local, pm_local


@pytest.fixture(params=["string", "pathlike", "buffer"])
def filepath_or_buffer_id(request):
    """
    A fixture yielding test ids for filepath_or_buffer testing.
    """
    return request.param


@pytest.fixture
def filepath_or_buffer(filepath_or_buffer_id, tmp_path):
    """
    A fixture yielding a string representing a filepath, a path-like object
    and a StringIO buffer. Also checks that buffer is not closed.
    """
    if filepath_or_buffer_id == "buffer":
        buf = StringIO()
        yield buf
        assert not buf.closed
    else:
        assert isinstance(tmp_path, Path)
        if filepath_or_buffer_id == "pathlike":
            yield tmp_path / "foo"
        else:
            yield str(tmp_path / "foo")


@pytest.fixture
def assert_filepath_or_buffer_equals(
    filepath_or_buffer, filepath_or_buffer_id, encoding
):
    """
    Assertion helper for checking filepath_or_buffer.
    """
    if encoding is None:
        encoding = "utf-8"

    def _assert_filepath_or_buffer_equals(expected):
        if filepath_or_buffer_id == "string":
            with open(filepath_or_buffer, encoding=encoding) as f:
                result = f.read()
        elif filepath_or_buffer_id == "pathlike":
            result = filepath_or_buffer.read_text(encoding=encoding)
        elif filepath_or_buffer_id == "buffer":
            result = filepath_or_buffer.getvalue()
        assert result == expected

    return _assert_filepath_or_buffer_equals


def has_info_repr(df):
    r = repr(df)
    c1 = r.split("\n")[0].startswith("<class")
    c2 = r.split("\n")[0].startswith(r"&lt;class")  # _repr_html_
    return c1 or c2


def has_non_verbose_info_repr(df):
    has_info = has_info_repr(df)
    r = repr(df)

    # 1. <class>
    # 2. Index
    # 3. Columns
    # 4. dtype
    # 5. memory usage
    # 6. trailing newline
    nv = len(r.split("\n")) == 6
    return has_info and nv


def has_horizontally_truncated_repr(df):
    try:  # Check header row
        fst_line = np.array(repr(df).splitlines()[0].split())
        cand_col = np.where(fst_line == "...")[0][0]
    except IndexError:
        return False
    # Make sure each row has this ... in the same place
    r = repr(df)
    for ix, _ in enumerate(r.splitlines()):
        if not r.split()[cand_col] == "...":
            return False
    return True


def has_vertically_truncated_repr(df):
    r = repr(df)
    only_dot_row = False
    for row in r.splitlines():
        if re.match(r"^[\.\ ]+$", row):
            only_dot_row = True
    return only_dot_row


def has_truncated_repr(df):
    return has_horizontally_truncated_repr(df) or has_vertically_truncated_repr(df)


def has_doubly_truncated_repr(df):
    return has_horizontally_truncated_repr(df) and has_vertically_truncated_repr(df)


def has_expanded_repr(df):
    r = repr(df)
    for line in r.split("\n"):
        if line.endswith("\\"):
            return True
    return False


class TestDataFrameFormatting:
    def test_eng_float_formatter(self, float_frame):
        df = float_frame
        df.loc[5] = 0

        fmt.set_eng_float_format()
        repr(df)

        fmt.set_eng_float_format(use_eng_prefix=True)
        repr(df)

        fmt.set_eng_float_format(accuracy=0)
        repr(df)
        tm.reset_display_options()

    @pytest.mark.parametrize(
        "row, columns, show_counts, result",
        [
            [20, 20, None, True],
            [20, 20, True, True],
            [20, 20, False, False],
            [5, 5, None, False],
            [5, 5, True, False],
            [5, 5, False, False],
        ],
    )
    def test_show_counts(self, row, columns, show_counts, result):
        # Explicit cast to float to avoid implicit cast when setting nan
        df = DataFrame(1, columns=range(10), index=range(10)).astype({1: "float"})
        df.iloc[1, 1] = np.nan

        with option_context(
            "display.max_info_rows", row, "display.max_info_columns", columns
        ):
            with StringIO() as buf:
                df.info(buf=buf, show_counts=show_counts)
                assert ("non-null" in buf.getvalue()) is result

    def test_repr_truncation(self):
        max_len = 20
        with option_context("display.max_colwidth", max_len):
            df = DataFrame(
                {
                    "A": np.random.default_rng(2).standard_normal(10),
                    "B": [
                        "a"
                        * np.random.default_rng(2).integers(max_len - 1, max_len + 1)
                        for _ in range(10)
                    ],
                }
            )
            r = repr(df)
            r = r[r.find("\n") + 1 :]

            adj = fmt.get_adjustment()

            for line, value in zip(r.split("\n"), df["B"]):
                if adj.len(value) + 1 > max_len:
                    assert "..." in line
                else:
                    assert "..." not in line

        with option_context("display.max_colwidth", 999999):
            assert "..." not in repr(df)

        with option_context("display.max_colwidth", max_len + 2):
            assert "..." not in repr(df)

    def test_max_colwidth_negative_int_raises(self):
        # Deprecation enforced from:
        # https://github.com/pandas-dev/pandas/issues/31532
        with pytest.raises(
            ValueError, match="Value must be a nonnegative integer or None"
        ):
            with option_context("display.max_colwidth", -1):
                pass

    def test_repr_chop_threshold(self):
        df = DataFrame([[0.1, 0.5], [0.5, -0.1]])
        reset_option("display.chop_threshold")  # default None
        assert repr(df) == "     0    1\n0  0.1  0.5\n1  0.5 -0.1"

        with option_context("display.chop_threshold", 0.2):
            assert repr(df) == "     0    1\n0  0.0  0.5\n1  0.5  0.0"

        with option_context("display.chop_threshold", 0.6):
            assert repr(df) == "     0    1\n0  0.0  0.0\n1  0.0  0.0"

        with option_context("display.chop_threshold", None):
            assert repr(df) == "     0    1\n0  0.1  0.5\n1  0.5 -0.1"

    def test_repr_chop_threshold_column_below(self):
        # GH 6839: validation case

        df = DataFrame([[10, 20, 30, 40], [8e-10, -1e-11, 2e-9, -2e-11]]).T

        with option_context("display.chop_threshold", 0):
            assert repr(df) == (
                "      0             1\n"
                "0  10.0  8.000000e-10\n"
                "1  20.0 -1.000000e-11\n"
                "2  30.0  2.000000e-09\n"
                "3  40.0 -2.000000e-11"
            )

        with option_context("display.chop_threshold", 1e-8):
            assert repr(df) == (
                "      0             1\n"
                "0  10.0  0.000000e+00\n"
                "1  20.0  0.000000e+00\n"
                "2  30.0  0.000000e+00\n"
                "3  40.0  0.000000e+00"
            )

        with option_context("display.chop_threshold", 5e-11):
            assert repr(df) == (
                "      0             1\n"
                "0  10.0  8.000000e-10\n"
                "1  20.0  0.000000e+00\n"
                "2  30.0  2.000000e-09\n"
                "3  40.0  0.000000e+00"
            )

    def test_repr_obeys_max_seq_limit(self):
        with option_context("display.max_seq_items", 2000):
            assert len(printing.pprint_thing(list(range(1000)))) > 1000

        with option_context("display.max_seq_items", 5):
            assert len(printing.pprint_thing(list(range(1000)))) < 100

        with option_context("display.max_seq_items", 1):
            assert len(printing.pprint_thing(list(range(1000)))) < 9

    def test_repr_set(self):
        assert printing.pprint_thing({1}) == "{1}"

    def test_repr_is_valid_construction_code(self):
        # for the case of Index, where the repr is traditional rather than
        # stylized
        idx = Index(["a", "b"])
        res = eval("pd." + repr(idx))
        tm.assert_series_equal(Series(res), Series(idx))

    def test_repr_should_return_str(self):
        # https://docs.python.org/3/reference/datamodel.html#object.__repr__
        # "...The return value must be a string object."

        # (str on py2.x, str (unicode) on py3)

        data = [8, 5, 3, 5]
        index1 = ["\u03c3", "\u03c4", "\u03c5", "\u03c6"]
        cols = ["\u03c8"]
        df = DataFrame(data, columns=cols, index=index1)
        assert isinstance(df.__repr__(), str)

    def test_repr_no_backslash(self):
        with option_context("mode.sim_interactive", True):
            df = DataFrame(np.random.default_rng(2).standard_normal((10, 4)))
            assert "\\" not in repr(df)

    def test_expand_frame_repr(self):
        df_small = DataFrame("hello", index=[0], columns=[0])
        df_wide = DataFrame("hello", index=[0], columns=range(10))
        df_tall = DataFrame("hello", index=range(30), columns=range(5))

        with option_context("mode.sim_interactive", True):
            with option_context(
                "display.max_columns",
                10,
                "display.width",
                20,
                "display.max_rows",
                20,
                "display.show_dimensions",
                True,
            ):
                with option_context("display.expand_frame_repr", True):
                    assert not has_truncated_repr(df_small)
                    assert not has_expanded_repr(df_small)
                    assert not has_truncated_repr(df_wide)
                    assert has_expanded_repr(df_wide)
                    assert has_vertically_truncated_repr(df_tall)
                    assert has_expanded_repr(df_tall)

                with option_context("display.expand_frame_repr", False):
                    assert not has_truncated_repr(df_small)
                    assert not has_expanded_repr(df_small)
                    assert not has_horizontally_truncated_repr(df_wide)
                    assert not has_expanded_repr(df_wide)
                    assert has_vertically_truncated_repr(df_tall)
                    assert not has_expanded_repr(df_tall)

    def test_repr_non_interactive(self):
        # in non interactive mode, there can be no dependency on the
        # result of terminal auto size detection
        df = DataFrame("hello", index=range(1000), columns=range(5))

        with option_context(
            "mode.sim_interactive", False, "display.width", 0, "display.max_rows", 5000
        ):
            assert not has_truncated_repr(df)
            assert not has_expanded_repr(df)

    def test_repr_truncates_terminal_size(self, monkeypatch):
        # see gh-21180

        terminal_size = (118, 96)
        monkeypatch.setattr(
            "pandas.io.formats.format.get_terminal_size", lambda: terminal_size
        )

        index = range(5)
        columns = MultiIndex.from_tuples(
            [
                ("This is a long title with > 37 chars.", "cat"),
                ("This is a loooooonger title with > 43 chars.", "dog"),
            ]
        )
        df = DataFrame(1, index=index, columns=columns)

        result = repr(df)

        h1, h2 = result.split("\n")[:2]
        assert "long" in h1
        assert "loooooonger" in h1
        assert "cat" in h2
        assert "dog" in h2

        # regular columns
        df2 = DataFrame({"A" * 41: [1, 2], "B" * 41: [1, 2]})
        result = repr(df2)

        assert df2.columns[0] in result.split("\n")[0]

    def test_repr_truncates_terminal_size_full(self, monkeypatch):
        # GH 22984 ensure entire window is filled
        terminal_size = (80, 24)
        df = DataFrame(np.random.default_rng(2).random((1, 7)))

        monkeypatch.setattr(
            "pandas.io.formats.format.get_terminal_size", lambda: terminal_size
        )
        assert "..." not in str(df)

    def test_repr_truncation_column_size(self):
        # dataframe with last column very wide -> check it is not used to
        # determine size of truncation (...) column
        df = DataFrame(
            {
                "a": [108480, 30830],
                "b": [12345, 12345],
                "c": [12345, 12345],
                "d": [12345, 12345],
                "e": ["a" * 50] * 2,
            }
        )
        assert "..." in str(df)
        assert "    ...    " not in str(df)

    def test_repr_max_columns_max_rows(self):
        term_width, term_height = get_terminal_size()
        if term_width < 10 or term_height < 10:
            pytest.skip(f"terminal size too small, {term_width} x {term_height}")

        def mkframe(n):
            index = [f"{i:05d}" for i in range(n)]
            return DataFrame(0, index, index)

        df6 = mkframe(6)
        df10 = mkframe(10)
        with option_context("mode.sim_interactive", True):
            with option_context("display.width", term_width * 2):
                with option_context("display.max_rows", 5, "display.max_columns", 5):
                    assert not has_expanded_repr(mkframe(4))
                    assert not has_expanded_repr(mkframe(5))
                    assert not has_expanded_repr(df6)
                    assert has_doubly_truncated_repr(df6)

                with option_context("display.max_rows", 20, "display.max_columns", 10):
                    # Out off max_columns boundary, but no extending
                    # since not exceeding width
                    assert not has_expanded_repr(df6)
                    assert not has_truncated_repr(df6)

                with option_context("display.max_rows", 9, "display.max_columns", 10):
                    # out vertical bounds can not result in expanded repr
                    assert not has_expanded_repr(df10)
                    assert has_vertically_truncated_repr(df10)

            # width=None in terminal, auto detection
            with option_context(
                "display.max_columns",
                100,
                "display.max_rows",
                term_width * 20,
                "display.width",
                None,
            ):
                df = mkframe((term_width // 7) - 2)
                assert not has_expanded_repr(df)
                df = mkframe((term_width // 7) + 2)
                printing.pprint_thing(df._repr_fits_horizontal_())
                assert has_expanded_repr(df)

    def test_repr_min_rows(self):
        df = DataFrame({"a": range(20)})

        # default setting no truncation even if above min_rows
        assert ".." not in repr(df)
        assert ".." not in df._repr_html_()

        df = DataFrame({"a": range(61)})

        # default of max_rows 60 triggers truncation if above
        assert ".." in repr(df)
        assert ".." in df._repr_html_()

        with option_context("display.max_rows", 10, "display.min_rows", 4):
            # truncated after first two rows
            assert ".." in repr(df)
            assert "2  " not in repr(df)
            assert "..." in df._repr_html_()
            assert "<td>2</td>" not in df._repr_html_()

        with option_context("display.max_rows", 12, "display.min_rows", None):
            # when set to None, follow value of max_rows
            assert "5    5" in repr(df)
            assert "<td>5</td>" in df._repr_html_()

        with option_context("display.max_rows", 10, "display.min_rows", 12):
            # when set value higher as max_rows, use the minimum
            assert "5    5" not in repr(df)
            assert "<td>5</td>" not in df._repr_html_()

        with option_context("display.max_rows", None, "display.min_rows", 12):
            # max_rows of None -> never truncate
            assert ".." not in repr(df)
            assert ".." not in df._repr_html_()

    def test_str_max_colwidth(self):
        # GH 7856
        df = DataFrame(
            [
                {
                    "a": "foo",
                    "b": "bar",
                    "c": "uncomfortably long line with lots of stuff",
                    "d": 1,
                },
                {"a": "foo", "b": "bar", "c": "stuff", "d": 1},
            ]
        )
        df.set_index(["a", "b", "c"])
        assert str(df) == (
            "     a    b                                           c  d\n"
            "0  foo  bar  uncomfortably long line with lots of stuff  1\n"
            "1  foo  bar                                       stuff  1"
        )
        with option_context("max_colwidth", 20):
            assert str(df) == (
                "     a    b                    c  d\n"
                "0  foo  bar  uncomfortably lo...  1\n"
                "1  foo  bar                stuff  1"
            )

    def test_auto_detect(self):
        term_width, term_height = get_terminal_size()
        fac = 1.05  # Arbitrary large factor to exceed term width
        cols = range(int(term_width * fac))
        index = range(10)
        df = DataFrame(index=index, columns=cols)
        with option_context("mode.sim_interactive", True):
            with option_context("display.max_rows", None):
                with option_context("display.max_columns", None):
                    # Wrap around with None
                    assert has_expanded_repr(df)
            with option_context("display.max_rows", 0):
                with option_context("display.max_columns", 0):
                    # Truncate with auto detection.
                    assert has_horizontally_truncated_repr(df)

            index = range(int(term_height * fac))
            df = DataFrame(index=index, columns=cols)
            with option_context("display.max_rows", 0):
                with option_context("display.max_columns", None):
                    # Wrap around with None
                    assert has_expanded_repr(df)
                    # Truncate vertically
                    assert has_vertically_truncated_repr(df)

            with option_context("display.max_rows", None):
                with option_context("display.max_columns", 0):
                    assert has_horizontally_truncated_repr(df)

    def test_to_string_repr_unicode(self):
        buf = StringIO()

        unicode_values = ["\u03c3"] * 10
        unicode_values = np.array(unicode_values, dtype=object)
        df = DataFrame({"unicode": unicode_values})
        df.to_string(col_space=10, buf=buf)

        # it works!
        repr(df)

        idx = Index(["abc", "\u03c3a", "aegdvg"])
        ser = Series(np.random.default_rng(2).standard_normal(len(idx)), idx)
        rs = repr(ser).split("\n")
        line_len = len(rs[0])
        for line in rs[1:]:
            try:
                line = line.decode(get_option("display.encoding"))
            except AttributeError:
                pass
            if not line.startswith("dtype:"):
                assert len(line) == line_len

        # it works even if sys.stdin in None
        _stdin = sys.stdin
        try:
            sys.stdin = None
            repr(df)
        finally:
            sys.stdin = _stdin

    def test_east_asian_unicode_false(self):
        # not aligned properly because of east asian width

        # mid col
        df = DataFrame(
            {"a": ["あ", "いいい", "う", "ええええええ"], "b": [1, 222, 33333, 4]},
            index=["a", "bb", "c", "ddd"],
        )
        expected = (
            "          a      b\na         あ      1\n"
            "bb      いいい    222\nc         う  33333\n"
            "ddd  ええええええ      4"
        )
        assert repr(df) == expected

        # last col
        df = DataFrame(
            {"a": [1, 222, 33333, 4], "b": ["あ", "いいい", "う", "ええええええ"]},
            index=["a", "bb", "c", "ddd"],
        )
        expected = (
            "         a       b\na        1       あ\n"
            "bb     222     いいい\nc    33333       う\n"
            "ddd      4  ええええええ"
        )
        assert repr(df) == expected

        # all col
        df = DataFrame(
            {
                "a": ["あああああ", "い", "う", "えええ"],
                "b": ["あ", "いいい", "う", "ええええええ"],
            },
            index=["a", "bb", "c", "ddd"],
        )
        expected = (
            "         a       b\na    あああああ       あ\n"
            "bb       い     いいい\nc        う       う\n"
            "ddd    えええ  ええええええ"
        )
        assert repr(df) == expected

        # column name
        df = DataFrame(
            {
                "b": ["あ", "いいい", "う", "ええええええ"],
                "あああああ": [1, 222, 33333, 4],
            },
            index=["a", "bb", "c", "ddd"],
        )
        expected = (
            "          b  あああああ\na         あ      1\n"
            "bb      いいい    222\nc         う  33333\n"
            "ddd  ええええええ      4"
        )
        assert repr(df) == expected

        # index
        df = DataFrame(
            {
                "a": ["あああああ", "い", "う", "えええ"],
                "b": ["あ", "いいい", "う", "ええええええ"],
            },
            index=["あああ", "いいいいいい", "うう", "え"],
        )
        expected = (
            "            a       b\nあああ     あああああ       あ\n"
            "いいいいいい      い     いいい\nうう          う       う\n"
            "え         えええ  ええええええ"
        )
        assert repr(df) == expected

        # index name
        df = DataFrame(
            {
                "a": ["あああああ", "い", "う", "えええ"],
                "b": ["あ", "いいい", "う", "ええええええ"],
            },
            index=Index(["あ", "い", "うう", "え"], name="おおおお"),
        )
        expected = (
            "          a       b\n"
            "おおおお               \n"
            "あ     あああああ       あ\n"
            "い         い     いいい\n"
            "うう        う       う\n"
            "え       えええ  ええええええ"
        )
        assert repr(df) == expected

        # all
        df = DataFrame(
            {
                "あああ": ["あああ", "い", "う", "えええええ"],
                "いいいいい": ["あ", "いいい", "う", "ええ"],
            },
            index=Index(["あ", "いいい", "うう", "え"], name="お"),
        )
        expected = (
            "       あああ いいいいい\n"
            "お               \n"
            "あ      あああ     あ\n"
            "いいい      い   いいい\n"
            "うう       う     う\n"
            "え    えええええ    ええ"
        )
        assert repr(df) == expected

        # MultiIndex
        idx = MultiIndex.from_tuples(
            [("あ", "いい"), ("う", "え"), ("おおお", "かかかか"), ("き", "くく")]
        )
        df = DataFrame(
            {
                "a": ["あああああ", "い", "う", "えええ"],
                "b": ["あ", "いいい", "う", "ええええええ"],
            },
            index=idx,
        )
        expected = (
            "              a       b\n"
            "あ   いい    あああああ       あ\n"
            "う   え         い     いいい\n"
            "おおお かかかか      う       う\n"
            "き   くく      えええ  ええええええ"
        )
        assert repr(df) == expected

        # truncate
        with option_context("display.max_rows", 3, "display.max_columns", 3):
            df = DataFrame(
                {
                    "a": ["あああああ", "い", "う", "えええ"],
                    "b": ["あ", "いいい", "う", "ええええええ"],
                    "c": ["お", "か", "ききき", "くくくくくく"],
                    "ああああ": ["さ", "し", "す", "せ"],
                },
                columns=["a", "b", "c", "ああああ"],
            )

            expected = (
                "        a  ... ああああ\n0   あああああ  ...    さ\n"
                "..    ...  ...  ...\n3     えええ  ...    せ\n"
                "\n[4 rows x 4 columns]"
            )
            assert repr(df) == expected

            df.index = ["あああ", "いいいい", "う", "aaa"]
            expected = (
                "         a  ... ああああ\nあああ  あああああ  ...    さ\n"
                "..     ...  ...  ...\naaa    えええ  ...    せ\n"
                "\n[4 rows x 4 columns]"
            )
            assert repr(df) == expected

    def test_east_asian_unicode_true(self):
        # Enable Unicode option -----------------------------------------
        with option_context("display.unicode.east_asian_width", True):
            # mid col
            df = DataFrame(
                {"a": ["あ", "いいい", "う", "ええええええ"], "b": [1, 222, 33333, 4]},
                index=["a", "bb", "c", "ddd"],
            )
            expected = (
                "                a      b\na              あ      1\n"
                "bb         いいい    222\nc              う  33333\n"
                "ddd  ええええええ      4"
            )
            assert repr(df) == expected

            # last col
            df = DataFrame(
                {"a": [1, 222, 33333, 4], "b": ["あ", "いいい", "う", "ええええええ"]},
                index=["a", "bb", "c", "ddd"],
            )
            expected = (
                "         a             b\na        1            あ\n"
                "bb     222        いいい\nc    33333            う\n"
                "ddd      4  ええええええ"
            )
            assert repr(df) == expected

            # all col
            df = DataFrame(
                {
                    "a": ["あああああ", "い", "う", "えええ"],
                    "b": ["あ", "いいい", "う", "ええええええ"],
                },
                index=["a", "bb", "c", "ddd"],
            )
            expected = (
                "              a             b\n"
                "a    あああああ            あ\n"
                "bb           い        いいい\n"
                "c            う            う\n"
                "ddd      えええ  ええええええ"
            )
            assert repr(df) == expected

            # column name
            df = DataFrame(
                {
                    "b": ["あ", "いいい", "う", "ええええええ"],
                    "あああああ": [1, 222, 33333, 4],
                },
                index=["a", "bb", "c", "ddd"],
            )
            expected = (
                "                b  あああああ\n"
                "a              あ           1\n"
                "bb         いいい         222\n"
                "c              う       33333\n"
                "ddd  ええええええ           4"
            )
            assert repr(df) == expected

            # index
            df = DataFrame(
                {
                    "a": ["あああああ", "い", "う", "えええ"],
                    "b": ["あ", "いいい", "う", "ええええええ"],
                },
                index=["あああ", "いいいいいい", "うう", "え"],
            )
            expected = (
                "                       a             b\n"
                "あああ        あああああ            あ\n"
                "いいいいいい          い        いいい\n"
                "うう                  う            う\n"
                "え                えええ  ええええええ"
            )
            assert repr(df) == expected

            # index name
            df = DataFrame(
                {
                    "a": ["あああああ", "い", "う", "えええ"],
                    "b": ["あ", "いいい", "う", "ええええええ"],
                },
                index=Index(["あ", "い", "うう", "え"], name="おおおお"),
            )
            expected = (
                "                   a             b\n"
                "おおおお                          \n"
                "あ        あああああ            あ\n"
                "い                い        いいい\n"
                "うう              う            う\n"
                "え            えええ  ええええええ"
            )
            assert repr(df) == expected

            # all
            df = DataFrame(
                {
                    "あああ": ["あああ", "い", "う", "えええええ"],
                    "いいいいい": ["あ", "いいい", "う", "ええ"],
                },
                index=Index(["あ", "いいい", "うう", "え"], name="お"),
            )
            expected = (
                "            あああ いいいいい\n"
                "お                           \n"
                "あ          あああ         あ\n"
                "いいい          い     いいい\n"
                "うう            う         う\n"
                "え      えええええ       ええ"
            )
            assert repr(df) == expected

            # MultiIndex
            idx = MultiIndex.from_tuples(
                [("あ", "いい"), ("う", "え"), ("おおお", "かかかか"), ("き", "くく")]
            )
            df = DataFrame(
                {
                    "a": ["あああああ", "い", "う", "えええ"],
                    "b": ["あ", "いいい", "う", "ええええええ"],
                },
                index=idx,
            )
            expected = (
                "                          a             b\n"
                "あ     いい      あああああ            あ\n"
                "う     え                い        いいい\n"
                "おおお かかかか          う            う\n"
                "き     くく          えええ  ええええええ"
            )
            assert repr(df) == expected

            # truncate
            with option_context("display.max_rows", 3, "display.max_columns", 3):
                df = DataFrame(
                    {
                        "a": ["あああああ", "い", "う", "えええ"],
                        "b": ["あ", "いいい", "う", "ええええええ"],
                        "c": ["お", "か", "ききき", "くくくくくく"],
                        "ああああ": ["さ", "し", "す", "せ"],
                    },
                    columns=["a", "b", "c", "ああああ"],
                )

                expected = (
                    "             a  ... ああああ\n"
                    "0   あああああ  ...       さ\n"
                    "..         ...  ...      ...\n"
                    "3       えええ  ...       せ\n"
                    "\n[4 rows x 4 columns]"
                )
                assert repr(df) == expected

                df.index = ["あああ", "いいいい", "う", "aaa"]
                expected = (
                    "                 a  ... ああああ\n"
                    "あああ  あああああ  ...       さ\n"
                    "...            ...  ...      ...\n"
                    "aaa         えええ  ...       せ\n"
                    "\n[4 rows x 4 columns]"
                )
                assert repr(df) == expected

            # ambiguous unicode
            df = DataFrame(
                {
                    "b": ["あ", "いいい", "¡¡", "ええええええ"],
                    "あああああ": [1, 222, 33333, 4],
                },
                index=["a", "bb", "c", "¡¡¡"],
            )
            expected = (
                "                b  あああああ\n"
                "a              あ           1\n"
                "bb         いいい         222\n"
                "c              ¡¡       33333\n"
                "¡¡¡  ええええええ           4"
            )
            assert repr(df) == expected

    def test_to_string_buffer_all_unicode(self):
        buf = StringIO()

        empty = DataFrame({"c/\u03c3": Series(dtype=object)})
        nonempty = DataFrame({"c/\u03c3": Series([1, 2, 3])})

        print(empty, file=buf)
        print(nonempty, file=buf)

        # this should work
        buf.getvalue()

    def test_to_string_with_col_space(self):
        df = DataFrame(np.random.default_rng(2).random(size=(1, 3)))
        c10 = len(df.to_string(col_space=10).split("\n")[1])
        c20 = len(df.to_string(col_space=20).split("\n")[1])
        c30 = len(df.to_string(col_space=30).split("\n")[1])
        assert c10 < c20 < c30

        # GH 8230
        # col_space wasn't being applied with header=False
        with_header = df.to_string(col_space=20)
        with_header_row1 = with_header.splitlines()[1]
        no_header = df.to_string(col_space=20, header=False)
        assert len(with_header_row1) == len(no_header)

    def test_to_string_with_column_specific_col_space_raises(self):
        df = DataFrame(
            np.random.default_rng(2).random(size=(3, 3)), columns=["a", "b", "c"]
        )

        msg = (
            "Col_space length\\(\\d+\\) should match "
            "DataFrame number of columns\\(\\d+\\)"
        )
        with pytest.raises(ValueError, match=msg):
            df.to_string(col_space=[30, 40])

        with pytest.raises(ValueError, match=msg):
            df.to_string(col_space=[30, 40, 50, 60])

        msg = "unknown column"
        with pytest.raises(ValueError, match=msg):
            df.to_string(col_space={"a": "foo", "b": 23, "d": 34})

    def test_to_string_with_column_specific_col_space(self):
        df = DataFrame(
            np.random.default_rng(2).random(size=(3, 3)), columns=["a", "b", "c"]
        )

        result = df.to_string(col_space={"a": 10, "b": 11, "c": 12})
        # 3 separating space + each col_space for (id, a, b, c)
        assert len(result.split("\n")[1]) == (3 + 1 + 10 + 11 + 12)

        result = df.to_string(col_space=[10, 11, 12])
        assert len(result.split("\n")[1]) == (3 + 1 + 10 + 11 + 12)

    @pytest.mark.parametrize(
        "index",
        [
            tm.makeStringIndex,
            tm.makeIntIndex,
            tm.makeDateIndex,
            tm.makePeriodIndex,
        ],
    )
    @pytest.mark.parametrize("h", [10, 20])
    @pytest.mark.parametrize("w", [10, 20])
    def test_to_string_truncate_indices(self, index, h, w):
        with option_context("display.expand_frame_repr", False):
            df = DataFrame(index=index(h), columns=tm.makeStringIndex(w))
            with option_context("display.max_rows", 15):
                if h == 20:
                    assert has_vertically_truncated_repr(df)
                else:
                    assert not has_vertically_truncated_repr(df)
            with option_context("display.max_columns", 15):
                if w == 20:
                    assert has_horizontally_truncated_repr(df)
                else:
                    assert not has_horizontally_truncated_repr(df)
            with option_context("display.max_rows", 15, "display.max_columns", 15):
                if h == 20 and w == 20:
                    assert has_doubly_truncated_repr(df)
                else:
                    assert not has_doubly_truncated_repr(df)

    def test_to_string_truncate_multilevel(self):
        arrays = [
            ["bar", "bar", "baz", "baz", "foo", "foo", "qux", "qux"],
            ["one", "two", "one", "two", "one", "two", "one", "two"],
        ]
        df = DataFrame(index=arrays, columns=arrays)
        with option_context("display.max_rows", 7, "display.max_columns", 7):
            assert has_doubly_truncated_repr(df)

    def test_truncate_with_different_dtypes(self):
        # 11594, 12045
        # when truncated the dtypes of the splits can differ

        # 11594
        s = Series(
            [datetime(2012, 1, 1)] * 10
            + [datetime(1012, 1, 2)]
            + [datetime(2012, 1, 3)] * 10
        )

        with option_context("display.max_rows", 8):
            result = str(s)
            assert "object" in result

        # 12045
        df = DataFrame({"text": ["some words"] + [None] * 9})

        with option_context("display.max_rows", 8, "display.max_columns", 3):
            result = str(df)
            assert "None" in result
            assert "NaN" not in result

    def test_truncate_with_different_dtypes_multiindex(self):
        # GH#13000
        df = DataFrame({"Vals": range(100)})
        frame = pd.concat([df], keys=["Sweep"], names=["Sweep", "Index"])
        result = repr(frame)

        result2 = repr(frame.iloc[:5])
        assert result.startswith(result2)

    def test_datetimelike_frame(self):
        # GH 12211
        df = DataFrame({"date": [Timestamp("20130101").tz_localize("UTC")] + [NaT] * 5})

        with option_context("display.max_rows", 5):
            result = str(df)
            assert "2013-01-01 00:00:00+00:00" in result
            assert "NaT" in result
            assert "..." in result
            assert "[6 rows x 1 columns]" in result

        dts = [Timestamp("2011-01-01", tz="US/Eastern")] * 5 + [NaT] * 5
        df = DataFrame({"dt": dts, "x": [1, 2, 3, 4, 5, 6, 7, 8, 9, 10]})
        with option_context("display.max_rows", 5):
            expected = (
                "                          dt   x\n"
                "0  2011-01-01 00:00:00-05:00   1\n"
                "1  2011-01-01 00:00:00-05:00   2\n"
                "..                       ...  ..\n"
                "8                        NaT   9\n"
                "9                        NaT  10\n\n"
                "[10 rows x 2 columns]"
            )
            assert repr(df) == expected

        dts = [NaT] * 5 + [Timestamp("2011-01-01", tz="US/Eastern")] * 5
        df = DataFrame({"dt": dts, "x": [1, 2, 3, 4, 5, 6, 7, 8, 9, 10]})
        with option_context("display.max_rows", 5):
            expected = (
                "                          dt   x\n"
                "0                        NaT   1\n"
                "1                        NaT   2\n"
                "..                       ...  ..\n"
                "8  2011-01-01 00:00:00-05:00   9\n"
                "9  2011-01-01 00:00:00-05:00  10\n\n"
                "[10 rows x 2 columns]"
            )
            assert repr(df) == expected

        dts = [Timestamp("2011-01-01", tz="Asia/Tokyo")] * 5 + [
            Timestamp("2011-01-01", tz="US/Eastern")
        ] * 5
        df = DataFrame({"dt": dts, "x": [1, 2, 3, 4, 5, 6, 7, 8, 9, 10]})
        with option_context("display.max_rows", 5):
            expected = (
                "                           dt   x\n"
                "0   2011-01-01 00:00:00+09:00   1\n"
                "1   2011-01-01 00:00:00+09:00   2\n"
                "..                        ...  ..\n"
                "8   2011-01-01 00:00:00-05:00   9\n"
                "9   2011-01-01 00:00:00-05:00  10\n\n"
                "[10 rows x 2 columns]"
            )
            assert repr(df) == expected

    @pytest.mark.parametrize(
        "start_date",
        [
            "2017-01-01 23:59:59.999999999",
            "2017-01-01 23:59:59.99999999",
            "2017-01-01 23:59:59.9999999",
            "2017-01-01 23:59:59.999999",
            "2017-01-01 23:59:59.99999",
            "2017-01-01 23:59:59.9999",
        ],
    )
    def test_datetimeindex_highprecision(self, start_date):
        # GH19030
        # Check that high-precision time values for the end of day are
        # included in repr for DatetimeIndex
        df = DataFrame({"A": date_range(start=start_date, freq="D", periods=5)})
        result = str(df)
        assert start_date in result

        dti = date_range(start=start_date, freq="D", periods=5)
        df = DataFrame({"A": range(5)}, index=dti)
        result = str(df.index)
        assert start_date in result

    def test_nonunicode_nonascii_alignment(self):
        df = DataFrame([["aa\xc3\xa4\xc3\xa4", 1], ["bbbb", 2]])
        rep_str = df.to_string()
        lines = rep_str.split("\n")
        assert len(lines[1]) == len(lines[2])

    def test_unicode_problem_decoding_as_ascii(self):
        dm = DataFrame({"c/\u03c3": Series({"test": np.nan})})
        str(dm.to_string())

    def test_string_repr_encoding(self, datapath):
        filepath = datapath("io", "parser", "data", "unicode_series.csv")
        df = read_csv(filepath, header=None, encoding="latin1")
        repr(df)
        repr(df[1])

    def test_repr_corner(self):
        # representing infs poses no problems
        df = DataFrame({"foo": [-np.inf, np.inf]})
        repr(df)

    def test_frame_info_encoding(self):
        index = ["'Til There Was You (1997)", "ldum klaka (Cold Fever) (1994)"]
        with option_context("display.max_rows", 1):
            df = DataFrame(columns=["a", "b", "c"], index=index)
            repr(df)
            repr(df.T)

    def test_wide_repr(self):
        with option_context(
            "mode.sim_interactive",
            True,
            "display.show_dimensions",
            True,
            "display.max_columns",
            20,
        ):
            max_cols = get_option("display.max_columns")
            df = DataFrame([["a" * 25] * (max_cols - 1)] * 10)
            with option_context("display.expand_frame_repr", False):
                rep_str = repr(df)

            assert f"10 rows x {max_cols - 1} columns" in rep_str
            with option_context("display.expand_frame_repr", True):
                wide_repr = repr(df)
            assert rep_str != wide_repr

            with option_context("display.width", 120):
                wider_repr = repr(df)
                assert len(wider_repr) < len(wide_repr)

    def test_wide_repr_wide_columns(self):
        with option_context("mode.sim_interactive", True, "display.max_columns", 20):
            df = DataFrame(
                np.random.default_rng(2).standard_normal((5, 3)),
                columns=["a" * 90, "b" * 90, "c" * 90],
            )
            rep_str = repr(df)

            assert len(rep_str.splitlines()) == 20

    def test_wide_repr_named(self):
        with option_context("mode.sim_interactive", True, "display.max_columns", 20):
            max_cols = get_option("display.max_columns")
            df = DataFrame([["a" * 25] * (max_cols - 1)] * 10)
            df.index.name = "DataFrame Index"
            with option_context("display.expand_frame_repr", False):
                rep_str = repr(df)
            with option_context("display.expand_frame_repr", True):
                wide_repr = repr(df)
            assert rep_str != wide_repr

            with option_context("display.width", 150):
                wider_repr = repr(df)
                assert len(wider_repr) < len(wide_repr)

            for line in wide_repr.splitlines()[1::13]:
                assert "DataFrame Index" in line

    def test_wide_repr_multiindex(self):
        with option_context("mode.sim_interactive", True, "display.max_columns", 20):
            midx = MultiIndex.from_arrays([["a" * 5] * 10] * 2)
            max_cols = get_option("display.max_columns")
            df = DataFrame([["a" * 25] * (max_cols - 1)] * 10, index=midx)
            df.index.names = ["Level 0", "Level 1"]
            with option_context("display.expand_frame_repr", False):
                rep_str = repr(df)
            with option_context("display.expand_frame_repr", True):
                wide_repr = repr(df)
            assert rep_str != wide_repr

            with option_context("display.width", 150):
                wider_repr = repr(df)
                assert len(wider_repr) < len(wide_repr)

            for line in wide_repr.splitlines()[1::13]:
                assert "Level 0 Level 1" in line

    def test_wide_repr_multiindex_cols(self):
        with option_context("mode.sim_interactive", True, "display.max_columns", 20):
            max_cols = get_option("display.max_columns")
            midx = MultiIndex.from_arrays([["a" * 5] * 10] * 2)
            mcols = MultiIndex.from_arrays([["b" * 3] * (max_cols - 1)] * 2)
            df = DataFrame(
                [["c" * 25] * (max_cols - 1)] * 10, index=midx, columns=mcols
            )
            df.index.names = ["Level 0", "Level 1"]
            with option_context("display.expand_frame_repr", False):
                rep_str = repr(df)
            with option_context("display.expand_frame_repr", True):
                wide_repr = repr(df)
            assert rep_str != wide_repr

        with option_context("display.width", 150, "display.max_columns", 20):
            wider_repr = repr(df)
            assert len(wider_repr) < len(wide_repr)

    def test_wide_repr_unicode(self):
        with option_context("mode.sim_interactive", True, "display.max_columns", 20):
            max_cols = 20
            df = DataFrame([["a" * 25] * 10] * (max_cols - 1))
            with option_context("display.expand_frame_repr", False):
                rep_str = repr(df)
            with option_context("display.expand_frame_repr", True):
                wide_repr = repr(df)
            assert rep_str != wide_repr

            with option_context("display.width", 150):
                wider_repr = repr(df)
                assert len(wider_repr) < len(wide_repr)

    def test_wide_repr_wide_long_columns(self):
        with option_context("mode.sim_interactive", True):
            df = DataFrame({"a": ["a" * 30, "b" * 30], "b": ["c" * 70, "d" * 80]})

            result = repr(df)
            assert "ccccc" in result
            assert "ddddd" in result

    def test_long_series(self):
        n = 1000
        s = Series(
            np.random.default_rng(2).integers(-50, 50, n),
            index=[f"s{x:04d}" for x in range(n)],
            dtype="int64",
        )

        str_rep = str(s)
        nmatches = len(re.findall("dtype", str_rep))
        assert nmatches == 1

    def test_index_with_nan(self):
        #  GH 2850
        df = DataFrame(
            {
                "id1": {0: "1a3", 1: "9h4"},
                "id2": {0: np.nan, 1: "d67"},
                "id3": {0: "78d", 1: "79d"},
                "value": {0: 123, 1: 64},
            }
        )

        # multi-index
        y = df.set_index(["id1", "id2", "id3"])
        result = y.to_string()
        expected = (
            "             value\nid1 id2 id3       \n"
            "1a3 NaN 78d    123\n9h4 d67 79d     64"
        )
        assert result == expected

        # index
        y = df.set_index("id2")
        result = y.to_string()
        expected = (
            "     id1  id3  value\nid2                 \n"
            "NaN  1a3  78d    123\nd67  9h4  79d     64"
        )
        assert result == expected

        # with append (this failed in 0.12)
        y = df.set_index(["id1", "id2"]).set_index("id3", append=True)
        result = y.to_string()
        expected = (
            "             value\nid1 id2 id3       \n"
            "1a3 NaN 78d    123\n9h4 d67 79d     64"
        )
        assert result == expected

        # all-nan in mi
        df2 = df.copy()
        df2.loc[:, "id2"] = np.nan
        y = df2.set_index("id2")
        result = y.to_string()
        expected = (
            "     id1  id3  value\nid2                 \n"
            "NaN  1a3  78d    123\nNaN  9h4  79d     64"
        )
        assert result == expected

        # partial nan in mi
        df2 = df.copy()
        df2.loc[:, "id2"] = np.nan
        y = df2.set_index(["id2", "id3"])
        result = y.to_string()
        expected = (
            "         id1  value\nid2 id3            \n"
            "NaN 78d  1a3    123\n    79d  9h4     64"
        )
        assert result == expected

        df = DataFrame(
            {
                "id1": {0: np.nan, 1: "9h4"},
                "id2": {0: np.nan, 1: "d67"},
                "id3": {0: np.nan, 1: "79d"},
                "value": {0: 123, 1: 64},
            }
        )

        y = df.set_index(["id1", "id2", "id3"])
        result = y.to_string()
        expected = (
            "             value\nid1 id2 id3       \n"
            "NaN NaN NaN    123\n9h4 d67 79d     64"
        )
        assert result == expected

    def test_to_string(self):
        # big mixed
        biggie = DataFrame(
            {
                "A": np.random.default_rng(2).standard_normal(200),
                "B": tm.makeStringIndex(200),
            },
        )

        biggie.loc[:20, "A"] = np.nan
        biggie.loc[:20, "B"] = np.nan
        s = biggie.to_string()

        buf = StringIO()
        retval = biggie.to_string(buf=buf)
        assert retval is None
        assert buf.getvalue() == s

        assert isinstance(s, str)

        # print in right order
        result = biggie.to_string(
            columns=["B", "A"], col_space=17, float_format="%.5f".__mod__
        )
        lines = result.split("\n")
        header = lines[0].strip().split()
        joined = "\n".join([re.sub(r"\s+", " ", x).strip() for x in lines[1:]])
        recons = read_csv(StringIO(joined), names=header, header=None, sep=" ")
        tm.assert_series_equal(recons["B"], biggie["B"])
        assert recons["A"].count() == biggie["A"].count()
        assert (np.abs(recons["A"].dropna() - biggie["A"].dropna()) < 0.1).all()

        # expected = ['B', 'A']
        # assert header == expected

        result = biggie.to_string(columns=["A"], col_space=17)
        header = result.split("\n")[0].strip().split()
        expected = ["A"]
        assert header == expected

        biggie.to_string(columns=["B", "A"], formatters={"A": lambda x: f"{x:.1f}"})

        biggie.to_string(columns=["B", "A"], float_format=str)
        biggie.to_string(columns=["B", "A"], col_space=12, float_format=str)

        frame = DataFrame(index=np.arange(200))
        frame.to_string()

    def test_to_string_no_header(self):
        df = DataFrame({"x": [1, 2, 3], "y": [4, 5, 6]})

        df_s = df.to_string(header=False)
        expected = "0  1  4\n1  2  5\n2  3  6"

        assert df_s == expected

    def test_to_string_specified_header(self):
        df = DataFrame({"x": [1, 2, 3], "y": [4, 5, 6]})

        df_s = df.to_string(header=["X", "Y"])
        expected = "   X  Y\n0  1  4\n1  2  5\n2  3  6"

        assert df_s == expected

        msg = "Writing 2 cols but got 1 aliases"
        with pytest.raises(ValueError, match=msg):
            df.to_string(header=["X"])

    def test_to_string_no_index(self):
        # GH 16839, GH 13032
        df = DataFrame({"x": [11, 22], "y": [33, -44], "z": ["AAA", "   "]})

        df_s = df.to_string(index=False)
        # Leading space is expected for positive numbers.
        expected = " x   y   z\n11  33 AAA\n22 -44    "
        assert df_s == expected

        df_s = df[["y", "x", "z"]].to_string(index=False)
        expected = "  y  x   z\n 33 11 AAA\n-44 22    "
        assert df_s == expected

    def test_to_string_line_width_no_index(self):
        # GH 13998, GH 22505
        df = DataFrame({"x": [1, 2, 3], "y": [4, 5, 6]})

        df_s = df.to_string(line_width=1, index=False)
        expected = " x  \\\n 1   \n 2   \n 3   \n\n y  \n 4  \n 5  \n 6  "

        assert df_s == expected

        df = DataFrame({"x": [11, 22, 33], "y": [4, 5, 6]})

        df_s = df.to_string(line_width=1, index=False)
        expected = " x  \\\n11   \n22   \n33   \n\n y  \n 4  \n 5  \n 6  "

        assert df_s == expected

        df = DataFrame({"x": [11, 22, -33], "y": [4, 5, -6]})

        df_s = df.to_string(line_width=1, index=False)
        expected = "  x  \\\n 11   \n 22   \n-33   \n\n y  \n 4  \n 5  \n-6  "

        assert df_s == expected

    def test_to_string_line_width_no_header(self):
        # GH 53054
        df = DataFrame({"x": [1, 2, 3], "y": [4, 5, 6]})

        df_s = df.to_string(line_width=1, header=False)
        expected = "0  1  \\\n1  2   \n2  3   \n\n0  4  \n1  5  \n2  6  "

        assert df_s == expected

        df = DataFrame({"x": [11, 22, 33], "y": [4, 5, 6]})

        df_s = df.to_string(line_width=1, header=False)
        expected = "0  11  \\\n1  22   \n2  33   \n\n0  4  \n1  5  \n2  6  "

        assert df_s == expected

        df = DataFrame({"x": [11, 22, -33], "y": [4, 5, -6]})

        df_s = df.to_string(line_width=1, header=False)
        expected = "0  11  \\\n1  22   \n2 -33   \n\n0  4  \n1  5  \n2 -6  "

        assert df_s == expected

    def test_to_string_line_width_no_index_no_header(self):
        # GH 53054
        df = DataFrame({"x": [1, 2, 3], "y": [4, 5, 6]})

        df_s = df.to_string(line_width=1, index=False, header=False)
        expected = "1  \\\n2   \n3   \n\n4  \n5  \n6  "

        assert df_s == expected

        df = DataFrame({"x": [11, 22, 33], "y": [4, 5, 6]})

        df_s = df.to_string(line_width=1, index=False, header=False)
        expected = "11  \\\n22   \n33   \n\n4  \n5  \n6  "

        assert df_s == expected

        df = DataFrame({"x": [11, 22, -33], "y": [4, 5, -6]})

        df_s = df.to_string(line_width=1, index=False, header=False)
        expected = " 11  \\\n 22   \n-33   \n\n 4  \n 5  \n-6  "

        assert df_s == expected

    def test_to_string_line_width_with_both_index_and_header(self):
        # GH 53054
        df = DataFrame({"x": [1, 2, 3], "y": [4, 5, 6]})

        df_s = df.to_string(line_width=1)
        expected = (
            "   x  \\\n0  1   \n1  2   \n2  3   \n\n   y  \n0  4  \n1  5  \n2  6  "
        )

        assert df_s == expected

        df = DataFrame({"x": [11, 22, 33], "y": [4, 5, 6]})

        df_s = df.to_string(line_width=1)
        expected = (
            "    x  \\\n0  11   \n1  22   \n2  33   \n\n   y  \n0  4  \n1  5  \n2  6  "
        )

        assert df_s == expected

        df = DataFrame({"x": [11, 22, -33], "y": [4, 5, -6]})

        df_s = df.to_string(line_width=1)
        expected = (
            "    x  \\\n0  11   \n1  22   \n2 -33   \n\n   y  \n0  4  \n1  5  \n2 -6  "
        )

        assert df_s == expected

    def test_to_string_float_formatting(self):
        tm.reset_display_options()
        with option_context(
            "display.precision",
            5,
            "display.notebook_repr_html",
            False,
        ):
            df = DataFrame(
                {"x": [0, 0.25, 3456.000, 12e45, 1.64e6, 1.7e8, 1.253456, np.pi, -1e6]}
            )

            df_s = df.to_string()

            if _three_digit_exp():
                expected = (
                    "              x\n0  0.00000e+000\n1  2.50000e-001\n"
                    "2  3.45600e+003\n3  1.20000e+046\n4  1.64000e+006\n"
                    "5  1.70000e+008\n6  1.25346e+000\n7  3.14159e+000\n"
                    "8 -1.00000e+006"
                )
            else:
                expected = (
                    "             x\n0  0.00000e+00\n1  2.50000e-01\n"
                    "2  3.45600e+03\n3  1.20000e+46\n4  1.64000e+06\n"
                    "5  1.70000e+08\n6  1.25346e+00\n7  3.14159e+00\n"
                    "8 -1.00000e+06"
                )
            assert df_s == expected

            df = DataFrame({"x": [3234, 0.253]})
            df_s = df.to_string()

            expected = "          x\n0  3234.000\n1     0.253"
            assert df_s == expected

        tm.reset_display_options()
        assert get_option("display.precision") == 6

        df = DataFrame({"x": [1e9, 0.2512]})
        df_s = df.to_string()

        if _three_digit_exp():
            expected = "               x\n0  1.000000e+009\n1  2.512000e-001"
        else:
            expected = "              x\n0  1.000000e+09\n1  2.512000e-01"
        assert df_s == expected

    def test_to_string_float_format_no_fixed_width(self):
        # GH 21625
        df = DataFrame({"x": [0.19999]})
        expected = "      x\n0 0.200"
        assert df.to_string(float_format="%.3f") == expected

        # GH 22270
        df = DataFrame({"x": [100.0]})
        expected = "    x\n0 100"
        assert df.to_string(float_format="%.0f") == expected

    def test_to_string_small_float_values(self):
        df = DataFrame({"a": [1.5, 1e-17, -5.5e-7]})

        result = df.to_string()
        # sadness per above
        if _three_digit_exp():
            expected = (
                "               a\n"
                "0  1.500000e+000\n"
                "1  1.000000e-017\n"
                "2 -5.500000e-007"
            )
        else:
            expected = (
                "              a\n"
                "0  1.500000e+00\n"
                "1  1.000000e-17\n"
                "2 -5.500000e-07"
            )
        assert result == expected

        # but not all exactly zero
        df = df * 0
        result = df.to_string()
        expected = "   0\n0  0\n1  0\n2 -0"

    def test_to_string_float_index(self):
        index = Index([1.5, 2, 3, 4, 5])
        df = DataFrame(np.arange(5), index=index)

        result = df.to_string()
        expected = "     0\n1.5  0\n2.0  1\n3.0  2\n4.0  3\n5.0  4"
        assert result == expected

    def test_to_string_complex_float_formatting(self):
        # GH #25514, 25745
        with option_context("display.precision", 5):
            df = DataFrame(
                {
                    "x": [
                        (0.4467846931321966 + 0.0715185102060818j),
                        (0.2739442392974528 + 0.23515228785438969j),
                        (0.26974928742135185 + 0.3250604054898979j),
                        (-1j),
                    ]
                }
            )
            result = df.to_string()
            expected = (
                "                  x\n0  0.44678+0.07152j\n"
                "1  0.27394+0.23515j\n"
                "2  0.26975+0.32506j\n"
                "3 -0.00000-1.00000j"
            )
            assert result == expected

    def test_to_string_ascii_error(self):
        data = [
            (
                "0  ",
                "                        .gitignore ",
                "     5 ",
                " \xe2\x80\xa2\xe2\x80\xa2\xe2\x80\xa2\xe2\x80\xa2\xe2\x80\xa2",
            )
        ]
        df = DataFrame(data)

        # it works!
        repr(df)

    def test_to_string_int_formatting(self):
        df = DataFrame({"x": [-15, 20, 25, -35]})
        assert issubclass(df["x"].dtype.type, np.integer)

        output = df.to_string()
        expected = "    x\n0 -15\n1  20\n2  25\n3 -35"
        assert output == expected

    def test_to_string_index_formatter(self):
        df = DataFrame([range(5), range(5, 10), range(10, 15)])

        rs = df.to_string(formatters={"__index__": lambda x: "abc"[x]})

        xp = """\
    0   1   2   3   4
a   0   1   2   3   4
b   5   6   7   8   9
c  10  11  12  13  14\
"""

        assert rs == xp

    def test_to_string_left_justify_cols(self):
        tm.reset_display_options()
        df = DataFrame({"x": [3234, 0.253]})
        df_s = df.to_string(justify="left")
        expected = "   x       \n0  3234.000\n1     0.253"
        assert df_s == expected

    def test_to_string_format_na(self):
        tm.reset_display_options()
        df = DataFrame(
            {
                "A": [np.nan, -1, -2.1234, 3, 4],
                "B": [np.nan, "foo", "foooo", "fooooo", "bar"],
            }
        )
        result = df.to_string()

        expected = (
            "        A       B\n"
            "0     NaN     NaN\n"
            "1 -1.0000     foo\n"
            "2 -2.1234   foooo\n"
            "3  3.0000  fooooo\n"
            "4  4.0000     bar"
        )
        assert result == expected

        df = DataFrame(
            {
                "A": [np.nan, -1.0, -2.0, 3.0, 4.0],
                "B": [np.nan, "foo", "foooo", "fooooo", "bar"],
            }
        )
        result = df.to_string()

        expected = (
            "     A       B\n"
            "0  NaN     NaN\n"
            "1 -1.0     foo\n"
            "2 -2.0   foooo\n"
            "3  3.0  fooooo\n"
            "4  4.0     bar"
        )
        assert result == expected

    def test_to_string_format_inf(self):
        # Issue #24861
        tm.reset_display_options()
        df = DataFrame(
            {
                "A": [-np.inf, np.inf, -1, -2.1234, 3, 4],
                "B": [-np.inf, np.inf, "foo", "foooo", "fooooo", "bar"],
            }
        )
        result = df.to_string()

        expected = (
            "        A       B\n"
            "0    -inf    -inf\n"
            "1     inf     inf\n"
            "2 -1.0000     foo\n"
            "3 -2.1234   foooo\n"
            "4  3.0000  fooooo\n"
            "5  4.0000     bar"
        )
        assert result == expected

        df = DataFrame(
            {
                "A": [-np.inf, np.inf, -1.0, -2.0, 3.0, 4.0],
                "B": [-np.inf, np.inf, "foo", "foooo", "fooooo", "bar"],
            }
        )
        result = df.to_string()

        expected = (
            "     A       B\n"
            "0 -inf    -inf\n"
            "1  inf     inf\n"
            "2 -1.0     foo\n"
            "3 -2.0   foooo\n"
            "4  3.0  fooooo\n"
            "5  4.0     bar"
        )
        assert result == expected

    def test_to_string_decimal(self):
        # Issue #23614
        df = DataFrame({"A": [6.0, 3.1, 2.2]})
        expected = "     A\n0  6,0\n1  3,1\n2  2,2"
        assert df.to_string(decimal=",") == expected

    def test_to_string_line_width(self):
        df = DataFrame(123, index=range(10, 15), columns=range(30))
        s = df.to_string(line_width=80)
        assert max(len(line) for line in s.split("\n")) == 80

    def test_to_string_header_false(self):
        # GH 49230
        df = DataFrame([1, 2])
        df.index.name = "a"
        s = df.to_string(header=False)
        expected = "a   \n0  1\n1  2"
        assert s == expected

        df = DataFrame([[1, 2], [3, 4]])
        df.index.name = "a"
        s = df.to_string(header=False)
        expected = "a      \n0  1  2\n1  3  4"
        assert s == expected

    def test_show_dimensions(self):
        df = DataFrame(123, index=range(10, 15), columns=range(30))

        with option_context(
            "display.max_rows",
            10,
            "display.max_columns",
            40,
            "display.width",
            500,
            "display.expand_frame_repr",
            "info",
            "display.show_dimensions",
            True,
        ):
            assert "5 rows" in str(df)
            assert "5 rows" in df._repr_html_()
        with option_context(
            "display.max_rows",
            10,
            "display.max_columns",
            40,
            "display.width",
            500,
            "display.expand_frame_repr",
            "info",
            "display.show_dimensions",
            False,
        ):
            assert "5 rows" not in str(df)
            assert "5 rows" not in df._repr_html_()
        with option_context(
            "display.max_rows",
            2,
            "display.max_columns",
            2,
            "display.width",
            500,
            "display.expand_frame_repr",
            "info",
            "display.show_dimensions",
            "truncate",
        ):
            assert "5 rows" in str(df)
            assert "5 rows" in df._repr_html_()
        with option_context(
            "display.max_rows",
            10,
            "display.max_columns",
            40,
            "display.width",
            500,
            "display.expand_frame_repr",
            "info",
            "display.show_dimensions",
            "truncate",
        ):
            assert "5 rows" not in str(df)
            assert "5 rows" not in df._repr_html_()

    def test_repr_html(self, float_frame):
        df = float_frame
        df._repr_html_()

        with option_context("display.max_rows", 1, "display.max_columns", 1):
            df._repr_html_()

        with option_context("display.notebook_repr_html", False):
            df._repr_html_()

        tm.reset_display_options()

        df = DataFrame([[1, 2], [3, 4]])
        with option_context("display.show_dimensions", True):
            assert "2 rows" in df._repr_html_()
        with option_context("display.show_dimensions", False):
            assert "2 rows" not in df._repr_html_()

        tm.reset_display_options()

    def test_repr_html_mathjax(self):
        df = DataFrame([[1, 2], [3, 4]])
        assert "tex2jax_ignore" not in df._repr_html_()

        with option_context("display.html.use_mathjax", False):
            assert "tex2jax_ignore" in df._repr_html_()

    def test_repr_html_wide(self):
        max_cols = 20
        df = DataFrame([["a" * 25] * (max_cols - 1)] * 10)
        with option_context("display.max_rows", 60, "display.max_columns", 20):
            assert "..." not in df._repr_html_()

        wide_df = DataFrame([["a" * 25] * (max_cols + 1)] * 10)
        with option_context("display.max_rows", 60, "display.max_columns", 20):
            assert "..." in wide_df._repr_html_()

    def test_repr_html_wide_multiindex_cols(self):
        max_cols = 20

        mcols = MultiIndex.from_product(
            [np.arange(max_cols // 2), ["foo", "bar"]], names=["first", "second"]
        )
        df = DataFrame([["a" * 25] * len(mcols)] * 10, columns=mcols)
        reg_repr = df._repr_html_()
        assert "..." not in reg_repr

        mcols = MultiIndex.from_product(
            (np.arange(1 + (max_cols // 2)), ["foo", "bar"]), names=["first", "second"]
        )
        df = DataFrame([["a" * 25] * len(mcols)] * 10, columns=mcols)
        with option_context("display.max_rows", 60, "display.max_columns", 20):
            assert "..." in df._repr_html_()

    def test_repr_html_long(self):
        with option_context("display.max_rows", 60):
            max_rows = get_option("display.max_rows")
            h = max_rows - 1
            df = DataFrame({"A": np.arange(1, 1 + h), "B": np.arange(41, 41 + h)})
            reg_repr = df._repr_html_()
            assert ".." not in reg_repr
            assert str(41 + max_rows // 2) in reg_repr

            h = max_rows + 1
            df = DataFrame({"A": np.arange(1, 1 + h), "B": np.arange(41, 41 + h)})
            long_repr = df._repr_html_()
            assert ".." in long_repr
            assert str(41 + max_rows // 2) not in long_repr
            assert f"{h} rows " in long_repr
            assert "2 columns" in long_repr

    def test_repr_html_float(self):
        with option_context("display.max_rows", 60):
            max_rows = get_option("display.max_rows")
            h = max_rows - 1
            df = DataFrame(
                {
                    "idx": np.linspace(-10, 10, h),
                    "A": np.arange(1, 1 + h),
                    "B": np.arange(41, 41 + h),
                }
            ).set_index("idx")
            reg_repr = df._repr_html_()
            assert ".." not in reg_repr
            assert f"<td>{40 + h}</td>" in reg_repr

            h = max_rows + 1
            df = DataFrame(
                {
                    "idx": np.linspace(-10, 10, h),
                    "A": np.arange(1, 1 + h),
                    "B": np.arange(41, 41 + h),
                }
            ).set_index("idx")
            long_repr = df._repr_html_()
            assert ".." in long_repr
            assert "<td>31</td>" not in long_repr
            assert f"{h} rows " in long_repr
            assert "2 columns" in long_repr

    def test_repr_html_long_multiindex(self):
        max_rows = 60
        max_L1 = max_rows // 2

        tuples = list(itertools.product(np.arange(max_L1), ["foo", "bar"]))
        idx = MultiIndex.from_tuples(tuples, names=["first", "second"])
        df = DataFrame(
            np.random.default_rng(2).standard_normal((max_L1 * 2, 2)),
            index=idx,
            columns=["A", "B"],
        )
        with option_context("display.max_rows", 60, "display.max_columns", 20):
            reg_repr = df._repr_html_()
        assert "..." not in reg_repr

        tuples = list(itertools.product(np.arange(max_L1 + 1), ["foo", "bar"]))
        idx = MultiIndex.from_tuples(tuples, names=["first", "second"])
        df = DataFrame(
            np.random.default_rng(2).standard_normal(((max_L1 + 1) * 2, 2)),
            index=idx,
            columns=["A", "B"],
        )
        long_repr = df._repr_html_()
        assert "..." in long_repr

    def test_repr_html_long_and_wide(self):
        max_cols = 20
        max_rows = 60

        h, w = max_rows - 1, max_cols - 1
        df = DataFrame({k: np.arange(1, 1 + h) for k in np.arange(w)})
        with option_context("display.max_rows", 60, "display.max_columns", 20):
            assert "..." not in df._repr_html_()

        h, w = max_rows + 1, max_cols + 1
        df = DataFrame({k: np.arange(1, 1 + h) for k in np.arange(w)})
        with option_context("display.max_rows", 60, "display.max_columns", 20):
            assert "..." in df._repr_html_()

    def test_info_repr(self):
        # GH#21746 For tests inside a terminal (i.e. not CI) we need to detect
        # the terminal size to ensure that we try to print something "too big"
        term_width, term_height = get_terminal_size()

        max_rows = 60
        max_cols = 20 + (max(term_width, 80) - 80) // 4
        # Long
        h, w = max_rows + 1, max_cols - 1
        df = DataFrame({k: np.arange(1, 1 + h) for k in np.arange(w)})
        assert has_vertically_truncated_repr(df)
        with option_context("display.large_repr", "info"):
            assert has_info_repr(df)

        # Wide
        h, w = max_rows - 1, max_cols + 1
        df = DataFrame({k: np.arange(1, 1 + h) for k in np.arange(w)})
        assert has_horizontally_truncated_repr(df)
        with option_context(
            "display.large_repr", "info", "display.max_columns", max_cols
        ):
            assert has_info_repr(df)

    def test_info_repr_max_cols(self):
        # GH #6939
        df = DataFrame(np.random.default_rng(2).standard_normal((10, 5)))
        with option_context(
            "display.large_repr",
            "info",
            "display.max_columns",
            1,
            "display.max_info_columns",
            4,
        ):
            assert has_non_verbose_info_repr(df)

        with option_context(
            "display.large_repr",
            "info",
            "display.max_columns",
            1,
            "display.max_info_columns",
            5,
        ):
            assert not has_non_verbose_info_repr(df)

        # test verbose overrides
        # set_option('display.max_info_columns', 4)  # exceeded

    def test_info_repr_html(self):
        max_rows = 60
        max_cols = 20
        # Long
        h, w = max_rows + 1, max_cols - 1
        df = DataFrame({k: np.arange(1, 1 + h) for k in np.arange(w)})
        assert r"&lt;class" not in df._repr_html_()
        with option_context("display.large_repr", "info"):
            assert r"&lt;class" in df._repr_html_()

        # Wide
        h, w = max_rows - 1, max_cols + 1
        df = DataFrame({k: np.arange(1, 1 + h) for k in np.arange(w)})
        assert "<class" not in df._repr_html_()
        with option_context(
            "display.large_repr", "info", "display.max_columns", max_cols
        ):
            assert "&lt;class" in df._repr_html_()

    def test_fake_qtconsole_repr_html(self, float_frame):
        df = float_frame

        def get_ipython():
            return {"config": {"KernelApp": {"parent_appname": "ipython-qtconsole"}}}

        repstr = df._repr_html_()
        assert repstr is not None

        with option_context("display.max_rows", 5, "display.max_columns", 2):
            repstr = df._repr_html_()

        assert "class" in repstr  # info fallback
        tm.reset_display_options()

    def test_pprint_pathological_object(self):
        """
        If the test fails, it at least won't hang.
        """

        class A:
            def __getitem__(self, key):
                return 3  # obviously simplified

        df = DataFrame([A()])
        repr(df)  # just don't die

    def test_float_trim_zeros(self):
        vals = [
            2.08430917305e10,
            3.52205017305e10,
            2.30674817305e10,
            2.03954217305e10,
            5.59897817305e10,
        ]
        skip = True
        for line in repr(DataFrame({"A": vals})).split("\n")[:-2]:
            if line.startswith("dtype:"):
                continue
            if _three_digit_exp():
                assert ("+010" in line) or skip
            else:
                assert ("+10" in line) or skip
            skip = False

    @pytest.mark.parametrize(
        "data, expected",
        [
            (["3.50"], "0    3.50\ndtype: object"),
            ([1.20, "1.00"], "0     1.2\n1    1.00\ndtype: object"),
            ([np.nan], "0   NaN\ndtype: float64"),
            ([None], "0    None\ndtype: object"),
            (["3.50", np.nan], "0    3.50\n1     NaN\ndtype: object"),
            ([3.50, np.nan], "0    3.5\n1    NaN\ndtype: float64"),
            ([3.50, np.nan, "3.50"], "0     3.5\n1     NaN\n2    3.50\ndtype: object"),
            ([3.50, None, "3.50"], "0     3.5\n1    None\n2    3.50\ndtype: object"),
        ],
    )
    def test_repr_str_float_truncation(self, data, expected):
        # GH#38708
        series = Series(data)
        result = repr(series)
        assert result == expected

    @pytest.mark.parametrize(
        "float_format,expected",
        [
            ("{:,.0f}".format, "0   1,000\n1    test\ndtype: object"),
            ("{:.4f}".format, "0   1000.0000\n1        test\ndtype: object"),
        ],
    )
    def test_repr_float_format_in_object_col(self, float_format, expected):
        # GH#40024
        df = Series([1000.0, "test"])
        with option_context("display.float_format", float_format):
            result = repr(df)

        assert result == expected

    def test_dict_entries(self):
        df = DataFrame({"A": [{"a": 1, "b": 2}]})

        val = df.to_string()
        assert "'a': 1" in val
        assert "'b': 2" in val

    def test_categorical_columns(self):
        # GH35439
        data = [[4, 2], [3, 2], [4, 3]]
        cols = ["aaaaaaaaa", "b"]
        df = DataFrame(data, columns=cols)
        df_cat_cols = DataFrame(data, columns=pd.CategoricalIndex(cols))

        assert df.to_string() == df_cat_cols.to_string()

    def test_period(self):
        # GH 12615
        df = DataFrame(
            {
                "A": pd.period_range("2013-01", periods=4, freq="M"),
                "B": [
                    pd.Period("2011-01", freq="M"),
                    pd.Period("2011-02-01", freq="D"),
                    pd.Period("2011-03-01 09:00", freq="H"),
                    pd.Period("2011-04", freq="M"),
                ],
                "C": list("abcd"),
            }
        )
        exp = (
            "         A                 B  C\n"
            "0  2013-01           2011-01  a\n"
            "1  2013-02        2011-02-01  b\n"
            "2  2013-03  2011-03-01 09:00  c\n"
            "3  2013-04           2011-04  d"
        )
        assert str(df) == exp

    @pytest.mark.parametrize(
        "length, max_rows, min_rows, expected",
        [
            (10, 10, 10, 10),
            (10, 10, None, 10),
            (10, 8, None, 8),
            (20, 30, 10, 30),  # max_rows > len(frame), hence max_rows
            (50, 30, 10, 10),  # max_rows < len(frame), hence min_rows
            (100, 60, 10, 10),  # same
            (60, 60, 10, 60),  # edge case
            (61, 60, 10, 10),  # edge case
        ],
    )
    def test_max_rows_fitted(self, length, min_rows, max_rows, expected):
        """Check that display logic is correct.

        GH #37359

        See description here:
        https://pandas.pydata.org/docs/dev/user_guide/options.html#frequently-used-options
        """
        formatter = fmt.DataFrameFormatter(
            DataFrame(np.random.default_rng(2).random((length, 3))),
            max_rows=max_rows,
            min_rows=min_rows,
        )
        result = formatter.max_rows_fitted
        assert result == expected

    def test_no_extra_space(self):
        # GH 52690: Check that no extra space is given
        col1 = "TEST"
        col2 = "PANDAS"
        col3 = "to_string"
        expected = f"{col1:<6s} {col2:<7s} {col3:<10s}"
        df = DataFrame([{"col1": "TEST", "col2": "PANDAS", "col3": "to_string"}])
        d = {"col1": "{:<6s}".format, "col2": "{:<7s}".format, "col3": "{:<10s}".format}
        result = df.to_string(index=False, header=False, formatters=d)
        assert result == expected


def gen_series_formatting():
    s1 = Series(["a"] * 100)
    s2 = Series(["ab"] * 100)
    s3 = Series(["a", "ab", "abc", "abcd", "abcde", "abcdef"])
    s4 = s3[::-1]
    test_sers = {"onel": s1, "twol": s2, "asc": s3, "desc": s4}
    return test_sers


class TestSeriesFormatting:
    def test_repr_unicode(self):
        s = Series(["\u03c3"] * 10)
        repr(s)

        a = Series(["\u05d0"] * 1000)
        a.name = "title1"
        repr(a)

    def test_to_string(self):
        ts = tm.makeTimeSeries()
        buf = StringIO()

        s = ts.to_string()

        retval = ts.to_string(buf=buf)
        assert retval is None
        assert buf.getvalue().strip() == s

        # pass float_format
        format = "%.4f".__mod__
        result = ts.to_string(float_format=format)
        result = [x.split()[1] for x in result.split("\n")[:-1]]
        expected = [format(x) for x in ts]
        assert result == expected

        # empty string
        result = ts[:0].to_string()
        assert result == "Series([], Freq: B)"

        result = ts[:0].to_string(length=0)
        assert result == "Series([], Freq: B)"

        # name and length
        cp = ts.copy()
        cp.name = "foo"
        result = cp.to_string(length=True, name=True, dtype=True)
        last_line = result.split("\n")[-1].strip()
        assert last_line == (f"Freq: B, Name: foo, Length: {len(cp)}, dtype: float64")

    def test_freq_name_separation(self):
        s = Series(
            np.random.default_rng(2).standard_normal(10),
            index=date_range("1/1/2000", periods=10),
            name=0,
        )

        result = repr(s)
        assert "Freq: D, Name: 0" in result

    def test_to_string_mixed(self):
        s = Series(["foo", np.nan, -1.23, 4.56])
        result = s.to_string()
        expected = "".join(["0     foo\n", "1     NaN\n", "2   -1.23\n", "3    4.56"])
        assert result == expected

        # but don't count NAs as floats
        s = Series(["foo", np.nan, "bar", "baz"])
        result = s.to_string()
        expected = "".join(["0    foo\n", "1    NaN\n", "2    bar\n", "3    baz"])
        assert result == expected

        s = Series(["foo", 5, "bar", "baz"])
        result = s.to_string()
        expected = "".join(["0    foo\n", "1      5\n", "2    bar\n", "3    baz"])
        assert result == expected

    def test_to_string_float_na_spacing(self):
        s = Series([0.0, 1.5678, 2.0, -3.0, 4.0])
        s[::2] = np.nan

        result = s.to_string()
        expected = (
            "0       NaN\n"
            "1    1.5678\n"
            "2       NaN\n"
            "3   -3.0000\n"
            "4       NaN"
        )
        assert result == expected

    def test_to_string_without_index(self):
        # GH 11729 Test index=False option
        s = Series([1, 2, 3, 4])
        result = s.to_string(index=False)
        expected = "\n".join(["1", "2", "3", "4"])
        assert result == expected

    def test_unicode_name_in_footer(self):
        s = Series([1, 2], name="\u05e2\u05d1\u05e8\u05d9\u05ea")
        sf = fmt.SeriesFormatter(s, name="\u05e2\u05d1\u05e8\u05d9\u05ea")
        sf._get_footer()  # should not raise exception

    def test_east_asian_unicode_series(self):
        # not aligned properly because of east asian width

        # unicode index
        s = Series(["a", "bb", "CCC", "D"], index=["あ", "いい", "ううう", "ええええ"])
        expected = "".join(
            [
                "あ         a\n",
                "いい       bb\n",
                "ううう     CCC\n",
                "ええええ      D\ndtype: object",
            ]
        )
        assert repr(s) == expected

        # unicode values
        s = Series(["あ", "いい", "ううう", "ええええ"], index=["a", "bb", "c", "ddd"])
        expected = "".join(
            [
                "a         あ\n",
                "bb       いい\n",
                "c       ううう\n",
                "ddd    ええええ\n",
                "dtype: object",
            ]
        )

        assert repr(s) == expected

        # both
        s = Series(
            ["あ", "いい", "ううう", "ええええ"],
            index=["ああ", "いいいい", "う", "えええ"],
        )
        expected = "".join(
            [
                "ああ         あ\n",
                "いいいい      いい\n",
                "う        ううう\n",
                "えええ     ええええ\n",
                "dtype: object",
            ]
        )

        assert repr(s) == expected

        # unicode footer
        s = Series(
            ["あ", "いい", "ううう", "ええええ"],
            index=["ああ", "いいいい", "う", "えええ"],
            name="おおおおおおお",
        )
        expected = (
            "ああ         あ\nいいいい      いい\nう        ううう\n"
            "えええ     ええええ\nName: おおおおおおお, dtype: object"
        )
        assert repr(s) == expected

        # MultiIndex
        idx = MultiIndex.from_tuples(
            [("あ", "いい"), ("う", "え"), ("おおお", "かかかか"), ("き", "くく")]
        )
        s = Series([1, 22, 3333, 44444], index=idx)
        expected = (
            "あ    いい          1\n"
            "う    え          22\n"
            "おおお  かかかか     3333\n"
            "き    くく      44444\ndtype: int64"
        )
        assert repr(s) == expected

        # object dtype, shorter than unicode repr
        s = Series([1, 22, 3333, 44444], index=[1, "AB", np.nan, "あああ"])
        expected = (
            "1          1\nAB        22\nNaN     3333\nあああ    44444\ndtype: int64"
        )
        assert repr(s) == expected

        # object dtype, longer than unicode repr
        s = Series(
            [1, 22, 3333, 44444], index=[1, "AB", Timestamp("2011-01-01"), "あああ"]
        )
        expected = (
            "1                          1\n"
            "AB                        22\n"
            "2011-01-01 00:00:00     3333\n"
            "あああ                    44444\ndtype: int64"
        )
        assert repr(s) == expected

        # truncate
        with option_context("display.max_rows", 3):
            s = Series(["あ", "いい", "ううう", "ええええ"], name="おおおおおおお")

            expected = (
                "0       あ\n     ... \n"
                "3    ええええ\n"
                "Name: おおおおおおお, Length: 4, dtype: object"
            )
            assert repr(s) == expected

            s.index = ["ああ", "いいいい", "う", "えええ"]
            expected = (
                "ああ        あ\n       ... \n"
                "えええ    ええええ\n"
                "Name: おおおおおおお, Length: 4, dtype: object"
            )
            assert repr(s) == expected

        # Enable Unicode option -----------------------------------------
        with option_context("display.unicode.east_asian_width", True):
            # unicode index
            s = Series(
                ["a", "bb", "CCC", "D"],
                index=["あ", "いい", "ううう", "ええええ"],
            )
            expected = (
                "あ            a\nいい         bb\nううう      CCC\n"
                "ええええ      D\ndtype: object"
            )
            assert repr(s) == expected

            # unicode values
            s = Series(
                ["あ", "いい", "ううう", "ええええ"],
                index=["a", "bb", "c", "ddd"],
            )
            expected = (
                "a            あ\nbb         いい\nc        ううう\n"
                "ddd    ええええ\ndtype: object"
            )
            assert repr(s) == expected
            # both
            s = Series(
                ["あ", "いい", "ううう", "ええええ"],
                index=["ああ", "いいいい", "う", "えええ"],
            )
            expected = (
                "ああ              あ\n"
                "いいいい        いい\n"
                "う            ううう\n"
                "えええ      ええええ\ndtype: object"
            )
            assert repr(s) == expected

            # unicode footer
            s = Series(
                ["あ", "いい", "ううう", "ええええ"],
                index=["ああ", "いいいい", "う", "えええ"],
                name="おおおおおおお",
            )
            expected = (
                "ああ              あ\n"
                "いいいい        いい\n"
                "う            ううう\n"
                "えええ      ええええ\n"
                "Name: おおおおおおお, dtype: object"
            )
            assert repr(s) == expected

            # MultiIndex
            idx = MultiIndex.from_tuples(
                [("あ", "いい"), ("う", "え"), ("おおお", "かかかか"), ("き", "くく")]
            )
            s = Series([1, 22, 3333, 44444], index=idx)
            expected = (
                "あ      いい            1\n"
                "う      え             22\n"
                "おおお  かかかか     3333\n"
                "き      くく        44444\n"
                "dtype: int64"
            )
            assert repr(s) == expected

            # object dtype, shorter than unicode repr
            s = Series([1, 22, 3333, 44444], index=[1, "AB", np.nan, "あああ"])
            expected = (
                "1             1\nAB           22\nNaN        3333\n"
                "あああ    44444\ndtype: int64"
            )
            assert repr(s) == expected

            # object dtype, longer than unicode repr
            s = Series(
                [1, 22, 3333, 44444],
                index=[1, "AB", Timestamp("2011-01-01"), "あああ"],
            )
            expected = (
                "1                          1\n"
                "AB                        22\n"
                "2011-01-01 00:00:00     3333\n"
                "あああ                 44444\ndtype: int64"
            )
            assert repr(s) == expected

            # truncate
            with option_context("display.max_rows", 3):
                s = Series(["あ", "いい", "ううう", "ええええ"], name="おおおおおおお")
                expected = (
                    "0          あ\n       ...   \n"
                    "3    ええええ\n"
                    "Name: おおおおおおお, Length: 4, dtype: object"
                )
                assert repr(s) == expected

                s.index = ["ああ", "いいいい", "う", "えええ"]
                expected = (
                    "ああ            あ\n"
                    "            ...   \n"
                    "えええ    ええええ\n"
                    "Name: おおおおおおお, Length: 4, dtype: object"
                )
                assert repr(s) == expected

            # ambiguous unicode
            s = Series(
                ["¡¡", "い¡¡", "ううう", "ええええ"],
                index=["ああ", "¡¡¡¡いい", "¡¡", "えええ"],
            )
            expected = (
                "ああ              ¡¡\n"
                "¡¡¡¡いい        い¡¡\n"
                "¡¡            ううう\n"
                "えええ      ええええ\ndtype: object"
            )
            assert repr(s) == expected

    def test_float_trim_zeros(self):
        vals = [
            2.08430917305e10,
            3.52205017305e10,
            2.30674817305e10,
            2.03954217305e10,
            5.59897817305e10,
        ]
        for line in repr(Series(vals)).split("\n"):
            if line.startswith("dtype:"):
                continue
            if _three_digit_exp():
                assert "+010" in line
            else:
                assert "+10" in line

    def test_datetimeindex(self):
        index = date_range("20130102", periods=6)
        s = Series(1, index=index)
        result = s.to_string()
        assert "2013-01-02" in result

        # nat in index
        s2 = Series(2, index=[Timestamp("20130111"), NaT])
        s = pd.concat([s2, s])
        result = s.to_string()
        assert "NaT" in result

        # nat in summary
        result = str(s2.index)
        assert "NaT" in result

    @pytest.mark.parametrize(
        "start_date",
        [
            "2017-01-01 23:59:59.999999999",
            "2017-01-01 23:59:59.99999999",
            "2017-01-01 23:59:59.9999999",
            "2017-01-01 23:59:59.999999",
            "2017-01-01 23:59:59.99999",
            "2017-01-01 23:59:59.9999",
        ],
    )
    def test_datetimeindex_highprecision(self, start_date):
        # GH19030
        # Check that high-precision time values for the end of day are
        # included in repr for DatetimeIndex
        s1 = Series(date_range(start=start_date, freq="D", periods=5))
        result = str(s1)
        assert start_date in result

        dti = date_range(start=start_date, freq="D", periods=5)
        s2 = Series(3, index=dti)
        result = str(s2.index)
        assert start_date in result

    def test_timedelta64(self):
        Series(np.array([1100, 20], dtype="timedelta64[ns]")).to_string()

        s = Series(date_range("2012-1-1", periods=3, freq="D"))

        # GH2146

        # adding NaTs
        y = s - s.shift(1)
        result = y.to_string()
        assert "1 days" in result
        assert "00:00:00" not in result
        assert "NaT" in result

        # with frac seconds
        o = Series([datetime(2012, 1, 1, microsecond=150)] * 3)
        y = s - o
        result = y.to_string()
        assert "-1 days +23:59:59.999850" in result

        # rounding?
        o = Series([datetime(2012, 1, 1, 1)] * 3)
        y = s - o
        result = y.to_string()
        assert "-1 days +23:00:00" in result
        assert "1 days 23:00:00" in result

        o = Series([datetime(2012, 1, 1, 1, 1)] * 3)
        y = s - o
        result = y.to_string()
        assert "-1 days +22:59:00" in result
        assert "1 days 22:59:00" in result

        o = Series([datetime(2012, 1, 1, 1, 1, microsecond=150)] * 3)
        y = s - o
        result = y.to_string()
        assert "-1 days +22:58:59.999850" in result
        assert "0 days 22:58:59.999850" in result

        # neg time
        td = timedelta(minutes=5, seconds=3)
        s2 = Series(date_range("2012-1-1", periods=3, freq="D")) + td
        y = s - s2
        result = y.to_string()
        assert "-1 days +23:54:57" in result

        td = timedelta(microseconds=550)
        s2 = Series(date_range("2012-1-1", periods=3, freq="D")) + td
        y = s - td
        result = y.to_string()
        assert "2012-01-01 23:59:59.999450" in result

        # no boxing of the actual elements
        td = Series(pd.timedelta_range("1 days", periods=3))
        result = td.to_string()
        assert result == "0   1 days\n1   2 days\n2   3 days"

    def test_mixed_datetime64(self):
        df = DataFrame({"A": [1, 2], "B": ["2012-01-01", "2012-01-02"]})
        df["B"] = pd.to_datetime(df.B)

        result = repr(df.loc[0])
        assert "2012-01-01" in result

    def test_period(self):
        # GH 12615
        index = pd.period_range("2013-01", periods=6, freq="M")
        s = Series(np.arange(6, dtype="int64"), index=index)
        exp = (
            "2013-01    0\n"
            "2013-02    1\n"
            "2013-03    2\n"
            "2013-04    3\n"
            "2013-05    4\n"
            "2013-06    5\n"
            "Freq: M, dtype: int64"
        )
        assert str(s) == exp

        s = Series(index)
        exp = (
            "0    2013-01\n"
            "1    2013-02\n"
            "2    2013-03\n"
            "3    2013-04\n"
            "4    2013-05\n"
            "5    2013-06\n"
            "dtype: period[M]"
        )
        assert str(s) == exp

        # periods with mixed freq
        s = Series(
            [
                pd.Period("2011-01", freq="M"),
                pd.Period("2011-02-01", freq="D"),
                pd.Period("2011-03-01 09:00", freq="H"),
            ]
        )
        exp = (
            "0             2011-01\n1          2011-02-01\n"
            "2    2011-03-01 09:00\ndtype: object"
        )
        assert str(s) == exp

    def test_max_multi_index_display(self):
        # GH 7101

        # doc example (indexing.rst)

        # multi-index
        arrays = [
            ["bar", "bar", "baz", "baz", "foo", "foo", "qux", "qux"],
            ["one", "two", "one", "two", "one", "two", "one", "two"],
        ]
        tuples = list(zip(*arrays))
        index = MultiIndex.from_tuples(tuples, names=["first", "second"])
        s = Series(np.random.default_rng(2).standard_normal(8), index=index)

        with option_context("display.max_rows", 10):
            assert len(str(s).split("\n")) == 10
        with option_context("display.max_rows", 3):
            assert len(str(s).split("\n")) == 5
        with option_context("display.max_rows", 2):
            assert len(str(s).split("\n")) == 5
        with option_context("display.max_rows", 1):
            assert len(str(s).split("\n")) == 4
        with option_context("display.max_rows", 0):
            assert len(str(s).split("\n")) == 10

        # index
        s = Series(np.random.default_rng(2).standard_normal(8), None)

        with option_context("display.max_rows", 10):
            assert len(str(s).split("\n")) == 9
        with option_context("display.max_rows", 3):
            assert len(str(s).split("\n")) == 4
        with option_context("display.max_rows", 2):
            assert len(str(s).split("\n")) == 4
        with option_context("display.max_rows", 1):
            assert len(str(s).split("\n")) == 3
        with option_context("display.max_rows", 0):
            assert len(str(s).split("\n")) == 9

    # Make sure #8532 is fixed
    def test_consistent_format(self):
        s = Series([1, 1, 1, 1, 1, 1, 1, 1, 1, 1, 0.9999, 1, 1] * 10)
        with option_context("display.max_rows", 10, "display.show_dimensions", False):
            res = repr(s)
        exp = (
            "0      1.0000\n1      1.0000\n2      1.0000\n3      "
            "1.0000\n4      1.0000\n        ...  \n125    "
            "1.0000\n126    1.0000\n127    0.9999\n128    "
            "1.0000\n129    1.0000\ndtype: float64"
        )
        assert res == exp

    def chck_ncols(self, s):
        with option_context("display.max_rows", 10):
            res = repr(s)
        lines = res.split("\n")
        lines = [
            line for line in repr(s).split("\n") if not re.match(r"[^\.]*\.+", line)
        ][:-1]
        ncolsizes = len({len(line.strip()) for line in lines})
        assert ncolsizes == 1

    def test_format_explicit(self):
        test_sers = gen_series_formatting()
        with option_context("display.max_rows", 4, "display.show_dimensions", False):
            res = repr(test_sers["onel"])
            exp = "0     a\n1     a\n     ..\n98    a\n99    a\ndtype: object"
            assert exp == res
            res = repr(test_sers["twol"])
            exp = "0     ab\n1     ab\n      ..\n98    ab\n99    ab\ndtype: object"
            assert exp == res
            res = repr(test_sers["asc"])
            exp = (
                "0         a\n1        ab\n      ...  \n4     abcde\n5    "
                "abcdef\ndtype: object"
            )
            assert exp == res
            res = repr(test_sers["desc"])
            exp = (
                "5    abcdef\n4     abcde\n      ...  \n1        ab\n0         "
                "a\ndtype: object"
            )
            assert exp == res

    def test_ncols(self):
        test_sers = gen_series_formatting()
        for s in test_sers.values():
            self.chck_ncols(s)

    def test_max_rows_eq_one(self):
        s = Series(range(10), dtype="int64")
        with option_context("display.max_rows", 1):
            strrepr = repr(s).split("\n")
        exp1 = ["0", "0"]
        res1 = strrepr[0].split()
        assert exp1 == res1
        exp2 = [".."]
        res2 = strrepr[1].split()
        assert exp2 == res2

    def test_truncate_ndots(self):
        def getndots(s):
            return len(re.match(r"[^\.]*(\.*)", s).groups()[0])

        s = Series([0, 2, 3, 6])
        with option_context("display.max_rows", 2):
            strrepr = repr(s).replace("\n", "")
        assert getndots(strrepr) == 2

        s = Series([0, 100, 200, 400])
        with option_context("display.max_rows", 2):
            strrepr = repr(s).replace("\n", "")
        assert getndots(strrepr) == 3

    def test_show_dimensions(self):
        # gh-7117
        s = Series(range(5))

        assert "Length" not in repr(s)

        with option_context("display.max_rows", 4):
            assert "Length" in repr(s)

        with option_context("display.show_dimensions", True):
            assert "Length" in repr(s)

        with option_context("display.max_rows", 4, "display.show_dimensions", False):
            assert "Length" not in repr(s)

    def test_repr_min_rows(self):
        s = Series(range(20))

        # default setting no truncation even if above min_rows
        assert ".." not in repr(s)

        s = Series(range(61))

        # default of max_rows 60 triggers truncation if above
        assert ".." in repr(s)

        with option_context("display.max_rows", 10, "display.min_rows", 4):
            # truncated after first two rows
            assert ".." in repr(s)
            assert "2  " not in repr(s)

        with option_context("display.max_rows", 12, "display.min_rows", None):
            # when set to None, follow value of max_rows
            assert "5      5" in repr(s)

        with option_context("display.max_rows", 10, "display.min_rows", 12):
            # when set value higher as max_rows, use the minimum
            assert "5      5" not in repr(s)

        with option_context("display.max_rows", None, "display.min_rows", 12):
            # max_rows of None -> never truncate
            assert ".." not in repr(s)

    def test_to_string_name(self):
        s = Series(range(100), dtype="int64")
        s.name = "myser"
        res = s.to_string(max_rows=2, name=True)
        exp = "0      0\n      ..\n99    99\nName: myser"
        assert res == exp
        res = s.to_string(max_rows=2, name=False)
        exp = "0      0\n      ..\n99    99"
        assert res == exp

    def test_to_string_dtype(self):
        s = Series(range(100), dtype="int64")
        res = s.to_string(max_rows=2, dtype=True)
        exp = "0      0\n      ..\n99    99\ndtype: int64"
        assert res == exp
        res = s.to_string(max_rows=2, dtype=False)
        exp = "0      0\n      ..\n99    99"
        assert res == exp

    def test_to_string_length(self):
        s = Series(range(100), dtype="int64")
        res = s.to_string(max_rows=2, length=True)
        exp = "0      0\n      ..\n99    99\nLength: 100"
        assert res == exp

    def test_to_string_na_rep(self):
        s = Series(index=range(100), dtype=np.float64)
        res = s.to_string(na_rep="foo", max_rows=2)
        exp = "0    foo\n      ..\n99   foo"
        assert res == exp

    def test_to_string_float_format(self):
        s = Series(range(10), dtype="float64")
        res = s.to_string(float_format=lambda x: f"{x:2.1f}", max_rows=2)
        exp = "0   0.0\n     ..\n9   9.0"
        assert res == exp

    def test_to_string_header(self):
        s = Series(range(10), dtype="int64")
        s.index.name = "foo"
        res = s.to_string(header=True, max_rows=2)
        exp = "foo\n0    0\n    ..\n9    9"
        assert res == exp
        res = s.to_string(header=False, max_rows=2)
        exp = "0    0\n    ..\n9    9"
        assert res == exp

    def test_to_string_multindex_header(self):
        # GH 16718
        df = DataFrame({"a": [0], "b": [1], "c": [2], "d": [3]}).set_index(["a", "b"])
        res = df.to_string(header=["r1", "r2"])
        exp = "    r1 r2\na b      \n0 1  2  3"
        assert res == exp

    def test_to_string_empty_col(self):
        # GH 13653
        s = Series(["", "Hello", "World", "", "", "Mooooo", "", ""])
        res = s.to_string(index=False)
        exp = "      \n Hello\n World\n      \n      \nMooooo\n      \n      "
        assert re.match(exp, res)


class TestGenericArrayFormatter:
    def test_1d_array(self):
        # _GenericArrayFormatter is used on types for which there isn't a dedicated
        # formatter. np.bool_ is one of those types.
        obj = fmt._GenericArrayFormatter(np.array([True, False]))
        res = obj.get_result()
        assert len(res) == 2
        # Results should be right-justified.
        assert res[0] == "  True"
        assert res[1] == " False"

    def test_2d_array(self):
        obj = fmt._GenericArrayFormatter(np.array([[True, False], [False, True]]))
        res = obj.get_result()
        assert len(res) == 2
        assert res[0] == " [True, False]"
        assert res[1] == " [False, True]"

    def test_3d_array(self):
        obj = fmt._GenericArrayFormatter(
            np.array([[[True, True], [False, False]], [[False, True], [True, False]]])
        )
        res = obj.get_result()
        assert len(res) == 2
        assert res[0] == " [[True, True], [False, False]]"
        assert res[1] == " [[False, True], [True, False]]"

    def test_2d_extension_type(self):
        # GH 33770

        # Define a stub extension type with just enough code to run Series.__repr__()
        class DtypeStub(pd.api.extensions.ExtensionDtype):
            @property
            def type(self):
                return np.ndarray

            @property
            def name(self):
                return "DtypeStub"

        class ExtTypeStub(pd.api.extensions.ExtensionArray):
            def __len__(self) -> int:
                return 2

            def __getitem__(self, ix):
                return [ix == 1, ix == 0]

            @property
            def dtype(self):
                return DtypeStub()

        series = Series(ExtTypeStub(), copy=False)
        res = repr(series)  # This line crashed before #33770 was fixed.
        expected = "\n".join(
            ["0    [False  True]", "1    [ True False]", "dtype: DtypeStub"]
        )
        assert res == expected


def _three_digit_exp():
    return f"{1.7e8:.4g}" == "1.7e+008"


class TestFloatArrayFormatter:
    def test_misc(self):
        obj = fmt.FloatArrayFormatter(np.array([], dtype=np.float64))
        result = obj.get_result()
        assert len(result) == 0

    def test_format(self):
        obj = fmt.FloatArrayFormatter(np.array([12, 0], dtype=np.float64))
        result = obj.get_result()
        assert result[0] == " 12.0"
        assert result[1] == "  0.0"

    def test_output_display_precision_trailing_zeroes(self):
        # Issue #20359: trimming zeros while there is no decimal point

        # Happens when display precision is set to zero
        with option_context("display.precision", 0):
            s = Series([840.0, 4200.0])
            expected_output = "0     840\n1    4200\ndtype: float64"
            assert str(s) == expected_output

    @pytest.mark.parametrize(
        "value,expected",
        [
            ([9.4444], "   0\n0  9"),
            ([0.49], "       0\n0  5e-01"),
            ([10.9999], "    0\n0  11"),
            ([9.5444, 9.6], "    0\n0  10\n1  10"),
            ([0.46, 0.78, -9.9999], "       0\n0  5e-01\n1  8e-01\n2 -1e+01"),
        ],
    )
    def test_set_option_precision(self, value, expected):
        # Issue #30122
        # Precision was incorrectly shown

        with option_context("display.precision", 0):
            df_value = DataFrame(value)
            assert str(df_value) == expected

    def test_output_significant_digits(self):
        # Issue #9764

        # In case default display precision changes:
        with option_context("display.precision", 6):
            # DataFrame example from issue #9764
            d = DataFrame(
                {
                    "col1": [
                        9.999e-8,
                        1e-7,
                        1.0001e-7,
                        2e-7,
                        4.999e-7,
                        5e-7,
                        5.0001e-7,
                        6e-7,
                        9.999e-7,
                        1e-6,
                        1.0001e-6,
                        2e-6,
                        4.999e-6,
                        5e-6,
                        5.0001e-6,
                        6e-6,
                    ]
                }
            )

            expected_output = {
                (0, 6): "           col1\n"
                "0  9.999000e-08\n"
                "1  1.000000e-07\n"
                "2  1.000100e-07\n"
                "3  2.000000e-07\n"
                "4  4.999000e-07\n"
                "5  5.000000e-07",
                (1, 6): "           col1\n"
                "1  1.000000e-07\n"
                "2  1.000100e-07\n"
                "3  2.000000e-07\n"
                "4  4.999000e-07\n"
                "5  5.000000e-07",
                (1, 8): "           col1\n"
                "1  1.000000e-07\n"
                "2  1.000100e-07\n"
                "3  2.000000e-07\n"
                "4  4.999000e-07\n"
                "5  5.000000e-07\n"
                "6  5.000100e-07\n"
                "7  6.000000e-07",
                (8, 16): "            col1\n"
                "8   9.999000e-07\n"
                "9   1.000000e-06\n"
                "10  1.000100e-06\n"
                "11  2.000000e-06\n"
                "12  4.999000e-06\n"
                "13  5.000000e-06\n"
                "14  5.000100e-06\n"
                "15  6.000000e-06",
                (9, 16): "        col1\n"
                "9   0.000001\n"
                "10  0.000001\n"
                "11  0.000002\n"
                "12  0.000005\n"
                "13  0.000005\n"
                "14  0.000005\n"
                "15  0.000006",
            }

            for (start, stop), v in expected_output.items():
                assert str(d[start:stop]) == v

    def test_too_long(self):
        # GH 10451
        with option_context("display.precision", 4):
            # need both a number > 1e6 and something that normally formats to
            # having length > display.precision + 6
            df = DataFrame({"x": [12345.6789]})
            assert str(df) == "            x\n0  12345.6789"
            df = DataFrame({"x": [2e6]})
            assert str(df) == "           x\n0  2000000.0"
            df = DataFrame({"x": [12345.6789, 2e6]})
            assert str(df) == "            x\n0  1.2346e+04\n1  2.0000e+06"


class TestRepr_timedelta64:
    def test_none(self):
        delta_1d = pd.to_timedelta(1, unit="D")
        delta_0d = pd.to_timedelta(0, unit="D")
        delta_1s = pd.to_timedelta(1, unit="s")
        delta_500ms = pd.to_timedelta(500, unit="ms")

        drepr = lambda x: x._repr_base()
        assert drepr(delta_1d) == "1 days"
        assert drepr(-delta_1d) == "-1 days"
        assert drepr(delta_0d) == "0 days"
        assert drepr(delta_1s) == "0 days 00:00:01"
        assert drepr(delta_500ms) == "0 days 00:00:00.500000"
        assert drepr(delta_1d + delta_1s) == "1 days 00:00:01"
        assert drepr(-delta_1d + delta_1s) == "-1 days +00:00:01"
        assert drepr(delta_1d + delta_500ms) == "1 days 00:00:00.500000"
        assert drepr(-delta_1d + delta_500ms) == "-1 days +00:00:00.500000"

    def test_sub_day(self):
        delta_1d = pd.to_timedelta(1, unit="D")
        delta_0d = pd.to_timedelta(0, unit="D")
        delta_1s = pd.to_timedelta(1, unit="s")
        delta_500ms = pd.to_timedelta(500, unit="ms")

        drepr = lambda x: x._repr_base(format="sub_day")
        assert drepr(delta_1d) == "1 days"
        assert drepr(-delta_1d) == "-1 days"
        assert drepr(delta_0d) == "00:00:00"
        assert drepr(delta_1s) == "00:00:01"
        assert drepr(delta_500ms) == "00:00:00.500000"
        assert drepr(delta_1d + delta_1s) == "1 days 00:00:01"
        assert drepr(-delta_1d + delta_1s) == "-1 days +00:00:01"
        assert drepr(delta_1d + delta_500ms) == "1 days 00:00:00.500000"
        assert drepr(-delta_1d + delta_500ms) == "-1 days +00:00:00.500000"

    def test_long(self):
        delta_1d = pd.to_timedelta(1, unit="D")
        delta_0d = pd.to_timedelta(0, unit="D")
        delta_1s = pd.to_timedelta(1, unit="s")
        delta_500ms = pd.to_timedelta(500, unit="ms")

        drepr = lambda x: x._repr_base(format="long")
        assert drepr(delta_1d) == "1 days 00:00:00"
        assert drepr(-delta_1d) == "-1 days +00:00:00"
        assert drepr(delta_0d) == "0 days 00:00:00"
        assert drepr(delta_1s) == "0 days 00:00:01"
        assert drepr(delta_500ms) == "0 days 00:00:00.500000"
        assert drepr(delta_1d + delta_1s) == "1 days 00:00:01"
        assert drepr(-delta_1d + delta_1s) == "-1 days +00:00:01"
        assert drepr(delta_1d + delta_500ms) == "1 days 00:00:00.500000"
        assert drepr(-delta_1d + delta_500ms) == "-1 days +00:00:00.500000"

    def test_all(self):
        delta_1d = pd.to_timedelta(1, unit="D")
        delta_0d = pd.to_timedelta(0, unit="D")
        delta_1ns = pd.to_timedelta(1, unit="ns")

        drepr = lambda x: x._repr_base(format="all")
        assert drepr(delta_1d) == "1 days 00:00:00.000000000"
        assert drepr(-delta_1d) == "-1 days +00:00:00.000000000"
        assert drepr(delta_0d) == "0 days 00:00:00.000000000"
        assert drepr(delta_1ns) == "0 days 00:00:00.000000001"
        assert drepr(-delta_1d + delta_1ns) == "-1 days +00:00:00.000000001"


class TestTimedelta64Formatter:
    def test_days(self):
        x = pd.to_timedelta(list(range(5)) + [NaT], unit="D")
        result = fmt._Timedelta64Formatter(x, box=True).get_result()
        assert result[0].strip() == "'0 days'"
        assert result[1].strip() == "'1 days'"

        result = fmt._Timedelta64Formatter(x[1:2], box=True).get_result()
        assert result[0].strip() == "'1 days'"

        result = fmt._Timedelta64Formatter(x, box=False).get_result()
        assert result[0].strip() == "0 days"
        assert result[1].strip() == "1 days"

        result = fmt._Timedelta64Formatter(x[1:2], box=False).get_result()
        assert result[0].strip() == "1 days"

    def test_days_neg(self):
        x = pd.to_timedelta(list(range(5)) + [NaT], unit="D")
        result = fmt._Timedelta64Formatter(-x, box=True).get_result()
        assert result[0].strip() == "'0 days'"
        assert result[1].strip() == "'-1 days'"

    def test_subdays(self):
        y = pd.to_timedelta(list(range(5)) + [NaT], unit="s")
        result = fmt._Timedelta64Formatter(y, box=True).get_result()
        assert result[0].strip() == "'0 days 00:00:00'"
        assert result[1].strip() == "'0 days 00:00:01'"

    def test_subdays_neg(self):
        y = pd.to_timedelta(list(range(5)) + [NaT], unit="s")
        result = fmt._Timedelta64Formatter(-y, box=True).get_result()
        assert result[0].strip() == "'0 days 00:00:00'"
        assert result[1].strip() == "'-1 days +23:59:59'"

    def test_zero(self):
        x = pd.to_timedelta(list(range(1)) + [NaT], unit="D")
        result = fmt._Timedelta64Formatter(x, box=True).get_result()
        assert result[0].strip() == "'0 days'"

        x = pd.to_timedelta(list(range(1)), unit="D")
        result = fmt._Timedelta64Formatter(x, box=True).get_result()
        assert result[0].strip() == "'0 days'"


class Test_Datetime64Formatter:
    def test_mixed(self):
        x = Series([datetime(2013, 1, 1), datetime(2013, 1, 1, 12), NaT])
        result = fmt._Datetime64Formatter(x).get_result()
        assert result[0].strip() == "2013-01-01 00:00:00"
        assert result[1].strip() == "2013-01-01 12:00:00"

    def test_dates(self):
        x = Series([datetime(2013, 1, 1), datetime(2013, 1, 2), NaT])
        result = fmt._Datetime64Formatter(x).get_result()
        assert result[0].strip() == "2013-01-01"
        assert result[1].strip() == "2013-01-02"

    def test_date_nanos(self):
        x = Series([Timestamp(200)])
        result = fmt._Datetime64Formatter(x).get_result()
        assert result[0].strip() == "1970-01-01 00:00:00.000000200"

    def test_dates_display(self):
        # 10170
        # make sure that we are consistently display date formatting
        x = Series(date_range("20130101 09:00:00", periods=5, freq="D"))
        x.iloc[1] = np.nan
        result = fmt._Datetime64Formatter(x).get_result()
        assert result[0].strip() == "2013-01-01 09:00:00"
        assert result[1].strip() == "NaT"
        assert result[4].strip() == "2013-01-05 09:00:00"

        x = Series(date_range("20130101 09:00:00", periods=5, freq="s"))
        x.iloc[1] = np.nan
        result = fmt._Datetime64Formatter(x).get_result()
        assert result[0].strip() == "2013-01-01 09:00:00"
        assert result[1].strip() == "NaT"
        assert result[4].strip() == "2013-01-01 09:00:04"

        x = Series(date_range("20130101 09:00:00", periods=5, freq="ms"))
        x.iloc[1] = np.nan
        result = fmt._Datetime64Formatter(x).get_result()
        assert result[0].strip() == "2013-01-01 09:00:00.000"
        assert result[1].strip() == "NaT"
        assert result[4].strip() == "2013-01-01 09:00:00.004"

        x = Series(date_range("20130101 09:00:00", periods=5, freq="us"))
        x.iloc[1] = np.nan
        result = fmt._Datetime64Formatter(x).get_result()
        assert result[0].strip() == "2013-01-01 09:00:00.000000"
        assert result[1].strip() == "NaT"
        assert result[4].strip() == "2013-01-01 09:00:00.000004"

        x = Series(date_range("20130101 09:00:00", periods=5, freq="ns"))
        x.iloc[1] = np.nan
        result = fmt._Datetime64Formatter(x).get_result()
        assert result[0].strip() == "2013-01-01 09:00:00.000000000"
        assert result[1].strip() == "NaT"
        assert result[4].strip() == "2013-01-01 09:00:00.000000004"

    def test_datetime64formatter_yearmonth(self):
        x = Series([datetime(2016, 1, 1), datetime(2016, 2, 2)])

        def format_func(x):
            return x.strftime("%Y-%m")

        formatter = fmt._Datetime64Formatter(x, formatter=format_func)
        result = formatter.get_result()
        assert result == ["2016-01", "2016-02"]

    def test_datetime64formatter_hoursecond(self):
        x = Series(
            pd.to_datetime(["10:10:10.100", "12:12:12.120"], format="%H:%M:%S.%f")
        )

        def format_func(x):
            return x.strftime("%H:%M")

        formatter = fmt._Datetime64Formatter(x, formatter=format_func)
        result = formatter.get_result()
        assert result == ["10:10", "12:12"]

    def test_datetime64formatter_tz_ms(self):
<<<<<<< HEAD
        x = Series(
            np.array(["2999-01-01", "2999-01-02", "NaT"], dtype="datetime64[ms]")
        ).dt.tz_localize("US/Pacific")
        result = fmt._Datetime64TZFormatter(x).get_result()
=======
        x = (
            Series(
                np.array(["2999-01-01", "2999-01-02", "NaT"], dtype="datetime64[ms]")
            )
            .dt.tz_localize("US/Pacific")
            ._values
        )
        result = fmt.Datetime64TZFormatter(x).get_result()
>>>>>>> d943c26c
        assert result[0].strip() == "2999-01-01 00:00:00-08:00"
        assert result[1].strip() == "2999-01-02 00:00:00-08:00"


class TestNaTFormatting:
    def test_repr(self):
        assert repr(NaT) == "NaT"

    def test_str(self):
        assert str(NaT) == "NaT"


class TestPeriodIndexFormat:
    def test_period_format_and_strftime_default(self):
        per = pd.PeriodIndex([datetime(2003, 1, 1, 12), None], freq="H")

        # Default formatting
        formatted = per.format()
        assert formatted[0] == "2003-01-01 12:00"  # default: minutes not shown
        assert formatted[1] == "NaT"
        # format is equivalent to strftime(None)...
        assert formatted[0] == per.strftime(None)[0]
        assert per.strftime(None)[1] is np.nan  # ...except for NaTs

        # Same test with nanoseconds freq
        per = pd.period_range("2003-01-01 12:01:01.123456789", periods=2, freq="ns")
        formatted = per.format()
        assert (formatted == per.strftime(None)).all()
        assert formatted[0] == "2003-01-01 12:01:01.123456789"
        assert formatted[1] == "2003-01-01 12:01:01.123456790"

    def test_period_custom(self):
        # GH#46252 custom formatting directives %l (ms) and %u (us)

        # 3 digits
        per = pd.period_range("2003-01-01 12:01:01.123", periods=2, freq="ms")
        formatted = per.format(date_format="%y %I:%M:%S (ms=%l us=%u ns=%n)")
        assert formatted[0] == "03 12:01:01 (ms=123 us=123000 ns=123000000)"
        assert formatted[1] == "03 12:01:01 (ms=124 us=124000 ns=124000000)"

        # 6 digits
        per = pd.period_range("2003-01-01 12:01:01.123456", periods=2, freq="us")
        formatted = per.format(date_format="%y %I:%M:%S (ms=%l us=%u ns=%n)")
        assert formatted[0] == "03 12:01:01 (ms=123 us=123456 ns=123456000)"
        assert formatted[1] == "03 12:01:01 (ms=123 us=123457 ns=123457000)"

        # 9 digits
        per = pd.period_range("2003-01-01 12:01:01.123456789", periods=2, freq="ns")
        formatted = per.format(date_format="%y %I:%M:%S (ms=%l us=%u ns=%n)")
        assert formatted[0] == "03 12:01:01 (ms=123 us=123456 ns=123456789)"
        assert formatted[1] == "03 12:01:01 (ms=123 us=123456 ns=123456790)"

    def test_period_tz(self):
        # Formatting periods created from a datetime with timezone.

        # This timestamp is in 2013 in Europe/Paris but is 2012 in UTC
        dt = pd.to_datetime(["2013-01-01 00:00:00+01:00"], utc=True)

        # Converting to a period looses the timezone information
        # Since tz is currently set as utc, we'll see 2012
        with tm.assert_produces_warning(UserWarning, match="will drop timezone"):
            per = dt.to_period(freq="H")
        assert per.format()[0] == "2012-12-31 23:00"

        # If tz is currently set as paris before conversion, we'll see 2013
        dt = dt.tz_convert("Europe/Paris")
        with tm.assert_produces_warning(UserWarning, match="will drop timezone"):
            per = dt.to_period(freq="H")
        assert per.format()[0] == "2013-01-01 00:00"

    @pytest.mark.parametrize(
        "locale_str",
        [
            pytest.param(None, id=str(locale.getlocale())),
            "it_IT.utf8",
            "it_IT",  # Note: encoding will be 'ISO8859-1'
            "zh_CN.utf8",
            "zh_CN",  # Note: encoding will be 'gb2312'
        ],
    )
    def test_period_non_ascii_fmt(self, locale_str):
        # GH#46468 non-ascii char in input format string leads to wrong output

        # Skip if locale cannot be set
        if locale_str is not None and not tm.can_set_locale(locale_str, locale.LC_ALL):
            pytest.skip(f"Skipping as locale '{locale_str}' cannot be set on host.")

        # Change locale temporarily for this test.
        with tm.set_locale(locale_str, locale.LC_ALL) if locale_str else nullcontext():
            # Scalar
            per = pd.Period("2018-03-11 13:00", freq="H")
            assert per.strftime("%y é") == "18 é"

            # Index
            per = pd.period_range("2003-01-01 01:00:00", periods=2, freq="12h")
            formatted = per.format(date_format="%y é")
            assert formatted[0] == "03 é"
            assert formatted[1] == "03 é"

    @pytest.mark.parametrize(
        "locale_str",
        [
            pytest.param(None, id=str(locale.getlocale())),
            "it_IT.utf8",
            "it_IT",  # Note: encoding will be 'ISO8859-1'
            "zh_CN.utf8",
            "zh_CN",  # Note: encoding will be 'gb2312'
        ],
    )
    def test_period_custom_locale_directive(self, locale_str):
        # GH#46319 locale-specific directive leads to non-utf8 c strftime char* result

        # Skip if locale cannot be set
        if locale_str is not None and not tm.can_set_locale(locale_str, locale.LC_ALL):
            pytest.skip(f"Skipping as locale '{locale_str}' cannot be set on host.")

        # Change locale temporarily for this test.
        with tm.set_locale(locale_str, locale.LC_ALL) if locale_str else nullcontext():
            # Get locale-specific reference
            am_local, pm_local = get_local_am_pm()

            # Scalar
            per = pd.Period("2018-03-11 13:00", freq="H")
            assert per.strftime("%p") == pm_local

            # Index
            per = pd.period_range("2003-01-01 01:00:00", periods=2, freq="12h")
            formatted = per.format(date_format="%y %I:%M:%S%p")
            assert formatted[0] == f"03 01:00:00{am_local}"
            assert formatted[1] == f"03 01:00:00{pm_local}"


class TestDatetimeIndexFormat:
    def test_datetime(self):
        formatted = pd.to_datetime([datetime(2003, 1, 1, 12), NaT]).format()
        assert formatted[0] == "2003-01-01 12:00:00"
        assert formatted[1] == "NaT"

    def test_date(self):
        formatted = pd.to_datetime([datetime(2003, 1, 1), NaT]).format()
        assert formatted[0] == "2003-01-01"
        assert formatted[1] == "NaT"

    def test_date_tz(self):
        formatted = pd.to_datetime([datetime(2013, 1, 1)], utc=True).format()
        assert formatted[0] == "2013-01-01 00:00:00+00:00"

        formatted = pd.to_datetime([datetime(2013, 1, 1), NaT], utc=True).format()
        assert formatted[0] == "2013-01-01 00:00:00+00:00"

    def test_date_explicit_date_format(self):
        formatted = pd.to_datetime([datetime(2003, 2, 1), NaT]).format(
            date_format="%m-%d-%Y", na_rep="UT"
        )
        assert formatted[0] == "02-01-2003"
        assert formatted[1] == "UT"


class TestDatetimeIndexUnicode:
    def test_dates(self):
        text = str(pd.to_datetime([datetime(2013, 1, 1), datetime(2014, 1, 1)]))
        assert "['2013-01-01'," in text
        assert ", '2014-01-01']" in text

    def test_mixed(self):
        text = str(
            pd.to_datetime(
                [datetime(2013, 1, 1), datetime(2014, 1, 1, 12), datetime(2014, 1, 1)]
            )
        )
        assert "'2013-01-01 00:00:00'," in text
        assert "'2014-01-01 00:00:00']" in text


class TestStringRepTimestamp:
    def test_no_tz(self):
        dt_date = datetime(2013, 1, 2)
        assert str(dt_date) == str(Timestamp(dt_date))

        dt_datetime = datetime(2013, 1, 2, 12, 1, 3)
        assert str(dt_datetime) == str(Timestamp(dt_datetime))

        dt_datetime_us = datetime(2013, 1, 2, 12, 1, 3, 45)
        assert str(dt_datetime_us) == str(Timestamp(dt_datetime_us))

        ts_nanos_only = Timestamp(200)
        assert str(ts_nanos_only) == "1970-01-01 00:00:00.000000200"

        ts_nanos_micros = Timestamp(1200)
        assert str(ts_nanos_micros) == "1970-01-01 00:00:00.000001200"

    def test_tz_pytz(self):
        dt_date = datetime(2013, 1, 2, tzinfo=pytz.utc)
        assert str(dt_date) == str(Timestamp(dt_date))

        dt_datetime = datetime(2013, 1, 2, 12, 1, 3, tzinfo=pytz.utc)
        assert str(dt_datetime) == str(Timestamp(dt_datetime))

        dt_datetime_us = datetime(2013, 1, 2, 12, 1, 3, 45, tzinfo=pytz.utc)
        assert str(dt_datetime_us) == str(Timestamp(dt_datetime_us))

    def test_tz_dateutil(self):
        utc = dateutil.tz.tzutc()

        dt_date = datetime(2013, 1, 2, tzinfo=utc)
        assert str(dt_date) == str(Timestamp(dt_date))

        dt_datetime = datetime(2013, 1, 2, 12, 1, 3, tzinfo=utc)
        assert str(dt_datetime) == str(Timestamp(dt_datetime))

        dt_datetime_us = datetime(2013, 1, 2, 12, 1, 3, 45, tzinfo=utc)
        assert str(dt_datetime_us) == str(Timestamp(dt_datetime_us))

    def test_nat_representations(self):
        for f in (str, repr, methodcaller("isoformat")):
            assert f(NaT) == "NaT"


@pytest.mark.parametrize(
    "percentiles, expected",
    [
        (
            [0.01999, 0.02001, 0.5, 0.666666, 0.9999],
            ["1.999%", "2.001%", "50%", "66.667%", "99.99%"],
        ),
        (
            [0, 0.5, 0.02001, 0.5, 0.666666, 0.9999],
            ["0%", "50%", "2.0%", "50%", "66.67%", "99.99%"],
        ),
        ([0.281, 0.29, 0.57, 0.58], ["28.1%", "29%", "57%", "58%"]),
        ([0.28, 0.29, 0.57, 0.58], ["28%", "29%", "57%", "58%"]),
    ],
)
def test_format_percentiles(percentiles, expected):
    result = fmt.format_percentiles(percentiles)
    assert result == expected


@pytest.mark.parametrize(
    "percentiles",
    [([0.1, np.nan, 0.5]), ([-0.001, 0.1, 0.5]), ([2, 0.1, 0.5]), ([0.1, 0.5, "a"])],
)
def test_error_format_percentiles(percentiles):
    msg = r"percentiles should all be in the interval \[0,1\]"
    with pytest.raises(ValueError, match=msg):
        fmt.format_percentiles(percentiles)


def test_format_percentiles_integer_idx():
    # Issue #26660
    result = fmt.format_percentiles(np.linspace(0, 1, 10 + 1))
    expected = [
        "0%",
        "10%",
        "20%",
        "30%",
        "40%",
        "50%",
        "60%",
        "70%",
        "80%",
        "90%",
        "100%",
    ]
    assert result == expected


def test_repr_html_ipython_config(ip):
    code = textwrap.dedent(
        """\
    from pandas import DataFrame
    df = DataFrame({"A": [1, 2]})
    df._repr_html_()

    cfg = get_ipython().config
    cfg['IPKernelApp']['parent_appname']
    df._repr_html_()
    """
    )
    result = ip.run_cell(code, silent=True)
    assert not result.error_in_exec


@pytest.mark.parametrize("method", ["to_string", "to_html", "to_latex"])
@pytest.mark.parametrize(
    "encoding, data",
    [(None, "abc"), ("utf-8", "abc"), ("gbk", "造成输出中文显示乱码"), ("foo", "abc")],
)
def test_filepath_or_buffer_arg(
    method,
    filepath_or_buffer,
    assert_filepath_or_buffer_equals,
    encoding,
    data,
    filepath_or_buffer_id,
):
    df = DataFrame([data])
    if method in ["to_latex"]:  # uses styler implementation
        pytest.importorskip("jinja2")

    if filepath_or_buffer_id not in ["string", "pathlike"] and encoding is not None:
        with pytest.raises(
            ValueError, match="buf is not a file name and encoding is specified."
        ):
            getattr(df, method)(buf=filepath_or_buffer, encoding=encoding)
    elif encoding == "foo":
        with pytest.raises(LookupError, match="unknown encoding"):
            getattr(df, method)(buf=filepath_or_buffer, encoding=encoding)
    else:
        expected = getattr(df, method)()
        getattr(df, method)(buf=filepath_or_buffer, encoding=encoding)
        assert_filepath_or_buffer_equals(expected)


@pytest.mark.parametrize("method", ["to_string", "to_html", "to_latex"])
def test_filepath_or_buffer_bad_arg_raises(float_frame, method):
    if method in ["to_latex"]:  # uses styler implementation
        pytest.importorskip("jinja2")
    msg = "buf is not a file name and it has no write method"
    with pytest.raises(TypeError, match=msg):
        getattr(float_frame, method)(buf=object())<|MERGE_RESOLUTION|>--- conflicted
+++ resolved
@@ -3308,12 +3308,6 @@
         assert result == ["10:10", "12:12"]
 
     def test_datetime64formatter_tz_ms(self):
-<<<<<<< HEAD
-        x = Series(
-            np.array(["2999-01-01", "2999-01-02", "NaT"], dtype="datetime64[ms]")
-        ).dt.tz_localize("US/Pacific")
-        result = fmt._Datetime64TZFormatter(x).get_result()
-=======
         x = (
             Series(
                 np.array(["2999-01-01", "2999-01-02", "NaT"], dtype="datetime64[ms]")
@@ -3321,8 +3315,7 @@
             .dt.tz_localize("US/Pacific")
             ._values
         )
-        result = fmt.Datetime64TZFormatter(x).get_result()
->>>>>>> d943c26c
+        result = fmt._Datetime64TZFormatter(x).get_result()
         assert result[0].strip() == "2999-01-01 00:00:00-08:00"
         assert result[1].strip() == "2999-01-02 00:00:00-08:00"
 
