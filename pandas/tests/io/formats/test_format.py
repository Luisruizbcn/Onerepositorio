"""
Test output formatting for Series/DataFrame, including to_string & reprs
"""
<<<<<<< HEAD

from datetime import (
    datetime,
    time,
)
=======
from datetime import datetime
>>>>>>> f469af7b
from io import StringIO
import itertools
import locale
from operator import methodcaller
import os
from pathlib import Path
import re
from shutil import get_terminal_size
import sys
import textwrap

import dateutil
import numpy as np
import pytest
import pytz

from pandas.compat import (
    IS64,
    is_platform_windows,
)
import pandas.util._test_decorators as td

import pandas as pd
from pandas import (
    DataFrame,
    Index,
    MultiIndex,
    NaT,
    Series,
    Timestamp,
    date_range,
    get_option,
    option_context,
    read_csv,
    reset_option,
    set_option,
)
import pandas._testing as tm

import pandas.io.formats.format as fmt
import pandas.io.formats.printing as printing

use_32bit_repr = is_platform_windows() or not IS64


def get_local_am_pm():
    """Return the AM and PM strings returned by strftime in current locale."""
    am_local = time(1).strftime("%p")
    pm_local = time(13).strftime("%p")
    return am_local, pm_local


@pytest.fixture(params=["string", "pathlike", "buffer"])
def filepath_or_buffer_id(request):
    """
    A fixture yielding test ids for filepath_or_buffer testing.
    """
    return request.param


@pytest.fixture
def filepath_or_buffer(filepath_or_buffer_id, tmp_path):
    """
    A fixture yielding a string representing a filepath, a path-like object
    and a StringIO buffer. Also checks that buffer is not closed.
    """
    if filepath_or_buffer_id == "buffer":
        buf = StringIO()
        yield buf
        assert not buf.closed
    else:
        assert isinstance(tmp_path, Path)
        if filepath_or_buffer_id == "pathlike":
            yield tmp_path / "foo"
        else:
            yield str(tmp_path / "foo")


@pytest.fixture
def assert_filepath_or_buffer_equals(
    filepath_or_buffer, filepath_or_buffer_id, encoding
):
    """
    Assertion helper for checking filepath_or_buffer.
    """

    def _assert_filepath_or_buffer_equals(expected):
        if filepath_or_buffer_id == "string":
            with open(filepath_or_buffer, encoding=encoding) as f:
                result = f.read()
        elif filepath_or_buffer_id == "pathlike":
            result = filepath_or_buffer.read_text(encoding=encoding)
        elif filepath_or_buffer_id == "buffer":
            result = filepath_or_buffer.getvalue()
        assert result == expected

    return _assert_filepath_or_buffer_equals


def curpath():
    pth, _ = os.path.split(os.path.abspath(__file__))
    return pth


def has_info_repr(df):
    r = repr(df)
    c1 = r.split("\n")[0].startswith("<class")
    c2 = r.split("\n")[0].startswith(r"&lt;class")  # _repr_html_
    return c1 or c2


def has_non_verbose_info_repr(df):
    has_info = has_info_repr(df)
    r = repr(df)

    # 1. <class>
    # 2. Index
    # 3. Columns
    # 4. dtype
    # 5. memory usage
    # 6. trailing newline
    nv = len(r.split("\n")) == 6
    return has_info and nv


def has_horizontally_truncated_repr(df):
    try:  # Check header row
        fst_line = np.array(repr(df).splitlines()[0].split())
        cand_col = np.where(fst_line == "...")[0][0]
    except IndexError:
        return False
    # Make sure each row has this ... in the same place
    r = repr(df)
    for ix, l in enumerate(r.splitlines()):
        if not r.split()[cand_col] == "...":
            return False
    return True


def has_vertically_truncated_repr(df):
    r = repr(df)
    only_dot_row = False
    for row in r.splitlines():
        if re.match(r"^[\.\ ]+$", row):
            only_dot_row = True
    return only_dot_row


def has_truncated_repr(df):
    return has_horizontally_truncated_repr(df) or has_vertically_truncated_repr(df)


def has_doubly_truncated_repr(df):
    return has_horizontally_truncated_repr(df) and has_vertically_truncated_repr(df)


def has_expanded_repr(df):
    r = repr(df)
    for line in r.split("\n"):
        if line.endswith("\\"):
            return True
    return False


@pytest.mark.filterwarnings("ignore::FutureWarning:.*format")
class TestDataFrameFormatting:
    def test_eng_float_formatter(self, float_frame):
        df = float_frame
        df.loc[5] = 0

        fmt.set_eng_float_format()
        repr(df)

        fmt.set_eng_float_format(use_eng_prefix=True)
        repr(df)

        fmt.set_eng_float_format(accuracy=0)
        repr(df)
        tm.reset_display_options()

    @pytest.mark.parametrize(
        "row, columns, show_counts, result",
        [
            [20, 20, None, True],
            [20, 20, True, True],
            [20, 20, False, False],
            [5, 5, None, False],
            [5, 5, True, False],
            [5, 5, False, False],
        ],
    )
    def test_show_counts(self, row, columns, show_counts, result):

        df = DataFrame(1, columns=range(10), index=range(10))
        df.iloc[1, 1] = np.nan

        with option_context(
            "display.max_info_rows", row, "display.max_info_columns", columns
        ):
            with StringIO() as buf:
                df.info(buf=buf, show_counts=show_counts)
                assert ("non-null" in buf.getvalue()) is result

    def test_show_null_counts_deprecation(self):
        # GH37999
        df = DataFrame(1, columns=range(10), index=range(10))
        with tm.assert_produces_warning(
            FutureWarning, match="null_counts is deprecated.+"
        ):
            buf = StringIO()
            df.info(buf=buf, null_counts=True)
            assert "non-null" in buf.getvalue()

        # GH37999
        with pytest.raises(ValueError, match=r"null_counts used with show_counts.+"):
            df.info(null_counts=True, show_counts=True)

    def test_repr_truncation(self):
        max_len = 20
        with option_context("display.max_colwidth", max_len):
            df = DataFrame(
                {
                    "A": np.random.randn(10),
                    "B": [
                        tm.rands(np.random.randint(max_len - 1, max_len + 1))
                        for i in range(10)
                    ],
                }
            )
            r = repr(df)
            r = r[r.find("\n") + 1 :]

            adj = fmt.get_adjustment()

            for line, value in zip(r.split("\n"), df["B"]):
                if adj.len(value) + 1 > max_len:
                    assert "..." in line
                else:
                    assert "..." not in line

        with option_context("display.max_colwidth", 999999):
            assert "..." not in repr(df)

        with option_context("display.max_colwidth", max_len + 2):
            assert "..." not in repr(df)

    def test_repr_deprecation_negative_int(self):
        # TODO(2.0): remove in future version after deprecation cycle
        # Non-regression test for:
        # https://github.com/pandas-dev/pandas/issues/31532
        width = get_option("display.max_colwidth")
        with tm.assert_produces_warning(FutureWarning):
            set_option("display.max_colwidth", -1)
        set_option("display.max_colwidth", width)

    def test_repr_chop_threshold(self):
        df = DataFrame([[0.1, 0.5], [0.5, -0.1]])
        reset_option("display.chop_threshold")  # default None
        assert repr(df) == "     0    1\n0  0.1  0.5\n1  0.5 -0.1"

        with option_context("display.chop_threshold", 0.2):
            assert repr(df) == "     0    1\n0  0.0  0.5\n1  0.5  0.0"

        with option_context("display.chop_threshold", 0.6):
            assert repr(df) == "     0    1\n0  0.0  0.0\n1  0.0  0.0"

        with option_context("display.chop_threshold", None):
            assert repr(df) == "     0    1\n0  0.1  0.5\n1  0.5 -0.1"

    def test_repr_chop_threshold_column_below(self):
        # GH 6839: validation case

        df = DataFrame([[10, 20, 30, 40], [8e-10, -1e-11, 2e-9, -2e-11]]).T

        with option_context("display.chop_threshold", 0):
            assert repr(df) == (
                "      0             1\n"
                "0  10.0  8.000000e-10\n"
                "1  20.0 -1.000000e-11\n"
                "2  30.0  2.000000e-09\n"
                "3  40.0 -2.000000e-11"
            )

        with option_context("display.chop_threshold", 1e-8):
            assert repr(df) == (
                "      0             1\n"
                "0  10.0  0.000000e+00\n"
                "1  20.0  0.000000e+00\n"
                "2  30.0  0.000000e+00\n"
                "3  40.0  0.000000e+00"
            )

        with option_context("display.chop_threshold", 5e-11):
            assert repr(df) == (
                "      0             1\n"
                "0  10.0  8.000000e-10\n"
                "1  20.0  0.000000e+00\n"
                "2  30.0  2.000000e-09\n"
                "3  40.0  0.000000e+00"
            )

    def test_repr_obeys_max_seq_limit(self):
        with option_context("display.max_seq_items", 2000):
            assert len(printing.pprint_thing(list(range(1000)))) > 1000

        with option_context("display.max_seq_items", 5):
            assert len(printing.pprint_thing(list(range(1000)))) < 100

        with option_context("display.max_seq_items", 1):
            assert len(printing.pprint_thing(list(range(1000)))) < 9

    def test_repr_set(self):
        assert printing.pprint_thing({1}) == "{1}"

    def test_repr_is_valid_construction_code(self):
        # for the case of Index, where the repr is traditional rather than
        # stylized
        idx = Index(["a", "b"])
        res = eval("pd." + repr(idx))
        tm.assert_series_equal(Series(res), Series(idx))

    def test_repr_should_return_str(self):
        # https://docs.python.org/3/reference/datamodel.html#object.__repr__
        # "...The return value must be a string object."

        # (str on py2.x, str (unicode) on py3)

        data = [8, 5, 3, 5]
        index1 = ["\u03c3", "\u03c4", "\u03c5", "\u03c6"]
        cols = ["\u03c8"]
        df = DataFrame(data, columns=cols, index=index1)
        assert type(df.__repr__()) == str  # both py2 / 3

    def test_repr_no_backslash(self):
        with option_context("mode.sim_interactive", True):
            df = DataFrame(np.random.randn(10, 4))
            assert "\\" not in repr(df)

    def test_expand_frame_repr(self):
        df_small = DataFrame("hello", index=[0], columns=[0])
        df_wide = DataFrame("hello", index=[0], columns=range(10))
        df_tall = DataFrame("hello", index=range(30), columns=range(5))

        with option_context("mode.sim_interactive", True):
            with option_context(
                "display.max_columns",
                10,
                "display.width",
                20,
                "display.max_rows",
                20,
                "display.show_dimensions",
                True,
            ):
                with option_context("display.expand_frame_repr", True):
                    assert not has_truncated_repr(df_small)
                    assert not has_expanded_repr(df_small)
                    assert not has_truncated_repr(df_wide)
                    assert has_expanded_repr(df_wide)
                    assert has_vertically_truncated_repr(df_tall)
                    assert has_expanded_repr(df_tall)

                with option_context("display.expand_frame_repr", False):
                    assert not has_truncated_repr(df_small)
                    assert not has_expanded_repr(df_small)
                    assert not has_horizontally_truncated_repr(df_wide)
                    assert not has_expanded_repr(df_wide)
                    assert has_vertically_truncated_repr(df_tall)
                    assert not has_expanded_repr(df_tall)

    def test_repr_non_interactive(self):
        # in non interactive mode, there can be no dependency on the
        # result of terminal auto size detection
        df = DataFrame("hello", index=range(1000), columns=range(5))

        with option_context(
            "mode.sim_interactive", False, "display.width", 0, "display.max_rows", 5000
        ):
            assert not has_truncated_repr(df)
            assert not has_expanded_repr(df)

    def test_repr_truncates_terminal_size(self, monkeypatch):
        # see gh-21180

        terminal_size = (118, 96)
        monkeypatch.setattr(
            "pandas.io.formats.format.get_terminal_size", lambda: terminal_size
        )

        index = range(5)
        columns = MultiIndex.from_tuples(
            [
                ("This is a long title with > 37 chars.", "cat"),
                ("This is a loooooonger title with > 43 chars.", "dog"),
            ]
        )
        df = DataFrame(1, index=index, columns=columns)

        result = repr(df)

        h1, h2 = result.split("\n")[:2]
        assert "long" in h1
        assert "loooooonger" in h1
        assert "cat" in h2
        assert "dog" in h2

        # regular columns
        df2 = DataFrame({"A" * 41: [1, 2], "B" * 41: [1, 2]})
        result = repr(df2)

        assert df2.columns[0] in result.split("\n")[0]

    def test_repr_truncates_terminal_size_full(self, monkeypatch):
        # GH 22984 ensure entire window is filled
        terminal_size = (80, 24)
        df = DataFrame(np.random.rand(1, 7))

        monkeypatch.setattr(
            "pandas.io.formats.format.get_terminal_size", lambda: terminal_size
        )
        assert "..." not in str(df)

    def test_repr_truncation_column_size(self):
        # dataframe with last column very wide -> check it is not used to
        # determine size of truncation (...) column
        df = DataFrame(
            {
                "a": [108480, 30830],
                "b": [12345, 12345],
                "c": [12345, 12345],
                "d": [12345, 12345],
                "e": ["a" * 50] * 2,
            }
        )
        assert "..." in str(df)
        assert "    ...    " not in str(df)

    def test_repr_max_columns_max_rows(self):
        term_width, term_height = get_terminal_size()
        if term_width < 10 or term_height < 10:
            pytest.skip(f"terminal size too small, {term_width} x {term_height}")

        def mkframe(n):
            index = [f"{i:05d}" for i in range(n)]
            return DataFrame(0, index, index)

        df6 = mkframe(6)
        df10 = mkframe(10)
        with option_context("mode.sim_interactive", True):
            with option_context("display.width", term_width * 2):
                with option_context("display.max_rows", 5, "display.max_columns", 5):
                    assert not has_expanded_repr(mkframe(4))
                    assert not has_expanded_repr(mkframe(5))
                    assert not has_expanded_repr(df6)
                    assert has_doubly_truncated_repr(df6)

                with option_context("display.max_rows", 20, "display.max_columns", 10):
                    # Out off max_columns boundary, but no extending
                    # since not exceeding width
                    assert not has_expanded_repr(df6)
                    assert not has_truncated_repr(df6)

                with option_context("display.max_rows", 9, "display.max_columns", 10):
                    # out vertical bounds can not result in expanded repr
                    assert not has_expanded_repr(df10)
                    assert has_vertically_truncated_repr(df10)

            # width=None in terminal, auto detection
            with option_context(
                "display.max_columns",
                100,
                "display.max_rows",
                term_width * 20,
                "display.width",
                None,
            ):
                df = mkframe((term_width // 7) - 2)
                assert not has_expanded_repr(df)
                df = mkframe((term_width // 7) + 2)
                printing.pprint_thing(df._repr_fits_horizontal_())
                assert has_expanded_repr(df)

    def test_repr_min_rows(self):
        df = DataFrame({"a": range(20)})

        # default setting no truncation even if above min_rows
        assert ".." not in repr(df)
        assert ".." not in df._repr_html_()

        df = DataFrame({"a": range(61)})

        # default of max_rows 60 triggers truncation if above
        assert ".." in repr(df)
        assert ".." in df._repr_html_()

        with option_context("display.max_rows", 10, "display.min_rows", 4):
            # truncated after first two rows
            assert ".." in repr(df)
            assert "2  " not in repr(df)
            assert "..." in df._repr_html_()
            assert "<td>2</td>" not in df._repr_html_()

        with option_context("display.max_rows", 12, "display.min_rows", None):
            # when set to None, follow value of max_rows
            assert "5    5" in repr(df)
            assert "<td>5</td>" in df._repr_html_()

        with option_context("display.max_rows", 10, "display.min_rows", 12):
            # when set value higher as max_rows, use the minimum
            assert "5    5" not in repr(df)
            assert "<td>5</td>" not in df._repr_html_()

        with option_context("display.max_rows", None, "display.min_rows", 12):
            # max_rows of None -> never truncate
            assert ".." not in repr(df)
            assert ".." not in df._repr_html_()

    def test_str_max_colwidth(self):
        # GH 7856
        df = DataFrame(
            [
                {
                    "a": "foo",
                    "b": "bar",
                    "c": "uncomfortably long line with lots of stuff",
                    "d": 1,
                },
                {"a": "foo", "b": "bar", "c": "stuff", "d": 1},
            ]
        )
        df.set_index(["a", "b", "c"])
        assert str(df) == (
            "     a    b                                           c  d\n"
            "0  foo  bar  uncomfortably long line with lots of stuff  1\n"
            "1  foo  bar                                       stuff  1"
        )
        with option_context("max_colwidth", 20):
            assert str(df) == (
                "     a    b                    c  d\n"
                "0  foo  bar  uncomfortably lo...  1\n"
                "1  foo  bar                stuff  1"
            )

    def test_auto_detect(self):
        term_width, term_height = get_terminal_size()
        fac = 1.05  # Arbitrary large factor to exceed term width
        cols = range(int(term_width * fac))
        index = range(10)
        df = DataFrame(index=index, columns=cols)
        with option_context("mode.sim_interactive", True):
            with option_context("display.max_rows", None):
                with option_context("display.max_columns", None):
                    # Wrap around with None
                    assert has_expanded_repr(df)
            with option_context("display.max_rows", 0):
                with option_context("display.max_columns", 0):
                    # Truncate with auto detection.
                    assert has_horizontally_truncated_repr(df)

            index = range(int(term_height * fac))
            df = DataFrame(index=index, columns=cols)
            with option_context("display.max_rows", 0):
                with option_context("display.max_columns", None):
                    # Wrap around with None
                    assert has_expanded_repr(df)
                    # Truncate vertically
                    assert has_vertically_truncated_repr(df)

            with option_context("display.max_rows", None):
                with option_context("display.max_columns", 0):
                    assert has_horizontally_truncated_repr(df)

    def test_to_string_repr_unicode(self):
        buf = StringIO()

        unicode_values = ["\u03c3"] * 10
        unicode_values = np.array(unicode_values, dtype=object)
        df = DataFrame({"unicode": unicode_values})
        df.to_string(col_space=10, buf=buf)

        # it works!
        repr(df)

        idx = Index(["abc", "\u03c3a", "aegdvg"])
        ser = Series(np.random.randn(len(idx)), idx)
        rs = repr(ser).split("\n")
        line_len = len(rs[0])
        for line in rs[1:]:
            try:
                line = line.decode(get_option("display.encoding"))
            except AttributeError:
                pass
            if not line.startswith("dtype:"):
                assert len(line) == line_len

        # it works even if sys.stdin in None
        _stdin = sys.stdin
        try:
            sys.stdin = None
            repr(df)
        finally:
            sys.stdin = _stdin

    def test_east_asian_unicode_false(self):
        # not aligned properly because of east asian width

        # mid col
        df = DataFrame(
            {"a": ["あ", "いいい", "う", "ええええええ"], "b": [1, 222, 33333, 4]},
            index=["a", "bb", "c", "ddd"],
        )
        expected = (
            "          a      b\na         あ      1\n"
            "bb      いいい    222\nc         う  33333\n"
            "ddd  ええええええ      4"
        )
        assert repr(df) == expected

        # last col
        df = DataFrame(
            {"a": [1, 222, 33333, 4], "b": ["あ", "いいい", "う", "ええええええ"]},
            index=["a", "bb", "c", "ddd"],
        )
        expected = (
            "         a       b\na        1       あ\n"
            "bb     222     いいい\nc    33333       う\n"
            "ddd      4  ええええええ"
        )
        assert repr(df) == expected

        # all col
        df = DataFrame(
            {"a": ["あああああ", "い", "う", "えええ"], "b": ["あ", "いいい", "う", "ええええええ"]},
            index=["a", "bb", "c", "ddd"],
        )
        expected = (
            "         a       b\na    あああああ       あ\n"
            "bb       い     いいい\nc        う       う\n"
            "ddd    えええ  ええええええ"
        )
        assert repr(df) == expected

        # column name
        df = DataFrame(
            {"b": ["あ", "いいい", "う", "ええええええ"], "あああああ": [1, 222, 33333, 4]},
            index=["a", "bb", "c", "ddd"],
        )
        expected = (
            "          b  あああああ\na         あ      1\n"
            "bb      いいい    222\nc         う  33333\n"
            "ddd  ええええええ      4"
        )
        assert repr(df) == expected

        # index
        df = DataFrame(
            {"a": ["あああああ", "い", "う", "えええ"], "b": ["あ", "いいい", "う", "ええええええ"]},
            index=["あああ", "いいいいいい", "うう", "え"],
        )
        expected = (
            "            a       b\nあああ     あああああ       あ\n"
            "いいいいいい      い     いいい\nうう          う       う\n"
            "え         えええ  ええええええ"
        )
        assert repr(df) == expected

        # index name
        df = DataFrame(
            {"a": ["あああああ", "い", "う", "えええ"], "b": ["あ", "いいい", "う", "ええええええ"]},
            index=Index(["あ", "い", "うう", "え"], name="おおおお"),
        )
        expected = (
            "          a       b\n"
            "おおおお               \n"
            "あ     あああああ       あ\n"
            "い         い     いいい\n"
            "うう        う       う\n"
            "え       えええ  ええええええ"
        )
        assert repr(df) == expected

        # all
        df = DataFrame(
            {"あああ": ["あああ", "い", "う", "えええええ"], "いいいいい": ["あ", "いいい", "う", "ええ"]},
            index=Index(["あ", "いいい", "うう", "え"], name="お"),
        )
        expected = (
            "       あああ いいいいい\n"
            "お               \n"
            "あ      あああ     あ\n"
            "いいい      い   いいい\n"
            "うう       う     う\n"
            "え    えええええ    ええ"
        )
        assert repr(df) == expected

        # MultiIndex
        idx = MultiIndex.from_tuples(
            [("あ", "いい"), ("う", "え"), ("おおお", "かかかか"), ("き", "くく")]
        )
        df = DataFrame(
            {"a": ["あああああ", "い", "う", "えええ"], "b": ["あ", "いいい", "う", "ええええええ"]},
            index=idx,
        )
        expected = (
            "              a       b\n"
            "あ   いい    あああああ       あ\n"
            "う   え         い     いいい\n"
            "おおお かかかか      う       う\n"
            "き   くく      えええ  ええええええ"
        )
        assert repr(df) == expected

        # truncate
        with option_context("display.max_rows", 3, "display.max_columns", 3):
            df = DataFrame(
                {
                    "a": ["あああああ", "い", "う", "えええ"],
                    "b": ["あ", "いいい", "う", "ええええええ"],
                    "c": ["お", "か", "ききき", "くくくくくく"],
                    "ああああ": ["さ", "し", "す", "せ"],
                },
                columns=["a", "b", "c", "ああああ"],
            )

            expected = (
                "        a  ... ああああ\n0   あああああ  ...    さ\n"
                "..    ...  ...  ...\n3     えええ  ...    せ\n"
                "\n[4 rows x 4 columns]"
            )
            assert repr(df) == expected

            df.index = ["あああ", "いいいい", "う", "aaa"]
            expected = (
                "         a  ... ああああ\nあああ  あああああ  ...    さ\n"
                "..     ...  ...  ...\naaa    えええ  ...    せ\n"
                "\n[4 rows x 4 columns]"
            )
            assert repr(df) == expected

    def test_east_asian_unicode_true(self):
        # Enable Unicode option -----------------------------------------
        with option_context("display.unicode.east_asian_width", True):

            # mid col
            df = DataFrame(
                {"a": ["あ", "いいい", "う", "ええええええ"], "b": [1, 222, 33333, 4]},
                index=["a", "bb", "c", "ddd"],
            )
            expected = (
                "                a      b\na              あ      1\n"
                "bb         いいい    222\nc              う  33333\n"
                "ddd  ええええええ      4"
            )
            assert repr(df) == expected

            # last col
            df = DataFrame(
                {"a": [1, 222, 33333, 4], "b": ["あ", "いいい", "う", "ええええええ"]},
                index=["a", "bb", "c", "ddd"],
            )
            expected = (
                "         a             b\na        1            あ\n"
                "bb     222        いいい\nc    33333            う\n"
                "ddd      4  ええええええ"
            )
            assert repr(df) == expected

            # all col
            df = DataFrame(
                {"a": ["あああああ", "い", "う", "えええ"], "b": ["あ", "いいい", "う", "ええええええ"]},
                index=["a", "bb", "c", "ddd"],
            )
            expected = (
                "              a             b\n"
                "a    あああああ            あ\n"
                "bb           い        いいい\n"
                "c            う            う\n"
                "ddd      えええ  ええええええ"
            )
            assert repr(df) == expected

            # column name
            df = DataFrame(
                {"b": ["あ", "いいい", "う", "ええええええ"], "あああああ": [1, 222, 33333, 4]},
                index=["a", "bb", "c", "ddd"],
            )
            expected = (
                "                b  あああああ\n"
                "a              あ           1\n"
                "bb         いいい         222\n"
                "c              う       33333\n"
                "ddd  ええええええ           4"
            )
            assert repr(df) == expected

            # index
            df = DataFrame(
                {"a": ["あああああ", "い", "う", "えええ"], "b": ["あ", "いいい", "う", "ええええええ"]},
                index=["あああ", "いいいいいい", "うう", "え"],
            )
            expected = (
                "                       a             b\n"
                "あああ        あああああ            あ\n"
                "いいいいいい          い        いいい\n"
                "うう                  う            う\n"
                "え                えええ  ええええええ"
            )
            assert repr(df) == expected

            # index name
            df = DataFrame(
                {"a": ["あああああ", "い", "う", "えええ"], "b": ["あ", "いいい", "う", "ええええええ"]},
                index=Index(["あ", "い", "うう", "え"], name="おおおお"),
            )
            expected = (
                "                   a             b\n"
                "おおおお                          \n"
                "あ        あああああ            あ\n"
                "い                い        いいい\n"
                "うう              う            う\n"
                "え            えええ  ええええええ"
            )
            assert repr(df) == expected

            # all
            df = DataFrame(
                {"あああ": ["あああ", "い", "う", "えええええ"], "いいいいい": ["あ", "いいい", "う", "ええ"]},
                index=Index(["あ", "いいい", "うう", "え"], name="お"),
            )
            expected = (
                "            あああ いいいいい\n"
                "お                           \n"
                "あ          あああ         あ\n"
                "いいい          い     いいい\n"
                "うう            う         う\n"
                "え      えええええ       ええ"
            )
            assert repr(df) == expected

            # MultiIndex
            idx = MultiIndex.from_tuples(
                [("あ", "いい"), ("う", "え"), ("おおお", "かかかか"), ("き", "くく")]
            )
            df = DataFrame(
                {"a": ["あああああ", "い", "う", "えええ"], "b": ["あ", "いいい", "う", "ええええええ"]},
                index=idx,
            )
            expected = (
                "                          a             b\n"
                "あ     いい      あああああ            あ\n"
                "う     え                い        いいい\n"
                "おおお かかかか          う            う\n"
                "き     くく          えええ  ええええええ"
            )
            assert repr(df) == expected

            # truncate
            with option_context("display.max_rows", 3, "display.max_columns", 3):

                df = DataFrame(
                    {
                        "a": ["あああああ", "い", "う", "えええ"],
                        "b": ["あ", "いいい", "う", "ええええええ"],
                        "c": ["お", "か", "ききき", "くくくくくく"],
                        "ああああ": ["さ", "し", "す", "せ"],
                    },
                    columns=["a", "b", "c", "ああああ"],
                )

                expected = (
                    "             a  ... ああああ\n"
                    "0   あああああ  ...       さ\n"
                    "..         ...  ...      ...\n"
                    "3       えええ  ...       せ\n"
                    "\n[4 rows x 4 columns]"
                )
                assert repr(df) == expected

                df.index = ["あああ", "いいいい", "う", "aaa"]
                expected = (
                    "                 a  ... ああああ\n"
                    "あああ  あああああ  ...       さ\n"
                    "...            ...  ...      ...\n"
                    "aaa         えええ  ...       せ\n"
                    "\n[4 rows x 4 columns]"
                )
                assert repr(df) == expected

            # ambiguous unicode
            df = DataFrame(
                {"b": ["あ", "いいい", "¡¡", "ええええええ"], "あああああ": [1, 222, 33333, 4]},
                index=["a", "bb", "c", "¡¡¡"],
            )
            expected = (
                "                b  あああああ\n"
                "a              あ           1\n"
                "bb         いいい         222\n"
                "c              ¡¡       33333\n"
                "¡¡¡  ええええええ           4"
            )
            assert repr(df) == expected

    def test_to_string_buffer_all_unicode(self):
        buf = StringIO()

        empty = DataFrame({"c/\u03c3": Series(dtype=object)})
        nonempty = DataFrame({"c/\u03c3": Series([1, 2, 3])})

        print(empty, file=buf)
        print(nonempty, file=buf)

        # this should work
        buf.getvalue()

    def test_to_string_with_col_space(self):
        df = DataFrame(np.random.random(size=(1, 3)))
        c10 = len(df.to_string(col_space=10).split("\n")[1])
        c20 = len(df.to_string(col_space=20).split("\n")[1])
        c30 = len(df.to_string(col_space=30).split("\n")[1])
        assert c10 < c20 < c30

        # GH 8230
        # col_space wasn't being applied with header=False
        with_header = df.to_string(col_space=20)
        with_header_row1 = with_header.splitlines()[1]
        no_header = df.to_string(col_space=20, header=False)
        assert len(with_header_row1) == len(no_header)

    def test_to_string_with_column_specific_col_space_raises(self):
        df = DataFrame(np.random.random(size=(3, 3)), columns=["a", "b", "c"])

        msg = (
            "Col_space length\\(\\d+\\) should match "
            "DataFrame number of columns\\(\\d+\\)"
        )
        with pytest.raises(ValueError, match=msg):
            df.to_string(col_space=[30, 40])

        with pytest.raises(ValueError, match=msg):
            df.to_string(col_space=[30, 40, 50, 60])

        msg = "unknown column"
        with pytest.raises(ValueError, match=msg):
            df.to_string(col_space={"a": "foo", "b": 23, "d": 34})

    def test_to_string_with_column_specific_col_space(self):
        df = DataFrame(np.random.random(size=(3, 3)), columns=["a", "b", "c"])

        result = df.to_string(col_space={"a": 10, "b": 11, "c": 12})
        # 3 separating space + each col_space for (id, a, b, c)
        assert len(result.split("\n")[1]) == (3 + 1 + 10 + 11 + 12)

        result = df.to_string(col_space=[10, 11, 12])
        assert len(result.split("\n")[1]) == (3 + 1 + 10 + 11 + 12)

    def test_to_string_truncate_indices(self):
        for index in [
            tm.makeStringIndex,
            tm.makeUnicodeIndex,
            tm.makeIntIndex,
            tm.makeDateIndex,
            tm.makePeriodIndex,
        ]:
            for column in [tm.makeStringIndex]:
                for h in [10, 20]:
                    for w in [10, 20]:
                        with option_context("display.expand_frame_repr", False):
                            df = DataFrame(index=index(h), columns=column(w))
                            with option_context("display.max_rows", 15):
                                if h == 20:
                                    assert has_vertically_truncated_repr(df)
                                else:
                                    assert not has_vertically_truncated_repr(df)
                            with option_context("display.max_columns", 15):
                                if w == 20:
                                    assert has_horizontally_truncated_repr(df)
                                else:
                                    assert not (has_horizontally_truncated_repr(df))
                            with option_context(
                                "display.max_rows", 15, "display.max_columns", 15
                            ):
                                if h == 20 and w == 20:
                                    assert has_doubly_truncated_repr(df)
                                else:
                                    assert not has_doubly_truncated_repr(df)

    def test_to_string_truncate_multilevel(self):
        arrays = [
            ["bar", "bar", "baz", "baz", "foo", "foo", "qux", "qux"],
            ["one", "two", "one", "two", "one", "two", "one", "two"],
        ]
        df = DataFrame(index=arrays, columns=arrays)
        with option_context("display.max_rows", 7, "display.max_columns", 7):
            assert has_doubly_truncated_repr(df)

    def test_truncate_with_different_dtypes(self):

        # 11594, 12045
        # when truncated the dtypes of the splits can differ

        # 11594
        import datetime

        s = Series(
            [datetime.datetime(2012, 1, 1)] * 10
            + [datetime.datetime(1012, 1, 2)]
            + [datetime.datetime(2012, 1, 3)] * 10
        )

        with option_context("display.max_rows", 8):
            result = str(s)
            assert "object" in result

        # 12045
        df = DataFrame({"text": ["some words"] + [None] * 9})

        with option_context("display.max_rows", 8, "display.max_columns", 3):
            result = str(df)
            assert "None" in result
            assert "NaN" not in result

    def test_truncate_with_different_dtypes_multiindex(self):
        # GH#13000
        df = DataFrame({"Vals": range(100)})
        frame = pd.concat([df], keys=["Sweep"], names=["Sweep", "Index"])
        result = repr(frame)

        result2 = repr(frame.iloc[:5])
        assert result.startswith(result2)

    def test_datetimelike_frame(self):

        # GH 12211
        df = DataFrame({"date": [Timestamp("20130101").tz_localize("UTC")] + [NaT] * 5})

        with option_context("display.max_rows", 5):
            result = str(df)
            assert "2013-01-01 00:00:00+00:00" in result
            assert "NaT" in result
            assert "..." in result
            assert "[6 rows x 1 columns]" in result

        dts = [Timestamp("2011-01-01", tz="US/Eastern")] * 5 + [NaT] * 5
        df = DataFrame({"dt": dts, "x": [1, 2, 3, 4, 5, 6, 7, 8, 9, 10]})
        with option_context("display.max_rows", 5):
            expected = (
                "                          dt   x\n"
                "0  2011-01-01 00:00:00-05:00   1\n"
                "1  2011-01-01 00:00:00-05:00   2\n"
                "..                       ...  ..\n"
                "8                        NaT   9\n"
                "9                        NaT  10\n\n"
                "[10 rows x 2 columns]"
            )
            assert repr(df) == expected

        dts = [NaT] * 5 + [Timestamp("2011-01-01", tz="US/Eastern")] * 5
        df = DataFrame({"dt": dts, "x": [1, 2, 3, 4, 5, 6, 7, 8, 9, 10]})
        with option_context("display.max_rows", 5):
            expected = (
                "                          dt   x\n"
                "0                        NaT   1\n"
                "1                        NaT   2\n"
                "..                       ...  ..\n"
                "8  2011-01-01 00:00:00-05:00   9\n"
                "9  2011-01-01 00:00:00-05:00  10\n\n"
                "[10 rows x 2 columns]"
            )
            assert repr(df) == expected

        dts = [Timestamp("2011-01-01", tz="Asia/Tokyo")] * 5 + [
            Timestamp("2011-01-01", tz="US/Eastern")
        ] * 5
        df = DataFrame({"dt": dts, "x": [1, 2, 3, 4, 5, 6, 7, 8, 9, 10]})
        with option_context("display.max_rows", 5):
            expected = (
                "                           dt   x\n"
                "0   2011-01-01 00:00:00+09:00   1\n"
                "1   2011-01-01 00:00:00+09:00   2\n"
                "..                        ...  ..\n"
                "8   2011-01-01 00:00:00-05:00   9\n"
                "9   2011-01-01 00:00:00-05:00  10\n\n"
                "[10 rows x 2 columns]"
            )
            assert repr(df) == expected

    @pytest.mark.parametrize(
        "start_date",
        [
            "2017-01-01 23:59:59.999999999",
            "2017-01-01 23:59:59.99999999",
            "2017-01-01 23:59:59.9999999",
            "2017-01-01 23:59:59.999999",
            "2017-01-01 23:59:59.99999",
            "2017-01-01 23:59:59.9999",
        ],
    )
    def test_datetimeindex_highprecision(self, start_date):
        # GH19030
        # Check that high-precision time values for the end of day are
        # included in repr for DatetimeIndex
        df = DataFrame({"A": date_range(start=start_date, freq="D", periods=5)})
        result = str(df)
        assert start_date in result

        dti = date_range(start=start_date, freq="D", periods=5)
        df = DataFrame({"A": range(5)}, index=dti)
        result = str(df.index)
        assert start_date in result

    def test_nonunicode_nonascii_alignment(self):
        df = DataFrame([["aa\xc3\xa4\xc3\xa4", 1], ["bbbb", 2]])
        rep_str = df.to_string()
        lines = rep_str.split("\n")
        assert len(lines[1]) == len(lines[2])

    def test_unicode_problem_decoding_as_ascii(self):
        dm = DataFrame({"c/\u03c3": Series({"test": np.nan})})
        str(dm.to_string())

    def test_string_repr_encoding(self, datapath):
        filepath = datapath("io", "parser", "data", "unicode_series.csv")
        df = read_csv(filepath, header=None, encoding="latin1")
        repr(df)
        repr(df[1])

    def test_repr_corner(self):
        # representing infs poses no problems
        df = DataFrame({"foo": [-np.inf, np.inf]})
        repr(df)

    def test_frame_info_encoding(self):
        index = ["'Til There Was You (1997)", "ldum klaka (Cold Fever) (1994)"]
        fmt.set_option("display.max_rows", 1)
        df = DataFrame(columns=["a", "b", "c"], index=index)
        repr(df)
        repr(df.T)
        fmt.set_option("display.max_rows", 200)

    def test_wide_repr(self):
        with option_context(
            "mode.sim_interactive",
            True,
            "display.show_dimensions",
            True,
            "display.max_columns",
            20,
        ):
            max_cols = get_option("display.max_columns")
            df = DataFrame(tm.rands_array(25, size=(10, max_cols - 1)))
            with option_context("display.expand_frame_repr", False):
                rep_str = repr(df)

            assert f"10 rows x {max_cols - 1} columns" in rep_str
            with option_context("display.expand_frame_repr", True):
                wide_repr = repr(df)
            assert rep_str != wide_repr

            with option_context("display.width", 120):
                wider_repr = repr(df)
                assert len(wider_repr) < len(wide_repr)

    def test_wide_repr_wide_columns(self):
        with option_context("mode.sim_interactive", True, "display.max_columns", 20):
            df = DataFrame(
                np.random.randn(5, 3), columns=["a" * 90, "b" * 90, "c" * 90]
            )
            rep_str = repr(df)

            assert len(rep_str.splitlines()) == 20

    def test_wide_repr_named(self):
        with option_context("mode.sim_interactive", True, "display.max_columns", 20):
            max_cols = get_option("display.max_columns")
            df = DataFrame(tm.rands_array(25, size=(10, max_cols - 1)))
            df.index.name = "DataFrame Index"
            with option_context("display.expand_frame_repr", False):
                rep_str = repr(df)
            with option_context("display.expand_frame_repr", True):
                wide_repr = repr(df)
            assert rep_str != wide_repr

            with option_context("display.width", 150):
                wider_repr = repr(df)
                assert len(wider_repr) < len(wide_repr)

            for line in wide_repr.splitlines()[1::13]:
                assert "DataFrame Index" in line

    def test_wide_repr_multiindex(self):
        with option_context("mode.sim_interactive", True, "display.max_columns", 20):
            midx = MultiIndex.from_arrays(tm.rands_array(5, size=(2, 10)))
            max_cols = get_option("display.max_columns")
            df = DataFrame(tm.rands_array(25, size=(10, max_cols - 1)), index=midx)
            df.index.names = ["Level 0", "Level 1"]
            with option_context("display.expand_frame_repr", False):
                rep_str = repr(df)
            with option_context("display.expand_frame_repr", True):
                wide_repr = repr(df)
            assert rep_str != wide_repr

            with option_context("display.width", 150):
                wider_repr = repr(df)
                assert len(wider_repr) < len(wide_repr)

            for line in wide_repr.splitlines()[1::13]:
                assert "Level 0 Level 1" in line

    def test_wide_repr_multiindex_cols(self):
        with option_context("mode.sim_interactive", True, "display.max_columns", 20):
            max_cols = get_option("display.max_columns")
            midx = MultiIndex.from_arrays(tm.rands_array(5, size=(2, 10)))
            mcols = MultiIndex.from_arrays(tm.rands_array(3, size=(2, max_cols - 1)))
            df = DataFrame(
                tm.rands_array(25, (10, max_cols - 1)), index=midx, columns=mcols
            )
            df.index.names = ["Level 0", "Level 1"]
            with option_context("display.expand_frame_repr", False):
                rep_str = repr(df)
            with option_context("display.expand_frame_repr", True):
                wide_repr = repr(df)
            assert rep_str != wide_repr

        with option_context("display.width", 150, "display.max_columns", 20):
            wider_repr = repr(df)
            assert len(wider_repr) < len(wide_repr)

    def test_wide_repr_unicode(self):
        with option_context("mode.sim_interactive", True, "display.max_columns", 20):
            max_cols = 20
            df = DataFrame(tm.rands_array(25, size=(10, max_cols - 1)))
            with option_context("display.expand_frame_repr", False):
                rep_str = repr(df)
            with option_context("display.expand_frame_repr", True):
                wide_repr = repr(df)
            assert rep_str != wide_repr

            with option_context("display.width", 150):
                wider_repr = repr(df)
                assert len(wider_repr) < len(wide_repr)

    def test_wide_repr_wide_long_columns(self):
        with option_context("mode.sim_interactive", True):
            df = DataFrame({"a": ["a" * 30, "b" * 30], "b": ["c" * 70, "d" * 80]})

            result = repr(df)
            assert "ccccc" in result
            assert "ddddd" in result

    def test_long_series(self):
        n = 1000
        s = Series(
            np.random.randint(-50, 50, n),
            index=[f"s{x:04d}" for x in range(n)],
            dtype="int64",
        )

        import re

        str_rep = str(s)
        nmatches = len(re.findall("dtype", str_rep))
        assert nmatches == 1

    def test_index_with_nan(self):
        #  GH 2850
        df = DataFrame(
            {
                "id1": {0: "1a3", 1: "9h4"},
                "id2": {0: np.nan, 1: "d67"},
                "id3": {0: "78d", 1: "79d"},
                "value": {0: 123, 1: 64},
            }
        )

        # multi-index
        y = df.set_index(["id1", "id2", "id3"])
        result = y.to_string()
        expected = (
            "             value\nid1 id2 id3       \n"
            "1a3 NaN 78d    123\n9h4 d67 79d     64"
        )
        assert result == expected

        # index
        y = df.set_index("id2")
        result = y.to_string()
        expected = (
            "     id1  id3  value\nid2                 \n"
            "NaN  1a3  78d    123\nd67  9h4  79d     64"
        )
        assert result == expected

        # with append (this failed in 0.12)
        y = df.set_index(["id1", "id2"]).set_index("id3", append=True)
        result = y.to_string()
        expected = (
            "             value\nid1 id2 id3       \n"
            "1a3 NaN 78d    123\n9h4 d67 79d     64"
        )
        assert result == expected

        # all-nan in mi
        df2 = df.copy()
        df2.loc[:, "id2"] = np.nan
        y = df2.set_index("id2")
        result = y.to_string()
        expected = (
            "     id1  id3  value\nid2                 \n"
            "NaN  1a3  78d    123\nNaN  9h4  79d     64"
        )
        assert result == expected

        # partial nan in mi
        df2 = df.copy()
        df2.loc[:, "id2"] = np.nan
        y = df2.set_index(["id2", "id3"])
        result = y.to_string()
        expected = (
            "         id1  value\nid2 id3            \n"
            "NaN 78d  1a3    123\n    79d  9h4     64"
        )
        assert result == expected

        df = DataFrame(
            {
                "id1": {0: np.nan, 1: "9h4"},
                "id2": {0: np.nan, 1: "d67"},
                "id3": {0: np.nan, 1: "79d"},
                "value": {0: 123, 1: 64},
            }
        )

        y = df.set_index(["id1", "id2", "id3"])
        result = y.to_string()
        expected = (
            "             value\nid1 id2 id3       \n"
            "NaN NaN NaN    123\n9h4 d67 79d     64"
        )
        assert result == expected

    def test_to_string(self):

        # big mixed
        biggie = DataFrame(
            {"A": np.random.randn(200), "B": tm.makeStringIndex(200)},
            index=np.arange(200),
        )

        biggie.loc[:20, "A"] = np.nan
        biggie.loc[:20, "B"] = np.nan
        s = biggie.to_string()

        buf = StringIO()
        retval = biggie.to_string(buf=buf)
        assert retval is None
        assert buf.getvalue() == s

        assert isinstance(s, str)

        # print in right order
        result = biggie.to_string(
            columns=["B", "A"], col_space=17, float_format="%.5f".__mod__
        )
        lines = result.split("\n")
        header = lines[0].strip().split()
        joined = "\n".join([re.sub(r"\s+", " ", x).strip() for x in lines[1:]])
        recons = read_csv(StringIO(joined), names=header, header=None, sep=" ")
        tm.assert_series_equal(recons["B"], biggie["B"])
        assert recons["A"].count() == biggie["A"].count()
        assert (np.abs(recons["A"].dropna() - biggie["A"].dropna()) < 0.1).all()

        # expected = ['B', 'A']
        # assert header == expected

        result = biggie.to_string(columns=["A"], col_space=17)
        header = result.split("\n")[0].strip().split()
        expected = ["A"]
        assert header == expected

        biggie.to_string(columns=["B", "A"], formatters={"A": lambda x: f"{x:.1f}"})

        biggie.to_string(columns=["B", "A"], float_format=str)
        biggie.to_string(columns=["B", "A"], col_space=12, float_format=str)

        frame = DataFrame(index=np.arange(200))
        frame.to_string()

    def test_to_string_no_header(self):
        df = DataFrame({"x": [1, 2, 3], "y": [4, 5, 6]})

        df_s = df.to_string(header=False)
        expected = "0  1  4\n1  2  5\n2  3  6"

        assert df_s == expected

    def test_to_string_specified_header(self):
        df = DataFrame({"x": [1, 2, 3], "y": [4, 5, 6]})

        df_s = df.to_string(header=["X", "Y"])
        expected = "   X  Y\n0  1  4\n1  2  5\n2  3  6"

        assert df_s == expected

        msg = "Writing 2 cols but got 1 aliases"
        with pytest.raises(ValueError, match=msg):
            df.to_string(header=["X"])

    def test_to_string_no_index(self):
        # GH 16839, GH 13032
        df = DataFrame({"x": [11, 22], "y": [33, -44], "z": ["AAA", "   "]})

        df_s = df.to_string(index=False)
        # Leading space is expected for positive numbers.
        expected = " x   y   z\n11  33 AAA\n22 -44    "
        assert df_s == expected

        df_s = df[["y", "x", "z"]].to_string(index=False)
        expected = "  y  x   z\n 33 11 AAA\n-44 22    "
        assert df_s == expected

    def test_to_string_line_width_no_index(self):
        # GH 13998, GH 22505
        df = DataFrame({"x": [1, 2, 3], "y": [4, 5, 6]})

        df_s = df.to_string(line_width=1, index=False)
        expected = " x  \\\n 1   \n 2   \n 3   \n\n y  \n 4  \n 5  \n 6  "

        assert df_s == expected

        df = DataFrame({"x": [11, 22, 33], "y": [4, 5, 6]})

        df_s = df.to_string(line_width=1, index=False)
        expected = " x  \\\n11   \n22   \n33   \n\n y  \n 4  \n 5  \n 6  "

        assert df_s == expected

        df = DataFrame({"x": [11, 22, -33], "y": [4, 5, -6]})

        df_s = df.to_string(line_width=1, index=False)
        expected = "  x  \\\n 11   \n 22   \n-33   \n\n y  \n 4  \n 5  \n-6  "

        assert df_s == expected

    def test_to_string_float_formatting(self):
        tm.reset_display_options()
        fmt.set_option(
            "display.precision",
            5,
            "display.column_space",
            12,
            "display.notebook_repr_html",
            False,
        )

        df = DataFrame(
            {"x": [0, 0.25, 3456.000, 12e45, 1.64e6, 1.7e8, 1.253456, np.pi, -1e6]}
        )

        df_s = df.to_string()

        if _three_digit_exp():
            expected = (
                "              x\n0  0.00000e+000\n1  2.50000e-001\n"
                "2  3.45600e+003\n3  1.20000e+046\n4  1.64000e+006\n"
                "5  1.70000e+008\n6  1.25346e+000\n7  3.14159e+000\n"
                "8 -1.00000e+006"
            )
        else:
            expected = (
                "             x\n0  0.00000e+00\n1  2.50000e-01\n"
                "2  3.45600e+03\n3  1.20000e+46\n4  1.64000e+06\n"
                "5  1.70000e+08\n6  1.25346e+00\n7  3.14159e+00\n"
                "8 -1.00000e+06"
            )
        assert df_s == expected

        df = DataFrame({"x": [3234, 0.253]})
        df_s = df.to_string()

        expected = "          x\n0  3234.000\n1     0.253"
        assert df_s == expected

        tm.reset_display_options()
        assert get_option("display.precision") == 6

        df = DataFrame({"x": [1e9, 0.2512]})
        df_s = df.to_string()

        if _three_digit_exp():
            expected = "               x\n0  1.000000e+009\n1  2.512000e-001"
        else:
            expected = "              x\n0  1.000000e+09\n1  2.512000e-01"
        assert df_s == expected

    def test_to_string_float_format_no_fixed_width(self):

        # GH 21625
        df = DataFrame({"x": [0.19999]})
        expected = "      x\n0 0.200"
        assert df.to_string(float_format="%.3f") == expected

        # GH 22270
        df = DataFrame({"x": [100.0]})
        expected = "    x\n0 100"
        assert df.to_string(float_format="%.0f") == expected

    def test_to_string_small_float_values(self):
        df = DataFrame({"a": [1.5, 1e-17, -5.5e-7]})

        result = df.to_string()
        # sadness per above
        if _three_digit_exp():
            expected = (
                "               a\n"
                "0  1.500000e+000\n"
                "1  1.000000e-017\n"
                "2 -5.500000e-007"
            )
        else:
            expected = (
                "              a\n"
                "0  1.500000e+00\n"
                "1  1.000000e-17\n"
                "2 -5.500000e-07"
            )
        assert result == expected

        # but not all exactly zero
        df = df * 0
        result = df.to_string()
        expected = "   0\n0  0\n1  0\n2 -0"

    def test_to_string_float_index(self):
        index = Index([1.5, 2, 3, 4, 5])
        df = DataFrame(np.arange(5), index=index)

        result = df.to_string()
        expected = "     0\n1.5  0\n2.0  1\n3.0  2\n4.0  3\n5.0  4"
        assert result == expected

    def test_to_string_complex_float_formatting(self):
        # GH #25514, 25745
        with option_context("display.precision", 5):
            df = DataFrame(
                {
                    "x": [
                        (0.4467846931321966 + 0.0715185102060818j),
                        (0.2739442392974528 + 0.23515228785438969j),
                        (0.26974928742135185 + 0.3250604054898979j),
                        (-1j),
                    ]
                }
            )
            result = df.to_string()
            expected = (
                "                  x\n0  0.44678+0.07152j\n"
                "1  0.27394+0.23515j\n"
                "2  0.26975+0.32506j\n"
                "3 -0.00000-1.00000j"
            )
            assert result == expected

    def test_to_string_ascii_error(self):
        data = [
            (
                "0  ",
                "                        .gitignore ",
                "     5 ",
                " \xe2\x80\xa2\xe2\x80\xa2\xe2\x80\xa2\xe2\x80\xa2\xe2\x80\xa2",
            )
        ]
        df = DataFrame(data)

        # it works!
        repr(df)

    def test_to_string_int_formatting(self):
        df = DataFrame({"x": [-15, 20, 25, -35]})
        assert issubclass(df["x"].dtype.type, np.integer)

        output = df.to_string()
        expected = "    x\n0 -15\n1  20\n2  25\n3 -35"
        assert output == expected

    def test_to_string_index_formatter(self):
        df = DataFrame([range(5), range(5, 10), range(10, 15)])

        rs = df.to_string(formatters={"__index__": lambda x: "abc"[x]})

        xp = """\
    0   1   2   3   4
a   0   1   2   3   4
b   5   6   7   8   9
c  10  11  12  13  14\
"""

        assert rs == xp

    def test_to_string_left_justify_cols(self):
        tm.reset_display_options()
        df = DataFrame({"x": [3234, 0.253]})
        df_s = df.to_string(justify="left")
        expected = "   x       \n0  3234.000\n1     0.253"
        assert df_s == expected

    def test_to_string_format_na(self):
        tm.reset_display_options()
        df = DataFrame(
            {
                "A": [np.nan, -1, -2.1234, 3, 4],
                "B": [np.nan, "foo", "foooo", "fooooo", "bar"],
            }
        )
        result = df.to_string()

        expected = (
            "        A       B\n"
            "0     NaN     NaN\n"
            "1 -1.0000     foo\n"
            "2 -2.1234   foooo\n"
            "3  3.0000  fooooo\n"
            "4  4.0000     bar"
        )
        assert result == expected

        df = DataFrame(
            {
                "A": [np.nan, -1.0, -2.0, 3.0, 4.0],
                "B": [np.nan, "foo", "foooo", "fooooo", "bar"],
            }
        )
        result = df.to_string()

        expected = (
            "     A       B\n"
            "0  NaN     NaN\n"
            "1 -1.0     foo\n"
            "2 -2.0   foooo\n"
            "3  3.0  fooooo\n"
            "4  4.0     bar"
        )
        assert result == expected

    def test_to_string_format_inf(self):
        # Issue #24861
        tm.reset_display_options()
        df = DataFrame(
            {
                "A": [-np.inf, np.inf, -1, -2.1234, 3, 4],
                "B": [-np.inf, np.inf, "foo", "foooo", "fooooo", "bar"],
            }
        )
        result = df.to_string()

        expected = (
            "        A       B\n"
            "0    -inf    -inf\n"
            "1     inf     inf\n"
            "2 -1.0000     foo\n"
            "3 -2.1234   foooo\n"
            "4  3.0000  fooooo\n"
            "5  4.0000     bar"
        )
        assert result == expected

        df = DataFrame(
            {
                "A": [-np.inf, np.inf, -1.0, -2.0, 3.0, 4.0],
                "B": [-np.inf, np.inf, "foo", "foooo", "fooooo", "bar"],
            }
        )
        result = df.to_string()

        expected = (
            "     A       B\n"
            "0 -inf    -inf\n"
            "1  inf     inf\n"
            "2 -1.0     foo\n"
            "3 -2.0   foooo\n"
            "4  3.0  fooooo\n"
            "5  4.0     bar"
        )
        assert result == expected

    def test_to_string_decimal(self):
        # Issue #23614
        df = DataFrame({"A": [6.0, 3.1, 2.2]})
        expected = "     A\n0  6,0\n1  3,1\n2  2,2"
        assert df.to_string(decimal=",") == expected

    def test_to_string_line_width(self):
        df = DataFrame(123, index=range(10, 15), columns=range(30))
        s = df.to_string(line_width=80)
        assert max(len(line) for line in s.split("\n")) == 80

    def test_show_dimensions(self):
        df = DataFrame(123, index=range(10, 15), columns=range(30))

        with option_context(
            "display.max_rows",
            10,
            "display.max_columns",
            40,
            "display.width",
            500,
            "display.expand_frame_repr",
            "info",
            "display.show_dimensions",
            True,
        ):
            assert "5 rows" in str(df)
            assert "5 rows" in df._repr_html_()
        with option_context(
            "display.max_rows",
            10,
            "display.max_columns",
            40,
            "display.width",
            500,
            "display.expand_frame_repr",
            "info",
            "display.show_dimensions",
            False,
        ):
            assert "5 rows" not in str(df)
            assert "5 rows" not in df._repr_html_()
        with option_context(
            "display.max_rows",
            2,
            "display.max_columns",
            2,
            "display.width",
            500,
            "display.expand_frame_repr",
            "info",
            "display.show_dimensions",
            "truncate",
        ):
            assert "5 rows" in str(df)
            assert "5 rows" in df._repr_html_()
        with option_context(
            "display.max_rows",
            10,
            "display.max_columns",
            40,
            "display.width",
            500,
            "display.expand_frame_repr",
            "info",
            "display.show_dimensions",
            "truncate",
        ):
            assert "5 rows" not in str(df)
            assert "5 rows" not in df._repr_html_()

    def test_repr_html(self, float_frame):
        df = float_frame
        df._repr_html_()

        fmt.set_option("display.max_rows", 1, "display.max_columns", 1)
        df._repr_html_()

        fmt.set_option("display.notebook_repr_html", False)
        df._repr_html_()

        tm.reset_display_options()

        df = DataFrame([[1, 2], [3, 4]])
        fmt.set_option("display.show_dimensions", True)
        assert "2 rows" in df._repr_html_()
        fmt.set_option("display.show_dimensions", False)
        assert "2 rows" not in df._repr_html_()

        tm.reset_display_options()

    def test_repr_html_mathjax(self):
        df = DataFrame([[1, 2], [3, 4]])
        assert "tex2jax_ignore" not in df._repr_html_()

        with option_context("display.html.use_mathjax", False):
            assert "tex2jax_ignore" in df._repr_html_()

    def test_repr_html_wide(self):
        max_cols = 20
        df = DataFrame(tm.rands_array(25, size=(10, max_cols - 1)))
        with option_context("display.max_rows", 60, "display.max_columns", 20):
            assert "..." not in df._repr_html_()

        wide_df = DataFrame(tm.rands_array(25, size=(10, max_cols + 1)))
        with option_context("display.max_rows", 60, "display.max_columns", 20):
            assert "..." in wide_df._repr_html_()

    def test_repr_html_wide_multiindex_cols(self):
        max_cols = 20

        mcols = MultiIndex.from_product(
            [np.arange(max_cols // 2), ["foo", "bar"]], names=["first", "second"]
        )
        df = DataFrame(tm.rands_array(25, size=(10, len(mcols))), columns=mcols)
        reg_repr = df._repr_html_()
        assert "..." not in reg_repr

        mcols = MultiIndex.from_product(
            (np.arange(1 + (max_cols // 2)), ["foo", "bar"]), names=["first", "second"]
        )
        df = DataFrame(tm.rands_array(25, size=(10, len(mcols))), columns=mcols)
        with option_context("display.max_rows", 60, "display.max_columns", 20):
            assert "..." in df._repr_html_()

    def test_repr_html_long(self):
        with option_context("display.max_rows", 60):
            max_rows = get_option("display.max_rows")
            h = max_rows - 1
            df = DataFrame({"A": np.arange(1, 1 + h), "B": np.arange(41, 41 + h)})
            reg_repr = df._repr_html_()
            assert ".." not in reg_repr
            assert str(41 + max_rows // 2) in reg_repr

            h = max_rows + 1
            df = DataFrame({"A": np.arange(1, 1 + h), "B": np.arange(41, 41 + h)})
            long_repr = df._repr_html_()
            assert ".." in long_repr
            assert str(41 + max_rows // 2) not in long_repr
            assert f"{h} rows " in long_repr
            assert "2 columns" in long_repr

    def test_repr_html_float(self):
        with option_context("display.max_rows", 60):

            max_rows = get_option("display.max_rows")
            h = max_rows - 1
            df = DataFrame(
                {
                    "idx": np.linspace(-10, 10, h),
                    "A": np.arange(1, 1 + h),
                    "B": np.arange(41, 41 + h),
                }
            ).set_index("idx")
            reg_repr = df._repr_html_()
            assert ".." not in reg_repr
            assert f"<td>{40 + h}</td>" in reg_repr

            h = max_rows + 1
            df = DataFrame(
                {
                    "idx": np.linspace(-10, 10, h),
                    "A": np.arange(1, 1 + h),
                    "B": np.arange(41, 41 + h),
                }
            ).set_index("idx")
            long_repr = df._repr_html_()
            assert ".." in long_repr
            assert "<td>31</td>" not in long_repr
            assert f"{h} rows " in long_repr
            assert "2 columns" in long_repr

    def test_repr_html_long_multiindex(self):
        max_rows = 60
        max_L1 = max_rows // 2

        tuples = list(itertools.product(np.arange(max_L1), ["foo", "bar"]))
        idx = MultiIndex.from_tuples(tuples, names=["first", "second"])
        df = DataFrame(np.random.randn(max_L1 * 2, 2), index=idx, columns=["A", "B"])
        with option_context("display.max_rows", 60, "display.max_columns", 20):
            reg_repr = df._repr_html_()
        assert "..." not in reg_repr

        tuples = list(itertools.product(np.arange(max_L1 + 1), ["foo", "bar"]))
        idx = MultiIndex.from_tuples(tuples, names=["first", "second"])
        df = DataFrame(
            np.random.randn((max_L1 + 1) * 2, 2), index=idx, columns=["A", "B"]
        )
        long_repr = df._repr_html_()
        assert "..." in long_repr

    def test_repr_html_long_and_wide(self):
        max_cols = 20
        max_rows = 60

        h, w = max_rows - 1, max_cols - 1
        df = DataFrame({k: np.arange(1, 1 + h) for k in np.arange(w)})
        with option_context("display.max_rows", 60, "display.max_columns", 20):
            assert "..." not in df._repr_html_()

        h, w = max_rows + 1, max_cols + 1
        df = DataFrame({k: np.arange(1, 1 + h) for k in np.arange(w)})
        with option_context("display.max_rows", 60, "display.max_columns", 20):
            assert "..." in df._repr_html_()

    def test_info_repr(self):
        # GH#21746 For tests inside a terminal (i.e. not CI) we need to detect
        # the terminal size to ensure that we try to print something "too big"
        term_width, term_height = get_terminal_size()

        max_rows = 60
        max_cols = 20 + (max(term_width, 80) - 80) // 4
        # Long
        h, w = max_rows + 1, max_cols - 1
        df = DataFrame({k: np.arange(1, 1 + h) for k in np.arange(w)})
        assert has_vertically_truncated_repr(df)
        with option_context("display.large_repr", "info"):
            assert has_info_repr(df)

        # Wide
        h, w = max_rows - 1, max_cols + 1
        df = DataFrame({k: np.arange(1, 1 + h) for k in np.arange(w)})
        assert has_horizontally_truncated_repr(df)
        with option_context(
            "display.large_repr", "info", "display.max_columns", max_cols
        ):
            assert has_info_repr(df)

    def test_info_repr_max_cols(self):
        # GH #6939
        df = DataFrame(np.random.randn(10, 5))
        with option_context(
            "display.large_repr",
            "info",
            "display.max_columns",
            1,
            "display.max_info_columns",
            4,
        ):
            assert has_non_verbose_info_repr(df)

        with option_context(
            "display.large_repr",
            "info",
            "display.max_columns",
            1,
            "display.max_info_columns",
            5,
        ):
            assert not has_non_verbose_info_repr(df)

        # test verbose overrides
        # fmt.set_option('display.max_info_columns', 4)  # exceeded

    def test_info_repr_html(self):
        max_rows = 60
        max_cols = 20
        # Long
        h, w = max_rows + 1, max_cols - 1
        df = DataFrame({k: np.arange(1, 1 + h) for k in np.arange(w)})
        assert r"&lt;class" not in df._repr_html_()
        with option_context("display.large_repr", "info"):
            assert r"&lt;class" in df._repr_html_()

        # Wide
        h, w = max_rows - 1, max_cols + 1
        df = DataFrame({k: np.arange(1, 1 + h) for k in np.arange(w)})
        assert "<class" not in df._repr_html_()
        with option_context(
            "display.large_repr", "info", "display.max_columns", max_cols
        ):
            assert "&lt;class" in df._repr_html_()

    def test_fake_qtconsole_repr_html(self, float_frame):
        df = float_frame

        def get_ipython():
            return {"config": {"KernelApp": {"parent_appname": "ipython-qtconsole"}}}

        repstr = df._repr_html_()
        assert repstr is not None

        fmt.set_option("display.max_rows", 5, "display.max_columns", 2)
        repstr = df._repr_html_()

        assert "class" in repstr  # info fallback
        tm.reset_display_options()

    def test_pprint_pathological_object(self):
        """
        If the test fails, it at least won't hang.
        """

        class A:
            def __getitem__(self, key):
                return 3  # obviously simplified

        df = DataFrame([A()])
        repr(df)  # just don't die

    def test_float_trim_zeros(self):
        vals = [
            2.08430917305e10,
            3.52205017305e10,
            2.30674817305e10,
            2.03954217305e10,
            5.59897817305e10,
        ]
        skip = True
        for line in repr(DataFrame({"A": vals})).split("\n")[:-2]:
            if line.startswith("dtype:"):
                continue
            if _three_digit_exp():
                assert ("+010" in line) or skip
            else:
                assert ("+10" in line) or skip
            skip = False

    @pytest.mark.parametrize(
        "data, expected",
        [
            (["3.50"], "0    3.50\ndtype: object"),
            ([1.20, "1.00"], "0     1.2\n1    1.00\ndtype: object"),
            ([np.nan], "0   NaN\ndtype: float64"),
            ([None], "0    None\ndtype: object"),
            (["3.50", np.nan], "0    3.50\n1     NaN\ndtype: object"),
            ([3.50, np.nan], "0    3.5\n1    NaN\ndtype: float64"),
            ([3.50, np.nan, "3.50"], "0     3.5\n1     NaN\n2    3.50\ndtype: object"),
            ([3.50, None, "3.50"], "0     3.5\n1    None\n2    3.50\ndtype: object"),
        ],
    )
    def test_repr_str_float_truncation(self, data, expected):
        # GH#38708
        series = Series(data)
        result = repr(series)
        assert result == expected

    @pytest.mark.parametrize(
        "float_format,expected",
        [
            ("{:,.0f}".format, "0   1,000\n1    test\ndtype: object"),
            ("{:.4f}".format, "0   1000.0000\n1        test\ndtype: object"),
        ],
    )
    def test_repr_float_format_in_object_col(self, float_format, expected):
        # GH#40024
        df = Series([1000.0, "test"])
        with option_context("display.float_format", float_format):
            result = repr(df)

        assert result == expected

    def test_dict_entries(self):
        df = DataFrame({"A": [{"a": 1, "b": 2}]})

        val = df.to_string()
        assert "'a': 1" in val
        assert "'b': 2" in val

    def test_categorical_columns(self):
        # GH35439
        data = [[4, 2], [3, 2], [4, 3]]
        cols = ["aaaaaaaaa", "b"]
        df = DataFrame(data, columns=cols)
        df_cat_cols = DataFrame(data, columns=pd.CategoricalIndex(cols))

        assert df.to_string() == df_cat_cols.to_string()

    def test_period(self):
        # GH 12615
        df = DataFrame(
            {
                "A": pd.period_range("2013-01", periods=4, freq="M"),
                "B": [
                    pd.Period("2011-01", freq="M"),
                    pd.Period("2011-02-01", freq="D"),
                    pd.Period("2011-03-01 09:00", freq="H"),
                    pd.Period("2011-04", freq="M"),
                ],
                "C": list("abcd"),
            }
        )
        exp = (
            "         A                 B  C\n"
            "0  2013-01           2011-01  a\n"
            "1  2013-02        2011-02-01  b\n"
            "2  2013-03  2011-03-01 09:00  c\n"
            "3  2013-04           2011-04  d"
        )
        assert str(df) == exp

    @pytest.mark.parametrize(
        "length, max_rows, min_rows, expected",
        [
            (10, 10, 10, 10),
            (10, 10, None, 10),
            (10, 8, None, 8),
            (20, 30, 10, 30),  # max_rows > len(frame), hence max_rows
            (50, 30, 10, 10),  # max_rows < len(frame), hence min_rows
            (100, 60, 10, 10),  # same
            (60, 60, 10, 60),  # edge case
            (61, 60, 10, 10),  # edge case
        ],
    )
    def test_max_rows_fitted(self, length, min_rows, max_rows, expected):
        """Check that display logic is correct.

        GH #37359

        See description here:
        https://pandas.pydata.org/docs/dev/user_guide/options.html#frequently-used-options
        """
        formatter = fmt.DataFrameFormatter(
            DataFrame(np.random.rand(length, 3)),
            max_rows=max_rows,
            min_rows=min_rows,
        )
        result = formatter.max_rows_fitted
        assert result == expected


def gen_series_formatting():
    s1 = Series(["a"] * 100)
    s2 = Series(["ab"] * 100)
    s3 = Series(["a", "ab", "abc", "abcd", "abcde", "abcdef"])
    s4 = s3[::-1]
    test_sers = {"onel": s1, "twol": s2, "asc": s3, "desc": s4}
    return test_sers


class TestSeriesFormatting:
    def setup_method(self):
        self.ts = tm.makeTimeSeries()

    def test_repr_unicode(self):
        s = Series(["\u03c3"] * 10)
        repr(s)

        a = Series(["\u05d0"] * 1000)
        a.name = "title1"
        repr(a)

    def test_to_string(self):
        buf = StringIO()

        s = self.ts.to_string()

        retval = self.ts.to_string(buf=buf)
        assert retval is None
        assert buf.getvalue().strip() == s

        # pass float_format
        format = "%.4f".__mod__
        result = self.ts.to_string(float_format=format)
        result = [x.split()[1] for x in result.split("\n")[:-1]]
        expected = [format(x) for x in self.ts]
        assert result == expected

        # empty string
        result = self.ts[:0].to_string()
        assert result == "Series([], Freq: B)"

        result = self.ts[:0].to_string(length=0)
        assert result == "Series([], Freq: B)"

        # name and length
        cp = self.ts.copy()
        cp.name = "foo"
        result = cp.to_string(length=True, name=True, dtype=True)
        last_line = result.split("\n")[-1].strip()
        assert last_line == (f"Freq: B, Name: foo, Length: {len(cp)}, dtype: float64")

    def test_freq_name_separation(self):
        s = Series(
            np.random.randn(10), index=date_range("1/1/2000", periods=10), name=0
        )

        result = repr(s)
        assert "Freq: D, Name: 0" in result

    def test_to_string_mixed(self):
        s = Series(["foo", np.nan, -1.23, 4.56])
        result = s.to_string()
        expected = "0     foo\n" + "1     NaN\n" + "2   -1.23\n" + "3    4.56"
        assert result == expected

        # but don't count NAs as floats
        s = Series(["foo", np.nan, "bar", "baz"])
        result = s.to_string()
        expected = "0    foo\n" + "1    NaN\n" + "2    bar\n" + "3    baz"
        assert result == expected

        s = Series(["foo", 5, "bar", "baz"])
        result = s.to_string()
        expected = "0    foo\n" + "1      5\n" + "2    bar\n" + "3    baz"
        assert result == expected

    def test_to_string_float_na_spacing(self):
        s = Series([0.0, 1.5678, 2.0, -3.0, 4.0])
        s[::2] = np.nan

        result = s.to_string()
        expected = (
            "0       NaN\n"
            + "1    1.5678\n"
            + "2       NaN\n"
            + "3   -3.0000\n"
            + "4       NaN"
        )
        assert result == expected

    def test_to_string_without_index(self):
        # GH 11729 Test index=False option
        s = Series([1, 2, 3, 4])
        result = s.to_string(index=False)
        expected = "1\n" + "2\n" + "3\n" + "4"
        assert result == expected

    def test_unicode_name_in_footer(self):
        s = Series([1, 2], name="\u05e2\u05d1\u05e8\u05d9\u05ea")
        sf = fmt.SeriesFormatter(s, name="\u05e2\u05d1\u05e8\u05d9\u05ea")
        sf._get_footer()  # should not raise exception

    def test_east_asian_unicode_series(self):
        # not aligned properly because of east asian width

        # unicode index
        s = Series(["a", "bb", "CCC", "D"], index=["あ", "いい", "ううう", "ええええ"])
        expected = "あ         a\nいい       bb\nううう     CCC\nええええ      D\ndtype: object"
        assert repr(s) == expected

        # unicode values
        s = Series(["あ", "いい", "ううう", "ええええ"], index=["a", "bb", "c", "ddd"])
        expected = "a         あ\nbb       いい\nc       ううう\nddd    ええええ\ndtype: object"
        assert repr(s) == expected

        # both
        s = Series(["あ", "いい", "ううう", "ええええ"], index=["ああ", "いいいい", "う", "えええ"])
        expected = (
            "ああ         あ\nいいいい      いい\nう        ううう\nえええ     ええええ\ndtype: object"
        )
        assert repr(s) == expected

        # unicode footer
        s = Series(
            ["あ", "いい", "ううう", "ええええ"], index=["ああ", "いいいい", "う", "えええ"], name="おおおおおおお"
        )
        expected = (
            "ああ         あ\nいいいい      いい\nう        ううう\n"
            "えええ     ええええ\nName: おおおおおおお, dtype: object"
        )
        assert repr(s) == expected

        # MultiIndex
        idx = MultiIndex.from_tuples(
            [("あ", "いい"), ("う", "え"), ("おおお", "かかかか"), ("き", "くく")]
        )
        s = Series([1, 22, 3333, 44444], index=idx)
        expected = (
            "あ    いい          1\n"
            "う    え          22\n"
            "おおお  かかかか     3333\n"
            "き    くく      44444\ndtype: int64"
        )
        assert repr(s) == expected

        # object dtype, shorter than unicode repr
        s = Series([1, 22, 3333, 44444], index=[1, "AB", np.nan, "あああ"])
        expected = (
            "1          1\nAB        22\nNaN     3333\nあああ    44444\ndtype: int64"
        )
        assert repr(s) == expected

        # object dtype, longer than unicode repr
        s = Series(
            [1, 22, 3333, 44444], index=[1, "AB", Timestamp("2011-01-01"), "あああ"]
        )
        expected = (
            "1                          1\n"
            "AB                        22\n"
            "2011-01-01 00:00:00     3333\n"
            "あああ                    44444\ndtype: int64"
        )
        assert repr(s) == expected

        # truncate
        with option_context("display.max_rows", 3):
            s = Series(["あ", "いい", "ううう", "ええええ"], name="おおおおおおお")

            expected = (
                "0       あ\n     ... \n"
                "3    ええええ\n"
                "Name: おおおおおおお, Length: 4, dtype: object"
            )
            assert repr(s) == expected

            s.index = ["ああ", "いいいい", "う", "えええ"]
            expected = (
                "ああ        あ\n       ... \n"
                "えええ    ええええ\n"
                "Name: おおおおおおお, Length: 4, dtype: object"
            )
            assert repr(s) == expected

        # Enable Unicode option -----------------------------------------
        with option_context("display.unicode.east_asian_width", True):

            # unicode index
            s = Series(["a", "bb", "CCC", "D"], index=["あ", "いい", "ううう", "ええええ"])
            expected = (
                "あ            a\nいい         bb\nううう      CCC\n"
                "ええええ      D\ndtype: object"
            )
            assert repr(s) == expected

            # unicode values
            s = Series(["あ", "いい", "ううう", "ええええ"], index=["a", "bb", "c", "ddd"])
            expected = (
                "a            あ\nbb         いい\nc        ううう\n"
                "ddd    ええええ\ndtype: object"
            )
            assert repr(s) == expected

            # both
            s = Series(["あ", "いい", "ううう", "ええええ"], index=["ああ", "いいいい", "う", "えええ"])
            expected = (
                "ああ              あ\n"
                "いいいい        いい\n"
                "う            ううう\n"
                "えええ      ええええ\ndtype: object"
            )
            assert repr(s) == expected

            # unicode footer
            s = Series(
                ["あ", "いい", "ううう", "ええええ"],
                index=["ああ", "いいいい", "う", "えええ"],
                name="おおおおおおお",
            )
            expected = (
                "ああ              あ\n"
                "いいいい        いい\n"
                "う            ううう\n"
                "えええ      ええええ\n"
                "Name: おおおおおおお, dtype: object"
            )
            assert repr(s) == expected

            # MultiIndex
            idx = MultiIndex.from_tuples(
                [("あ", "いい"), ("う", "え"), ("おおお", "かかかか"), ("き", "くく")]
            )
            s = Series([1, 22, 3333, 44444], index=idx)
            expected = (
                "あ      いい            1\n"
                "う      え             22\n"
                "おおお  かかかか     3333\n"
                "き      くく        44444\n"
                "dtype: int64"
            )
            assert repr(s) == expected

            # object dtype, shorter than unicode repr
            s = Series([1, 22, 3333, 44444], index=[1, "AB", np.nan, "あああ"])
            expected = (
                "1             1\nAB           22\nNaN        3333\n"
                "あああ    44444\ndtype: int64"
            )
            assert repr(s) == expected

            # object dtype, longer than unicode repr
            s = Series(
                [1, 22, 3333, 44444],
                index=[1, "AB", Timestamp("2011-01-01"), "あああ"],
            )
            expected = (
                "1                          1\n"
                "AB                        22\n"
                "2011-01-01 00:00:00     3333\n"
                "あああ                 44444\ndtype: int64"
            )
            assert repr(s) == expected

            # truncate
            with option_context("display.max_rows", 3):
                s = Series(["あ", "いい", "ううう", "ええええ"], name="おおおおおおお")
                expected = (
                    "0          あ\n       ...   \n"
                    "3    ええええ\n"
                    "Name: おおおおおおお, Length: 4, dtype: object"
                )
                assert repr(s) == expected

                s.index = ["ああ", "いいいい", "う", "えええ"]
                expected = (
                    "ああ            あ\n"
                    "            ...   \n"
                    "えええ    ええええ\n"
                    "Name: おおおおおおお, Length: 4, dtype: object"
                )
                assert repr(s) == expected

            # ambiguous unicode
            s = Series(
                ["¡¡", "い¡¡", "ううう", "ええええ"], index=["ああ", "¡¡¡¡いい", "¡¡", "えええ"]
            )
            expected = (
                "ああ              ¡¡\n"
                "¡¡¡¡いい        い¡¡\n"
                "¡¡            ううう\n"
                "えええ      ええええ\ndtype: object"
            )
            assert repr(s) == expected

    def test_float_trim_zeros(self):
        vals = [
            2.08430917305e10,
            3.52205017305e10,
            2.30674817305e10,
            2.03954217305e10,
            5.59897817305e10,
        ]
        for line in repr(Series(vals)).split("\n"):
            if line.startswith("dtype:"):
                continue
            if _three_digit_exp():
                assert "+010" in line
            else:
                assert "+10" in line

    def test_datetimeindex(self):

        index = date_range("20130102", periods=6)
        s = Series(1, index=index)
        result = s.to_string()
        assert "2013-01-02" in result

        # nat in index
        s2 = Series(2, index=[Timestamp("20130111"), NaT])
        s = pd.concat([s2, s])
        result = s.to_string()
        assert "NaT" in result

        # nat in summary
        result = str(s2.index)
        assert "NaT" in result

    @pytest.mark.parametrize(
        "start_date",
        [
            "2017-01-01 23:59:59.999999999",
            "2017-01-01 23:59:59.99999999",
            "2017-01-01 23:59:59.9999999",
            "2017-01-01 23:59:59.999999",
            "2017-01-01 23:59:59.99999",
            "2017-01-01 23:59:59.9999",
        ],
    )
    def test_datetimeindex_highprecision(self, start_date):
        # GH19030
        # Check that high-precision time values for the end of day are
        # included in repr for DatetimeIndex
        s1 = Series(date_range(start=start_date, freq="D", periods=5))
        result = str(s1)
        assert start_date in result

        dti = date_range(start=start_date, freq="D", periods=5)
        s2 = Series(3, index=dti)
        result = str(s2.index)
        assert start_date in result

    def test_timedelta64(self):

        from datetime import (
            datetime,
            timedelta,
        )

        Series(np.array([1100, 20], dtype="timedelta64[ns]")).to_string()

        s = Series(date_range("2012-1-1", periods=3, freq="D"))

        # GH2146

        # adding NaTs
        y = s - s.shift(1)
        result = y.to_string()
        assert "1 days" in result
        assert "00:00:00" not in result
        assert "NaT" in result

        # with frac seconds
        o = Series([datetime(2012, 1, 1, microsecond=150)] * 3)
        y = s - o
        result = y.to_string()
        assert "-1 days +23:59:59.999850" in result

        # rounding?
        o = Series([datetime(2012, 1, 1, 1)] * 3)
        y = s - o
        result = y.to_string()
        assert "-1 days +23:00:00" in result
        assert "1 days 23:00:00" in result

        o = Series([datetime(2012, 1, 1, 1, 1)] * 3)
        y = s - o
        result = y.to_string()
        assert "-1 days +22:59:00" in result
        assert "1 days 22:59:00" in result

        o = Series([datetime(2012, 1, 1, 1, 1, microsecond=150)] * 3)
        y = s - o
        result = y.to_string()
        assert "-1 days +22:58:59.999850" in result
        assert "0 days 22:58:59.999850" in result

        # neg time
        td = timedelta(minutes=5, seconds=3)
        s2 = Series(date_range("2012-1-1", periods=3, freq="D")) + td
        y = s - s2
        result = y.to_string()
        assert "-1 days +23:54:57" in result

        td = timedelta(microseconds=550)
        s2 = Series(date_range("2012-1-1", periods=3, freq="D")) + td
        y = s - td
        result = y.to_string()
        assert "2012-01-01 23:59:59.999450" in result

        # no boxing of the actual elements
        td = Series(pd.timedelta_range("1 days", periods=3))
        result = td.to_string()
        assert result == "0   1 days\n1   2 days\n2   3 days"

    def test_mixed_datetime64(self):
        df = DataFrame({"A": [1, 2], "B": ["2012-01-01", "2012-01-02"]})
        df["B"] = pd.to_datetime(df.B)

        result = repr(df.loc[0])
        assert "2012-01-01" in result

    def test_period(self):
        # GH 12615
        index = pd.period_range("2013-01", periods=6, freq="M")
        s = Series(np.arange(6, dtype="int64"), index=index)
        exp = (
            "2013-01    0\n"
            "2013-02    1\n"
            "2013-03    2\n"
            "2013-04    3\n"
            "2013-05    4\n"
            "2013-06    5\n"
            "Freq: M, dtype: int64"
        )
        assert str(s) == exp

        s = Series(index)
        exp = (
            "0    2013-01\n"
            "1    2013-02\n"
            "2    2013-03\n"
            "3    2013-04\n"
            "4    2013-05\n"
            "5    2013-06\n"
            "dtype: period[M]"
        )
        assert str(s) == exp

        # periods with mixed freq
        s = Series(
            [
                pd.Period("2011-01", freq="M"),
                pd.Period("2011-02-01", freq="D"),
                pd.Period("2011-03-01 09:00", freq="H"),
            ]
        )
        exp = (
            "0             2011-01\n1          2011-02-01\n"
            "2    2011-03-01 09:00\ndtype: object"
        )
        assert str(s) == exp

    def test_max_multi_index_display(self):
        # GH 7101

        # doc example (indexing.rst)

        # multi-index
        arrays = [
            ["bar", "bar", "baz", "baz", "foo", "foo", "qux", "qux"],
            ["one", "two", "one", "two", "one", "two", "one", "two"],
        ]
        tuples = list(zip(*arrays))
        index = MultiIndex.from_tuples(tuples, names=["first", "second"])
        s = Series(np.random.randn(8), index=index)

        with option_context("display.max_rows", 10):
            assert len(str(s).split("\n")) == 10
        with option_context("display.max_rows", 3):
            assert len(str(s).split("\n")) == 5
        with option_context("display.max_rows", 2):
            assert len(str(s).split("\n")) == 5
        with option_context("display.max_rows", 1):
            assert len(str(s).split("\n")) == 4
        with option_context("display.max_rows", 0):
            assert len(str(s).split("\n")) == 10

        # index
        s = Series(np.random.randn(8), None)

        with option_context("display.max_rows", 10):
            assert len(str(s).split("\n")) == 9
        with option_context("display.max_rows", 3):
            assert len(str(s).split("\n")) == 4
        with option_context("display.max_rows", 2):
            assert len(str(s).split("\n")) == 4
        with option_context("display.max_rows", 1):
            assert len(str(s).split("\n")) == 3
        with option_context("display.max_rows", 0):
            assert len(str(s).split("\n")) == 9

    # Make sure #8532 is fixed
    def test_consistent_format(self):
        s = Series([1, 1, 1, 1, 1, 1, 1, 1, 1, 1, 0.9999, 1, 1] * 10)
        with option_context("display.max_rows", 10, "display.show_dimensions", False):
            res = repr(s)
        exp = (
            "0      1.0000\n1      1.0000\n2      1.0000\n3      "
            "1.0000\n4      1.0000\n        ...  \n125    "
            "1.0000\n126    1.0000\n127    0.9999\n128    "
            "1.0000\n129    1.0000\ndtype: float64"
        )
        assert res == exp

    def chck_ncols(self, s):
        with option_context("display.max_rows", 10):
            res = repr(s)
        lines = res.split("\n")
        lines = [
            line for line in repr(s).split("\n") if not re.match(r"[^\.]*\.+", line)
        ][:-1]
        ncolsizes = len({len(line.strip()) for line in lines})
        assert ncolsizes == 1

    def test_format_explicit(self):
        test_sers = gen_series_formatting()
        with option_context("display.max_rows", 4, "display.show_dimensions", False):
            res = repr(test_sers["onel"])
            exp = "0     a\n1     a\n     ..\n98    a\n99    a\ndtype: object"
            assert exp == res
            res = repr(test_sers["twol"])
            exp = "0     ab\n1     ab\n      ..\n98    ab\n99    ab\ndtype: object"
            assert exp == res
            res = repr(test_sers["asc"])
            exp = (
                "0         a\n1        ab\n      ...  \n4     abcde\n5    "
                "abcdef\ndtype: object"
            )
            assert exp == res
            res = repr(test_sers["desc"])
            exp = (
                "5    abcdef\n4     abcde\n      ...  \n1        ab\n0         "
                "a\ndtype: object"
            )
            assert exp == res

    def test_ncols(self):
        test_sers = gen_series_formatting()
        for s in test_sers.values():
            self.chck_ncols(s)

    def test_max_rows_eq_one(self):
        s = Series(range(10), dtype="int64")
        with option_context("display.max_rows", 1):
            strrepr = repr(s).split("\n")
        exp1 = ["0", "0"]
        res1 = strrepr[0].split()
        assert exp1 == res1
        exp2 = [".."]
        res2 = strrepr[1].split()
        assert exp2 == res2

    def test_truncate_ndots(self):
        def getndots(s):
            return len(re.match(r"[^\.]*(\.*)", s).groups()[0])

        s = Series([0, 2, 3, 6])
        with option_context("display.max_rows", 2):
            strrepr = repr(s).replace("\n", "")
        assert getndots(strrepr) == 2

        s = Series([0, 100, 200, 400])
        with option_context("display.max_rows", 2):
            strrepr = repr(s).replace("\n", "")
        assert getndots(strrepr) == 3

    def test_show_dimensions(self):
        # gh-7117
        s = Series(range(5))

        assert "Length" not in repr(s)

        with option_context("display.max_rows", 4):
            assert "Length" in repr(s)

        with option_context("display.show_dimensions", True):
            assert "Length" in repr(s)

        with option_context("display.max_rows", 4, "display.show_dimensions", False):
            assert "Length" not in repr(s)

    def test_repr_min_rows(self):
        s = Series(range(20))

        # default setting no truncation even if above min_rows
        assert ".." not in repr(s)

        s = Series(range(61))

        # default of max_rows 60 triggers truncation if above
        assert ".." in repr(s)

        with option_context("display.max_rows", 10, "display.min_rows", 4):
            # truncated after first two rows
            assert ".." in repr(s)
            assert "2  " not in repr(s)

        with option_context("display.max_rows", 12, "display.min_rows", None):
            # when set to None, follow value of max_rows
            assert "5      5" in repr(s)

        with option_context("display.max_rows", 10, "display.min_rows", 12):
            # when set value higher as max_rows, use the minimum
            assert "5      5" not in repr(s)

        with option_context("display.max_rows", None, "display.min_rows", 12):
            # max_rows of None -> never truncate
            assert ".." not in repr(s)

    def test_to_string_name(self):
        s = Series(range(100), dtype="int64")
        s.name = "myser"
        res = s.to_string(max_rows=2, name=True)
        exp = "0      0\n      ..\n99    99\nName: myser"
        assert res == exp
        res = s.to_string(max_rows=2, name=False)
        exp = "0      0\n      ..\n99    99"
        assert res == exp

    def test_to_string_dtype(self):
        s = Series(range(100), dtype="int64")
        res = s.to_string(max_rows=2, dtype=True)
        exp = "0      0\n      ..\n99    99\ndtype: int64"
        assert res == exp
        res = s.to_string(max_rows=2, dtype=False)
        exp = "0      0\n      ..\n99    99"
        assert res == exp

    def test_to_string_length(self):
        s = Series(range(100), dtype="int64")
        res = s.to_string(max_rows=2, length=True)
        exp = "0      0\n      ..\n99    99\nLength: 100"
        assert res == exp

    def test_to_string_na_rep(self):
        s = Series(index=range(100), dtype=np.float64)
        res = s.to_string(na_rep="foo", max_rows=2)
        exp = "0    foo\n      ..\n99   foo"
        assert res == exp

    def test_to_string_float_format(self):
        s = Series(range(10), dtype="float64")
        res = s.to_string(float_format=lambda x: f"{x:2.1f}", max_rows=2)
        exp = "0   0.0\n     ..\n9   9.0"
        assert res == exp

    def test_to_string_header(self):
        s = Series(range(10), dtype="int64")
        s.index.name = "foo"
        res = s.to_string(header=True, max_rows=2)
        exp = "foo\n0    0\n    ..\n9    9"
        assert res == exp
        res = s.to_string(header=False, max_rows=2)
        exp = "0    0\n    ..\n9    9"
        assert res == exp

    def test_to_string_multindex_header(self):
        # GH 16718
        df = DataFrame({"a": [0], "b": [1], "c": [2], "d": [3]}).set_index(["a", "b"])
        res = df.to_string(header=["r1", "r2"])
        exp = "    r1 r2\na b      \n0 1  2  3"
        assert res == exp

    def test_to_string_empty_col(self):
        # GH 13653
        s = Series(["", "Hello", "World", "", "", "Mooooo", "", ""])
        res = s.to_string(index=False)
        exp = "      \n Hello\n World\n      \n      \nMooooo\n      \n      "
        assert re.match(exp, res)


class TestGenericArrayFormatter:
    def test_1d_array(self):
        # GenericArrayFormatter is used on types for which there isn't a dedicated
        # formatter. np.bool_ is one of those types.
        obj = fmt.GenericArrayFormatter(np.array([True, False]))
        res = obj.get_result()
        assert len(res) == 2
        # Results should be right-justified.
        assert res[0] == "  True"
        assert res[1] == " False"

    def test_2d_array(self):
        obj = fmt.GenericArrayFormatter(np.array([[True, False], [False, True]]))
        res = obj.get_result()
        assert len(res) == 2
        assert res[0] == " [True, False]"
        assert res[1] == " [False, True]"

    def test_3d_array(self):
        obj = fmt.GenericArrayFormatter(
            np.array([[[True, True], [False, False]], [[False, True], [True, False]]])
        )
        res = obj.get_result()
        assert len(res) == 2
        assert res[0] == " [[True, True], [False, False]]"
        assert res[1] == " [[False, True], [True, False]]"

    def test_2d_extension_type(self):
        # GH 33770

        # Define a stub extension type with just enough code to run Series.__repr__()
        class DtypeStub(pd.api.extensions.ExtensionDtype):
            @property
            def type(self):
                return np.ndarray

            @property
            def name(self):
                return "DtypeStub"

        class ExtTypeStub(pd.api.extensions.ExtensionArray):
            def __len__(self):
                return 2

            def __getitem__(self, ix):
                return [ix == 1, ix == 0]

            @property
            def dtype(self):
                return DtypeStub()

        series = Series(ExtTypeStub())
        res = repr(series)  # This line crashed before #33770 was fixed.
        expected = "0    [False  True]\n" + "1    [ True False]\n" + "dtype: DtypeStub"
        assert res == expected


def _three_digit_exp():
    return f"{1.7e8:.4g}" == "1.7e+008"


class TestFloatArrayFormatter:
    def test_misc(self):
        obj = fmt.FloatArrayFormatter(np.array([], dtype=np.float64))
        result = obj.get_result()
        assert len(result) == 0

    def test_format(self):
        obj = fmt.FloatArrayFormatter(np.array([12, 0], dtype=np.float64))
        result = obj.get_result()
        assert result[0] == " 12.0"
        assert result[1] == "  0.0"

    def test_output_display_precision_trailing_zeroes(self):
        # Issue #20359: trimming zeros while there is no decimal point

        # Happens when display precision is set to zero
        with option_context("display.precision", 0):
            s = Series([840.0, 4200.0])
            expected_output = "0     840\n1    4200\ndtype: float64"
            assert str(s) == expected_output

    @pytest.mark.parametrize(
        "value,expected",
        [
            ([9.4444], "   0\n0  9"),
            ([0.49], "       0\n0  5e-01"),
            ([10.9999], "    0\n0  11"),
            ([9.5444, 9.6], "    0\n0  10\n1  10"),
            ([0.46, 0.78, -9.9999], "       0\n0  5e-01\n1  8e-01\n2 -1e+01"),
        ],
    )
    def test_set_option_precision(self, value, expected):
        # Issue #30122
        # Precision was incorrectly shown

        with option_context("display.precision", 0):

            df_value = DataFrame(value)
            assert str(df_value) == expected

    def test_output_significant_digits(self):
        # Issue #9764

        # In case default display precision changes:
        with option_context("display.precision", 6):
            # DataFrame example from issue #9764
            d = DataFrame(
                {
                    "col1": [
                        9.999e-8,
                        1e-7,
                        1.0001e-7,
                        2e-7,
                        4.999e-7,
                        5e-7,
                        5.0001e-7,
                        6e-7,
                        9.999e-7,
                        1e-6,
                        1.0001e-6,
                        2e-6,
                        4.999e-6,
                        5e-6,
                        5.0001e-6,
                        6e-6,
                    ]
                }
            )

            expected_output = {
                (0, 6): "           col1\n"
                "0  9.999000e-08\n"
                "1  1.000000e-07\n"
                "2  1.000100e-07\n"
                "3  2.000000e-07\n"
                "4  4.999000e-07\n"
                "5  5.000000e-07",
                (1, 6): "           col1\n"
                "1  1.000000e-07\n"
                "2  1.000100e-07\n"
                "3  2.000000e-07\n"
                "4  4.999000e-07\n"
                "5  5.000000e-07",
                (1, 8): "           col1\n"
                "1  1.000000e-07\n"
                "2  1.000100e-07\n"
                "3  2.000000e-07\n"
                "4  4.999000e-07\n"
                "5  5.000000e-07\n"
                "6  5.000100e-07\n"
                "7  6.000000e-07",
                (8, 16): "            col1\n"
                "8   9.999000e-07\n"
                "9   1.000000e-06\n"
                "10  1.000100e-06\n"
                "11  2.000000e-06\n"
                "12  4.999000e-06\n"
                "13  5.000000e-06\n"
                "14  5.000100e-06\n"
                "15  6.000000e-06",
                (9, 16): "        col1\n"
                "9   0.000001\n"
                "10  0.000001\n"
                "11  0.000002\n"
                "12  0.000005\n"
                "13  0.000005\n"
                "14  0.000005\n"
                "15  0.000006",
            }

            for (start, stop), v in expected_output.items():
                assert str(d[start:stop]) == v

    def test_too_long(self):
        # GH 10451
        with option_context("display.precision", 4):
            # need both a number > 1e6 and something that normally formats to
            # having length > display.precision + 6
            df = DataFrame({"x": [12345.6789]})
            assert str(df) == "            x\n0  12345.6789"
            df = DataFrame({"x": [2e6]})
            assert str(df) == "           x\n0  2000000.0"
            df = DataFrame({"x": [12345.6789, 2e6]})
            assert str(df) == "            x\n0  1.2346e+04\n1  2.0000e+06"


class TestRepr_timedelta64:
    def test_none(self):
        delta_1d = pd.to_timedelta(1, unit="D")
        delta_0d = pd.to_timedelta(0, unit="D")
        delta_1s = pd.to_timedelta(1, unit="s")
        delta_500ms = pd.to_timedelta(500, unit="ms")

        drepr = lambda x: x._repr_base()
        assert drepr(delta_1d) == "1 days"
        assert drepr(-delta_1d) == "-1 days"
        assert drepr(delta_0d) == "0 days"
        assert drepr(delta_1s) == "0 days 00:00:01"
        assert drepr(delta_500ms) == "0 days 00:00:00.500000"
        assert drepr(delta_1d + delta_1s) == "1 days 00:00:01"
        assert drepr(-delta_1d + delta_1s) == "-1 days +00:00:01"
        assert drepr(delta_1d + delta_500ms) == "1 days 00:00:00.500000"
        assert drepr(-delta_1d + delta_500ms) == "-1 days +00:00:00.500000"

    def test_sub_day(self):
        delta_1d = pd.to_timedelta(1, unit="D")
        delta_0d = pd.to_timedelta(0, unit="D")
        delta_1s = pd.to_timedelta(1, unit="s")
        delta_500ms = pd.to_timedelta(500, unit="ms")

        drepr = lambda x: x._repr_base(format="sub_day")
        assert drepr(delta_1d) == "1 days"
        assert drepr(-delta_1d) == "-1 days"
        assert drepr(delta_0d) == "00:00:00"
        assert drepr(delta_1s) == "00:00:01"
        assert drepr(delta_500ms) == "00:00:00.500000"
        assert drepr(delta_1d + delta_1s) == "1 days 00:00:01"
        assert drepr(-delta_1d + delta_1s) == "-1 days +00:00:01"
        assert drepr(delta_1d + delta_500ms) == "1 days 00:00:00.500000"
        assert drepr(-delta_1d + delta_500ms) == "-1 days +00:00:00.500000"

    def test_long(self):
        delta_1d = pd.to_timedelta(1, unit="D")
        delta_0d = pd.to_timedelta(0, unit="D")
        delta_1s = pd.to_timedelta(1, unit="s")
        delta_500ms = pd.to_timedelta(500, unit="ms")

        drepr = lambda x: x._repr_base(format="long")
        assert drepr(delta_1d) == "1 days 00:00:00"
        assert drepr(-delta_1d) == "-1 days +00:00:00"
        assert drepr(delta_0d) == "0 days 00:00:00"
        assert drepr(delta_1s) == "0 days 00:00:01"
        assert drepr(delta_500ms) == "0 days 00:00:00.500000"
        assert drepr(delta_1d + delta_1s) == "1 days 00:00:01"
        assert drepr(-delta_1d + delta_1s) == "-1 days +00:00:01"
        assert drepr(delta_1d + delta_500ms) == "1 days 00:00:00.500000"
        assert drepr(-delta_1d + delta_500ms) == "-1 days +00:00:00.500000"

    def test_all(self):
        delta_1d = pd.to_timedelta(1, unit="D")
        delta_0d = pd.to_timedelta(0, unit="D")
        delta_1ns = pd.to_timedelta(1, unit="ns")

        drepr = lambda x: x._repr_base(format="all")
        assert drepr(delta_1d) == "1 days 00:00:00.000000000"
        assert drepr(-delta_1d) == "-1 days +00:00:00.000000000"
        assert drepr(delta_0d) == "0 days 00:00:00.000000000"
        assert drepr(delta_1ns) == "0 days 00:00:00.000000001"
        assert drepr(-delta_1d + delta_1ns) == "-1 days +00:00:00.000000001"


class TestTimedelta64Formatter:
    def test_days(self):
        x = pd.to_timedelta(list(range(5)) + [NaT], unit="D")
        result = fmt.Timedelta64Formatter(x, box=True).get_result()
        assert result[0].strip() == "'0 days'"
        assert result[1].strip() == "'1 days'"

        result = fmt.Timedelta64Formatter(x[1:2], box=True).get_result()
        assert result[0].strip() == "'1 days'"

        result = fmt.Timedelta64Formatter(x, box=False).get_result()
        assert result[0].strip() == "0 days"
        assert result[1].strip() == "1 days"

        result = fmt.Timedelta64Formatter(x[1:2], box=False).get_result()
        assert result[0].strip() == "1 days"

    def test_days_neg(self):
        x = pd.to_timedelta(list(range(5)) + [NaT], unit="D")
        result = fmt.Timedelta64Formatter(-x, box=True).get_result()
        assert result[0].strip() == "'0 days'"
        assert result[1].strip() == "'-1 days'"

    def test_subdays(self):
        y = pd.to_timedelta(list(range(5)) + [NaT], unit="s")
        result = fmt.Timedelta64Formatter(y, box=True).get_result()
        assert result[0].strip() == "'0 days 00:00:00'"
        assert result[1].strip() == "'0 days 00:00:01'"

    def test_subdays_neg(self):
        y = pd.to_timedelta(list(range(5)) + [NaT], unit="s")
        result = fmt.Timedelta64Formatter(-y, box=True).get_result()
        assert result[0].strip() == "'0 days 00:00:00'"
        assert result[1].strip() == "'-1 days +23:59:59'"

    def test_zero(self):
        x = pd.to_timedelta(list(range(1)) + [NaT], unit="D")
        result = fmt.Timedelta64Formatter(x, box=True).get_result()
        assert result[0].strip() == "'0 days'"

        x = pd.to_timedelta(list(range(1)), unit="D")
        result = fmt.Timedelta64Formatter(x, box=True).get_result()
        assert result[0].strip() == "'0 days'"


class TestDatetime64Formatter:
    def test_mixed(self):
        x = Series([datetime(2013, 1, 1), datetime(2013, 1, 1, 12), NaT])
        result = fmt.Datetime64Formatter(x).get_result()
        assert result[0].strip() == "2013-01-01 00:00:00"
        assert result[1].strip() == "2013-01-01 12:00:00"

    def test_dates(self):
        x = Series([datetime(2013, 1, 1), datetime(2013, 1, 2), NaT])
        result = fmt.Datetime64Formatter(x).get_result()
        assert result[0].strip() == "2013-01-01"
        assert result[1].strip() == "2013-01-02"

    def test_date_nanos(self):
        x = Series([Timestamp(200)])
        result = fmt.Datetime64Formatter(x).get_result()
        assert result[0].strip() == "1970-01-01 00:00:00.000000200"

    def test_dates_display(self):

        # 10170
        # make sure that we are consistently display date formatting
        x = Series(date_range("20130101 09:00:00", periods=5, freq="D"))
        x.iloc[1] = np.nan
        result = fmt.Datetime64Formatter(x).get_result()
        assert result[0].strip() == "2013-01-01 09:00:00"
        assert result[1].strip() == "NaT"
        assert result[4].strip() == "2013-01-05 09:00:00"

        x = Series(date_range("20130101 09:00:00", periods=5, freq="s"))
        x.iloc[1] = np.nan
        result = fmt.Datetime64Formatter(x).get_result()
        assert result[0].strip() == "2013-01-01 09:00:00"
        assert result[1].strip() == "NaT"
        assert result[4].strip() == "2013-01-01 09:00:04"

        x = Series(date_range("20130101 09:00:00", periods=5, freq="ms"))
        x.iloc[1] = np.nan
        result = fmt.Datetime64Formatter(x).get_result()
        assert result[0].strip() == "2013-01-01 09:00:00.000"
        assert result[1].strip() == "NaT"
        assert result[4].strip() == "2013-01-01 09:00:00.004"

        x = Series(date_range("20130101 09:00:00", periods=5, freq="us"))
        x.iloc[1] = np.nan
        result = fmt.Datetime64Formatter(x).get_result()
        assert result[0].strip() == "2013-01-01 09:00:00.000000"
        assert result[1].strip() == "NaT"
        assert result[4].strip() == "2013-01-01 09:00:00.000004"

        x = Series(date_range("20130101 09:00:00", periods=5, freq="N"))
        x.iloc[1] = np.nan
        result = fmt.Datetime64Formatter(x).get_result()
        assert result[0].strip() == "2013-01-01 09:00:00.000000000"
        assert result[1].strip() == "NaT"
        assert result[4].strip() == "2013-01-01 09:00:00.000000004"

    def test_datetime64formatter_yearmonth(self):
        x = Series([datetime(2016, 1, 1), datetime(2016, 2, 2)])

        def format_func(x):
            return x.strftime("%Y-%m")

        formatter = fmt.Datetime64Formatter(x, formatter=format_func)
        result = formatter.get_result()
        assert result == ["2016-01", "2016-02"]

    def test_datetime64formatter_hoursecond(self):

        x = Series(
            pd.to_datetime(["10:10:10.100", "12:12:12.120"], format="%H:%M:%S.%f")
        )

        def format_func(x):
            return x.strftime("%H:%M")

        formatter = fmt.Datetime64Formatter(x, formatter=format_func)
        result = formatter.get_result()
        assert result == ["10:10", "12:12"]


class TestNaTFormatting:
    def test_repr(self):
        assert repr(NaT) == "NaT"

    def test_str(self):
        assert str(NaT) == "NaT"


class TestPeriodIndexFormat:
<<<<<<< HEAD
    def test_period_custom_locale(self, overridden_locale):
        # GH#46319 locale-specific formatting directive leads to non-utf8 str result

        # Get locale-specific reference
        am_local, pm_local = get_local_am_pm()

        # Scalar
        per = pd.Period("2018-03-11 13:00", freq="H")
        assert per.strftime("%p") == pm_local

        # Index
        per = pd.period_range("2003-01-01 01:00:00", periods=2, freq="12h")
        formatted = per.format(date_format="%y %I:%M:%S%p")
        assert formatted[0] == f"03 01:00:00{am_local}"
        assert formatted[1] == f"03 01:00:00{pm_local}"


@pytest.fixture(params=[None, "fr_FR", "zh_CN"])
def overridden_locale(request):
    """A fixture used to temporarily change the locale"""
    old = locale.setlocale(locale.LC_ALL)
    target = request.param
    if target is None:
        yield old
    else:
        try:
            locale.setlocale(locale.LC_ALL, target)
        except locale.Error as e:
            pytest.skip(f"Skipping as locale cannot be set. {type(e).__name__}: {e}")
        else:
            yield target
            locale.setlocale(locale.LC_ALL, old)
=======
    def test_period_format_and_strftime_default(self):
        per = pd.PeriodIndex([datetime(2003, 1, 1, 12), None], freq="H")

        # Default formatting
        formatted = per.format()
        assert formatted[0] == "2003-01-01 12:00"  # default: minutes not shown
        assert formatted[1] == "NaT"
        # format is equivalent to strftime(None)...
        assert formatted[0] == per.strftime(None)[0]
        assert per.strftime(None)[1] is np.nan  # ...except for NaTs

        # Same test with nanoseconds freq
        per = pd.period_range("2003-01-01 12:01:01.123456789", periods=2, freq="n")
        formatted = per.format()
        assert (formatted == per.strftime(None)).all()
        assert formatted[0] == "2003-01-01 12:01:01.123456789"
        assert formatted[1] == "2003-01-01 12:01:01.123456790"

    def test_period_custom(self):
        # GH#46252 custom formatting directives %l (ms) and %u (us)

        # 3 digits
        per = pd.period_range("2003-01-01 12:01:01.123", periods=2, freq="l")
        formatted = per.format(date_format="%y %I:%M:%S (ms=%l us=%u ns=%n)")
        assert formatted[0] == "03 12:01:01 (ms=123 us=123000 ns=123000000)"
        assert formatted[1] == "03 12:01:01 (ms=124 us=124000 ns=124000000)"

        # 6 digits
        per = pd.period_range("2003-01-01 12:01:01.123456", periods=2, freq="u")
        formatted = per.format(date_format="%y %I:%M:%S (ms=%l us=%u ns=%n)")
        assert formatted[0] == "03 12:01:01 (ms=123 us=123456 ns=123456000)"
        assert formatted[1] == "03 12:01:01 (ms=123 us=123457 ns=123457000)"

        # 9 digits
        per = pd.period_range("2003-01-01 12:01:01.123456789", periods=2, freq="n")
        formatted = per.format(date_format="%y %I:%M:%S (ms=%l us=%u ns=%n)")
        assert formatted[0] == "03 12:01:01 (ms=123 us=123456 ns=123456789)"
        assert formatted[1] == "03 12:01:01 (ms=123 us=123456 ns=123456790)"

    def test_period_tz(self):
        # Formatting periods created from a datetime with timezone.

        # This timestamp is in 2013 in Europe/Paris but is 2012 in UTC
        dt = pd.to_datetime(["2013-01-01 00:00:00+01:00"], utc=True)

        # Converting to a period looses the timezone information
        # Since tz is currently set as utc, we'll see 2012
        with tm.assert_produces_warning(UserWarning, match="will drop timezone"):
            per = dt.to_period(freq="H")
        assert per.format()[0] == "2012-12-31 23:00"

        # If tz is currently set as paris before conversion, we'll see 2013
        dt = dt.tz_convert("Europe/Paris")
        with tm.assert_produces_warning(UserWarning, match="will drop timezone"):
            per = dt.to_period(freq="H")
        assert per.format()[0] == "2013-01-01 00:00"
>>>>>>> f469af7b


class TestDatetimeIndexFormat:
    def test_datetime(self):
        formatted = pd.to_datetime([datetime(2003, 1, 1, 12), NaT]).format()
        assert formatted[0] == "2003-01-01 12:00:00"
        assert formatted[1] == "NaT"

    def test_date(self):
        formatted = pd.to_datetime([datetime(2003, 1, 1), NaT]).format()
        assert formatted[0] == "2003-01-01"
        assert formatted[1] == "NaT"

    def test_date_tz(self):
        formatted = pd.to_datetime([datetime(2013, 1, 1)], utc=True).format()
        assert formatted[0] == "2013-01-01 00:00:00+00:00"

        formatted = pd.to_datetime([datetime(2013, 1, 1), NaT], utc=True).format()
        assert formatted[0] == "2013-01-01 00:00:00+00:00"

    def test_date_explicit_date_format(self):
        formatted = pd.to_datetime([datetime(2003, 2, 1), NaT]).format(
            date_format="%m-%d-%Y", na_rep="UT"
        )
        assert formatted[0] == "02-01-2003"
        assert formatted[1] == "UT"


class TestDatetimeIndexUnicode:
    def test_dates(self):
        text = str(pd.to_datetime([datetime(2013, 1, 1), datetime(2014, 1, 1)]))
        assert "['2013-01-01'," in text
        assert ", '2014-01-01']" in text

    def test_mixed(self):
        text = str(
            pd.to_datetime(
                [datetime(2013, 1, 1), datetime(2014, 1, 1, 12), datetime(2014, 1, 1)]
            )
        )
        assert "'2013-01-01 00:00:00'," in text
        assert "'2014-01-01 00:00:00']" in text


class TestStringRepTimestamp:
    def test_no_tz(self):
        dt_date = datetime(2013, 1, 2)
        assert str(dt_date) == str(Timestamp(dt_date))

        dt_datetime = datetime(2013, 1, 2, 12, 1, 3)
        assert str(dt_datetime) == str(Timestamp(dt_datetime))

        dt_datetime_us = datetime(2013, 1, 2, 12, 1, 3, 45)
        assert str(dt_datetime_us) == str(Timestamp(dt_datetime_us))

        ts_nanos_only = Timestamp(200)
        assert str(ts_nanos_only) == "1970-01-01 00:00:00.000000200"

        ts_nanos_micros = Timestamp(1200)
        assert str(ts_nanos_micros) == "1970-01-01 00:00:00.000001200"

    def test_tz_pytz(self):
        dt_date = datetime(2013, 1, 2, tzinfo=pytz.utc)
        assert str(dt_date) == str(Timestamp(dt_date))

        dt_datetime = datetime(2013, 1, 2, 12, 1, 3, tzinfo=pytz.utc)
        assert str(dt_datetime) == str(Timestamp(dt_datetime))

        dt_datetime_us = datetime(2013, 1, 2, 12, 1, 3, 45, tzinfo=pytz.utc)
        assert str(dt_datetime_us) == str(Timestamp(dt_datetime_us))

    def test_tz_dateutil(self):
        utc = dateutil.tz.tzutc()

        dt_date = datetime(2013, 1, 2, tzinfo=utc)
        assert str(dt_date) == str(Timestamp(dt_date))

        dt_datetime = datetime(2013, 1, 2, 12, 1, 3, tzinfo=utc)
        assert str(dt_datetime) == str(Timestamp(dt_datetime))

        dt_datetime_us = datetime(2013, 1, 2, 12, 1, 3, 45, tzinfo=utc)
        assert str(dt_datetime_us) == str(Timestamp(dt_datetime_us))

    def test_nat_representations(self):
        for f in (str, repr, methodcaller("isoformat")):
            assert f(NaT) == "NaT"


def test_format_percentiles():
    result = fmt.format_percentiles([0.01999, 0.02001, 0.5, 0.666666, 0.9999])
    expected = ["1.999%", "2.001%", "50%", "66.667%", "99.99%"]
    assert result == expected

    result = fmt.format_percentiles([0, 0.5, 0.02001, 0.5, 0.666666, 0.9999])
    expected = ["0%", "50%", "2.0%", "50%", "66.67%", "99.99%"]
    assert result == expected

    msg = r"percentiles should all be in the interval \[0,1\]"
    with pytest.raises(ValueError, match=msg):
        fmt.format_percentiles([0.1, np.nan, 0.5])
    with pytest.raises(ValueError, match=msg):
        fmt.format_percentiles([-0.001, 0.1, 0.5])
    with pytest.raises(ValueError, match=msg):
        fmt.format_percentiles([2, 0.1, 0.5])
    with pytest.raises(ValueError, match=msg):
        fmt.format_percentiles([0.1, 0.5, "a"])


def test_format_percentiles_integer_idx():
    # Issue #26660
    result = fmt.format_percentiles(np.linspace(0, 1, 10 + 1))
    expected = [
        "0%",
        "10%",
        "20%",
        "30%",
        "40%",
        "50%",
        "60%",
        "70%",
        "80%",
        "90%",
        "100%",
    ]
    assert result == expected


@td.check_file_leaks
def test_repr_html_ipython_config(ip):
    code = textwrap.dedent(
        """\
    from pandas import DataFrame
    df = DataFrame({"A": [1, 2]})
    df._repr_html_()

    cfg = get_ipython().config
    cfg['IPKernelApp']['parent_appname']
    df._repr_html_()
    """
    )
    result = ip.run_cell(code)
    assert not result.error_in_exec


@pytest.mark.filterwarnings("ignore:In future versions `DataFrame.to_latex`")
@pytest.mark.parametrize("method", ["to_string", "to_html", "to_latex"])
@pytest.mark.parametrize(
    "encoding, data",
    [(None, "abc"), ("utf-8", "abc"), ("gbk", "造成输出中文显示乱码"), ("foo", "abc")],
)
def test_filepath_or_buffer_arg(
    method,
    filepath_or_buffer,
    assert_filepath_or_buffer_equals,
    encoding,
    data,
    filepath_or_buffer_id,
):
    df = DataFrame([data])

    if filepath_or_buffer_id not in ["string", "pathlike"] and encoding is not None:
        with pytest.raises(
            ValueError, match="buf is not a file name and encoding is specified."
        ):
            getattr(df, method)(buf=filepath_or_buffer, encoding=encoding)
    elif encoding == "foo":
        expected_warning = FutureWarning if method == "to_latex" else None
        with tm.assert_produces_warning(expected_warning):
            with pytest.raises(LookupError, match="unknown encoding"):
                getattr(df, method)(buf=filepath_or_buffer, encoding=encoding)
    else:
        expected = getattr(df, method)()
        getattr(df, method)(buf=filepath_or_buffer, encoding=encoding)
        assert_filepath_or_buffer_equals(expected)


@pytest.mark.filterwarnings("ignore::FutureWarning")
@pytest.mark.parametrize("method", ["to_string", "to_html", "to_latex"])
def test_filepath_or_buffer_bad_arg_raises(float_frame, method):
    msg = "buf is not a file name and it has no write method"
    with pytest.raises(TypeError, match=msg):
        getattr(float_frame, method)(buf=object())<|MERGE_RESOLUTION|>--- conflicted
+++ resolved
@@ -1,15 +1,10 @@
 """
 Test output formatting for Series/DataFrame, including to_string & reprs
 """
-<<<<<<< HEAD
-
 from datetime import (
     datetime,
     time,
 )
-=======
-from datetime import datetime
->>>>>>> f469af7b
 from io import StringIO
 import itertools
 import locale
@@ -3183,7 +3178,63 @@
 
 
 class TestPeriodIndexFormat:
-<<<<<<< HEAD
+    def test_period_format_and_strftime_default(self):
+        per = pd.PeriodIndex([datetime(2003, 1, 1, 12), None], freq="H")
+
+        # Default formatting
+        formatted = per.format()
+        assert formatted[0] == "2003-01-01 12:00"  # default: minutes not shown
+        assert formatted[1] == "NaT"
+        # format is equivalent to strftime(None)...
+        assert formatted[0] == per.strftime(None)[0]
+        assert per.strftime(None)[1] is np.nan  # ...except for NaTs
+
+        # Same test with nanoseconds freq
+        per = pd.period_range("2003-01-01 12:01:01.123456789", periods=2, freq="n")
+        formatted = per.format()
+        assert (formatted == per.strftime(None)).all()
+        assert formatted[0] == "2003-01-01 12:01:01.123456789"
+        assert formatted[1] == "2003-01-01 12:01:01.123456790"
+
+    def test_period_custom(self):
+        # GH#46252 custom formatting directives %l (ms) and %u (us)
+
+        # 3 digits
+        per = pd.period_range("2003-01-01 12:01:01.123", periods=2, freq="l")
+        formatted = per.format(date_format="%y %I:%M:%S (ms=%l us=%u ns=%n)")
+        assert formatted[0] == "03 12:01:01 (ms=123 us=123000 ns=123000000)"
+        assert formatted[1] == "03 12:01:01 (ms=124 us=124000 ns=124000000)"
+
+        # 6 digits
+        per = pd.period_range("2003-01-01 12:01:01.123456", periods=2, freq="u")
+        formatted = per.format(date_format="%y %I:%M:%S (ms=%l us=%u ns=%n)")
+        assert formatted[0] == "03 12:01:01 (ms=123 us=123456 ns=123456000)"
+        assert formatted[1] == "03 12:01:01 (ms=123 us=123457 ns=123457000)"
+
+        # 9 digits
+        per = pd.period_range("2003-01-01 12:01:01.123456789", periods=2, freq="n")
+        formatted = per.format(date_format="%y %I:%M:%S (ms=%l us=%u ns=%n)")
+        assert formatted[0] == "03 12:01:01 (ms=123 us=123456 ns=123456789)"
+        assert formatted[1] == "03 12:01:01 (ms=123 us=123456 ns=123456790)"
+
+    def test_period_tz(self):
+        # Formatting periods created from a datetime with timezone.
+
+        # This timestamp is in 2013 in Europe/Paris but is 2012 in UTC
+        dt = pd.to_datetime(["2013-01-01 00:00:00+01:00"], utc=True)
+
+        # Converting to a period looses the timezone information
+        # Since tz is currently set as utc, we'll see 2012
+        with tm.assert_produces_warning(UserWarning, match="will drop timezone"):
+            per = dt.to_period(freq="H")
+        assert per.format()[0] == "2012-12-31 23:00"
+
+        # If tz is currently set as paris before conversion, we'll see 2013
+        dt = dt.tz_convert("Europe/Paris")
+        with tm.assert_produces_warning(UserWarning, match="will drop timezone"):
+            per = dt.to_period(freq="H")
+        assert per.format()[0] == "2013-01-01 00:00"
+
     def test_period_custom_locale(self, overridden_locale):
         # GH#46319 locale-specific formatting directive leads to non-utf8 str result
 
@@ -3216,64 +3267,6 @@
         else:
             yield target
             locale.setlocale(locale.LC_ALL, old)
-=======
-    def test_period_format_and_strftime_default(self):
-        per = pd.PeriodIndex([datetime(2003, 1, 1, 12), None], freq="H")
-
-        # Default formatting
-        formatted = per.format()
-        assert formatted[0] == "2003-01-01 12:00"  # default: minutes not shown
-        assert formatted[1] == "NaT"
-        # format is equivalent to strftime(None)...
-        assert formatted[0] == per.strftime(None)[0]
-        assert per.strftime(None)[1] is np.nan  # ...except for NaTs
-
-        # Same test with nanoseconds freq
-        per = pd.period_range("2003-01-01 12:01:01.123456789", periods=2, freq="n")
-        formatted = per.format()
-        assert (formatted == per.strftime(None)).all()
-        assert formatted[0] == "2003-01-01 12:01:01.123456789"
-        assert formatted[1] == "2003-01-01 12:01:01.123456790"
-
-    def test_period_custom(self):
-        # GH#46252 custom formatting directives %l (ms) and %u (us)
-
-        # 3 digits
-        per = pd.period_range("2003-01-01 12:01:01.123", periods=2, freq="l")
-        formatted = per.format(date_format="%y %I:%M:%S (ms=%l us=%u ns=%n)")
-        assert formatted[0] == "03 12:01:01 (ms=123 us=123000 ns=123000000)"
-        assert formatted[1] == "03 12:01:01 (ms=124 us=124000 ns=124000000)"
-
-        # 6 digits
-        per = pd.period_range("2003-01-01 12:01:01.123456", periods=2, freq="u")
-        formatted = per.format(date_format="%y %I:%M:%S (ms=%l us=%u ns=%n)")
-        assert formatted[0] == "03 12:01:01 (ms=123 us=123456 ns=123456000)"
-        assert formatted[1] == "03 12:01:01 (ms=123 us=123457 ns=123457000)"
-
-        # 9 digits
-        per = pd.period_range("2003-01-01 12:01:01.123456789", periods=2, freq="n")
-        formatted = per.format(date_format="%y %I:%M:%S (ms=%l us=%u ns=%n)")
-        assert formatted[0] == "03 12:01:01 (ms=123 us=123456 ns=123456789)"
-        assert formatted[1] == "03 12:01:01 (ms=123 us=123456 ns=123456790)"
-
-    def test_period_tz(self):
-        # Formatting periods created from a datetime with timezone.
-
-        # This timestamp is in 2013 in Europe/Paris but is 2012 in UTC
-        dt = pd.to_datetime(["2013-01-01 00:00:00+01:00"], utc=True)
-
-        # Converting to a period looses the timezone information
-        # Since tz is currently set as utc, we'll see 2012
-        with tm.assert_produces_warning(UserWarning, match="will drop timezone"):
-            per = dt.to_period(freq="H")
-        assert per.format()[0] == "2012-12-31 23:00"
-
-        # If tz is currently set as paris before conversion, we'll see 2013
-        dt = dt.tz_convert("Europe/Paris")
-        with tm.assert_produces_warning(UserWarning, match="will drop timezone"):
-            per = dt.to_period(freq="H")
-        assert per.format()[0] == "2013-01-01 00:00"
->>>>>>> f469af7b
 
 
 class TestDatetimeIndexFormat:
