import codecs
from datetime import datetime
from textwrap import dedent

import pytest

import pandas as pd
from pandas import DataFrame, Series
import pandas._testing as tm

from pandas.io.formats.format import DataFrameFormatter
from pandas.io.formats.latex import (
    RegularTableBuilder,
    RowBodyIterator,
    RowHeaderIterator,
    RowStringConverter,
)


def _dedent(string):
    """Dedent without new line in the beginning.

    Built-in textwrap.dedent would keep new line character in the beginning
    of multi-line string starting from the new line.
    This version drops the leading new line character.
    """
    return dedent(string).lstrip()


<<<<<<< HEAD
class TestToLatex:
    @pytest.fixture
    def df_short(self):
        """Short dataframe for testing table/tabular/longtable LaTeX env."""
        return DataFrame({"a": [1, 2], "b": ["b1", "b2"]})

    @pytest.fixture
    def caption_table(self):
        """Caption for table/tabular LaTeX environment."""
        return "a table in a \\texttt{table/tabular} environment"

    @pytest.fixture
    def short_caption(self):
        """Short caption for testing \\caption[short_caption]{full_caption}."""
        return "a table"

    @pytest.fixture
    def label_table(self):
        """Label for table/tabular LaTeX environment."""
        return "tab:table_tabular"

    @pytest.fixture
    def caption_longtable(self):
        """Caption for longtable LaTeX environment."""
        return "a table in a \\texttt{longtable} environment"

    @pytest.fixture
    def label_longtable(self):
        """Label for longtable LaTeX environment."""
        return "tab:longtable"

    @pytest.fixture
    def multiindex_frame(self):
        """Multiindex dataframe for testing multirow LaTeX macros."""
        yield DataFrame.from_dict(
            {
                ("c1", 0): pd.Series({x: x for x in range(4)}),
                ("c1", 1): pd.Series({x: x + 4 for x in range(4)}),
                ("c2", 0): pd.Series({x: x for x in range(4)}),
                ("c2", 1): pd.Series({x: x + 4 for x in range(4)}),
                ("c3", 0): pd.Series({x: x for x in range(4)}),
            }
        ).T

    @pytest.fixture
    def multicolumn_frame(self):
        """Multicolumn dataframe for testing multicolumn LaTeX macros."""
        yield pd.DataFrame(
            {
                ("c1", 0): {x: x for x in range(5)},
                ("c1", 1): {x: x + 5 for x in range(5)},
                ("c2", 0): {x: x for x in range(5)},
                ("c2", 1): {x: x + 5 for x in range(5)},
                ("c3", 0): {x: x for x in range(5)},
            }
        )
=======
@pytest.fixture
def df_short():
    """Short dataframe for testing table/tabular/longtable LaTeX env."""
    return DataFrame({"a": [1, 2], "b": ["b1", "b2"]})
>>>>>>> 0d87bd1a


class TestToLatex:
    def test_to_latex_to_file(self, float_frame):
        with tm.ensure_clean("test.tex") as path:
            float_frame.to_latex(path)
            with open(path) as f:
                assert float_frame.to_latex() == f.read()

    def test_to_latex_to_file_utf8_with_encoding(self):
        # test with utf-8 and encoding option (GH 7061)
        df = DataFrame([["au\xdfgangen"]])
        with tm.ensure_clean("test.tex") as path:
            df.to_latex(path, encoding="utf-8")
            with codecs.open(path, "r", encoding="utf-8") as f:
                assert df.to_latex() == f.read()

    def test_to_latex_to_file_utf8_without_encoding(self):
        # test with utf-8 without encoding option
        df = DataFrame([["au\xdfgangen"]])
        with tm.ensure_clean("test.tex") as path:
            df.to_latex(path)
            with codecs.open(path, "r", encoding="utf-8") as f:
                assert df.to_latex() == f.read()

    def test_to_latex_tabular_with_index(self):
        df = DataFrame({"a": [1, 2], "b": ["b1", "b2"]})
        result = df.to_latex()
        expected = _dedent(
            r"""
            \begin{tabular}{lrl}
            \toprule
            {} &  a &   b \\
            \midrule
            0 &  1 &  b1 \\
            1 &  2 &  b2 \\
            \bottomrule
            \end{tabular}
            """
        )
        assert result == expected

    def test_to_latex_tabular_without_index(self):
        df = DataFrame({"a": [1, 2], "b": ["b1", "b2"]})
        result = df.to_latex(index=False)
        expected = _dedent(
            r"""
            \begin{tabular}{rl}
            \toprule
             a &  b \\
            \midrule
             1 & b1 \\
             2 & b2 \\
            \bottomrule
            \end{tabular}
            """
        )
        assert result == expected

    @pytest.mark.parametrize(
        "bad_column_format",
        [5, 1.2, ["l", "r"], ("r", "c"), {"r", "c", "l"}, dict(a="r", b="l")],
    )
    def test_to_latex_bad_column_format(self, bad_column_format):
        df = DataFrame({"a": [1, 2], "b": ["b1", "b2"]})
        msg = r"column_format must be str or unicode"
        with pytest.raises(ValueError, match=msg):
            df.to_latex(column_format=bad_column_format)

    def test_to_latex_column_format_just_works(self, float_frame):
        # GH Bug #9402
        float_frame.to_latex(column_format="lcr")

    def test_to_latex_column_format(self):
        df = DataFrame({"a": [1, 2], "b": ["b1", "b2"]})
        result = df.to_latex(column_format="lcr")
        expected = _dedent(
            r"""
            \begin{tabular}{lcr}
            \toprule
            {} &  a &   b \\
            \midrule
            0 &  1 &  b1 \\
            1 &  2 &  b2 \\
            \bottomrule
            \end{tabular}
            """
        )
        assert result == expected

    def test_to_latex_empty_tabular(self):
        df = DataFrame()
        result = df.to_latex()
        expected = _dedent(
            r"""
            \begin{tabular}{l}
            \toprule
            Empty DataFrame
            Columns: Index([], dtype='object')
            Index: Index([], dtype='object') \\
            \bottomrule
            \end{tabular}
            """
        )
        assert result == expected

    def test_to_latex_series(self):
        s = Series(["a", "b", "c"])
        result = s.to_latex()
        expected = _dedent(
            r"""
            \begin{tabular}{ll}
            \toprule
            {} &  0 \\
            \midrule
            0 &  a \\
            1 &  b \\
            2 &  c \\
            \bottomrule
            \end{tabular}
            """
        )
        assert result == expected

    def test_to_latex_midrule_location(self):
        # GH 18326
        df = pd.DataFrame({"a": [1, 2]})
        df.index.name = "foo"
        result = df.to_latex(index_names=False)
        expected = _dedent(
            r"""
            \begin{tabular}{lr}
            \toprule
            {} &  a \\
            \midrule
            0 &  1 \\
            1 &  2 \\
            \bottomrule
            \end{tabular}
            """
        )
        assert result == expected


class TestToLatexLongtable:
    def test_to_latex_empty_longtable(self):
        df = DataFrame()
        result = df.to_latex(longtable=True)
        expected = _dedent(
            r"""
            \begin{longtable}{l}
            \toprule
            Empty DataFrame
            Columns: Index([], dtype='object')
            Index: Index([], dtype='object') \\
            \end{longtable}
            """
        )
        assert result == expected

    def test_to_latex_longtable_with_index(self):
        df = DataFrame({"a": [1, 2], "b": ["b1", "b2"]})
        result = df.to_latex(longtable=True)
        expected = _dedent(
            r"""
            \begin{longtable}{lrl}
            \toprule
            {} &  a &   b \\
            \midrule
            \endfirsthead

            \toprule
            {} &  a &   b \\
            \midrule
            \endhead
            \midrule
            \multicolumn{3}{r}{{Continued on next page}} \\
            \midrule
            \endfoot

            \bottomrule
            \endlastfoot
            0 &  1 &  b1 \\
            1 &  2 &  b2 \\
            \end{longtable}
            """
        )
        assert result == expected

    def test_to_latex_longtable_without_index(self):
        df = DataFrame({"a": [1, 2], "b": ["b1", "b2"]})
        result = df.to_latex(index=False, longtable=True)
        expected = _dedent(
            r"""
            \begin{longtable}{rl}
            \toprule
             a &  b \\
            \midrule
            \endfirsthead

            \toprule
             a &  b \\
            \midrule
            \endhead
            \midrule
            \multicolumn{2}{r}{{Continued on next page}} \\
            \midrule
            \endfoot

            \bottomrule
            \endlastfoot
             1 & b1 \\
             2 & b2 \\
            \end{longtable}
            """
        )
        assert result == expected

    @pytest.mark.parametrize(
        "df, expected_number",
        [
            (DataFrame({"a": [1, 2]}), 1),
            (DataFrame({"a": [1, 2], "b": [3, 4]}), 2),
            (DataFrame({"a": [1, 2], "b": [3, 4], "c": [5, 6]}), 3),
        ],
    )
    def test_to_latex_longtable_continued_on_next_page(self, df, expected_number):
        result = df.to_latex(index=False, longtable=True)
        assert fr"\multicolumn{{{expected_number}}}" in result


class TestToLatexHeader:
    def test_to_latex_no_header_with_index(self):
        # GH 7124
        df = DataFrame({"a": [1, 2], "b": ["b1", "b2"]})
        result = df.to_latex(header=False)
        expected = _dedent(
            r"""
            \begin{tabular}{lrl}
            \toprule
            0 &  1 &  b1 \\
            1 &  2 &  b2 \\
            \bottomrule
            \end{tabular}
            """
        )
        assert result == expected

    def test_to_latex_no_header_without_index(self):
        # GH 7124
        df = DataFrame({"a": [1, 2], "b": ["b1", "b2"]})
        result = df.to_latex(index=False, header=False)
        expected = _dedent(
            r"""
            \begin{tabular}{rl}
            \toprule
            1 & b1 \\
            2 & b2 \\
            \bottomrule
            \end{tabular}
            """
        )
        assert result == expected

    def test_to_latex_specified_header_with_index(self):
        # GH 7124
        df = DataFrame({"a": [1, 2], "b": ["b1", "b2"]})
        result = df.to_latex(header=["AA", "BB"])
        expected = _dedent(
            r"""
            \begin{tabular}{lrl}
            \toprule
            {} & AA &  BB \\
            \midrule
            0 &  1 &  b1 \\
            1 &  2 &  b2 \\
            \bottomrule
            \end{tabular}
            """
        )
        assert result == expected

    def test_to_latex_specified_header_without_index(self):
        # GH 7124
        df = DataFrame({"a": [1, 2], "b": ["b1", "b2"]})
        result = df.to_latex(header=["AA", "BB"], index=False)
        expected = _dedent(
            r"""
            \begin{tabular}{rl}
            \toprule
            AA & BB \\
            \midrule
             1 & b1 \\
             2 & b2 \\
            \bottomrule
            \end{tabular}
            """
        )
        assert result == expected

    @pytest.mark.parametrize(
        "header, num_aliases",
        [
            (["A"], 1),
            (("B",), 1),
            (("Col1", "Col2", "Col3"), 3),
            (("Col1", "Col2", "Col3", "Col4"), 4),
        ],
    )
    def test_to_latex_number_of_items_in_header_missmatch_raises(
        self,
        header,
        num_aliases,
    ):
        # GH 7124
        df = DataFrame({"a": [1, 2], "b": ["b1", "b2"]})
        msg = f"Writing 2 cols but got {num_aliases} aliases"
        with pytest.raises(ValueError, match=msg):
            df.to_latex(header=header)

    def test_to_latex_decimal(self):
        # GH 12031
        df = DataFrame({"a": [1.0, 2.1], "b": ["b1", "b2"]})
        result = df.to_latex(decimal=",")
        expected = _dedent(
            r"""
            \begin{tabular}{lrl}
            \toprule
            {} &    a &   b \\
            \midrule
            0 &  1,0 &  b1 \\
            1 &  2,1 &  b2 \\
            \bottomrule
            \end{tabular}
            """
        )
        assert result == expected


class TestToLatexBold:
    def test_to_latex_bold_rows(self):
        # GH 16707
        df = pd.DataFrame({"a": [1, 2], "b": ["b1", "b2"]})
        result = df.to_latex(bold_rows=True)
        expected = _dedent(
            r"""
            \begin{tabular}{lrl}
            \toprule
            {} &  a &   b \\
            \midrule
            \textbf{0} &  1 &  b1 \\
            \textbf{1} &  2 &  b2 \\
            \bottomrule
            \end{tabular}
            """
        )
        assert result == expected

    def test_to_latex_no_bold_rows(self):
        # GH 16707
        df = pd.DataFrame({"a": [1, 2], "b": ["b1", "b2"]})
        result = df.to_latex(bold_rows=False)
        expected = _dedent(
            r"""
            \begin{tabular}{lrl}
            \toprule
            {} &  a &   b \\
            \midrule
            0 &  1 &  b1 \\
            1 &  2 &  b2 \\
            \bottomrule
            \end{tabular}
            """
        )
        assert result == expected


class TestToLatexCaptionLabel:
    @pytest.fixture
    def caption_table(self):
        """Caption for table/tabular LaTeX environment."""
        return "a table in a \\texttt{table/tabular} environment"

    @pytest.fixture
    def label_table(self):
        """Label for table/tabular LaTeX environment."""
        return "tab:table_tabular"

    @pytest.fixture
    def caption_longtable(self):
        """Caption for longtable LaTeX environment."""
        return "a table in a \\texttt{longtable} environment"

    @pytest.fixture
    def label_longtable(self):
        """Label for longtable LaTeX environment."""
        return "tab:longtable"

    def test_to_latex_caption_only(self, df_short, caption_table):
        # GH 25436
        result = df_short.to_latex(caption=caption_table)
        expected = _dedent(
            r"""
            \begin{table}
            \centering
            \caption{a table in a \texttt{table/tabular} environment}
            \begin{tabular}{lrl}
            \toprule
            {} &  a &   b \\
            \midrule
            0 &  1 &  b1 \\
            1 &  2 &  b2 \\
            \bottomrule
            \end{tabular}
            \end{table}
            """
        )
        assert result == expected

    def test_to_latex_label_only(self, df_short, label_table):
        # GH 25436
        result = df_short.to_latex(label=label_table)
        expected = _dedent(
            r"""
            \begin{table}
            \centering
            \label{tab:table_tabular}
            \begin{tabular}{lrl}
            \toprule
            {} &  a &   b \\
            \midrule
            0 &  1 &  b1 \\
            1 &  2 &  b2 \\
            \bottomrule
            \end{tabular}
            \end{table}
            """
        )
        assert result == expected

    def test_to_latex_caption_and_label(self, df_short, caption_table, label_table):
        # GH 25436
        result = df_short.to_latex(caption=caption_table, label=label_table)
        expected = _dedent(
            r"""
            \begin{table}
            \centering
            \caption{a table in a \texttt{table/tabular} environment}
            \label{tab:table_tabular}
            \begin{tabular}{lrl}
            \toprule
            {} &  a &   b \\
            \midrule
            0 &  1 &  b1 \\
            1 &  2 &  b2 \\
            \bottomrule
            \end{tabular}
            \end{table}
            """
        )
        assert result == expected

    def test_to_latex_longtable_caption_only(self, df_short, caption_longtable):
        # GH 25436
        # test when no caption and no label is provided
        # is performed by test_to_latex_longtable()
        result = df_short.to_latex(longtable=True, caption=caption_longtable)
        expected = _dedent(
            r"""
            \begin{longtable}{lrl}
            \caption{a table in a \texttt{longtable} environment}\\
            \toprule
            {} &  a &   b \\
            \midrule
            \endfirsthead
            \caption[]{a table in a \texttt{longtable} environment} \\
            \toprule
            {} &  a &   b \\
            \midrule
            \endhead
            \midrule
            \multicolumn{3}{r}{{Continued on next page}} \\
            \midrule
            \endfoot

            \bottomrule
            \endlastfoot
            0 &  1 &  b1 \\
            1 &  2 &  b2 \\
            \end{longtable}
            """
        )
        assert result == expected

    def test_to_latex_longtable_label_only(self, df_short, label_longtable):
        # GH 25436
        result = df_short.to_latex(longtable=True, label=label_longtable)
        expected = _dedent(
            r"""
            \begin{longtable}{lrl}
            \label{tab:longtable}\\
            \toprule
            {} &  a &   b \\
            \midrule
            \endfirsthead

            \toprule
            {} &  a &   b \\
            \midrule
            \endhead
            \midrule
            \multicolumn{3}{r}{{Continued on next page}} \\
            \midrule
            \endfoot

            \bottomrule
            \endlastfoot
            0 &  1 &  b1 \\
            1 &  2 &  b2 \\
            \end{longtable}
            """
        )
        assert result == expected

    def test_to_latex_longtable_caption_and_label(
        self,
        df_short,
        caption_longtable,
        label_longtable,
    ):
        # GH 25436
        result = df_short.to_latex(
            longtable=True,
            caption=caption_longtable,
            label=label_longtable,
        )
        expected = _dedent(
            r"""
            \begin{longtable}{lrl}
            \caption{a table in a \texttt{longtable} environment}
            \label{tab:longtable}\\
            \toprule
            {} &  a &   b \\
            \midrule
            \endfirsthead
            \caption[]{a table in a \texttt{longtable} environment} \\
            \toprule
            {} &  a &   b \\
            \midrule
            \endhead
            \midrule
            \multicolumn{3}{r}{{Continued on next page}} \\
            \midrule
            \endfoot

            \bottomrule
            \endlastfoot
            0 &  1 &  b1 \\
            1 &  2 &  b2 \\
            \end{longtable}
            """
        )
        assert result == expected


class TestToLatexEscape:
    @pytest.fixture
    def df_with_symbols(self):
        """Dataframe with special characters for testing chars escaping."""
        a = "a"
        b = "b"
        yield DataFrame({"co$e^x$": {a: "a", b: "b"}, "co^l1": {a: "a", b: "b"}})

    def test_to_latex_escape_false(self, df_with_symbols):
        result = df_with_symbols.to_latex(escape=False)
        expected = _dedent(
            r"""
            \begin{tabular}{lll}
            \toprule
            {} & co$e^x$ & co^l1 \\
            \midrule
            a &       a &     a \\
            b &       b &     b \\
            \bottomrule
            \end{tabular}
            """
        )
        assert result == expected

    def test_to_latex_escape_default(self, df_with_symbols):
        result = df_with_symbols.to_latex()  # default: escape=True
        expected = _dedent(
            r"""
            \begin{tabular}{lll}
            \toprule
            {} & co\$e\textasciicircum x\$ & co\textasciicircum l1 \\
            \midrule
            a &       a &     a \\
            b &       b &     b \\
            \bottomrule
            \end{tabular}
            """
        )
        assert result == expected

    def test_to_latex_special_escape(self):
        df = DataFrame([r"a\b\c", r"^a^b^c", r"~a~b~c"])
        result = df.to_latex()
        expected = _dedent(
            r"""
            \begin{tabular}{ll}
            \toprule
            {} &       0 \\
            \midrule
            0 &   a\textbackslash b\textbackslash c \\
            1 &  \textasciicircum a\textasciicircum b\textasciicircum c \\
            2 &  \textasciitilde a\textasciitilde b\textasciitilde c \\
            \bottomrule
            \end{tabular}
            """
        )
        assert result == expected

<<<<<<< HEAD
    def test_to_latex_caption_and_shortcaption(
        self,
        df_short,
        caption_table,
        short_caption,
    ):
        result = df_short.to_latex(caption=(caption_table, short_caption))
        expected = _dedent(
            r"""
            \begin{table}
            \centering
            \caption[a table]{a table in a \texttt{table/tabular} environment}
            \begin{tabular}{lrl}
            \toprule
            {} &  a &   b \\
            \midrule
            0 &  1 &  b1 \\
            1 &  2 &  b2 \\
            \bottomrule
            \end{tabular}
            \end{table}
            """
        )
        assert result == expected

    def test_to_latex_caption_and_shortcaption_list_is_ok(self, df_short):
        caption = ("Long-long-caption", "Short")
        result_tuple = df_short.to_latex(caption=caption)
        result_list = df_short.to_latex(caption=list(caption))
        assert result_tuple == result_list

    def test_to_latex_caption_shortcaption_and_label(
        self,
        df_short,
        caption_table,
        short_caption,
        label_table,
    ):
        # test when the short_caption is provided alongside caption and label
        result = df_short.to_latex(
            caption=(caption_table, short_caption),
            label=label_table,
        )
        expected = _dedent(
            r"""
            \begin{table}
            \centering
            \caption[a table]{a table in a \texttt{table/tabular} environment}
            \label{tab:table_tabular}
            \begin{tabular}{lrl}
            \toprule
            {} &  a &   b \\
            \midrule
            0 &  1 &  b1 \\
            1 &  2 &  b2 \\
            \bottomrule
            \end{tabular}
            \end{table}
            """
        )
        assert result == expected

    @pytest.mark.parametrize(
        "bad_caption",
        [
            ("full_caption", "short_caption", "extra_string"),
            ("full_caption", "short_caption", 1),
            ("full_caption", "short_caption", None),
            ("full_caption",),
            (None,),
        ],
    )
    def test_to_latex_bad_caption_raises(self, bad_caption):
        # test that wrong number of params is raised
        df = pd.DataFrame({"a": [1]})
        msg = "caption must be either a string or a tuple of two strings"
        with pytest.raises(ValueError, match=msg):
            df.to_latex(caption=bad_caption)

    def test_to_latex_two_chars_caption(self, df_short):
        # test that two chars caption is handled correctly
        # it must not be unpacked into long_caption, short_caption.
        result = df_short.to_latex(caption="xy")
        expected = _dedent(
            r"""
            \begin{table}
            \centering
            \caption{xy}
            \begin{tabular}{lrl}
            \toprule
            {} &  a &   b \\
            \midrule
            0 &  1 &  b1 \\
            1 &  2 &  b2 \\
            \bottomrule
            \end{tabular}
            \end{table}
            """
        )
        assert result == expected

    def test_to_latex_longtable_caption_only(self, df_short, caption_longtable):
        # GH 25436
        # test when no caption and no label is provided
        # is performed by test_to_latex_longtable()
        result = df_short.to_latex(longtable=True, caption=caption_longtable)
=======
    def test_to_latex_escape_special_chars(self):
        special_characters = ["&", "%", "$", "#", "_", "{", "}", "~", "^", "\\"]
        df = DataFrame(data=special_characters)
        result = df.to_latex()
>>>>>>> 0d87bd1a
        expected = _dedent(
            r"""
            \begin{tabular}{ll}
            \toprule
            {} &  0 \\
            \midrule
            0 &  \& \\
            1 &  \% \\
            2 &  \$ \\
            3 &  \# \\
            4 &  \_ \\
            5 &  \{ \\
            6 &  \} \\
            7 &  \textasciitilde  \\
            8 &  \textasciicircum  \\
            9 &  \textbackslash  \\
            \bottomrule
            \end{tabular}
            """
        )
        assert result == expected

    def test_to_latex_specified_header_special_chars_without_escape(self):
        # GH 7124
        df = DataFrame({"a": [1, 2], "b": ["b1", "b2"]})
        result = df.to_latex(header=["$A$", "$B$"], escape=False)
        expected = _dedent(
            r"""
            \begin{tabular}{lrl}
            \toprule
            {} & $A$ & $B$ \\
            \midrule
            0 &   1 &  b1 \\
            1 &   2 &  b2 \\
            \bottomrule
            \end{tabular}
            """
        )
        assert result == expected


class TestToLatexPosition:
    def test_to_latex_position(self):
        the_position = "h"
        df = DataFrame({"a": [1, 2], "b": ["b1", "b2"]})
        result = df.to_latex(position=the_position)
        expected = _dedent(
            r"""
            \begin{table}[h]
            \centering
            \begin{tabular}{lrl}
            \toprule
            {} &  a &   b \\
            \midrule
            0 &  1 &  b1 \\
            1 &  2 &  b2 \\
            \bottomrule
            \end{tabular}
            \end{table}
            """
        )
        assert result == expected

    def test_to_latex_longtable_position(self):
        the_position = "t"
        df = DataFrame({"a": [1, 2], "b": ["b1", "b2"]})
        result = df.to_latex(longtable=True, position=the_position)
        expected = _dedent(
            r"""
            \begin{longtable}[t]{lrl}
            \toprule
            {} &  a &   b \\
            \midrule
            \endfirsthead

            \toprule
            {} &  a &   b \\
            \midrule
            \endhead
            \midrule
            \multicolumn{3}{r}{{Continued on next page}} \\
            \midrule
            \endfoot

            \bottomrule
            \endlastfoot
            0 &  1 &  b1 \\
            1 &  2 &  b2 \\
            \end{longtable}
            """
        )
        assert result == expected


class TestToLatexFormatters:
    def test_to_latex_with_formatters(self):
        df = DataFrame(
            {
                "datetime64": [
                    datetime(2016, 1, 1),
                    datetime(2016, 2, 5),
                    datetime(2016, 3, 3),
                ],
                "float": [1.0, 2.0, 3.0],
                "int": [1, 2, 3],
                "object": [(1, 2), True, False],
            }
        )

        formatters = {
            "datetime64": lambda x: x.strftime("%Y-%m"),
            "float": lambda x: f"[{x: 4.1f}]",
            "int": lambda x: f"0x{x:x}",
            "object": lambda x: f"-{x!s}-",
            "__index__": lambda x: f"index: {x}",
        }
        result = df.to_latex(formatters=dict(formatters))

        expected = _dedent(
            r"""
            \begin{tabular}{llrrl}
            \toprule
            {} & datetime64 &  float & int &    object \\
            \midrule
            index: 0 &    2016-01 & [ 1.0] & 0x1 &  -(1, 2)- \\
            index: 1 &    2016-02 & [ 2.0] & 0x2 &    -True- \\
            index: 2 &    2016-03 & [ 3.0] & 0x3 &   -False- \\
            \bottomrule
            \end{tabular}
            """
        )
        assert result == expected

    def test_to_latex_float_format_no_fixed_width_3decimals(self):
        # GH 21625
        df = DataFrame({"x": [0.19999]})
        result = df.to_latex(float_format="%.3f")
        expected = _dedent(
            r"""
            \begin{tabular}{lr}
            \toprule
            {} &     x \\
            \midrule
            0 & 0.200 \\
            \bottomrule
            \end{tabular}
            """
        )
        assert result == expected

<<<<<<< HEAD
    def test_to_latex_longtable_caption_shortcaption_and_label(
        self,
        df_short,
        caption_longtable,
        short_caption,
        label_longtable,
    ):
        # test when the caption, the short_caption and the label are provided
        result = df_short.to_latex(
            longtable=True,
            caption=(caption_longtable, short_caption),
            label=label_longtable,
        )
        expected = _dedent(
            r"""
            \begin{longtable}{lrl}
            \caption[a table]{a table in a \texttt{longtable} environment}
            \label{tab:longtable}\\
            \toprule
            {} &  a &   b \\
            \midrule
            \endfirsthead
            \caption[]{a table in a \texttt{longtable} environment} \\
            \toprule
            {} &  a &   b \\
            \midrule
            \endhead
            \midrule
            \multicolumn{3}{r}{{Continued on next page}} \\
            \midrule
            \endfoot

            \bottomrule
            \endlastfoot
            0 &  1 &  b1 \\
            1 &  2 &  b2 \\
            \end{longtable}
            """
        )
        assert result == expected

    def test_to_latex_position(self):
        the_position = "h"
        df = DataFrame({"a": [1, 2], "b": ["b1", "b2"]})
        result = df.to_latex(position=the_position)
=======
    def test_to_latex_float_format_no_fixed_width_integer(self):
        # GH 22270
        df = DataFrame({"x": [100.0]})
        result = df.to_latex(float_format="%.0f")
>>>>>>> 0d87bd1a
        expected = _dedent(
            r"""
            \begin{tabular}{lr}
            \toprule
            {} &   x \\
            \midrule
            0 & 100 \\
            \bottomrule
            \end{tabular}
            """
        )
        assert result == expected


class TestToLatexMultiindex:
    @pytest.fixture
    def multiindex_frame(self):
        """Multiindex dataframe for testing multirow LaTeX macros."""
        yield DataFrame.from_dict(
            {
                ("c1", 0): pd.Series({x: x for x in range(4)}),
                ("c1", 1): pd.Series({x: x + 4 for x in range(4)}),
                ("c2", 0): pd.Series({x: x for x in range(4)}),
                ("c2", 1): pd.Series({x: x + 4 for x in range(4)}),
                ("c3", 0): pd.Series({x: x for x in range(4)}),
            }
        ).T

    @pytest.fixture
    def multicolumn_frame(self):
        """Multicolumn dataframe for testing multicolumn LaTeX macros."""
        yield pd.DataFrame(
            {
                ("c1", 0): {x: x for x in range(5)},
                ("c1", 1): {x: x + 5 for x in range(5)},
                ("c2", 0): {x: x for x in range(5)},
                ("c2", 1): {x: x + 5 for x in range(5)},
                ("c3", 0): {x: x for x in range(5)},
            }
        )

    def test_to_latex_multindex_header(self):
        # GH 16718
        df = pd.DataFrame({"a": [0], "b": [1], "c": [2], "d": [3]})
        df = df.set_index(["a", "b"])
        observed = df.to_latex(header=["r1", "r2"])
        expected = _dedent(
            r"""
            \begin{tabular}{llrr}
            \toprule
              &   & r1 & r2 \\
            a & b &    &    \\
            \midrule
            0 & 1 &  2 &  3 \\
            \bottomrule
            \end{tabular}
            """
        )
        assert observed == expected

    def test_to_latex_multiindex_empty_name(self):
        # GH 18669
        mi = pd.MultiIndex.from_product([[1, 2]], names=[""])
        df = pd.DataFrame(-1, index=mi, columns=range(4))
        observed = df.to_latex()
        expected = _dedent(
            r"""
            \begin{tabular}{lrrrr}
            \toprule
              &  0 &  1 &  2 &  3 \\
            {} &    &    &    &    \\
            \midrule
            1 & -1 & -1 & -1 & -1 \\
            2 & -1 & -1 & -1 & -1 \\
            \bottomrule
            \end{tabular}
            """
        )
        assert observed == expected

    def test_to_latex_multiindex_column_tabular(self):
        df = DataFrame({("x", "y"): ["a"]})
        result = df.to_latex()
        expected = _dedent(
            r"""
            \begin{tabular}{ll}
            \toprule
            {} &  x \\
            {} &  y \\
            \midrule
            0 &  a \\
            \bottomrule
            \end{tabular}
            """
        )
        assert result == expected

    def test_to_latex_multiindex_small_tabular(self):
        df = DataFrame({("x", "y"): ["a"]}).T
        result = df.to_latex()
        expected = _dedent(
            r"""
            \begin{tabular}{lll}
            \toprule
              &   &  0 \\
            \midrule
            x & y &  a \\
            \bottomrule
            \end{tabular}
            """
        )
        assert result == expected

    def test_to_latex_multiindex_tabular(self, multiindex_frame):
        result = multiindex_frame.to_latex()
        expected = _dedent(
            r"""
            \begin{tabular}{llrrrr}
            \toprule
               &   &  0 &  1 &  2 &  3 \\
            \midrule
            c1 & 0 &  0 &  1 &  2 &  3 \\
               & 1 &  4 &  5 &  6 &  7 \\
            c2 & 0 &  0 &  1 &  2 &  3 \\
               & 1 &  4 &  5 &  6 &  7 \\
            c3 & 0 &  0 &  1 &  2 &  3 \\
            \bottomrule
            \end{tabular}
            """
        )
        assert result == expected

    def test_to_latex_multicolumn_tabular(self, multiindex_frame):
        # GH 14184
        df = multiindex_frame.T
        df.columns.names = ["a", "b"]
        result = df.to_latex()
        expected = _dedent(
            r"""
            \begin{tabular}{lrrrrr}
            \toprule
            a & \multicolumn{2}{l}{c1} & \multicolumn{2}{l}{c2} & c3 \\
            b &  0 &  1 &  0 &  1 &  0 \\
            \midrule
            0 &  0 &  4 &  0 &  4 &  0 \\
            1 &  1 &  5 &  1 &  5 &  1 \\
            2 &  2 &  6 &  2 &  6 &  2 \\
            3 &  3 &  7 &  3 &  7 &  3 \\
            \bottomrule
            \end{tabular}
            """
        )
        assert result == expected

    def test_to_latex_index_has_name_tabular(self):
        # GH 10660
        df = pd.DataFrame({"a": [0, 0, 1, 1], "b": list("abab"), "c": [1, 2, 3, 4]})
        result = df.set_index(["a", "b"]).to_latex()
        expected = _dedent(
            r"""
            \begin{tabular}{llr}
            \toprule
              &   &  c \\
            a & b &    \\
            \midrule
            0 & a &  1 \\
              & b &  2 \\
            1 & a &  3 \\
              & b &  4 \\
            \bottomrule
            \end{tabular}
            """
        )
        assert result == expected

    def test_to_latex_groupby_tabular(self):
        # GH 10660
        df = pd.DataFrame({"a": [0, 0, 1, 1], "b": list("abab"), "c": [1, 2, 3, 4]})
        result = df.groupby("a").describe().to_latex()
        expected = _dedent(
            r"""
            \begin{tabular}{lrrrrrrrr}
            \toprule
            {} & \multicolumn{8}{l}{c} \\
            {} & count & mean &       std &  min &   25\% &  50\% &   75\% &  max \\
            a &       &      &           &      &       &      &       &      \\
            \midrule
            0 &   2.0 &  1.5 &  0.707107 &  1.0 &  1.25 &  1.5 &  1.75 &  2.0 \\
            1 &   2.0 &  3.5 &  0.707107 &  3.0 &  3.25 &  3.5 &  3.75 &  4.0 \\
            \bottomrule
            \end{tabular}
            """
        )
        assert result == expected

    def test_to_latex_multiindex_dupe_level(self):
        # see gh-14484
        #
        # If an index is repeated in subsequent rows, it should be
        # replaced with a blank in the created table. This should
        # ONLY happen if all higher order indices (to the left) are
        # equal too. In this test, 'c' has to be printed both times
        # because the higher order index 'A' != 'B'.
        df = pd.DataFrame(
            index=pd.MultiIndex.from_tuples([("A", "c"), ("B", "c")]), columns=["col"]
        )
        result = df.to_latex()
        expected = _dedent(
            r"""
            \begin{tabular}{lll}
            \toprule
              &   &  col \\
            \midrule
            A & c &  NaN \\
            B & c &  NaN \\
            \bottomrule
            \end{tabular}
            """
        )
        assert result == expected

    def test_to_latex_multicolumn_default(self, multicolumn_frame):
        result = multicolumn_frame.to_latex()
        expected = _dedent(
            r"""
            \begin{tabular}{lrrrrr}
            \toprule
            {} & \multicolumn{2}{l}{c1} & \multicolumn{2}{l}{c2} & c3 \\
            {} &  0 &  1 &  0 &  1 &  0 \\
            \midrule
            0 &  0 &  5 &  0 &  5 &  0 \\
            1 &  1 &  6 &  1 &  6 &  1 \\
            2 &  2 &  7 &  2 &  7 &  2 \\
            3 &  3 &  8 &  3 &  8 &  3 \\
            4 &  4 &  9 &  4 &  9 &  4 \\
            \bottomrule
            \end{tabular}
            """
        )
        assert result == expected

    def test_to_latex_multicolumn_false(self, multicolumn_frame):
        result = multicolumn_frame.to_latex(multicolumn=False)
        expected = _dedent(
            r"""
            \begin{tabular}{lrrrrr}
            \toprule
            {} & c1 &    & c2 &    & c3 \\
            {} &  0 &  1 &  0 &  1 &  0 \\
            \midrule
            0 &  0 &  5 &  0 &  5 &  0 \\
            1 &  1 &  6 &  1 &  6 &  1 \\
            2 &  2 &  7 &  2 &  7 &  2 \\
            3 &  3 &  8 &  3 &  8 &  3 \\
            4 &  4 &  9 &  4 &  9 &  4 \\
            \bottomrule
            \end{tabular}
            """
        )
        assert result == expected

    def test_to_latex_multirow_true(self, multicolumn_frame):
        result = multicolumn_frame.T.to_latex(multirow=True)
        expected = _dedent(
            r"""
            \begin{tabular}{llrrrrr}
            \toprule
               &   &  0 &  1 &  2 &  3 &  4 \\
            \midrule
            \multirow{2}{*}{c1} & 0 &  0 &  1 &  2 &  3 &  4 \\
               & 1 &  5 &  6 &  7 &  8 &  9 \\
            \cline{1-7}
            \multirow{2}{*}{c2} & 0 &  0 &  1 &  2 &  3 &  4 \\
               & 1 &  5 &  6 &  7 &  8 &  9 \\
            \cline{1-7}
            c3 & 0 &  0 &  1 &  2 &  3 &  4 \\
            \bottomrule
            \end{tabular}
            """
        )
        assert result == expected

    def test_to_latex_multicolumnrow_with_multicol_format(self, multicolumn_frame):
        multicolumn_frame.index = multicolumn_frame.T.index
        result = multicolumn_frame.T.to_latex(
            multirow=True,
            multicolumn=True,
            multicolumn_format="c",
        )
        expected = _dedent(
            r"""
            \begin{tabular}{llrrrrr}
            \toprule
               &   & \multicolumn{2}{c}{c1} & \multicolumn{2}{c}{c2} & c3 \\
               &   &  0 &  1 &  0 &  1 &  0 \\
            \midrule
            \multirow{2}{*}{c1} & 0 &  0 &  1 &  2 &  3 &  4 \\
               & 1 &  5 &  6 &  7 &  8 &  9 \\
            \cline{1-7}
            \multirow{2}{*}{c2} & 0 &  0 &  1 &  2 &  3 &  4 \\
               & 1 &  5 &  6 &  7 &  8 &  9 \\
            \cline{1-7}
            c3 & 0 &  0 &  1 &  2 &  3 &  4 \\
            \bottomrule
            \end{tabular}
            """
        )
        assert result == expected

    @pytest.mark.parametrize("name0", [None, "named0"])
    @pytest.mark.parametrize("name1", [None, "named1"])
    @pytest.mark.parametrize("axes", [[0], [1], [0, 1]])
    def test_to_latex_multiindex_names(self, name0, name1, axes):
        # GH 18667
        names = [name0, name1]
        mi = pd.MultiIndex.from_product([[1, 2], [3, 4]])
        df = pd.DataFrame(-1, index=mi.copy(), columns=mi.copy())
        for idx in axes:
            df.axes[idx].names = names

        idx_names = tuple(n or "{}" for n in names)
        idx_names_row = (
            f"{idx_names[0]} & {idx_names[1]} &    &    &    &    \\\\\n"
            if (0 in axes and any(names))
            else ""
        )
        placeholder = "{}" if any(names) and 1 in axes else " "
        col_names = [n if (bool(n) and 1 in axes) else placeholder for n in names]
        observed = df.to_latex()
        expected = r"""\begin{tabular}{llrrrr}
\toprule
  & %s & \multicolumn{2}{l}{1} & \multicolumn{2}{l}{2} \\
  & %s &  3 &  4 &  3 &  4 \\
%s\midrule
1 & 3 & -1 & -1 & -1 & -1 \\
  & 4 & -1 & -1 & -1 & -1 \\
2 & 3 & -1 & -1 & -1 & -1 \\
  & 4 & -1 & -1 & -1 & -1 \\
\bottomrule
\end{tabular}
""" % tuple(
            list(col_names) + [idx_names_row]
        )
        assert observed == expected

    @pytest.mark.parametrize("one_row", [True, False])
    def test_to_latex_multiindex_nans(self, one_row):
        # GH 14249
        df = pd.DataFrame({"a": [None, 1], "b": [2, 3], "c": [4, 5]})
        if one_row:
            df = df.iloc[[0]]
        observed = df.set_index(["a", "b"]).to_latex()
        expected = _dedent(
            r"""
            \begin{tabular}{llr}
            \toprule
                &   &  c \\
            a & b &    \\
            \midrule
            NaN & 2 &  4 \\
            """
        )
        if not one_row:
            expected += r"""1.0 & 3 &  5 \\
"""
        expected += r"""\bottomrule
\end{tabular}
"""
        assert observed == expected

    def test_to_latex_non_string_index(self):
        # GH 19981
        df = pd.DataFrame([[1, 2, 3]] * 2).set_index([0, 1])
        result = df.to_latex()
        expected = _dedent(
            r"""
            \begin{tabular}{llr}
            \toprule
              &   &  2 \\
            0 & 1 &    \\
            \midrule
            1 & 2 &  3 \\
              & 2 &  3 \\
            \bottomrule
            \end{tabular}
            """
        )
        assert result == expected


class TestTableBuilder:
    @pytest.fixture
    def dataframe(self):
        return DataFrame({"a": [1, 2], "b": ["b1", "b2"]})

    @pytest.fixture
    def table_builder(self, dataframe):
        return RegularTableBuilder(formatter=DataFrameFormatter(dataframe))

    def test_create_row_iterator(self, table_builder):
        iterator = table_builder._create_row_iterator(over="header")
        assert isinstance(iterator, RowHeaderIterator)

    def test_create_body_iterator(self, table_builder):
        iterator = table_builder._create_row_iterator(over="body")
        assert isinstance(iterator, RowBodyIterator)

    def test_create_body_wrong_kwarg_raises(self, table_builder):
        with pytest.raises(ValueError, match="must be either 'header' or 'body'"):
            table_builder._create_row_iterator(over="SOMETHING BAD")


class TestRowStringConverter:
    @pytest.mark.parametrize(
        "row_num, expected",
        [
            (0, r"{} &  Design &  ratio &  xy \\"),
            (1, r"0 &       1 &      4 &  10 \\"),
            (2, r"1 &       2 &      5 &  11 \\"),
        ],
    )
    def test_get_strrow_normal_without_escape(self, row_num, expected):
        df = DataFrame({r"Design": [1, 2, 3], r"ratio": [4, 5, 6], r"xy": [10, 11, 12]})
        row_string_converter = RowStringConverter(
            formatter=DataFrameFormatter(df, escape=True),
        )
        assert row_string_converter.get_strrow(row_num=row_num) == expected

    @pytest.mark.parametrize(
        "row_num, expected",
        [
            (0, r"{} &  Design \# &  ratio, \% &  x\&y \\"),
            (1, r"0 &         1 &         4 &   10 \\"),
            (2, r"1 &         2 &         5 &   11 \\"),
        ],
    )
    def test_get_strrow_normal_with_escape(self, row_num, expected):
        df = DataFrame(
            {r"Design #": [1, 2, 3], r"ratio, %": [4, 5, 6], r"x&y": [10, 11, 12]}
        )
        row_string_converter = RowStringConverter(
            formatter=DataFrameFormatter(df, escape=True),
        )
        assert row_string_converter.get_strrow(row_num=row_num) == expected

    @pytest.mark.parametrize(
        "row_num, expected",
        [
            (0, r"{} & \multicolumn{2}{r}{c1} & \multicolumn{2}{r}{c2} & c3 \\"),
            (1, r"{} &  0 &  1 &  0 &  1 &  0 \\"),
            (2, r"0 &  0 &  5 &  0 &  5 &  0 \\"),
        ],
    )
    def test_get_strrow_multindex_multicolumn(self, row_num, expected):
        df = DataFrame(
            {
                ("c1", 0): {x: x for x in range(5)},
                ("c1", 1): {x: x + 5 for x in range(5)},
                ("c2", 0): {x: x for x in range(5)},
                ("c2", 1): {x: x + 5 for x in range(5)},
                ("c3", 0): {x: x for x in range(5)},
            }
        )

        row_string_converter = RowStringConverter(
            formatter=DataFrameFormatter(df),
            multicolumn=True,
            multicolumn_format="r",
            multirow=True,
        )

        assert row_string_converter.get_strrow(row_num=row_num) == expected<|MERGE_RESOLUTION|>--- conflicted
+++ resolved
@@ -27,69 +27,10 @@
     return dedent(string).lstrip()
 
 
-<<<<<<< HEAD
-class TestToLatex:
-    @pytest.fixture
-    def df_short(self):
-        """Short dataframe for testing table/tabular/longtable LaTeX env."""
-        return DataFrame({"a": [1, 2], "b": ["b1", "b2"]})
-
-    @pytest.fixture
-    def caption_table(self):
-        """Caption for table/tabular LaTeX environment."""
-        return "a table in a \\texttt{table/tabular} environment"
-
-    @pytest.fixture
-    def short_caption(self):
-        """Short caption for testing \\caption[short_caption]{full_caption}."""
-        return "a table"
-
-    @pytest.fixture
-    def label_table(self):
-        """Label for table/tabular LaTeX environment."""
-        return "tab:table_tabular"
-
-    @pytest.fixture
-    def caption_longtable(self):
-        """Caption for longtable LaTeX environment."""
-        return "a table in a \\texttt{longtable} environment"
-
-    @pytest.fixture
-    def label_longtable(self):
-        """Label for longtable LaTeX environment."""
-        return "tab:longtable"
-
-    @pytest.fixture
-    def multiindex_frame(self):
-        """Multiindex dataframe for testing multirow LaTeX macros."""
-        yield DataFrame.from_dict(
-            {
-                ("c1", 0): pd.Series({x: x for x in range(4)}),
-                ("c1", 1): pd.Series({x: x + 4 for x in range(4)}),
-                ("c2", 0): pd.Series({x: x for x in range(4)}),
-                ("c2", 1): pd.Series({x: x + 4 for x in range(4)}),
-                ("c3", 0): pd.Series({x: x for x in range(4)}),
-            }
-        ).T
-
-    @pytest.fixture
-    def multicolumn_frame(self):
-        """Multicolumn dataframe for testing multicolumn LaTeX macros."""
-        yield pd.DataFrame(
-            {
-                ("c1", 0): {x: x for x in range(5)},
-                ("c1", 1): {x: x + 5 for x in range(5)},
-                ("c2", 0): {x: x for x in range(5)},
-                ("c2", 1): {x: x + 5 for x in range(5)},
-                ("c3", 0): {x: x for x in range(5)},
-            }
-        )
-=======
 @pytest.fixture
 def df_short():
     """Short dataframe for testing table/tabular/longtable LaTeX env."""
     return DataFrame({"a": [1, 2], "b": ["b1", "b2"]})
->>>>>>> 0d87bd1a
 
 
 class TestToLatex:
@@ -474,6 +415,11 @@
         return "a table in a \\texttt{table/tabular} environment"
 
     @pytest.fixture
+    def short_caption(self):
+        """Short caption for testing \\caption[short_caption]{full_caption}."""
+        return "a table"
+
+    @pytest.fixture
     def label_table(self):
         """Label for table/tabular LaTeX environment."""
         return "tab:table_tabular"
@@ -552,168 +498,6 @@
         )
         assert result == expected
 
-    def test_to_latex_longtable_caption_only(self, df_short, caption_longtable):
-        # GH 25436
-        # test when no caption and no label is provided
-        # is performed by test_to_latex_longtable()
-        result = df_short.to_latex(longtable=True, caption=caption_longtable)
-        expected = _dedent(
-            r"""
-            \begin{longtable}{lrl}
-            \caption{a table in a \texttt{longtable} environment}\\
-            \toprule
-            {} &  a &   b \\
-            \midrule
-            \endfirsthead
-            \caption[]{a table in a \texttt{longtable} environment} \\
-            \toprule
-            {} &  a &   b \\
-            \midrule
-            \endhead
-            \midrule
-            \multicolumn{3}{r}{{Continued on next page}} \\
-            \midrule
-            \endfoot
-
-            \bottomrule
-            \endlastfoot
-            0 &  1 &  b1 \\
-            1 &  2 &  b2 \\
-            \end{longtable}
-            """
-        )
-        assert result == expected
-
-    def test_to_latex_longtable_label_only(self, df_short, label_longtable):
-        # GH 25436
-        result = df_short.to_latex(longtable=True, label=label_longtable)
-        expected = _dedent(
-            r"""
-            \begin{longtable}{lrl}
-            \label{tab:longtable}\\
-            \toprule
-            {} &  a &   b \\
-            \midrule
-            \endfirsthead
-
-            \toprule
-            {} &  a &   b \\
-            \midrule
-            \endhead
-            \midrule
-            \multicolumn{3}{r}{{Continued on next page}} \\
-            \midrule
-            \endfoot
-
-            \bottomrule
-            \endlastfoot
-            0 &  1 &  b1 \\
-            1 &  2 &  b2 \\
-            \end{longtable}
-            """
-        )
-        assert result == expected
-
-    def test_to_latex_longtable_caption_and_label(
-        self,
-        df_short,
-        caption_longtable,
-        label_longtable,
-    ):
-        # GH 25436
-        result = df_short.to_latex(
-            longtable=True,
-            caption=caption_longtable,
-            label=label_longtable,
-        )
-        expected = _dedent(
-            r"""
-            \begin{longtable}{lrl}
-            \caption{a table in a \texttt{longtable} environment}
-            \label{tab:longtable}\\
-            \toprule
-            {} &  a &   b \\
-            \midrule
-            \endfirsthead
-            \caption[]{a table in a \texttt{longtable} environment} \\
-            \toprule
-            {} &  a &   b \\
-            \midrule
-            \endhead
-            \midrule
-            \multicolumn{3}{r}{{Continued on next page}} \\
-            \midrule
-            \endfoot
-
-            \bottomrule
-            \endlastfoot
-            0 &  1 &  b1 \\
-            1 &  2 &  b2 \\
-            \end{longtable}
-            """
-        )
-        assert result == expected
-
-
-class TestToLatexEscape:
-    @pytest.fixture
-    def df_with_symbols(self):
-        """Dataframe with special characters for testing chars escaping."""
-        a = "a"
-        b = "b"
-        yield DataFrame({"co$e^x$": {a: "a", b: "b"}, "co^l1": {a: "a", b: "b"}})
-
-    def test_to_latex_escape_false(self, df_with_symbols):
-        result = df_with_symbols.to_latex(escape=False)
-        expected = _dedent(
-            r"""
-            \begin{tabular}{lll}
-            \toprule
-            {} & co$e^x$ & co^l1 \\
-            \midrule
-            a &       a &     a \\
-            b &       b &     b \\
-            \bottomrule
-            \end{tabular}
-            """
-        )
-        assert result == expected
-
-    def test_to_latex_escape_default(self, df_with_symbols):
-        result = df_with_symbols.to_latex()  # default: escape=True
-        expected = _dedent(
-            r"""
-            \begin{tabular}{lll}
-            \toprule
-            {} & co\$e\textasciicircum x\$ & co\textasciicircum l1 \\
-            \midrule
-            a &       a &     a \\
-            b &       b &     b \\
-            \bottomrule
-            \end{tabular}
-            """
-        )
-        assert result == expected
-
-    def test_to_latex_special_escape(self):
-        df = DataFrame([r"a\b\c", r"^a^b^c", r"~a~b~c"])
-        result = df.to_latex()
-        expected = _dedent(
-            r"""
-            \begin{tabular}{ll}
-            \toprule
-            {} &       0 \\
-            \midrule
-            0 &   a\textbackslash b\textbackslash c \\
-            1 &  \textasciicircum a\textasciicircum b\textasciicircum c \\
-            2 &  \textasciitilde a\textasciitilde b\textasciitilde c \\
-            \bottomrule
-            \end{tabular}
-            """
-        )
-        assert result == expected
-
-<<<<<<< HEAD
     def test_to_latex_caption_and_shortcaption(
         self,
         df_short,
@@ -820,12 +604,207 @@
         # test when no caption and no label is provided
         # is performed by test_to_latex_longtable()
         result = df_short.to_latex(longtable=True, caption=caption_longtable)
-=======
+        expected = _dedent(
+            r"""
+            \begin{longtable}{lrl}
+            \caption{a table in a \texttt{longtable} environment}\\
+            \toprule
+            {} &  a &   b \\
+            \midrule
+            \endfirsthead
+            \caption[]{a table in a \texttt{longtable} environment} \\
+            \toprule
+            {} &  a &   b \\
+            \midrule
+            \endhead
+            \midrule
+            \multicolumn{3}{r}{{Continued on next page}} \\
+            \midrule
+            \endfoot
+
+            \bottomrule
+            \endlastfoot
+            0 &  1 &  b1 \\
+            1 &  2 &  b2 \\
+            \end{longtable}
+            """
+        )
+        assert result == expected
+
+    def test_to_latex_longtable_label_only(self, df_short, label_longtable):
+        # GH 25436
+        result = df_short.to_latex(longtable=True, label=label_longtable)
+        expected = _dedent(
+            r"""
+            \begin{longtable}{lrl}
+            \label{tab:longtable}\\
+            \toprule
+            {} &  a &   b \\
+            \midrule
+            \endfirsthead
+
+            \toprule
+            {} &  a &   b \\
+            \midrule
+            \endhead
+            \midrule
+            \multicolumn{3}{r}{{Continued on next page}} \\
+            \midrule
+            \endfoot
+
+            \bottomrule
+            \endlastfoot
+            0 &  1 &  b1 \\
+            1 &  2 &  b2 \\
+            \end{longtable}
+            """
+        )
+        assert result == expected
+
+    def test_to_latex_longtable_caption_and_label(
+        self,
+        df_short,
+        caption_longtable,
+        label_longtable,
+    ):
+        # GH 25436
+        result = df_short.to_latex(
+            longtable=True,
+            caption=caption_longtable,
+            label=label_longtable,
+        )
+        expected = _dedent(
+            r"""
+            \begin{longtable}{lrl}
+            \caption{a table in a \texttt{longtable} environment}
+            \label{tab:longtable}\\
+            \toprule
+            {} &  a &   b \\
+            \midrule
+            \endfirsthead
+            \caption[]{a table in a \texttt{longtable} environment} \\
+            \toprule
+            {} &  a &   b \\
+            \midrule
+            \endhead
+            \midrule
+            \multicolumn{3}{r}{{Continued on next page}} \\
+            \midrule
+            \endfoot
+
+            \bottomrule
+            \endlastfoot
+            0 &  1 &  b1 \\
+            1 &  2 &  b2 \\
+            \end{longtable}
+            """
+        )
+        assert result == expected
+
+    def test_to_latex_longtable_caption_shortcaption_and_label(
+        self,
+        df_short,
+        caption_longtable,
+        short_caption,
+        label_longtable,
+    ):
+        # test when the caption, the short_caption and the label are provided
+        result = df_short.to_latex(
+            longtable=True,
+            caption=(caption_longtable, short_caption),
+            label=label_longtable,
+        )
+        expected = _dedent(
+            r"""
+            \begin{longtable}{lrl}
+            \caption[a table]{a table in a \texttt{longtable} environment}
+            \label{tab:longtable}\\
+            \toprule
+            {} &  a &   b \\
+            \midrule
+            \endfirsthead
+            \caption[]{a table in a \texttt{longtable} environment} \\
+            \toprule
+            {} &  a &   b \\
+            \midrule
+            \endhead
+            \midrule
+            \multicolumn{3}{r}{{Continued on next page}} \\
+            \midrule
+            \endfoot
+
+            \bottomrule
+            \endlastfoot
+            0 &  1 &  b1 \\
+            1 &  2 &  b2 \\
+            \end{longtable}
+            """
+        )
+        assert result == expected
+
+
+class TestToLatexEscape:
+    @pytest.fixture
+    def df_with_symbols(self):
+        """Dataframe with special characters for testing chars escaping."""
+        a = "a"
+        b = "b"
+        yield DataFrame({"co$e^x$": {a: "a", b: "b"}, "co^l1": {a: "a", b: "b"}})
+
+    def test_to_latex_escape_false(self, df_with_symbols):
+        result = df_with_symbols.to_latex(escape=False)
+        expected = _dedent(
+            r"""
+            \begin{tabular}{lll}
+            \toprule
+            {} & co$e^x$ & co^l1 \\
+            \midrule
+            a &       a &     a \\
+            b &       b &     b \\
+            \bottomrule
+            \end{tabular}
+            """
+        )
+        assert result == expected
+
+    def test_to_latex_escape_default(self, df_with_symbols):
+        result = df_with_symbols.to_latex()  # default: escape=True
+        expected = _dedent(
+            r"""
+            \begin{tabular}{lll}
+            \toprule
+            {} & co\$e\textasciicircum x\$ & co\textasciicircum l1 \\
+            \midrule
+            a &       a &     a \\
+            b &       b &     b \\
+            \bottomrule
+            \end{tabular}
+            """
+        )
+        assert result == expected
+
+    def test_to_latex_special_escape(self):
+        df = DataFrame([r"a\b\c", r"^a^b^c", r"~a~b~c"])
+        result = df.to_latex()
+        expected = _dedent(
+            r"""
+            \begin{tabular}{ll}
+            \toprule
+            {} &       0 \\
+            \midrule
+            0 &   a\textbackslash b\textbackslash c \\
+            1 &  \textasciicircum a\textasciicircum b\textasciicircum c \\
+            2 &  \textasciitilde a\textasciitilde b\textasciitilde c \\
+            \bottomrule
+            \end{tabular}
+            """
+        )
+        assert result == expected
+
     def test_to_latex_escape_special_chars(self):
         special_characters = ["&", "%", "$", "#", "_", "{", "}", "~", "^", "\\"]
         df = DataFrame(data=special_characters)
         result = df.to_latex()
->>>>>>> 0d87bd1a
         expected = _dedent(
             r"""
             \begin{tabular}{ll}
@@ -976,58 +955,10 @@
         )
         assert result == expected
 
-<<<<<<< HEAD
-    def test_to_latex_longtable_caption_shortcaption_and_label(
-        self,
-        df_short,
-        caption_longtable,
-        short_caption,
-        label_longtable,
-    ):
-        # test when the caption, the short_caption and the label are provided
-        result = df_short.to_latex(
-            longtable=True,
-            caption=(caption_longtable, short_caption),
-            label=label_longtable,
-        )
-        expected = _dedent(
-            r"""
-            \begin{longtable}{lrl}
-            \caption[a table]{a table in a \texttt{longtable} environment}
-            \label{tab:longtable}\\
-            \toprule
-            {} &  a &   b \\
-            \midrule
-            \endfirsthead
-            \caption[]{a table in a \texttt{longtable} environment} \\
-            \toprule
-            {} &  a &   b \\
-            \midrule
-            \endhead
-            \midrule
-            \multicolumn{3}{r}{{Continued on next page}} \\
-            \midrule
-            \endfoot
-
-            \bottomrule
-            \endlastfoot
-            0 &  1 &  b1 \\
-            1 &  2 &  b2 \\
-            \end{longtable}
-            """
-        )
-        assert result == expected
-
-    def test_to_latex_position(self):
-        the_position = "h"
-        df = DataFrame({"a": [1, 2], "b": ["b1", "b2"]})
-        result = df.to_latex(position=the_position)
-=======
     def test_to_latex_float_format_no_fixed_width_integer(self):
         # GH 22270
         df = DataFrame({"x": [100.0]})
         result = df.to_latex(float_format="%.0f")
->>>>>>> 0d87bd1a
         expected = _dedent(
             r"""
             \begin{tabular}{lr}
