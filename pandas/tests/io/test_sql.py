--- conflicted
+++ resolved
@@ -3179,13 +3179,7 @@
 
 @pytest.fixture
 def dtype_backend_expected():
-<<<<<<< HEAD
     def func(storage, dtype_backend, conn_name) -> DataFrame:
-        string_array: StringArray | ArrowStringArray
-        string_array_na: StringArray | ArrowStringArray
-=======
-    def func(storage, dtype_backend, conn_name):
->>>>>>> 51f3d030
         if storage == "python":
             string_array = StringArray(np.array(["a", "b", "c"], dtype=np.object_))
             string_array_na = StringArray(np.array(["a", "b", pd.NA], dtype=np.object_))
