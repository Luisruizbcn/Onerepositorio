--- conflicted
+++ resolved
@@ -899,13 +899,8 @@
 @pytest.mark.parametrize("conn", all_connectable_types)
 def test_default_type_conversion(conn, request):
     conn_name = conn
-<<<<<<< HEAD
     if conn_name == "sqlite_buildin_types":
-        request.node.add_marker(
-=======
-    if conn_name == "sqlite_buildin_iris":
         request.applymarker(
->>>>>>> 2b6af64b
             pytest.mark.xfail(
                 reason="sqlite_buildin connection does not implement read_sql_table"
             )
@@ -1482,13 +1477,8 @@
 ):
     conn_name = conn
     conn = request.getfixturevalue(conn)
-<<<<<<< HEAD
     if text == "types" and conn_name == "sqlite_buildin_types":
-        request.node.add_marker(
-=======
-    if text == "types" and conn_name == "sqlite_buildin_iris":
         request.applymarker(
->>>>>>> 2b6af64b
             pytest.mark.xfail(reason="failing combination of arguments")
         )
 
@@ -2364,38 +2354,18 @@
     # to datetime64[ns,psycopg2.tz.FixedOffsetTimezone..], which is ok
     # but should be more natural, so coerce to datetime64[ns] for now
     conn = request.getfixturevalue(conn)
-<<<<<<< HEAD
     expected = create_and_load_postgres_datetz(conn)
-=======
-    df = read_sql_query("select * from types", conn)
-    if not hasattr(df, "DateColWithTz"):
-        request.applymarker(
-            pytest.mark.xfail(reason="no column with datetime with time zone")
-        )
->>>>>>> 2b6af64b
 
     # GH11216
     df = read_sql_query("select * from datetz", conn, parse_dates=parse_dates)
     col = df.DateColWithTz
     tm.assert_series_equal(col, expected)
 
-<<<<<<< HEAD
 
 @pytest.mark.parametrize("conn", postgresql_connectable)
 def test_datetime_with_timezone_query_chunksize(conn, request):
     conn = request.getfixturevalue(conn)
     expected = create_and_load_postgres_datetz(conn)
-=======
-    df = read_sql_query("select * from types", conn, parse_dates=["DateColWithTz"])
-    if not hasattr(df, "DateColWithTz"):
-        request.applymarker(
-            pytest.mark.xfail(reason="no column with datetime with time zone")
-        )
-    col = df.DateColWithTz
-    assert isinstance(col.dtype, DatetimeTZDtype)
-    assert str(col.dt.tz) == "UTC"
-    check(df.DateColWithTz)
->>>>>>> 2b6af64b
 
     df = concat(
         list(read_sql_query("select * from datetz", conn, chunksize=1)),
