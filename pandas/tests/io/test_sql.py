from __future__ import annotations

import contextlib
from contextlib import closing
import csv
from datetime import (
    date,
    datetime,
    time,
    timedelta,
)
from io import StringIO
from pathlib import Path
import sqlite3
from typing import TYPE_CHECKING
import uuid

import numpy as np
import pytest

from pandas._libs import lib
from pandas.compat import (
    pa_version_under8p0,
    pa_version_under13p0,
)
from pandas.compat._optional import import_optional_dependency
import pandas.util._test_decorators as td

import pandas as pd
from pandas import (
    DataFrame,
    DatetimeTZDtype,
    Index,
    MultiIndex,
    Series,
    Timestamp,
    concat,
    date_range,
    isna,
    to_datetime,
    to_timedelta,
)
import pandas._testing as tm
from pandas.core.arrays import (
    ArrowStringArray,
    StringArray,
)
from pandas.util.version import Version

from pandas.io import sql
from pandas.io.sql import (
    SQLAlchemyEngine,
    SQLDatabase,
    SQLiteDatabase,
    get_engine,
    pandasSQL_builder,
    read_sql_query,
    read_sql_table,
)

if TYPE_CHECKING:
    import sqlalchemy


@pytest.fixture
def sql_strings():
    return {
        "read_parameters": {
            "sqlite": "SELECT * FROM iris WHERE Name=? AND SepalLength=?",
            "mysql": "SELECT * FROM iris WHERE `Name`=%s AND `SepalLength`=%s",
            "postgresql": 'SELECT * FROM iris WHERE "Name"=%s AND "SepalLength"=%s',
        },
        "read_named_parameters": {
            "sqlite": """
                SELECT * FROM iris WHERE Name=:name AND SepalLength=:length
                """,
            "mysql": """
                SELECT * FROM iris WHERE
                `Name`=%(name)s AND `SepalLength`=%(length)s
                """,
            "postgresql": """
                SELECT * FROM iris WHERE
                "Name"=%(name)s AND "SepalLength"=%(length)s
                """,
        },
        "read_no_parameters_with_percent": {
            "sqlite": "SELECT * FROM iris WHERE Name LIKE '%'",
            "mysql": "SELECT * FROM iris WHERE `Name` LIKE '%'",
            "postgresql": "SELECT * FROM iris WHERE \"Name\" LIKE '%'",
        },
    }


def iris_table_metadata(dialect: str):
    from sqlalchemy import (
        REAL,
        Column,
        Float,
        MetaData,
        String,
        Table,
    )

    dtype = Float if dialect == "postgresql" else REAL
    metadata = MetaData()
    iris = Table(
        "iris",
        metadata,
        Column("SepalLength", dtype),
        Column("SepalWidth", dtype),
        Column("PetalLength", dtype),
        Column("PetalWidth", dtype),
        Column("Name", String(200)),
    )
    return iris


def create_and_load_iris_sqlite3(conn, iris_file: Path):
    stmt = """CREATE TABLE iris (
            "SepalLength" REAL,
            "SepalWidth" REAL,
            "PetalLength" REAL,
            "PetalWidth" REAL,
            "Name" TEXT
        )"""

    cur = conn.cursor()
    cur.execute(stmt)
    with iris_file.open(newline=None, encoding="utf-8") as csvfile:
        reader = csv.reader(csvfile)
        next(reader)
        stmt = "INSERT INTO iris VALUES(?, ?, ?, ?, ?)"
        # ADBC requires explicit types - no implicit str -> float conversion
        records = []
        records = [
            (
                float(row[0]),
                float(row[1]),
                float(row[2]),
                float(row[3]),
                row[4],
            )
            for row in reader
        ]

        cur.executemany(stmt, records)
    cur.close()

    conn.commit()


def create_and_load_iris_postgresql(conn, iris_file: Path):
    stmt = """CREATE TABLE iris (
            "SepalLength" DOUBLE PRECISION,
            "SepalWidth" DOUBLE PRECISION,
            "PetalLength" DOUBLE PRECISION,
            "PetalWidth" DOUBLE PRECISION,
            "Name" TEXT
        )"""
    with conn.cursor() as cur:
        cur.execute(stmt)
        with iris_file.open(newline=None, encoding="utf-8") as csvfile:
            reader = csv.reader(csvfile)
            next(reader)
            stmt = "INSERT INTO iris VALUES($1, $2, $3, $4, $5)"
            # ADBC requires explicit types - no implicit str -> float conversion
            records = [
                (
                    float(row[0]),
                    float(row[1]),
                    float(row[2]),
                    float(row[3]),
                    row[4],
                )
                for row in reader
            ]

            cur.executemany(stmt, records)

    conn.commit()


def create_and_load_iris(conn, iris_file: Path, dialect: str):
    from sqlalchemy import insert

    iris = iris_table_metadata(dialect)

    with iris_file.open(newline=None, encoding="utf-8") as csvfile:
        reader = csv.reader(csvfile)
        header = next(reader)
        params = [dict(zip(header, row)) for row in reader]
        stmt = insert(iris).values(params)
        with conn.begin() as con:
            iris.drop(con, checkfirst=True)
            iris.create(bind=con)
            con.execute(stmt)


def create_and_load_iris_view(conn):
    stmt = "CREATE VIEW iris_view AS SELECT * FROM iris"
    if isinstance(conn, sqlite3.Connection):
        cur = conn.cursor()
        cur.execute(stmt)
    else:
        if pa_version_under8p0:
            adbc = None
        else:
            adbc = import_optional_dependency(
                "adbc_driver_manager.dbapi", errors="ignore"
            )
        if adbc and isinstance(conn, adbc.Connection):
            with conn.cursor() as cur:
                cur.execute(stmt)
            conn.commit()
        else:
            from sqlalchemy import text

            stmt = text(stmt)
            with conn.begin() as con:
                con.execute(stmt)


def types_table_metadata(dialect: str):
    from sqlalchemy import (
        TEXT,
        Boolean,
        Column,
        DateTime,
        Float,
        Integer,
        MetaData,
        Table,
    )

    date_type = TEXT if dialect == "sqlite" else DateTime
    bool_type = Integer if dialect == "sqlite" else Boolean
    metadata = MetaData()
    types = Table(
        "types",
        metadata,
        Column("TextCol", TEXT),
        Column("DateCol", date_type),
        Column("IntDateCol", Integer),
        Column("IntDateOnlyCol", Integer),
        Column("FloatCol", Float),
        Column("IntCol", Integer),
        Column("BoolCol", bool_type),
        Column("IntColWithNull", Integer),
        Column("BoolColWithNull", bool_type),
    )
    if dialect == "postgresql":
        types.append_column(Column("DateColWithTz", DateTime(timezone=True)))
    return types


def create_and_load_types_sqlite3(conn, types_data: list[dict]):
    stmt = """CREATE TABLE types (
                    "TextCol" TEXT,
                    "DateCol" TEXT,
                    "IntDateCol" INTEGER,
                    "IntDateOnlyCol" INTEGER,
                    "FloatCol" REAL,
                    "IntCol" INTEGER,
                    "BoolCol" INTEGER,
                    "IntColWithNull" INTEGER,
                    "BoolColWithNull" INTEGER
                )"""

    ins_stmt = """
                INSERT INTO types
                VALUES(?, ?, ?, ?, ?, ?, ?, ?, ?)
                """

    if isinstance(conn, sqlite3.Connection):
        cur = conn.cursor()
        cur.execute(stmt)
        cur.executemany(ins_stmt, types_data)
    else:
        with conn.cursor() as cur:
            cur.execute(stmt)
            cur.executemany(ins_stmt, types_data)

        conn.commit()


def create_and_load_types_postgresql(conn, types_data: list[dict]):
    # Boolean support not added until 0.8.0
    if pa_version_under8p0:
        adbc = None
    else:
        adbc = import_optional_dependency("adbc_driver_manager", errors="ignore")

    if adbc and Version(adbc.__version__) < Version("0.8.0"):
        bool_type = "INTEGER"
    else:
        bool_type = "BOOLEAN"

    with conn.cursor() as cur:
        stmt = f"""CREATE TABLE types (
                        "TextCol" TEXT,
                        "DateCol" TIMESTAMP,
                        "IntDateCol" INTEGER,
                        "IntDateOnlyCol" INTEGER,
                        "FloatCol" DOUBLE PRECISION,
                        "IntCol" INTEGER,
                        "BoolCol" {bool_type},
                        "IntColWithNull" INTEGER,
                        "BoolColWithNull" {bool_type},
                        "DateColWithTz" TIMESTAMP WITH TIME ZONE
                    )"""
        cur.execute(stmt)

        stmt = """
                INSERT INTO types
                VALUES($1, $2::timestamp, $3, $4, $5, $6, $7, $8, $9,
                       $10::timestamptz)
                """

        cur.executemany(stmt, types_data)

    conn.commit()


def create_and_load_types(conn, types_data: list[dict], dialect: str):
    from sqlalchemy import insert
    from sqlalchemy.engine import Engine

    types = types_table_metadata(dialect)

    stmt = insert(types).values(types_data)
    if isinstance(conn, Engine):
        with conn.connect() as conn:
            with conn.begin():
                types.drop(conn, checkfirst=True)
                types.create(bind=conn)
                conn.execute(stmt)
    else:
        with conn.begin():
            types.drop(conn, checkfirst=True)
            types.create(bind=conn)
            conn.execute(stmt)


def check_iris_frame(frame: DataFrame):
    pytype = frame.dtypes.iloc[0].type
    row = frame.iloc[0]
    assert issubclass(pytype, np.floating)
    tm.equalContents(row.values, [5.1, 3.5, 1.4, 0.2, "Iris-setosa"])
    assert frame.shape in ((150, 5), (8, 5))


def count_rows(conn, table_name: str):
    stmt = f"SELECT count(*) AS count_1 FROM {table_name}"
    if pa_version_under8p0:
        adbc = None
    else:
        adbc = import_optional_dependency("adbc_driver_manager.dbapi", errors="ignore")
    if isinstance(conn, sqlite3.Connection):
        cur = conn.cursor()
        return cur.execute(stmt).fetchone()[0]
    elif adbc and isinstance(conn, adbc.Connection):
        with conn.cursor() as cur:
            cur.execute(stmt)
            return cur.fetchone()[0]
    else:
        from sqlalchemy import create_engine
        from sqlalchemy.engine import Engine

        if isinstance(conn, str):
            try:
                engine = create_engine(conn)
                with engine.connect() as conn:
                    return conn.exec_driver_sql(stmt).scalar_one()
            finally:
                engine.dispose()
        elif isinstance(conn, Engine):
            with conn.connect() as conn:
                return conn.exec_driver_sql(stmt).scalar_one()
        else:
            return conn.exec_driver_sql(stmt).scalar_one()


@pytest.fixture
def iris_path(datapath):
    iris_path = datapath("io", "data", "csv", "iris.csv")
    return Path(iris_path)


@pytest.fixture
def types_data():
    return [
        {
            "TextCol": "first",
            "DateCol": "2000-01-03 00:00:00",
            "IntDateCol": 535852800,
            "IntDateOnlyCol": 20101010,
            "FloatCol": 10.10,
            "IntCol": 1,
            "BoolCol": False,
            "IntColWithNull": 1,
            "BoolColWithNull": False,
            "DateColWithTz": "2000-01-01 00:00:00-08:00",
        },
        {
            "TextCol": "first",
            "DateCol": "2000-01-04 00:00:00",
            "IntDateCol": 1356998400,
            "IntDateOnlyCol": 20101212,
            "FloatCol": 10.10,
            "IntCol": 1,
            "BoolCol": False,
            "IntColWithNull": None,
            "BoolColWithNull": None,
            "DateColWithTz": "2000-06-01 00:00:00-07:00",
        },
    ]


@pytest.fixture
def types_data_frame(types_data):
    dtypes = {
        "TextCol": "str",
        "DateCol": "str",
        "IntDateCol": "int64",
        "IntDateOnlyCol": "int64",
        "FloatCol": "float",
        "IntCol": "int64",
        "BoolCol": "int64",
        "IntColWithNull": "float",
        "BoolColWithNull": "float",
    }
    df = DataFrame(types_data)
    return df[dtypes.keys()].astype(dtypes)


@pytest.fixture
def test_frame1():
    columns = ["index", "A", "B", "C", "D"]
    data = [
        (
            "2000-01-03 00:00:00",
            0.980268513777,
            3.68573087906,
            -0.364216805298,
            -1.15973806169,
        ),
        (
            "2000-01-04 00:00:00",
            1.04791624281,
            -0.0412318367011,
            -0.16181208307,
            0.212549316967,
        ),
        (
            "2000-01-05 00:00:00",
            0.498580885705,
            0.731167677815,
            -0.537677223318,
            1.34627041952,
        ),
        (
            "2000-01-06 00:00:00",
            1.12020151869,
            1.56762092543,
            0.00364077397681,
            0.67525259227,
        ),
    ]
    return DataFrame(data, columns=columns)


@pytest.fixture
def test_frame3():
    columns = ["index", "A", "B"]
    data = [
        ("2000-01-03 00:00:00", 2**31 - 1, -1.987670),
        ("2000-01-04 00:00:00", -29, -0.0412318367011),
        ("2000-01-05 00:00:00", 20000, 0.731167677815),
        ("2000-01-06 00:00:00", -290867, 1.56762092543),
    ]
    return DataFrame(data, columns=columns)


def get_all_views(conn):
    if isinstance(conn, sqlite3.Connection):
        c = conn.execute("SELECT name FROM sqlite_master WHERE type='view'")
        return [view[0] for view in c.fetchall()]
    else:
        if pa_version_under8p0:
            adbc = None
        else:
            adbc = import_optional_dependency(
                "adbc_driver_manager.dbapi", errors="ignore"
            )
        if adbc and isinstance(conn, adbc.Connection):
            results = []
            info = conn.adbc_get_objects().read_all().to_pylist()
            for catalog in info:
                catalog["catalog_name"]
                for schema in catalog["catalog_db_schemas"]:
                    schema["db_schema_name"]
                    for table in schema["db_schema_tables"]:
                        if table["table_type"] == "view":
                            view_name = table["table_name"]
                            results.append(view_name)

            return results
        else:
            from sqlalchemy import inspect

            return inspect(conn).get_view_names()


def get_all_tables(conn):
    if isinstance(conn, sqlite3.Connection):
        c = conn.execute("SELECT name FROM sqlite_master WHERE type='table'")
        return [table[0] for table in c.fetchall()]
    else:
        if pa_version_under8p0:
            adbc = None
        else:
            adbc = import_optional_dependency(
                "adbc_driver_manager.dbapi", errors="ignore"
            )

        if adbc and isinstance(conn, adbc.Connection):
            results = []
            info = conn.adbc_get_objects().read_all().to_pylist()
            for catalog in info:
                for schema in catalog["catalog_db_schemas"]:
                    for table in schema["db_schema_tables"]:
                        if table["table_type"] == "table":
                            table_name = table["table_name"]
                            results.append(table_name)

            return results
        else:
            from sqlalchemy import inspect

            return inspect(conn).get_table_names()


def drop_table(
    table_name: str,
    conn: sqlite3.Connection | sqlalchemy.engine.Engine | sqlalchemy.engine.Connection,
):
    if isinstance(conn, sqlite3.Connection):
        conn.execute(f"DROP TABLE IF EXISTS {sql._get_valid_sqlite_name(table_name)}")
        conn.commit()

    else:
<<<<<<< HEAD
        if pa_version_under8p0:
            adbc = None
        else:
            adbc = import_optional_dependency(
                "adbc_driver_manager.dbapi", errors="ignore"
            )
        if adbc and isinstance(conn, adbc.Connection):
            with conn.cursor() as cur:
                cur.execute(f'DROP TABLE IF EXISTS "{table_name}"')
        else:
            with conn.begin() as con:
                sql.SQLDatabase(con).drop_table(table_name)
=======
        with conn.begin() as con:
            with sql.SQLDatabase(con) as db:
                db.drop_table(table_name)
>>>>>>> 746e5eee


def drop_view(
    view_name: str,
    conn: sqlite3.Connection | sqlalchemy.engine.Engine | sqlalchemy.engine.Connection,
):
    import sqlalchemy

    if isinstance(conn, sqlite3.Connection):
        conn.execute(f"DROP VIEW IF EXISTS {sql._get_valid_sqlite_name(view_name)}")
        conn.commit()
    else:
        if pa_version_under8p0:
            adbc = None
        else:
            adbc = import_optional_dependency(
                "adbc_driver_manager.dbapi", errors="ignore"
            )
        if adbc and isinstance(conn, adbc.Connection):
            with conn.cursor() as cur:
                cur.execute(f'DROP VIEW IF EXISTS "{view_name}"')
        else:
            quoted_view = conn.engine.dialect.identifier_preparer.quote_identifier(
                view_name
            )
            stmt = sqlalchemy.text(f"DROP VIEW IF EXISTS {quoted_view}")
            with conn.begin() as con:
                con.execute(stmt)  # type: ignore[union-attr]


@pytest.fixture
def mysql_pymysql_engine(iris_path, types_data):
    sqlalchemy = pytest.importorskip("sqlalchemy")
    pymysql = pytest.importorskip("pymysql")
    engine = sqlalchemy.create_engine(
        "mysql+pymysql://root@localhost:3306/pandas",
        connect_args={"client_flag": pymysql.constants.CLIENT.MULTI_STATEMENTS},
        poolclass=sqlalchemy.pool.NullPool,
    )
    insp = sqlalchemy.inspect(engine)
    if not insp.has_table("iris"):
        create_and_load_iris(engine, iris_path, "mysql")
    if not insp.has_table("types"):
        for entry in types_data:
            entry.pop("DateColWithTz")
        create_and_load_types(engine, types_data, "mysql")
    if not insp.has_table("iris_view"):
        create_and_load_iris_view(engine)
    yield engine
    for view in get_all_views(engine):
        drop_view(view, engine)
    for tbl in get_all_tables(engine):
        drop_table(tbl, engine)
    engine.dispose()


@pytest.fixture
def mysql_pymysql_conn(iris_path, mysql_pymysql_engine):
    with mysql_pymysql_engine.connect() as conn:
        yield conn


@pytest.fixture
def postgresql_psycopg2_engine(iris_path, types_data):
    sqlalchemy = pytest.importorskip("sqlalchemy")
    pytest.importorskip("psycopg2")
    engine = sqlalchemy.create_engine(
        "postgresql+psycopg2://postgres:postgres@localhost:5432/pandas",
        poolclass=sqlalchemy.pool.NullPool,
    )
    insp = sqlalchemy.inspect(engine)
    if not insp.has_table("iris"):
        create_and_load_iris(engine, iris_path, "postgresql")
    if not insp.has_table("types"):
        create_and_load_types(engine, types_data, "postgresql")
    if not insp.has_table("iris_view"):
        create_and_load_iris_view(engine)
    yield engine
    for view in get_all_views(engine):
        drop_view(view, engine)
    for tbl in get_all_tables(engine):
        drop_table(tbl, engine)
    engine.dispose()


@pytest.fixture
def postgresql_psycopg2_conn(postgresql_psycopg2_engine):
    with postgresql_psycopg2_engine.connect() as conn:
        yield conn


@pytest.fixture
def postgresql_adbc_conn(iris_path, types_data):
    if pa_version_under8p0:
        pytest.skip("ADBC requires pyarrow >= 8.0.0")
    pytest.importorskip("adbc_driver_postgresql")
    import adbc_driver_manager as mgr
    from adbc_driver_postgresql import dbapi

    uri = "postgresql://postgres:postgres@localhost:5432/pandas"
    with dbapi.connect(uri) as conn:
        try:
            conn.adbc_get_table_schema("iris")
        except mgr.ProgrammingError:
            conn.rollback()
            create_and_load_iris_postgresql(conn, iris_path)
        try:
            conn.adbc_get_table_schema("iris_view")
        except mgr.ProgrammingError:  # note arrow-adbc issue 1022
            conn.rollback()
            create_and_load_iris_view(conn)
        try:
            conn.adbc_get_table_schema("types")
        except mgr.ProgrammingError:
            conn.rollback()
            # Boolean support not added until 0.8.0
            adbc = import_optional_dependency("adbc_driver_manager")
            if Version(adbc.__version__) < Version("0.8.0"):
                new_data = []
                for entry in types_data:
                    entry["BoolCol"] = int(entry["BoolCol"])
                    if entry["BoolColWithNull"] is not None:
                        entry["BoolColWithNull"] = int(entry["BoolColWithNull"])
                    new_data.append(tuple(entry.values()))
            else:
                new_data = [tuple(entry.values()) for entry in types_data]

            create_and_load_types_postgresql(conn, new_data)
        yield conn
        for view in get_all_views(conn):
            drop_view(view, conn)
        for tbl in get_all_tables(conn):
            drop_table(tbl, conn)


@pytest.fixture
def sqlite_str():
    pytest.importorskip("sqlalchemy")
    with tm.ensure_clean() as name:
        yield "sqlite:///" + name


@pytest.fixture
def sqlite_engine(sqlite_str, iris_path, types_data):
    sqlalchemy = pytest.importorskip("sqlalchemy")
    engine = sqlalchemy.create_engine(sqlite_str, poolclass=sqlalchemy.pool.NullPool)

    insp = sqlalchemy.inspect(engine)
    if not insp.has_table("iris"):
        create_and_load_iris(engine, iris_path, "sqlite")
    if not insp.has_table("iris_view"):
        create_and_load_iris_view(engine)
    if not insp.has_table("types"):
        for entry in types_data:
            entry.pop("DateColWithTz")
        create_and_load_types(engine, types_data, "sqlite")

    yield engine
    for view in get_all_views(engine):
        drop_view(view, engine)
    for tbl in get_all_tables(engine):
        drop_table(tbl, engine)
    engine.dispose()


@pytest.fixture
def sqlite_conn(sqlite_engine):
    with sqlite_engine.connect() as conn:
        yield conn


@pytest.fixture
def sqlite_adbc_conn(iris_path, types_data):
    if pa_version_under8p0:
        pytest.skip("ADBC requires pyarrow >= 8.0.0")
    pytest.importorskip("adbc_driver_sqlite")
    import adbc_driver_manager as mgr
    from adbc_driver_sqlite import dbapi

    with tm.ensure_clean() as name:
        uri = f"file:{name}"
        with dbapi.connect(uri) as conn:
            try:
                conn.adbc_get_table_schema("iris")
            except mgr.ProgrammingError:
                conn.rollback()
                create_and_load_iris_sqlite3(conn, iris_path)
            try:
                conn.adbc_get_table_schema("iris_view")
            except mgr.ProgrammingError:
                conn.rollback()
                create_and_load_iris_view(conn)
            try:
                conn.adbc_get_table_schema("types")
            except mgr.ProgrammingError:
                conn.rollback()
                new_data = []
                for entry in types_data:
                    entry["BoolCol"] = int(entry["BoolCol"])
                    if entry["BoolColWithNull"] is not None:
                        entry["BoolColWithNull"] = int(entry["BoolColWithNull"])
                    entry.pop("DateColWithTz")
                    new_data.append(tuple(entry.values()))

                create_and_load_types_sqlite3(conn, new_data)
                conn.commit()
            yield conn
            for view in get_all_views(conn):
                drop_view(view, conn)
            for tbl in get_all_tables(conn):
                drop_table(tbl, conn)


@pytest.fixture
def sqlite_iris_str(sqlite_str, iris_path, types_data):
    sqlalchemy = pytest.importorskip("sqlalchemy")
    engine = sqlalchemy.create_engine(sqlite_str)

    insp = sqlalchemy.inspect(engine)
    if not insp.has_table("iris"):
        create_and_load_iris(engine, iris_path, "sqlite")
    if not insp.has_table("iris_view"):
        create_and_load_iris_view(engine)
    if not insp.has_table("types"):
        for entry in types_data:
            entry.pop("DateColWithTz")
        create_and_load_types(engine, types_data, "sqlite")
    engine.dispose()
    return sqlite_str


@pytest.fixture
def sqlite_iris_engine(sqlite_engine, iris_path):
    return sqlite_engine


@pytest.fixture
def sqlite_iris_conn(sqlite_iris_engine):
    with sqlite_iris_engine.connect() as conn:
        yield conn


@pytest.fixture
def sqlite_buildin():
    with contextlib.closing(sqlite3.connect(":memory:")) as closing_conn:
        create_and_load_iris_view(closing_conn)
        with closing_conn as conn:
            yield conn


@pytest.fixture
def sqlite_sqlalchemy_memory_engine(iris_path, types_data):
    sqlalchemy = pytest.importorskip("sqlalchemy")
    engine = sqlalchemy.create_engine("sqlite:///:memory:")

    insp = sqlalchemy.inspect(engine)
    if not insp.has_table("iris"):
        create_and_load_iris(engine, iris_path, "sqlite")
    if not insp.has_table("iris_view"):
        create_and_load_iris_view(engine)
    if not insp.has_table("types"):
        for entry in types_data:
            entry.pop("DateColWithTz")
        create_and_load_types(engine, types_data, "sqlite")

    yield engine
    for view in get_all_views(engine):
        drop_view(view, engine)
    for tbl in get_all_tables(engine):
        drop_table(tbl, engine)


@pytest.fixture
def sqlite_buildin_iris(sqlite_buildin, iris_path, types_data):
    create_and_load_iris_sqlite3(sqlite_buildin, iris_path)

    for entry in types_data:
        entry.pop("DateColWithTz")
    types_data = [tuple(entry.values()) for entry in types_data]

    create_and_load_types_sqlite3(sqlite_buildin, types_data)
    return sqlite_buildin


mysql_connectable = [
    pytest.param("mysql_pymysql_engine", marks=pytest.mark.db),
    pytest.param("mysql_pymysql_conn", marks=pytest.mark.db),
]


postgresql_connectable = [
    pytest.param("postgresql_psycopg2_engine", marks=pytest.mark.db),
    pytest.param("postgresql_psycopg2_conn", marks=pytest.mark.db),
]

sqlite_connectable = [
    pytest.param("sqlite_engine", marks=pytest.mark.db),
    pytest.param("sqlite_conn", marks=pytest.mark.db),
    pytest.param("sqlite_str", marks=pytest.mark.db),
]

sqlite_iris_connectable = [
    pytest.param("sqlite_iris_engine", marks=pytest.mark.db),
    pytest.param("sqlite_iris_conn", marks=pytest.mark.db),
    pytest.param("sqlite_iris_str", marks=pytest.mark.db),
]

sqlalchemy_connectable = mysql_connectable + postgresql_connectable + sqlite_connectable

adbc_connectable = [
    pytest.param("postgresql_adbc_conn", marks=pytest.mark.db),
    pytest.param("sqlite_adbc_conn", marks=pytest.mark.db),
]

sqlalchemy_connectable_iris = (
    mysql_connectable + postgresql_connectable + sqlite_iris_connectable
)

all_connectable = (
    sqlalchemy_connectable
    + adbc_connectable
    + [
        "sqlite_buildin",
        "sqlite_sqlalchemy_memory_engine",
    ]
)

all_connectable_iris = (
    sqlalchemy_connectable_iris
    + adbc_connectable
    + [
        "sqlite_buildin_iris",
        "sqlite_sqlalchemy_memory_engine",
    ]
)


@pytest.mark.parametrize("conn", all_connectable)
def test_dataframe_to_sql(conn, test_frame1, request):
    # GH 51086 if conn is sqlite_engine
    conn = request.getfixturevalue(conn)
    test_frame1.to_sql(name="test", con=conn, if_exists="append", index=False)


@pytest.mark.parametrize("conn", all_connectable)
def test_dataframe_to_sql_empty(conn, test_frame1, request):
    if conn == "postgresql_adbc_conn":
        request.node.add_marker(
            pytest.mark.xfail(
                reason="postgres ADBC driver cannot insert index with null type",
                strict=True,
            )
        )
    # GH 51086 if conn is sqlite_engine
    conn = request.getfixturevalue(conn)
    empty_df = test_frame1.iloc[:0]
    empty_df.to_sql(name="test", con=conn, if_exists="append", index=False)


@pytest.mark.parametrize("conn", all_connectable)
def test_dataframe_to_sql_arrow_dtypes(conn, request):
    # GH 52046
    pytest.importorskip("pyarrow")
    df = DataFrame(
        {
            "int": pd.array([1], dtype="int8[pyarrow]"),
            "datetime": pd.array(
                [datetime(2023, 1, 1)], dtype="timestamp[ns][pyarrow]"
            ),
            "date": pd.array([date(2023, 1, 1)], dtype="date32[day][pyarrow]"),
            "timedelta": pd.array([timedelta(1)], dtype="duration[ns][pyarrow]"),
            "string": pd.array(["a"], dtype="string[pyarrow]"),
        }
    )

    if "adbc" in conn:
        if conn == "sqlite_adbc_conn":
            df = df.drop(columns=["timedelta"])
        exp_warning = FutureWarning  # warning thrown from pyarrow
        msg = "is_sparse is deprecated"
    else:
        exp_warning = UserWarning
        msg = "the 'timedelta'"

    conn = request.getfixturevalue(conn)
    with tm.assert_produces_warning(exp_warning, match=msg, check_stacklevel=False):
        df.to_sql(name="test_arrow", con=conn, if_exists="replace", index=False)


@pytest.mark.parametrize("conn", all_connectable)
def test_dataframe_to_sql_arrow_dtypes_missing(conn, request, nulls_fixture):
    # GH 52046
    pytest.importorskip("pyarrow")
    df = DataFrame(
        {
            "datetime": pd.array(
                [datetime(2023, 1, 1), nulls_fixture], dtype="timestamp[ns][pyarrow]"
            ),
        }
    )
    conn = request.getfixturevalue(conn)
    df.to_sql(name="test_arrow", con=conn, if_exists="replace", index=False)


@pytest.mark.parametrize("conn", all_connectable)
@pytest.mark.parametrize("method", [None, "multi"])
def test_to_sql(conn, method, test_frame1, request):
    if method == "multi" and "adbc" in conn:
        request.node.add_marker(
            pytest.mark.xfail(
                reason="'method' not implemented for ADBC drivers", strict=True
            )
        )

    conn = request.getfixturevalue(conn)
    with pandasSQL_builder(conn, need_transaction=True) as pandasSQL:
        pandasSQL.to_sql(test_frame1, "test_frame", method=method)
        assert pandasSQL.has_table("test_frame")
    assert count_rows(conn, "test_frame") == len(test_frame1)


@pytest.mark.parametrize("conn", all_connectable)
@pytest.mark.parametrize("mode, num_row_coef", [("replace", 1), ("append", 2)])
def test_to_sql_exist(conn, mode, num_row_coef, test_frame1, request):
    conn = request.getfixturevalue(conn)
    with pandasSQL_builder(conn, need_transaction=True) as pandasSQL:
        pandasSQL.to_sql(test_frame1, "test_frame", if_exists="fail")
        pandasSQL.to_sql(test_frame1, "test_frame", if_exists=mode)
        assert pandasSQL.has_table("test_frame")
    assert count_rows(conn, "test_frame") == num_row_coef * len(test_frame1)


@pytest.mark.parametrize("conn", all_connectable)
def test_to_sql_exist_fail(conn, test_frame1, request):
    conn = request.getfixturevalue(conn)
    with pandasSQL_builder(conn, need_transaction=True) as pandasSQL:
        pandasSQL.to_sql(test_frame1, "test_frame", if_exists="fail")
        assert pandasSQL.has_table("test_frame")

        msg = "Table 'test_frame' already exists"
        with pytest.raises(ValueError, match=msg):
            pandasSQL.to_sql(test_frame1, "test_frame", if_exists="fail")


@pytest.mark.parametrize("conn", all_connectable_iris)
def test_read_iris_query(conn, request):
    conn = request.getfixturevalue(conn)
    iris_frame = read_sql_query("SELECT * FROM iris", conn)
    check_iris_frame(iris_frame)
    iris_frame = pd.read_sql("SELECT * FROM iris", conn)
    check_iris_frame(iris_frame)
    iris_frame = pd.read_sql("SELECT * FROM iris where 0=1", conn)
    assert iris_frame.shape == (0, 5)
    assert "SepalWidth" in iris_frame.columns


@pytest.mark.parametrize("conn", all_connectable_iris)
def test_read_iris_query_chunksize(conn, request):
    if "adbc" in conn:
        request.node.add_marker(
            pytest.mark.xfail(
                reason="'chunksize' not implemented for ADBC drivers",
                strict=True,
            )
        )
    conn = request.getfixturevalue(conn)
    iris_frame = concat(read_sql_query("SELECT * FROM iris", conn, chunksize=7))
    check_iris_frame(iris_frame)
    iris_frame = concat(pd.read_sql("SELECT * FROM iris", conn, chunksize=7))
    check_iris_frame(iris_frame)
    iris_frame = concat(pd.read_sql("SELECT * FROM iris where 0=1", conn, chunksize=7))
    assert iris_frame.shape == (0, 5)
    assert "SepalWidth" in iris_frame.columns


@pytest.mark.parametrize("conn", sqlalchemy_connectable_iris)
def test_read_iris_query_expression_with_parameter(conn, request):
    if "adbc" in conn:
        request.node.add_marker(
            pytest.mark.xfail(
                reason="'chunksize' not implemented for ADBC drivers",
                strict=True,
            )
        )
    conn = request.getfixturevalue(conn)
    from sqlalchemy import (
        MetaData,
        Table,
        create_engine,
        select,
    )

    metadata = MetaData()
    autoload_con = create_engine(conn) if isinstance(conn, str) else conn
    iris = Table("iris", metadata, autoload_with=autoload_con)
    iris_frame = read_sql_query(
        select(iris), conn, params={"name": "Iris-setosa", "length": 5.1}
    )
    check_iris_frame(iris_frame)
    if isinstance(conn, str):
        autoload_con.dispose()


@pytest.mark.parametrize("conn", all_connectable_iris)
def test_read_iris_query_string_with_parameter(conn, request, sql_strings):
    if "adbc" in conn:
        request.node.add_marker(
            pytest.mark.xfail(
                reason="'chunksize' not implemented for ADBC drivers",
                strict=True,
            )
        )

    for db, query in sql_strings["read_parameters"].items():
        if db in conn:
            break
    else:
        raise KeyError(f"No part of {conn} found in sql_strings['read_parameters']")
    conn = request.getfixturevalue(conn)
    iris_frame = read_sql_query(query, conn, params=("Iris-setosa", 5.1))
    check_iris_frame(iris_frame)


@pytest.mark.parametrize("conn", sqlalchemy_connectable_iris)
def test_read_iris_table(conn, request):
    # GH 51015 if conn = sqlite_iris_str
    conn = request.getfixturevalue(conn)
    iris_frame = read_sql_table("iris", conn)
    check_iris_frame(iris_frame)
    iris_frame = pd.read_sql("iris", conn)
    check_iris_frame(iris_frame)


@pytest.mark.parametrize("conn", sqlalchemy_connectable_iris)
def test_read_iris_table_chunksize(conn, request):
    if "adbc" in conn:
        request.node.add_marker(
            pytest.mark.xfail(reason="chunksize argument NotImplemented with ADBC")
        )
    conn = request.getfixturevalue(conn)
    iris_frame = concat(read_sql_table("iris", conn, chunksize=7))
    check_iris_frame(iris_frame)
    iris_frame = concat(pd.read_sql("iris", conn, chunksize=7))
    check_iris_frame(iris_frame)


@pytest.mark.parametrize("conn", sqlalchemy_connectable)
def test_to_sql_callable(conn, test_frame1, request):
    conn = request.getfixturevalue(conn)

    check = []  # used to double check function below is really being used

    def sample(pd_table, conn, keys, data_iter):
        check.append(1)
        data = [dict(zip(keys, row)) for row in data_iter]
        conn.execute(pd_table.table.insert(), data)

    with pandasSQL_builder(conn, need_transaction=True) as pandasSQL:
        pandasSQL.to_sql(test_frame1, "test_frame", method=sample)
        assert pandasSQL.has_table("test_frame")
    assert check == [1]
    assert count_rows(conn, "test_frame") == len(test_frame1)


@pytest.mark.parametrize("conn", all_connectable_iris)
def test_default_type_conversion(conn, request):
    conn_name = conn
    if conn_name == "sqlite_buildin_iris":
        request.applymarker(
            pytest.mark.xfail(
                reason="sqlite_buildin connection does not implement read_sql_table"
            )
        )

    conn = request.getfixturevalue(conn)
    df = sql.read_sql_table("types", conn)

    assert issubclass(df.FloatCol.dtype.type, np.floating)
    assert issubclass(df.IntCol.dtype.type, np.integer)

    # MySQL/sqlite has no real BOOL type, but ADBC loses this
    if "postgresql" in conn_name and "adbc" not in conn_name:
        assert issubclass(df.BoolCol.dtype.type, np.bool_)
    else:
        assert issubclass(df.BoolCol.dtype.type, np.integer)

    # Int column with NA values stays as float
    assert issubclass(df.IntColWithNull.dtype.type, np.floating)

    # Bool column with NA = int column with NA values => becomes float
    if "postgresql" in conn_name:
        assert issubclass(df.BoolColWithNull.dtype.type, object)
    else:
        assert issubclass(df.BoolColWithNull.dtype.type, np.floating)


@pytest.mark.parametrize("conn", mysql_connectable)
def test_read_procedure(conn, request):
    conn = request.getfixturevalue(conn)

    # GH 7324
    # Although it is more an api test, it is added to the
    # mysql tests as sqlite does not have stored procedures
    from sqlalchemy import text
    from sqlalchemy.engine import Engine

    df = DataFrame({"a": [1, 2, 3], "b": [0.1, 0.2, 0.3]})
    df.to_sql(name="test_frame", con=conn, index=False)

    proc = """DROP PROCEDURE IF EXISTS get_testdb;

    CREATE PROCEDURE get_testdb ()

    BEGIN
        SELECT * FROM test_frame;
    END"""
    proc = text(proc)
    if isinstance(conn, Engine):
        with conn.connect() as engine_conn:
            with engine_conn.begin():
                engine_conn.execute(proc)
    else:
        with conn.begin():
            conn.execute(proc)

    res1 = sql.read_sql_query("CALL get_testdb();", conn)
    tm.assert_frame_equal(df, res1)

    # test delegation to read_sql_query
    res2 = sql.read_sql("CALL get_testdb();", conn)
    tm.assert_frame_equal(df, res2)


@pytest.mark.parametrize("conn", postgresql_connectable)
@pytest.mark.parametrize("expected_count", [2, "Success!"])
def test_copy_from_callable_insertion_method(conn, expected_count, request):
    # GH 8953
    # Example in io.rst found under _io.sql.method
    # not available in sqlite, mysql
    def psql_insert_copy(table, conn, keys, data_iter):
        # gets a DBAPI connection that can provide a cursor
        dbapi_conn = conn.connection
        with dbapi_conn.cursor() as cur:
            s_buf = StringIO()
            writer = csv.writer(s_buf)
            writer.writerows(data_iter)
            s_buf.seek(0)

            columns = ", ".join([f'"{k}"' for k in keys])
            if table.schema:
                table_name = f"{table.schema}.{table.name}"
            else:
                table_name = table.name

            sql_query = f"COPY {table_name} ({columns}) FROM STDIN WITH CSV"
            cur.copy_expert(sql=sql_query, file=s_buf)
        return expected_count

    conn = request.getfixturevalue(conn)
    expected = DataFrame({"col1": [1, 2], "col2": [0.1, 0.2], "col3": ["a", "n"]})
    result_count = expected.to_sql(
        name="test_frame", con=conn, index=False, method=psql_insert_copy
    )
    # GH 46891
    if expected_count is None:
        assert result_count is None
    else:
        assert result_count == expected_count
    result = sql.read_sql_table("test_frame", conn)
    tm.assert_frame_equal(result, expected)


@pytest.mark.parametrize("conn", postgresql_connectable)
def test_insertion_method_on_conflict_do_nothing(conn, request):
    # GH 15988: Example in to_sql docstring
    conn = request.getfixturevalue(conn)

    from sqlalchemy.dialects.postgresql import insert
    from sqlalchemy.engine import Engine
    from sqlalchemy.sql import text

    def insert_on_conflict(table, conn, keys, data_iter):
        data = [dict(zip(keys, row)) for row in data_iter]
        stmt = (
            insert(table.table)
            .values(data)
            .on_conflict_do_nothing(index_elements=["a"])
        )
        result = conn.execute(stmt)
        return result.rowcount

    create_sql = text(
        """
    CREATE TABLE test_insert_conflict (
        a  integer PRIMARY KEY,
        b  numeric,
        c  text
    );
    """
    )
    if isinstance(conn, Engine):
        with conn.connect() as con:
            with con.begin():
                con.execute(create_sql)
    else:
        with conn.begin():
            conn.execute(create_sql)

    expected = DataFrame([[1, 2.1, "a"]], columns=list("abc"))
    expected.to_sql(
        name="test_insert_conflict", con=conn, if_exists="append", index=False
    )

    df_insert = DataFrame([[1, 3.2, "b"]], columns=list("abc"))
    inserted = df_insert.to_sql(
        name="test_insert_conflict",
        con=conn,
        index=False,
        if_exists="append",
        method=insert_on_conflict,
    )
    result = sql.read_sql_table("test_insert_conflict", conn)
    tm.assert_frame_equal(result, expected)
    assert inserted == 0

    # Cleanup
    with sql.SQLDatabase(conn, need_transaction=True) as pandasSQL:
        pandasSQL.drop_table("test_insert_conflict")


@pytest.mark.parametrize("conn", mysql_connectable)
def test_insertion_method_on_conflict_update(conn, request):
    # GH 14553: Example in to_sql docstring
    conn = request.getfixturevalue(conn)

    from sqlalchemy.dialects.mysql import insert
    from sqlalchemy.engine import Engine
    from sqlalchemy.sql import text

    def insert_on_conflict(table, conn, keys, data_iter):
        data = [dict(zip(keys, row)) for row in data_iter]
        stmt = insert(table.table).values(data)
        stmt = stmt.on_duplicate_key_update(b=stmt.inserted.b, c=stmt.inserted.c)
        result = conn.execute(stmt)
        return result.rowcount

    create_sql = text(
        """
    CREATE TABLE test_insert_conflict (
        a INT PRIMARY KEY,
        b FLOAT,
        c VARCHAR(10)
    );
    """
    )
    if isinstance(conn, Engine):
        with conn.connect() as con:
            with con.begin():
                con.execute(create_sql)
    else:
        with conn.begin():
            conn.execute(create_sql)

    df = DataFrame([[1, 2.1, "a"]], columns=list("abc"))
    df.to_sql(name="test_insert_conflict", con=conn, if_exists="append", index=False)

    expected = DataFrame([[1, 3.2, "b"]], columns=list("abc"))
    inserted = expected.to_sql(
        name="test_insert_conflict",
        con=conn,
        index=False,
        if_exists="append",
        method=insert_on_conflict,
    )
    result = sql.read_sql_table("test_insert_conflict", conn)
    tm.assert_frame_equal(result, expected)
    assert inserted == 2

    # Cleanup
    with sql.SQLDatabase(conn, need_transaction=True) as pandasSQL:
        pandasSQL.drop_table("test_insert_conflict")


@pytest.mark.parametrize("conn", postgresql_connectable)
def test_read_view_postgres(conn, request):
    # GH 52969
    conn = request.getfixturevalue(conn)

    from sqlalchemy.engine import Engine
    from sqlalchemy.sql import text

    table_name = f"group_{uuid.uuid4().hex}"
    view_name = f"group_view_{uuid.uuid4().hex}"

    sql_stmt = text(
        f"""
    CREATE TABLE {table_name} (
        group_id INTEGER,
        name TEXT
    );
    INSERT INTO {table_name} VALUES
        (1, 'name');
    CREATE VIEW {view_name}
    AS
    SELECT * FROM {table_name};
    """
    )
    if isinstance(conn, Engine):
        with conn.connect() as con:
            with con.begin():
                con.execute(sql_stmt)
    else:
        with conn.begin():
            conn.execute(sql_stmt)
    result = read_sql_table(view_name, conn)
    expected = DataFrame({"group_id": [1], "name": "name"})
    tm.assert_frame_equal(result, expected)


def test_read_view_sqlite(sqlite_buildin):
    # GH 52969
    create_table = """
CREATE TABLE groups (
   group_id INTEGER,
   name TEXT
);
"""
    insert_into = """
INSERT INTO groups VALUES
    (1, 'name');
"""
    create_view = """
CREATE VIEW group_view
AS
SELECT * FROM groups;
"""
    sqlite_buildin.execute(create_table)
    sqlite_buildin.execute(insert_into)
    sqlite_buildin.execute(create_view)
    result = pd.read_sql("SELECT * FROM group_view", sqlite_buildin)
    expected = DataFrame({"group_id": [1], "name": "name"})
    tm.assert_frame_equal(result, expected)


def test_execute_typeerror(sqlite_iris_engine):
    with pytest.raises(TypeError, match="pandas.io.sql.execute requires a connection"):
        with tm.assert_produces_warning(
            FutureWarning,
            match="`pandas.io.sql.execute` is deprecated and "
            "will be removed in the future version.",
        ):
            sql.execute("select * from iris", sqlite_iris_engine)


def test_execute_deprecated(sqlite_buildin_iris):
    # GH50185
    with tm.assert_produces_warning(
        FutureWarning,
        match="`pandas.io.sql.execute` is deprecated and "
        "will be removed in the future version.",
    ):
        sql.execute("select * from iris", sqlite_buildin_iris)


@pytest.fixture
def flavor():
    def func(conn_name):
        if "postgresql" in conn_name:
            return "postgresql"
        elif "sqlite" in conn_name:
            return "sqlite"
        elif "mysql" in conn_name:
            return "mysql"

        raise ValueError(f"unsupported connection: {conn_name}")

    return func


@pytest.mark.parametrize("conn", all_connectable_iris)
def test_read_sql_iris_parameter(conn, request, sql_strings, flavor):
    if "adbc" in conn:
        request.node.add_marker(
            pytest.mark.xfail(
                reason="'params' not implemented for ADBC drivers",
                strict=True,
            )
        )
    conn_name = conn
    conn = request.getfixturevalue(conn)
    query = sql_strings["read_parameters"][flavor(conn_name)]
    params = ("Iris-setosa", 5.1)
    with pandasSQL_builder(conn) as pandasSQL:
        with pandasSQL.run_transaction():
            iris_frame = pandasSQL.read_query(query, params=params)
    check_iris_frame(iris_frame)


@pytest.mark.parametrize("conn", all_connectable_iris)
def test_read_sql_iris_named_parameter(conn, request, sql_strings, flavor):
    if "adbc" in conn:
        request.node.add_marker(
            pytest.mark.xfail(
                reason="'params' not implemented for ADBC drivers",
                strict=True,
            )
        )
    conn_name = conn
    conn = request.getfixturevalue(conn)
    query = sql_strings["read_named_parameters"][flavor(conn_name)]
    params = {"name": "Iris-setosa", "length": 5.1}
    pandasSQL = pandasSQL_builder(conn)
    with pandasSQL.run_transaction():
        iris_frame = pandasSQL.read_query(query, params=params)
    check_iris_frame(iris_frame)


@pytest.mark.parametrize("conn", all_connectable_iris)
def test_read_sql_iris_no_parameter_with_percent(conn, request, sql_strings, flavor):
<<<<<<< HEAD
    if "mysql" in conn or ("postgresql" in conn and "adbc" not in conn):
        request.node.add_marker(pytest.mark.xfail(reason="broken test", strict=True))
=======
    if "mysql" in conn or "postgresql" in conn:
        request.applymarker(pytest.mark.xfail(reason="broken test"))
>>>>>>> 746e5eee

    conn_name = conn
    conn = request.getfixturevalue(conn)

    query = sql_strings["read_no_parameters_with_percent"][flavor(conn_name)]
    with pandasSQL_builder(conn) as pandasSQL:
        with pandasSQL.run_transaction():
            iris_frame = pandasSQL.read_query(query, params=None)
    check_iris_frame(iris_frame)


# -----------------------------------------------------------------------------
# -- Testing the public API


@pytest.mark.parametrize("conn", all_connectable_iris)
def test_api_read_sql_view(conn, request):
    conn = request.getfixturevalue(conn)
    iris_frame = sql.read_sql_query("SELECT * FROM iris_view", conn)
    check_iris_frame(iris_frame)


@pytest.mark.parametrize("conn", all_connectable_iris)
def test_api_read_sql_with_chunksize_no_result(conn, request):
    if "adbc" in conn:
        request.node.add_marker(
            pytest.mark.xfail(reason="chunksize argument NotImplemented with ADBC")
        )
    conn = request.getfixturevalue(conn)
    query = 'SELECT * FROM iris_view WHERE "SepalLength" < 0.0'
    with_batch = sql.read_sql_query(query, conn, chunksize=5)
    without_batch = sql.read_sql_query(query, conn)
    tm.assert_frame_equal(concat(with_batch), without_batch)


@pytest.mark.parametrize("conn", all_connectable)
def test_api_to_sql(conn, request, test_frame1):
    conn = request.getfixturevalue(conn)
    if sql.has_table("test_frame1", conn):
        with sql.SQLDatabase(conn, need_transaction=True) as pandasSQL:
            pandasSQL.drop_table("test_frame1")

    sql.to_sql(test_frame1, "test_frame1", conn)
    assert sql.has_table("test_frame1", conn)


@pytest.mark.parametrize("conn", all_connectable)
def test_api_to_sql_fail(conn, request, test_frame1):
    conn = request.getfixturevalue(conn)
    if sql.has_table("test_frame2", conn):
        with sql.SQLDatabase(conn, need_transaction=True) as pandasSQL:
            pandasSQL.drop_table("test_frame2")

    sql.to_sql(test_frame1, "test_frame2", conn, if_exists="fail")
    assert sql.has_table("test_frame2", conn)

    msg = "Table 'test_frame2' already exists"
    with pytest.raises(ValueError, match=msg):
        sql.to_sql(test_frame1, "test_frame2", conn, if_exists="fail")


@pytest.mark.parametrize("conn", all_connectable)
def test_api_to_sql_replace(conn, request, test_frame1):
    conn = request.getfixturevalue(conn)
    if sql.has_table("test_frame3", conn):
        with sql.SQLDatabase(conn, need_transaction=True) as pandasSQL:
            pandasSQL.drop_table("test_frame3")

    sql.to_sql(test_frame1, "test_frame3", conn, if_exists="fail")
    # Add to table again
    sql.to_sql(test_frame1, "test_frame3", conn, if_exists="replace")
    assert sql.has_table("test_frame3", conn)

    num_entries = len(test_frame1)
    num_rows = count_rows(conn, "test_frame3")

    assert num_rows == num_entries


@pytest.mark.parametrize("conn", all_connectable)
def test_api_to_sql_append(conn, request, test_frame1):
    conn = request.getfixturevalue(conn)
    if sql.has_table("test_frame4", conn):
        with sql.SQLDatabase(conn, need_transaction=True) as pandasSQL:
            pandasSQL.drop_table("test_frame4")

    assert sql.to_sql(test_frame1, "test_frame4", conn, if_exists="fail") == 4

    # Add to table again
    assert sql.to_sql(test_frame1, "test_frame4", conn, if_exists="append") == 4
    assert sql.has_table("test_frame4", conn)

    num_entries = 2 * len(test_frame1)
    num_rows = count_rows(conn, "test_frame4")

    assert num_rows == num_entries


@pytest.mark.parametrize("conn", all_connectable)
def test_api_to_sql_type_mapping(conn, request, test_frame3):
    conn = request.getfixturevalue(conn)
    if sql.has_table("test_frame5", conn):
        with sql.SQLDatabase(conn, need_transaction=True) as pandasSQL:
            pandasSQL.drop_table("test_frame5")

    sql.to_sql(test_frame3, "test_frame5", conn, index=False)
    result = sql.read_sql("SELECT * FROM test_frame5", conn)

    tm.assert_frame_equal(test_frame3, result)


@pytest.mark.parametrize("conn", all_connectable)
def test_api_to_sql_series(conn, request):
    conn = request.getfixturevalue(conn)
    if sql.has_table("test_series", conn):
        with sql.SQLDatabase(conn, need_transaction=True) as pandasSQL:
            pandasSQL.drop_table("test_series")

    s = Series(np.arange(5, dtype="int64"), name="series")
    sql.to_sql(s, "test_series", conn, index=False)
    s2 = sql.read_sql_query("SELECT * FROM test_series", conn)
    tm.assert_frame_equal(s.to_frame(), s2)


@pytest.mark.parametrize("conn", all_connectable)
def test_api_roundtrip(conn, request, test_frame1):
    conn_name = conn
    conn = request.getfixturevalue(conn)
    if sql.has_table("test_frame_roundtrip", conn):
        with sql.SQLDatabase(conn, need_transaction=True) as pandasSQL:
            pandasSQL.drop_table("test_frame_roundtrip")

    sql.to_sql(test_frame1, "test_frame_roundtrip", con=conn)
    result = sql.read_sql_query("SELECT * FROM test_frame_roundtrip", con=conn)

    # HACK!
    if "adbc" in conn_name:
        result = result.rename(columns={"__index_level_0__": "level_0"})
    result.index = test_frame1.index
    result.set_index("level_0", inplace=True)
    result.index.astype(int)
    result.index.name = None
    tm.assert_frame_equal(result, test_frame1)


@pytest.mark.parametrize("conn", all_connectable)
def test_api_roundtrip_chunksize(conn, request, test_frame1):
    if "adbc" in conn:
        request.node.add_marker(
            pytest.mark.xfail(reason="chunksize argument NotImplemented with ADBC")
        )
    conn = request.getfixturevalue(conn)
    if sql.has_table("test_frame_roundtrip", conn):
        with sql.SQLDatabase(conn, need_transaction=True) as pandasSQL:
            pandasSQL.drop_table("test_frame_roundtrip")

    sql.to_sql(
        test_frame1,
        "test_frame_roundtrip",
        con=conn,
        index=False,
        chunksize=2,
    )
    result = sql.read_sql_query("SELECT * FROM test_frame_roundtrip", con=conn)
    tm.assert_frame_equal(result, test_frame1)


@pytest.mark.parametrize("conn", all_connectable_iris)
def test_api_execute_sql(conn, request):
    # drop_sql = "DROP TABLE IF EXISTS test"  # should already be done
    conn = request.getfixturevalue(conn)
    with sql.pandasSQL_builder(conn) as pandas_sql:
        iris_results = pandas_sql.execute("SELECT * FROM iris")
        row = iris_results.fetchone()
        iris_results.close()
    tm.equalContents(row, [5.1, 3.5, 1.4, 0.2, "Iris-setosa"])


@pytest.mark.parametrize("conn", all_connectable_iris)
def test_api_date_parsing(conn, request):
    conn_name = conn
    conn = request.getfixturevalue(conn)
    # Test date parsing in read_sql
    # No Parsing
    df = sql.read_sql_query("SELECT * FROM types", conn)
    if not ("mysql" in conn_name or "postgres" in conn_name):
        assert not issubclass(df.DateCol.dtype.type, np.datetime64)

    df = sql.read_sql_query("SELECT * FROM types", conn, parse_dates=["DateCol"])
    assert issubclass(df.DateCol.dtype.type, np.datetime64)
    assert df.DateCol.tolist() == [
        Timestamp(2000, 1, 3, 0, 0, 0),
        Timestamp(2000, 1, 4, 0, 0, 0),
    ]

    df = sql.read_sql_query(
        "SELECT * FROM types",
        conn,
        parse_dates={"DateCol": "%Y-%m-%d %H:%M:%S"},
    )
    assert issubclass(df.DateCol.dtype.type, np.datetime64)
    assert df.DateCol.tolist() == [
        Timestamp(2000, 1, 3, 0, 0, 0),
        Timestamp(2000, 1, 4, 0, 0, 0),
    ]

    df = sql.read_sql_query("SELECT * FROM types", conn, parse_dates=["IntDateCol"])
    assert issubclass(df.IntDateCol.dtype.type, np.datetime64)
    assert df.IntDateCol.tolist() == [
        Timestamp(1986, 12, 25, 0, 0, 0),
        Timestamp(2013, 1, 1, 0, 0, 0),
    ]

    df = sql.read_sql_query(
        "SELECT * FROM types", conn, parse_dates={"IntDateCol": "s"}
    )
    assert issubclass(df.IntDateCol.dtype.type, np.datetime64)
    assert df.IntDateCol.tolist() == [
        Timestamp(1986, 12, 25, 0, 0, 0),
        Timestamp(2013, 1, 1, 0, 0, 0),
    ]

    df = sql.read_sql_query(
        "SELECT * FROM types",
        conn,
        parse_dates={"IntDateOnlyCol": "%Y%m%d"},
    )
    assert issubclass(df.IntDateOnlyCol.dtype.type, np.datetime64)
    assert df.IntDateOnlyCol.tolist() == [
        Timestamp("2010-10-10"),
        Timestamp("2010-12-12"),
    ]


@pytest.mark.parametrize("conn", all_connectable_iris)
@pytest.mark.parametrize("error", ["ignore", "raise", "coerce"])
@pytest.mark.parametrize(
    "read_sql, text, mode",
    [
        (sql.read_sql, "SELECT * FROM types", ("sqlalchemy", "fallback")),
        (sql.read_sql, "types", ("sqlalchemy")),
        (
            sql.read_sql_query,
            "SELECT * FROM types",
            ("sqlalchemy", "fallback"),
        ),
        (sql.read_sql_table, "types", ("sqlalchemy")),
    ],
)
def test_api_custom_dateparsing_error(
    conn, request, read_sql, text, mode, error, types_data_frame
):
    conn_name = conn
    conn = request.getfixturevalue(conn)
    if text == "types" and conn_name == "sqlite_buildin_iris":
        request.applymarker(
            pytest.mark.xfail(reason="failing combination of arguments")
        )

    expected = types_data_frame.astype({"DateCol": "datetime64[ns]"})

    result = read_sql(
        text,
        con=conn,
        parse_dates={
            "DateCol": {"errors": error},
        },
    )
    if "postgres" in conn_name:
        # TODO: clean up types_data_frame fixture
        result = result.drop(columns=["DateColWithTz"])
        result["BoolCol"] = result["BoolCol"].astype(int)
        result["BoolColWithNull"] = result["BoolColWithNull"].astype(float)

    if conn_name == "postgresql_adbc_conn":
        expected = expected.astype(
            {
                "IntDateCol": "int32",
                "IntDateOnlyCol": "int32",
                "IntCol": "int32",
            }
        )

        if not pa_version_under13p0:
            # TODO: is this astype safe?
            expected["DateCol"] = expected["DateCol"].astype("datetime64[us]")

    tm.assert_frame_equal(result, expected)


@pytest.mark.parametrize("conn", all_connectable_iris)
def test_api_date_and_index(conn, request):
    # Test case where same column appears in parse_date and index_col
    conn = request.getfixturevalue(conn)
    df = sql.read_sql_query(
        "SELECT * FROM types",
        conn,
        index_col="DateCol",
        parse_dates=["DateCol", "IntDateCol"],
    )

    assert issubclass(df.index.dtype.type, np.datetime64)
    assert issubclass(df.IntDateCol.dtype.type, np.datetime64)


@pytest.mark.parametrize("conn", all_connectable)
def test_api_timedelta(conn, request):
    # see #6921
    conn_name = conn
    conn = request.getfixturevalue(conn)
    if sql.has_table("test_timedelta", conn):
        with sql.SQLDatabase(conn, need_transaction=True) as pandasSQL:
            pandasSQL.drop_table("test_timedelta")

    df = to_timedelta(Series(["00:00:01", "00:00:03"], name="foo")).to_frame()

    if conn_name == "sqlite_adbc_conn":
        request.node.add_marker(
            pytest.mark.xfail(
                reason="sqlite ADBC driver doesn't implement timedelta",
            )
        )

    if "adbc" in conn_name:
        exp_warning = FutureWarning  # pyarrow warns is_sparse is deprecated
    else:
        exp_warning = UserWarning

    with tm.assert_produces_warning(exp_warning, check_stacklevel=False):
        result_count = df.to_sql(name="test_timedelta", con=conn)
    assert result_count == 2
    result = sql.read_sql_query("SELECT * FROM test_timedelta", conn)

    if conn_name == "postgresql_adbc_conn":
        # TODO: Postgres stores an INTERVAL, which ADBC reads as a Month-Day-Nano
        # Interval; the default pandas type mapper maps this to a DateOffset
        # but maybe we should try and restore the timedelta here?
        expected = Series(
            [
                pd.DateOffset(months=0, days=0, microseconds=1000000, nanoseconds=0),
                pd.DateOffset(months=0, days=0, microseconds=3000000, nanoseconds=0),
            ],
            name="foo",
        )
    else:
        expected = df["foo"].view("int64")
    tm.assert_series_equal(result["foo"], expected)


@pytest.mark.parametrize("conn", all_connectable)
def test_api_complex_raises(conn, request):
    conn_name = conn
    conn = request.getfixturevalue(conn)
    df = DataFrame({"a": [1 + 1j, 2j]})

    if "adbc" in conn_name:
        msg = "datatypes not supported"
    else:
        msg = "Complex datatypes not supported"
    with pytest.raises(ValueError, match=msg):
        assert df.to_sql("test_complex", con=conn) is None


@pytest.mark.parametrize("conn", all_connectable)
@pytest.mark.parametrize(
    "index_name,index_label,expected",
    [
        # no index name, defaults to 'index'
        (None, None, "index"),
        # specifying index_label
        (None, "other_label", "other_label"),
        # using the index name
        ("index_name", None, "index_name"),
        # has index name, but specifying index_label
        ("index_name", "other_label", "other_label"),
        # index name is integer
        (0, None, "0"),
        # index name is None but index label is integer
        (None, 0, "0"),
    ],
)
def test_api_to_sql_index_label(conn, request, index_name, index_label, expected):
    if "adbc" in conn:
        request.node.add_marker(
            pytest.mark.xfail(reason="index_label argument NotImplemented with ADBC")
        )
    conn = request.getfixturevalue(conn)
    if sql.has_table("test_index_label", conn):
        with sql.SQLDatabase(conn, need_transaction=True) as pandasSQL:
            pandasSQL.drop_table("test_index_label")

    temp_frame = DataFrame({"col1": range(4)})
    temp_frame.index.name = index_name
    query = "SELECT * FROM test_index_label"
    sql.to_sql(temp_frame, "test_index_label", conn, index_label=index_label)
    frame = sql.read_sql_query(query, conn)
    assert frame.columns[0] == expected


@pytest.mark.parametrize("conn", all_connectable)
def test_api_to_sql_index_label_multiindex(conn, request):
    conn_name = conn
    if "mysql" in conn_name:
        request.applymarker(
            pytest.mark.xfail(
                reason="MySQL can fail using TEXT without length as key", strict=False
            )
        )
    elif "adbc" in conn_name:
        request.node.add_marker(
            pytest.mark.xfail(reason="index_label argument NotImplemented with ADBC")
        )

    conn = request.getfixturevalue(conn)
    if sql.has_table("test_index_label", conn):
        with sql.SQLDatabase(conn, need_transaction=True) as pandasSQL:
            pandasSQL.drop_table("test_index_label")

    expected_row_count = 4
    temp_frame = DataFrame(
        {"col1": range(4)},
        index=MultiIndex.from_product([("A0", "A1"), ("B0", "B1")]),
    )

    # no index name, defaults to 'level_0' and 'level_1'
    result = sql.to_sql(temp_frame, "test_index_label", conn)
    assert result == expected_row_count
    frame = sql.read_sql_query("SELECT * FROM test_index_label", conn)
    assert frame.columns[0] == "level_0"
    assert frame.columns[1] == "level_1"

    # specifying index_label
    result = sql.to_sql(
        temp_frame,
        "test_index_label",
        conn,
        if_exists="replace",
        index_label=["A", "B"],
    )
    assert result == expected_row_count
    frame = sql.read_sql_query("SELECT * FROM test_index_label", conn)
    assert frame.columns[:2].tolist() == ["A", "B"]

    # using the index name
    temp_frame.index.names = ["A", "B"]
    result = sql.to_sql(temp_frame, "test_index_label", conn, if_exists="replace")
    assert result == expected_row_count
    frame = sql.read_sql_query("SELECT * FROM test_index_label", conn)
    assert frame.columns[:2].tolist() == ["A", "B"]

    # has index name, but specifying index_label
    result = sql.to_sql(
        temp_frame,
        "test_index_label",
        conn,
        if_exists="replace",
        index_label=["C", "D"],
    )
    assert result == expected_row_count
    frame = sql.read_sql_query("SELECT * FROM test_index_label", conn)
    assert frame.columns[:2].tolist() == ["C", "D"]

    msg = "Length of 'index_label' should match number of levels, which is 2"
    with pytest.raises(ValueError, match=msg):
        sql.to_sql(
            temp_frame,
            "test_index_label",
            conn,
            if_exists="replace",
            index_label="C",
        )


@pytest.mark.parametrize("conn", all_connectable)
def test_api_multiindex_roundtrip(conn, request):
    conn = request.getfixturevalue(conn)
    if sql.has_table("test_multiindex_roundtrip", conn):
        with sql.SQLDatabase(conn, need_transaction=True) as pandasSQL:
            pandasSQL.drop_table("test_multiindex_roundtrip")

    df = DataFrame.from_records(
        [(1, 2.1, "line1"), (2, 1.5, "line2")],
        columns=["A", "B", "C"],
        index=["A", "B"],
    )

    df.to_sql(name="test_multiindex_roundtrip", con=conn)
    result = sql.read_sql_query(
        "SELECT * FROM test_multiindex_roundtrip", conn, index_col=["A", "B"]
    )
    tm.assert_frame_equal(df, result, check_index_type=True)


@pytest.mark.parametrize("conn", all_connectable)
@pytest.mark.parametrize(
    "dtype",
    [
        None,
        int,
        float,
        {"A": int, "B": float},
    ],
)
def test_api_dtype_argument(conn, request, dtype):
    # GH10285 Add dtype argument to read_sql_query
    conn_name = conn
    conn = request.getfixturevalue(conn)
    if sql.has_table("test_dtype_argument", conn):
        with sql.SQLDatabase(conn, need_transaction=True) as pandasSQL:
            pandasSQL.drop_table("test_dtype_argument")

    df = DataFrame([[1.2, 3.4], [5.6, 7.8]], columns=["A", "B"])
    assert df.to_sql(name="test_dtype_argument", con=conn) == 2

    expected = df.astype(dtype)

    if "postgres" in conn_name:
        query = 'SELECT "A", "B" FROM test_dtype_argument'
    else:
        query = "SELECT A, B FROM test_dtype_argument"
    result = sql.read_sql_query(query, con=conn, dtype=dtype)

    tm.assert_frame_equal(result, expected)


@pytest.mark.parametrize("conn", all_connectable)
def test_api_integer_col_names(conn, request):
    conn = request.getfixturevalue(conn)
    df = DataFrame([[1, 2], [3, 4]], columns=[0, 1])
    sql.to_sql(df, "test_frame_integer_col_names", conn, if_exists="replace")


@pytest.mark.parametrize("conn", all_connectable)
def test_api_get_schema(conn, request, test_frame1):
    if "adbc" in conn:
        request.node.add_marker(
            pytest.mark.xfail(
                reason="'get_schema' not implemented for ADBC drivers",
                strict=True,
            )
        )
    conn = request.getfixturevalue(conn)
    create_sql = sql.get_schema(test_frame1, "test", con=conn)
    assert "CREATE" in create_sql


@pytest.mark.parametrize("conn", all_connectable)
def test_api_get_schema_with_schema(conn, request, test_frame1):
    # GH28486
    if "adbc" in conn:
        request.node.add_marker(
            pytest.mark.xfail(
                reason="'get_schema' not implemented for ADBC drivers",
                strict=True,
            )
        )
    conn = request.getfixturevalue(conn)
    create_sql = sql.get_schema(test_frame1, "test", con=conn, schema="pypi")
    assert "CREATE TABLE pypi." in create_sql


@pytest.mark.parametrize("conn", all_connectable)
def test_api_get_schema_dtypes(conn, request):
    if "adbc" in conn:
        request.node.add_marker(
            pytest.mark.xfail(
                reason="'get_schema' not implemented for ADBC drivers",
                strict=True,
            )
        )
    conn_name = conn
    conn = request.getfixturevalue(conn)
    float_frame = DataFrame({"a": [1.1, 1.2], "b": [2.1, 2.2]})

    if conn_name == "sqlite_buildin":
        dtype = "INTEGER"
    else:
        from sqlalchemy import Integer

        dtype = Integer
    create_sql = sql.get_schema(float_frame, "test", con=conn, dtype={"b": dtype})
    assert "CREATE" in create_sql
    assert "INTEGER" in create_sql


@pytest.mark.parametrize("conn", all_connectable)
def test_api_get_schema_keys(conn, request, test_frame1):
    if "adbc" in conn:
        request.node.add_marker(
            pytest.mark.xfail(
                reason="'get_schema' not implemented for ADBC drivers",
                strict=True,
            )
        )
    conn_name = conn
    conn = request.getfixturevalue(conn)
    frame = DataFrame({"Col1": [1.1, 1.2], "Col2": [2.1, 2.2]})
    create_sql = sql.get_schema(frame, "test", con=conn, keys="Col1")

    if "mysql" in conn_name:
        constraint_sentence = "CONSTRAINT test_pk PRIMARY KEY (`Col1`)"
    else:
        constraint_sentence = 'CONSTRAINT test_pk PRIMARY KEY ("Col1")'
    assert constraint_sentence in create_sql

    # multiple columns as key (GH10385)
    create_sql = sql.get_schema(test_frame1, "test", con=conn, keys=["A", "B"])
    if "mysql" in conn_name:
        constraint_sentence = "CONSTRAINT test_pk PRIMARY KEY (`A`, `B`)"
    else:
        constraint_sentence = 'CONSTRAINT test_pk PRIMARY KEY ("A", "B")'
    assert constraint_sentence in create_sql


@pytest.mark.parametrize("conn", all_connectable)
def test_api_chunksize_read(conn, request):
    if "adbc" in conn:
        request.node.add_marker(
            pytest.mark.xfail(reason="chunksize argument NotImplemented with ADBC")
        )
    conn_name = conn
    conn = request.getfixturevalue(conn)
    if sql.has_table("test_chunksize", conn):
        with sql.SQLDatabase(conn, need_transaction=True) as pandasSQL:
            pandasSQL.drop_table("test_chunksize")

    df = DataFrame(
        np.random.default_rng(2).standard_normal((22, 5)), columns=list("abcde")
    )
    df.to_sql(name="test_chunksize", con=conn, index=False)

    # reading the query in one time
    res1 = sql.read_sql_query("select * from test_chunksize", conn)

    # reading the query in chunks with read_sql_query
    res2 = DataFrame()
    i = 0
    sizes = [5, 5, 5, 5, 2]

    for chunk in sql.read_sql_query("select * from test_chunksize", conn, chunksize=5):
        res2 = concat([res2, chunk], ignore_index=True)
        assert len(chunk) == sizes[i]
        i += 1

    tm.assert_frame_equal(res1, res2)

    # reading the query in chunks with read_sql_query
    if conn_name == "sqlite_buildin":
        with pytest.raises(NotImplementedError, match=""):
            sql.read_sql_table("test_chunksize", conn, chunksize=5)
    else:
        res3 = DataFrame()
        i = 0
        sizes = [5, 5, 5, 5, 2]

        for chunk in sql.read_sql_table("test_chunksize", conn, chunksize=5):
            res3 = concat([res3, chunk], ignore_index=True)
            assert len(chunk) == sizes[i]
            i += 1

        tm.assert_frame_equal(res1, res3)


@pytest.mark.parametrize("conn", all_connectable)
def test_api_categorical(conn, request):
    if "adbc" in conn:
        request.node.add_marker(
            pytest.mark.xfail(
                reason="categorical dtype not implemented for ADBC drivers",
                strict=True,
            )
        )
    # GH8624
    # test that categorical gets written correctly as dense column
    conn = request.getfixturevalue(conn)
    if sql.has_table("test_categorical", conn):
        with sql.SQLDatabase(conn, need_transaction=True) as pandasSQL:
            pandasSQL.drop_table("test_categorical")

    df = DataFrame(
        {
            "person_id": [1, 2, 3],
            "person_name": ["John P. Doe", "Jane Dove", "John P. Doe"],
        }
    )
    df2 = df.copy()
    df2["person_name"] = df2["person_name"].astype("category")

    df2.to_sql(name="test_categorical", con=conn, index=False)
    res = sql.read_sql_query("SELECT * FROM test_categorical", conn)

    tm.assert_frame_equal(res, df)


@pytest.mark.parametrize("conn", all_connectable)
def test_api_unicode_column_name(conn, request):
    # GH 11431
    conn = request.getfixturevalue(conn)
    if sql.has_table("test_unicode", conn):
        with sql.SQLDatabase(conn, need_transaction=True) as pandasSQL:
            pandasSQL.drop_table("test_unicode")

    df = DataFrame([[1, 2], [3, 4]], columns=["\xe9", "b"])
    df.to_sql(name="test_unicode", con=conn, index=False)


@pytest.mark.parametrize("conn", all_connectable)
def test_api_escaped_table_name(conn, request):
    # GH 13206
    conn_name = conn
    conn = request.getfixturevalue(conn)
    if sql.has_table("d1187b08-4943-4c8d-a7f6", conn):
        with sql.SQLDatabase(conn, need_transaction=True) as pandasSQL:
            pandasSQL.drop_table("d1187b08-4943-4c8d-a7f6")

    df = DataFrame({"A": [0, 1, 2], "B": [0.2, np.nan, 5.6]})
    df.to_sql(name="d1187b08-4943-4c8d-a7f6", con=conn, index=False)

    if "postgres" in conn_name:
        query = 'SELECT * FROM "d1187b08-4943-4c8d-a7f6"'
    else:
        query = "SELECT * FROM `d1187b08-4943-4c8d-a7f6`"
    res = sql.read_sql_query(query, conn)

    tm.assert_frame_equal(res, df)


@pytest.mark.parametrize("conn", all_connectable)
def test_api_read_sql_duplicate_columns(conn, request):
    # GH#53117
    if "adbc" in conn:
        request.node.add_marker(
            pytest.mark.xfail(reason="pyarrow->pandas throws ValueError", strict=True)
        )
    conn = request.getfixturevalue(conn)
    if sql.has_table("test_table", conn):
        with sql.SQLDatabase(conn, need_transaction=True) as pandasSQL:
            pandasSQL.drop_table("test_table")

    df = DataFrame({"a": [1, 2, 3], "b": [0.1, 0.2, 0.3], "c": 1})
    df.to_sql(name="test_table", con=conn, index=False)

    result = pd.read_sql("SELECT a, b, a +1 as a, c FROM test_table", conn)
    expected = DataFrame(
        [[1, 0.1, 2, 1], [2, 0.2, 3, 1], [3, 0.3, 4, 1]],
        columns=["a", "b", "a", "c"],
    )
    tm.assert_frame_equal(result, expected)


@pytest.mark.parametrize("conn", all_connectable)
def test_read_table_columns(conn, request, test_frame1):
    # test columns argument in read_table
    conn_name = conn
    if conn_name == "sqlite_buildin":
        request.applymarker(pytest.mark.xfail(reason="Not Implemented"))

    conn = request.getfixturevalue(conn)
    sql.to_sql(test_frame1, "test_frame", conn)

    cols = ["A", "B"]

    result = sql.read_sql_table("test_frame", conn, columns=cols)
    assert result.columns.tolist() == cols


@pytest.mark.parametrize("conn", all_connectable)
def test_read_table_index_col(conn, request, test_frame1):
    # test columns argument in read_table
    conn_name = conn
    if conn_name == "sqlite_buildin":
        request.applymarker(pytest.mark.xfail(reason="Not Implemented"))

    conn = request.getfixturevalue(conn)
    sql.to_sql(test_frame1, "test_frame", conn)

    result = sql.read_sql_table("test_frame", conn, index_col="index")
    assert result.index.names == ["index"]

    result = sql.read_sql_table("test_frame", conn, index_col=["A", "B"])
    assert result.index.names == ["A", "B"]

    result = sql.read_sql_table(
        "test_frame", conn, index_col=["A", "B"], columns=["C", "D"]
    )
    assert result.index.names == ["A", "B"]
    assert result.columns.tolist() == ["C", "D"]


@pytest.mark.parametrize("conn", all_connectable_iris)
def test_read_sql_delegate(conn, request):
    if conn == "sqlite_buildin_iris":
        request.applymarker(
            pytest.mark.xfail(
                reason="sqlite_buildin connection does not implement read_sql_table"
            )
        )

    conn = request.getfixturevalue(conn)
    iris_frame1 = sql.read_sql_query("SELECT * FROM iris", conn)
    iris_frame2 = sql.read_sql("SELECT * FROM iris", conn)
    tm.assert_frame_equal(iris_frame1, iris_frame2)

    iris_frame1 = sql.read_sql_table("iris", conn)
    iris_frame2 = sql.read_sql("iris", conn)
    tm.assert_frame_equal(iris_frame1, iris_frame2)


def test_not_reflect_all_tables(sqlite_conn):
    conn = sqlite_conn
    from sqlalchemy import text
    from sqlalchemy.engine import Engine

    # create invalid table
    query_list = [
        text("CREATE TABLE invalid (x INTEGER, y UNKNOWN);"),
        text("CREATE TABLE other_table (x INTEGER, y INTEGER);"),
    ]

    for query in query_list:
        if isinstance(conn, Engine):
            with conn.connect() as conn:
                with conn.begin():
                    conn.execute(query)
        else:
            with conn.begin():
                conn.execute(query)

    with tm.assert_produces_warning(None):
        sql.read_sql_table("other_table", conn)
        sql.read_sql_query("SELECT * FROM other_table", conn)


@pytest.mark.parametrize("conn", all_connectable)
def test_warning_case_insensitive_table_name(conn, request, test_frame1):
    conn_name = conn
<<<<<<< HEAD
    if conn_name == "sqlite_buildin" or "adbc" in conn_name:
        request.node.add_marker(pytest.mark.xfail(reason="Does not raise warning"))
=======
    if conn_name == "sqlite_buildin":
        request.applymarker(pytest.mark.xfail(reason="Does not raise warning"))
>>>>>>> 746e5eee

    conn = request.getfixturevalue(conn)
    # see gh-7815
    with tm.assert_produces_warning(
        UserWarning,
        match=(
            r"The provided table name 'TABLE1' is not found exactly as such in "
            r"the database after writing the table, possibly due to case "
            r"sensitivity issues. Consider using lower case table names."
        ),
    ):
        with sql.SQLDatabase(conn) as db:
            db.check_case_sensitive("TABLE1", "")

    # Test that the warning is certainly NOT triggered in a normal case.
    with tm.assert_produces_warning(None):
        test_frame1.to_sql(name="CaseSensitive", con=conn)


@pytest.mark.parametrize("conn", sqlalchemy_connectable)
def test_sqlalchemy_type_mapping(conn, request):
    conn = request.getfixturevalue(conn)
    from sqlalchemy import TIMESTAMP

    # Test Timestamp objects (no datetime64 because of timezone) (GH9085)
    df = DataFrame(
        {"time": to_datetime(["2014-12-12 01:54", "2014-12-11 02:54"], utc=True)}
    )
    with sql.SQLDatabase(conn) as db:
        table = sql.SQLTable("test_type", db, frame=df)
        # GH 9086: TIMESTAMP is the suggested type for datetimes with timezones
        assert isinstance(table.table.c["time"].type, TIMESTAMP)


@pytest.mark.parametrize("conn", sqlalchemy_connectable)
@pytest.mark.parametrize(
    "integer, expected",
    [
        ("int8", "SMALLINT"),
        ("Int8", "SMALLINT"),
        ("uint8", "SMALLINT"),
        ("UInt8", "SMALLINT"),
        ("int16", "SMALLINT"),
        ("Int16", "SMALLINT"),
        ("uint16", "INTEGER"),
        ("UInt16", "INTEGER"),
        ("int32", "INTEGER"),
        ("Int32", "INTEGER"),
        ("uint32", "BIGINT"),
        ("UInt32", "BIGINT"),
        ("int64", "BIGINT"),
        ("Int64", "BIGINT"),
        (int, "BIGINT" if np.dtype(int).name == "int64" else "INTEGER"),
    ],
)
def test_sqlalchemy_integer_mapping(conn, request, integer, expected):
    # GH35076 Map pandas integer to optimal SQLAlchemy integer type
    conn = request.getfixturevalue(conn)
    df = DataFrame([0, 1], columns=["a"], dtype=integer)
    with sql.SQLDatabase(conn) as db:
        table = sql.SQLTable("test_type", db, frame=df)

        result = str(table.table.c.a.type)
    assert result == expected


@pytest.mark.parametrize("conn", sqlalchemy_connectable)
@pytest.mark.parametrize("integer", ["uint64", "UInt64"])
def test_sqlalchemy_integer_overload_mapping(conn, request, integer):
    conn = request.getfixturevalue(conn)
    # GH35076 Map pandas integer to optimal SQLAlchemy integer type
    df = DataFrame([0, 1], columns=["a"], dtype=integer)
    with sql.SQLDatabase(conn) as db:
        with pytest.raises(
            ValueError, match="Unsigned 64 bit integer datatype is not supported"
        ):
            sql.SQLTable("test_type", db, frame=df)


@pytest.mark.parametrize("conn", all_connectable)
def test_database_uri_string(conn, request, test_frame1):
    pytest.importorskip("sqlalchemy")
    conn = request.getfixturevalue(conn)
    # Test read_sql and .to_sql method with a database URI (GH10654)
    # db_uri = 'sqlite:///:memory:' # raises
    # sqlalchemy.exc.OperationalError: (sqlite3.OperationalError) near
    # "iris": syntax error [SQL: 'iris']
    with tm.ensure_clean() as name:
        db_uri = "sqlite:///" + name
        table = "iris"
        test_frame1.to_sql(name=table, con=db_uri, if_exists="replace", index=False)
        test_frame2 = sql.read_sql(table, db_uri)
        test_frame3 = sql.read_sql_table(table, db_uri)
        query = "SELECT * FROM iris"
        test_frame4 = sql.read_sql_query(query, db_uri)
    tm.assert_frame_equal(test_frame1, test_frame2)
    tm.assert_frame_equal(test_frame1, test_frame3)
    tm.assert_frame_equal(test_frame1, test_frame4)


@td.skip_if_installed("pg8000")
@pytest.mark.parametrize("conn", all_connectable)
def test_pg8000_sqlalchemy_passthrough_error(conn, request):
    pytest.importorskip("sqlalchemy")
    conn = request.getfixturevalue(conn)
    # using driver that will not be installed on CI to trigger error
    # in sqlalchemy.create_engine -> test passing of this error to user
    db_uri = "postgresql+pg8000://user:pass@host/dbname"
    with pytest.raises(ImportError, match="pg8000"):
        sql.read_sql("select * from table", db_uri)


@pytest.mark.parametrize("conn", sqlalchemy_connectable_iris)
def test_query_by_text_obj(conn, request):
    # WIP : GH10846
    conn_name = conn
    conn = request.getfixturevalue(conn)
    from sqlalchemy import text

    if "postgres" in conn_name:
        name_text = text('select * from iris where "Name"=:name')
    else:
        name_text = text("select * from iris where name=:name")
    iris_df = sql.read_sql(name_text, conn, params={"name": "Iris-versicolor"})
    all_names = set(iris_df["Name"])
    assert all_names == {"Iris-versicolor"}


@pytest.mark.parametrize("conn", sqlalchemy_connectable_iris)
def test_query_by_select_obj(conn, request):
    conn = request.getfixturevalue(conn)
    # WIP : GH10846
    from sqlalchemy import (
        bindparam,
        select,
    )

    iris = iris_table_metadata("postgres")
    name_select = select(iris).where(iris.c.Name == bindparam("name"))
    iris_df = sql.read_sql(name_select, conn, params={"name": "Iris-setosa"})
    all_names = set(iris_df["Name"])
    assert all_names == {"Iris-setosa"}


@pytest.mark.parametrize("conn", all_connectable)
def test_column_with_percentage(conn, request):
    # GH 37157
    conn_name = conn
    if conn_name == "sqlite_buildin":
        request.applymarker(pytest.mark.xfail(reason="Not Implemented"))

    conn = request.getfixturevalue(conn)
    df = DataFrame({"A": [0, 1, 2], "%_variation": [3, 4, 5]})
    df.to_sql(name="test_column_percentage", con=conn, index=False)

    res = sql.read_sql_table("test_column_percentage", conn)

    tm.assert_frame_equal(res, df)


def test_sql_open_close(test_frame3):
    # Test if the IO in the database still work if the connection closed
    # between the writing and reading (as in many real situations).

    with tm.ensure_clean() as name:
        with closing(sqlite3.connect(name)) as conn:
            assert sql.to_sql(test_frame3, "test_frame3_legacy", conn, index=False) == 4

        with closing(sqlite3.connect(name)) as conn:
            result = sql.read_sql_query("SELECT * FROM test_frame3_legacy;", conn)

    tm.assert_frame_equal(test_frame3, result)


@td.skip_if_installed("sqlalchemy")
def test_con_string_import_error():
    conn = "mysql://root@localhost/pandas"
    msg = "Using URI string without sqlalchemy installed"
    with pytest.raises(ImportError, match=msg):
        sql.read_sql("SELECT * FROM iris", conn)


@td.skip_if_installed("sqlalchemy")
def test_con_unknown_dbapi2_class_does_not_error_without_sql_alchemy_installed():
    class MockSqliteConnection:
        def __init__(self, *args, **kwargs) -> None:
            self.conn = sqlite3.Connection(*args, **kwargs)

        def __getattr__(self, name):
            return getattr(self.conn, name)

        def close(self):
            self.conn.close()

    with contextlib.closing(MockSqliteConnection(":memory:")) as conn:
        with tm.assert_produces_warning(UserWarning):
            sql.read_sql("SELECT 1", conn)


def test_sqlite_read_sql_delegate(sqlite_buildin_iris):
    conn = sqlite_buildin_iris
    iris_frame1 = sql.read_sql_query("SELECT * FROM iris", conn)
    iris_frame2 = sql.read_sql("SELECT * FROM iris", conn)
    tm.assert_frame_equal(iris_frame1, iris_frame2)

    msg = "Execution failed on sql 'iris': near \"iris\": syntax error"
    with pytest.raises(sql.DatabaseError, match=msg):
        sql.read_sql("iris", conn)


def test_get_schema2(test_frame1):
    # without providing a connection object (available for backwards comp)
    create_sql = sql.get_schema(test_frame1, "test")
    assert "CREATE" in create_sql


def test_sqlite_type_mapping(sqlite_buildin):
    # Test Timestamp objects (no datetime64 because of timezone) (GH9085)
    conn = sqlite_buildin
    df = DataFrame(
        {"time": to_datetime(["2014-12-12 01:54", "2014-12-11 02:54"], utc=True)}
    )
    db = sql.SQLiteDatabase(conn)
    table = sql.SQLiteTable("test_type", db, frame=df)
    schema = table.sql_schema()
    for col in schema.split("\n"):
        if col.split()[0].strip('"') == "time":
            assert col.split()[1] == "TIMESTAMP"


# -----------------------------------------------------------------------------
# -- Database flavor specific tests


@pytest.mark.parametrize("conn", sqlalchemy_connectable)
def test_create_table(conn, request):
    if conn == "sqlite_str":
        pytest.skip("sqlite_str has no inspection system")

    conn = request.getfixturevalue(conn)

    from sqlalchemy import inspect

    temp_frame = DataFrame({"one": [1.0, 2.0, 3.0, 4.0], "two": [4.0, 3.0, 2.0, 1.0]})
    with sql.SQLDatabase(conn, need_transaction=True) as pandasSQL:
        assert pandasSQL.to_sql(temp_frame, "temp_frame") == 4

    insp = inspect(conn)
    assert insp.has_table("temp_frame")

    # Cleanup
    with sql.SQLDatabase(conn, need_transaction=True) as pandasSQL:
        pandasSQL.drop_table("temp_frame")


@pytest.mark.parametrize("conn", sqlalchemy_connectable)
def test_drop_table(conn, request):
    if conn == "sqlite_str":
        pytest.skip("sqlite_str has no inspection system")

    conn = request.getfixturevalue(conn)

    from sqlalchemy import inspect

    temp_frame = DataFrame({"one": [1.0, 2.0, 3.0, 4.0], "two": [4.0, 3.0, 2.0, 1.0]})
    with sql.SQLDatabase(conn) as pandasSQL:
        with pandasSQL.run_transaction():
            assert pandasSQL.to_sql(temp_frame, "temp_frame") == 4

        insp = inspect(conn)
        assert insp.has_table("temp_frame")

        with pandasSQL.run_transaction():
            pandasSQL.drop_table("temp_frame")
        try:
            insp.clear_cache()  # needed with SQLAlchemy 2.0, unavailable prior
        except AttributeError:
            pass
        assert not insp.has_table("temp_frame")


@pytest.mark.parametrize("conn", all_connectable)
def test_roundtrip(conn, request, test_frame1):
    if conn == "sqlite_str":
        pytest.skip("sqlite_str has no inspection system")

    conn_name = conn
    conn = request.getfixturevalue(conn)
    pandasSQL = pandasSQL_builder(conn)
    with pandasSQL.run_transaction():
        assert pandasSQL.to_sql(test_frame1, "test_frame_roundtrip") == 4
        result = pandasSQL.read_query("SELECT * FROM test_frame_roundtrip")

    if "adbc" in conn_name:
        result = result.rename(columns={"__index_level_0__": "level_0"})
    result.set_index("level_0", inplace=True)
    # result.index.astype(int)

    result.index.name = None

    tm.assert_frame_equal(result, test_frame1)


@pytest.mark.parametrize("conn", all_connectable_iris)
def test_execute_sql(conn, request):
    conn = request.getfixturevalue(conn)
    pandasSQL = pandasSQL_builder(conn)
<<<<<<< HEAD
    with pandasSQL.run_transaction():
        iris_results = pandasSQL.execute("SELECT * FROM iris")
        row = iris_results.fetchone()
        iris_results.close()
=======
    with pandasSQL_builder(conn) as pandasSQL:
        with pandasSQL.run_transaction():
            iris_results = pandasSQL.execute("SELECT * FROM iris")
            row = iris_results.fetchone()
>>>>>>> 746e5eee
    tm.equalContents(row, [5.1, 3.5, 1.4, 0.2, "Iris-setosa"])


@pytest.mark.parametrize("conn", sqlalchemy_connectable_iris)
def test_sqlalchemy_read_table(conn, request):
    conn = request.getfixturevalue(conn)
    iris_frame = sql.read_sql_table("iris", con=conn)
    check_iris_frame(iris_frame)


@pytest.mark.parametrize("conn", sqlalchemy_connectable_iris)
def test_sqlalchemy_read_table_columns(conn, request):
    conn = request.getfixturevalue(conn)
    iris_frame = sql.read_sql_table(
        "iris", con=conn, columns=["SepalLength", "SepalLength"]
    )
    tm.equalContents(iris_frame.columns.values, ["SepalLength", "SepalLength"])


@pytest.mark.parametrize("conn", sqlalchemy_connectable_iris)
def test_read_table_absent_raises(conn, request):
    conn = request.getfixturevalue(conn)
    msg = "Table this_doesnt_exist not found"
    with pytest.raises(ValueError, match=msg):
        sql.read_sql_table("this_doesnt_exist", con=conn)


@pytest.mark.parametrize("conn", sqlalchemy_connectable)
def test_sqlalchemy_default_type_conversion(conn, request):
    conn_name = conn
    if conn_name == "sqlite_str":
        pytest.skip("types tables not created in sqlite_str fixture")
    elif "mysql" in conn_name or "sqlite" in conn_name:
        request.applymarker(
            pytest.mark.xfail(reason="boolean dtype not inferred properly")
        )

    conn = request.getfixturevalue(conn)
    df = sql.read_sql_table("types", conn)

    assert issubclass(df.FloatCol.dtype.type, np.floating)
    assert issubclass(df.IntCol.dtype.type, np.integer)
    assert issubclass(df.BoolCol.dtype.type, np.bool_)

    # Int column with NA values stays as float
    assert issubclass(df.IntColWithNull.dtype.type, np.floating)
    # Bool column with NA values becomes object
    assert issubclass(df.BoolColWithNull.dtype.type, object)


@pytest.mark.parametrize("conn", sqlalchemy_connectable)
def test_bigint(conn, request):
    # int64 should be converted to BigInteger, GH7433
    conn = request.getfixturevalue(conn)
    df = DataFrame(data={"i64": [2**62]})
    assert df.to_sql(name="test_bigint", con=conn, index=False) == 1
    result = sql.read_sql_table("test_bigint", conn)

    tm.assert_frame_equal(df, result)


@pytest.mark.parametrize("conn", sqlalchemy_connectable)
def test_default_date_load(conn, request):
    conn_name = conn
    if conn_name == "sqlite_str":
        pytest.skip("types tables not created in sqlite_str fixture")
    elif "sqlite" in conn_name:
        request.applymarker(
            pytest.mark.xfail(reason="sqlite does not read date properly")
        )

    conn = request.getfixturevalue(conn)
    df = sql.read_sql_table("types", conn)

    assert issubclass(df.DateCol.dtype.type, np.datetime64)


@pytest.mark.parametrize("conn", sqlalchemy_connectable_iris)
def test_datetime_with_timezone(conn, request):
    # edge case that converts postgresql datetime with time zone types
    # to datetime64[ns,psycopg2.tz.FixedOffsetTimezone..], which is ok
    # but should be more natural, so coerce to datetime64[ns] for now

    def check(col):
        # check that a column is either datetime64[ns]
        # or datetime64[ns, UTC]
        if lib.is_np_dtype(col.dtype, "M"):
            # "2000-01-01 00:00:00-08:00" should convert to
            # "2000-01-01 08:00:00"
            assert col[0] == Timestamp("2000-01-01 08:00:00")

            # "2000-06-01 00:00:00-07:00" should convert to
            # "2000-06-01 07:00:00"
            assert col[1] == Timestamp("2000-06-01 07:00:00")

        elif isinstance(col.dtype, DatetimeTZDtype):
            assert str(col.dt.tz) == "UTC"

            # "2000-01-01 00:00:00-08:00" should convert to
            # "2000-01-01 08:00:00"
            # "2000-06-01 00:00:00-07:00" should convert to
            # "2000-06-01 07:00:00"
            # GH 6415
            expected_data = [
                Timestamp("2000-01-01 08:00:00", tz="UTC"),
                Timestamp("2000-06-01 07:00:00", tz="UTC"),
            ]
            expected = Series(expected_data, name=col.name)
            tm.assert_series_equal(col, expected)

        else:
            raise AssertionError(f"DateCol loaded with incorrect type -> {col.dtype}")

    # GH11216
    conn = request.getfixturevalue(conn)
    df = read_sql_query("select * from types", conn)
    if not hasattr(df, "DateColWithTz"):
        request.applymarker(
            pytest.mark.xfail(reason="no column with datetime with time zone")
        )

    # this is parsed on Travis (linux), but not on macosx for some reason
    # even with the same versions of psycopg2 & sqlalchemy, possibly a
    # Postgresql server version difference
    col = df.DateColWithTz
    assert isinstance(col.dtype, DatetimeTZDtype)

    df = read_sql_query("select * from types", conn, parse_dates=["DateColWithTz"])
    if not hasattr(df, "DateColWithTz"):
        request.applymarker(
            pytest.mark.xfail(reason="no column with datetime with time zone")
        )
    col = df.DateColWithTz
    assert isinstance(col.dtype, DatetimeTZDtype)
    assert str(col.dt.tz) == "UTC"
    check(df.DateColWithTz)

    df = concat(
        list(read_sql_query("select * from types", conn, chunksize=1)),
        ignore_index=True,
    )
    col = df.DateColWithTz
    assert isinstance(col.dtype, DatetimeTZDtype)
    assert str(col.dt.tz) == "UTC"
    expected = sql.read_sql_table("types", conn)
    col = expected.DateColWithTz
    assert isinstance(col.dtype, DatetimeTZDtype)
    tm.assert_series_equal(df.DateColWithTz, expected.DateColWithTz)

    # xref #7139
    # this might or might not be converted depending on the postgres driver
    df = sql.read_sql_table("types", conn)
    check(df.DateColWithTz)


@pytest.mark.parametrize("conn", sqlalchemy_connectable)
def test_datetime_with_timezone_roundtrip(conn, request):
    conn_name = conn
    conn = request.getfixturevalue(conn)
    # GH 9086
    # Write datetimetz data to a db and read it back
    # For dbs that support timestamps with timezones, should get back UTC
    # otherwise naive data should be returned
    expected = DataFrame(
        {"A": date_range("2013-01-01 09:00:00", periods=3, tz="US/Pacific")}
    )
    assert expected.to_sql(name="test_datetime_tz", con=conn, index=False) == 3

    if "postgresql" in conn_name:
        # SQLAlchemy "timezones" (i.e. offsets) are coerced to UTC
        expected["A"] = expected["A"].dt.tz_convert("UTC")
    else:
        # Otherwise, timestamps are returned as local, naive
        expected["A"] = expected["A"].dt.tz_localize(None)

    result = sql.read_sql_table("test_datetime_tz", conn)
    tm.assert_frame_equal(result, expected)

    result = sql.read_sql_query("SELECT * FROM test_datetime_tz", conn)
    if "sqlite" in conn_name:
        # read_sql_query does not return datetime type like read_sql_table
        assert isinstance(result.loc[0, "A"], str)
        result["A"] = to_datetime(result["A"])
    tm.assert_frame_equal(result, expected)


@pytest.mark.parametrize("conn", sqlalchemy_connectable)
def test_out_of_bounds_datetime(conn, request):
    # GH 26761
    conn = request.getfixturevalue(conn)
    data = DataFrame({"date": datetime(9999, 1, 1)}, index=[0])
    assert data.to_sql(name="test_datetime_obb", con=conn, index=False) == 1
    result = sql.read_sql_table("test_datetime_obb", conn)
    expected = DataFrame([pd.NaT], columns=["date"])
    tm.assert_frame_equal(result, expected)


@pytest.mark.parametrize("conn", sqlalchemy_connectable)
def test_naive_datetimeindex_roundtrip(conn, request):
    # GH 23510
    # Ensure that a naive DatetimeIndex isn't converted to UTC
    conn = request.getfixturevalue(conn)
    dates = date_range("2018-01-01", periods=5, freq="6h")._with_freq(None)
    expected = DataFrame({"nums": range(5)}, index=dates)
    assert expected.to_sql(name="foo_table", con=conn, index_label="info_date") == 5
    result = sql.read_sql_table("foo_table", conn, index_col="info_date")
    # result index with gain a name from a set_index operation; expected
    tm.assert_frame_equal(result, expected, check_names=False)


@pytest.mark.parametrize("conn", sqlalchemy_connectable_iris)
def test_date_parsing(conn, request):
    # No Parsing
    conn_name = conn
    conn = request.getfixturevalue(conn)
    df = sql.read_sql_table("types", conn)
    expected_type = object if "sqlite" in conn_name else np.datetime64
    assert issubclass(df.DateCol.dtype.type, expected_type)

    df = sql.read_sql_table("types", conn, parse_dates=["DateCol"])
    assert issubclass(df.DateCol.dtype.type, np.datetime64)

    df = sql.read_sql_table("types", conn, parse_dates={"DateCol": "%Y-%m-%d %H:%M:%S"})
    assert issubclass(df.DateCol.dtype.type, np.datetime64)

    df = sql.read_sql_table(
        "types",
        conn,
        parse_dates={"DateCol": {"format": "%Y-%m-%d %H:%M:%S"}},
    )
    assert issubclass(df.DateCol.dtype.type, np.datetime64)

    df = sql.read_sql_table("types", conn, parse_dates=["IntDateCol"])
    assert issubclass(df.IntDateCol.dtype.type, np.datetime64)

    df = sql.read_sql_table("types", conn, parse_dates={"IntDateCol": "s"})
    assert issubclass(df.IntDateCol.dtype.type, np.datetime64)

    df = sql.read_sql_table("types", conn, parse_dates={"IntDateCol": {"unit": "s"}})
    assert issubclass(df.IntDateCol.dtype.type, np.datetime64)


@pytest.mark.parametrize("conn", sqlalchemy_connectable)
def test_datetime(conn, request):
    conn_name = conn
    conn = request.getfixturevalue(conn)
    df = DataFrame(
        {"A": date_range("2013-01-01 09:00:00", periods=3), "B": np.arange(3.0)}
    )
    assert df.to_sql(name="test_datetime", con=conn) == 3

    # with read_table -> type information from schema used
    result = sql.read_sql_table("test_datetime", conn)
    result = result.drop("index", axis=1)
    tm.assert_frame_equal(result, df)

    # with read_sql -> no type information -> sqlite has no native
    result = sql.read_sql_query("SELECT * FROM test_datetime", conn)
    result = result.drop("index", axis=1)
    if "sqlite" in conn_name:
        assert isinstance(result.loc[0, "A"], str)
        result["A"] = to_datetime(result["A"])
        tm.assert_frame_equal(result, df)
    else:
        tm.assert_frame_equal(result, df)


@pytest.mark.parametrize("conn", sqlalchemy_connectable)
def test_datetime_NaT(conn, request):
    conn_name = conn
    conn = request.getfixturevalue(conn)
    df = DataFrame(
        {"A": date_range("2013-01-01 09:00:00", periods=3), "B": np.arange(3.0)}
    )
    df.loc[1, "A"] = np.nan
    assert df.to_sql(name="test_datetime", con=conn, index=False) == 3

    # with read_table -> type information from schema used
    result = sql.read_sql_table("test_datetime", conn)
    tm.assert_frame_equal(result, df)

    # with read_sql -> no type information -> sqlite has no native
    result = sql.read_sql_query("SELECT * FROM test_datetime", conn)
    if "sqlite" in conn_name:
        assert isinstance(result.loc[0, "A"], str)
        result["A"] = to_datetime(result["A"], errors="coerce")
        tm.assert_frame_equal(result, df)
    else:
        tm.assert_frame_equal(result, df)


@pytest.mark.parametrize("conn", sqlalchemy_connectable)
def test_datetime_date(conn, request):
    # test support for datetime.date
    conn = request.getfixturevalue(conn)
    df = DataFrame([date(2014, 1, 1), date(2014, 1, 2)], columns=["a"])
    assert df.to_sql(name="test_date", con=conn, index=False) == 2
    res = read_sql_table("test_date", conn)
    result = res["a"]
    expected = to_datetime(df["a"])
    # comes back as datetime64
    tm.assert_series_equal(result, expected)


@pytest.mark.parametrize("conn", sqlalchemy_connectable)
def test_datetime_time(conn, request, sqlite_buildin):
    # test support for datetime.time
    conn_name = conn
    conn = request.getfixturevalue(conn)
    df = DataFrame([time(9, 0, 0), time(9, 1, 30)], columns=["a"])
    assert df.to_sql(name="test_time", con=conn, index=False) == 2
    res = read_sql_table("test_time", conn)
    tm.assert_frame_equal(res, df)

    # GH8341
    # first, use the fallback to have the sqlite adapter put in place
    sqlite_conn = sqlite_buildin
    assert sql.to_sql(df, "test_time2", sqlite_conn, index=False) == 2
    res = sql.read_sql_query("SELECT * FROM test_time2", sqlite_conn)
    ref = df.map(lambda _: _.strftime("%H:%M:%S.%f"))
    tm.assert_frame_equal(ref, res)  # check if adapter is in place
    # then test if sqlalchemy is unaffected by the sqlite adapter
    assert sql.to_sql(df, "test_time3", conn, index=False) == 2
    if "sqlite" in conn_name:
        res = sql.read_sql_query("SELECT * FROM test_time3", conn)
        ref = df.map(lambda _: _.strftime("%H:%M:%S.%f"))
        tm.assert_frame_equal(ref, res)
    res = sql.read_sql_table("test_time3", conn)
    tm.assert_frame_equal(df, res)


@pytest.mark.parametrize("conn", sqlalchemy_connectable)
def test_mixed_dtype_insert(conn, request):
    # see GH6509
    conn = request.getfixturevalue(conn)
    s1 = Series(2**25 + 1, dtype=np.int32)
    s2 = Series(0.0, dtype=np.float32)
    df = DataFrame({"s1": s1, "s2": s2})

    # write and read again
    assert df.to_sql(name="test_read_write", con=conn, index=False) == 1
    df2 = sql.read_sql_table("test_read_write", conn)

    tm.assert_frame_equal(df, df2, check_dtype=False, check_exact=True)


@pytest.mark.parametrize("conn", sqlalchemy_connectable)
def test_nan_numeric(conn, request):
    # NaNs in numeric float column
    conn = request.getfixturevalue(conn)
    df = DataFrame({"A": [0, 1, 2], "B": [0.2, np.nan, 5.6]})
    assert df.to_sql(name="test_nan", con=conn, index=False) == 3

    # with read_table
    result = sql.read_sql_table("test_nan", conn)
    tm.assert_frame_equal(result, df)

    # with read_sql
    result = sql.read_sql_query("SELECT * FROM test_nan", conn)
    tm.assert_frame_equal(result, df)


@pytest.mark.parametrize("conn", sqlalchemy_connectable)
def test_nan_fullcolumn(conn, request):
    # full NaN column (numeric float column)
    conn = request.getfixturevalue(conn)
    df = DataFrame({"A": [0, 1, 2], "B": [np.nan, np.nan, np.nan]})
    assert df.to_sql(name="test_nan", con=conn, index=False) == 3

    # with read_table
    result = sql.read_sql_table("test_nan", conn)
    tm.assert_frame_equal(result, df)

    # with read_sql -> not type info from table -> stays None
    df["B"] = df["B"].astype("object")
    df["B"] = None
    result = sql.read_sql_query("SELECT * FROM test_nan", conn)
    tm.assert_frame_equal(result, df)


@pytest.mark.parametrize("conn", sqlalchemy_connectable)
def test_nan_string(conn, request):
    # NaNs in string column
    conn = request.getfixturevalue(conn)
    df = DataFrame({"A": [0, 1, 2], "B": ["a", "b", np.nan]})
    assert df.to_sql(name="test_nan", con=conn, index=False) == 3

    # NaNs are coming back as None
    df.loc[2, "B"] = None

    # with read_table
    result = sql.read_sql_table("test_nan", conn)
    tm.assert_frame_equal(result, df)

    # with read_sql
    result = sql.read_sql_query("SELECT * FROM test_nan", conn)
    tm.assert_frame_equal(result, df)


@pytest.mark.parametrize("conn", all_connectable)
def test_to_sql_save_index(conn, request):
    if "adbc" in conn:
        request.node.add_marker(
            pytest.mark.xfail(
                reason="ADBC implementation does not create index", strict=True
            )
        )
    conn_name = conn
    conn = request.getfixturevalue(conn)
    df = DataFrame.from_records(
        [(1, 2.1, "line1"), (2, 1.5, "line2")], columns=["A", "B", "C"], index=["A"]
    )

    tbl_name = "test_to_sql_saves_index"
    with pandasSQL_builder(conn) as pandasSQL:
        with pandasSQL.run_transaction():
            assert pandasSQL.to_sql(df, tbl_name) == 2

    if conn_name in {"sqlite_buildin", "sqlite_str"}:
        ixs = sql.read_sql_query(
            "SELECT * FROM sqlite_master WHERE type = 'index' "
            f"AND tbl_name = '{tbl_name}'",
            conn,
        )
        ix_cols = []
        for ix_name in ixs.name:
            ix_info = sql.read_sql_query(f"PRAGMA index_info({ix_name})", conn)
            ix_cols.append(ix_info.name.tolist())
    else:
        from sqlalchemy import inspect

        insp = inspect(conn)

        ixs = insp.get_indexes(tbl_name)
        ix_cols = [i["column_names"] for i in ixs]

    assert ix_cols == [["A"]]


@pytest.mark.parametrize("conn", all_connectable)
def test_transactions(conn, request):
    conn_name = conn
    conn = request.getfixturevalue(conn)

    stmt = "CREATE TABLE test_trans (A INT, B TEXT)"
<<<<<<< HEAD
    pandasSQL = pandasSQL_builder(conn)
    if conn_name != "sqlite_buildin" and "adbc" not in conn_name:
=======
    if conn_name != "sqlite_buildin":
>>>>>>> 746e5eee
        from sqlalchemy import text

        stmt = text(stmt)

    with pandasSQL_builder(conn) as pandasSQL:
        with pandasSQL.run_transaction() as trans:
            trans.execute(stmt)


@pytest.mark.parametrize("conn", all_connectable)
def test_transaction_rollback(conn, request):
    if conn == "postgresql_adbc_conn":
        request.node.add_marker(
            pytest.mark.xfail(
                reason="broken for postgres ADBC driver - needs investigation",
                strict=True,
            )
        )
    conn_name = conn
    conn = request.getfixturevalue(conn)
<<<<<<< HEAD
    pandasSQL = pandasSQL_builder(conn)
    with pandasSQL.run_transaction() as trans:
        stmt = "CREATE TABLE test_trans (A INT, B TEXT)"
        if "adbc" in conn_name or isinstance(pandasSQL, SQLiteDatabase):
            trans.execute(stmt)
        else:
            from sqlalchemy import text
=======
    with pandasSQL_builder(conn) as pandasSQL:
        with pandasSQL.run_transaction() as trans:
            stmt = "CREATE TABLE test_trans (A INT, B TEXT)"
            if isinstance(pandasSQL, SQLiteDatabase):
                trans.execute(stmt)
            else:
                from sqlalchemy import text
>>>>>>> 746e5eee

                stmt = text(stmt)
                trans.execute(stmt)

        class DummyException(Exception):
            pass

        # Make sure when transaction is rolled back, no rows get inserted
        ins_sql = "INSERT INTO test_trans (A,B) VALUES (1, 'blah')"
        if isinstance(pandasSQL, SQLDatabase):
            from sqlalchemy import text

            ins_sql = text(ins_sql)
        try:
            with pandasSQL.run_transaction() as trans:
                trans.execute(ins_sql)
                raise DummyException("error")
        except DummyException:
            # ignore raised exception
            pass
        with pandasSQL.run_transaction():
            res = pandasSQL.read_query("SELECT * FROM test_trans")
        assert len(res) == 0

        # Make sure when transaction is committed, rows do get inserted
        with pandasSQL.run_transaction() as trans:
            trans.execute(ins_sql)
            res2 = pandasSQL.read_query("SELECT * FROM test_trans")
        assert len(res2) == 1


@pytest.mark.parametrize("conn", sqlalchemy_connectable)
def test_get_schema_create_table(conn, request, test_frame3):
    # Use a dataframe without a bool column, since MySQL converts bool to
    # TINYINT (which read_sql_table returns as an int and causes a dtype
    # mismatch)
    if conn == "sqlite_str":
        request.applymarker(
            pytest.mark.xfail(reason="test does not support sqlite_str fixture")
        )

    conn = request.getfixturevalue(conn)

    from sqlalchemy import text
    from sqlalchemy.engine import Engine

    tbl = "test_get_schema_create_table"
    create_sql = sql.get_schema(test_frame3, tbl, con=conn)
    blank_test_df = test_frame3.iloc[:0]

    create_sql = text(create_sql)
    if isinstance(conn, Engine):
        with conn.connect() as newcon:
            with newcon.begin():
                newcon.execute(create_sql)
    else:
        conn.execute(create_sql)
    returned_df = sql.read_sql_table(tbl, conn)
    tm.assert_frame_equal(returned_df, blank_test_df, check_index_type=False)


@pytest.mark.parametrize("conn", sqlalchemy_connectable)
def test_dtype(conn, request):
    if conn == "sqlite_str":
        pytest.skip("sqlite_str has no inspection system")

    conn = request.getfixturevalue(conn)

    from sqlalchemy import (
        TEXT,
        String,
    )
    from sqlalchemy.schema import MetaData

    cols = ["A", "B"]
    data = [(0.8, True), (0.9, None)]
    df = DataFrame(data, columns=cols)
    assert df.to_sql(name="dtype_test", con=conn) == 2
    assert df.to_sql(name="dtype_test2", con=conn, dtype={"B": TEXT}) == 2
    meta = MetaData()
    meta.reflect(bind=conn)
    sqltype = meta.tables["dtype_test2"].columns["B"].type
    assert isinstance(sqltype, TEXT)
    msg = "The type of B is not a SQLAlchemy type"
    with pytest.raises(ValueError, match=msg):
        df.to_sql(name="error", con=conn, dtype={"B": str})

    # GH9083
    assert df.to_sql(name="dtype_test3", con=conn, dtype={"B": String(10)}) == 2
    meta.reflect(bind=conn)
    sqltype = meta.tables["dtype_test3"].columns["B"].type
    assert isinstance(sqltype, String)
    assert sqltype.length == 10

    # single dtype
    assert df.to_sql(name="single_dtype_test", con=conn, dtype=TEXT) == 2
    meta.reflect(bind=conn)
    sqltypea = meta.tables["single_dtype_test"].columns["A"].type
    sqltypeb = meta.tables["single_dtype_test"].columns["B"].type
    assert isinstance(sqltypea, TEXT)
    assert isinstance(sqltypeb, TEXT)


@pytest.mark.parametrize("conn", sqlalchemy_connectable)
def test_notna_dtype(conn, request):
    if conn == "sqlite_str":
        pytest.skip("sqlite_str has no inspection system")

    conn_name = conn
    conn = request.getfixturevalue(conn)

    from sqlalchemy import (
        Boolean,
        DateTime,
        Float,
        Integer,
    )
    from sqlalchemy.schema import MetaData

    cols = {
        "Bool": Series([True, None]),
        "Date": Series([datetime(2012, 5, 1), None]),
        "Int": Series([1, None], dtype="object"),
        "Float": Series([1.1, None]),
    }
    df = DataFrame(cols)

    tbl = "notna_dtype_test"
    assert df.to_sql(name=tbl, con=conn) == 2
    _ = sql.read_sql_table(tbl, conn)
    meta = MetaData()
    meta.reflect(bind=conn)
    my_type = Integer if "mysql" in conn_name else Boolean
    col_dict = meta.tables[tbl].columns
    assert isinstance(col_dict["Bool"].type, my_type)
    assert isinstance(col_dict["Date"].type, DateTime)
    assert isinstance(col_dict["Int"].type, Integer)
    assert isinstance(col_dict["Float"].type, Float)


@pytest.mark.parametrize("conn", sqlalchemy_connectable)
def test_double_precision(conn, request):
    if conn == "sqlite_str":
        pytest.skip("sqlite_str has no inspection system")

    conn = request.getfixturevalue(conn)

    from sqlalchemy import (
        BigInteger,
        Float,
        Integer,
    )
    from sqlalchemy.schema import MetaData

    V = 1.23456789101112131415

    df = DataFrame(
        {
            "f32": Series([V], dtype="float32"),
            "f64": Series([V], dtype="float64"),
            "f64_as_f32": Series([V], dtype="float64"),
            "i32": Series([5], dtype="int32"),
            "i64": Series([5], dtype="int64"),
        }
    )

    assert (
        df.to_sql(
            name="test_dtypes",
            con=conn,
            index=False,
            if_exists="replace",
            dtype={"f64_as_f32": Float(precision=23)},
        )
        == 1
    )
    res = sql.read_sql_table("test_dtypes", conn)

    # check precision of float64
    assert np.round(df["f64"].iloc[0], 14) == np.round(res["f64"].iloc[0], 14)

    # check sql types
    meta = MetaData()
    meta.reflect(bind=conn)
    col_dict = meta.tables["test_dtypes"].columns
    assert str(col_dict["f32"].type) == str(col_dict["f64_as_f32"].type)
    assert isinstance(col_dict["f32"].type, Float)
    assert isinstance(col_dict["f64"].type, Float)
    assert isinstance(col_dict["i32"].type, Integer)
    assert isinstance(col_dict["i64"].type, BigInteger)


@pytest.mark.parametrize("conn", sqlalchemy_connectable)
def test_connectable_issue_example(conn, request):
    conn = request.getfixturevalue(conn)

    # This tests the example raised in issue
    # https://github.com/pandas-dev/pandas/issues/10104
    from sqlalchemy.engine import Engine

    def test_select(connection):
        query = "SELECT test_foo_data FROM test_foo_data"
        return sql.read_sql_query(query, con=connection)

    def test_append(connection, data):
        data.to_sql(name="test_foo_data", con=connection, if_exists="append")

    def test_connectable(conn):
        # https://github.com/sqlalchemy/sqlalchemy/commit/
        # 00b5c10846e800304caa86549ab9da373b42fa5d#r48323973
        foo_data = test_select(conn)
        test_append(conn, foo_data)

    def main(connectable):
        if isinstance(connectable, Engine):
            with connectable.connect() as conn:
                with conn.begin():
                    test_connectable(conn)
        else:
            test_connectable(connectable)

    assert (
        DataFrame({"test_foo_data": [0, 1, 2]}).to_sql(name="test_foo_data", con=conn)
        == 3
    )
    main(conn)


@pytest.mark.parametrize("conn", sqlalchemy_connectable)
@pytest.mark.parametrize(
    "input",
    [{"foo": [np.inf]}, {"foo": [-np.inf]}, {"foo": [-np.inf], "infe0": ["bar"]}],
)
def test_to_sql_with_negative_npinf(conn, request, input):
    # GH 34431

    df = DataFrame(input)
    conn_name = conn
    conn = request.getfixturevalue(conn)

    if "mysql" in conn_name:
        # GH 36465
        # The input {"foo": [-np.inf], "infe0": ["bar"]} does not raise any error
        # for pymysql version >= 0.10
        # TODO(GH#36465): remove this version check after GH 36465 is fixed
        pymysql = pytest.importorskip("pymysql")

        if Version(pymysql.__version__) < Version("1.0.3") and "infe0" in df.columns:
            mark = pytest.mark.xfail(reason="GH 36465")
            request.applymarker(mark)

        msg = "inf cannot be used with MySQL"
        with pytest.raises(ValueError, match=msg):
            df.to_sql(name="foobar", con=conn, index=False)
    else:
        assert df.to_sql(name="foobar", con=conn, index=False) == 1
        res = sql.read_sql_table("foobar", conn)
        tm.assert_equal(df, res)


@pytest.mark.parametrize("conn", sqlalchemy_connectable)
def test_temporary_table(conn, request):
    if conn == "sqlite_str":
        pytest.skip("test does not work with str connection")

    conn = request.getfixturevalue(conn)

    from sqlalchemy import (
        Column,
        Integer,
        Unicode,
        select,
    )
    from sqlalchemy.orm import (
        Session,
        declarative_base,
    )

    test_data = "Hello, World!"
    expected = DataFrame({"spam": [test_data]})
    Base = declarative_base()

    class Temporary(Base):
        __tablename__ = "temp_test"
        __table_args__ = {"prefixes": ["TEMPORARY"]}
        id = Column(Integer, primary_key=True)
        spam = Column(Unicode(30), nullable=False)

    with Session(conn) as session:
        with session.begin():
            conn = session.connection()
            Temporary.__table__.create(conn)
            session.add(Temporary(spam=test_data))
            session.flush()
            df = sql.read_sql_query(sql=select(Temporary.spam), con=conn)
    tm.assert_frame_equal(df, expected)


@pytest.mark.parametrize("conn", all_connectable)
def test_invalid_engine(conn, request, test_frame1):
<<<<<<< HEAD
    if conn == "sqlite_buildin" or "adbc" in conn:
        request.node.add_marker(
            pytest.mark.xfail(
                reason="SQLiteDatabase/ADBCDatabase does not raise for bad engine"
            )
=======
    if conn == "sqlite_buildin":
        request.applymarker(
            pytest.mark.xfail(reason="SQLiteDatabase does not raise for bad engine")
>>>>>>> 746e5eee
        )

    conn = request.getfixturevalue(conn)
    msg = "engine must be one of 'auto', 'sqlalchemy'"
    with pandasSQL_builder(conn) as pandasSQL:
        with pytest.raises(ValueError, match=msg):
            pandasSQL.to_sql(test_frame1, "test_frame1", engine="bad_engine")


@pytest.mark.parametrize("conn", all_connectable)
def test_to_sql_with_sql_engine(conn, request, test_frame1):
    """`to_sql` with the `engine` param"""
    # mostly copied from this class's `_to_sql()` method
    conn = request.getfixturevalue(conn)
    with pandasSQL_builder(conn) as pandasSQL:
        with pandasSQL.run_transaction():
            assert pandasSQL.to_sql(test_frame1, "test_frame1", engine="auto") == 4
            assert pandasSQL.has_table("test_frame1")

    num_entries = len(test_frame1)
    num_rows = count_rows(conn, "test_frame1")
    assert num_rows == num_entries


@pytest.mark.parametrize("conn", sqlalchemy_connectable)
def test_options_sqlalchemy(conn, request, test_frame1):
    # use the set option
    conn = request.getfixturevalue(conn)
    with pd.option_context("io.sql.engine", "sqlalchemy"):
        with pandasSQL_builder(conn) as pandasSQL:
            with pandasSQL.run_transaction():
                assert pandasSQL.to_sql(test_frame1, "test_frame1") == 4
                assert pandasSQL.has_table("test_frame1")

        num_entries = len(test_frame1)
        num_rows = count_rows(conn, "test_frame1")
        assert num_rows == num_entries


@pytest.mark.parametrize("conn", all_connectable)
def test_options_auto(conn, request, test_frame1):
    # use the set option
    conn = request.getfixturevalue(conn)
    with pd.option_context("io.sql.engine", "auto"):
        with pandasSQL_builder(conn) as pandasSQL:
            with pandasSQL.run_transaction():
                assert pandasSQL.to_sql(test_frame1, "test_frame1") == 4
                assert pandasSQL.has_table("test_frame1")

        num_entries = len(test_frame1)
        num_rows = count_rows(conn, "test_frame1")
        assert num_rows == num_entries


def test_options_get_engine():
    pytest.importorskip("sqlalchemy")
    assert isinstance(get_engine("sqlalchemy"), SQLAlchemyEngine)

    with pd.option_context("io.sql.engine", "sqlalchemy"):
        assert isinstance(get_engine("auto"), SQLAlchemyEngine)
        assert isinstance(get_engine("sqlalchemy"), SQLAlchemyEngine)

    with pd.option_context("io.sql.engine", "auto"):
        assert isinstance(get_engine("auto"), SQLAlchemyEngine)
        assert isinstance(get_engine("sqlalchemy"), SQLAlchemyEngine)


def test_get_engine_auto_error_message():
    # Expect different error messages from get_engine(engine="auto")
    # if engines aren't installed vs. are installed but bad version
    pass
    # TODO(GH#36893) fill this in when we add more engines


@pytest.mark.parametrize("conn", all_connectable)
@pytest.mark.parametrize("func", ["read_sql", "read_sql_query"])
def test_read_sql_dtype_backend(
    conn,
    request,
    string_storage,
    func,
    dtype_backend,
    dtype_backend_data,
    dtype_backend_expected,
):
    # GH#50048
    conn_name = conn
    conn = request.getfixturevalue(conn)
    table = "test"
    df = dtype_backend_data
    if "adbc" in conn_name:
        # Boolean support not added until 0.8.0
        adbc = import_optional_dependency("adbc_driver_manager")
        if Version(adbc.__version__) < Version("0.8.0"):
            df = df.drop(columns=["e", "f"])
    df.to_sql(name=table, con=conn, index=False, if_exists="replace")

    with pd.option_context("mode.string_storage", string_storage):
        result = getattr(pd, func)(
            f"Select * from {table}", conn, dtype_backend=dtype_backend
        )
    expected = dtype_backend_expected(string_storage, dtype_backend, conn_name)
    if "adbc" in conn_name:
        adbc = import_optional_dependency("adbc_driver_manager")
        if Version(adbc.__version__) < Version("0.8.0"):
            expected = expected.drop(columns=["e", "f"])
    tm.assert_frame_equal(result, expected)

    if "adbc" in conn_name:
        # adbc does not support chunksize argument
        return

    with pd.option_context("mode.string_storage", string_storage):
        iterator = getattr(pd, func)(
            f"Select * from {table}",
            con=conn,
            dtype_backend=dtype_backend,
            chunksize=3,
        )
        expected = dtype_backend_expected(string_storage, dtype_backend, conn_name)
        for result in iterator:
            tm.assert_frame_equal(result, expected)


@pytest.mark.parametrize("conn", all_connectable)
@pytest.mark.parametrize("func", ["read_sql", "read_sql_table"])
def test_read_sql_dtype_backend_table(
    conn,
    request,
    string_storage,
    func,
    dtype_backend,
    dtype_backend_data,
    dtype_backend_expected,
):
<<<<<<< HEAD
    if "sqlite" in conn and "adbc" not in conn:
        request.node.add_marker(
=======
    if "sqlite" in conn:
        request.applymarker(
>>>>>>> 746e5eee
            pytest.mark.xfail(
                reason=(
                    "SQLite actually returns proper boolean values via "
                    "read_sql_table, but before pytest refactor was skipped"
                )
            )
        )
    # GH#50048
    conn_name = conn
    conn = request.getfixturevalue(conn)
    table = "test"
    df = dtype_backend_data
    if "adbc" in conn_name:
        adbc = import_optional_dependency("adbc_driver_manager")
        if Version(adbc.__version__) < Version("0.8.0"):
            df = df.drop(columns=["e", "f"])
    df.to_sql(name=table, con=conn, index=False, if_exists="replace")

    with pd.option_context("mode.string_storage", string_storage):
        result = getattr(pd, func)(table, conn, dtype_backend=dtype_backend)
    expected = dtype_backend_expected(string_storage, dtype_backend, conn_name)
    if "adbc" in conn_name:
        adbc = import_optional_dependency("adbc_driver_manager")
        if Version(adbc.__version__) < Version("0.8.0"):
            expected = expected.drop(columns=["e", "f"])
    tm.assert_frame_equal(result, expected)

    if "adbc" in conn_name:
        # adbc does not support chunksize argument
        return

    with pd.option_context("mode.string_storage", string_storage):
        iterator = getattr(pd, func)(
            table,
            conn,
            dtype_backend=dtype_backend,
            chunksize=3,
        )
        expected = dtype_backend_expected(string_storage, dtype_backend, conn_name)
        for result in iterator:
            tm.assert_frame_equal(result, expected)


@pytest.mark.parametrize("conn", all_connectable)
@pytest.mark.parametrize("func", ["read_sql", "read_sql_table", "read_sql_query"])
def test_read_sql_invalid_dtype_backend_table(conn, request, func, dtype_backend_data):
    conn_name = conn
    conn = request.getfixturevalue(conn)
    table = "test"
    df = dtype_backend_data
    if "adbc" in conn_name:
        adbc = import_optional_dependency("adbc_driver_manager")
        if Version(adbc.__version__) < Version("0.8.0"):
            df = df.drop(columns=["e", "f"])
    df.to_sql(name=table, con=conn, index=False, if_exists="replace")

    msg = (
        "dtype_backend numpy is invalid, only 'numpy_nullable' and "
        "'pyarrow' are allowed."
    )
    with pytest.raises(ValueError, match=msg):
        getattr(pd, func)(table, conn, dtype_backend="numpy")


@pytest.fixture
def dtype_backend_data() -> DataFrame:
    return DataFrame(
        {
            "a": Series([1, np.nan, 3], dtype="Int64"),
            "b": Series([1, 2, 3], dtype="Int64"),
            "c": Series([1.5, np.nan, 2.5], dtype="Float64"),
            "d": Series([1.5, 2.0, 2.5], dtype="Float64"),
            "e": [True, False, None],
            "f": [True, False, True],
            "g": ["a", "b", "c"],
            "h": ["a", "b", None],
        }
    )


@pytest.fixture
def dtype_backend_expected():
    def func(storage, dtype_backend, conn_name):
        if storage == "python":
            string_array = StringArray(np.array(["a", "b", "c"], dtype=np.object_))
            string_array_na = StringArray(np.array(["a", "b", pd.NA], dtype=np.object_))

        else:
            pa = pytest.importorskip("pyarrow")
            string_array = ArrowStringArray(pa.array(["a", "b", "c"]))
            string_array_na = ArrowStringArray(pa.array(["a", "b", None]))

        df = DataFrame(
            {
                "a": Series([1, np.nan, 3], dtype="Int64"),
                "b": Series([1, 2, 3], dtype="Int64"),
                "c": Series([1.5, np.nan, 2.5], dtype="Float64"),
                "d": Series([1.5, 2.0, 2.5], dtype="Float64"),
                "e": Series([True, False, pd.NA], dtype="boolean"),
                "f": Series([True, False, True], dtype="boolean"),
                "g": string_array,
                "h": string_array_na,
            }
        )
        if dtype_backend == "pyarrow":
            pa = pytest.importorskip("pyarrow")

            from pandas.arrays import ArrowExtensionArray

            df = DataFrame(
                {
                    col: ArrowExtensionArray(pa.array(df[col], from_pandas=True))
                    for col in df.columns
                }
            )

        if "mysql" in conn_name or "sqlite" in conn_name:
            if dtype_backend == "numpy_nullable":
                df = df.astype({"e": "Int64", "f": "Int64"})
            else:
                df = df.astype({"e": "int64[pyarrow]", "f": "int64[pyarrow]"})

        return df

    return func


@pytest.mark.parametrize("conn", all_connectable)
def test_chunksize_empty_dtypes(conn, request):
    # GH#50245
    if "adbc" in conn:
        request.node.add_marker(
            pytest.mark.xfail(reason="chunksize argument NotImplemented with ADBC")
        )
    conn = request.getfixturevalue(conn)
    dtypes = {"a": "int64", "b": "object"}
    df = DataFrame(columns=["a", "b"]).astype(dtypes)
    expected = df.copy()
    df.to_sql(name="test", con=conn, index=False, if_exists="replace")

    for result in read_sql_query(
        "SELECT * FROM test",
        conn,
        dtype=dtypes,
        chunksize=1,
    ):
        tm.assert_frame_equal(result, expected)


@pytest.mark.parametrize("conn", all_connectable)
@pytest.mark.parametrize("dtype_backend", [lib.no_default, "numpy_nullable"])
@pytest.mark.parametrize("func", ["read_sql", "read_sql_query"])
def test_read_sql_dtype(conn, request, func, dtype_backend):
    # GH#50797
    conn = request.getfixturevalue(conn)
    table = "test"
    df = DataFrame({"a": [1, 2, 3], "b": 5})
    df.to_sql(name=table, con=conn, index=False, if_exists="replace")

    result = getattr(pd, func)(
        f"Select * from {table}",
        conn,
        dtype={"a": np.float64},
        dtype_backend=dtype_backend,
    )
    expected = DataFrame(
        {
            "a": Series([1, 2, 3], dtype=np.float64),
            "b": Series(
                [5, 5, 5],
                dtype="int64" if not dtype_backend == "numpy_nullable" else "Int64",
            ),
        }
    )
    tm.assert_frame_equal(result, expected)


def test_keyword_deprecation(sqlite_sqlalchemy_memory_engine):
    conn = sqlite_sqlalchemy_memory_engine
    # GH 54397
    msg = (
        "Starting with pandas version 3.0 all arguments of to_sql except for the "
        "arguments 'name' and 'con' will be keyword-only."
    )
    df = DataFrame([{"A": 1, "B": 2, "C": 3}, {"A": 1, "B": 2, "C": 3}])
    df.to_sql("example", conn)

    with tm.assert_produces_warning(FutureWarning, match=msg):
        df.to_sql("example", conn, None, if_exists="replace")


def test_bigint_warning(sqlite_sqlalchemy_memory_engine):
    conn = sqlite_sqlalchemy_memory_engine
    # test no warning for BIGINT (to support int64) is raised (GH7433)
    df = DataFrame({"a": [1, 2]}, dtype="int64")
    assert df.to_sql(name="test_bigintwarning", con=conn, index=False) == 2

    with tm.assert_produces_warning(None):
        sql.read_sql_table("test_bigintwarning", conn)


def test_valueerror_exception(sqlite_sqlalchemy_memory_engine):
    conn = sqlite_sqlalchemy_memory_engine
    df = DataFrame({"col1": [1, 2], "col2": [3, 4]})
    with pytest.raises(ValueError, match="Empty table name specified"):
        df.to_sql(name="", con=conn, if_exists="replace", index=False)


def test_row_object_is_named_tuple(sqlite_sqlalchemy_memory_engine):
    conn = sqlite_sqlalchemy_memory_engine
    # GH 40682
    # Test for the is_named_tuple() function
    # Placed here due to its usage of sqlalchemy

    from sqlalchemy import (
        Column,
        Integer,
        String,
    )
    from sqlalchemy.orm import (
        declarative_base,
        sessionmaker,
    )

    BaseModel = declarative_base()

    class Test(BaseModel):
        __tablename__ = "test_frame"
        id = Column(Integer, primary_key=True)
        string_column = Column(String(50))

    with conn.begin():
        BaseModel.metadata.create_all(conn)
    Session = sessionmaker(bind=conn)
    with Session() as session:
        df = DataFrame({"id": [0, 1], "string_column": ["hello", "world"]})
        assert (
            df.to_sql(name="test_frame", con=conn, index=False, if_exists="replace")
            == 2
        )
        session.commit()
        test_query = session.query(Test.id, Test.string_column)
        df = DataFrame(test_query)

    assert list(df.columns) == ["id", "string_column"]


def test_read_sql_string_inference(sqlite_sqlalchemy_memory_engine):
    conn = sqlite_sqlalchemy_memory_engine
    # GH#54430
    pytest.importorskip("pyarrow")
    table = "test"
    df = DataFrame({"a": ["x", "y"]})
    df.to_sql(table, con=conn, index=False, if_exists="replace")

    with pd.option_context("future.infer_string", True):
        result = read_sql_table(table, conn)

    dtype = "string[pyarrow_numpy]"
    expected = DataFrame(
        {"a": ["x", "y"]}, dtype=dtype, columns=Index(["a"], dtype=dtype)
    )

    tm.assert_frame_equal(result, expected)


def test_roundtripping_datetimes(sqlite_sqlalchemy_memory_engine):
    conn = sqlite_sqlalchemy_memory_engine
    # GH#54877
    df = DataFrame({"t": [datetime(2020, 12, 31, 12)]}, dtype="datetime64[ns]")
    df.to_sql("test", conn, if_exists="replace", index=False)
    result = pd.read_sql("select * from test", conn).iloc[0, 0]
    assert result == "2020-12-31 12:00:00.000000"


@pytest.mark.db
def test_psycopg2_schema_support(postgresql_psycopg2_engine):
    conn = postgresql_psycopg2_engine

    # only test this for postgresql (schema's not supported in
    # mysql/sqlite)
    df = DataFrame({"col1": [1, 2], "col2": [0.1, 0.2], "col3": ["a", "n"]})

    # create a schema
    with conn.connect() as con:
        with con.begin():
            con.exec_driver_sql("DROP SCHEMA IF EXISTS other CASCADE;")
            con.exec_driver_sql("CREATE SCHEMA other;")

    # write dataframe to different schema's
    assert df.to_sql(name="test_schema_public", con=conn, index=False) == 2
    assert (
        df.to_sql(
            name="test_schema_public_explicit",
            con=conn,
            index=False,
            schema="public",
        )
        == 2
    )
    assert (
        df.to_sql(name="test_schema_other", con=conn, index=False, schema="other") == 2
    )

    # read dataframes back in
    res1 = sql.read_sql_table("test_schema_public", conn)
    tm.assert_frame_equal(df, res1)
    res2 = sql.read_sql_table("test_schema_public_explicit", conn)
    tm.assert_frame_equal(df, res2)
    res3 = sql.read_sql_table("test_schema_public_explicit", conn, schema="public")
    tm.assert_frame_equal(df, res3)
    res4 = sql.read_sql_table("test_schema_other", conn, schema="other")
    tm.assert_frame_equal(df, res4)
    msg = "Table test_schema_other not found"
    with pytest.raises(ValueError, match=msg):
        sql.read_sql_table("test_schema_other", conn, schema="public")

    # different if_exists options

    # create a schema
    with conn.connect() as con:
        with con.begin():
            con.exec_driver_sql("DROP SCHEMA IF EXISTS other CASCADE;")
            con.exec_driver_sql("CREATE SCHEMA other;")

    # write dataframe with different if_exists options
    assert (
        df.to_sql(name="test_schema_other", con=conn, schema="other", index=False) == 2
    )
    df.to_sql(
        name="test_schema_other",
        con=conn,
        schema="other",
        index=False,
        if_exists="replace",
    )
    assert (
        df.to_sql(
            name="test_schema_other",
            con=conn,
            schema="other",
            index=False,
            if_exists="append",
        )
        == 2
    )
    res = sql.read_sql_table("test_schema_other", conn, schema="other")
    tm.assert_frame_equal(concat([df, df], ignore_index=True), res)


@pytest.mark.db
def test_self_join_date_columns(postgresql_psycopg2_engine):
    # GH 44421
    conn = postgresql_psycopg2_engine
    from sqlalchemy.sql import text

    create_table = text(
        """
    CREATE TABLE person
    (
        id serial constraint person_pkey primary key,
        created_dt timestamp with time zone
    );

    INSERT INTO person
        VALUES (1, '2021-01-01T00:00:00Z');
    """
    )
    with conn.connect() as con:
        with con.begin():
            con.execute(create_table)

    sql_query = (
        'SELECT * FROM "person" AS p1 INNER JOIN "person" AS p2 ON p1.id = p2.id;'
    )
    result = pd.read_sql(sql_query, conn)
    expected = DataFrame(
        [[1, Timestamp("2021", tz="UTC")] * 2], columns=["id", "created_dt"] * 2
    )
    tm.assert_frame_equal(result, expected)

    # Cleanup
    with sql.SQLDatabase(conn, need_transaction=True) as pandasSQL:
        pandasSQL.drop_table("person")


def test_create_and_drop_table(sqlite_sqlalchemy_memory_engine):
    conn = sqlite_sqlalchemy_memory_engine
    temp_frame = DataFrame({"one": [1.0, 2.0, 3.0, 4.0], "two": [4.0, 3.0, 2.0, 1.0]})
    with sql.SQLDatabase(conn) as pandasSQL:
        with pandasSQL.run_transaction():
            assert pandasSQL.to_sql(temp_frame, "drop_test_frame") == 4

        assert pandasSQL.has_table("drop_test_frame")

        with pandasSQL.run_transaction():
            pandasSQL.drop_table("drop_test_frame")

        assert not pandasSQL.has_table("drop_test_frame")


def test_sqlite_datetime_date(sqlite_buildin):
    conn = sqlite_buildin
    df = DataFrame([date(2014, 1, 1), date(2014, 1, 2)], columns=["a"])
    assert df.to_sql(name="test_date", con=conn, index=False) == 2
    res = read_sql_query("SELECT * FROM test_date", conn)
    # comes back as strings
    tm.assert_frame_equal(res, df.astype(str))


@pytest.mark.parametrize("tz_aware", [False, True])
def test_sqlite_datetime_time(tz_aware, sqlite_buildin):
    conn = sqlite_buildin
    # test support for datetime.time, GH #8341
    if not tz_aware:
        tz_times = [time(9, 0, 0), time(9, 1, 30)]
    else:
        tz_dt = date_range("2013-01-01 09:00:00", periods=2, tz="US/Pacific")
        tz_times = Series(tz_dt.to_pydatetime()).map(lambda dt: dt.timetz())

    df = DataFrame(tz_times, columns=["a"])

    assert df.to_sql(name="test_time", con=conn, index=False) == 2
    res = read_sql_query("SELECT * FROM test_time", conn)
    # comes back as strings
    expected = df.map(lambda _: _.strftime("%H:%M:%S.%f"))
    tm.assert_frame_equal(res, expected)


def get_sqlite_column_type(conn, table, column):
    recs = conn.execute(f"PRAGMA table_info({table})")
    for cid, name, ctype, not_null, default, pk in recs:
        if name == column:
            return ctype
    raise ValueError(f"Table {table}, column {column} not found")


def test_sqlite_test_dtype(sqlite_buildin):
    conn = sqlite_buildin
    cols = ["A", "B"]
    data = [(0.8, True), (0.9, None)]
    df = DataFrame(data, columns=cols)
    assert df.to_sql(name="dtype_test", con=conn) == 2
    assert df.to_sql(name="dtype_test2", con=conn, dtype={"B": "STRING"}) == 2

    # sqlite stores Boolean values as INTEGER
    assert get_sqlite_column_type(conn, "dtype_test", "B") == "INTEGER"

    assert get_sqlite_column_type(conn, "dtype_test2", "B") == "STRING"
    msg = r"B \(<class 'bool'>\) not a string"
    with pytest.raises(ValueError, match=msg):
        df.to_sql(name="error", con=conn, dtype={"B": bool})

    # single dtype
    assert df.to_sql(name="single_dtype_test", con=conn, dtype="STRING") == 2
    assert get_sqlite_column_type(conn, "single_dtype_test", "A") == "STRING"
    assert get_sqlite_column_type(conn, "single_dtype_test", "B") == "STRING"


def test_sqlite_notna_dtype(sqlite_buildin):
    conn = sqlite_buildin
    cols = {
        "Bool": Series([True, None]),
        "Date": Series([datetime(2012, 5, 1), None]),
        "Int": Series([1, None], dtype="object"),
        "Float": Series([1.1, None]),
    }
    df = DataFrame(cols)

    tbl = "notna_dtype_test"
    assert df.to_sql(name=tbl, con=conn) == 2

    assert get_sqlite_column_type(conn, tbl, "Bool") == "INTEGER"
    assert get_sqlite_column_type(conn, tbl, "Date") == "TIMESTAMP"
    assert get_sqlite_column_type(conn, tbl, "Int") == "INTEGER"
    assert get_sqlite_column_type(conn, tbl, "Float") == "REAL"


def test_sqlite_illegal_names(sqlite_buildin):
    # For sqlite, these should work fine
    conn = sqlite_buildin
    df = DataFrame([[1, 2], [3, 4]], columns=["a", "b"])

    msg = "Empty table or column name specified"
    with pytest.raises(ValueError, match=msg):
        df.to_sql(name="", con=conn)

    for ndx, weird_name in enumerate(
        [
            "test_weird_name]",
            "test_weird_name[",
            "test_weird_name`",
            'test_weird_name"',
            "test_weird_name'",
            "_b.test_weird_name_01-30",
            '"_b.test_weird_name_01-30"',
            "99beginswithnumber",
            "12345",
            "\xe9",
        ]
    ):
        assert df.to_sql(name=weird_name, con=conn) == 2
        sql.table_exists(weird_name, conn)

        df2 = DataFrame([[1, 2], [3, 4]], columns=["a", weird_name])
        c_tbl = f"test_weird_col_name{ndx:d}"
        assert df2.to_sql(name=c_tbl, con=conn) == 2
        sql.table_exists(c_tbl, conn)


# -----------------------------------------------------------------------------
# -- Old tests from 0.13.1 (before refactor using sqlalchemy)


_formatters = {
    datetime: "'{}'".format,
    str: "'{}'".format,
    np.str_: "'{}'".format,
    bytes: "'{}'".format,
    float: "{:.8f}".format,
    int: "{:d}".format,
    type(None): lambda x: "NULL",
    np.float64: "{:.10f}".format,
    bool: "'{!s}'".format,
}


def format_query(sql, *args):
    processed_args = []
    for arg in args:
        if isinstance(arg, float) and isna(arg):
            arg = None

        formatter = _formatters[type(arg)]
        processed_args.append(formatter(arg))

    return sql % tuple(processed_args)


def tquery(query, con=None):
    """Replace removed sql.tquery function"""
    with sql.pandasSQL_builder(con) as pandas_sql:
        res = pandas_sql.execute(query).fetchall()
    return None if res is None else list(res)


def test_xsqlite_basic(sqlite_buildin):
    frame = tm.makeTimeDataFrame()
    assert sql.to_sql(frame, name="test_table", con=sqlite_buildin, index=False) == 30
    result = sql.read_sql("select * from test_table", sqlite_buildin)

    # HACK! Change this once indexes are handled properly.
    result.index = frame.index

    expected = frame
    tm.assert_frame_equal(result, frame)

    frame["txt"] = ["a"] * len(frame)
    frame2 = frame.copy()
    new_idx = Index(np.arange(len(frame2)), dtype=np.int64) + 10
    frame2["Idx"] = new_idx.copy()
    assert sql.to_sql(frame2, name="test_table2", con=sqlite_buildin, index=False) == 30
    result = sql.read_sql("select * from test_table2", sqlite_buildin, index_col="Idx")
    expected = frame.copy()
    expected.index = new_idx
    expected.index.name = "Idx"
    tm.assert_frame_equal(expected, result)


def test_xsqlite_write_row_by_row(sqlite_buildin):
    frame = tm.makeTimeDataFrame()
    frame.iloc[0, 0] = np.nan
    create_sql = sql.get_schema(frame, "test")
    cur = sqlite_buildin.cursor()
    cur.execute(create_sql)

    ins = "INSERT INTO test VALUES (%s, %s, %s, %s)"
    for _, row in frame.iterrows():
        fmt_sql = format_query(ins, *row)
        tquery(fmt_sql, con=sqlite_buildin)

    sqlite_buildin.commit()

    result = sql.read_sql("select * from test", con=sqlite_buildin)
    result.index = frame.index
    tm.assert_frame_equal(result, frame, rtol=1e-3)


def test_xsqlite_execute(sqlite_buildin):
    frame = tm.makeTimeDataFrame()
    create_sql = sql.get_schema(frame, "test")
    cur = sqlite_buildin.cursor()
    cur.execute(create_sql)
    ins = "INSERT INTO test VALUES (?, ?, ?, ?)"

    row = frame.iloc[0]
    with sql.pandasSQL_builder(sqlite_buildin) as pandas_sql:
        pandas_sql.execute(ins, tuple(row))
    sqlite_buildin.commit()

    result = sql.read_sql("select * from test", sqlite_buildin)
    result.index = frame.index[:1]
    tm.assert_frame_equal(result, frame[:1])


def test_xsqlite_schema(sqlite_buildin):
    frame = tm.makeTimeDataFrame()
    create_sql = sql.get_schema(frame, "test")
    lines = create_sql.splitlines()
    for line in lines:
        tokens = line.split(" ")
        if len(tokens) == 2 and tokens[0] == "A":
            assert tokens[1] == "DATETIME"

    create_sql = sql.get_schema(frame, "test", keys=["A", "B"])
    lines = create_sql.splitlines()
    assert 'PRIMARY KEY ("A", "B")' in create_sql
    cur = sqlite_buildin.cursor()
    cur.execute(create_sql)


def test_xsqlite_execute_fail(sqlite_buildin):
    create_sql = """
    CREATE TABLE test
    (
    a TEXT,
    b TEXT,
    c REAL,
    PRIMARY KEY (a, b)
    );
    """
    cur = sqlite_buildin.cursor()
    cur.execute(create_sql)

    with sql.pandasSQL_builder(sqlite_buildin) as pandas_sql:
        pandas_sql.execute('INSERT INTO test VALUES("foo", "bar", 1.234)')
        pandas_sql.execute('INSERT INTO test VALUES("foo", "baz", 2.567)')

        with pytest.raises(sql.DatabaseError, match="Execution failed on sql"):
            pandas_sql.execute('INSERT INTO test VALUES("foo", "bar", 7)')


def test_xsqlite_execute_closed_connection():
    create_sql = """
    CREATE TABLE test
    (
    a TEXT,
    b TEXT,
    c REAL,
    PRIMARY KEY (a, b)
    );
    """
    with contextlib.closing(sqlite3.connect(":memory:")) as conn:
        cur = conn.cursor()
        cur.execute(create_sql)

        with sql.pandasSQL_builder(conn) as pandas_sql:
            pandas_sql.execute('INSERT INTO test VALUES("foo", "bar", 1.234)')

    msg = "Cannot operate on a closed database."
    with pytest.raises(sqlite3.ProgrammingError, match=msg):
        tquery("select * from test", con=conn)


def test_xsqlite_keyword_as_column_names(sqlite_buildin):
    df = DataFrame({"From": np.ones(5)})
    assert sql.to_sql(df, con=sqlite_buildin, name="testkeywords", index=False) == 5


def test_xsqlite_onecolumn_of_integer(sqlite_buildin):
    # GH 3628
    # a column_of_integers dataframe should transfer well to sql

    mono_df = DataFrame([1, 2], columns=["c0"])
    assert sql.to_sql(mono_df, con=sqlite_buildin, name="mono_df", index=False) == 2
    # computing the sum via sql
    con_x = sqlite_buildin
    the_sum = sum(my_c0[0] for my_c0 in con_x.execute("select * from mono_df"))
    # it should not fail, and gives 3 ( Issue #3628 )
    assert the_sum == 3

    result = sql.read_sql("select * from mono_df", con_x)
    tm.assert_frame_equal(result, mono_df)


def test_xsqlite_if_exists(sqlite_buildin):
    df_if_exists_1 = DataFrame({"col1": [1, 2], "col2": ["A", "B"]})
    df_if_exists_2 = DataFrame({"col1": [3, 4, 5], "col2": ["C", "D", "E"]})
    table_name = "table_if_exists"
    sql_select = f"SELECT * FROM {table_name}"

    msg = "'notvalidvalue' is not valid for if_exists"
    with pytest.raises(ValueError, match=msg):
        sql.to_sql(
            frame=df_if_exists_1,
            con=sqlite_buildin,
            name=table_name,
            if_exists="notvalidvalue",
        )
    drop_table(table_name, sqlite_buildin)

    # test if_exists='fail'
    sql.to_sql(
        frame=df_if_exists_1, con=sqlite_buildin, name=table_name, if_exists="fail"
    )
    msg = "Table 'table_if_exists' already exists"
    with pytest.raises(ValueError, match=msg):
        sql.to_sql(
            frame=df_if_exists_1,
            con=sqlite_buildin,
            name=table_name,
            if_exists="fail",
        )
    # test if_exists='replace'
    sql.to_sql(
        frame=df_if_exists_1,
        con=sqlite_buildin,
        name=table_name,
        if_exists="replace",
        index=False,
    )
    assert tquery(sql_select, con=sqlite_buildin) == [(1, "A"), (2, "B")]
    assert (
        sql.to_sql(
            frame=df_if_exists_2,
            con=sqlite_buildin,
            name=table_name,
            if_exists="replace",
            index=False,
        )
        == 3
    )
    assert tquery(sql_select, con=sqlite_buildin) == [(3, "C"), (4, "D"), (5, "E")]
    drop_table(table_name, sqlite_buildin)

    # test if_exists='append'
    assert (
        sql.to_sql(
            frame=df_if_exists_1,
            con=sqlite_buildin,
            name=table_name,
            if_exists="fail",
            index=False,
        )
        == 2
    )
    assert tquery(sql_select, con=sqlite_buildin) == [(1, "A"), (2, "B")]
    assert (
        sql.to_sql(
            frame=df_if_exists_2,
            con=sqlite_buildin,
            name=table_name,
            if_exists="append",
            index=False,
        )
        == 3
    )
    assert tquery(sql_select, con=sqlite_buildin) == [
        (1, "A"),
        (2, "B"),
        (3, "C"),
        (4, "D"),
        (5, "E"),
    ]
    drop_table(table_name, sqlite_buildin)<|MERGE_RESOLUTION|>--- conflicted
+++ resolved
@@ -549,7 +549,6 @@
         conn.commit()
 
     else:
-<<<<<<< HEAD
         if pa_version_under8p0:
             adbc = None
         else:
@@ -561,12 +560,8 @@
                 cur.execute(f'DROP TABLE IF EXISTS "{table_name}"')
         else:
             with conn.begin() as con:
-                sql.SQLDatabase(con).drop_table(table_name)
-=======
-        with conn.begin() as con:
-            with sql.SQLDatabase(con) as db:
-                db.drop_table(table_name)
->>>>>>> 746e5eee
+                with sql.SQLDatabase(con) as db:
+                    db.drop_table(table_name)
 
 
 def drop_view(
@@ -1486,13 +1481,8 @@
 
 @pytest.mark.parametrize("conn", all_connectable_iris)
 def test_read_sql_iris_no_parameter_with_percent(conn, request, sql_strings, flavor):
-<<<<<<< HEAD
     if "mysql" in conn or ("postgresql" in conn and "adbc" not in conn):
-        request.node.add_marker(pytest.mark.xfail(reason="broken test", strict=True))
-=======
-    if "mysql" in conn or "postgresql" in conn:
         request.applymarker(pytest.mark.xfail(reason="broken test"))
->>>>>>> 746e5eee
 
     conn_name = conn
     conn = request.getfixturevalue(conn)
@@ -2329,13 +2319,8 @@
 @pytest.mark.parametrize("conn", all_connectable)
 def test_warning_case_insensitive_table_name(conn, request, test_frame1):
     conn_name = conn
-<<<<<<< HEAD
     if conn_name == "sqlite_buildin" or "adbc" in conn_name:
-        request.node.add_marker(pytest.mark.xfail(reason="Does not raise warning"))
-=======
-    if conn_name == "sqlite_buildin":
         request.applymarker(pytest.mark.xfail(reason="Does not raise warning"))
->>>>>>> 746e5eee
 
     conn = request.getfixturevalue(conn)
     # see gh-7815
@@ -2643,17 +2628,14 @@
 def test_execute_sql(conn, request):
     conn = request.getfixturevalue(conn)
     pandasSQL = pandasSQL_builder(conn)
-<<<<<<< HEAD
     with pandasSQL.run_transaction():
         iris_results = pandasSQL.execute("SELECT * FROM iris")
         row = iris_results.fetchone()
         iris_results.close()
-=======
     with pandasSQL_builder(conn) as pandasSQL:
         with pandasSQL.run_transaction():
             iris_results = pandasSQL.execute("SELECT * FROM iris")
             row = iris_results.fetchone()
->>>>>>> 746e5eee
     tm.equalContents(row, [5.1, 3.5, 1.4, 0.2, "Iris-setosa"])
 
 
@@ -3099,12 +3081,7 @@
     conn = request.getfixturevalue(conn)
 
     stmt = "CREATE TABLE test_trans (A INT, B TEXT)"
-<<<<<<< HEAD
-    pandasSQL = pandasSQL_builder(conn)
     if conn_name != "sqlite_buildin" and "adbc" not in conn_name:
-=======
-    if conn_name != "sqlite_buildin":
->>>>>>> 746e5eee
         from sqlalchemy import text
 
         stmt = text(stmt)
@@ -3125,23 +3102,13 @@
         )
     conn_name = conn
     conn = request.getfixturevalue(conn)
-<<<<<<< HEAD
-    pandasSQL = pandasSQL_builder(conn)
-    with pandasSQL.run_transaction() as trans:
-        stmt = "CREATE TABLE test_trans (A INT, B TEXT)"
-        if "adbc" in conn_name or isinstance(pandasSQL, SQLiteDatabase):
-            trans.execute(stmt)
-        else:
-            from sqlalchemy import text
-=======
     with pandasSQL_builder(conn) as pandasSQL:
         with pandasSQL.run_transaction() as trans:
             stmt = "CREATE TABLE test_trans (A INT, B TEXT)"
-            if isinstance(pandasSQL, SQLiteDatabase):
+            if "adbc" in conn_name or isinstance(pandasSQL, SQLiteDatabase):
                 trans.execute(stmt)
             else:
                 from sqlalchemy import text
->>>>>>> 746e5eee
 
                 stmt = text(stmt)
                 trans.execute(stmt)
@@ -3442,17 +3409,11 @@
 
 @pytest.mark.parametrize("conn", all_connectable)
 def test_invalid_engine(conn, request, test_frame1):
-<<<<<<< HEAD
     if conn == "sqlite_buildin" or "adbc" in conn:
-        request.node.add_marker(
+        request.applymarker(
             pytest.mark.xfail(
                 reason="SQLiteDatabase/ADBCDatabase does not raise for bad engine"
             )
-=======
-    if conn == "sqlite_buildin":
-        request.applymarker(
-            pytest.mark.xfail(reason="SQLiteDatabase does not raise for bad engine")
->>>>>>> 746e5eee
         )
 
     conn = request.getfixturevalue(conn)
@@ -3588,13 +3549,8 @@
     dtype_backend_data,
     dtype_backend_expected,
 ):
-<<<<<<< HEAD
     if "sqlite" in conn and "adbc" not in conn:
-        request.node.add_marker(
-=======
-    if "sqlite" in conn:
         request.applymarker(
->>>>>>> 746e5eee
             pytest.mark.xfail(
                 reason=(
                     "SQLite actually returns proper boolean values via "
