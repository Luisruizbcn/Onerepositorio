""" test parquet compat """
import datetime
from distutils.version import LooseVersion
from io import BytesIO
import os
from warnings import catch_warnings

import numpy as np
import pytest

import pandas.util._test_decorators as td

import pandas as pd
import pandas._testing as tm

from pandas.io.parquet import (
    FastParquetImpl,
    PyArrowImpl,
    get_engine,
    read_parquet,
    to_parquet,
)

try:
    import pyarrow  # noqa

    _HAVE_PYARROW = True
except ImportError:
    _HAVE_PYARROW = False

try:
    import fastparquet  # noqa

    _HAVE_FASTPARQUET = True
except ImportError:
    _HAVE_FASTPARQUET = False


pytestmark = pytest.mark.filterwarnings(
    "ignore:RangeIndex.* is deprecated:DeprecationWarning"
)


# setup engines & skips
@pytest.fixture(
    params=[
        pytest.param(
            "fastparquet",
            marks=pytest.mark.skipif(
                not _HAVE_FASTPARQUET, reason="fastparquet is not installed"
            ),
        ),
        pytest.param(
            "pyarrow",
            marks=pytest.mark.skipif(
                not _HAVE_PYARROW, reason="pyarrow is not installed"
            ),
        ),
    ]
)
def engine(request):
    return request.param


@pytest.fixture
def pa():
    if not _HAVE_PYARROW:
        pytest.skip("pyarrow is not installed")
    return "pyarrow"


@pytest.fixture
def fp():
    if not _HAVE_FASTPARQUET:
        pytest.skip("fastparquet is not installed")
    return "fastparquet"


@pytest.fixture
def df_compat():
    return pd.DataFrame({"A": [1, 2, 3], "B": "foo"})


@pytest.fixture
def df_cross_compat():
    df = pd.DataFrame(
        {
            "a": list("abc"),
            "b": list(range(1, 4)),
            # 'c': np.arange(3, 6).astype('u1'),
            "d": np.arange(4.0, 7.0, dtype="float64"),
            "e": [True, False, True],
            "f": pd.date_range("20130101", periods=3),
            # 'g': pd.date_range('20130101', periods=3,
            #                    tz='US/Eastern'),
            # 'h': pd.date_range('20130101', periods=3, freq='ns')
        }
    )
    return df


@pytest.fixture
def df_full():
    return pd.DataFrame(
        {
            "string": list("abc"),
            "string_with_nan": ["a", np.nan, "c"],
            "string_with_none": ["a", None, "c"],
            "bytes": [b"foo", b"bar", b"baz"],
            "unicode": ["foo", "bar", "baz"],
            "int": list(range(1, 4)),
            "uint": np.arange(3, 6).astype("u1"),
            "float": np.arange(4.0, 7.0, dtype="float64"),
            "float_with_nan": [2.0, np.nan, 3.0],
            "bool": [True, False, True],
            "datetime": pd.date_range("20130101", periods=3),
            "datetime_with_nat": [
                pd.Timestamp("20130101"),
                pd.NaT,
                pd.Timestamp("20130103"),
            ],
        }
    )


def check_round_trip(
    df,
    engine=None,
    path=None,
    write_kwargs=None,
    read_kwargs=None,
    expected=None,
    check_names=True,
    check_like=False,
    repeat=2,
):
    """Verify parquet serializer and deserializer produce the same results.

    Performs a pandas to disk and disk to pandas round trip,
    then compares the 2 resulting DataFrames to verify equality.

    Parameters
    ----------
    df: Dataframe
    engine: str, optional
        'pyarrow' or 'fastparquet'
    path: str, optional
    write_kwargs: dict of str:str, optional
    read_kwargs: dict of str:str, optional
    expected: DataFrame, optional
        Expected deserialization result, otherwise will be equal to `df`
    check_names: list of str, optional
        Closed set of column names to be compared
    check_like: bool, optional
        If True, ignore the order of index & columns.
    repeat: int, optional
        How many times to repeat the test
    """
    write_kwargs = write_kwargs or {"compression": None}
    read_kwargs = read_kwargs or {}
    if isinstance(path, str) and "s3://" in path:
        s3so = dict(client_kwargs={"endpoint_url": "http://127.0.0.1:5555/"})
        read_kwargs["storage_options"] = s3so
        write_kwargs["storage_options"] = s3so

    if expected is None:
        expected = df

    if engine:
        write_kwargs["engine"] = engine
        read_kwargs["engine"] = engine

    def compare(repeat):
        for _ in range(repeat):
            df.to_parquet(path, **write_kwargs)
            with catch_warnings(record=True):
                actual = read_parquet(path, **read_kwargs)

            tm.assert_frame_equal(
                expected, actual, check_names=check_names, check_like=check_like
            )

    if path is None:
        with tm.ensure_clean() as path:
            compare(repeat)
    else:
        compare(repeat)


def test_invalid_engine(df_compat):
    with pytest.raises(ValueError):
        check_round_trip(df_compat, "foo", "bar")


def test_options_py(df_compat, pa):
    # use the set option

    with pd.option_context("io.parquet.engine", "pyarrow"):
        check_round_trip(df_compat)


def test_options_fp(df_compat, fp):
    # use the set option

    with pd.option_context("io.parquet.engine", "fastparquet"):
        check_round_trip(df_compat)


def test_options_auto(df_compat, fp, pa):
    # use the set option

    with pd.option_context("io.parquet.engine", "auto"):
        check_round_trip(df_compat)


def test_options_get_engine(fp, pa):
    assert isinstance(get_engine("pyarrow"), PyArrowImpl)
    assert isinstance(get_engine("fastparquet"), FastParquetImpl)

    with pd.option_context("io.parquet.engine", "pyarrow"):
        assert isinstance(get_engine("auto"), PyArrowImpl)
        assert isinstance(get_engine("pyarrow"), PyArrowImpl)
        assert isinstance(get_engine("fastparquet"), FastParquetImpl)

    with pd.option_context("io.parquet.engine", "fastparquet"):
        assert isinstance(get_engine("auto"), FastParquetImpl)
        assert isinstance(get_engine("pyarrow"), PyArrowImpl)
        assert isinstance(get_engine("fastparquet"), FastParquetImpl)

    with pd.option_context("io.parquet.engine", "auto"):
        assert isinstance(get_engine("auto"), PyArrowImpl)
        assert isinstance(get_engine("pyarrow"), PyArrowImpl)
        assert isinstance(get_engine("fastparquet"), FastParquetImpl)


def test_get_engine_auto_error_message():
    # Expect different error messages from get_engine(engine="auto")
    # if engines aren't installed vs. are installed but bad version
    from pandas.compat._optional import VERSIONS

    # Do we have engines installed, but a bad version of them?
    pa_min_ver = VERSIONS.get("pyarrow")
    fp_min_ver = VERSIONS.get("fastparquet")
    have_pa_bad_version = (
        False
        if not _HAVE_PYARROW
        else LooseVersion(pyarrow.__version__) < LooseVersion(pa_min_ver)
    )
    have_fp_bad_version = (
        False
        if not _HAVE_FASTPARQUET
        else LooseVersion(fastparquet.__version__) < LooseVersion(fp_min_ver)
    )
    # Do we have usable engines installed?
    have_usable_pa = _HAVE_PYARROW and not have_pa_bad_version
    have_usable_fp = _HAVE_FASTPARQUET and not have_fp_bad_version

    if not have_usable_pa and not have_usable_fp:
        # No usable engines found.
        if have_pa_bad_version:
            match = f"Pandas requires version .{pa_min_ver}. or newer of .pyarrow."
            with pytest.raises(ImportError, match=match):
                get_engine("auto")
        else:
            match = "Missing optional dependency .pyarrow."
            with pytest.raises(ImportError, match=match):
                get_engine("auto")

        if have_fp_bad_version:
            match = f"Pandas requires version .{fp_min_ver}. or newer of .fastparquet."
            with pytest.raises(ImportError, match=match):
                get_engine("auto")
        else:
            match = "Missing optional dependency .fastparquet."
            with pytest.raises(ImportError, match=match):
                get_engine("auto")


def test_cross_engine_pa_fp(df_cross_compat, pa, fp):
    # cross-compat with differing reading/writing engines

    df = df_cross_compat
    with tm.ensure_clean() as path:
        df.to_parquet(path, engine=pa, compression=None)

        result = read_parquet(path, engine=fp)
        tm.assert_frame_equal(result, df)

        result = read_parquet(path, engine=fp, columns=["a", "d"])
        tm.assert_frame_equal(result, df[["a", "d"]])


def test_cross_engine_fp_pa(df_cross_compat, pa, fp):
    # cross-compat with differing reading/writing engines

    if (
        LooseVersion(pyarrow.__version__) < "0.15"
        and LooseVersion(pyarrow.__version__) >= "0.13"
    ):
        pytest.xfail(
            "Reading fastparquet with pyarrow in 0.14 fails: "
            "https://issues.apache.org/jira/browse/ARROW-6492"
        )

    df = df_cross_compat
    with tm.ensure_clean() as path:
        df.to_parquet(path, engine=fp, compression=None)

        with catch_warnings(record=True):
            result = read_parquet(path, engine=pa)
            tm.assert_frame_equal(result, df)

            result = read_parquet(path, engine=pa, columns=["a", "d"])
            tm.assert_frame_equal(result, df[["a", "d"]])


class Base:
    def check_error_on_write(self, df, engine, exc):
        # check that we are raising the exception on writing
        with tm.ensure_clean() as path:
            with pytest.raises(exc):
                to_parquet(df, path, engine, compression=None)


class TestBasic(Base):
    def test_error(self, engine):
        for obj in [
            pd.Series([1, 2, 3]),
            1,
            "foo",
            pd.Timestamp("20130101"),
            np.array([1, 2, 3]),
        ]:
            self.check_error_on_write(obj, engine, ValueError)

    def test_columns_dtypes(self, engine):
        df = pd.DataFrame({"string": list("abc"), "int": list(range(1, 4))})

        # unicode
        df.columns = ["foo", "bar"]
        check_round_trip(df, engine)

    def test_columns_dtypes_invalid(self, engine):
        df = pd.DataFrame({"string": list("abc"), "int": list(range(1, 4))})

        # numeric
        df.columns = [0, 1]
        self.check_error_on_write(df, engine, ValueError)

        # bytes
        df.columns = [b"foo", b"bar"]
        self.check_error_on_write(df, engine, ValueError)

        # python object
        df.columns = [
            datetime.datetime(2011, 1, 1, 0, 0),
            datetime.datetime(2011, 1, 1, 1, 1),
        ]
        self.check_error_on_write(df, engine, ValueError)

    @pytest.mark.parametrize("compression", [None, "gzip", "snappy", "brotli"])
    def test_compression(self, engine, compression):

        if compression == "snappy":
            pytest.importorskip("snappy")

        elif compression == "brotli":
            pytest.importorskip("brotli")

        df = pd.DataFrame({"A": [1, 2, 3]})
        check_round_trip(df, engine, write_kwargs={"compression": compression})

    def test_read_columns(self, engine):
        # GH18154
        df = pd.DataFrame({"string": list("abc"), "int": list(range(1, 4))})

        expected = pd.DataFrame({"string": list("abc")})
        check_round_trip(
            df, engine, expected=expected, read_kwargs={"columns": ["string"]}
        )

    def test_write_index(self, engine):
        check_names = engine != "fastparquet"

        df = pd.DataFrame({"A": [1, 2, 3]})
        check_round_trip(df, engine)

        indexes = [
            [2, 3, 4],
            pd.date_range("20130101", periods=3),
            list("abc"),
            [1, 3, 4],
        ]
        # non-default index
        for index in indexes:
            df.index = index
            if isinstance(index, pd.DatetimeIndex):
                df.index = df.index._with_freq(None)  # freq doesnt round-trip
            check_round_trip(df, engine, check_names=check_names)

        # index with meta-data
        df.index = [0, 1, 2]
        df.index.name = "foo"
        check_round_trip(df, engine)

    def test_write_multiindex(self, pa):
        # Not supported in fastparquet as of 0.1.3 or older pyarrow version
        engine = pa

        df = pd.DataFrame({"A": [1, 2, 3]})
        index = pd.MultiIndex.from_tuples([("a", 1), ("a", 2), ("b", 1)])
        df.index = index
        check_round_trip(df, engine)

    def test_write_column_multiindex(self, engine):
        # column multi-index
        mi_columns = pd.MultiIndex.from_tuples([("a", 1), ("a", 2), ("b", 1)])
        df = pd.DataFrame(np.random.randn(4, 3), columns=mi_columns)
        self.check_error_on_write(df, engine, ValueError)

    def test_multiindex_with_columns(self, pa):
        engine = pa
        dates = pd.date_range("01-Jan-2018", "01-Dec-2018", freq="MS")
        df = pd.DataFrame(np.random.randn(2 * len(dates), 3), columns=list("ABC"))
        index1 = pd.MultiIndex.from_product(
            [["Level1", "Level2"], dates], names=["level", "date"]
        )
        index2 = index1.copy(names=None)
        for index in [index1, index2]:
            df.index = index

            check_round_trip(df, engine)
            check_round_trip(
                df, engine, read_kwargs={"columns": ["A", "B"]}, expected=df[["A", "B"]]
            )

    def test_write_ignoring_index(self, engine):
        # ENH 20768
        # Ensure index=False omits the index from the written Parquet file.
        df = pd.DataFrame({"a": [1, 2, 3], "b": ["q", "r", "s"]})

        write_kwargs = {"compression": None, "index": False}

        # Because we're dropping the index, we expect the loaded dataframe to
        # have the default integer index.
        expected = df.reset_index(drop=True)

        check_round_trip(df, engine, write_kwargs=write_kwargs, expected=expected)

        # Ignore custom index
        df = pd.DataFrame(
            {"a": [1, 2, 3], "b": ["q", "r", "s"]}, index=["zyx", "wvu", "tsr"]
        )

        check_round_trip(df, engine, write_kwargs=write_kwargs, expected=expected)

        # Ignore multi-indexes as well.
        arrays = [
            ["bar", "bar", "baz", "baz", "foo", "foo", "qux", "qux"],
            ["one", "two", "one", "two", "one", "two", "one", "two"],
        ]
        df = pd.DataFrame(
            {"one": list(range(8)), "two": [-i for i in range(8)]}, index=arrays
        )

        expected = df.reset_index(drop=True)
        check_round_trip(df, engine, write_kwargs=write_kwargs, expected=expected)


class TestParquetPyArrow(Base):
    def test_basic(self, pa, df_full):

        df = df_full

        # additional supported types for pyarrow
        dti = pd.date_range("20130101", periods=3, tz="Europe/Brussels")
        dti = dti._with_freq(None)  # freq doesnt round-trip
        df["datetime_tz"] = dti
        df["bool_with_none"] = [True, None, True]

        check_round_trip(df, pa)

    def test_basic_subset_columns(self, pa, df_full):
        # GH18628

        df = df_full
        # additional supported types for pyarrow
        df["datetime_tz"] = pd.date_range("20130101", periods=3, tz="Europe/Brussels")

        check_round_trip(
            df,
            pa,
            expected=df[["string", "int"]],
            read_kwargs={"columns": ["string", "int"]},
        )

    def test_duplicate_columns(self, pa):
        # not currently able to handle duplicate columns
        df = pd.DataFrame(np.arange(12).reshape(4, 3), columns=list("aaa")).copy()
        self.check_error_on_write(df, pa, ValueError)

    def test_unsupported(self, pa):
        if LooseVersion(pyarrow.__version__) < LooseVersion("0.15.1.dev"):
            # period - will be supported using an extension type with pyarrow 1.0
            df = pd.DataFrame({"a": pd.period_range("2013", freq="M", periods=3)})
            # pyarrow 0.11 raises ArrowTypeError
            # older pyarrows raise ArrowInvalid
            self.check_error_on_write(df, pa, Exception)

        # timedelta
        df = pd.DataFrame({"a": pd.timedelta_range("1 day", periods=3)})
        self.check_error_on_write(df, pa, NotImplementedError)

        # mixed python objects
        df = pd.DataFrame({"a": ["a", 1, 2.0]})
        # pyarrow 0.11 raises ArrowTypeError
        # older pyarrows raise ArrowInvalid
        self.check_error_on_write(df, pa, Exception)

    def test_categorical(self, pa):

        # supported in >= 0.7.0
        df = pd.DataFrame()
        df["a"] = pd.Categorical(list("abcdef"))

        # test for null, out-of-order values, and unobserved category
        df["b"] = pd.Categorical(
            ["bar", "foo", "foo", "bar", None, "bar"],
            dtype=pd.CategoricalDtype(["foo", "bar", "baz"]),
        )

        # test for ordered flag
        df["c"] = pd.Categorical(
            ["a", "b", "c", "a", "c", "b"], categories=["b", "c", "d"], ordered=True
        )

        if LooseVersion(pyarrow.__version__) >= LooseVersion("0.15.0"):
            check_round_trip(df, pa)
        else:
            # de-serialized as object for pyarrow < 0.15
            expected = df.astype(object)
            check_round_trip(df, pa, expected=expected)

    def test_s3_roundtrip_explicit_fs(self, df_compat, s3_resource, pa, s3so):
        s3fs = pytest.importorskip("s3fs")
        if LooseVersion(pyarrow.__version__) <= LooseVersion("0.17.0"):
            pytest.skip()
        s3 = s3fs.S3FileSystem(**s3so)
        kw = dict(filesystem=s3)
        check_round_trip(
            df_compat,
            pa,
            path="pandas-test/pyarrow.parquet",
            read_kwargs=kw,
            write_kwargs=kw,
        )

    def test_s3_roundtrip(self, df_compat, s3_resource, pa):
        if LooseVersion(pyarrow.__version__) <= LooseVersion("0.17.0"):
            pytest.skip()
        # GH #19134
        check_round_trip(df_compat, pa, path="s3://pandas-test/pyarrow.parquet")

    @td.skip_if_no("s3fs")
    @pytest.mark.parametrize("partition_col", [["A"], []])
    def test_s3_roundtrip_for_dir(self, df_compat, s3_resource, pa, partition_col):
        # GH #26388
        expected_df = df_compat.copy()

        # read_table uses the new Arrow Datasets API since pyarrow 1.0.0
        # Previous behaviour was pyarrow partitioned columns become 'categorical' dtypes
        # and are added to back of dataframe on read
        if partition_col and pd.compat.is_platform_windows():
            pytest.skip("pyarrow/win incompatibility #35791")

<<<<<<< HEAD
        legacy_read_table = LooseVersion(pyarrow.__version__) < LooseVersion("1.0.0")
        if partition_col and legacy_read_table:
            partition_col_type = "category"
        else:
            partition_col_type = "int32"

        expected_df[partition_col] = expected_df[partition_col].astype(
            partition_col_type
        )
=======
        expected_df = df_compat.copy()
        if partition_col:
            expected_df[partition_col] = expected_df[partition_col].astype("category")
>>>>>>> 23b1717a

        check_round_trip(
            df_compat,
            pa,
            expected=expected_df,
            path="s3://pandas-test/parquet_dir",
            write_kwargs={"partition_cols": partition_col, "compression": None},
            check_like=True,
            repeat=1,
        )

    @tm.network
    @td.skip_if_no("pyarrow")
    def test_parquet_read_from_url(self, df_compat):
        url = (
            "https://raw.githubusercontent.com/pandas-dev/pandas/"
            "master/pandas/tests/io/data/parquet/simple.parquet"
        )
        df = pd.read_parquet(url)
        tm.assert_frame_equal(df, df_compat)

    @td.skip_if_no("pyarrow")
    def test_read_file_like_obj_support(self, df_compat):
        buffer = BytesIO()
        df_compat.to_parquet(buffer)
        df_from_buf = pd.read_parquet(buffer)
        tm.assert_frame_equal(df_compat, df_from_buf)

    @td.skip_if_no("pyarrow")
    def test_expand_user(self, df_compat, monkeypatch):
        monkeypatch.setenv("HOME", "TestingUser")
        monkeypatch.setenv("USERPROFILE", "TestingUser")
        with pytest.raises(OSError, match=r".*TestingUser.*"):
            pd.read_parquet("~/file.parquet")
        with pytest.raises(OSError, match=r".*TestingUser.*"):
            df_compat.to_parquet("~/file.parquet")

    def test_partition_cols_supported(self, pa, df_full):
        # GH #23283
        partition_cols = ["bool", "int"]
        df = df_full
        with tm.ensure_clean_dir() as path:
            df.to_parquet(path, partition_cols=partition_cols, compression=None)
            import pyarrow.parquet as pq

            dataset = pq.ParquetDataset(path, validate_schema=False)
            assert len(dataset.partitions.partition_names) == 2
            assert dataset.partitions.partition_names == set(partition_cols)

    def test_partition_cols_string(self, pa, df_full):
        # GH #27117
        partition_cols = "bool"
        partition_cols_list = [partition_cols]
        df = df_full
        with tm.ensure_clean_dir() as path:
            df.to_parquet(path, partition_cols=partition_cols, compression=None)
            import pyarrow.parquet as pq

            dataset = pq.ParquetDataset(path, validate_schema=False)
            assert len(dataset.partitions.partition_names) == 1
            assert dataset.partitions.partition_names == set(partition_cols_list)

    def test_empty_dataframe(self, pa):
        # GH #27339
        df = pd.DataFrame()
        check_round_trip(df, pa)

    def test_write_with_schema(self, pa):
        import pyarrow

        df = pd.DataFrame({"x": [0, 1]})
        schema = pyarrow.schema([pyarrow.field("x", type=pyarrow.bool_())])
        out_df = df.astype(bool)
        check_round_trip(df, pa, write_kwargs={"schema": schema}, expected=out_df)

    @td.skip_if_no("pyarrow", min_version="0.15.0")
    def test_additional_extension_arrays(self, pa):
        # test additional ExtensionArrays that are supported through the
        # __arrow_array__ protocol
        df = pd.DataFrame(
            {
                "a": pd.Series([1, 2, 3], dtype="Int64"),
                "b": pd.Series([1, 2, 3], dtype="UInt32"),
                "c": pd.Series(["a", None, "c"], dtype="string"),
            }
        )
        if LooseVersion(pyarrow.__version__) >= LooseVersion("0.16.0"):
            expected = df
        else:
            # de-serialized as plain int / object
            expected = df.assign(
                a=df.a.astype("int64"), b=df.b.astype("int64"), c=df.c.astype("object")
            )
        check_round_trip(df, pa, expected=expected)

        df = pd.DataFrame({"a": pd.Series([1, 2, 3, None], dtype="Int64")})
        if LooseVersion(pyarrow.__version__) >= LooseVersion("0.16.0"):
            expected = df
        else:
            # if missing values in integer, currently de-serialized as float
            expected = df.assign(a=df.a.astype("float64"))
        check_round_trip(df, pa, expected=expected)

    @td.skip_if_no("pyarrow", min_version="0.16.0")
    def test_additional_extension_types(self, pa):
        # test additional ExtensionArrays that are supported through the
        # __arrow_array__ protocol + by defining a custom ExtensionType
        df = pd.DataFrame(
            {
                # Arrow does not yet support struct in writing to Parquet (ARROW-1644)
                # "c": pd.arrays.IntervalArray.from_tuples([(0, 1), (1, 2), (3, 4)]),
                "d": pd.period_range("2012-01-01", periods=3, freq="D"),
            }
        )
        check_round_trip(df, pa)

    @td.skip_if_no("pyarrow", min_version="0.14")
    def test_timestamp_nanoseconds(self, pa):
        # with version 2.0, pyarrow defaults to writing the nanoseconds, so
        # this should work without error
        df = pd.DataFrame({"a": pd.date_range("2017-01-01", freq="1n", periods=10)})
        check_round_trip(df, pa, write_kwargs={"version": "2.0"})

    @td.skip_if_no("pyarrow", min_version="0.17")
    def test_filter_row_groups(self, pa):
        # https://github.com/pandas-dev/pandas/issues/26551
        df = pd.DataFrame({"a": list(range(0, 3))})
        with tm.ensure_clean() as path:
            df.to_parquet(path, pa)
            result = read_parquet(
                path, pa, filters=[("a", "==", 0)], use_legacy_dataset=False
            )
        assert len(result) == 1


class TestParquetFastParquet(Base):
    @td.skip_if_no("fastparquet", min_version="0.3.2")
    def test_basic(self, fp, df_full):
        df = df_full

        dti = pd.date_range("20130101", periods=3, tz="US/Eastern")
        dti = dti._with_freq(None)  # freq doesnt round-trip
        df["datetime_tz"] = dti
        df["timedelta"] = pd.timedelta_range("1 day", periods=3)
        check_round_trip(df, fp)

    @pytest.mark.skip(reason="not supported")
    def test_duplicate_columns(self, fp):

        # not currently able to handle duplicate columns
        df = pd.DataFrame(np.arange(12).reshape(4, 3), columns=list("aaa")).copy()
        self.check_error_on_write(df, fp, ValueError)

    def test_bool_with_none(self, fp):
        df = pd.DataFrame({"a": [True, None, False]})
        expected = pd.DataFrame({"a": [1.0, np.nan, 0.0]}, dtype="float16")
        check_round_trip(df, fp, expected=expected)

    def test_unsupported(self, fp):

        # period
        df = pd.DataFrame({"a": pd.period_range("2013", freq="M", periods=3)})
        self.check_error_on_write(df, fp, ValueError)

        # mixed
        df = pd.DataFrame({"a": ["a", 1, 2.0]})
        self.check_error_on_write(df, fp, ValueError)

    def test_categorical(self, fp):
        df = pd.DataFrame({"a": pd.Categorical(list("abc"))})
        check_round_trip(df, fp)

    def test_filter_row_groups(self, fp):
        d = {"a": list(range(0, 3))}
        df = pd.DataFrame(d)
        with tm.ensure_clean() as path:
            df.to_parquet(path, fp, compression=None, row_group_offsets=1)
            result = read_parquet(path, fp, filters=[("a", "==", 0)])
        assert len(result) == 1

    def test_s3_roundtrip(self, df_compat, s3_resource, fp):
        # GH #19134
        check_round_trip(df_compat, fp, path="s3://pandas-test/fastparquet.parquet")

    def test_partition_cols_supported(self, fp, df_full):
        # GH #23283
        partition_cols = ["bool", "int"]
        df = df_full
        with tm.ensure_clean_dir() as path:
            df.to_parquet(
                path,
                engine="fastparquet",
                partition_cols=partition_cols,
                compression=None,
            )
            assert os.path.exists(path)
            import fastparquet  # noqa: F811

            actual_partition_cols = fastparquet.ParquetFile(path, False).cats
            assert len(actual_partition_cols) == 2

    def test_partition_cols_string(self, fp, df_full):
        # GH #27117
        partition_cols = "bool"
        df = df_full
        with tm.ensure_clean_dir() as path:
            df.to_parquet(
                path,
                engine="fastparquet",
                partition_cols=partition_cols,
                compression=None,
            )
            assert os.path.exists(path)
            import fastparquet  # noqa: F811

            actual_partition_cols = fastparquet.ParquetFile(path, False).cats
            assert len(actual_partition_cols) == 1

    def test_partition_on_supported(self, fp, df_full):
        # GH #23283
        partition_cols = ["bool", "int"]
        df = df_full
        with tm.ensure_clean_dir() as path:
            df.to_parquet(
                path,
                engine="fastparquet",
                compression=None,
                partition_on=partition_cols,
            )
            assert os.path.exists(path)
            import fastparquet  # noqa: F811

            actual_partition_cols = fastparquet.ParquetFile(path, False).cats
            assert len(actual_partition_cols) == 2

    def test_error_on_using_partition_cols_and_partition_on(self, fp, df_full):
        # GH #23283
        partition_cols = ["bool", "int"]
        df = df_full
        with pytest.raises(ValueError):
            with tm.ensure_clean_dir() as path:
                df.to_parquet(
                    path,
                    engine="fastparquet",
                    compression=None,
                    partition_on=partition_cols,
                    partition_cols=partition_cols,
                )

    def test_empty_dataframe(self, fp):
        # GH #27339
        df = pd.DataFrame()
        expected = df.copy()
        expected.index.name = "index"
        check_round_trip(df, fp, expected=expected)<|MERGE_RESOLUTION|>--- conflicted
+++ resolved
@@ -567,13 +567,11 @@
         # GH #26388
         expected_df = df_compat.copy()
 
+        # GH #35791
         # read_table uses the new Arrow Datasets API since pyarrow 1.0.0
-        # Previous behaviour was pyarrow partitioned columns become 'categorical' dtypes
-        # and are added to back of dataframe on read
-        if partition_col and pd.compat.is_platform_windows():
-            pytest.skip("pyarrow/win incompatibility #35791")
-
-<<<<<<< HEAD
+        # Previous behaviour was pyarrow partitioned columns become 'category' dtypes
+        # These are added to back of dataframe on read. In new API category dtype is
+        # only used if partition field is string.
         legacy_read_table = LooseVersion(pyarrow.__version__) < LooseVersion("1.0.0")
         if partition_col and legacy_read_table:
             partition_col_type = "category"
@@ -583,11 +581,6 @@
         expected_df[partition_col] = expected_df[partition_col].astype(
             partition_col_type
         )
-=======
-        expected_df = df_compat.copy()
-        if partition_col:
-            expected_df[partition_col] = expected_df[partition_col].astype("category")
->>>>>>> 23b1717a
 
         check_round_trip(
             df_compat,
@@ -708,6 +701,7 @@
     def test_timestamp_nanoseconds(self, pa):
         # with version 2.0, pyarrow defaults to writing the nanoseconds, so
         # this should work without error
+        df = pd.DataFrame({"a": pd.date_range("2017-01-01", freq="1n", periods=10)})
         df = pd.DataFrame({"a": pd.date_range("2017-01-01", freq="1n", periods=10)})
         check_round_trip(df, pa, write_kwargs={"version": "2.0"})
 
