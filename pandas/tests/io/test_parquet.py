--- conflicted
+++ resolved
@@ -968,16 +968,8 @@
         check_round_trip(df, pa, write_kwargs={"version": ver})
 
     def test_timezone_aware_index(self, request, pa, timezone_aware_date_list):
-<<<<<<< HEAD
         if timezone_aware_date_list.tzinfo != datetime.timezone.utc:
-            request.node.add_marker(
-=======
-        if (
-            not pa_version_under7p0
-            and timezone_aware_date_list.tzinfo != datetime.timezone.utc
-        ):
             request.applymarker(
->>>>>>> e0d6051f
                 pytest.mark.xfail(
                     reason="temporary skip this test until it is properly resolved: "
                     "https://github.com/pandas-dev/pandas/issues/37286"
