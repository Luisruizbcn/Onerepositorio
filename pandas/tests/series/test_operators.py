--- conflicted
+++ resolved
@@ -28,29 +28,7 @@
 from .common import TestData
 
 
-<<<<<<< HEAD
-class TestDatetimeLikeArithmetic(object):
-    def test_datetime_sub_datetime_overflow(self):
-        # GH#12534
-        dt = pd.Timestamp('1700-01-31')
-        dti = pd.date_range('1999-09-30', freq='M', periods=10)
-        with pytest.raises(OverflowError):
-            dti - dt
-        with pytest.raises(OverflowError):
-            dt - dti
-
-        ser = pd.Series(dti)
-        with pytest.raises(OverflowError):
-            ser - dt
-        with pytest.raises(OverflowError):
-            dt - ser
-
-
-class TestSeriesOperators(TestData):
-
-=======
 class TestSeriesComparisons(object):
->>>>>>> 7a0ee19e
     def test_series_comparison_scalars(self):
         series = Series(date_range('1/1/2000', periods=10))
 
@@ -531,18 +509,8 @@
         exp = pd.Series([False, False, True, False], index=list('abcd'))
         assert_series_equal(left.le(right), exp)
 
-<<<<<<< HEAD
-            # check that we are getting a TypeError
-            # with 'operate' (from core/ops.py) for the ops that are not
-            # defined
-            for op_str in ops:
-                op = getattr(get_ser, op_str, None)
-                with tm.assert_raises_regex(TypeError, 'operate|cannot'):
-                    op(test_ser)
-=======
         exp = pd.Series([False, False, False, False], index=list('abcd'))
         assert_series_equal(left.lt(right), exp)
->>>>>>> 7a0ee19e
 
         exp = pd.Series([False, True, True, False], index=list('abcd'))
         assert_series_equal(left.ge(right), exp)
@@ -1002,7 +970,7 @@
             # defined
             for op_str in ops:
                 op = getattr(get_ser, op_str, None)
-                with tm.assert_raises_regex(TypeError, 'operate'):
+                with tm.assert_raises_regex(TypeError, 'operate|cannot'):
                     op(test_ser)
 
         # ## timedelta64 ###
@@ -1234,6 +1202,21 @@
             nat_series_dtype_timestamp / 1.0
         with pytest.raises(TypeError):
             nat_series_dtype_timestamp / 1
+
+    def test_datetime_sub_datetime_overflow(self):
+        # GH#12534
+        dt = pd.Timestamp('1700-01-31')
+        dti = pd.date_range('1999-09-30', freq='M', periods=10)
+        with pytest.raises(OverflowError):
+            dti - dt
+        with pytest.raises(OverflowError):
+            dt - dti
+
+        ser = pd.Series(dti)
+        with pytest.raises(OverflowError):
+            ser - dt
+        with pytest.raises(OverflowError):
+            dt - ser
 
 
 class TestSeriesOperators(TestData):
