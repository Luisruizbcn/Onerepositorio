import numpy as np
import pytest

from pandas import (
    Series,
    Timestamp,
    isna,
)
import pandas._testing as tm


class TestSeriesArgsort:
    def test_argsort_axis(self):
        # GH#54257
        ser = Series(range(3))

        msg = "No axis named 2 for object type Series"
        with pytest.raises(ValueError, match=msg):
            ser.argsort(axis=2)

    def test_argsort_numpy(self, datetime_series):
        ser = datetime_series

        res = np.argsort(ser).values
        expected = np.argsort(np.array(ser))
        tm.assert_numpy_array_equal(res, expected)

        # with missing values
        ts = ser.copy()
        ts[::2] = np.nan

        msg = "The behavior of Series.argsort in the presence of NA values"
        with tm.assert_produces_warning(
            FutureWarning, match=msg, check_stacklevel=False
        ):
            result = np.argsort(ts)[1::2]
        expected = np.argsort(np.array(ts.dropna()))

        tm.assert_numpy_array_equal(result.values, expected)

    def test_argsort(self, datetime_series):
        argsorted = datetime_series.argsort()
        assert issubclass(argsorted.dtype.type, np.integer)

        # GH#2967 (introduced bug in 0.11-dev I think)
        s = Series([Timestamp(f"201301{i:02d}") for i in range(1, 6)])
        assert s.dtype == "datetime64[ns]"
        shifted = s.shift(-1)
        assert shifted.dtype == "datetime64[ns]"
        assert isna(shifted[4])

        result = s.argsort()
        expected = Series(range(5), dtype=np.intp)
        tm.assert_series_equal(result, expected)

        msg = "The behavior of Series.argsort in the presence of NA values"
        with tm.assert_produces_warning(FutureWarning, match=msg):
            result = shifted.argsort()
        expected = Series(list(range(4)) + [-1], dtype=np.intp)
        tm.assert_series_equal(result, expected)

    def test_argsort_stable(self):
<<<<<<< HEAD
        s = Series(np.random.randint(0, 100, size=10000))
        mindexer = s.argsort(kind="stable")
=======
        s = Series(np.random.default_rng(2).integers(0, 100, size=10000))
        mindexer = s.argsort(kind="mergesort")
>>>>>>> 4f1a086f
        qindexer = s.argsort()

        mexpected = np.argsort(s.values, kind="stable")
        qexpected = np.argsort(s.values, kind="quicksort")

        tm.assert_series_equal(mindexer.astype(np.intp), Series(mexpected))
        tm.assert_series_equal(qindexer.astype(np.intp), Series(qexpected))
        msg = (
            r"ndarray Expected type <class 'numpy\.ndarray'>, "
            r"found <class 'pandas\.core\.series\.Series'> instead"
        )
        with pytest.raises(AssertionError, match=msg):
            tm.assert_numpy_array_equal(qindexer, mindexer)

    def test_argsort_preserve_name(self, datetime_series):
        result = datetime_series.argsort()
        assert result.name == datetime_series.name<|MERGE_RESOLUTION|>--- conflicted
+++ resolved
@@ -60,13 +60,9 @@
         tm.assert_series_equal(result, expected)
 
     def test_argsort_stable(self):
-<<<<<<< HEAD
-        s = Series(np.random.randint(0, 100, size=10000))
+        s = Series(np.random.default_rng(2).integers(0, 100, size=10000))
         mindexer = s.argsort(kind="stable")
-=======
-        s = Series(np.random.default_rng(2).integers(0, 100, size=10000))
-        mindexer = s.argsort(kind="mergesort")
->>>>>>> 4f1a086f
+
         qindexer = s.argsort()
 
         mexpected = np.argsort(s.values, kind="stable")
