--- conflicted
+++ resolved
@@ -2128,8 +2128,6 @@
         tm.assert_series_equal(ser, expected)
         assert ser.dtype.storage == "python"
 
-<<<<<<< HEAD
-=======
     def test_series_string_inference_na_first(self):
         # GH#55655
         pytest.importorskip("pyarrow")
@@ -2138,7 +2136,6 @@
             result = Series([pd.NA, "b"])
         tm.assert_series_equal(result, expected)
 
->>>>>>> e477eee4
 
 class TestSeriesConstructorIndexCoercion:
     def test_series_constructor_datetimelike_index_coercion(self):
