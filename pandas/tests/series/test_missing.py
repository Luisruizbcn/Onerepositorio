--- conflicted
+++ resolved
@@ -980,670 +980,4 @@
 
         expected = s[-2:].reindex(index).fillna(method="backfill")
         expected[:3] = np.nan
-<<<<<<< HEAD
-        tm.assert_series_equal(result, expected)
-
-
-@pytest.fixture(
-    params=[
-        "linear",
-        "index",
-        "values",
-        "nearest",
-        "slinear",
-        "zero",
-        "quadratic",
-        "cubic",
-        "barycentric",
-        "krogh",
-        "polynomial",
-        "spline",
-        "piecewise_polynomial",
-        "from_derivatives",
-        "pchip",
-        "akima",
-    ]
-)
-def nontemporal_method(request):
-    """ Fixture that returns an (method name, required kwargs) pair.
-
-    This fixture does not include method 'time' as a parameterization; that
-    method requires a Series with a DatetimeIndex, and is generally tested
-    separately from these non-temporal methods.
-    """
-    method = request.param
-    kwargs = dict(order=1) if method in ("spline", "polynomial") else dict()
-    return method, kwargs
-
-
-@pytest.fixture(
-    params=[
-        "linear",
-        "slinear",
-        "zero",
-        "quadratic",
-        "cubic",
-        "barycentric",
-        "krogh",
-        "polynomial",
-        "spline",
-        "piecewise_polynomial",
-        "from_derivatives",
-        "pchip",
-        "akima",
-    ]
-)
-def interp_methods_ind(request):
-    """ Fixture that returns a (method name, required kwargs) pair to
-    be tested for various Index types.
-
-    This fixture does not include methods - 'time', 'index', 'nearest',
-    'values' as a parameterization
-    """
-    method = request.param
-    kwargs = dict(order=1) if method in ("spline", "polynomial") else dict()
-    return method, kwargs
-
-
-class TestSeriesInterpolateData:
-    def test_interpolate(self, datetime_series, string_series):
-        ts = Series(np.arange(len(datetime_series), dtype=float), datetime_series.index)
-
-        ts_copy = ts.copy()
-        ts_copy[5:10] = np.NaN
-
-        linear_interp = ts_copy.interpolate(method="linear")
-        tm.assert_series_equal(linear_interp, ts)
-
-        ord_ts = Series(
-            [d.toordinal() for d in datetime_series.index], index=datetime_series.index
-        ).astype(float)
-
-        ord_ts_copy = ord_ts.copy()
-        ord_ts_copy[5:10] = np.NaN
-
-        time_interp = ord_ts_copy.interpolate(method="time")
-        tm.assert_series_equal(time_interp, ord_ts)
-
-    def test_interpolate_time_raises_for_non_timeseries(self):
-        # When method='time' is used on a non-TimeSeries that contains a null
-        # value, a ValueError should be raised.
-        non_ts = Series([0, 1, 2, np.NaN])
-        msg = "time-weighted interpolation only works on Series.* with a DatetimeIndex"
-        with pytest.raises(ValueError, match=msg):
-            non_ts.interpolate(method="time")
-
-    @td.skip_if_no_scipy
-    def test_interpolate_pchip(self):
-
-        ser = Series(np.sort(np.random.uniform(size=100)))
-
-        # interpolate at new_index
-        new_index = ser.index.union(
-            Index([49.25, 49.5, 49.75, 50.25, 50.5, 50.75])
-        ).astype(float)
-        interp_s = ser.reindex(new_index).interpolate(method="pchip")
-        # does not blow up, GH5977
-        interp_s[49:51]
-
-    @td.skip_if_no_scipy
-    def test_interpolate_akima(self):
-
-        ser = Series([10, 11, 12, 13])
-
-        expected = Series(
-            [11.00, 11.25, 11.50, 11.75, 12.00, 12.25, 12.50, 12.75, 13.00],
-            index=Index([1.0, 1.25, 1.5, 1.75, 2.0, 2.25, 2.5, 2.75, 3.0]),
-        )
-        # interpolate at new_index
-        new_index = ser.index.union(Index([1.25, 1.5, 1.75, 2.25, 2.5, 2.75])).astype(
-            float
-        )
-        interp_s = ser.reindex(new_index).interpolate(method="akima")
-        tm.assert_series_equal(interp_s[1:3], expected)
-
-    @td.skip_if_no_scipy
-    def test_interpolate_piecewise_polynomial(self):
-        ser = Series([10, 11, 12, 13])
-
-        expected = Series(
-            [11.00, 11.25, 11.50, 11.75, 12.00, 12.25, 12.50, 12.75, 13.00],
-            index=Index([1.0, 1.25, 1.5, 1.75, 2.0, 2.25, 2.5, 2.75, 3.0]),
-        )
-        # interpolate at new_index
-        new_index = ser.index.union(Index([1.25, 1.5, 1.75, 2.25, 2.5, 2.75])).astype(
-            float
-        )
-        interp_s = ser.reindex(new_index).interpolate(method="piecewise_polynomial")
-        tm.assert_series_equal(interp_s[1:3], expected)
-
-    @td.skip_if_no_scipy
-    def test_interpolate_from_derivatives(self):
-        ser = Series([10, 11, 12, 13])
-
-        expected = Series(
-            [11.00, 11.25, 11.50, 11.75, 12.00, 12.25, 12.50, 12.75, 13.00],
-            index=Index([1.0, 1.25, 1.5, 1.75, 2.0, 2.25, 2.5, 2.75, 3.0]),
-        )
-        # interpolate at new_index
-        new_index = ser.index.union(Index([1.25, 1.5, 1.75, 2.25, 2.5, 2.75])).astype(
-            float
-        )
-        interp_s = ser.reindex(new_index).interpolate(method="from_derivatives")
-        tm.assert_series_equal(interp_s[1:3], expected)
-
-    @pytest.mark.parametrize(
-        "kwargs",
-        [
-            {},
-            pytest.param(
-                {"method": "polynomial", "order": 1}, marks=td.skip_if_no_scipy
-            ),
-        ],
-    )
-    def test_interpolate_corners(self, kwargs):
-        s = Series([np.nan, np.nan])
-        tm.assert_series_equal(s.interpolate(**kwargs), s)
-
-        s = Series([], dtype=object, index=pd.RangeIndex(0)).interpolate()
-        tm.assert_series_equal(s.interpolate(**kwargs), s)
-
-    def test_interpolate_index_values(self):
-        s = Series(np.nan, index=np.sort(np.random.rand(30)))
-        s[::3] = np.random.randn(10)
-
-        vals = s.index.values.astype(float)
-
-        result = s.interpolate(method="index")
-
-        expected = s.copy()
-        bad = isna(expected.values)
-        good = ~bad
-        expected = Series(
-            np.interp(vals[bad], vals[good], s.values[good]), index=s.index[bad]
-        )
-
-        tm.assert_series_equal(result[bad], expected)
-
-        # 'values' is synonymous with 'index' for the method kwarg
-        other_result = s.interpolate(method="values")
-
-        tm.assert_series_equal(other_result, result)
-        tm.assert_series_equal(other_result[bad], expected)
-
-    def test_interpolate_non_ts(self):
-        s = Series([1, 3, np.nan, np.nan, np.nan, 11])
-        msg = (
-            "time-weighted interpolation only works on Series or DataFrames "
-            "with a DatetimeIndex"
-        )
-        with pytest.raises(ValueError, match=msg):
-            s.interpolate(method="time")
-
-    @pytest.mark.parametrize(
-        "kwargs",
-        [
-            {},
-            pytest.param(
-                {"method": "polynomial", "order": 1}, marks=td.skip_if_no_scipy
-            ),
-        ],
-    )
-    def test_nan_interpolate(self, kwargs):
-        s = Series([0, 1, np.nan, 3])
-        result = s.interpolate(**kwargs)
-        expected = Series([0.0, 1.0, 2.0, 3.0])
-        tm.assert_series_equal(result, expected)
-
-    def test_nan_irregular_index(self):
-        s = Series([1, 2, np.nan, 4], index=[1, 3, 5, 9])
-        result = s.interpolate()
-        expected = Series([1.0, 2.0, 3.0, 4.0], index=[1, 3, 5, 9])
-        tm.assert_series_equal(result, expected)
-
-    def test_nan_str_index(self):
-        s = Series([0, 1, 2, np.nan], index=list("abcd"))
-        result = s.interpolate()
-        expected = Series([0.0, 1.0, 2.0, 2.0], index=list("abcd"))
-        tm.assert_series_equal(result, expected)
-
-    @td.skip_if_no_scipy
-    def test_interp_quad(self):
-        sq = Series([1, 4, np.nan, 16], index=[1, 2, 3, 4])
-        result = sq.interpolate(method="quadratic")
-        expected = Series([1.0, 4.0, 9.0, 16.0], index=[1, 2, 3, 4])
-        tm.assert_series_equal(result, expected)
-
-    @td.skip_if_no_scipy
-    def test_interp_scipy_basic(self):
-        s = Series([1, 3, np.nan, 12, np.nan, 25])
-        # slinear
-        expected = Series([1.0, 3.0, 7.5, 12.0, 18.5, 25.0])
-        result = s.interpolate(method="slinear")
-        tm.assert_series_equal(result, expected)
-
-        result = s.interpolate(method="slinear", downcast="infer")
-        tm.assert_series_equal(result, expected)
-        # nearest
-        expected = Series([1, 3, 3, 12, 12, 25])
-        result = s.interpolate(method="nearest")
-        tm.assert_series_equal(result, expected.astype("float"))
-
-        result = s.interpolate(method="nearest", downcast="infer")
-        tm.assert_series_equal(result, expected)
-        # zero
-        expected = Series([1, 3, 3, 12, 12, 25])
-        result = s.interpolate(method="zero")
-        tm.assert_series_equal(result, expected.astype("float"))
-
-        result = s.interpolate(method="zero", downcast="infer")
-        tm.assert_series_equal(result, expected)
-        # quadratic
-        # GH #15662.
-        expected = Series([1, 3.0, 6.823529, 12.0, 18.058824, 25.0])
-        result = s.interpolate(method="quadratic")
-        tm.assert_series_equal(result, expected)
-
-        result = s.interpolate(method="quadratic", downcast="infer")
-        tm.assert_series_equal(result, expected)
-        # cubic
-        expected = Series([1.0, 3.0, 6.8, 12.0, 18.2, 25.0])
-        result = s.interpolate(method="cubic")
-        tm.assert_series_equal(result, expected)
-
-    def test_interp_limit(self):
-        s = Series([1, 3, np.nan, np.nan, np.nan, 11])
-
-        expected = Series([1.0, 3.0, 5.0, 7.0, np.nan, 11.0])
-        result = s.interpolate(method="linear", limit=2)
-        tm.assert_series_equal(result, expected)
-
-    @pytest.mark.parametrize("limit", [-1, 0])
-    def test_interpolate_invalid_nonpositive_limit(self, nontemporal_method, limit):
-        # GH 9217: make sure limit is greater than zero.
-        s = pd.Series([1, 2, np.nan, 4])
-        method, kwargs = nontemporal_method
-        with pytest.raises(ValueError, match="Limit must be greater than 0"):
-            s.interpolate(limit=limit, method=method, **kwargs)
-
-    def test_interpolate_invalid_float_limit(self, nontemporal_method):
-        # GH 9217: make sure limit is an integer.
-        s = pd.Series([1, 2, np.nan, 4])
-        method, kwargs = nontemporal_method
-        limit = 2.0
-        with pytest.raises(ValueError, match="Limit must be an integer"):
-            s.interpolate(limit=limit, method=method, **kwargs)
-
-    @pytest.mark.parametrize("invalid_method", [None, "nonexistent_method"])
-    def test_interp_invalid_method(self, invalid_method):
-        s = Series([1, 3, np.nan, 12, np.nan, 25])
-
-        msg = f"method must be one of.* Got '{invalid_method}' instead"
-        with pytest.raises(ValueError, match=msg):
-            s.interpolate(method=invalid_method)
-
-        # When an invalid method and invalid limit (such as -1) are
-        # provided, the error message reflects the invalid method.
-        with pytest.raises(ValueError, match=msg):
-            s.interpolate(method=invalid_method, limit=-1)
-
-    def test_interp_limit_forward(self):
-        s = Series([1, 3, np.nan, np.nan, np.nan, 11])
-
-        # Provide 'forward' (the default) explicitly here.
-        expected = Series([1.0, 3.0, 5.0, 7.0, np.nan, 11.0])
-
-        result = s.interpolate(method="linear", limit=2, limit_direction="forward")
-        tm.assert_series_equal(result, expected)
-
-        result = s.interpolate(method="linear", limit=2, limit_direction="FORWARD")
-        tm.assert_series_equal(result, expected)
-
-    def test_interp_unlimited(self):
-        # these test are for issue #16282 default Limit=None is unlimited
-        s = Series([np.nan, 1.0, 3.0, np.nan, np.nan, np.nan, 11.0, np.nan])
-        expected = Series([1.0, 1.0, 3.0, 5.0, 7.0, 9.0, 11.0, 11.0])
-        result = s.interpolate(method="linear", limit_direction="both")
-        tm.assert_series_equal(result, expected)
-
-        expected = Series([np.nan, 1.0, 3.0, 5.0, 7.0, 9.0, 11.0, 11.0])
-        result = s.interpolate(method="linear", limit_direction="forward")
-        tm.assert_series_equal(result, expected)
-
-        expected = Series([1.0, 1.0, 3.0, 5.0, 7.0, 9.0, 11.0, np.nan])
-        result = s.interpolate(method="linear", limit_direction="backward")
-        tm.assert_series_equal(result, expected)
-
-    def test_interp_limit_bad_direction(self):
-        s = Series([1, 3, np.nan, np.nan, np.nan, 11])
-
-        msg = (
-            r"Invalid limit_direction: expecting one of \['forward', "
-            r"'backward', 'both'\], got 'abc'"
-        )
-        with pytest.raises(ValueError, match=msg):
-            s.interpolate(method="linear", limit=2, limit_direction="abc")
-
-        # raises an error even if no limit is specified.
-        with pytest.raises(ValueError, match=msg):
-            s.interpolate(method="linear", limit_direction="abc")
-
-    # limit_area introduced GH #16284
-    def test_interp_limit_area(self):
-        # These tests are for issue #9218 -- fill NaNs in both directions.
-        s = Series([np.nan, np.nan, 3, np.nan, np.nan, np.nan, 7, np.nan, np.nan])
-
-        expected = Series([np.nan, np.nan, 3.0, 4.0, 5.0, 6.0, 7.0, np.nan, np.nan])
-        result = s.interpolate(method="linear", limit_area="inside")
-        tm.assert_series_equal(result, expected)
-
-        expected = Series(
-            [np.nan, np.nan, 3.0, 4.0, np.nan, np.nan, 7.0, np.nan, np.nan]
-        )
-        result = s.interpolate(method="linear", limit_area="inside", limit=1)
-        tm.assert_series_equal(result, expected)
-
-        expected = Series([np.nan, np.nan, 3.0, 4.0, np.nan, 6.0, 7.0, np.nan, np.nan])
-        result = s.interpolate(
-            method="linear", limit_area="inside", limit_direction="both", limit=1
-        )
-        tm.assert_series_equal(result, expected)
-
-        expected = Series([np.nan, np.nan, 3.0, np.nan, np.nan, np.nan, 7.0, 7.0, 7.0])
-        result = s.interpolate(method="linear", limit_area="outside")
-        tm.assert_series_equal(result, expected)
-
-        expected = Series(
-            [np.nan, np.nan, 3.0, np.nan, np.nan, np.nan, 7.0, 7.0, np.nan]
-        )
-        result = s.interpolate(method="linear", limit_area="outside", limit=1)
-        tm.assert_series_equal(result, expected)
-
-        expected = Series([np.nan, 3.0, 3.0, np.nan, np.nan, np.nan, 7.0, 7.0, np.nan])
-        result = s.interpolate(
-            method="linear", limit_area="outside", limit_direction="both", limit=1
-        )
-        tm.assert_series_equal(result, expected)
-
-        expected = Series([3.0, 3.0, 3.0, np.nan, np.nan, np.nan, 7.0, np.nan, np.nan])
-        result = s.interpolate(
-            method="linear", limit_area="outside", limit_direction="backward"
-        )
-        tm.assert_series_equal(result, expected)
-
-        # raises an error even if limit type is wrong.
-        msg = r"Invalid limit_area: expecting one of \['inside', 'outside'\], got abc"
-        with pytest.raises(ValueError, match=msg):
-            s.interpolate(method="linear", limit_area="abc")
-
-    def test_interp_limit_direction(self):
-        # These tests are for issue #9218 -- fill NaNs in both directions.
-        s = Series([1, 3, np.nan, np.nan, np.nan, 11])
-
-        expected = Series([1.0, 3.0, np.nan, 7.0, 9.0, 11.0])
-        result = s.interpolate(method="linear", limit=2, limit_direction="backward")
-        tm.assert_series_equal(result, expected)
-
-        expected = Series([1.0, 3.0, 5.0, np.nan, 9.0, 11.0])
-        result = s.interpolate(method="linear", limit=1, limit_direction="both")
-        tm.assert_series_equal(result, expected)
-
-        # Check that this works on a longer series of nans.
-        s = Series([1, 3, np.nan, np.nan, np.nan, 7, 9, np.nan, np.nan, 12, np.nan])
-
-        expected = Series([1.0, 3.0, 4.0, 5.0, 6.0, 7.0, 9.0, 10.0, 11.0, 12.0, 12.0])
-        result = s.interpolate(method="linear", limit=2, limit_direction="both")
-        tm.assert_series_equal(result, expected)
-
-        expected = Series(
-            [1.0, 3.0, 4.0, np.nan, 6.0, 7.0, 9.0, 10.0, 11.0, 12.0, 12.0]
-        )
-        result = s.interpolate(method="linear", limit=1, limit_direction="both")
-        tm.assert_series_equal(result, expected)
-
-    def test_interp_limit_to_ends(self):
-        # These test are for issue #10420 -- flow back to beginning.
-        s = Series([np.nan, np.nan, 5, 7, 9, np.nan])
-
-        expected = Series([5.0, 5.0, 5.0, 7.0, 9.0, np.nan])
-        result = s.interpolate(method="linear", limit=2, limit_direction="backward")
-        tm.assert_series_equal(result, expected)
-
-        expected = Series([5.0, 5.0, 5.0, 7.0, 9.0, 9.0])
-        result = s.interpolate(method="linear", limit=2, limit_direction="both")
-        tm.assert_series_equal(result, expected)
-
-    def test_interp_limit_before_ends(self):
-        # These test are for issue #11115 -- limit ends properly.
-        s = Series([np.nan, np.nan, 5, 7, np.nan, np.nan])
-
-        expected = Series([np.nan, np.nan, 5.0, 7.0, 7.0, np.nan])
-        result = s.interpolate(method="linear", limit=1, limit_direction="forward")
-        tm.assert_series_equal(result, expected)
-
-        expected = Series([np.nan, 5.0, 5.0, 7.0, np.nan, np.nan])
-        result = s.interpolate(method="linear", limit=1, limit_direction="backward")
-        tm.assert_series_equal(result, expected)
-
-        expected = Series([np.nan, 5.0, 5.0, 7.0, 7.0, np.nan])
-        result = s.interpolate(method="linear", limit=1, limit_direction="both")
-        tm.assert_series_equal(result, expected)
-
-    @td.skip_if_no_scipy
-    def test_interp_all_good(self):
-        s = Series([1, 2, 3])
-        result = s.interpolate(method="polynomial", order=1)
-        tm.assert_series_equal(result, s)
-
-        # non-scipy
-        result = s.interpolate()
-        tm.assert_series_equal(result, s)
-
-    @pytest.mark.parametrize(
-        "check_scipy", [False, pytest.param(True, marks=td.skip_if_no_scipy)]
-    )
-    def test_interp_multiIndex(self, check_scipy):
-        idx = MultiIndex.from_tuples([(0, "a"), (1, "b"), (2, "c")])
-        s = Series([1, 2, np.nan], index=idx)
-
-        expected = s.copy()
-        expected.loc[2] = 2
-        result = s.interpolate()
-        tm.assert_series_equal(result, expected)
-
-        msg = "Only `method=linear` interpolation is supported on MultiIndexes"
-        if check_scipy:
-            with pytest.raises(ValueError, match=msg):
-                s.interpolate(method="polynomial", order=1)
-
-    @td.skip_if_no_scipy
-    def test_interp_nonmono_raise(self):
-        s = Series([1, np.nan, 3], index=[0, 2, 1])
-        msg = "krogh interpolation requires that the index be monotonic"
-        with pytest.raises(ValueError, match=msg):
-            s.interpolate(method="krogh")
-
-    @td.skip_if_no_scipy
-    @pytest.mark.parametrize("method", ["nearest", "pad"])
-    def test_interp_datetime64(self, method, tz_naive_fixture):
-        df = Series(
-            [1, np.nan, 3], index=date_range("1/1/2000", periods=3, tz=tz_naive_fixture)
-        )
-        result = df.interpolate(method=method)
-        expected = Series(
-            [1.0, 1.0, 3.0],
-            index=date_range("1/1/2000", periods=3, tz=tz_naive_fixture),
-        )
-        tm.assert_series_equal(result, expected)
-
-    def test_interp_pad_datetime64tz_values(self):
-        # GH#27628 missing.interpolate_2d should handle datetimetz values
-        dti = pd.date_range("2015-04-05", periods=3, tz="US/Central")
-        ser = pd.Series(dti)
-        ser[1] = pd.NaT
-        result = ser.interpolate(method="pad")
-
-        expected = pd.Series(dti)
-        expected[1] = expected[0]
-        tm.assert_series_equal(result, expected)
-
-    def test_interp_limit_no_nans(self):
-        # GH 7173
-        s = pd.Series([1.0, 2.0, 3.0])
-        result = s.interpolate(limit=1)
-        expected = s
-        tm.assert_series_equal(result, expected)
-
-    @td.skip_if_no_scipy
-    @pytest.mark.parametrize("method", ["polynomial", "spline"])
-    def test_no_order(self, method):
-        # see GH-10633, GH-24014
-        s = Series([0, 1, np.nan, 3])
-        msg = "You must specify the order of the spline or polynomial"
-        with pytest.raises(ValueError, match=msg):
-            s.interpolate(method=method)
-
-    @td.skip_if_no_scipy
-    @pytest.mark.parametrize("order", [-1, -1.0, 0, 0.0, np.nan])
-    def test_interpolate_spline_invalid_order(self, order):
-        s = Series([0, 1, np.nan, 3])
-        msg = "order needs to be specified and greater than 0"
-        with pytest.raises(ValueError, match=msg):
-            s.interpolate(method="spline", order=order)
-
-    @td.skip_if_no_scipy
-    def test_spline(self):
-        s = Series([1, 2, np.nan, 4, 5, np.nan, 7])
-        result = s.interpolate(method="spline", order=1)
-        expected = Series([1.0, 2.0, 3.0, 4.0, 5.0, 6.0, 7.0])
-        tm.assert_series_equal(result, expected)
-
-    @td.skip_if_no_scipy
-    def test_spline_extrapolate(self):
-        s = Series([1, 2, 3, 4, np.nan, 6, np.nan])
-        result3 = s.interpolate(method="spline", order=1, ext=3)
-        expected3 = Series([1.0, 2.0, 3.0, 4.0, 5.0, 6.0, 6.0])
-        tm.assert_series_equal(result3, expected3)
-
-        result1 = s.interpolate(method="spline", order=1, ext=0)
-        expected1 = Series([1.0, 2.0, 3.0, 4.0, 5.0, 6.0, 7.0])
-        tm.assert_series_equal(result1, expected1)
-
-    @td.skip_if_no_scipy
-    def test_spline_smooth(self):
-        s = Series([1, 2, np.nan, 4, 5.1, np.nan, 7])
-        assert (
-            s.interpolate(method="spline", order=3, s=0)[5]
-            != s.interpolate(method="spline", order=3)[5]
-        )
-
-    @td.skip_if_no_scipy
-    def test_spline_interpolation(self):
-        s = Series(np.arange(10) ** 2)
-        s[np.random.randint(0, 9, 3)] = np.nan
-        result1 = s.interpolate(method="spline", order=1)
-        expected1 = s.interpolate(method="spline", order=1)
-        tm.assert_series_equal(result1, expected1)
-
-    def test_interp_timedelta64(self):
-        # GH 6424
-        df = Series([1, np.nan, 3], index=pd.to_timedelta([1, 2, 3]))
-        result = df.interpolate(method="time")
-        expected = Series([1.0, 2.0, 3.0], index=pd.to_timedelta([1, 2, 3]))
-        tm.assert_series_equal(result, expected)
-
-        # test for non uniform spacing
-        df = Series([1, np.nan, 3], index=pd.to_timedelta([1, 2, 4]))
-        result = df.interpolate(method="time")
-        expected = Series([1.0, 1.666667, 3.0], index=pd.to_timedelta([1, 2, 4]))
-        tm.assert_series_equal(result, expected)
-
-    def test_series_interpolate_method_values(self):
-        # #1646
-        ts = _simple_ts("1/1/2000", "1/20/2000")
-        ts[::2] = np.nan
-
-        result = ts.interpolate(method="values")
-        exp = ts.interpolate()
-        tm.assert_series_equal(result, exp)
-
-    def test_series_interpolate_intraday(self):
-        # #1698
-        index = pd.date_range("1/1/2012", periods=4, freq="12D")
-        ts = pd.Series([0, 12, 24, 36], index)
-        new_index = index.append(index + pd.DateOffset(days=1)).sort_values()
-
-        exp = ts.reindex(new_index).interpolate(method="time")
-
-        index = pd.date_range("1/1/2012", periods=4, freq="12H")
-        ts = pd.Series([0, 12, 24, 36], index)
-        new_index = index.append(index + pd.DateOffset(hours=1)).sort_values()
-        result = ts.reindex(new_index).interpolate(method="time")
-
-        tm.assert_numpy_array_equal(result.values, exp.values)
-
-    @pytest.mark.parametrize(
-        "ind",
-        [
-            ["a", "b", "c", "d"],
-            pd.period_range(start="2019-01-01", periods=4),
-            pd.interval_range(start=0, end=4),
-        ],
-    )
-    def test_interp_non_timedelta_index(self, interp_methods_ind, ind):
-        # gh 21662
-        df = pd.DataFrame([0, 1, np.nan, 3], index=ind)
-
-        method, kwargs = interp_methods_ind
-        if method == "pchip":
-            pytest.importorskip("scipy")
-
-        if method == "linear":
-            result = df[0].interpolate(**kwargs)
-            expected = pd.Series([0.0, 1.0, 2.0, 3.0], name=0, index=ind)
-            tm.assert_series_equal(result, expected)
-        else:
-            expected_error = (
-                "Index column must be numeric or datetime type when "
-                f"using {method} method other than linear. "
-                "Try setting a numeric or datetime index column before "
-                "interpolating."
-            )
-            with pytest.raises(ValueError, match=expected_error):
-                df[0].interpolate(method=method, **kwargs)
-
-    def test_interpolate_timedelta_index(self, interp_methods_ind):
-        """
-        Tests for non numerical index types  - object, period, timedelta
-        Note that all methods except time, index, nearest and values
-        are tested here.
-        """
-        # gh 21662
-        ind = pd.timedelta_range(start=1, periods=4)
-        df = pd.DataFrame([0, 1, np.nan, 3], index=ind)
-
-        method, kwargs = interp_methods_ind
-        if method == "pchip":
-            pytest.importorskip("scipy")
-
-        if method in {"linear", "pchip"}:
-            result = df[0].interpolate(method=method, **kwargs)
-            expected = pd.Series([0.0, 1.0, 2.0, 3.0], name=0, index=ind)
-            tm.assert_series_equal(result, expected)
-        else:
-            pytest.skip(
-                "This interpolation method is not supported for Timedelta Index yet."
-            )
-
-    @pytest.mark.parametrize(
-        "ascending, expected_values",
-        [(True, [1, 2, 3, 9, 10]), (False, [10, 9, 3, 2, 1])],
-    )
-    def test_interpolate_unsorted_index(self, ascending, expected_values):
-        # GH 21037
-        ts = pd.Series(data=[10, 9, np.nan, 2, 1], index=[10, 9, 3, 2, 1])
-        result = ts.sort_index(ascending=ascending).interpolate(method="index")
-        expected = pd.Series(data=expected_values, index=expected_values, dtype=float)
-=======
->>>>>>> f9b49c8e
         tm.assert_series_equal(result, expected)