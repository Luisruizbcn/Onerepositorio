import numpy as np
import pytest

from pandas.core.dtypes.dtypes import CategoricalDtype

import pandas as pd
from pandas import Categorical, DataFrame, Series
import pandas._testing as tm


class TestSeriesDtypes:
    def test_dtype(self, datetime_series):

        assert datetime_series.dtype == np.dtype("float64")
        assert datetime_series.dtypes == np.dtype("float64")

    def test_astype_from_categorical(self):
        items = ["a", "b", "c", "a"]
        s = Series(items)
        exp = Series(Categorical(items))
        res = s.astype("category")
        tm.assert_series_equal(res, exp)

        items = [1, 2, 3, 1]
        s = Series(items)
        exp = Series(Categorical(items))
        res = s.astype("category")
        tm.assert_series_equal(res, exp)

        df = DataFrame({"cats": [1, 2, 3, 4, 5, 6], "vals": [1, 2, 3, 4, 5, 6]})
        cats = Categorical([1, 2, 3, 4, 5, 6])
        exp_df = DataFrame({"cats": cats, "vals": [1, 2, 3, 4, 5, 6]})
        df["cats"] = df["cats"].astype("category")
        tm.assert_frame_equal(exp_df, df)

        df = DataFrame(
            {"cats": ["a", "b", "b", "a", "a", "d"], "vals": [1, 2, 3, 4, 5, 6]}
        )
        cats = Categorical(["a", "b", "b", "a", "a", "d"])
        exp_df = DataFrame({"cats": cats, "vals": [1, 2, 3, 4, 5, 6]})
        df["cats"] = df["cats"].astype("category")
        tm.assert_frame_equal(exp_df, df)

        # with keywords
        lst = ["a", "b", "c", "a"]
        s = Series(lst)
        exp = Series(Categorical(lst, ordered=True))
        res = s.astype(CategoricalDtype(None, ordered=True))
        tm.assert_series_equal(res, exp)

        exp = Series(Categorical(lst, categories=list("abcdef"), ordered=True))
        res = s.astype(CategoricalDtype(list("abcdef"), ordered=True))
        tm.assert_series_equal(res, exp)

    def test_astype_categorical_to_other(self):
        cat = Categorical([f"{i} - {i + 499}" for i in range(0, 10000, 500)])
        ser = Series(np.random.RandomState(0).randint(0, 10000, 100)).sort_values()
        ser = pd.cut(ser, range(0, 10500, 500), right=False, labels=cat)

        expected = ser
        tm.assert_series_equal(ser.astype("category"), expected)
        tm.assert_series_equal(ser.astype(CategoricalDtype()), expected)
        msg = r"could not convert string to float|invalid literal for float\(\)"
        with pytest.raises(ValueError, match=msg):
            ser.astype("float64")

        cat = Series(Categorical(["a", "b", "b", "a", "a", "c", "c", "c"]))
        exp = Series(["a", "b", "b", "a", "a", "c", "c", "c"])
        tm.assert_series_equal(cat.astype("str"), exp)
        s2 = Series(Categorical(["1", "2", "3", "4"]))
        exp2 = Series([1, 2, 3, 4]).astype(int)
        tm.assert_series_equal(s2.astype("int"), exp2)

        # object don't sort correctly, so just compare that we have the same
        # values
        def cmp(a, b):
            tm.assert_almost_equal(np.sort(np.unique(a)), np.sort(np.unique(b)))

        expected = Series(np.array(ser.values), name="value_group")
        cmp(ser.astype("object"), expected)
        cmp(ser.astype(np.object_), expected)

        # array conversion
        tm.assert_almost_equal(np.array(ser), np.array(ser.values))

        tm.assert_series_equal(ser.astype("category"), ser)
        tm.assert_series_equal(ser.astype(CategoricalDtype()), ser)

        roundtrip_expected = ser.cat.set_categories(
            ser.cat.categories.sort_values()
        ).cat.remove_unused_categories()
        result = ser.astype("object").astype("category")
        tm.assert_series_equal(result, roundtrip_expected)
        result = ser.astype("object").astype(CategoricalDtype())
        tm.assert_series_equal(result, roundtrip_expected)

<<<<<<< HEAD
    def test_astype_categorical_invalid_conversions(self):
        # invalid conversion (these are NOT a dtype)
        cat = Categorical([f"{i} - {i + 499}" for i in range(0, 10000, 500)])
        ser = Series(np.random.RandomState(0).randint(0, 10000, 100)).sort_values()
        ser = pd.cut(ser, range(0, 10500, 500), right=False, labels=cat)

        msg = (
            "dtype '<class 'pandas.core.arrays.categorical.Categorical'>' "
            "not understood"
        )
        with pytest.raises(TypeError, match=msg):
            ser.astype(Categorical)
        with pytest.raises(TypeError, match=msg):
            ser.astype("object").astype(Categorical)

    @pytest.mark.parametrize("dtype", np.typecodes["All"])
    def test_astype_empty_constructor_equality(self, dtype):
        # see gh-15524

        if dtype not in (
            "S",
            "V",  # poor support (if any) currently
            "M",
            "m",  # Generic timestamps raise a ValueError. Already tested.
        ):
            init_empty = Series([], dtype=dtype)
            with tm.assert_produces_warning(DeprecationWarning, check_stacklevel=False):
                as_type_empty = Series([]).astype(dtype)
            tm.assert_series_equal(init_empty, as_type_empty)

=======
>>>>>>> f113e46d
    def test_series_to_categorical(self):
        # see gh-16524: test conversion of Series to Categorical
        series = Series(["a", "b", "c"])

        result = Series(series, dtype="category")
        expected = Series(["a", "b", "c"], dtype="category")

        tm.assert_series_equal(result, expected)

    def test_reindex_astype_order_consistency(self):
        # GH 17444
        s = Series([1, 2, 3], index=[2, 0, 1])
        new_index = [0, 1, 2]
        temp_dtype = "category"
        new_dtype = str
        s1 = s.reindex(new_index).astype(temp_dtype).astype(new_dtype)
        s2 = s.astype(temp_dtype).reindex(new_index).astype(new_dtype)
        tm.assert_series_equal(s1, s2)<|MERGE_RESOLUTION|>--- conflicted
+++ resolved
@@ -94,7 +94,6 @@
         result = ser.astype("object").astype(CategoricalDtype())
         tm.assert_series_equal(result, roundtrip_expected)
 
-<<<<<<< HEAD
     def test_astype_categorical_invalid_conversions(self):
         # invalid conversion (these are NOT a dtype)
         cat = Categorical([f"{i} - {i + 499}" for i in range(0, 10000, 500)])
@@ -110,23 +109,6 @@
         with pytest.raises(TypeError, match=msg):
             ser.astype("object").astype(Categorical)
 
-    @pytest.mark.parametrize("dtype", np.typecodes["All"])
-    def test_astype_empty_constructor_equality(self, dtype):
-        # see gh-15524
-
-        if dtype not in (
-            "S",
-            "V",  # poor support (if any) currently
-            "M",
-            "m",  # Generic timestamps raise a ValueError. Already tested.
-        ):
-            init_empty = Series([], dtype=dtype)
-            with tm.assert_produces_warning(DeprecationWarning, check_stacklevel=False):
-                as_type_empty = Series([]).astype(dtype)
-            tm.assert_series_equal(init_empty, as_type_empty)
-
-=======
->>>>>>> f113e46d
     def test_series_to_categorical(self):
         # see gh-16524: test conversion of Series to Categorical
         series = Series(["a", "b", "c"])
