--- conflicted
+++ resolved
@@ -281,7 +281,6 @@
         expected = pd.Series([1, np.nan, 3, np.nan, 4, 5])
         tm.assert_series_equal(expected, result)
 
-<<<<<<< HEAD
     @pytest.mark.parametrize("categorical, numeric", [
         (pd.Categorical('A', categories=['A', 'B']), [1]),
         (pd.Categorical(('A', ), categories=['A', 'B']), [1]),
@@ -295,7 +294,7 @@
         result = s.replace({'A': 1, 'B': 2})
         expected = pd.Series(numeric)
         tm.assert_series_equal(expected, result, check_dtype=False)
-=======
+
     def test_replace_with_no_overflowerror(self):
         # GH 25616
         # casts to object without Exception from OverflowError
@@ -308,5 +307,4 @@
                       '100000000000000000001'])
         result = s.replace(['100000000000000000000'], [1])
         expected = pd.Series([0, 1, '100000000000000000001'])
-        tm.assert_series_equal(result, expected)
->>>>>>> 46639512
+        tm.assert_series_equal(result, expected)