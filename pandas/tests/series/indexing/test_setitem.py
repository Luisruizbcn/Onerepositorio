--- conflicted
+++ resolved
@@ -374,19 +374,6 @@
         res = Index(obj).where(~mask, val)
         tm.assert_index_equal(res, Index(expected))
 
-<<<<<<< HEAD
-    def test_index_putmask(self, obj, key, expected, request):
-        mask = np.zeros(obj.shape, dtype=bool)
-        mask[key] = True
-
-        if obj.dtype == bool:
-            msg = "Index/Series casting behavior inconsistent GH#38692"
-            mark = pytest.mark.xfail(reason=msg)
-            request.node.add_marker(mark)
-
-        res = Index(obj).putmask(mask, np.nan)
-=======
-    @pytest.mark.xfail(reason="Index/Series casting behavior inconsistent GH#38692")
     def test_index_putmask(self, obj, key, expected, val):
         if Index(obj).dtype != obj.dtype:
             pytest.skip("test not applicable for this dtype")
@@ -395,7 +382,6 @@
         mask[key] = True
 
         res = Index(obj).putmask(mask, val)
->>>>>>> 3217b436
         tm.assert_index_equal(res, Index(expected))
 
 
