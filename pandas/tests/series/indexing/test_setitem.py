from datetime import date

import numpy as np
import pytest

from pandas import (
    DatetimeIndex,
    Index,
    MultiIndex,
    NaT,
    Series,
    Timestamp,
    date_range,
    period_range,
)
import pandas._testing as tm
from pandas.core.indexing import IndexingError

from pandas.tseries.offsets import BDay


class TestSetitemDT64Values:
    def test_setitem_none_nan(self):
        series = Series(date_range("1/1/2000", periods=10))
        series[3] = None
        assert series[3] is NaT

        series[3:5] = None
        assert series[4] is NaT

        series[5] = np.nan
        assert series[5] is NaT

        series[5:7] = np.nan
        assert series[6] is NaT

    def test_setitem_multiindex_empty_slice(self):
        # https://github.com/pandas-dev/pandas/issues/35878
        idx = MultiIndex.from_tuples([("a", 1), ("b", 2)])
        result = Series([1, 2], index=idx)
        expected = result.copy()
        result.loc[[]] = 0
        tm.assert_series_equal(result, expected)

    def test_setitem_with_string_index(self):
        # GH#23451
        ser = Series([1, 2, 3], index=["Date", "b", "other"])
        ser["Date"] = date.today()
        assert ser.Date == date.today()
        assert ser["Date"] == date.today()

    def test_setitem_with_different_tz_casts_to_object(self):
        # GH#24024
        ser = Series(date_range("2000", periods=2, tz="US/Central"))
        ser[0] = Timestamp("2000", tz="US/Eastern")
        expected = Series(
            [
                Timestamp("2000-01-01 00:00:00-05:00", tz="US/Eastern"),
                Timestamp("2000-01-02 00:00:00-06:00", tz="US/Central"),
            ],
            dtype=object,
        )
        tm.assert_series_equal(ser, expected)

    def test_setitem_tuple_with_datetimetz_values(self):
        # GH#20441
        arr = date_range("2017", periods=4, tz="US/Eastern")
        index = [(0, 1), (0, 2), (0, 3), (0, 4)]
        result = Series(arr, index=index)
        expected = result.copy()
        result[(0, 1)] = np.nan
        expected.iloc[0] = np.nan
        tm.assert_series_equal(result, expected)


class TestSetitemPeriodDtype:
    @pytest.mark.parametrize("na_val", [None, np.nan])
    def test_setitem_na_period_dtype_casts_to_nat(self, na_val):
        ser = Series(period_range("2000-01-01", periods=10, freq="D"))

        ser[3] = na_val
        assert ser[3] is NaT

        ser[3:5] = na_val
        assert ser[4] is NaT


class TestSetitemScalarIndexer:
    def test_setitem_negative_out_of_bounds(self):
        ser = Series(tm.rands_array(5, 10), index=tm.rands_array(10, 10))

        msg = "index -11 is out of bounds for axis 0 with size 10"
        with pytest.raises(IndexError, match=msg):
            ser[-11] = "foo"


class TestSetitemSlices:
    def test_setitem_slice_float_raises(self, datetime_series):
        msg = (
            "cannot do slice indexing on DatetimeIndex with these indexers "
            r"\[{key}\] of type float"
        )
        with pytest.raises(TypeError, match=msg.format(key=r"4\.0")):
            datetime_series[4.0:10.0] = 0

        with pytest.raises(TypeError, match=msg.format(key=r"4\.5")):
            datetime_series[4.5:10.0] = 0


class TestSetitemBooleanMask:
    def test_setitem_boolean(self, string_series):
        mask = string_series > string_series.median()

        # similar indexed series
        result = string_series.copy()
        result[mask] = string_series * 2
        expected = string_series * 2
        tm.assert_series_equal(result[mask], expected[mask])

        # needs alignment
        result = string_series.copy()
        result[mask] = (string_series * 2)[0:5]
        expected = (string_series * 2)[0:5].reindex_like(string_series)
        expected[-mask] = string_series[mask]
        tm.assert_series_equal(result[mask], expected[mask])

    def test_setitem_boolean_corner(self, datetime_series):
        ts = datetime_series
        mask_shifted = ts.shift(1, freq=BDay()) > ts.median()

        msg = (
            r"Unalignable boolean Series provided as indexer \(index of "
            r"the boolean Series and of the indexed object do not match"
        )
        with pytest.raises(IndexingError, match=msg):
            ts[mask_shifted] = 1

        with pytest.raises(IndexingError, match=msg):
            ts.loc[mask_shifted] = 1

    def test_setitem_boolean_different_order(self, string_series):
        ordered = string_series.sort_values()

        copy = string_series.copy()
        copy[ordered > 0] = 0

        expected = string_series.copy()
        expected[expected > 0] = 0

        tm.assert_series_equal(copy, expected)

    @pytest.mark.parametrize("func", [list, np.array, Series])
    def test_setitem_boolean_python_list(self, func):
        # GH19406
        ser = Series([None, "b", None])
        mask = func([True, False, True])
        ser[mask] = ["a", "c"]
        expected = Series(["a", "b", "c"])
        tm.assert_series_equal(ser, expected)

    @pytest.mark.parametrize("value", [None, NaT, np.nan])
    def test_setitem_boolean_td64_values_cast_na(self, value):
        # GH#18586
        series = Series([0, 1, 2], dtype="timedelta64[ns]")
        mask = series == series[0]
        series[mask] = value
        expected = Series([NaT, 1, 2], dtype="timedelta64[ns]")
        tm.assert_series_equal(series, expected)

    def test_setitem_boolean_nullable_int_types(self, any_numeric_dtype):
        # GH: 26468
        ser = Series([5, 6, 7, 8], dtype=any_numeric_dtype)
        ser[ser > 6] = Series(range(4), dtype=any_numeric_dtype)
        expected = Series([5, 6, 2, 3], dtype=any_numeric_dtype)
        tm.assert_series_equal(ser, expected)

        ser = Series([5, 6, 7, 8], dtype=any_numeric_dtype)
        ser.loc[ser > 6] = Series(range(4), dtype=any_numeric_dtype)
        tm.assert_series_equal(ser, expected)

        ser = Series([5, 6, 7, 8], dtype=any_numeric_dtype)
        loc_ser = Series(range(4), dtype=any_numeric_dtype)
        ser.loc[ser > 6] = loc_ser.loc[loc_ser > 1]
        tm.assert_series_equal(ser, expected)


class TestSetitemViewCopySemantics:
    def test_setitem_invalidates_datetime_index_freq(self):
        # GH#24096 altering a datetime64tz Series inplace invalidates the
        #  `freq` attribute on the underlying DatetimeIndex

        dti = date_range("20130101", periods=3, tz="US/Eastern")
        ts = dti[1]
        ser = Series(dti)
        assert ser._values is not dti
        assert ser._values._data.base is not dti._data._data.base
        assert dti.freq == "D"
        ser.iloc[1] = NaT
        assert ser._values.freq is None

        # check that the DatetimeIndex was not altered in place
        assert ser._values is not dti
        assert ser._values._data.base is not dti._data._data.base
        assert dti[1] == ts
        assert dti.freq == "D"

    def test_dt64tz_setitem_does_not_mutate_dti(self):
        # GH#21907, GH#24096
        dti = date_range("2016-01-01", periods=10, tz="US/Pacific")
        ts = dti[0]
        ser = Series(dti)
        assert ser._values is not dti
        assert ser._values._data.base is not dti._data._data.base
        assert ser._mgr.blocks[0].values is not dti
        assert ser._mgr.blocks[0].values._data.base is not dti._data._data.base

        ser[::3] = NaT
        assert ser[0] is NaT
        assert dti[0] == ts


class TestSetitemCallable:
    def test_setitem_callable_key(self):
        # GH#12533
        ser = Series([1, 2, 3, 4], index=list("ABCD"))
        ser[lambda x: "A"] = -1

        expected = Series([-1, 2, 3, 4], index=list("ABCD"))
        tm.assert_series_equal(ser, expected)

    def test_setitem_callable_other(self):
        # GH#13299
        inc = lambda x: x + 1

        ser = Series([1, 2, -1, 4])
        ser[ser < 0] = inc

        expected = Series([1, 2, inc, 4])
        tm.assert_series_equal(ser, expected)


@pytest.mark.parametrize(
    "obj,expected,key",
    [
        pytest.param(
            # these induce dtype changes
            Series([2, 3, 4, 5, 6, 7, 8, 9, 10]),
            Series([np.nan, 3, np.nan, 5, np.nan, 7, np.nan, 9, np.nan]),
            slice(None, None, 2),
            id="int_series_slice_key_step",
        ),
        pytest.param(
            Series([True, True, False, False]),
            Series([np.nan, True, np.nan, False], dtype=object),
            slice(None, None, 2),
            id="bool_series_slice_key_step",
        ),
        pytest.param(
            # these induce dtype changes
            Series(np.arange(10)),
            Series([np.nan, np.nan, np.nan, np.nan, np.nan, 5, 6, 7, 8, 9]),
            slice(None, 5),
            id="int_series_slice_key",
        ),
        pytest.param(
            # changes dtype GH#4463
            Series([1, 2, 3]),
            Series([np.nan, 2, 3]),
            0,
            id="int_series_int_key",
        ),
        pytest.param(
            # changes dtype GH#4463
            Series([False]),
            Series([np.nan], dtype=object),
            # TODO: maybe go to float64 since we are changing the _whole_ Series?
            0,
            id="bool_series_int_key_change_all",
        ),
        pytest.param(
            # changes dtype GH#4463
            Series([False, True]),
            Series([np.nan, True], dtype=object),
            0,
            id="bool_series_int_key",
        ),
    ],
)
class TestSetitemCastingEquivalents:
    """
    Check each of several methods that _should_ be equivalent to `obj[key] = np.nan`

    We assume that
        - obj.index is the default Index(range(len(obj)))
        - the setitem does not expand the obj
    """

    def test_int_key(self, obj, key, expected, indexer_sli):
        if not isinstance(key, int):
            return

        obj = obj.copy()
        indexer_sli(obj)[key] = np.nan
        tm.assert_series_equal(obj, expected)

    def test_slice_key(self, obj, key, expected, indexer_si):
        # Note: no .loc because that handles slice edges differently
        obj = obj.copy()
        indexer_si(obj)[key] = np.nan
        tm.assert_series_equal(obj, expected)

    def test_intlist_key(self, obj, key, expected, indexer_sli):
        ilkey = list(range(len(obj)))[key]

        obj = obj.copy()
        indexer_sli(obj)[ilkey] = np.nan
        tm.assert_series_equal(obj, expected)

    def test_mask_key(self, obj, key, expected, indexer_sli):
        # setitem with boolean mask
        mask = np.zeros(obj.shape, dtype=bool)
        mask[key] = True

        obj = obj.copy()
        indexer_sli(obj)[mask] = np.nan
        tm.assert_series_equal(obj, expected)

    def test_series_where(self, obj, key, expected):
        mask = np.zeros(obj.shape, dtype=bool)
        mask[key] = True

        obj = obj.copy()
        res = obj.where(~mask, np.nan)
        tm.assert_series_equal(res, expected)

    def test_index_where(self, obj, key, expected, request):
<<<<<<< HEAD
        if Index(obj).dtype != obj.dtype:
            pytest.skip("test not applicable for this dtype")

=======
>>>>>>> 125441c5
        mask = np.zeros(obj.shape, dtype=bool)
        mask[key] = True

        if obj.dtype == bool and not mask.all():
            # When mask is all True, casting behavior does not apply
            msg = "Index/Series casting behavior inconsistent GH#38692"
            mark = pytest.mark.xfail(reason=msg)
            request.node.add_marker(mark)

        res = Index(obj).where(~mask, np.nan)
        tm.assert_index_equal(res, Index(expected))

    @pytest.mark.xfail(reason="Index/Series casting behavior inconsistent GH#38692")
    def test_index_putmask(self, obj, key, expected):
        if Index(obj).dtype != obj.dtype:
            pytest.skip("test not applicable for this dtype")

        mask = np.zeros(obj.shape, dtype=bool)
        mask[key] = True

        res = Index(obj).putmask(mask, np.nan)
        tm.assert_index_equal(res, Index(expected))


class TestSetitemWithExpansion:
    def test_setitem_empty_series(self):
        # GH#10193
        key = Timestamp("2012-01-01")
        series = Series(dtype=object)
        series[key] = 47
        expected = Series(47, [key])
        tm.assert_series_equal(series, expected)

    def test_setitem_empty_series_datetimeindex_preserves_freq(self):
        # GH#33573 our index should retain its freq
        series = Series([], DatetimeIndex([], freq="D"), dtype=object)
        key = Timestamp("2012-01-01")
        series[key] = 47
        expected = Series(47, DatetimeIndex([key], freq="D"))
        tm.assert_series_equal(series, expected)
        assert series.index.freq == expected.index.freq


def test_setitem_scalar_into_readonly_backing_data():
    # GH#14359: test that you cannot mutate a read only buffer

    array = np.zeros(5)
    array.flags.writeable = False  # make the array immutable
    series = Series(array)

    for n in range(len(series)):
        msg = "assignment destination is read-only"
        with pytest.raises(ValueError, match=msg):
            series[n] = 1

        assert array[n] == 0


def test_setitem_slice_into_readonly_backing_data():
    # GH#14359: test that you cannot mutate a read only buffer

    array = np.zeros(5)
    array.flags.writeable = False  # make the array immutable
    series = Series(array)

    msg = "assignment destination is read-only"
    with pytest.raises(ValueError, match=msg):
        series[1:3] = 1

    assert not array.any()<|MERGE_RESOLUTION|>--- conflicted
+++ resolved
@@ -334,12 +334,9 @@
         tm.assert_series_equal(res, expected)
 
     def test_index_where(self, obj, key, expected, request):
-<<<<<<< HEAD
         if Index(obj).dtype != obj.dtype:
             pytest.skip("test not applicable for this dtype")
 
-=======
->>>>>>> 125441c5
         mask = np.zeros(obj.shape, dtype=bool)
         mask[key] = True
 
