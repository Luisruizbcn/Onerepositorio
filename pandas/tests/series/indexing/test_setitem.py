from datetime import date

import numpy as np
import pytest

from pandas import (
    DatetimeIndex,
    Index,
    MultiIndex,
    NaT,
    Series,
    Timestamp,
    date_range,
    period_range,
)
import pandas._testing as tm
from pandas.core.indexing import IndexingError

from pandas.tseries.offsets import BDay


class TestSetitemDT64Values:
    def test_setitem_none_nan(self):
        series = Series(date_range("1/1/2000", periods=10))
        series[3] = None
        assert series[3] is NaT

        series[3:5] = None
        assert series[4] is NaT

        series[5] = np.nan
        assert series[5] is NaT

        series[5:7] = np.nan
        assert series[6] is NaT

    def test_setitem_multiindex_empty_slice(self):
        # https://github.com/pandas-dev/pandas/issues/35878
        idx = MultiIndex.from_tuples([("a", 1), ("b", 2)])
        result = Series([1, 2], index=idx)
        expected = result.copy()
        result.loc[[]] = 0
        tm.assert_series_equal(result, expected)

    def test_setitem_with_string_index(self):
        # GH#23451
        ser = Series([1, 2, 3], index=["Date", "b", "other"])
        ser["Date"] = date.today()
        assert ser.Date == date.today()
        assert ser["Date"] == date.today()

    def test_setitem_with_different_tz_casts_to_object(self):
        # GH#24024
        ser = Series(date_range("2000", periods=2, tz="US/Central"))
        ser[0] = Timestamp("2000", tz="US/Eastern")
        expected = Series(
            [
                Timestamp("2000-01-01 00:00:00-05:00", tz="US/Eastern"),
                Timestamp("2000-01-02 00:00:00-06:00", tz="US/Central"),
            ],
            dtype=object,
        )
        tm.assert_series_equal(ser, expected)

    def test_setitem_tuple_with_datetimetz_values(self):
        # GH#20441
        arr = date_range("2017", periods=4, tz="US/Eastern")
        index = [(0, 1), (0, 2), (0, 3), (0, 4)]
        result = Series(arr, index=index)
        expected = result.copy()
        result[(0, 1)] = np.nan
        expected.iloc[0] = np.nan
        tm.assert_series_equal(result, expected)


class TestSetitemPeriodDtype:
    @pytest.mark.parametrize("na_val", [None, np.nan])
    def test_setitem_na_period_dtype_casts_to_nat(self, na_val):
        ser = Series(period_range("2000-01-01", periods=10, freq="D"))

        ser[3] = na_val
        assert ser[3] is NaT

        ser[3:5] = na_val
        assert ser[4] is NaT


class TestSetitemScalarIndexer:
    def test_setitem_negative_out_of_bounds(self):
        ser = Series(tm.rands_array(5, 10), index=tm.rands_array(10, 10))

        msg = "index -11 is out of bounds for axis 0 with size 10"
        with pytest.raises(IndexError, match=msg):
            ser[-11] = "foo"

    @pytest.mark.parametrize("indexer", [tm.loc, tm.at])
    @pytest.mark.parametrize("ser_index", [0, 1])
    def test_setitem_series_object_dtype(self, indexer, ser_index):
        # GH#38303
        ser = Series([0, 0], dtype="object")
        idxr = indexer(ser)
        idxr[0] = Series([42], index=[ser_index])
        expected = Series([Series([42], index=[ser_index]), 0], dtype="object")
        tm.assert_series_equal(ser, expected)

    @pytest.mark.parametrize("index, exp_value", [(0, 42.0), (1, np.nan)])
    def test_setitem_series(self, index, exp_value):
        # GH#38303
        ser = Series([0, 0])
        ser.loc[0] = Series([42], index=[index])
        expected = Series([exp_value, 0])
        tm.assert_series_equal(ser, expected)


class TestSetitemSlices:
    def test_setitem_slice_float_raises(self, datetime_series):
        msg = (
            "cannot do slice indexing on DatetimeIndex with these indexers "
            r"\[{key}\] of type float"
        )
        with pytest.raises(TypeError, match=msg.format(key=r"4\.0")):
            datetime_series[4.0:10.0] = 0

        with pytest.raises(TypeError, match=msg.format(key=r"4\.5")):
            datetime_series[4.5:10.0] = 0


class TestSetitemBooleanMask:
    def test_setitem_boolean(self, string_series):
        mask = string_series > string_series.median()

        # similar indexed series
        result = string_series.copy()
        result[mask] = string_series * 2
        expected = string_series * 2
        tm.assert_series_equal(result[mask], expected[mask])

        # needs alignment
        result = string_series.copy()
        result[mask] = (string_series * 2)[0:5]
        expected = (string_series * 2)[0:5].reindex_like(string_series)
        expected[-mask] = string_series[mask]
        tm.assert_series_equal(result[mask], expected[mask])

    def test_setitem_boolean_corner(self, datetime_series):
        ts = datetime_series
        mask_shifted = ts.shift(1, freq=BDay()) > ts.median()

        msg = (
            r"Unalignable boolean Series provided as indexer \(index of "
            r"the boolean Series and of the indexed object do not match"
        )
        with pytest.raises(IndexingError, match=msg):
            ts[mask_shifted] = 1

        with pytest.raises(IndexingError, match=msg):
            ts.loc[mask_shifted] = 1

    def test_setitem_boolean_different_order(self, string_series):
        ordered = string_series.sort_values()

        copy = string_series.copy()
        copy[ordered > 0] = 0

        expected = string_series.copy()
        expected[expected > 0] = 0

        tm.assert_series_equal(copy, expected)

    @pytest.mark.parametrize("func", [list, np.array, Series])
    def test_setitem_boolean_python_list(self, func):
        # GH19406
        ser = Series([None, "b", None])
        mask = func([True, False, True])
        ser[mask] = ["a", "c"]
        expected = Series(["a", "b", "c"])
        tm.assert_series_equal(ser, expected)

    @pytest.mark.parametrize("value", [None, NaT, np.nan])
    def test_setitem_boolean_td64_values_cast_na(self, value):
        # GH#18586
        series = Series([0, 1, 2], dtype="timedelta64[ns]")
        mask = series == series[0]
        series[mask] = value
        expected = Series([NaT, 1, 2], dtype="timedelta64[ns]")
        tm.assert_series_equal(series, expected)

    def test_setitem_boolean_nullable_int_types(self, any_nullable_numeric_dtype):
        # GH: 26468
        ser = Series([5, 6, 7, 8], dtype=any_nullable_numeric_dtype)
        ser[ser > 6] = Series(range(4), dtype=any_nullable_numeric_dtype)
        expected = Series([5, 6, 2, 3], dtype=any_nullable_numeric_dtype)
        tm.assert_series_equal(ser, expected)

        ser = Series([5, 6, 7, 8], dtype=any_nullable_numeric_dtype)
        ser.loc[ser > 6] = Series(range(4), dtype=any_nullable_numeric_dtype)
        tm.assert_series_equal(ser, expected)

        ser = Series([5, 6, 7, 8], dtype=any_nullable_numeric_dtype)
        loc_ser = Series(range(4), dtype=any_nullable_numeric_dtype)
        ser.loc[ser > 6] = loc_ser.loc[loc_ser > 1]
        tm.assert_series_equal(ser, expected)


class TestSetitemViewCopySemantics:
    def test_setitem_invalidates_datetime_index_freq(self):
        # GH#24096 altering a datetime64tz Series inplace invalidates the
        #  `freq` attribute on the underlying DatetimeIndex

        dti = date_range("20130101", periods=3, tz="US/Eastern")
        ts = dti[1]
        ser = Series(dti)
        assert ser._values is not dti
        assert ser._values._data.base is not dti._data._data.base
        assert dti.freq == "D"
        ser.iloc[1] = NaT
        assert ser._values.freq is None

        # check that the DatetimeIndex was not altered in place
        assert ser._values is not dti
        assert ser._values._data.base is not dti._data._data.base
        assert dti[1] == ts
        assert dti.freq == "D"

    def test_dt64tz_setitem_does_not_mutate_dti(self):
        # GH#21907, GH#24096
        dti = date_range("2016-01-01", periods=10, tz="US/Pacific")
        ts = dti[0]
        ser = Series(dti)
        assert ser._values is not dti
        assert ser._values._data.base is not dti._data._data.base
        assert ser._mgr.blocks[0].values is not dti
        assert ser._mgr.blocks[0].values._data.base is not dti._data._data.base

        ser[::3] = NaT
        assert ser[0] is NaT
        assert dti[0] == ts


class TestSetitemCallable:
    def test_setitem_callable_key(self):
        # GH#12533
        ser = Series([1, 2, 3, 4], index=list("ABCD"))
        ser[lambda x: "A"] = -1

        expected = Series([-1, 2, 3, 4], index=list("ABCD"))
        tm.assert_series_equal(ser, expected)

    def test_setitem_callable_other(self):
        # GH#13299
        inc = lambda x: x + 1

        ser = Series([1, 2, -1, 4])
        ser[ser < 0] = inc

        expected = Series([1, 2, inc, 4])
        tm.assert_series_equal(ser, expected)


class TestSetitemCasting:
    @pytest.mark.parametrize("dtype", ["M8[ns]", "m8[ns]"])
    def test_setitem_dt64_into_int_series(self, dtype):
        # dont cast dt64 to int when doing this setitem
        orig = Series([1, 2, 3])

        val = np.datetime64("2021-01-18 13:25:00", "ns")
        if dtype == "m8[ns]":
            val = val - val

        ser = orig.copy()
        ser[:-1] = val
        expected = Series([val, val, 3], dtype=object)
        tm.assert_series_equal(ser, expected)
        assert isinstance(ser[0], type(val))

        ser = orig.copy()
        ser[:-1] = [val, val]
        tm.assert_series_equal(ser, expected)

        ser = orig.copy()
        ser[:-1] = np.array([val, val])
        tm.assert_series_equal(ser, expected)

    @pytest.mark.parametrize("unique", [True, False])
    @pytest.mark.parametrize("val", [3, 3.0, "3"], ids=type)
    def test_setitem_non_bool_into_bool(self, val, indexer_sli, unique):
        # dont cast these 3-like values to bool
        ser = Series([True, False])
        if not unique:
            ser.index = [1, 1]

        indexer_sli(ser)[1] = val
        assert type(ser.iloc[1]) == type(val)

        expected = Series([True, val], dtype=object, index=ser.index)
        if not unique and indexer_sli is not tm.iloc:
            expected = Series([val, val], dtype=object, index=[1, 1])
        tm.assert_series_equal(ser, expected)


class SetitemCastingEquivalents:
    """
    Check each of several methods that _should_ be equivalent to `obj[key] = val`

    We assume that
        - obj.index is the default Index(range(len(obj)))
        - the setitem does not expand the obj
    """

    def check_indexer(self, obj, key, expected, val, indexer, is_inplace):
        orig = obj
        obj = obj.copy()
        arr = obj._values

        indexer(obj)[key] = val
        tm.assert_series_equal(obj, expected)

        self._check_inplace(is_inplace, orig, arr, obj)

    def _check_inplace(self, is_inplace, orig, arr, obj):
        if is_inplace is None:
            # We are not (yet) checking whether setting is inplace or not
            pass
        elif is_inplace:
            assert obj._values is arr
        else:
            # otherwise original array should be unchanged
            tm.assert_equal(arr, orig._values)

    def test_int_key(self, obj, key, expected, val, indexer_sli, is_inplace):
        if not isinstance(key, int):
            return

        self.check_indexer(obj, key, expected, val, indexer_sli, is_inplace)

        rng = range(key, key + 1)
        self.check_indexer(obj, rng, expected, val, indexer_sli, is_inplace)

        if indexer_sli is not tm.loc:
            # Note: no .loc because that handles slice edges differently
            slc = slice(key, key + 1)
            self.check_indexer(obj, slc, expected, val, indexer_sli, is_inplace)

        ilkey = [key]
        self.check_indexer(obj, ilkey, expected, val, indexer_sli, is_inplace)

        indkey = np.array(ilkey)
        self.check_indexer(obj, indkey, expected, val, indexer_sli, is_inplace)

    def test_slice_key(self, obj, key, expected, val, indexer_sli, is_inplace):
        if not isinstance(key, slice):
            return

        if indexer_sli is not tm.loc:
            # Note: no .loc because that handles slice edges differently
            self.check_indexer(obj, key, expected, val, indexer_sli, is_inplace)

        ilkey = list(range(len(obj)))[key]
        self.check_indexer(obj, ilkey, expected, val, indexer_sli, is_inplace)

        indkey = np.array(ilkey)
        self.check_indexer(obj, indkey, expected, val, indexer_sli, is_inplace)

    def test_mask_key(self, obj, key, expected, val, indexer_sli):
        # setitem with boolean mask
        mask = np.zeros(obj.shape, dtype=bool)
        mask[key] = True

        obj = obj.copy()
        indexer_sli(obj)[mask] = val
        tm.assert_series_equal(obj, expected)

    def test_series_where(self, obj, key, expected, val, is_inplace):
        mask = np.zeros(obj.shape, dtype=bool)
        mask[key] = True

        orig = obj
        obj = obj.copy()
        arr = obj._values

        res = obj.where(~mask, val)
        tm.assert_series_equal(res, expected)

        self._check_inplace(is_inplace, orig, arr, obj)

    def test_index_where(self, obj, key, expected, val, request):
        if Index(obj).dtype != obj.dtype:
            pytest.skip("test not applicable for this dtype")

        mask = np.zeros(obj.shape, dtype=bool)
        mask[key] = True

        if obj.dtype == bool:
            msg = "Index/Series casting behavior inconsistent GH#38692"
            mark = pytest.mark.xfail(reason=msg)
            request.node.add_marker(mark)

        res = Index(obj).where(~mask, val)
        tm.assert_index_equal(res, Index(expected))

    def test_index_putmask(self, obj, key, expected, val):
        if Index(obj).dtype != obj.dtype:
            pytest.skip("test not applicable for this dtype")

        mask = np.zeros(obj.shape, dtype=bool)
        mask[key] = True

        res = Index(obj).putmask(mask, val)
        tm.assert_index_equal(res, Index(expected))


@pytest.mark.parametrize(
    "obj,expected,key",
    [
        pytest.param(
            # these induce dtype changes
            Series([2, 3, 4, 5, 6, 7, 8, 9, 10]),
            Series([np.nan, 3, np.nan, 5, np.nan, 7, np.nan, 9, np.nan]),
            slice(None, None, 2),
            id="int_series_slice_key_step",
        ),
        pytest.param(
            Series([True, True, False, False]),
            Series([np.nan, True, np.nan, False], dtype=object),
            slice(None, None, 2),
            id="bool_series_slice_key_step",
        ),
        pytest.param(
            # these induce dtype changes
            Series(np.arange(10)),
            Series([np.nan, np.nan, np.nan, np.nan, np.nan, 5, 6, 7, 8, 9]),
            slice(None, 5),
            id="int_series_slice_key",
        ),
        pytest.param(
            # changes dtype GH#4463
            Series([1, 2, 3]),
            Series([np.nan, 2, 3]),
            0,
            id="int_series_int_key",
        ),
        pytest.param(
            # changes dtype GH#4463
            Series([False]),
            Series([np.nan], dtype=object),
            # TODO: maybe go to float64 since we are changing the _whole_ Series?
            0,
            id="bool_series_int_key_change_all",
        ),
        pytest.param(
            # changes dtype GH#4463
            Series([False, True]),
            Series([np.nan, True], dtype=object),
            0,
            id="bool_series_int_key",
        ),
    ],
)
class TestSetitemCastingEquivalents(SetitemCastingEquivalents):
    @pytest.fixture(params=[np.nan, np.float64("NaN")])
    def val(self, request):
        """
        One python float NaN, one np.float64.  Only np.float64 has a `dtype`
        attribute.
        """
        return request.param

    @pytest.fixture
    def is_inplace(self):
        """
        Indicate that we are not (yet) checking whether or not setting is inplace.
        """
        return None


class TestSetitemWithExpansion:
    def test_setitem_empty_series(self):
        # GH#10193
        key = Timestamp("2012-01-01")
        series = Series(dtype=object)
        series[key] = 47
        expected = Series(47, [key])
        tm.assert_series_equal(series, expected)

    def test_setitem_empty_series_datetimeindex_preserves_freq(self):
        # GH#33573 our index should retain its freq
        series = Series([], DatetimeIndex([], freq="D"), dtype=object)
        key = Timestamp("2012-01-01")
        series[key] = 47
        expected = Series(47, DatetimeIndex([key], freq="D"))
        tm.assert_series_equal(series, expected)
        assert series.index.freq == expected.index.freq

    def test_setitem_empty_series_timestamp_preserves_dtype(self):
        # GH 21881
        timestamp = Timestamp(1412526600000000000)
        series = Series([timestamp], index=["timestamp"], dtype=object)
        expected = series["timestamp"]

        series = Series([], dtype=object)
        series["anything"] = 300.0
        series["timestamp"] = timestamp
        result = series["timestamp"]
        assert result == expected


def test_setitem_scalar_into_readonly_backing_data():
    # GH#14359: test that you cannot mutate a read only buffer

    array = np.zeros(5)
    array.flags.writeable = False  # make the array immutable
    series = Series(array)

    for n in range(len(series)):
        msg = "assignment destination is read-only"
        with pytest.raises(ValueError, match=msg):
            series[n] = 1

        assert array[n] == 0


def test_setitem_slice_into_readonly_backing_data():
    # GH#14359: test that you cannot mutate a read only buffer

    array = np.zeros(5)
    array.flags.writeable = False  # make the array immutable
    series = Series(array)

    msg = "assignment destination is read-only"
    with pytest.raises(ValueError, match=msg):
        series[1:3] = 1

    assert not array.any()


class TestSetitemTimedelta64IntoNumeric(SetitemCastingEquivalents):
    # timedelta64 should not be treated as integers when setting into
    #  numeric Series

    @pytest.fixture
    def val(self):
        td = np.timedelta64(4, "ns")
        return td
        # TODO: could also try np.full((1,), td)

    @pytest.fixture(params=[complex, int, float])
    def dtype(self, request):
        return request.param

    @pytest.fixture
    def obj(self, dtype):
        arr = np.arange(5).astype(dtype)
        ser = Series(arr)
        return ser

    @pytest.fixture
    def expected(self, dtype):
        arr = np.arange(5).astype(dtype)
        ser = Series(arr)
        ser = ser.astype(object)
        ser.values[0] = np.timedelta64(4, "ns")
        return ser

    @pytest.fixture
    def key(self):
        return 0

<<<<<<< HEAD
    @pytest.fixture
    def is_inplace(self):
        """
        Indicate we do _not_ expect the setting to be done inplace.
        """
        return False
=======
    def check_indexer(self, obj, key, expected, val, indexer):
        orig = obj
        obj = obj.copy()
        arr = obj._values

        indexer(obj)[key] = val
        tm.assert_series_equal(obj, expected)

        tm.assert_equal(arr, orig._values)  # original  array is unchanged

    def test_int_key(self, obj, key, expected, val, indexer_sli):
        if not isinstance(key, int):
            return

        self.check_indexer(obj, key, expected, val, indexer_sli)

        rng = range(key, key + 1)
        self.check_indexer(obj, rng, expected, val, indexer_sli)

        if indexer_sli is not tm.loc:
            # Note: no .loc because that handles slice edges differently
            slc = slice(key, key + 1)
            self.check_indexer(obj, slc, expected, val, indexer_sli)

        ilkey = [key]
        self.check_indexer(obj, ilkey, expected, val, indexer_sli)

        indkey = np.array(ilkey)
        self.check_indexer(obj, indkey, expected, val, indexer_sli)

    def test_slice_key(self, obj, key, expected, val, indexer_sli):
        if not isinstance(key, slice):
            return

        if indexer_sli is not tm.loc:
            # Note: no .loc because that handles slice edges differently
            self.check_indexer(obj, key, expected, val, indexer_sli)

        ilkey = list(range(len(obj)))[key]
        self.check_indexer(obj, ilkey, expected, val, indexer_sli)

        indkey = np.array(ilkey)
        self.check_indexer(obj, indkey, expected, val, indexer_sli)

    def test_mask_key(self, obj, key, expected, val, indexer_sli):
        # setitem with boolean mask
        mask = np.zeros(obj.shape, dtype=bool)
        mask[key] = True

        self.check_indexer(obj, mask, expected, val, indexer_sli)

    def test_series_where(self, obj, key, expected, val):
        mask = np.zeros(obj.shape, dtype=bool)
        mask[key] = True

        orig = obj
        obj = obj.copy()
        arr = obj._values
        res = obj.where(~mask, val)
        tm.assert_series_equal(res, expected)

        tm.assert_equal(arr, orig._values)  # original  array is unchanged

    def test_index_where(self, obj, key, expected, val, request):
        if Index(obj).dtype != obj.dtype:
            pytest.skip("test not applicable for this dtype")

        mask = np.zeros(obj.shape, dtype=bool)
        mask[key] = True

        if obj.dtype == bool and not mask.all():
            # When mask is all True, casting behavior does not apply
            msg = "Index/Series casting behavior inconsistent GH#38692"
            mark = pytest.mark.xfail(reason=msg)
            request.node.add_marker(mark)

        res = Index(obj).where(~mask, val)
        tm.assert_index_equal(res, Index(expected))

    def test_index_putmask(self, obj, key, expected, val):
        if Index(obj).dtype != obj.dtype:
            pytest.skip("test not applicable for this dtype")

        mask = np.zeros(obj.shape, dtype=bool)
        mask[key] = True

        res = Index(obj).putmask(mask, val)
        tm.assert_index_equal(res, Index(expected))
>>>>>>> 9a52a81f
<|MERGE_RESOLUTION|>--- conflicted
+++ resolved
@@ -565,100 +565,9 @@
     def key(self):
         return 0
 
-<<<<<<< HEAD
     @pytest.fixture
     def is_inplace(self):
         """
         Indicate we do _not_ expect the setting to be done inplace.
         """
-        return False
-=======
-    def check_indexer(self, obj, key, expected, val, indexer):
-        orig = obj
-        obj = obj.copy()
-        arr = obj._values
-
-        indexer(obj)[key] = val
-        tm.assert_series_equal(obj, expected)
-
-        tm.assert_equal(arr, orig._values)  # original  array is unchanged
-
-    def test_int_key(self, obj, key, expected, val, indexer_sli):
-        if not isinstance(key, int):
-            return
-
-        self.check_indexer(obj, key, expected, val, indexer_sli)
-
-        rng = range(key, key + 1)
-        self.check_indexer(obj, rng, expected, val, indexer_sli)
-
-        if indexer_sli is not tm.loc:
-            # Note: no .loc because that handles slice edges differently
-            slc = slice(key, key + 1)
-            self.check_indexer(obj, slc, expected, val, indexer_sli)
-
-        ilkey = [key]
-        self.check_indexer(obj, ilkey, expected, val, indexer_sli)
-
-        indkey = np.array(ilkey)
-        self.check_indexer(obj, indkey, expected, val, indexer_sli)
-
-    def test_slice_key(self, obj, key, expected, val, indexer_sli):
-        if not isinstance(key, slice):
-            return
-
-        if indexer_sli is not tm.loc:
-            # Note: no .loc because that handles slice edges differently
-            self.check_indexer(obj, key, expected, val, indexer_sli)
-
-        ilkey = list(range(len(obj)))[key]
-        self.check_indexer(obj, ilkey, expected, val, indexer_sli)
-
-        indkey = np.array(ilkey)
-        self.check_indexer(obj, indkey, expected, val, indexer_sli)
-
-    def test_mask_key(self, obj, key, expected, val, indexer_sli):
-        # setitem with boolean mask
-        mask = np.zeros(obj.shape, dtype=bool)
-        mask[key] = True
-
-        self.check_indexer(obj, mask, expected, val, indexer_sli)
-
-    def test_series_where(self, obj, key, expected, val):
-        mask = np.zeros(obj.shape, dtype=bool)
-        mask[key] = True
-
-        orig = obj
-        obj = obj.copy()
-        arr = obj._values
-        res = obj.where(~mask, val)
-        tm.assert_series_equal(res, expected)
-
-        tm.assert_equal(arr, orig._values)  # original  array is unchanged
-
-    def test_index_where(self, obj, key, expected, val, request):
-        if Index(obj).dtype != obj.dtype:
-            pytest.skip("test not applicable for this dtype")
-
-        mask = np.zeros(obj.shape, dtype=bool)
-        mask[key] = True
-
-        if obj.dtype == bool and not mask.all():
-            # When mask is all True, casting behavior does not apply
-            msg = "Index/Series casting behavior inconsistent GH#38692"
-            mark = pytest.mark.xfail(reason=msg)
-            request.node.add_marker(mark)
-
-        res = Index(obj).where(~mask, val)
-        tm.assert_index_equal(res, Index(expected))
-
-    def test_index_putmask(self, obj, key, expected, val):
-        if Index(obj).dtype != obj.dtype:
-            pytest.skip("test not applicable for this dtype")
-
-        mask = np.zeros(obj.shape, dtype=bool)
-        mask[key] = True
-
-        res = Index(obj).putmask(mask, val)
-        tm.assert_index_equal(res, Index(expected))
->>>>>>> 9a52a81f
+        return False