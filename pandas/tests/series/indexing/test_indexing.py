""" test get/set & misc """
from datetime import timedelta
import re

import numpy as np
import pytest

from pandas.errors import IndexingError

from pandas import (
    NA,
    DataFrame,
    Index,
    IndexSlice,
    MultiIndex,
    NaT,
    Series,
    Timedelta,
    Timestamp,
    concat,
    date_range,
    period_range,
    timedelta_range,
)
import pandas._testing as tm


def test_basic_indexing():
    s = Series(np.random.randn(5), index=["a", "b", "a", "a", "b"])

    warn_msg = "Series.__[sg]etitem__ treating keys as positions is deprecated"
    msg = "index 5 is out of bounds for axis 0 with size 5"
    with pytest.raises(IndexError, match=msg):
        with tm.assert_produces_warning(FutureWarning, match=warn_msg):
            s[5]
    with pytest.raises(IndexError, match=msg):
        with tm.assert_produces_warning(FutureWarning, match=warn_msg):
            s[5] = 0

    with pytest.raises(KeyError, match=r"^'c'$"):
        s["c"]

    s = s.sort_index()

    with pytest.raises(IndexError, match=msg):
        with tm.assert_produces_warning(FutureWarning, match=warn_msg):
            s[5]
    msg = r"index 5 is out of bounds for axis (0|1) with size 5|^5$"
    with pytest.raises(IndexError, match=msg):
        with tm.assert_produces_warning(FutureWarning, match=warn_msg):
            s[5] = 0


def test_getitem_numeric_should_not_fallback_to_positional(any_numeric_dtype):
    # GH51053
    dtype = any_numeric_dtype
    idx = Index([1, 0, 1], dtype=dtype)
    ser = Series(range(3), index=idx)
    result = ser[1]
    expected = Series([0, 2], index=Index([1, 1], dtype=dtype))
    tm.assert_series_equal(result, expected, check_exact=True)


def test_setitem_numeric_should_not_fallback_to_positional(any_numeric_dtype):
    # GH51053
    dtype = any_numeric_dtype
    idx = Index([1, 0, 1], dtype=dtype)
    ser = Series(range(3), index=idx)
    ser[1] = 10
    expected = Series([10, 1, 10], index=idx)
    tm.assert_series_equal(ser, expected, check_exact=True)


def test_basic_getitem_with_labels(datetime_series):
    indices = datetime_series.index[[5, 10, 15]]

    result = datetime_series[indices]
    expected = datetime_series.reindex(indices)
    tm.assert_series_equal(result, expected)

    result = datetime_series[indices[0] : indices[2]]
    expected = datetime_series.loc[indices[0] : indices[2]]
    tm.assert_series_equal(result, expected)


def test_basic_getitem_dt64tz_values():
    # GH12089
    # with tz for values
    ser = Series(
        date_range("2011-01-01", periods=3, tz="US/Eastern"), index=["a", "b", "c"]
    )
    expected = Timestamp("2011-01-01", tz="US/Eastern")
    result = ser.loc["a"]
    assert result == expected
    result = ser.iloc[0]
    assert result == expected
    result = ser["a"]
    assert result == expected


def test_getitem_setitem_ellipsis():
    s = Series(np.random.randn(10))

    result = s[...]
    tm.assert_series_equal(result, s)

    s[...] = 5
    assert (result == 5).all()


@pytest.mark.parametrize(
    "result_1, duplicate_item, expected_1",
    [
        [
            Series({1: 12, 2: [1, 2, 2, 3]}),
            Series({1: 313}),
            Series({1: 12}, dtype=object),
        ],
        [
            Series({1: [1, 2, 3], 2: [1, 2, 2, 3]}),
            Series({1: [1, 2, 3]}),
            Series({1: [1, 2, 3]}),
        ],
    ],
)
def test_getitem_with_duplicates_indices(result_1, duplicate_item, expected_1):
    # GH 17610
    result = result_1._append(duplicate_item)
    expected = expected_1._append(duplicate_item)
    tm.assert_series_equal(result[1], expected)
    assert result[2] == result_1[2]


def test_getitem_setitem_integers():
    # caused bug without test
    s = Series([1, 2, 3], ["a", "b", "c"])

    assert s.iloc[0] == s["a"]
    s.iloc[0] = 5
    tm.assert_almost_equal(s["a"], 5)


def test_series_box_timestamp():
    rng = date_range("20090415", "20090519", freq="B")
    ser = Series(rng)
    assert isinstance(ser[0], Timestamp)
    assert isinstance(ser.at[1], Timestamp)
    assert isinstance(ser.iat[2], Timestamp)
    assert isinstance(ser.loc[3], Timestamp)
    assert isinstance(ser.iloc[4], Timestamp)

    ser = Series(rng, index=rng)
    msg = "Series.__getitem__ treating keys as positions is deprecated"
    with tm.assert_produces_warning(FutureWarning, match=msg):
        assert isinstance(ser[0], Timestamp)
    assert isinstance(ser.at[rng[1]], Timestamp)
    assert isinstance(ser.iat[2], Timestamp)
    assert isinstance(ser.loc[rng[3]], Timestamp)
    assert isinstance(ser.iloc[4], Timestamp)


def test_series_box_timedelta():
    rng = timedelta_range("1 day 1 s", periods=5, freq="h")
    ser = Series(rng)
    assert isinstance(ser[0], Timedelta)
    assert isinstance(ser.at[1], Timedelta)
    assert isinstance(ser.iat[2], Timedelta)
    assert isinstance(ser.loc[3], Timedelta)
    assert isinstance(ser.iloc[4], Timedelta)


def test_getitem_ambiguous_keyerror(indexer_sl):
    ser = Series(range(10), index=list(range(0, 20, 2)))
    with pytest.raises(KeyError, match=r"^1$"):
        indexer_sl(ser)[1]


def test_getitem_dups_with_missing(indexer_sl):
    # breaks reindex, so need to use .loc internally
    # GH 4246
    ser = Series([1, 2, 3, 4], ["foo", "bar", "foo", "bah"])
    with pytest.raises(KeyError, match=re.escape("['bam'] not in index")):
        indexer_sl(ser)[["foo", "bar", "bah", "bam"]]


def test_setitem_ambiguous_keyerror(indexer_sl):
    s = Series(range(10), index=list(range(0, 20, 2)))

    # equivalent of an append
    s2 = s.copy()
    indexer_sl(s2)[1] = 5
    expected = concat([s, Series([5], index=[1])])
    tm.assert_series_equal(s2, expected)


def test_setitem(datetime_series):
    datetime_series[datetime_series.index[5]] = np.NaN
    datetime_series.iloc[[1, 2, 17]] = np.NaN
    datetime_series.iloc[6] = np.NaN
    assert np.isnan(datetime_series.iloc[6])
    assert np.isnan(datetime_series.iloc[2])
    datetime_series[np.isnan(datetime_series)] = 5
    assert not np.isnan(datetime_series.iloc[2])


def test_setslice(datetime_series):
    sl = datetime_series[5:20]
    assert len(sl) == len(sl.index)
    assert sl.index.is_unique is True


def test_basic_getitem_setitem_corner(datetime_series):
    # invalid tuples, e.g. td.ts[:, None] vs. td.ts[:, 2]
    msg = "key of type tuple not found and not a MultiIndex"
    with pytest.raises(KeyError, match=msg):
        datetime_series[:, 2]
    with pytest.raises(KeyError, match=msg):
        datetime_series[:, 2] = 2

    # weird lists. [slice(0, 5)] raises but not two slices
    msg = "Indexing with a single-item list"
    with pytest.raises(ValueError, match=msg):
        # GH#31299
        datetime_series[[slice(None, 5)]]

    # but we're OK with a single-element tuple
    result = datetime_series[(slice(None, 5),)]
    expected = datetime_series[:5]
    tm.assert_series_equal(result, expected)

    # OK
    msg = r"unhashable type(: 'slice')?"
    with pytest.raises(TypeError, match=msg):
        datetime_series[[5, [None, None]]]
    with pytest.raises(TypeError, match=msg):
        datetime_series[[5, [None, None]]] = 2


def test_slice(string_series, object_series, using_copy_on_write):
    original = string_series.copy()
    numSlice = string_series[10:20]
    numSliceEnd = string_series[-10:]
    objSlice = object_series[10:20]

    assert string_series.index[9] not in numSlice.index
    assert object_series.index[9] not in objSlice.index

    assert len(numSlice) == len(numSlice.index)
    assert string_series[numSlice.index[0]] == numSlice[numSlice.index[0]]

    assert numSlice.index[1] == string_series.index[11]
    assert tm.equalContents(numSliceEnd, np.array(string_series)[-10:])

    # Test return view.
    sl = string_series[10:20]
    sl[:] = 0

    if using_copy_on_write:
        # Doesn't modify parent (CoW)
        tm.assert_series_equal(string_series, original)
    else:
        assert (string_series[10:20] == 0).all()


def test_timedelta_assignment():
    # GH 8209
    s = Series([], dtype=object)
    s.loc["B"] = timedelta(1)
    tm.assert_series_equal(s, Series(Timedelta("1 days"), index=["B"]))

    s = s.reindex(s.index.insert(0, "A"))
    tm.assert_series_equal(s, Series([np.nan, Timedelta("1 days")], index=["A", "B"]))

    s.loc["A"] = timedelta(1)
    expected = Series(Timedelta("1 days"), index=["A", "B"])
    tm.assert_series_equal(s, expected)


def test_underlying_data_conversion(using_copy_on_write):
    # GH 4080
    df = DataFrame({c: [1, 2, 3] for c in ["a", "b", "c"]})
    return_value = df.set_index(["a", "b", "c"], inplace=True)
    assert return_value is None
    s = Series([1], index=[(2, 2, 2)])
    df["val"] = 0
    df_original = df.copy()
    df

    if using_copy_on_write:
        with tm.raises_chained_assignment_error():
            df["val"].update(s)
        expected = df_original
    else:
        df["val"].update(s)
        expected = DataFrame(
            {"a": [1, 2, 3], "b": [1, 2, 3], "c": [1, 2, 3], "val": [0, 1, 0]}
        )
        return_value = expected.set_index(["a", "b", "c"], inplace=True)
        assert return_value is None
    tm.assert_frame_equal(df, expected)


def test_preserve_refs(datetime_series):
    seq = datetime_series.iloc[[5, 10, 15]]
    seq.iloc[1] = np.NaN
    assert not np.isnan(datetime_series.iloc[10])


def test_multilevel_preserve_name(lexsorted_two_level_string_multiindex, indexer_sl):
    index = lexsorted_two_level_string_multiindex
    ser = Series(np.random.randn(len(index)), index=index, name="sth")

    result = indexer_sl(ser)["foo"]
    assert result.name == ser.name


# miscellaneous methods


@pytest.mark.parametrize(
    "index",
    [
        date_range("2014-01-01", periods=20, freq="MS"),
        period_range("2014-01", periods=20, freq="M"),
        timedelta_range("0", periods=20, freq="H"),
    ],
)
def test_slice_with_negative_step(index):
    keystr1 = str(index[9])
    keystr2 = str(index[13])

    ser = Series(np.arange(20), index)
    SLC = IndexSlice

    for key in [keystr1, index[9]]:
        tm.assert_indexing_slices_equivalent(ser, SLC[key::-1], SLC[9::-1])
        tm.assert_indexing_slices_equivalent(ser, SLC[:key:-1], SLC[:8:-1])

        for key2 in [keystr2, index[13]]:
            tm.assert_indexing_slices_equivalent(ser, SLC[key2:key:-1], SLC[13:8:-1])
            tm.assert_indexing_slices_equivalent(ser, SLC[key:key2:-1], SLC[0:0:-1])


def test_tuple_index():
    # GH 35534 - Selecting values when a Series has an Index of tuples
    s = Series([1, 2], index=[("a",), ("b",)])
    assert s[("a",)] == 1
    assert s[("b",)] == 2
    s[("b",)] = 3
    assert s[("b",)] == 3


def test_frozenset_index():
    # GH35747 - Selecting values when a Series has an Index of frozenset
    idx0, idx1 = frozenset("a"), frozenset("b")
    s = Series([1, 2], index=[idx0, idx1])
    assert s[idx0] == 1
    assert s[idx1] == 2
    s[idx1] = 3
    assert s[idx1] == 3


def test_loc_setitem_all_false_indexer():
    # GH#45778
    ser = Series([1, 2], index=["a", "b"])
    expected = ser.copy()
    rhs = Series([6, 7], index=["a", "b"])
    ser.loc[ser > 100] = rhs
    tm.assert_series_equal(ser, expected)


def test_loc_boolean_indexer_non_matching_index():
    # GH#46551
    ser = Series([1])
    result = ser.loc[Series([NA, False], dtype="boolean")]
    expected = Series([], dtype="int64")
    tm.assert_series_equal(result, expected)


def test_loc_boolean_indexer_miss_matching_index():
    # GH#46551
    ser = Series([1])
    indexer = Series([NA, False], dtype="boolean", index=[1, 2])
    with pytest.raises(IndexingError, match="Unalignable"):
        ser.loc[indexer]


def test_loc_setitem_nested_data_enlargement():
    # GH#48614
    df = DataFrame({"a": [1]})
    ser = Series({"label": df})
    ser.loc["new_label"] = df
    expected = Series({"label": df, "new_label": df})
    tm.assert_series_equal(ser, expected)


def test_loc_ea_numeric_index_oob_slice_end():
    # GH#50161
    ser = Series(1, index=Index([0, 1, 2], dtype="Int64"))
    result = ser.loc[2:3]
    expected = Series(1, index=Index([2], dtype="Int64"))
    tm.assert_series_equal(result, expected)


def test_getitem_bool_int_key():
    # GH#48653
    ser = Series({True: 1, False: 0})
    with pytest.raises(KeyError, match="0"):
        ser.loc[0]


@pytest.mark.parametrize("val", [{}, {"b": "x"}])
@pytest.mark.parametrize("indexer", [[], [False, False], slice(0, -1), np.array([])])
def test_setitem_empty_indexer(indexer, val):
    # GH#45981
    df = DataFrame({"a": [1, 2], **val})
    expected = df.copy()
    df.loc[indexer] = 1.5
    tm.assert_frame_equal(df, expected)


class TestDeprecatedIndexers:
    @pytest.mark.parametrize("key", [{1}, {1: 1}])
    def test_getitem_dict_and_set_deprecated(self, key):
        # GH#42825 enforced in 2.0
        ser = Series([1, 2])
        with pytest.raises(TypeError, match="as an indexer is not supported"):
            ser.loc[key]

    @pytest.mark.parametrize("key", [{1}, {1: 1}, ({1}, 2), ({1: 1}, 2)])
    def test_getitem_dict_and_set_deprecated_multiindex(self, key):
        # GH#42825 enforced in 2.0
        ser = Series([1, 2], index=MultiIndex.from_tuples([(1, 2), (3, 4)]))
        with pytest.raises(TypeError, match="as an indexer is not supported"):
            ser.loc[key]

    @pytest.mark.parametrize("key", [{1}, {1: 1}])
    def test_setitem_dict_and_set_disallowed(self, key):
        # GH#42825 enforced in 2.0
        ser = Series([1, 2])
        with pytest.raises(TypeError, match="as an indexer is not supported"):
            ser.loc[key] = 1

    @pytest.mark.parametrize("key", [{1}, {1: 1}, ({1}, 2), ({1: 1}, 2)])
    def test_setitem_dict_and_set_disallowed_multiindex(self, key):
        # GH#42825 enforced in 2.0
        ser = Series([1, 2], index=MultiIndex.from_tuples([(1, 2), (3, 4)]))
        with pytest.raises(TypeError, match="as an indexer is not supported"):
            ser.loc[key] = 1


class TestSetitemValidation:
    # This is adapted from pandas/tests/arrays/masked/test_indexing.py
    # but checks for warnings instead of errors.
    def _check_setitem_invalid(self, ser, invalid, indexer):
        msg = "Setting an item of incompatible dtype is deprecated"
        msg = re.escape(msg)

        orig_ser = ser.copy()

        with tm.assert_produces_warning(FutureWarning, match=msg):
            ser[indexer] = invalid
            ser = orig_ser.copy()

        with tm.assert_produces_warning(FutureWarning, match=msg):
            ser.iloc[indexer] = invalid
            ser = orig_ser.copy()

        with tm.assert_produces_warning(FutureWarning, match=msg):
            ser.loc[indexer] = invalid
            ser = orig_ser.copy()

<<<<<<< HEAD
        # note: commented-out in the EA case too
        # FIXME: don't leave commented-out
        # with tm.assert_produces_warning(FutureWarning, match=msg):
        #     ser[:] = invalid
=======
        with tm.assert_produces_warning(FutureWarning, match=msg):
            ser[:] = invalid
>>>>>>> 0e8c730f

    _invalid_scalars = [
        1 + 2j,
        "True",
        "1",
        "1.0",
        NaT,
        np.datetime64("NaT"),
        np.timedelta64("NaT"),
    ]
    _indexers = [0, [0], slice(0, 1), [True, False, False]]

    @pytest.mark.parametrize(
        "invalid", _invalid_scalars + [1, 1.0, np.int64(1), np.float64(1)]
    )
    @pytest.mark.parametrize("indexer", _indexers)
    def test_setitem_validation_scalar_bool(self, invalid, indexer):
        ser = Series([True, False, False], dtype="bool")
        self._check_setitem_invalid(ser, invalid, indexer)

    @pytest.mark.parametrize("invalid", _invalid_scalars + [True, 1.5, np.float64(1.5)])
    @pytest.mark.parametrize("indexer", _indexers)
    def test_setitem_validation_scalar_int(self, invalid, any_int_numpy_dtype, indexer):
        ser = Series([1, 2, 3], dtype=any_int_numpy_dtype)
        self._check_setitem_invalid(ser, invalid, indexer)

    @pytest.mark.parametrize("invalid", _invalid_scalars + [True])
    @pytest.mark.parametrize("indexer", _indexers)
    def test_setitem_validation_scalar_float(self, invalid, float_numpy_dtype, indexer):
        ser = Series([1, 2, None], dtype=float_numpy_dtype)
        self._check_setitem_invalid(ser, invalid, indexer)<|MERGE_RESOLUTION|>--- conflicted
+++ resolved
@@ -470,15 +470,8 @@
             ser.loc[indexer] = invalid
             ser = orig_ser.copy()
 
-<<<<<<< HEAD
-        # note: commented-out in the EA case too
-        # FIXME: don't leave commented-out
-        # with tm.assert_produces_warning(FutureWarning, match=msg):
-        #     ser[:] = invalid
-=======
         with tm.assert_produces_warning(FutureWarning, match=msg):
             ser[:] = invalid
->>>>>>> 0e8c730f
 
     _invalid_scalars = [
         1 + 2j,
