from datetime import datetime

import numpy as np
import pytest

from pandas._libs.tslibs import iNaT
from pandas.compat import (
    is_ci_environment,
    is_platform_windows,
)
import pandas.util._test_decorators as td

import pandas as pd
import pandas._testing as tm
from pandas.core.interchange.column import PandasColumn
from pandas.core.interchange.dataframe_protocol import (
    ColumnNullType,
    DtypeKind,
)
from pandas.core.interchange.from_dataframe import from_dataframe
from pandas.core.interchange.utils import ArrowCTypes


@pytest.mark.parametrize("data", [("ordered", True), ("unordered", False)])
def test_categorical_dtype(data):
    data_categorical = {
        "ordered": pd.Categorical(list("testdata") * 30, ordered=True),
        "unordered": pd.Categorical(list("testdata") * 30, ordered=False),
    }
    df = pd.DataFrame({"A": (data_categorical[data[0]])})

    col = df.__dataframe__().get_column_by_name("A")
    assert col.dtype[0] == DtypeKind.CATEGORICAL
    assert col.null_count == 0
    assert col.describe_null == (ColumnNullType.USE_SENTINEL, -1)
    assert col.num_chunks() == 1
    desc_cat = col.describe_categorical
    assert desc_cat["is_ordered"] == data[1]
    assert desc_cat["is_dictionary"] is True
    assert isinstance(desc_cat["categories"], PandasColumn)
    tm.assert_series_equal(
        desc_cat["categories"]._col, pd.Series(["a", "d", "e", "s", "t"])
    )

    tm.assert_frame_equal(df, from_dataframe(df.__dataframe__()))


def test_categorical_pyarrow():
    # GH 49889
    pa = pytest.importorskip("pyarrow", "11.0.0")

    arr = ["Mon", "Tue", "Mon", "Wed", "Mon", "Thu", "Fri", "Sat", "Sun"]
    table = pa.table({"weekday": pa.array(arr).dictionary_encode()})
    exchange_df = table.__dataframe__()
    result = from_dataframe(exchange_df)
    weekday = pd.Categorical(
        arr, categories=["Mon", "Tue", "Wed", "Thu", "Fri", "Sat", "Sun"]
    )
    expected = pd.DataFrame({"weekday": weekday})
    tm.assert_frame_equal(result, expected)


def test_empty_categorical_pyarrow():
    # https://github.com/pandas-dev/pandas/issues/53077
    pa = pytest.importorskip("pyarrow", "11.0.0")

    arr = [None]
    table = pa.table({"arr": pa.array(arr, "float64").dictionary_encode()})
    exchange_df = table.__dataframe__()
    result = pd.api.interchange.from_dataframe(exchange_df)
    expected = pd.DataFrame({"arr": pd.Categorical([np.nan])})
    tm.assert_frame_equal(result, expected)


def test_large_string_pyarrow():
    # GH 52795
    pa = pytest.importorskip("pyarrow", "11.0.0")

    arr = ["Mon", "Tue"]
    table = pa.table({"weekday": pa.array(arr, "large_string")})
    exchange_df = table.__dataframe__()
    result = from_dataframe(exchange_df)
    expected = pd.DataFrame({"weekday": ["Mon", "Tue"]})
    tm.assert_frame_equal(result, expected)

    # check round-trip
    assert pa.Table.equals(pa.interchange.from_dataframe(result), table)


@pytest.mark.parametrize(
    ("offset", "length", "expected_values"),
    [
        (0, None, [3.3, float("nan"), 2.1]),
        (1, None, [float("nan"), 2.1]),
        (2, None, [2.1]),
        (0, 2, [3.3, float("nan")]),
        (0, 1, [3.3]),
        (1, 1, [float("nan")]),
    ],
)
def test_bitmasks_pyarrow(offset, length, expected_values):
    # GH 52795
    pa = pytest.importorskip("pyarrow", "11.0.0")

    arr = [3.3, None, 2.1]
    table = pa.table({"arr": arr}).slice(offset, length)
    exchange_df = table.__dataframe__()
    result = from_dataframe(exchange_df)
    expected = pd.DataFrame({"arr": expected_values})
    tm.assert_frame_equal(result, expected)

    # check round-trip
    assert pa.Table.equals(pa.interchange.from_dataframe(result), table)


@pytest.mark.parametrize(
    "data",
    [
        lambda: np.random.default_rng(2).integers(-100, 100),
        lambda: np.random.default_rng(2).integers(1, 100),
        lambda: np.random.default_rng(2).random(),
        lambda: np.random.default_rng(2).choice([True, False]),
        lambda: datetime(
            year=np.random.default_rng(2).integers(1900, 2100),
            month=np.random.default_rng(2).integers(1, 12),
            day=np.random.default_rng(2).integers(1, 20),
        ),
    ],
)
def test_dataframe(data):
    NCOLS, NROWS = 10, 20
    data = {
        f"col{int((i - NCOLS / 2) % NCOLS + 1)}": [data() for _ in range(NROWS)]
        for i in range(NCOLS)
    }
    df = pd.DataFrame(data)

    df2 = df.__dataframe__()

    assert df2.num_columns() == NCOLS
    assert df2.num_rows() == NROWS

    assert list(df2.column_names()) == list(data.keys())

    indices = (0, 2)
    names = tuple(list(data.keys())[idx] for idx in indices)

    result = from_dataframe(df2.select_columns(indices))
    expected = from_dataframe(df2.select_columns_by_name(names))
    tm.assert_frame_equal(result, expected)

    assert isinstance(result.attrs["_INTERCHANGE_PROTOCOL_BUFFERS"], list)
    assert isinstance(expected.attrs["_INTERCHANGE_PROTOCOL_BUFFERS"], list)


def test_missing_from_masked():
    df = pd.DataFrame(
        {
            "x": np.array([1.0, 2.0, 3.0, 4.0, 0.0]),
            "y": np.array([1.5, 2.5, 3.5, 4.5, 0]),
            "z": np.array([1.0, 0.0, 1.0, 1.0, 1.0]),
        }
    )

    df2 = df.__dataframe__()

    rng = np.random.default_rng(2)
    dict_null = {col: rng.integers(low=0, high=len(df)) for col in df.columns}
    for col, num_nulls in dict_null.items():
        null_idx = df.index[
            rng.choice(np.arange(len(df)), size=num_nulls, replace=False)
        ]
        df.loc[null_idx, col] = None

    df2 = df.__dataframe__()

    assert df2.get_column_by_name("x").null_count == dict_null["x"]
    assert df2.get_column_by_name("y").null_count == dict_null["y"]
    assert df2.get_column_by_name("z").null_count == dict_null["z"]


@pytest.mark.parametrize(
    "data",
    [
        {"x": [1.5, 2.5, 3.5], "y": [9.2, 10.5, 11.8]},
        {"x": [1, 2, 0], "y": [9.2, 10.5, 11.8]},
        {
            "x": np.array([True, True, False]),
            "y": np.array([1, 2, 0]),
            "z": np.array([9.2, 10.5, 11.8]),
        },
    ],
)
def test_mixed_data(data):
    df = pd.DataFrame(data)
    df2 = df.__dataframe__()

    for col_name in df.columns:
        assert df2.get_column_by_name(col_name).null_count == 0


def test_mixed_missing():
    df = pd.DataFrame(
        {
            "x": np.array([True, None, False, None, True]),
            "y": np.array([None, 2, None, 1, 2]),
            "z": np.array([9.2, 10.5, None, 11.8, None]),
        }
    )

    df2 = df.__dataframe__()

    for col_name in df.columns:
        assert df2.get_column_by_name(col_name).null_count == 2


def test_string():
    string_data = {
        "separator data": [
            "abC|DeF,Hik",
            "234,3245.67",
            "gSaf,qWer|Gre",
            "asd3,4sad|",
            np.nan,
        ]
    }
    test_str_data = string_data["separator data"] + [""]
    df = pd.DataFrame({"A": test_str_data})
    col = df.__dataframe__().get_column_by_name("A")

    assert col.size() == 6
    assert col.null_count == 1
    assert col.dtype[0] == DtypeKind.STRING
    assert col.describe_null == (ColumnNullType.USE_BYTEMASK, 0)

    df_sliced = df[1:]
    col = df_sliced.__dataframe__().get_column_by_name("A")
    assert col.size() == 5
    assert col.null_count == 1
    assert col.dtype[0] == DtypeKind.STRING
    assert col.describe_null == (ColumnNullType.USE_BYTEMASK, 0)


def test_nonstring_object():
    df = pd.DataFrame({"A": ["a", 10, 1.0, ()]})
    col = df.__dataframe__().get_column_by_name("A")
    with pytest.raises(NotImplementedError, match="not supported yet"):
        col.dtype


def test_datetime():
    df = pd.DataFrame({"A": [pd.Timestamp("2022-01-01"), pd.NaT]})
    col = df.__dataframe__().get_column_by_name("A")

    assert col.size() == 2
    assert col.null_count == 1
    assert col.dtype[0] == DtypeKind.DATETIME
    assert col.describe_null == (ColumnNullType.USE_SENTINEL, iNaT)

    tm.assert_frame_equal(df, from_dataframe(df.__dataframe__()))


def test_categorical_to_numpy_dlpack():
    # https://github.com/pandas-dev/pandas/issues/48393
    df = pd.DataFrame({"A": pd.Categorical(["a", "b", "a"])})
    col = df.__dataframe__().get_column_by_name("A")
    result = np.from_dlpack(col.get_buffers()["data"][0])
    expected = np.array([0, 1, 0], dtype="int8")
    tm.assert_numpy_array_equal(result, expected)


@pytest.mark.parametrize("data", [{}, {"a": []}])
def test_empty_pyarrow(data):
    # GH 53155
    pytest.importorskip("pyarrow", "11.0.0")
    from pyarrow.interchange import from_dataframe as pa_from_dataframe

    expected = pd.DataFrame(data)
    arrow_df = pa_from_dataframe(expected)
    result = from_dataframe(arrow_df)
    tm.assert_frame_equal(result, expected)


def test_multi_chunk_pyarrow() -> None:
    pa = pytest.importorskip("pyarrow", "11.0.0")
    n_legs = pa.chunked_array([[2, 2, 4], [4, 5, 100]])
    names = ["n_legs"]
    table = pa.table([n_legs], names=names)
    with pytest.raises(
        RuntimeError,
        match="To join chunks a copy is required which is "
        "forbidden by allow_copy=False",
    ):
        pd.api.interchange.from_dataframe(table, allow_copy=False)


def test_timestamp_ns_pyarrow():
    # GH 56712
    pytest.importorskip("pyarrow", "11.0.0")
    timestamp_args = {
        "year": 2000,
        "month": 1,
        "day": 1,
        "hour": 1,
        "minute": 1,
        "second": 1,
    }
    df = pd.Series(
        [datetime(**timestamp_args)],
        dtype="timestamp[ns][pyarrow]",
        name="col0",
    ).to_frame()

    dfi = df.__dataframe__()
    result = pd.api.interchange.from_dataframe(dfi)["col0"].item()

    expected = pd.Timestamp(**timestamp_args)
    assert result == expected


@pytest.mark.parametrize("tz", ["UTC", "US/Pacific"])
def test_datetimetzdtype(tz, unit):
    # GH 54239
    tz_data = (
        pd.date_range("2018-01-01", periods=5, freq="D").tz_localize(tz).as_unit(unit)
    )
    df = pd.DataFrame({"ts_tz": tz_data})
    tm.assert_frame_equal(df, from_dataframe(df.__dataframe__()))


def test_interchange_from_non_pandas_tz_aware(request):
    # GH 54239, 54287
    pa = pytest.importorskip("pyarrow", "11.0.0")
    import pyarrow.compute as pc

    if is_platform_windows() and is_ci_environment():
        mark = pytest.mark.xfail(
            raises=pa.ArrowInvalid,
            reason=(
                "TODO: Set ARROW_TIMEZONE_DATABASE environment variable "
                "on CI to path to the tzdata for pyarrow."
            ),
        )
        request.applymarker(mark)

    arr = pa.array([datetime(2020, 1, 1), None, datetime(2020, 1, 2)])
    arr = pc.assume_timezone(arr, "Asia/Kathmandu")
    table = pa.table({"arr": arr})
    exchange_df = table.__dataframe__()
    result = from_dataframe(exchange_df)

    expected = pd.DataFrame(
        ["2020-01-01 00:00:00+05:45", "NaT", "2020-01-02 00:00:00+05:45"],
        columns=["arr"],
        dtype="datetime64[us, Asia/Kathmandu]",
    )
    tm.assert_frame_equal(expected, result)


def test_interchange_from_corrected_buffer_dtypes(monkeypatch) -> None:
    # https://github.com/pandas-dev/pandas/issues/54781
    df = pd.DataFrame({"a": ["foo", "bar"]}).__dataframe__()
    interchange = df.__dataframe__()
    column = interchange.get_column_by_name("a")
    buffers = column.get_buffers()
    buffers_data = buffers["data"]
    buffer_dtype = buffers_data[1]
    buffer_dtype = (
        DtypeKind.UINT,
        8,
        ArrowCTypes.UINT8,
        buffer_dtype[3],
    )
    buffers["data"] = (buffers_data[0], buffer_dtype)
    column.get_buffers = lambda: buffers
    interchange.get_column_by_name = lambda _: column
    monkeypatch.setattr(df, "__dataframe__", lambda allow_copy: interchange)
    pd.api.interchange.from_dataframe(df)


def test_empty_string_column():
    # https://github.com/pandas-dev/pandas/issues/56703
    df = pd.DataFrame({"a": []}, dtype=str)
    df2 = df.__dataframe__()
    result = pd.api.interchange.from_dataframe(df2)
    tm.assert_frame_equal(df, result)


def test_large_string():
    # GH#56702
    pytest.importorskip("pyarrow")
    df = pd.DataFrame({"a": ["x"]}, dtype="large_string[pyarrow]")
    result = pd.api.interchange.from_dataframe(df.__dataframe__())
    expected = pd.DataFrame({"a": ["x"]}, dtype="object")
    tm.assert_frame_equal(result, expected)


<<<<<<< HEAD
@pytest.mark.parametrize(
    "dtype", ["Int8", pytest.param("Int8[pyarrow]", marks=td.skip_if_no("pyarrow"))]
)
def test_nullable_integers(dtype: str) -> None:
    # https://github.com/pandas-dev/pandas/issues/55069
    df = pd.DataFrame({"a": [1]}, dtype=dtype)
    expected = pd.DataFrame({"a": [1]}, dtype="int8")
    result = pd.api.interchange.from_dataframe(df.__dataframe__())
=======
def test_empty_dataframe():
    # https://github.com/pandas-dev/pandas/issues/56700
    df = pd.DataFrame({"a": []}, dtype="int8")
    dfi = df.__dataframe__()
    result = pd.api.interchange.from_dataframe(dfi, allow_copy=False)
    expected = pd.DataFrame({"a": []}, dtype="int8")
>>>>>>> 24f7db72
    tm.assert_frame_equal(result, expected)<|MERGE_RESOLUTION|>--- conflicted
+++ resolved
@@ -395,7 +395,6 @@
     tm.assert_frame_equal(result, expected)
 
 
-<<<<<<< HEAD
 @pytest.mark.parametrize(
     "dtype", ["Int8", pytest.param("Int8[pyarrow]", marks=td.skip_if_no("pyarrow"))]
 )
@@ -404,12 +403,13 @@
     df = pd.DataFrame({"a": [1]}, dtype=dtype)
     expected = pd.DataFrame({"a": [1]}, dtype="int8")
     result = pd.api.interchange.from_dataframe(df.__dataframe__())
-=======
+    tm.assert_frame_equal(result, expected)
+
+
 def test_empty_dataframe():
     # https://github.com/pandas-dev/pandas/issues/56700
     df = pd.DataFrame({"a": []}, dtype="int8")
     dfi = df.__dataframe__()
     result = pd.api.interchange.from_dataframe(dfi, allow_copy=False)
     expected = pd.DataFrame({"a": []}, dtype="int8")
->>>>>>> 24f7db72
     tm.assert_frame_equal(result, expected)