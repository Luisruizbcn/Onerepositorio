--- conflicted
+++ resolved
@@ -89,18 +89,11 @@
         assert result is NaT
 
     def test_td_add_timestamp_overflow(self):
-<<<<<<< HEAD
-        with pytest.raises(OverflowError):
-            Timestamp("1700-01-01") + Timedelta(13 * 19999, unit="D")
-
-        with pytest.raises(OverflowError):
-=======
         msg = "int too (large|big) to convert"
         with pytest.raises(OverflowError, match=msg):
             Timestamp("1700-01-01") + Timedelta(13 * 19999, unit="D")
 
         with pytest.raises(OverflowError, match=msg):
->>>>>>> 06f4c902
             Timestamp("1700-01-01") + timedelta(days=13 * 19999)
 
     @pytest.mark.parametrize("op", [operator.add, ops.radd])
@@ -644,12 +637,8 @@
         # deprecated GH#19761, enforced GH#29797
         ints = np.array([1349654400, 1349740800, 1349827200, 1349913600]) * 10 ** 9
 
-<<<<<<< HEAD
-        with pytest.raises(TypeError, match="Invalid dtype"):
-=======
         msg = "Invalid dtype"
         with pytest.raises(TypeError, match=msg):
->>>>>>> 06f4c902
             ints // Timedelta(1, unit="s")
 
     def test_td_rfloordiv_numeric_series(self):
@@ -863,12 +852,8 @@
         ],
     )
     def test_td_op_timedelta_timedeltalike_array(self, op, arr):
-<<<<<<< HEAD
-        with pytest.raises(TypeError):
-=======
         msg = "unsupported operand type|cannot use operands with types"
         with pytest.raises(TypeError, match=msg):
->>>>>>> 06f4c902
             op(arr, Timedelta("1D"))
 
 
@@ -958,24 +943,14 @@
     def test_compare_unknown_type(self, val):
         # GH#20829
         t = Timedelta("1s")
-<<<<<<< HEAD
-        with pytest.raises(TypeError):
+        msg = "Cannot compare type Timedelta with type (int|str)"
+        with pytest.raises(TypeError, match=msg):
             t >= val
-        with pytest.raises(TypeError):
+        with pytest.raises(TypeError, match=msg):
             t > val
-        with pytest.raises(TypeError):
+        with pytest.raises(TypeError, match=msg):
             t <= val
-        with pytest.raises(TypeError):
-=======
-        msg = "Cannot compare type Timedelta with type (int|str)"
-        with pytest.raises(TypeError, match=msg):
-            t >= val
-        with pytest.raises(TypeError, match=msg):
-            t > val
-        with pytest.raises(TypeError, match=msg):
-            t <= val
-        with pytest.raises(TypeError, match=msg):
->>>>>>> 06f4c902
+        with pytest.raises(TypeError, match=msg):
             t < val
 
 
@@ -999,12 +974,6 @@
 
     for left, right in [(td, "a"), ("a", td)]:
 
-<<<<<<< HEAD
-        with pytest.raises(TypeError):
-            left + right
-
-        with pytest.raises(TypeError):
-=======
         msg = "|".join(
             [
                 "unsupported operand type",
@@ -1017,7 +986,6 @@
 
         msg = "Cannot compare type"
         with pytest.raises(TypeError, match=msg):
->>>>>>> 06f4c902
             left > right
 
         assert not left == right
