--- conflicted
+++ resolved
@@ -367,7 +367,6 @@
 
     def test_short_format_converters(self):
         def conv(v):
-<<<<<<< HEAD
             return v.astype('m8[ns]')
 
         assert ct('10ns') == np.timedelta64(10, 'ns')
@@ -400,43 +399,6 @@
         assert ct('100D') == conv(np.timedelta64(100, 'D'))
         assert ct('1000D') == conv(np.timedelta64(1000, 'D'))
         assert ct('10000D') == conv(np.timedelta64(10000, 'D'))
-=======
-            return v.astype("m8[ns]")
-
-        assert Timedelta("10") == np.timedelta64(10, "ns")
-        assert Timedelta("10ns") == np.timedelta64(10, "ns")
-        assert Timedelta("100") == np.timedelta64(100, "ns")
-        assert Timedelta("100ns") == np.timedelta64(100, "ns")
-
-        assert Timedelta("1000") == np.timedelta64(1000, "ns")
-        assert Timedelta("1000ns") == np.timedelta64(1000, "ns")
-        assert Timedelta("1000NS") == np.timedelta64(1000, "ns")
-
-        assert Timedelta("10us") == np.timedelta64(10000, "ns")
-        assert Timedelta("100us") == np.timedelta64(100000, "ns")
-        assert Timedelta("1000us") == np.timedelta64(1000000, "ns")
-        assert Timedelta("1000Us") == np.timedelta64(1000000, "ns")
-        assert Timedelta("1000uS") == np.timedelta64(1000000, "ns")
-
-        assert Timedelta("1ms") == np.timedelta64(1000000, "ns")
-        assert Timedelta("10ms") == np.timedelta64(10000000, "ns")
-        assert Timedelta("100ms") == np.timedelta64(100000000, "ns")
-        assert Timedelta("1000ms") == np.timedelta64(1000000000, "ns")
-
-        assert Timedelta("-1s") == -np.timedelta64(1000000000, "ns")
-        assert Timedelta("1s") == np.timedelta64(1000000000, "ns")
-        assert Timedelta("10s") == np.timedelta64(10000000000, "ns")
-        assert Timedelta("100s") == np.timedelta64(100000000000, "ns")
-        assert Timedelta("1000s") == np.timedelta64(1000000000000, "ns")
-
-        assert Timedelta("1d") == conv(np.timedelta64(1, "D"))
-        assert Timedelta("-1d") == -conv(np.timedelta64(1, "D"))
-        assert Timedelta("1D") == conv(np.timedelta64(1, "D"))
-        assert Timedelta("10D") == conv(np.timedelta64(10, "D"))
-        assert Timedelta("100D") == conv(np.timedelta64(100, "D"))
-        assert Timedelta("1000D") == conv(np.timedelta64(1000, "D"))
-        assert Timedelta("10000D") == conv(np.timedelta64(10000, "D"))
->>>>>>> c29e3950
 
         # space
         assert Timedelta(" 10000D ") == conv(np.timedelta64(10000, "D"))
@@ -533,7 +495,6 @@
 
     def test_total_seconds_precision(self):
         # GH 19458
-<<<<<<< HEAD
         assert Timedelta('30S').total_seconds() == 30.0
         assert Timedelta('0ns').total_seconds() == 0.0
         assert Timedelta('-2S').total_seconds() == -2.0
@@ -602,48 +563,6 @@
     (Timedelta(None), True),
     (pd.NaT, True),
 ])
-=======
-        assert Timedelta("30S").total_seconds() == 30.0
-        assert Timedelta("0").total_seconds() == 0.0
-        assert Timedelta("-2S").total_seconds() == -2.0
-        assert Timedelta("5.324S").total_seconds() == 5.324
-        assert (Timedelta("30S").total_seconds() - 30.0) < 1e-20
-        assert (30.0 - Timedelta("30S").total_seconds()) < 1e-20
-
-    def test_resolution_string(self):
-        assert Timedelta(days=1).resolution_string == "D"
-        assert Timedelta(days=1, hours=6).resolution_string == "H"
-        assert Timedelta(days=1, minutes=6).resolution_string == "T"
-        assert Timedelta(days=1, seconds=6).resolution_string == "S"
-        assert Timedelta(days=1, milliseconds=6).resolution_string == "L"
-        assert Timedelta(days=1, microseconds=6).resolution_string == "U"
-        assert Timedelta(days=1, nanoseconds=6).resolution_string == "N"
-
-    def test_resolution_deprecated(self):
-        # GH#21344
-        td = Timedelta(days=4, hours=3)
-        result = td.resolution
-        assert result == Timedelta(nanoseconds=1)
-
-        # Check that the attribute is available on the class, mirroring
-        #  the stdlib timedelta behavior
-        result = Timedelta.resolution
-        assert result == Timedelta(nanoseconds=1)
-
-
-@pytest.mark.parametrize(
-    "value, expected",
-    [
-        (Timedelta("10S"), True),
-        (Timedelta("-10S"), True),
-        (Timedelta(10, unit="ns"), True),
-        (Timedelta(0, unit="ns"), False),
-        (Timedelta(-10, unit="ns"), True),
-        (Timedelta(None), True),
-        (NaT, True),
-    ],
-)
->>>>>>> c29e3950
 def test_truthiness(value, expected):
     # https://github.com/pandas-dev/pandas/issues/21484
     assert bool(value) is expected
