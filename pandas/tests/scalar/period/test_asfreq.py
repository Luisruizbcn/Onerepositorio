--- conflicted
+++ resolved
@@ -667,11 +667,6 @@
         assert start == expected
         assert start.value == per.ordinal * 1000
 
-<<<<<<< HEAD
-    def test_conv_microsecond_out_of_bounds(self):
-        # GH#31475
-=======
->>>>>>> 4fa44b77
         per2 = Period("2300-01-01", "us")
         with pytest.raises(OutOfBoundsDatetime, match="2300-01-01"):
             per2.start_time
