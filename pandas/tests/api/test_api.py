--- conflicted
+++ resolved
@@ -2,10 +2,7 @@
 from pandas import api, compat
 from pandas.util import testing as tm
 from typing import List
-<<<<<<< HEAD
-
-=======
->>>>>>> 4e0f2e80
+
 
 class Base:
     def check(self, namespace, expected, ignored=None):
@@ -45,12 +42,7 @@
     ]
 
     # these are already deprecated; awaiting removal
-    # GH #28926
-<<<<<<< HEAD
     deprecated_modules: List[str] = []
-=======
-    deprecated_modules : List[str] = []
->>>>>>> 4e0f2e80
 
     # misc
     misc = ["IndexSlice", "NaT"]
@@ -101,21 +93,10 @@
         classes.extend(["Panel", "SparseSeries", "SparseDataFrame"])
 
     # these are already deprecated; awaiting removal
-<<<<<<< HEAD
-    # GH #28926
     deprecated_classes: List[str] = []
 
     # these should be deprecated in the future
-    # GH #28926
     deprecated_classes_in_future: List[str] = []
-=======
-    #GH #28926
-    deprecated_classes : List[str] = []
-
-    # these should be deprecated in the future
-    #GH #28926
-    deprecated_classes_in_future : List[str] = []
->>>>>>> 4e0f2e80
 
     # external modules exposed in pandas namespace
     modules = ["np", "datetime"]
@@ -191,21 +172,10 @@
     funcs_to = ["to_datetime", "to_msgpack", "to_numeric", "to_pickle", "to_timedelta"]
 
     # top-level to deprecate in the future
-<<<<<<< HEAD
-    # GH #28926
     deprecated_funcs_in_future: List[str] = []
 
     # these are already deprecated; awaiting removal
-    # GH #28926
     deprecated_funcs: List[str] = []
-=======
-    #GH #28926
-    deprecated_funcs_in_future : List[str] = []
-
-    # these are already deprecated; awaiting removal
-    #GH #28926
-    deprecated_funcs : List[str] = []
->>>>>>> 4e0f2e80
 
     # private modules in pandas namespace
     private_modules = [
