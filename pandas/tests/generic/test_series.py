from operator import methodcaller

import numpy as np
import pytest

import pandas as pd
from pandas import MultiIndex, Series, date_range
import pandas._testing as tm

from ...core.dtypes.generic import ABCMultiIndex
from .test_generic import Generic


class TestSeries(Generic):
    _typ = Series
    _comparator = lambda self, x, y: tm.assert_series_equal(x, y)

    def test_rename_mi(self):
        s = Series(
            [11, 21, 31],
            index=MultiIndex.from_tuples([("A", x) for x in ["a", "B", "c"]]),
        )
        s.rename(str.lower)

    @pytest.mark.parametrize("func", ["rename_axis", "_set_axis_name"])
    def test_set_axis_name(self, func):
        s = Series([1, 2, 3], index=["a", "b", "c"])
        name = "foo"

        result = methodcaller(func, name)(s)
        assert s.index.name is None
        assert result.index.name == name

    @pytest.mark.parametrize("func", ["rename_axis", "_set_axis_name"])
    def test_set_axis_name_mi(self, func):
        s = Series(
            [11, 21, 31],
            index=MultiIndex.from_tuples(
                [("A", x) for x in ["a", "B", "c"]], names=["l1", "l2"]
            ),
        )

        result = methodcaller(func, ["L1", "L2"])(s)
        assert s.index.name is None
        assert s.index.names == ["l1", "l2"]
        assert result.index.name is None
        assert result.index.names, ["L1", "L2"]

    def test_set_axis_name_raises(self):
        s = pd.Series([1])
        msg = "No axis named 1 for object type Series"
        with pytest.raises(ValueError, match=msg):
            s._set_axis_name(name="a", axis=1)

    def test_get_numeric_data_preserve_dtype(self):

        # get the numeric data
        o = Series([1, 2, 3])
        result = o._get_numeric_data()
        self._compare(result, o)

        o = Series([1, "2", 3.0])
        result = o._get_numeric_data()
        expected = Series([], dtype=object, index=pd.Index([], dtype=object))
        self._compare(result, expected)

        o = Series([True, False, True])
        result = o._get_numeric_data()
        self._compare(result, o)

        o = Series([True, False, True])
        result = o._get_bool_data()
        self._compare(result, o)

        o = Series(date_range("20130101", periods=3))
        result = o._get_numeric_data()
        expected = Series([], dtype="M8[ns]", index=pd.Index([], dtype=object))
        self._compare(result, expected)

    def test_nonzero_single_element(self):

        # allow single item via bool method
        s = Series([True])
        assert s.bool()

        s = Series([False])
        assert not s.bool()

        msg = "The truth value of a Series is ambiguous"
        # single item nan to raise
        for s in [Series([np.nan]), Series([pd.NaT]), Series([True]), Series([False])]:
            with pytest.raises(ValueError, match=msg):
                bool(s)

        msg = "bool cannot act on a non-boolean single element Series"
        for s in [Series([np.nan]), Series([pd.NaT])]:
            with pytest.raises(ValueError, match=msg):
                s.bool()

        # multiple bool are still an error
        msg = "The truth value of a Series is ambiguous"
        for s in [Series([True, True]), Series([False, False])]:
            with pytest.raises(ValueError, match=msg):
                bool(s)
            with pytest.raises(ValueError, match=msg):
                s.bool()

        # single non-bool are an error
        for s in [Series([1]), Series([0]), Series(["a"]), Series([0.0])]:
            msg = "The truth value of a Series is ambiguous"
            with pytest.raises(ValueError, match=msg):
                bool(s)
            msg = "bool cannot act on a non-boolean single element Series"
            with pytest.raises(ValueError, match=msg):
                s.bool()

    def test_metadata_propagation_indiv(self):
        # check that the metadata matches up on the resulting ops

        o = Series(range(3), range(3))
        o.name = "foo"
        o2 = Series(range(3), range(3))
        o2.name = "bar"

        result = o.T
        self.check_metadata(o, result)

        # resample
        ts = Series(
            np.random.rand(1000),
            index=date_range("20130101", periods=1000, freq="s"),
            name="foo",
        )
        result = ts.resample("1T").mean()
        self.check_metadata(ts, result)

        result = ts.resample("1T").min()
        self.check_metadata(ts, result)

        result = ts.resample("1T").apply(lambda x: x.sum())
        self.check_metadata(ts, result)

        _metadata = Series._metadata
        _finalize = Series.__finalize__
        Series._metadata = ["name", "filename"]
        o.filename = "foo"
        o2.filename = "bar"

        def finalize(self, other, method=None, **kwargs):
            for name in self._metadata:
                if method == "concat" and name == "filename":
                    value = "+".join(
                        [getattr(o, name) for o in other.objs if getattr(o, name, None)]
                    )
                    object.__setattr__(self, name, value)
                else:
                    object.__setattr__(self, name, getattr(other, name, None))

            return self

        Series.__finalize__ = finalize

        result = pd.concat([o, o2])
        assert result.filename == "foo+bar"
        assert result.name is None

        # reset
        Series._metadata = _metadata
        Series.__finalize__ = _finalize  # FIXME: use monkeypatch


class TestSeries2:
    # Separating off because it doesnt rely on parent class
    @pytest.mark.parametrize(
        "s",
        [
            Series([np.arange(5)]),
            pd.date_range("1/1/2011", periods=24, freq="H"),
            pd.Series(range(5), index=pd.date_range("2017", periods=5)),
        ],
    )
    @pytest.mark.parametrize("shift_size", [0, 1, 2])
    def test_shift_always_copy(self, s, shift_size):
        # GH22397
        assert s.shift(shift_size) is not s

    @pytest.mark.parametrize("move_by_freq", [pd.Timedelta("1D"), pd.Timedelta("1M")])
    def test_datetime_shift_always_copy(self, move_by_freq):
        # GH22397
        s = pd.Series(range(5), index=pd.date_range("2017", periods=5))
<<<<<<< HEAD
        assert s.shift(freq=move_by_freq) is not s
=======
        assert s.shift(freq=move_by_freq) is not s


class TestToXArray:
    @pytest.mark.skipif(
        not _XARRAY_INSTALLED
        or _XARRAY_INSTALLED
        and LooseVersion(xarray.__version__) < LooseVersion("0.10.0"),
        reason="xarray >= 0.10.0 required",
    )
    def test_to_xarray_index_types(self, indices):
        if isinstance(indices, ABCMultiIndex):
            pytest.skip("MultiIndex is tested separately")

        from xarray import DataArray

        s = Series(range(len(indices)), index=indices, dtype="object")
        s.index.name = "foo"
        result = s.to_xarray()
        repr(result)
        assert len(result) == len(indices)
        assert len(result.coords) == 1
        tm.assert_almost_equal(list(result.coords.keys()), ["foo"])
        assert isinstance(result, DataArray)

        # idempotency
        tm.assert_series_equal(result.to_series(), s, check_index_type=False)

    @td.skip_if_no("xarray", min_version="0.7.0")
    def test_to_xarray_multiindex(self):
        from xarray import DataArray

        s = Series(range(6))
        s.index.name = "foo"
        s.index = pd.MultiIndex.from_product(
            [["a", "b"], range(3)], names=["one", "two"]
        )
        result = s.to_xarray()
        assert len(result) == 2
        tm.assert_almost_equal(list(result.coords.keys()), ["one", "two"])
        assert isinstance(result, DataArray)
        tm.assert_series_equal(result.to_series(), s)

    @td.skip_if_no("xarray", min_version="0.7.0")
    def test_to_xarray(self):
        from xarray import DataArray

        s = Series([], dtype=object)
        s.index.name = "foo"
        result = s.to_xarray()
        assert len(result) == 0
        assert len(result.coords) == 1
        tm.assert_almost_equal(list(result.coords.keys()), ["foo"])
        assert isinstance(result, DataArray)
>>>>>>> fddaa993
<|MERGE_RESOLUTION|>--- conflicted
+++ resolved
@@ -7,7 +7,6 @@
 from pandas import MultiIndex, Series, date_range
 import pandas._testing as tm
 
-from ...core.dtypes.generic import ABCMultiIndex
 from .test_generic import Generic
 
 
@@ -188,61 +187,4 @@
     def test_datetime_shift_always_copy(self, move_by_freq):
         # GH22397
         s = pd.Series(range(5), index=pd.date_range("2017", periods=5))
-<<<<<<< HEAD
-        assert s.shift(freq=move_by_freq) is not s
-=======
-        assert s.shift(freq=move_by_freq) is not s
-
-
-class TestToXArray:
-    @pytest.mark.skipif(
-        not _XARRAY_INSTALLED
-        or _XARRAY_INSTALLED
-        and LooseVersion(xarray.__version__) < LooseVersion("0.10.0"),
-        reason="xarray >= 0.10.0 required",
-    )
-    def test_to_xarray_index_types(self, indices):
-        if isinstance(indices, ABCMultiIndex):
-            pytest.skip("MultiIndex is tested separately")
-
-        from xarray import DataArray
-
-        s = Series(range(len(indices)), index=indices, dtype="object")
-        s.index.name = "foo"
-        result = s.to_xarray()
-        repr(result)
-        assert len(result) == len(indices)
-        assert len(result.coords) == 1
-        tm.assert_almost_equal(list(result.coords.keys()), ["foo"])
-        assert isinstance(result, DataArray)
-
-        # idempotency
-        tm.assert_series_equal(result.to_series(), s, check_index_type=False)
-
-    @td.skip_if_no("xarray", min_version="0.7.0")
-    def test_to_xarray_multiindex(self):
-        from xarray import DataArray
-
-        s = Series(range(6))
-        s.index.name = "foo"
-        s.index = pd.MultiIndex.from_product(
-            [["a", "b"], range(3)], names=["one", "two"]
-        )
-        result = s.to_xarray()
-        assert len(result) == 2
-        tm.assert_almost_equal(list(result.coords.keys()), ["one", "two"])
-        assert isinstance(result, DataArray)
-        tm.assert_series_equal(result.to_series(), s)
-
-    @td.skip_if_no("xarray", min_version="0.7.0")
-    def test_to_xarray(self):
-        from xarray import DataArray
-
-        s = Series([], dtype=object)
-        s.index.name = "foo"
-        result = s.to_xarray()
-        assert len(result) == 0
-        assert len(result.coords) == 1
-        tm.assert_almost_equal(list(result.coords.keys()), ["foo"])
-        assert isinstance(result, DataArray)
->>>>>>> fddaa993
+        assert s.shift(freq=move_by_freq) is not s