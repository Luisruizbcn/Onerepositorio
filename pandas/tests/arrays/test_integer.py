--- conflicted
+++ resolved
@@ -829,7 +829,6 @@
     assert arr.equals(expected)
 
 
-<<<<<<< HEAD
 @td.skip_if_no("pyarrow", min_version="0.15.1.dev")
 def test_arrow_roundtrip(data):
     # roundtrip possible from arrow 1.0.0
@@ -840,7 +839,8 @@
     assert table.field("a").type == str(data.dtype.numpy_dtype)
     result = table.to_pandas()
     tm.assert_frame_equal(result, df)
-=======
+
+
 @pytest.mark.parametrize(
     "pandasmethname, kwargs",
     [
@@ -859,7 +859,6 @@
     pandasmeth = getattr(s2, pandasmethname)
     expected = pandasmeth(**kwargs)
     assert expected == result
->>>>>>> d134b476
 
 
 # TODO(jreback) - these need testing / are broken
