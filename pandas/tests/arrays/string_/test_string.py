"""
This module tests the functionality of StringArray and ArrowStringArray.
Tests for the str accessors are in pandas/tests/strings/test_string_array.py
"""
import operator

import numpy as np
import pytest

from pandas.compat.pyarrow import pa_version_under12p0

from pandas.core.dtypes.common import is_dtype_equal

import pandas as pd
import pandas._testing as tm
from pandas.core.arrays.string_arrow import (
    ArrowStringArray,
    ArrowStringArrayNumpySemantics,
)


def na_val(dtype):
    if dtype.storage == "pyarrow_numpy":
        return np.nan
    else:
        return pd.NA


@pytest.fixture
def dtype(string_storage):
    """Fixture giving StringDtype from parametrized 'string_storage'"""
    return pd.StringDtype(storage=string_storage)


@pytest.fixture
def cls(dtype):
    """Fixture giving array type from parametrized 'dtype'"""
    return dtype.construct_array_type()


def test_repr(dtype):
    df = pd.DataFrame({"A": pd.array(["a", pd.NA, "b"], dtype=dtype)})
    if dtype.storage == "pyarrow_numpy":
        expected = "     A\n0    a\n1  NaN\n2    b"
    else:
        expected = "      A\n0     a\n1  <NA>\n2     b"
    assert repr(df) == expected

    if dtype.storage == "pyarrow_numpy":
        expected = "0      a\n1    NaN\n2      b\nName: A, dtype: string"
    else:
        expected = "0       a\n1    <NA>\n2       b\nName: A, dtype: string"
    assert repr(df.A) == expected

    if dtype.storage == "pyarrow":
        arr_name = "ArrowStringArray"
        expected = f"<{arr_name}>\n['a', <NA>, 'b']\nLength: 3, dtype: string"
    elif dtype.storage == "pyarrow_numpy":
        arr_name = "ArrowStringArrayNumpySemantics"
        expected = f"<{arr_name}>\n['a', nan, 'b']\nLength: 3, dtype: string"
    else:
        arr_name = "StringArray"
        expected = f"<{arr_name}>\n['a', <NA>, 'b']\nLength: 3, dtype: string"
    assert repr(df.A.array) == expected


def test_none_to_nan(cls):
    a = cls._from_sequence(["a", None, "b"])
    assert a[1] is not None
    assert a[1] is na_val(a.dtype)


def test_setitem_validates(cls):
    arr = cls._from_sequence(["a", "b"])

    if cls is pd.arrays.StringArray:
        msg = "Cannot set non-string value '10' into a StringArray."
    else:
        msg = "Scalar must be NA or str"
    with pytest.raises(TypeError, match=msg):
        arr[0] = 10

    if cls is pd.arrays.StringArray:
        msg = "Must provide strings."
    else:
        msg = "Scalar must be NA or str"
    with pytest.raises(TypeError, match=msg):
        arr[:] = np.array([1, 2])


def test_setitem_with_scalar_string(dtype):
    # is_float_dtype considers some strings, like 'd', to be floats
    # which can cause issues.
    arr = pd.array(["a", "c"], dtype=dtype)
    arr[0] = "d"
    expected = pd.array(["d", "c"], dtype=dtype)
    tm.assert_extension_array_equal(arr, expected)


def test_setitem_with_array_with_missing(dtype):
    # ensure that when setting with an array of values, we don't mutate the
    # array `value` in __setitem__(self, key, value)
    arr = pd.array(["a", "b", "c"], dtype=dtype)
    value = np.array(["A", None])
    value_orig = value.copy()
    arr[[0, 1]] = value

    expected = pd.array(["A", pd.NA, "c"], dtype=dtype)
    tm.assert_extension_array_equal(arr, expected)
    tm.assert_numpy_array_equal(value, value_orig)


def test_astype_roundtrip(dtype):
    ser = pd.Series(pd.date_range("2000", periods=12))
    ser[0] = None

    casted = ser.astype(dtype)
    assert is_dtype_equal(casted.dtype, dtype)

    result = casted.astype("datetime64[ns]")
    tm.assert_series_equal(result, ser)

    # GH#38509 same thing for timedelta64
    ser2 = ser - ser.iloc[-1]
    casted2 = ser2.astype(dtype)
    assert is_dtype_equal(casted2.dtype, dtype)

    result2 = casted2.astype(ser2.dtype)
    tm.assert_series_equal(result2, ser2)


def test_add(dtype):
    a = pd.Series(["a", "b", "c", None, None], dtype=dtype)
    b = pd.Series(["x", "y", None, "z", None], dtype=dtype)

    result = a + b
    expected = pd.Series(["ax", "by", None, None, None], dtype=dtype)
    tm.assert_series_equal(result, expected)

    result = a.add(b)
    tm.assert_series_equal(result, expected)

    result = a.radd(b)
    expected = pd.Series(["xa", "yb", None, None, None], dtype=dtype)
    tm.assert_series_equal(result, expected)

    result = a.add(b, fill_value="-")
    expected = pd.Series(["ax", "by", "c-", "-z", None], dtype=dtype)
    tm.assert_series_equal(result, expected)


def test_add_2d(dtype, request, arrow_string_storage):
    if dtype.storage in arrow_string_storage:
        reason = "Failed: DID NOT RAISE <class 'ValueError'>"
        mark = pytest.mark.xfail(raises=None, reason=reason)
        request.applymarker(mark)

    a = pd.array(["a", "b", "c"], dtype=dtype)
    b = np.array([["a", "b", "c"]], dtype=object)
    with pytest.raises(ValueError, match="3 != 1"):
        a + b

    s = pd.Series(a)
    with pytest.raises(ValueError, match="3 != 1"):
        s + b


def test_add_sequence(dtype):
    a = pd.array(["a", "b", None, None], dtype=dtype)
    other = ["x", None, "y", None]

    result = a + other
    expected = pd.array(["ax", None, None, None], dtype=dtype)
    tm.assert_extension_array_equal(result, expected)

    result = other + a
    expected = pd.array(["xa", None, None, None], dtype=dtype)
    tm.assert_extension_array_equal(result, expected)


def test_mul(dtype):
    a = pd.array(["a", "b", None], dtype=dtype)
    result = a * 2
    expected = pd.array(["aa", "bb", None], dtype=dtype)
    tm.assert_extension_array_equal(result, expected)

    result = 2 * a
    tm.assert_extension_array_equal(result, expected)


@pytest.mark.xfail(reason="GH-28527")
def test_add_strings(dtype):
    arr = pd.array(["a", "b", "c", "d"], dtype=dtype)
    df = pd.DataFrame([["t", "y", "v", "w"]], dtype=object)
    assert arr.__add__(df) is NotImplemented

    result = arr + df
    expected = pd.DataFrame([["at", "by", "cv", "dw"]]).astype(dtype)
    tm.assert_frame_equal(result, expected)

    result = df + arr
    expected = pd.DataFrame([["ta", "yb", "vc", "wd"]]).astype(dtype)
    tm.assert_frame_equal(result, expected)


@pytest.mark.xfail(reason="GH-28527")
def test_add_frame(dtype):
    arr = pd.array(["a", "b", np.nan, np.nan], dtype=dtype)
    df = pd.DataFrame([["x", np.nan, "y", np.nan]])

    assert arr.__add__(df) is NotImplemented

    result = arr + df
    expected = pd.DataFrame([["ax", np.nan, np.nan, np.nan]]).astype(dtype)
    tm.assert_frame_equal(result, expected)

    result = df + arr
    expected = pd.DataFrame([["xa", np.nan, np.nan, np.nan]]).astype(dtype)
    tm.assert_frame_equal(result, expected)


def test_comparison_methods_scalar(comparison_op, dtype):
    op_name = f"__{comparison_op.__name__}__"
    a = pd.array(["a", None, "c"], dtype=dtype)
    other = "a"
    result = getattr(a, op_name)(other)
    if dtype.storage == "pyarrow_numpy":
        expected = np.array([getattr(item, op_name)(other) for item in a])
        if comparison_op == operator.ne:
            expected[1] = True
        else:
            expected[1] = False
        tm.assert_numpy_array_equal(result, expected.astype(np.bool_))
    else:
        expected_dtype = "boolean[pyarrow]" if dtype.storage == "pyarrow" else "boolean"
        expected = np.array([getattr(item, op_name)(other) for item in a], dtype=object)
        expected = pd.array(expected, dtype=expected_dtype)
        tm.assert_extension_array_equal(result, expected)


def test_comparison_methods_scalar_pd_na(comparison_op, dtype):
    op_name = f"__{comparison_op.__name__}__"
    a = pd.array(["a", None, "c"], dtype=dtype)
    result = getattr(a, op_name)(pd.NA)

    if dtype.storage == "pyarrow_numpy":
        if operator.ne == comparison_op:
            expected = np.array([True, True, True])
        else:
            expected = np.array([False, False, False])
        tm.assert_numpy_array_equal(result, expected)
    else:
        expected_dtype = "boolean[pyarrow]" if dtype.storage == "pyarrow" else "boolean"
        expected = pd.array([None, None, None], dtype=expected_dtype)
        tm.assert_extension_array_equal(result, expected)
        tm.assert_extension_array_equal(result, expected)


def test_comparison_methods_scalar_not_string(comparison_op, dtype):
    op_name = f"__{comparison_op.__name__}__"

    a = pd.array(["a", None, "c"], dtype=dtype)
    other = 42

    if op_name not in ["__eq__", "__ne__"]:
        with pytest.raises(TypeError, match="not supported between"):
            getattr(a, op_name)(other)

        return

    result = getattr(a, op_name)(other)

    if dtype.storage == "pyarrow_numpy":
        expected_data = {
            "__eq__": [False, False, False],
            "__ne__": [True, True, True],
        }[op_name]
        expected = np.array(expected_data)
        tm.assert_numpy_array_equal(result, expected)
    else:
        expected_data = {"__eq__": [False, None, False], "__ne__": [True, None, True]}[
            op_name
        ]
        expected_dtype = "boolean[pyarrow]" if dtype.storage == "pyarrow" else "boolean"
        expected = pd.array(expected_data, dtype=expected_dtype)
        tm.assert_extension_array_equal(result, expected)


def test_comparison_methods_array(comparison_op, dtype):
    op_name = f"__{comparison_op.__name__}__"

    a = pd.array(["a", None, "c"], dtype=dtype)
    other = [None, None, "c"]
    result = getattr(a, op_name)(other)
    if dtype.storage == "pyarrow_numpy":
        if operator.ne == comparison_op:
            expected = np.array([True, True, False])
        else:
            expected = np.array([False, False, False])
            expected[-1] = getattr(other[-1], op_name)(a[-1])
        tm.assert_numpy_array_equal(result, expected)

        result = getattr(a, op_name)(pd.NA)
        if operator.ne == comparison_op:
            expected = np.array([True, True, True])
        else:
            expected = np.array([False, False, False])
        tm.assert_numpy_array_equal(result, expected)

    else:
        expected_dtype = "boolean[pyarrow]" if dtype.storage == "pyarrow" else "boolean"
        expected = np.full(len(a), fill_value=None, dtype="object")
        expected[-1] = getattr(other[-1], op_name)(a[-1])
        expected = pd.array(expected, dtype=expected_dtype)
        tm.assert_extension_array_equal(result, expected)

        result = getattr(a, op_name)(pd.NA)
        expected = pd.array([None, None, None], dtype=expected_dtype)
        tm.assert_extension_array_equal(result, expected)


def test_constructor_raises(cls):
    if cls is pd.arrays.StringArray:
        msg = "StringArray requires a sequence of strings or pandas.NA"
    else:
        msg = "Unsupported type '<class 'numpy.ndarray'>' for ArrowExtensionArray"

    with pytest.raises(ValueError, match=msg):
        cls(np.array(["a", "b"], dtype="S1"))

    with pytest.raises(ValueError, match=msg):
        cls(np.array([]))

    if cls is pd.arrays.StringArray:
        # GH#45057 np.nan and None do NOT raise, as they are considered valid NAs
        #  for string dtype
        cls(np.array(["a", np.nan], dtype=object))
        cls(np.array(["a", None], dtype=object))
    else:
        with pytest.raises(ValueError, match=msg):
            cls(np.array(["a", np.nan], dtype=object))
        with pytest.raises(ValueError, match=msg):
            cls(np.array(["a", None], dtype=object))

    with pytest.raises(ValueError, match=msg):
        cls(np.array(["a", pd.NaT], dtype=object))

    with pytest.raises(ValueError, match=msg):
        cls(np.array(["a", np.datetime64("NaT", "ns")], dtype=object))

    with pytest.raises(ValueError, match=msg):
        cls(np.array(["a", np.timedelta64("NaT", "ns")], dtype=object))


@pytest.mark.parametrize("na", [np.nan, np.float64("nan"), float("nan"), None, pd.NA])
def test_constructor_nan_like(na):
    expected = pd.arrays.StringArray(np.array(["a", pd.NA]))
    tm.assert_extension_array_equal(
        pd.arrays.StringArray(np.array(["a", na], dtype="object")), expected
    )


@pytest.mark.parametrize("copy", [True, False])
def test_from_sequence_no_mutate(copy, cls, request):
    nan_arr = np.array(["a", np.nan], dtype=object)
    expected_input = nan_arr.copy()
    na_arr = np.array(["a", pd.NA], dtype=object)

    result = cls._from_sequence(nan_arr, copy=copy)

    if cls in (ArrowStringArray, ArrowStringArrayNumpySemantics):
        import pyarrow as pa

        expected = cls(pa.array(na_arr, type=pa.string(), from_pandas=True))
    else:
        expected = cls(na_arr)

    tm.assert_extension_array_equal(result, expected)
    tm.assert_numpy_array_equal(nan_arr, expected_input)


def test_astype_int(dtype):
    arr = pd.array(["1", "2", "3"], dtype=dtype)
    result = arr.astype("int64")
    expected = np.array([1, 2, 3], dtype="int64")
    tm.assert_numpy_array_equal(result, expected)

    arr = pd.array(["1", pd.NA, "3"], dtype=dtype)
    if dtype.storage == "pyarrow_numpy":
        err = ValueError
        msg = "cannot convert float NaN to integer"
    else:
        err = TypeError
        msg = (
            r"int\(\) argument must be a string, a bytes-like "
            r"object or a( real)? number"
        )
    with pytest.raises(err, match=msg):
        arr.astype("int64")


def test_astype_nullable_int(dtype):
    arr = pd.array(["1", pd.NA, "3"], dtype=dtype)

    result = arr.astype("Int64")
    expected = pd.array([1, pd.NA, 3], dtype="Int64")
    tm.assert_extension_array_equal(result, expected)


def test_astype_float(dtype, any_float_dtype):
    # Don't compare arrays (37974)
    ser = pd.Series(["1.1", pd.NA, "3.3"], dtype=dtype)
    result = ser.astype(any_float_dtype)
    expected = pd.Series([1.1, np.nan, 3.3], dtype=any_float_dtype)
    tm.assert_series_equal(result, expected)


@pytest.mark.parametrize("skipna", [True, False])
@pytest.mark.xfail(reason="Not implemented StringArray.sum")
def test_reduce(skipna, dtype):
    arr = pd.Series(["a", "b", "c"], dtype=dtype)
    result = arr.sum(skipna=skipna)
    assert result == "abc"


@pytest.mark.parametrize("skipna", [True, False])
@pytest.mark.xfail(reason="Not implemented StringArray.sum")
def test_reduce_missing(skipna, dtype):
    arr = pd.Series([None, "a", None, "b", "c", None], dtype=dtype)
    result = arr.sum(skipna=skipna)
    if skipna:
        assert result == "abc"
    else:
        assert pd.isna(result)


@pytest.mark.parametrize("method", ["min", "max"])
@pytest.mark.parametrize("skipna", [True, False])
def test_min_max(method, skipna, dtype, request):
    arr = pd.Series(["a", "b", "c", None], dtype=dtype)
    result = getattr(arr, method)(skipna=skipna)
    if skipna:
        expected = "a" if method == "min" else "c"
        assert result == expected
    else:
        assert result is na_val(arr.dtype)


@pytest.mark.parametrize("method", ["min", "max"])
@pytest.mark.parametrize("box", [pd.Series, pd.array])
def test_min_max_numpy(method, box, dtype, request, arrow_string_storage):
    if dtype.storage in arrow_string_storage and box is pd.array:
        if box is pd.array:
            reason = "'<=' not supported between instances of 'str' and 'NoneType'"
        else:
            reason = "'ArrowStringArray' object has no attribute 'max'"
        mark = pytest.mark.xfail(raises=TypeError, reason=reason)
        request.applymarker(mark)

    arr = box(["a", "b", "c", None], dtype=dtype)
    result = getattr(np, method)(arr)
    expected = "a" if method == "min" else "c"
    assert result == expected


def test_fillna_args(dtype, request, arrow_string_storage):
    # GH 37987

    arr = pd.array(["a", pd.NA], dtype=dtype)

    res = arr.fillna(value="b")
    expected = pd.array(["a", "b"], dtype=dtype)
    tm.assert_extension_array_equal(res, expected)

    res = arr.fillna(value=np.str_("b"))
    expected = pd.array(["a", "b"], dtype=dtype)
    tm.assert_extension_array_equal(res, expected)

    if dtype.storage in arrow_string_storage:
        msg = "Invalid value '1' for dtype string"
    else:
        msg = "Cannot set non-string value '1' into a StringArray."
    with pytest.raises(TypeError, match=msg):
        arr.fillna(value=1)


def test_arrow_array(dtype):
    # protocol added in 0.15.0
    pa = pytest.importorskip("pyarrow")
    import pyarrow.compute as pc

    data = pd.array(["a", "b", "c"], dtype=dtype)
    arr = pa.array(data)
    expected = pa.array(list(data), type=pa.large_string(), from_pandas=True)
    if dtype.storage in ("pyarrow", "pyarrow_numpy") and pa_version_under12p0:
        expected = pa.chunked_array(expected)
    if dtype.storage == "python":
        expected = pc.cast(expected, pa.string())
    assert arr.equals(expected)


@pytest.mark.filterwarnings("ignore:Passing a BlockManager:DeprecationWarning")
<<<<<<< HEAD
def test_arrow_roundtrip(dtype, string_storage2, request):
=======
def test_arrow_roundtrip(dtype, string_storage2, request, using_infer_string):
>>>>>>> 8aa7a967
    # roundtrip possible from arrow 1.0.0
    pa = pytest.importorskip("pyarrow")

    if using_infer_string and string_storage2 != "pyarrow_numpy":
        request.applymarker(
            pytest.mark.xfail(
                reason="infer_string takes precedence over string storage"
            )
        )

    data = pd.array(["a", "b", None], dtype=dtype)
    df = pd.DataFrame({"a": data})
    table = pa.table(df)
    if dtype.storage == "python":
        assert table.field("a").type == "string"
    else:
        assert table.field("a").type == "large_string"
    with pd.option_context("string_storage", string_storage2):
        result = table.to_pandas()
    assert isinstance(result["a"].dtype, pd.StringDtype)
    expected = df.astype(f"string[{string_storage2}]")
    tm.assert_frame_equal(result, expected)
    # ensure the missing value is represented by NA and not np.nan or None
    assert result.loc[2, "a"] is na_val(result["a"].dtype)


@pytest.mark.filterwarnings("ignore:Passing a BlockManager:DeprecationWarning")
<<<<<<< HEAD
def test_arrow_load_from_zero_chunks(dtype, string_storage2, request):
=======
def test_arrow_load_from_zero_chunks(
    dtype, string_storage2, request, using_infer_string
):
>>>>>>> 8aa7a967
    # GH-41040
    pa = pytest.importorskip("pyarrow")

    if using_infer_string and string_storage2 != "pyarrow_numpy":
        request.applymarker(
            pytest.mark.xfail(
                reason="infer_string takes precedence over string storage"
            )
        )

    data = pd.array([], dtype=dtype)
    df = pd.DataFrame({"a": data})
    table = pa.table(df)
    if dtype.storage == "python":
        assert table.field("a").type == "string"
    else:
        assert table.field("a").type == "large_string"
    # Instantiate the same table with no chunks at all
    table = pa.table([pa.chunked_array([], type=pa.string())], schema=table.schema)
    with pd.option_context("string_storage", string_storage2):
        result = table.to_pandas()
    assert isinstance(result["a"].dtype, pd.StringDtype)
    expected = df.astype(f"string[{string_storage2}]")
    tm.assert_frame_equal(result, expected)


def test_value_counts_na(dtype):
    if getattr(dtype, "storage", "") == "pyarrow":
        exp_dtype = "int64[pyarrow]"
    elif getattr(dtype, "storage", "") == "pyarrow_numpy":
        exp_dtype = "int64"
    else:
        exp_dtype = "Int64"
    arr = pd.array(["a", "b", "a", pd.NA], dtype=dtype)
    result = arr.value_counts(dropna=False)
    expected = pd.Series([2, 1, 1], index=arr[[0, 1, 3]], dtype=exp_dtype, name="count")
    tm.assert_series_equal(result, expected)

    result = arr.value_counts(dropna=True)
    expected = pd.Series([2, 1], index=arr[:2], dtype=exp_dtype, name="count")
    tm.assert_series_equal(result, expected)


def test_value_counts_with_normalize(dtype):
    if getattr(dtype, "storage", "") == "pyarrow":
        exp_dtype = "double[pyarrow]"
    elif getattr(dtype, "storage", "") == "pyarrow_numpy":
        exp_dtype = np.float64
    else:
        exp_dtype = "Float64"
    ser = pd.Series(["a", "b", "a", pd.NA], dtype=dtype)
    result = ser.value_counts(normalize=True)
    expected = pd.Series([2, 1], index=ser[:2], dtype=exp_dtype, name="proportion") / 3
    tm.assert_series_equal(result, expected)


@pytest.mark.parametrize(
    "values, expected",
    [
        (["a", "b", "c"], np.array([False, False, False])),
        (["a", "b", None], np.array([False, False, True])),
    ],
)
def test_use_inf_as_na(values, expected, dtype):
    # https://github.com/pandas-dev/pandas/issues/33655
    values = pd.array(values, dtype=dtype)
    msg = "use_inf_as_na option is deprecated"
    with tm.assert_produces_warning(FutureWarning, match=msg):
        with pd.option_context("mode.use_inf_as_na", True):
            result = values.isna()
            tm.assert_numpy_array_equal(result, expected)

            result = pd.Series(values).isna()
            expected = pd.Series(expected)
            tm.assert_series_equal(result, expected)

            result = pd.DataFrame(values).isna()
            expected = pd.DataFrame(expected)
            tm.assert_frame_equal(result, expected)


def test_memory_usage(dtype, arrow_string_storage):
    # GH 33963

    if dtype.storage in arrow_string_storage:
        pytest.skip(f"not applicable for {dtype.storage}")

    series = pd.Series(["a", "b", "c"], dtype=dtype)

    assert 0 < series.nbytes <= series.memory_usage() < series.memory_usage(deep=True)


@pytest.mark.parametrize("float_dtype", [np.float16, np.float32, np.float64])
def test_astype_from_float_dtype(float_dtype, dtype):
    # https://github.com/pandas-dev/pandas/issues/36451
    ser = pd.Series([0.1], dtype=float_dtype)
    result = ser.astype(dtype)
    expected = pd.Series(["0.1"], dtype=dtype)
    tm.assert_series_equal(result, expected)


def test_to_numpy_returns_pdna_default(dtype):
    arr = pd.array(["a", pd.NA, "b"], dtype=dtype)
    result = np.array(arr)
    expected = np.array(["a", na_val(dtype), "b"], dtype=object)
    tm.assert_numpy_array_equal(result, expected)


def test_to_numpy_na_value(dtype, nulls_fixture):
    na_value = nulls_fixture
    arr = pd.array(["a", pd.NA, "b"], dtype=dtype)
    result = arr.to_numpy(na_value=na_value)
    expected = np.array(["a", na_value, "b"], dtype=object)
    tm.assert_numpy_array_equal(result, expected)


def test_isin(dtype, fixed_now_ts):
    s = pd.Series(["a", "b", None], dtype=dtype)

    result = s.isin(["a", "c"])
    expected = pd.Series([True, False, False])
    tm.assert_series_equal(result, expected)

    result = s.isin(["a", pd.NA])
    expected = pd.Series([True, False, True])
    tm.assert_series_equal(result, expected)

    result = s.isin([])
    expected = pd.Series([False, False, False])
    tm.assert_series_equal(result, expected)

    result = s.isin(["a", fixed_now_ts])
    expected = pd.Series([True, False, False])
    tm.assert_series_equal(result, expected)


def test_setitem_scalar_with_mask_validation(dtype):
    # https://github.com/pandas-dev/pandas/issues/47628
    # setting None with a boolean mask (through _putmaks) should still result
    # in pd.NA values in the underlying array
    ser = pd.Series(["a", "b", "c"], dtype=dtype)
    mask = np.array([False, True, False])

    ser[mask] = None
    assert ser.array[1] is na_val(ser.dtype)

    # for other non-string we should also raise an error
    ser = pd.Series(["a", "b", "c"], dtype=dtype)
    if type(ser.array) is pd.arrays.StringArray:
        msg = "Cannot set non-string value"
    else:
        msg = "Scalar must be NA or str"
    with pytest.raises(TypeError, match=msg):
        ser[mask] = 1


def test_from_numpy_str(dtype):
    vals = ["a", "b", "c"]
    arr = np.array(vals, dtype=np.str_)
    result = pd.array(arr, dtype=dtype)
    expected = pd.array(vals, dtype=dtype)
    tm.assert_extension_array_equal(result, expected)


def test_tolist(dtype):
    vals = ["a", "b", "c"]
    arr = pd.array(vals, dtype=dtype)
    result = arr.tolist()
    expected = vals
    tm.assert_equal(result, expected)<|MERGE_RESOLUTION|>--- conflicted
+++ resolved
@@ -500,11 +500,7 @@
 
 
 @pytest.mark.filterwarnings("ignore:Passing a BlockManager:DeprecationWarning")
-<<<<<<< HEAD
-def test_arrow_roundtrip(dtype, string_storage2, request):
-=======
 def test_arrow_roundtrip(dtype, string_storage2, request, using_infer_string):
->>>>>>> 8aa7a967
     # roundtrip possible from arrow 1.0.0
     pa = pytest.importorskip("pyarrow")
 
@@ -532,13 +528,9 @@
 
 
 @pytest.mark.filterwarnings("ignore:Passing a BlockManager:DeprecationWarning")
-<<<<<<< HEAD
-def test_arrow_load_from_zero_chunks(dtype, string_storage2, request):
-=======
 def test_arrow_load_from_zero_chunks(
     dtype, string_storage2, request, using_infer_string
 ):
->>>>>>> 8aa7a967
     # GH-41040
     pa = pytest.importorskip("pyarrow")
 
