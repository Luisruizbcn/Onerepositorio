--- conflicted
+++ resolved
@@ -124,13 +124,8 @@
     tm.assert_series_equal(result, expected)
 
 
-<<<<<<< HEAD
-def test_add_2d(dtype, request):
-    if dtype.storage in ("pyarrow", "pyarrow_numpy"):
-=======
 def test_add_2d(dtype, request, arrow_string_storage):
     if dtype.storage in arrow_string_storage:
->>>>>>> 7915acbd
         reason = "Failed: DID NOT RAISE <class 'ValueError'>"
         mark = pytest.mark.xfail(raises=None, reason=reason)
         request.node.add_marker(mark)
@@ -158,13 +153,8 @@
     tm.assert_extension_array_equal(result, expected)
 
 
-<<<<<<< HEAD
-def test_mul(dtype, request):
-    if dtype.storage in ("pyarrow", "pyarrow_numpy"):
-=======
 def test_mul(dtype, request, arrow_string_storage):
     if dtype.storage in arrow_string_storage:
->>>>>>> 7915acbd
         reason = "unsupported operand type(s) for *: 'ArrowStringArray' and 'int'"
         mark = pytest.mark.xfail(raises=NotImplementedError, reason=reason)
         request.node.add_marker(mark)
@@ -422,13 +412,8 @@
 
 @pytest.mark.parametrize("method", ["min", "max"])
 @pytest.mark.parametrize("box", [pd.Series, pd.array])
-<<<<<<< HEAD
-def test_min_max_numpy(method, box, dtype, request):
-    if dtype.storage in ("pyarrow", "pyarrow_numpy") and box is pd.array:
-=======
 def test_min_max_numpy(method, box, dtype, request, arrow_string_storage):
     if dtype.storage in arrow_string_storage and box is pd.array:
->>>>>>> 7915acbd
         if box is pd.array:
             reason = "'<=' not supported between instances of 'str' and 'NoneType'"
         else:
@@ -455,11 +440,7 @@
     expected = pd.array(["a", "b"], dtype=dtype)
     tm.assert_extension_array_equal(res, expected)
 
-<<<<<<< HEAD
-    if dtype.storage in ("pyarrow", "pyarrow_numpy"):
-=======
     if dtype.storage in arrow_string_storage:
->>>>>>> 7915acbd
         msg = "Invalid value '1' for dtype string"
     else:
         msg = "Cannot set non-string value '1' into a StringArray."
@@ -572,11 +553,7 @@
 def test_memory_usage(dtype, arrow_string_storage):
     # GH 33963
 
-<<<<<<< HEAD
-    if dtype.storage in ("pyarrow", "pyarrow_numpy"):
-=======
     if dtype.storage in arrow_string_storage:
->>>>>>> 7915acbd
         pytest.skip(f"not applicable for {dtype.storage}")
 
     series = pd.Series(["a", "b", "c"], dtype=dtype)
