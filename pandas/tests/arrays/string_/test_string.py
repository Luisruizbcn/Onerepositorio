--- conflicted
+++ resolved
@@ -15,8 +15,6 @@
     ArrowStringArray,
     ArrowStringArrayNumpySemantics,
 )
-<<<<<<< HEAD
-=======
 
 
 def na_val(dtype):
@@ -24,7 +22,6 @@
         return np.nan
     else:
         return pd.NA
->>>>>>> 68acc329
 
 
 @pytest.fixture
@@ -55,13 +52,6 @@
 
     if dtype.storage == "pyarrow":
         arr_name = "ArrowStringArray"
-<<<<<<< HEAD
-    elif dtype.storage == "pyarrow_numpy":
-        arr_name = "ArrowStringArrayNumpySemantics"
-    else:
-        arr_name = "StringArray"
-    expected = f"<{arr_name}>\n['a', <NA>, 'b']\nLength: 3, dtype: string"
-=======
         expected = f"<{arr_name}>\n['a', <NA>, 'b']\nLength: 3, dtype: string"
     elif dtype.storage == "pyarrow_numpy":
         arr_name = "ArrowStringArrayNumpySemantics"
@@ -69,7 +59,6 @@
     else:
         arr_name = "StringArray"
         expected = f"<{arr_name}>\n['a', <NA>, 'b']\nLength: 3, dtype: string"
->>>>>>> 68acc329
     assert repr(df.A.array) == expected
 
 
@@ -232,11 +221,7 @@
     result = getattr(a, op_name)(other)
     if dtype.storage == "pyarrow_numpy":
         expected = np.array([getattr(item, op_name)(other) for item in a], dtype=object)
-<<<<<<< HEAD
-        expected = pd.array(expected, dtype="boolean").to_numpy(na_value=False)
-=======
         expected[1] = False
->>>>>>> 68acc329
         tm.assert_numpy_array_equal(result, expected)
     else:
         expected_dtype = "boolean[pyarrow]" if dtype.storage == "pyarrow" else "boolean"
