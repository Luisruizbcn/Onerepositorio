--- conflicted
+++ resolved
@@ -191,17 +191,11 @@
     def test_categories_assignments(self):
         cat = Categorical(["a", "b", "c", "a"])
         exp = np.array([1, 2, 3, 1], dtype=np.int64)
-<<<<<<< HEAD
         msg = "Changing the categories of a Categorical in-place"
         with tm.assert_produces_warning(FutureWarning, match=msg):
-            s.categories = [1, 2, 3]
-        tm.assert_numpy_array_equal(s.__array__(), exp)
-        tm.assert_index_equal(s.categories, Index([1, 2, 3]))
-=======
-        cat.categories = [1, 2, 3]
+            cat.categories = [1, 2, 3]
         tm.assert_numpy_array_equal(cat.__array__(), exp)
         tm.assert_index_equal(cat.categories, Index([1, 2, 3]))
->>>>>>> a6c1f6cc
 
     @pytest.mark.parametrize("new_categories", [[1, 2, 3, 4], [1, 2]])
     def test_categories_assignments_wrong_length_raises(self, new_categories):
