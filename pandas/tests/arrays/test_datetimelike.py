# -*- coding: utf-8 -*-
import numpy as np
import pytest

import pandas.compat as compat

import pandas as pd
from pandas import compat
from pandas.core.arrays import (
    DatetimeArrayMixin as DatetimeArray, PeriodArray,
    TimedeltaArrayMixin as TimedeltaArray)
import pandas.util.testing as tm


# TODO: more freq variants
@pytest.fixture(params=['D', 'B', 'W', 'M', 'Q', 'Y'])
def period_index(request):
    """
    A fixture to provide PeriodIndex objects with different frequencies.

    Most PeriodArray behavior is already tested in PeriodIndex tests,
    so here we just test that the PeriodArray behavior matches
    the PeriodIndex behavior.
    """
    freqstr = request.param
    # TODO: non-monotone indexes; NaTs, different start dates
    pi = pd.period_range(start=pd.Timestamp('2000-01-01'),
                         periods=100,
                         freq=freqstr)
    return pi


@pytest.fixture(params=['D', 'B', 'W', 'M', 'Q', 'Y'])
def datetime_index(request):
    """
    A fixture to provide DatetimeIndex objects with different frequencies.

    Most DatetimeArray behavior is already tested in DatetimeIndex tests,
    so here we just test that the DatetimeArray behavior matches
    the DatetimeIndex behavior.
    """
    freqstr = request.param
    # TODO: non-monotone indexes; NaTs, different start dates, timezones
    pi = pd.date_range(start=pd.Timestamp('2000-01-01'),
                       periods=100,
                       freq=freqstr)
    return pi


@pytest.fixture
def timedelta_index(request):
    """
    A fixture to provide TimedeltaIndex objects with different frequencies.
     Most TimedeltaArray behavior is already tested in TimedeltaIndex tests,
    so here we just test that the TimedeltaArray behavior matches
    the TimedeltaIndex behavior.
    """
    # TODO: flesh this out
    return pd.TimedeltaIndex(['1 Day', '3 Hours', 'NaT'])


class SharedTests(object):
    index_cls = None

    def test_compare_len1_raises(self):
        # make sure we raise when comparing with different lengths, specific
        #  to the case where one has length-1, which numpy would broadcast
        data = np.arange(10, dtype='i8')

        idx = self.index_cls._simple_new(data, freq='D')
        arr = self.array_cls(idx)

        with pytest.raises(ValueError, match="Lengths must match"):
            arr == arr[:1]

        # test the index classes while we're at it, GH#23078
        with pytest.raises(ValueError, match="Lengths must match"):
            idx <= idx[[0]]

    def test_take(self):
        data = np.arange(100, dtype='i8')
        np.random.shuffle(data)

        idx = self.index_cls._simple_new(data, freq='D')
        arr = self.array_cls(idx)

        takers = [1, 4, 94]
        result = arr.take(takers)
        expected = idx.take(takers)

        tm.assert_index_equal(self.index_cls(result), expected)

        takers = np.array([1, 4, 94])
        result = arr.take(takers)
        expected = idx.take(takers)

        tm.assert_index_equal(self.index_cls(result), expected)

    def test_take_fill(self):
        data = np.arange(10, dtype='i8')

        idx = self.index_cls._simple_new(data, freq='D')
        arr = self.array_cls(idx)

        result = arr.take([-1, 1], allow_fill=True, fill_value=None)
        assert result[0] is pd.NaT

        result = arr.take([-1, 1], allow_fill=True, fill_value=np.nan)
        assert result[0] is pd.NaT

        result = arr.take([-1, 1], allow_fill=True, fill_value=pd.NaT)
        assert result[0] is pd.NaT

        with pytest.raises(ValueError):
            arr.take([0, 1], allow_fill=True, fill_value=2)

        with pytest.raises(ValueError):
            arr.take([0, 1], allow_fill=True, fill_value=2.0)

        with pytest.raises(ValueError):
            arr.take([0, 1], allow_fill=True,
                     fill_value=pd.Timestamp.now().time)

    def test_concat_same_type(self):
        data = np.arange(10, dtype='i8')

        idx = self.index_cls._simple_new(data, freq='D').insert(0, pd.NaT)
        arr = self.array_cls(idx)

        result = arr._concat_same_type([arr[:-1], arr[1:], arr])
        expected = idx._concat_same_dtype([idx[:-1], idx[1:], idx], None)

        tm.assert_index_equal(self.index_cls(result), expected)

    def test_unbox_scalar(self):
<<<<<<< HEAD
        data = np.arange(10, dtype='i8')
=======
        data = np.arange(10, dtype='i8') * 24 * 3600 * 10**9
>>>>>>> 1249e84b
        arr = self.array_cls(data, freq='D')
        result = arr._unbox_scalar(arr[0])
        assert isinstance(result, (int, compat.long))

        result = arr._unbox_scalar(pd.NaT)
        assert isinstance(result, (int, compat.long))

<<<<<<< HEAD
    def test_scalar_from_string(self):
        data = np.arange(10, dtype='i8')
=======
        with pytest.raises(ValueError):
            arr._unbox_scalar('foo')

    def test_check_compatible_with(self):
        data = np.arange(10, dtype='i8') * 24 * 3600 * 10**9
        arr = self.array_cls(data, freq='D')

        arr._check_compatible_with(arr[0])
        arr._check_compatible_with(arr[:1])
        arr._check_compatible_with(pd.NaT)

    def test_scalar_from_string(self):
        data = np.arange(10, dtype='i8') * 24 * 3600 * 10**9
>>>>>>> 1249e84b
        arr = self.array_cls(data, freq='D')
        result = arr._scalar_from_string(str(arr[0]))
        assert result == arr[0]

<<<<<<< HEAD
    def test_reduce_invalid(self):
        data = np.arange(10, dtype='i8')
        arr = self.array_cls(data, freq='D')

        with pytest.raises(TypeError, match='cannot perform'):
            arr._reduce("not a method")
=======
    def test_searchsorted(self):
        data = np.arange(10, dtype='i8') * 24 * 3600 * 10**9
        arr = self.array_cls(data, freq='D')

        # scalar
        result = arr.searchsorted(arr[1])
        assert result == 1

        result = arr.searchsorted(arr[2], side="right")
        assert result == 3

        # own-type
        result = arr.searchsorted(arr[1:3])
        expected = np.array([1, 2], dtype=np.int64)
        tm.assert_numpy_array_equal(result, expected)

        result = arr.searchsorted(arr[1:3], side="right")
        expected = np.array([2, 3], dtype=np.int64)
        tm.assert_numpy_array_equal(result, expected)

        # Following numpy convention, NaT goes at the beginning
        #  (unlike NaN which goes at the end)
        result = arr.searchsorted(pd.NaT)
        assert result == 0
>>>>>>> 1249e84b


class TestDatetimeArray(SharedTests):
    index_cls = pd.DatetimeIndex
    array_cls = DatetimeArray

    def test_round(self, tz_naive_fixture):
        # GH#24064
        tz = tz_naive_fixture
        dti = pd.date_range('2016-01-01 01:01:00', periods=3, freq='H', tz=tz)

        result = dti.round(freq='2T')
        expected = dti - pd.Timedelta(minutes=1)
        tm.assert_index_equal(result, expected)

    def test_array_object_dtype(self, tz_naive_fixture):
        # GH#23524
        tz = tz_naive_fixture
        dti = pd.date_range('2016-01-01', periods=3, tz=tz)
        arr = DatetimeArray(dti)

        expected = np.array(list(dti))

        result = np.array(arr, dtype=object)
        tm.assert_numpy_array_equal(result, expected)

        # also test the DatetimeIndex method while we're at it
        result = np.array(dti, dtype=object)
        tm.assert_numpy_array_equal(result, expected)

    def test_array(self, tz_naive_fixture):
        # GH#23524
        tz = tz_naive_fixture
        dti = pd.date_range('2016-01-01', periods=3, tz=tz)
        arr = DatetimeArray(dti)

        expected = dti.asi8.view('M8[ns]')
        result = np.array(arr)
        tm.assert_numpy_array_equal(result, expected)

        # check that we are not making copies when setting copy=False
        result = np.array(arr, copy=False)
        assert result.base is expected.base
        assert result.base is not None

    def test_array_i8_dtype(self, tz_naive_fixture):
        # GH#23524
        tz = tz_naive_fixture
        dti = pd.date_range('2016-01-01', periods=3, tz=tz)
        arr = DatetimeArray(dti)

        expected = dti.asi8
        result = np.array(arr, dtype='i8')
        tm.assert_numpy_array_equal(result, expected)

        result = np.array(arr, dtype=np.int64)
        tm.assert_numpy_array_equal(result, expected)

        # check that we are not making copies when setting copy=False
        result = np.array(arr, dtype='i8', copy=False)
        assert result.base is expected.base
        assert result.base is not None

    def test_from_array_keeps_base(self):
        # Ensure that DatetimeArray._data.base isn't lost.
        arr = np.array(['2000-01-01', '2000-01-02'], dtype='M8[ns]')
        dta = DatetimeArray(arr)

        assert dta._data is arr
        dta = DatetimeArray(arr[:0])
        assert dta._data.base is arr

    def test_from_dti(self, tz_naive_fixture):
        tz = tz_naive_fixture
        dti = pd.date_range('2016-01-01', periods=3, tz=tz)
        arr = DatetimeArray(dti)
        assert list(dti) == list(arr)

        # Check that Index.__new__ knows what to do with DatetimeArray
        dti2 = pd.Index(arr)
        assert isinstance(dti2, pd.DatetimeIndex)
        assert list(dti2) == list(arr)

    def test_astype_object(self, tz_naive_fixture):
        tz = tz_naive_fixture
        dti = pd.date_range('2016-01-01', periods=3, tz=tz)
        arr = DatetimeArray(dti)
        asobj = arr.astype('O')
        assert isinstance(asobj, np.ndarray)
        assert asobj.dtype == 'O'
        assert list(asobj) == list(dti)

    @pytest.mark.parametrize('freqstr', ['D', 'B', 'W', 'M', 'Q', 'Y'])
    def test_to_perioddelta(self, datetime_index, freqstr):
        # GH#23113
        dti = datetime_index
        arr = DatetimeArray(dti)

        expected = dti.to_perioddelta(freq=freqstr)
        result = arr.to_perioddelta(freq=freqstr)
        assert isinstance(result, TimedeltaArray)

        # placeholder until these become actual EA subclasses and we can use
        #  an EA-specific tm.assert_ function
        tm.assert_index_equal(pd.Index(result), pd.Index(expected))

    @pytest.mark.parametrize('freqstr', ['D', 'B', 'W', 'M', 'Q', 'Y'])
    def test_to_period(self, datetime_index, freqstr):
        dti = datetime_index
        arr = DatetimeArray(dti)

        expected = dti.to_period(freq=freqstr)
        result = arr.to_period(freq=freqstr)
        assert isinstance(result, PeriodArray)

        # placeholder until these become actual EA subclasses and we can use
        #  an EA-specific tm.assert_ function
        tm.assert_index_equal(pd.Index(result), pd.Index(expected))

    @pytest.mark.parametrize('propname', pd.DatetimeIndex._bool_ops)
    def test_bool_properties(self, datetime_index, propname):
        # in this case _bool_ops is just `is_leap_year`
        dti = datetime_index
        arr = DatetimeArray(dti)
        assert dti.freq == arr.freq

        result = getattr(arr, propname)
        expected = np.array(getattr(dti, propname), dtype=result.dtype)

        tm.assert_numpy_array_equal(result, expected)

    @pytest.mark.parametrize('propname', pd.DatetimeIndex._field_ops)
    def test_int_properties(self, datetime_index, propname):
        dti = datetime_index
        arr = DatetimeArray(dti)

        result = getattr(arr, propname)
        expected = np.array(getattr(dti, propname), dtype=result.dtype)

        tm.assert_numpy_array_equal(result, expected)

    def test_take_fill_valid(self, datetime_index, tz_naive_fixture):
        dti = datetime_index.tz_localize(tz_naive_fixture)
        arr = DatetimeArray(dti)

        now = pd.Timestamp.now().tz_localize(dti.tz)
        result = arr.take([-1, 1], allow_fill=True, fill_value=now)
        assert result[0] == now

        with pytest.raises(ValueError):
            # fill_value Timedelta invalid
            arr.take([-1, 1], allow_fill=True, fill_value=now - now)

        with pytest.raises(ValueError):
            # fill_value Period invalid
            arr.take([-1, 1], allow_fill=True, fill_value=pd.Period('2014Q1'))

        tz = None if dti.tz is not None else 'US/Eastern'
        now = pd.Timestamp.now().tz_localize(tz)
        with pytest.raises(TypeError):
            # Timestamp with mismatched tz-awareness
            arr.take([-1, 1], allow_fill=True, fill_value=now)

    def test_concat_same_type_invalid(self, datetime_index):
        # different timezones
        dti = datetime_index
        arr = DatetimeArray(dti)

        if arr.tz is None:
            other = arr.tz_localize('UTC')
        else:
            other = arr.tz_localize(None)

        with pytest.raises(AssertionError):
            arr._concat_same_type([arr, other])

    def test_concat_same_type_different_freq(self):
        # we *can* concatentate DTI with different freqs.
        a = DatetimeArray(pd.date_range('2000', periods=2, freq='D',
                                        tz='US/Central'))
        b = DatetimeArray(pd.date_range('2000', periods=2, freq='H',
                                        tz='US/Central'))
        result = DatetimeArray._concat_same_type([a, b])
        expected = DatetimeArray(pd.to_datetime([
            '2000-01-01 00:00:00', '2000-01-02 00:00:00',
            '2000-01-01 00:00:00', '2000-01-01 01:00:00',
        ]).tz_localize("US/Central"))

        tm.assert_datetime_array_equal(result, expected)


class TestTimedeltaArray(SharedTests):
    index_cls = pd.TimedeltaIndex
    array_cls = TimedeltaArray

    def test_from_tdi(self):
        tdi = pd.TimedeltaIndex(['1 Day', '3 Hours'])
        arr = TimedeltaArray(tdi)
        assert list(arr) == list(tdi)

        # Check that Index.__new__ knows what to do with TimedeltaArray
        tdi2 = pd.Index(arr)
        assert isinstance(tdi2, pd.TimedeltaIndex)
        assert list(tdi2) == list(arr)

    def test_astype_object(self):
        tdi = pd.TimedeltaIndex(['1 Day', '3 Hours'])
        arr = TimedeltaArray(tdi)
        asobj = arr.astype('O')
        assert isinstance(asobj, np.ndarray)
        assert asobj.dtype == 'O'
        assert list(asobj) == list(tdi)

    def test_to_pytimedelta(self, timedelta_index):
        tdi = timedelta_index
        arr = TimedeltaArray(tdi)

        expected = tdi.to_pytimedelta()
        result = arr.to_pytimedelta()

        tm.assert_numpy_array_equal(result, expected)

    def test_total_seconds(self, timedelta_index):
        tdi = timedelta_index
        arr = TimedeltaArray(tdi)

        expected = tdi.total_seconds()
        result = arr.total_seconds()

        tm.assert_numpy_array_equal(result, expected.values)

    @pytest.mark.parametrize('propname', pd.TimedeltaIndex._field_ops)
    def test_int_properties(self, timedelta_index, propname):
        tdi = timedelta_index
        arr = TimedeltaArray(tdi)

        result = getattr(arr, propname)
        expected = np.array(getattr(tdi, propname), dtype=result.dtype)

        tm.assert_numpy_array_equal(result, expected)

    def test_take_fill_valid(self, timedelta_index):
        tdi = timedelta_index
        arr = TimedeltaArray(tdi)

        td1 = pd.Timedelta(days=1)
        result = arr.take([-1, 1], allow_fill=True, fill_value=td1)
        assert result[0] == td1

        now = pd.Timestamp.now()
        with pytest.raises(ValueError):
            # fill_value Timestamp invalid
            arr.take([0, 1], allow_fill=True, fill_value=now)

        with pytest.raises(ValueError):
            # fill_value Period invalid
            arr.take([0, 1], allow_fill=True, fill_value=now.to_period('D'))


class TestPeriodArray(SharedTests):
    index_cls = pd.PeriodIndex
    array_cls = PeriodArray

    def test_from_pi(self, period_index):
        pi = period_index
        arr = PeriodArray(pi)
        assert list(arr) == list(pi)

        # Check that Index.__new__ knows what to do with PeriodArray
        pi2 = pd.Index(arr)
        assert isinstance(pi2, pd.PeriodIndex)
        assert list(pi2) == list(arr)

    def test_astype_object(self, period_index):
        pi = period_index
        arr = PeriodArray(pi)
        asobj = arr.astype('O')
        assert isinstance(asobj, np.ndarray)
        assert asobj.dtype == 'O'
        assert list(asobj) == list(pi)

    @pytest.mark.parametrize('how', ['S', 'E'])
    def test_to_timestamp(self, how, period_index):
        pi = period_index
        arr = PeriodArray(pi)

        expected = DatetimeArray(pi.to_timestamp(how=how))
        result = arr.to_timestamp(how=how)
        assert isinstance(result, DatetimeArray)

        # placeholder until these become actual EA subclasses and we can use
        #  an EA-specific tm.assert_ function
        tm.assert_index_equal(pd.Index(result), pd.Index(expected))

    @pytest.mark.parametrize('propname', PeriodArray._bool_ops)
    def test_bool_properties(self, period_index, propname):
        # in this case _bool_ops is just `is_leap_year`
        pi = period_index
        arr = PeriodArray(pi)

        result = getattr(arr, propname)
        expected = np.array(getattr(pi, propname))

        tm.assert_numpy_array_equal(result, expected)

    @pytest.mark.parametrize('propname', PeriodArray._field_ops)
    def test_int_properties(self, period_index, propname):
        pi = period_index
        arr = PeriodArray(pi)

        result = getattr(arr, propname)
        expected = np.array(getattr(pi, propname))

        tm.assert_numpy_array_equal(result, expected)<|MERGE_RESOLUTION|>--- conflicted
+++ resolved
@@ -5,7 +5,6 @@
 import pandas.compat as compat
 
 import pandas as pd
-from pandas import compat
 from pandas.core.arrays import (
     DatetimeArrayMixin as DatetimeArray, PeriodArray,
     TimedeltaArrayMixin as TimedeltaArray)
@@ -133,11 +132,7 @@
         tm.assert_index_equal(self.index_cls(result), expected)
 
     def test_unbox_scalar(self):
-<<<<<<< HEAD
-        data = np.arange(10, dtype='i8')
-=======
         data = np.arange(10, dtype='i8') * 24 * 3600 * 10**9
->>>>>>> 1249e84b
         arr = self.array_cls(data, freq='D')
         result = arr._unbox_scalar(arr[0])
         assert isinstance(result, (int, compat.long))
@@ -145,10 +140,9 @@
         result = arr._unbox_scalar(pd.NaT)
         assert isinstance(result, (int, compat.long))
 
-<<<<<<< HEAD
     def test_scalar_from_string(self):
-        data = np.arange(10, dtype='i8')
-=======
+        data = np.arange(10, dtype='i8') * 24 * 3600 * 10**9
+
         with pytest.raises(ValueError):
             arr._unbox_scalar('foo')
 
@@ -162,19 +156,17 @@
 
     def test_scalar_from_string(self):
         data = np.arange(10, dtype='i8') * 24 * 3600 * 10**9
->>>>>>> 1249e84b
         arr = self.array_cls(data, freq='D')
         result = arr._scalar_from_string(str(arr[0]))
         assert result == arr[0]
 
-<<<<<<< HEAD
     def test_reduce_invalid(self):
-        data = np.arange(10, dtype='i8')
+        data = np.arange(10, dtype='i8') * 24 * 3600 * 10**9
         arr = self.array_cls(data, freq='D')
 
         with pytest.raises(TypeError, match='cannot perform'):
             arr._reduce("not a method")
-=======
+
     def test_searchsorted(self):
         data = np.arange(10, dtype='i8') * 24 * 3600 * 10**9
         arr = self.array_cls(data, freq='D')
@@ -199,7 +191,6 @@
         #  (unlike NaN which goes at the end)
         result = arr.searchsorted(pd.NaT)
         assert result == 0
->>>>>>> 1249e84b
 
 
 class TestDatetimeArray(SharedTests):
