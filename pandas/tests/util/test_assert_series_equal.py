import pytest

import pandas as pd
from pandas import Categorical, DataFrame, Series
import pandas._testing as tm


def _assert_series_equal_both(a, b, **kwargs):
    """
    Check that two Series equal.

    This check is performed commutatively.

    Parameters
    ----------
    a : Series
        The first Series to compare.
    b : Series
        The second Series to compare.
    kwargs : dict
        The arguments passed to `tm.assert_series_equal`.
    """
    tm.assert_series_equal(a, b, **kwargs)
    tm.assert_series_equal(b, a, **kwargs)


def _assert_not_series_equal(a, b, **kwargs):
    """
    Check that two Series are not equal.

    Parameters
    ----------
    a : Series
        The first Series to compare.
    b : Series
        The second Series to compare.
    kwargs : dict
        The arguments passed to `tm.assert_series_equal`.
    """
    try:
        tm.assert_series_equal(a, b, **kwargs)
        msg = "The two Series were equal when they shouldn't have been"

        pytest.fail(msg=msg)
    except AssertionError:
        pass


def _assert_not_series_equal_both(a, b, **kwargs):
    """
    Check that two Series are not equal.

    This check is performed commutatively.

    Parameters
    ----------
    a : Series
        The first Series to compare.
    b : Series
        The second Series to compare.
    kwargs : dict
        The arguments passed to `tm.assert_series_equal`.
    """
    _assert_not_series_equal(a, b, **kwargs)
    _assert_not_series_equal(b, a, **kwargs)


@pytest.mark.parametrize("data", [range(3), list("abc"), list("áàä")])
def test_series_equal(data):
    _assert_series_equal_both(Series(data), Series(data))


@pytest.mark.parametrize(
    "data1,data2",
    [
        (range(3), range(1, 4)),
        (list("abc"), list("xyz")),
        (list("áàä"), list("éèë")),
        (list("áàä"), list(b"aaa")),
        (range(3), range(4)),
    ],
)
def test_series_not_equal_value_mismatch(data1, data2):
    _assert_not_series_equal_both(Series(data1), Series(data2))


@pytest.mark.parametrize(
    "kwargs",
    [
        dict(dtype="float64"),  # dtype mismatch
        dict(index=[1, 2, 4]),  # index mismatch
        dict(name="foo"),  # name mismatch
    ],
)
def test_series_not_equal_metadata_mismatch(kwargs):
    data = range(3)
    s1 = Series(data)

    s2 = Series(data, **kwargs)
    _assert_not_series_equal_both(s1, s2)


@pytest.mark.parametrize("data1,data2", [(0.12345, 0.12346), (0.1235, 0.1236)])
@pytest.mark.parametrize("dtype", ["float32", "float64"])
@pytest.mark.parametrize("check_less_precise", [False, True, 0, 1, 2, 3, 10])
def test_less_precise(data1, data2, dtype, check_less_precise):
    s1 = Series([data1], dtype=dtype)
    s2 = Series([data2], dtype=dtype)

    kwargs = dict(check_less_precise=check_less_precise)

    if (check_less_precise is False or check_less_precise == 10) or (
        (check_less_precise is True or check_less_precise >= 3)
        and abs(data1 - data2) >= 0.0001
    ):
        msg = "Series values are different"
        with pytest.raises(AssertionError, match=msg):
            tm.assert_series_equal(s1, s2, **kwargs)
    else:
        _assert_series_equal_both(s1, s2, **kwargs)


@pytest.mark.parametrize(
    "s1,s2,msg",
    [
        # Index
        (
            Series(["l1", "l2"], index=[1, 2]),
            Series(["l1", "l2"], index=[1.0, 2.0]),
            "Series\\.index are different",
        ),
        # MultiIndex
        (
            DataFrame.from_records(
                {"a": [1, 2], "b": [2.1, 1.5], "c": ["l1", "l2"]}, index=["a", "b"]
            ).c,
            DataFrame.from_records(
                {"a": [1.0, 2.0], "b": [2.1, 1.5], "c": ["l1", "l2"]}, index=["a", "b"]
            ).c,
            "MultiIndex level \\[0\\] are different",
        ),
    ],
)
def test_series_equal_index_dtype(s1, s2, msg, check_index_type):
    kwargs = dict(check_index_type=check_index_type)

    if check_index_type:
        with pytest.raises(AssertionError, match=msg):
            tm.assert_series_equal(s1, s2, **kwargs)
    else:
        tm.assert_series_equal(s1, s2, **kwargs)


def test_series_equal_length_mismatch(check_less_precise):
    msg = """Series are different

Series length are different
\\[left\\]:  3, RangeIndex\\(start=0, stop=3, step=1\\)
\\[right\\]: 4, RangeIndex\\(start=0, stop=4, step=1\\)"""

    s1 = Series([1, 2, 3])
    s2 = Series([1, 2, 3, 4])

    with pytest.raises(AssertionError, match=msg):
        tm.assert_series_equal(s1, s2, check_less_precise=check_less_precise)


def test_series_equal_values_mismatch(check_less_precise):
    msg = """Series are different

Series values are different \\(33\\.33333 %\\)
\\[left\\]:  \\[1, 2, 3\\]
\\[right\\]: \\[1, 2, 4\\]"""

    s1 = Series([1, 2, 3])
    s2 = Series([1, 2, 4])

    with pytest.raises(AssertionError, match=msg):
        tm.assert_series_equal(s1, s2, check_less_precise=check_less_precise)


def test_series_equal_categorical_mismatch(check_categorical):
    msg = """Attributes of Series are different

Attribute "dtype" are different
\\[left\\]:  CategoricalDtype\\(categories=\\['a', 'b'\\], ordered=False\\)
\\[right\\]: CategoricalDtype\\(categories=\\['a', 'b', 'c'\\], \
ordered=False\\)"""

    s1 = Series(Categorical(["a", "b"]))
    s2 = Series(Categorical(["a", "b"], categories=list("abc")))

    if check_categorical:
        with pytest.raises(AssertionError, match=msg):
            tm.assert_series_equal(s1, s2, check_categorical=check_categorical)
    else:
        _assert_series_equal_both(s1, s2, check_categorical=check_categorical)


<<<<<<< HEAD
def test_assert_series_equal_extension_dtype_mismatch():
    # https://github.com/pandas-dev/pandas/issues/32747
    left = Series(pd.array([1, 2, 3], dtype="Int64"))
    right = left.astype(int)

    msg = """Attributes of Series are different

Attribute "dtype" are different
\\[left\\]:  Int64
\\[right\\]: int[32|64]"""

    tm.assert_series_equal(left, right, check_dtype=False)

    with pytest.raises(AssertionError, match=msg):
        tm.assert_series_equal(left, right, check_dtype=True)


def test_assert_series_equal_interval_dtype_mismatch():
    # https://github.com/pandas-dev/pandas/issues/32747
    left = Series([pd.Interval(0, 1)], dtype="interval")
    right = left.astype(object)

    msg = """Attributes of Series are different

Attribute "dtype" are different
\\[left\\]:  interval\\[int64\\]
\\[right\\]: object"""

    tm.assert_series_equal(left, right, check_dtype=False)

    with pytest.raises(AssertionError, match=msg):
        tm.assert_series_equal(left, right, check_dtype=True)
=======
def test_series_equal_series_type():
    class MySeries(Series):
        pass

    s1 = Series([1, 2])
    s2 = Series([1, 2])
    s3 = MySeries([1, 2])

    tm.assert_series_equal(s1, s2, check_series_type=False)
    tm.assert_series_equal(s1, s2, check_series_type=True)

    tm.assert_series_equal(s1, s3, check_series_type=False)
    tm.assert_series_equal(s3, s1, check_series_type=False)

    with pytest.raises(AssertionError, match="Series classes are different"):
        tm.assert_series_equal(s1, s3, check_series_type=True)

    with pytest.raises(AssertionError, match="Series classes are different"):
        tm.assert_series_equal(s3, s1, check_series_type=True)
>>>>>>> 9cf631f2
<|MERGE_RESOLUTION|>--- conflicted
+++ resolved
@@ -197,7 +197,6 @@
         _assert_series_equal_both(s1, s2, check_categorical=check_categorical)
 
 
-<<<<<<< HEAD
 def test_assert_series_equal_extension_dtype_mismatch():
     # https://github.com/pandas-dev/pandas/issues/32747
     left = Series(pd.array([1, 2, 3], dtype="Int64"))
@@ -230,7 +229,8 @@
 
     with pytest.raises(AssertionError, match=msg):
         tm.assert_series_equal(left, right, check_dtype=True)
-=======
+
+
 def test_series_equal_series_type():
     class MySeries(Series):
         pass
@@ -249,5 +249,4 @@
         tm.assert_series_equal(s1, s3, check_series_type=True)
 
     with pytest.raises(AssertionError, match="Series classes are different"):
-        tm.assert_series_equal(s3, s1, check_series_type=True)
->>>>>>> 9cf631f2
+        tm.assert_series_equal(s3, s1, check_series_type=True)