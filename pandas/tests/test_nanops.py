--- conflicted
+++ resolved
@@ -1112,25 +1112,13 @@
         dti = pd.date_range("2016-01-01", periods=3).as_unit(unit)
         expected = dti[1]
 
-<<<<<<< HEAD
-        for obj in [dti, dti._data, Series(dti)]:
-=======
-        for obj in [dti, DatetimeArray(dti), Series(dti)]:
-            if isinstance(obj, Series):
-                obj = obj._values
->>>>>>> 4c520e35
+        for obj in [dti, dti._data]:
             result = nanops.nanmean(obj)
             assert result == expected
 
         dti2 = dti.insert(1, pd.NaT)
 
-<<<<<<< HEAD
-        for obj in [dti2, dti2._data, Series(dti2)]:
-=======
-        for obj in [dti2, DatetimeArray(dti2), Series(dti2)]:
-            if isinstance(obj, Series):
-                obj = obj._values
->>>>>>> 4c520e35
+        for obj in [dti2, dti2._data]:
             result = nanops.nanmean(obj)
             assert result == expected
 
