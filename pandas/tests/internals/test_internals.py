--- conflicted
+++ resolved
@@ -342,15 +342,9 @@
     def test_set(self):
         mgr = create_mgr("a,b,c: int", item_shape=(3,))
 
-<<<<<<< HEAD
         mgr.insert(len(mgr.items), "d", np.array(["foo"] * 3))
         mgr.iset(1, np.array(["bar"] * 3))
-        tm.assert_numpy_array_equal(mgr.get("a").internal_values(), np.array([0] * 3))
-=======
-        mgr.set("d", np.array(["foo"] * 3))
-        mgr.set("b", np.array(["bar"] * 3))
         tm.assert_numpy_array_equal(mgr.iget(0).internal_values(), np.array([0] * 3))
->>>>>>> f731f6d5
         tm.assert_numpy_array_equal(
             mgr.iget(1).internal_values(), np.array(["bar"] * 3, dtype=np.object_)
         )
@@ -362,36 +356,21 @@
     def test_set_change_dtype(self, mgr):
         mgr.insert(len(mgr.items), "baz", np.zeros(N, dtype=bool))
 
-<<<<<<< HEAD
         mgr.iset(mgr.items.get_loc("baz"), np.repeat("foo", N))
-        assert mgr.get("baz").dtype == np.object_
+        idx = mgr.items.get_loc("baz")
+        assert mgr.iget(idx).dtype == np.object_
 
         mgr2 = mgr.consolidate()
         mgr2.iset(mgr2.items.get_loc("baz"), np.repeat("foo", N))
-        assert mgr2.get("baz").dtype == np.object_
-
-        mgr2.insert(len(mgr2.items), "quux", tm.randn(N).astype(int))
-        assert mgr2.get("quux").dtype == np.int_
-
-        mgr2.iset(mgr2.items.get_loc("quux"), tm.randn(N))
-        assert mgr2.get("quux").dtype == np.float_
-=======
-        mgr.set("baz", np.repeat("foo", N))
-        idx = mgr.items.get_loc("baz")
-        assert mgr.iget(idx).dtype == np.object_
-
-        mgr2 = mgr.consolidate()
-        mgr2.set("baz", np.repeat("foo", N))
         idx = mgr2.items.get_loc("baz")
         assert mgr2.iget(idx).dtype == np.object_
 
-        mgr2.set("quux", tm.randn(N).astype(int))
+        mgr2.insert(len(mgr2.items), "quux", tm.randn(N).astype(int))
         idx = mgr2.items.get_loc("quux")
         assert mgr2.iget(idx).dtype == np.int_
 
-        mgr2.set("quux", tm.randn(N))
+        mgr2.iset(mgr2.items.get_loc("quux"), tm.randn(N))
         assert mgr2.iget(idx).dtype == np.float_
->>>>>>> f731f6d5
 
     def test_copy(self, mgr):
         cp = mgr.copy(deep=False)
