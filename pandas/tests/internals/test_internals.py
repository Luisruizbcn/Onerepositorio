from datetime import (
    date,
    datetime,
)
import itertools
import re

import numpy as np
import pytest

from pandas._libs.internals import BlockPlacement
import pandas.util._test_decorators as td

from pandas.core.dtypes.common import is_scalar

import pandas as pd
from pandas import (
    Categorical,
    DataFrame,
    DatetimeIndex,
    Index,
    IntervalIndex,
    Series,
    Timedelta,
    Timestamp,
    period_range,
)
import pandas._testing as tm
import pandas.core.algorithms as algos
from pandas.core.arrays import SparseArray
from pandas.core.internals import (
    BlockManager,
    SingleBlockManager,
    make_block,
)
from pandas.core.internals.blocks import new_block

# this file contains BlockManager specific tests
# TODO(ArrayManager) factor out interleave_dtype tests
pytestmark = td.skip_array_manager_invalid_test


@pytest.fixture(params=[new_block, make_block])
def block_maker(request):
    """
    Fixture to test both the internal new_block and pseudo-public make_block.
    """
    return request.param


@pytest.fixture
def mgr():
    return create_mgr(
        "a: f8; b: object; c: f8; d: object; e: f8;"
        "f: bool; g: i8; h: complex; i: datetime-1; j: datetime-2;"
        "k: M8[ns, US/Eastern]; l: M8[ns, CET];"
    )


def assert_block_equal(left, right):
    tm.assert_numpy_array_equal(left.values, right.values)
    assert left.dtype == right.dtype
    assert isinstance(left.mgr_locs, BlockPlacement)
    assert isinstance(right.mgr_locs, BlockPlacement)
    tm.assert_numpy_array_equal(left.mgr_locs.as_array, right.mgr_locs.as_array)


def get_numeric_mat(shape):
    arr = np.arange(shape[0])
    return np.lib.stride_tricks.as_strided(
        x=arr, shape=shape, strides=(arr.itemsize,) + (0,) * (len(shape) - 1)
    ).copy()


N = 10


def create_block(typestr, placement, item_shape=None, num_offset=0, maker=new_block):
    """
    Supported typestr:

        * float, f8, f4, f2
        * int, i8, i4, i2, i1
        * uint, u8, u4, u2, u1
        * complex, c16, c8
        * bool
        * object, string, O
        * datetime, dt, M8[ns], M8[ns, tz]
        * timedelta, td, m8[ns]
        * sparse (SparseArray with fill_value=0.0)
        * sparse_na (SparseArray with fill_value=np.nan)
        * category, category2

    """
    placement = BlockPlacement(placement)
    num_items = len(placement)

    if item_shape is None:
        item_shape = (N,)

    shape = (num_items,) + item_shape

    mat = get_numeric_mat(shape)

    if typestr in (
        "float",
        "f8",
        "f4",
        "f2",
        "int",
        "i8",
        "i4",
        "i2",
        "i1",
        "uint",
        "u8",
        "u4",
        "u2",
        "u1",
    ):
        values = mat.astype(typestr) + num_offset
    elif typestr in ("complex", "c16", "c8"):
        values = 1.0j * (mat.astype(typestr) + num_offset)
    elif typestr in ("object", "string", "O"):
        values = np.reshape([f"A{i:d}" for i in mat.ravel() + num_offset], shape)
    elif typestr in ("b", "bool"):
        values = np.ones(shape, dtype=np.bool_)
    elif typestr in ("datetime", "dt", "M8[ns]"):
        values = (mat * 1e9).astype("M8[ns]")
    elif typestr.startswith("M8[ns"):
        # datetime with tz
        m = re.search(r"M8\[ns,\s*(\w+\/?\w*)\]", typestr)
        assert m is not None, f"incompatible typestr -> {typestr}"
        tz = m.groups()[0]
        assert num_items == 1, "must have only 1 num items for a tz-aware"
        values = DatetimeIndex(np.arange(N) * 1e9, tz=tz)._data
    elif typestr in ("timedelta", "td", "m8[ns]"):
        values = (mat * 1).astype("m8[ns]")
    elif typestr in ("category",):
        values = Categorical([1, 1, 2, 2, 3, 3, 3, 3, 4, 4])
    elif typestr in ("category2",):
        values = Categorical(["a", "a", "a", "a", "b", "b", "c", "c", "c", "d"])
    elif typestr in ("sparse", "sparse_na"):
        # FIXME: doesn't support num_rows != 10
        assert shape[-1] == 10
        assert all(s == 1 for s in shape[:-1])
        if typestr.endswith("_na"):
            fill_value = np.nan
        else:
            fill_value = 0.0
        values = SparseArray(
            [fill_value, fill_value, 1, 2, 3, fill_value, 4, 5, fill_value, 6],
            fill_value=fill_value,
        )
        arr = values.sp_values.view()
        arr += num_offset - 1
    else:
        raise ValueError(f'Unsupported typestr: "{typestr}"')

    return maker(values, placement=placement, ndim=len(shape))


def create_single_mgr(typestr, num_rows=None):
    if num_rows is None:
        num_rows = N

    return SingleBlockManager(
        create_block(typestr, placement=slice(0, num_rows), item_shape=()),
        Index(np.arange(num_rows)),
    )


def create_mgr(descr, item_shape=None):
    """
    Construct BlockManager from string description.

    String description syntax looks similar to np.matrix initializer.  It looks
    like this::

        a,b,c: f8; d,e,f: i8

    Rules are rather simple:

    * see list of supported datatypes in `create_block` method
    * components are semicolon-separated
    * each component is `NAME,NAME,NAME: DTYPE_ID`
    * whitespace around colons & semicolons are removed
    * components with same DTYPE_ID are combined into single block
    * to force multiple blocks with same dtype, use '-SUFFIX'::

        'a:f8-1; b:f8-2; c:f8-foobar'

    """
    if item_shape is None:
        item_shape = (N,)

    offset = 0
    mgr_items = []
    block_placements = {}
    for d in descr.split(";"):
        d = d.strip()
        if not len(d):
            continue
        names, blockstr = d.partition(":")[::2]
        blockstr = blockstr.strip()
        names = names.strip().split(",")

        mgr_items.extend(names)
        placement = list(np.arange(len(names)) + offset)
        try:
            block_placements[blockstr].extend(placement)
        except KeyError:
            block_placements[blockstr] = placement
        offset += len(names)

    mgr_items = Index(mgr_items)

    blocks = []
    num_offset = 0
    for blockstr, placement in block_placements.items():
        typestr = blockstr.split("-")[0]
        blocks.append(
            create_block(
                typestr, placement, item_shape=item_shape, num_offset=num_offset
            )
        )
        num_offset += len(placement)

    return BlockManager(
        sorted(blocks, key=lambda b: b.mgr_locs[0]),
        [mgr_items] + [np.arange(n) for n in item_shape],
    )


class TestBlock:
    def setup_method(self, method):
        self.fblock = create_block("float", [0, 2, 4])
        self.cblock = create_block("complex", [7])
        self.oblock = create_block("object", [1, 3])
        self.bool_block = create_block("bool", [5])

    def test_constructor(self):
        int32block = create_block("i4", [0])
        assert int32block.dtype == np.int32

    def test_pickle(self):
        def _check(blk):
            assert_block_equal(tm.round_trip_pickle(blk), blk)

        _check(self.fblock)
        _check(self.cblock)
        _check(self.oblock)
        _check(self.bool_block)

    def test_mgr_locs(self):
        assert isinstance(self.fblock.mgr_locs, BlockPlacement)
        tm.assert_numpy_array_equal(
            self.fblock.mgr_locs.as_array, np.array([0, 2, 4], dtype=np.intp)
        )

    def test_attrs(self):
        assert self.fblock.shape == self.fblock.values.shape
        assert self.fblock.dtype == self.fblock.values.dtype
        assert len(self.fblock) == len(self.fblock.values)

    def test_copy(self):
        cop = self.fblock.copy()
        assert cop is not self.fblock
        assert_block_equal(self.fblock, cop)

    def test_delete(self):
        newb = self.fblock.copy()
        newb.delete(0)
        assert isinstance(newb.mgr_locs, BlockPlacement)
        tm.assert_numpy_array_equal(
            newb.mgr_locs.as_array, np.array([2, 4], dtype=np.intp)
        )
        assert (newb.values[0] == 1).all()

        newb = self.fblock.copy()
        newb.delete(1)
        assert isinstance(newb.mgr_locs, BlockPlacement)
        tm.assert_numpy_array_equal(
            newb.mgr_locs.as_array, np.array([0, 4], dtype=np.intp)
        )
        assert (newb.values[1] == 2).all()

        newb = self.fblock.copy()
        newb.delete(2)
        tm.assert_numpy_array_equal(
            newb.mgr_locs.as_array, np.array([0, 2], dtype=np.intp)
        )
        assert (newb.values[1] == 1).all()

        newb = self.fblock.copy()

        with pytest.raises(IndexError, match=None):
            newb.delete(3)

    def test_split(self):
        # GH#37799
        values = np.random.randn(3, 4)
        blk = new_block(values, placement=[3, 1, 6], ndim=2)
        result = blk._split()

        # check that we get views, not copies
        values[:] = -9999
        assert (blk.values == -9999).all()

        assert len(result) == 3
        expected = [
            new_block(values[[0]], placement=[3], ndim=2),
            new_block(values[[1]], placement=[1], ndim=2),
            new_block(values[[2]], placement=[6], ndim=2),
        ]
        for res, exp in zip(result, expected):
            assert_block_equal(res, exp)

    def test_is_categorical_deprecated(self):
        # GH#40571
        blk = self.fblock
        with tm.assert_produces_warning(DeprecationWarning):
            blk.is_categorical


class TestBlockManager:
    def test_attrs(self):
        mgr = create_mgr("a,b,c: f8-1; d,e,f: f8-2")
        assert mgr.nblocks == 2
        assert len(mgr) == 6

    def test_duplicate_ref_loc_failure(self):
        tmp_mgr = create_mgr("a:bool; a: f8")

        axes, blocks = tmp_mgr.axes, tmp_mgr.blocks

        blocks[0].mgr_locs = BlockPlacement(np.array([0]))
        blocks[1].mgr_locs = BlockPlacement(np.array([0]))

        # test trying to create block manager with overlapping ref locs

        msg = "Gaps in blk ref_locs"

        with pytest.raises(AssertionError, match=msg):
            mgr = BlockManager(blocks, axes)
            mgr._rebuild_blknos_and_blklocs()

        blocks[0].mgr_locs = BlockPlacement(np.array([0]))
        blocks[1].mgr_locs = BlockPlacement(np.array([1]))
        mgr = BlockManager(blocks, axes)
        mgr.iget(1)

    def test_pickle(self, mgr):

        mgr2 = tm.round_trip_pickle(mgr)
        tm.assert_frame_equal(DataFrame(mgr), DataFrame(mgr2))

        # GH2431
        assert hasattr(mgr2, "_is_consolidated")
        assert hasattr(mgr2, "_known_consolidated")

        # reset to False on load
        assert not mgr2._is_consolidated
        assert not mgr2._known_consolidated

    @pytest.mark.parametrize("mgr_string", ["a,a,a:f8", "a: f8; a: i8"])
    def test_non_unique_pickle(self, mgr_string):
        mgr = create_mgr(mgr_string)
        mgr2 = tm.round_trip_pickle(mgr)
        tm.assert_frame_equal(DataFrame(mgr), DataFrame(mgr2))

    def test_categorical_block_pickle(self):
        mgr = create_mgr("a: category")
        mgr2 = tm.round_trip_pickle(mgr)
        tm.assert_frame_equal(DataFrame(mgr), DataFrame(mgr2))

        smgr = create_single_mgr("category")
        smgr2 = tm.round_trip_pickle(smgr)
        tm.assert_series_equal(Series(smgr), Series(smgr2))

    def test_iget(self):
        cols = Index(list("abc"))
        values = np.random.rand(3, 3)
        block = new_block(
            values=values.copy(), placement=np.arange(3), ndim=values.ndim
        )
        mgr = BlockManager(blocks=[block], axes=[cols, np.arange(3)])

        tm.assert_almost_equal(mgr.iget(0).internal_values(), values[0])
        tm.assert_almost_equal(mgr.iget(1).internal_values(), values[1])
        tm.assert_almost_equal(mgr.iget(2).internal_values(), values[2])

    def test_set(self):
        mgr = create_mgr("a,b,c: int", item_shape=(3,))

        mgr.insert(len(mgr.items), "d", np.array(["foo"] * 3))
        mgr.iset(1, np.array(["bar"] * 3))
        tm.assert_numpy_array_equal(mgr.iget(0).internal_values(), np.array([0] * 3))
        tm.assert_numpy_array_equal(
            mgr.iget(1).internal_values(), np.array(["bar"] * 3, dtype=np.object_)
        )
        tm.assert_numpy_array_equal(mgr.iget(2).internal_values(), np.array([2] * 3))
        tm.assert_numpy_array_equal(
            mgr.iget(3).internal_values(), np.array(["foo"] * 3, dtype=np.object_)
        )

    def test_set_change_dtype(self, mgr):
        mgr.insert(len(mgr.items), "baz", np.zeros(N, dtype=bool))

        mgr.iset(mgr.items.get_loc("baz"), np.repeat("foo", N))
        idx = mgr.items.get_loc("baz")
        assert mgr.iget(idx).dtype == np.object_

        mgr2 = mgr.consolidate()
        mgr2.iset(mgr2.items.get_loc("baz"), np.repeat("foo", N))
        idx = mgr2.items.get_loc("baz")
        assert mgr2.iget(idx).dtype == np.object_

        mgr2.insert(len(mgr2.items), "quux", np.random.randn(N).astype(int))
        idx = mgr2.items.get_loc("quux")
        assert mgr2.iget(idx).dtype == np.int_

        mgr2.iset(mgr2.items.get_loc("quux"), np.random.randn(N))
        assert mgr2.iget(idx).dtype == np.float_

    def test_copy(self, mgr):
        cp = mgr.copy(deep=False)
        for blk, cp_blk in zip(mgr.blocks, cp.blocks):

            # view assertion
            tm.assert_equal(cp_blk.values, blk.values)
            if isinstance(blk.values, np.ndarray):
                assert cp_blk.values.base is blk.values.base
            else:
                # DatetimeTZBlock has DatetimeIndex values
                assert cp_blk.values._data.base is blk.values._data.base

        cp = mgr.copy(deep=True)
        for blk, cp_blk in zip(mgr.blocks, cp.blocks):

            # copy assertion we either have a None for a base or in case of
            # some blocks it is an array (e.g. datetimetz), but was copied
            tm.assert_equal(cp_blk.values, blk.values)
            if not isinstance(cp_blk.values, np.ndarray):
                assert cp_blk.values._data.base is not blk.values._data.base
            else:
                assert cp_blk.values.base is None and blk.values.base is None

    def test_sparse(self):
        mgr = create_mgr("a: sparse-1; b: sparse-2")
        # what to test here?
        assert mgr.as_array().dtype == np.float64

    def test_sparse_mixed(self):
        mgr = create_mgr("a: sparse-1; b: sparse-2; c: f8")
        assert len(mgr.blocks) == 3
        assert isinstance(mgr, BlockManager)

        # TODO: what to test here?

    @pytest.mark.parametrize(
        "mgr_string, dtype",
        [("c: f4; d: f2", np.float32), ("c: f4; d: f2; e: f8", np.float64)],
    )
    def test_as_array_float(self, mgr_string, dtype):
        mgr = create_mgr(mgr_string)
        assert mgr.as_array().dtype == dtype

    @pytest.mark.parametrize(
        "mgr_string, dtype",
        [
            ("a: bool-1; b: bool-2", np.bool_),
            ("a: i8-1; b: i8-2; c: i4; d: i2; e: u1", np.int64),
            ("c: i4; d: i2; e: u1", np.int32),
        ],
    )
    def test_as_array_int_bool(self, mgr_string, dtype):
        mgr = create_mgr(mgr_string)
        assert mgr.as_array().dtype == dtype

    def test_as_array_datetime(self):
        mgr = create_mgr("h: datetime-1; g: datetime-2")
        assert mgr.as_array().dtype == "M8[ns]"

    def test_as_array_datetime_tz(self):
        mgr = create_mgr("h: M8[ns, US/Eastern]; g: M8[ns, CET]")
        assert mgr.iget(0).dtype == "datetime64[ns, US/Eastern]"
        assert mgr.iget(1).dtype == "datetime64[ns, CET]"
        assert mgr.as_array().dtype == "object"

    @pytest.mark.parametrize("t", ["float16", "float32", "float64", "int32", "int64"])
    def test_astype(self, t):
        # coerce all
        mgr = create_mgr("c: f4; d: f2; e: f8")

        warn = FutureWarning if t == "int64" else None
        # datetimelike.astype(int64) deprecated

        t = np.dtype(t)
        tmgr = mgr.astype(t)
        assert tmgr.iget(0).dtype.type == t
        assert tmgr.iget(1).dtype.type == t
        assert tmgr.iget(2).dtype.type == t

        # mixed
        mgr = create_mgr("a,b: object; c: bool; d: datetime; e: f4; f: f2; g: f8")

        t = np.dtype(t)
        with tm.assert_produces_warning(warn):
            tmgr = mgr.astype(t, errors="ignore")
        assert tmgr.iget(2).dtype.type == t
        assert tmgr.iget(4).dtype.type == t
        assert tmgr.iget(5).dtype.type == t
        assert tmgr.iget(6).dtype.type == t

        assert tmgr.iget(0).dtype.type == np.object_
        assert tmgr.iget(1).dtype.type == np.object_
        if t != np.int64:
            assert tmgr.iget(3).dtype.type == np.datetime64
        else:
            assert tmgr.iget(3).dtype.type == t

    def test_convert(self):
        def _compare(old_mgr, new_mgr):
            """ compare the blocks, numeric compare ==, object don't """
            old_blocks = set(old_mgr.blocks)
            new_blocks = set(new_mgr.blocks)
            assert len(old_blocks) == len(new_blocks)

            # compare non-numeric
            for b in old_blocks:
                found = False
                for nb in new_blocks:
                    if (b.values == nb.values).all():
                        found = True
                        break
                assert found

            for b in new_blocks:
                found = False
                for ob in old_blocks:
                    if (b.values == ob.values).all():
                        found = True
                        break
                assert found

        # noops
        mgr = create_mgr("f: i8; g: f8")
        new_mgr = mgr.convert()
        _compare(mgr, new_mgr)

        # convert
        mgr = create_mgr("a,b,foo: object; f: i8; g: f8")
        mgr.iset(0, np.array(["1"] * N, dtype=np.object_))
        mgr.iset(1, np.array(["2."] * N, dtype=np.object_))
        mgr.iset(2, np.array(["foo."] * N, dtype=np.object_))
        new_mgr = mgr.convert(numeric=True)
        assert new_mgr.iget(0).dtype == np.int64
        assert new_mgr.iget(1).dtype == np.float64
        assert new_mgr.iget(2).dtype == np.object_
        assert new_mgr.iget(3).dtype == np.int64
        assert new_mgr.iget(4).dtype == np.float64

        mgr = create_mgr(
            "a,b,foo: object; f: i4; bool: bool; dt: datetime; i: i8; g: f8; h: f2"
        )
        mgr.iset(0, np.array(["1"] * N, dtype=np.object_))
        mgr.iset(1, np.array(["2."] * N, dtype=np.object_))
        mgr.iset(2, np.array(["foo."] * N, dtype=np.object_))
        new_mgr = mgr.convert(numeric=True)
        assert new_mgr.iget(0).dtype == np.int64
        assert new_mgr.iget(1).dtype == np.float64
        assert new_mgr.iget(2).dtype == np.object_
        assert new_mgr.iget(3).dtype == np.int32
        assert new_mgr.iget(4).dtype == np.bool_
        assert new_mgr.iget(5).dtype.type, np.datetime64
        assert new_mgr.iget(6).dtype == np.int64
        assert new_mgr.iget(7).dtype == np.float64
        assert new_mgr.iget(8).dtype == np.float16

    def test_invalid_ea_block(self):
        with pytest.raises(AssertionError, match="block.size != values.size"):
            create_mgr("a: category; b: category")

        with pytest.raises(AssertionError, match="block.size != values.size"):
            create_mgr("a: category2; b: category2")

    def test_interleave(self):
        # self
        for dtype in ["f8", "i8", "object", "bool", "complex", "M8[ns]", "m8[ns]"]:
            mgr = create_mgr(f"a: {dtype}")
            assert mgr.as_array().dtype == dtype
            mgr = create_mgr(f"a: {dtype}; b: {dtype}")
            assert mgr.as_array().dtype == dtype

    @pytest.mark.parametrize(
        "mgr_string, dtype",
        [
            ("a: category", "i8"),
            ("a: category; b: category", "i8"),
            ("a: category; b: category2", "object"),
            ("a: category2", "object"),
            ("a: category2; b: category2", "object"),
            ("a: f8", "f8"),
            ("a: f8; b: i8", "f8"),
            ("a: f4; b: i8", "f8"),
            ("a: f4; b: i8; d: object", "object"),
            ("a: bool; b: i8", "object"),
            ("a: complex", "complex"),
            ("a: f8; b: category", "object"),
            ("a: M8[ns]; b: category", "object"),
            ("a: M8[ns]; b: bool", "object"),
            ("a: M8[ns]; b: i8", "object"),
            ("a: m8[ns]; b: bool", "object"),
            ("a: m8[ns]; b: i8", "object"),
            ("a: M8[ns]; b: m8[ns]", "object"),
        ],
    )
    def test_interleave_dtype(self, mgr_string, dtype):
        # will be converted according the actual dtype of the underlying
        mgr = create_mgr("a: category")
        assert mgr.as_array().dtype == "i8"
        mgr = create_mgr("a: category; b: category2")
        assert mgr.as_array().dtype == "object"
        mgr = create_mgr("a: category2")
        assert mgr.as_array().dtype == "object"

        # combinations
        mgr = create_mgr("a: f8")
        assert mgr.as_array().dtype == "f8"
        mgr = create_mgr("a: f8; b: i8")
        assert mgr.as_array().dtype == "f8"
        mgr = create_mgr("a: f4; b: i8")
        assert mgr.as_array().dtype == "f8"
        mgr = create_mgr("a: f4; b: i8; d: object")
        assert mgr.as_array().dtype == "object"
        mgr = create_mgr("a: bool; b: i8")
        assert mgr.as_array().dtype == "object"
        mgr = create_mgr("a: complex")
        assert mgr.as_array().dtype == "complex"
        mgr = create_mgr("a: f8; b: category")
        assert mgr.as_array().dtype == "f8"
        mgr = create_mgr("a: M8[ns]; b: category")
        assert mgr.as_array().dtype == "object"
        mgr = create_mgr("a: M8[ns]; b: bool")
        assert mgr.as_array().dtype == "object"
        mgr = create_mgr("a: M8[ns]; b: i8")
        assert mgr.as_array().dtype == "object"
        mgr = create_mgr("a: m8[ns]; b: bool")
        assert mgr.as_array().dtype == "object"
        mgr = create_mgr("a: m8[ns]; b: i8")
        assert mgr.as_array().dtype == "object"
        mgr = create_mgr("a: M8[ns]; b: m8[ns]")
        assert mgr.as_array().dtype == "object"

    def test_consolidate_ordering_issues(self, mgr):
        mgr.iset(mgr.items.get_loc("f"), np.random.randn(N))
        mgr.iset(mgr.items.get_loc("d"), np.random.randn(N))
        mgr.iset(mgr.items.get_loc("b"), np.random.randn(N))
        mgr.iset(mgr.items.get_loc("g"), np.random.randn(N))
        mgr.iset(mgr.items.get_loc("h"), np.random.randn(N))

        # we have datetime/tz blocks in mgr
        cons = mgr.consolidate()
        assert cons.nblocks == 4
        cons = mgr.consolidate().get_numeric_data()
        assert cons.nblocks == 1
        assert isinstance(cons.blocks[0].mgr_locs, BlockPlacement)
        tm.assert_numpy_array_equal(
            cons.blocks[0].mgr_locs.as_array, np.arange(len(cons.items), dtype=np.intp)
        )

    def test_reindex_items(self):
        # mgr is not consolidated, f8 & f8-2 blocks
        mgr = create_mgr("a: f8; b: i8; c: f8; d: i8; e: f8; f: bool; g: f8-2")

        reindexed = mgr.reindex_axis(["g", "c", "a", "d"], axis=0)
        assert reindexed.nblocks == 2
        tm.assert_index_equal(reindexed.items, Index(["g", "c", "a", "d"]))
        tm.assert_almost_equal(
            mgr.iget(6).internal_values(), reindexed.iget(0).internal_values()
        )
        tm.assert_almost_equal(
            mgr.iget(2).internal_values(), reindexed.iget(1).internal_values()
        )
        tm.assert_almost_equal(
            mgr.iget(0).internal_values(), reindexed.iget(2).internal_values()
        )
        tm.assert_almost_equal(
            mgr.iget(3).internal_values(), reindexed.iget(3).internal_values()
        )

    def test_get_numeric_data(self):
        mgr = create_mgr(
            "int: int; float: float; complex: complex;"
            "str: object; bool: bool; obj: object; dt: datetime",
            item_shape=(3,),
        )
        mgr.iset(5, np.array([1, 2, 3], dtype=np.object_))
        numeric = mgr.get_numeric_data()
        tm.assert_index_equal(numeric.items, Index(["int", "float", "complex", "bool"]))
        mgr_idx = mgr.items.get_loc("float")
        num_idx = numeric.items.get_loc("float")

        tm.assert_almost_equal(
            mgr.iget(mgr_idx).internal_values(),
            numeric.iget(num_idx).internal_values(),
        )

        # Check sharing
        numeric.iget(num_idx).internal_values()[:] = [100.0, 200.0, 300.0]
        tm.assert_almost_equal(
            mgr.iget(mgr_idx).internal_values(),
            np.array([100.0, 200.0, 300.0]),
        )

    def test_get_numeric_data_copy(self):
        mgr = create_mgr(
            "int: int; float: float; complex: complex;"
            "str: object; bool: bool; obj: object; dt: datetime",
            item_shape=(3,),
        )
        mgr.iset(5, np.array([1, 2, 3], dtype=np.object_))
        numeric = mgr.get_numeric_data()
        mgr_idx = mgr.items.get_loc("float")
        num_idx = numeric.items.get_loc("float")

        numeric2 = mgr.get_numeric_data(copy=True)
        tm.assert_index_equal(numeric.items, Index(["int", "float", "complex", "bool"]))
        numeric2.iget(num_idx).internal_values()[:] = [1000.0, 2000.0, 3000.0]
        tm.assert_almost_equal(
            mgr.iget(mgr_idx).internal_values(),
            np.array([1.0, 1.0, 1.0]),
        )

    def test_get_bool_data(self):
        mgr = create_mgr(
            "int: int; float: float; complex: complex;"
            "str: object; bool: bool; obj: object; dt: datetime",
            item_shape=(3,),
        )
        mgr.iset(6, np.array([True, False, True], dtype=np.object_))

        bools = mgr.get_bool_data()
        tm.assert_index_equal(bools.items, Index(["bool", "dt"]))
        tm.assert_almost_equal(
            mgr.iget(mgr.items.get_loc("bool")).internal_values(),
            bools.iget(bools.items.get_loc("bool")).internal_values(),
        )

        # GH#33457 setting a new array on bools does _not_ alter the original
        #  array in-place, so mgr is unchanged
        bools.iset(0, np.array([True, False, True]))
        tm.assert_numpy_array_equal(
            mgr.iget(mgr.items.get_loc("bool")).internal_values(),
            np.array([True, True, True]),
        )

    def test_get_bool_data_copy(self):
        # GH#35417
        mgr = create_mgr(
            "int: int; float: float; complex: complex;"
            "str: object; bool: bool; obj: object; dt: datetime",
            item_shape=(3,),
        )
        mgr.iset(6, np.array([True, False, True], dtype=np.object_))

        bools2 = mgr.get_bool_data(copy=True)
        bools2.blocks[0].values[:] = [[False, True, False]]
        tm.assert_numpy_array_equal(
            mgr.iget(mgr.items.get_loc("bool")).internal_values(),
            np.array([True, True, True]),
        )

    def test_unicode_repr_doesnt_raise(self):
        repr(create_mgr("b,\u05d0: object"))

    @pytest.mark.parametrize(
        "mgr_string", ["a,b,c: i8-1; d,e,f: i8-2", "a,a,a: i8-1; b,b,b: i8-2"]
    )
    def test_equals(self, mgr_string):
        # unique items
        bm1 = create_mgr(mgr_string)
        bm2 = BlockManager(bm1.blocks[::-1], bm1.axes)
        assert bm1.equals(bm2)

    @pytest.mark.parametrize(
        "mgr_string",
        [
            "a:i8;b:f8",  # basic case
            "a:i8;b:f8;c:c8;d:b",  # many types
            "a:i8;e:dt;f:td;g:string",  # more types
            "a:i8;b:category;c:category2",  # categories
            "c:sparse;d:sparse_na;b:f8",  # sparse
        ],
    )
    def test_equals_block_order_different_dtypes(self, mgr_string):
        # GH 9330
        bm = create_mgr(mgr_string)
        block_perms = itertools.permutations(bm.blocks)
        for bm_perm in block_perms:
            bm_this = BlockManager(bm_perm, bm.axes)
            assert bm.equals(bm_this)
            assert bm_this.equals(bm)

    def test_single_mgr_ctor(self):
        mgr = create_single_mgr("f8", num_rows=5)
        assert mgr.as_array().tolist() == [0.0, 1.0, 2.0, 3.0, 4.0]

    @pytest.mark.parametrize("value", [1, "True", [1, 2, 3], 5.0])
    def test_validate_bool_args(self, value):
        bm1 = create_mgr("a,b,c: i8-1; d,e,f: i8-2")

        msg = (
            'For argument "inplace" expected type bool, '
            f"received type {type(value).__name__}."
        )
        with pytest.raises(ValueError, match=msg):
            bm1.replace_list([1], [2], inplace=value)


class TestIndexing:
    # Nosetests-style data-driven tests.
    #
    # This test applies different indexing routines to block managers and
    # compares the outcome to the result of same operations on np.ndarray.
    #
    # NOTE: sparse (SparseBlock with fill_value != np.nan) fail a lot of tests
    #       and are disabled.

    MANAGERS = [
        create_single_mgr("f8", N),
        create_single_mgr("i8", N),
        # 2-dim
        create_mgr("a,b,c,d,e,f: f8", item_shape=(N,)),
        create_mgr("a,b,c,d,e,f: i8", item_shape=(N,)),
        create_mgr("a,b: f8; c,d: i8; e,f: string", item_shape=(N,)),
        create_mgr("a,b: f8; c,d: i8; e,f: f8", item_shape=(N,)),
    ]

    @pytest.mark.parametrize("mgr", MANAGERS)
    def test_get_slice(self, mgr):
        def assert_slice_ok(mgr, axis, slobj):
            mat = mgr.as_array()

            # we maybe using an ndarray to test slicing and
            # might not be the full length of the axis
            if isinstance(slobj, np.ndarray):
                ax = mgr.axes[axis]
                if len(ax) and len(slobj) and len(slobj) != len(ax):
                    slobj = np.concatenate(
                        [slobj, np.zeros(len(ax) - len(slobj), dtype=bool)]
                    )

            if isinstance(slobj, slice):
                sliced = mgr.get_slice(slobj, axis=axis)
            elif mgr.ndim == 1 and axis == 0:
                sliced = mgr.getitem_mgr(slobj)
            else:
                # BlockManager doesn't support non-slice, SingleBlockManager
                #  doesn't support axis > 0
                return

            mat_slobj = (slice(None),) * axis + (slobj,)
            tm.assert_numpy_array_equal(
                mat[mat_slobj], sliced.as_array(), check_dtype=False
            )
            tm.assert_index_equal(mgr.axes[axis][slobj], sliced.axes[axis])

        assert mgr.ndim <= 2, mgr.ndim
        for ax in range(mgr.ndim):
            # slice
            assert_slice_ok(mgr, ax, slice(None))
            assert_slice_ok(mgr, ax, slice(3))
            assert_slice_ok(mgr, ax, slice(100))
            assert_slice_ok(mgr, ax, slice(1, 4))
            assert_slice_ok(mgr, ax, slice(3, 0, -2))

            if mgr.ndim < 2:
                # 2D only support slice objects

                # boolean mask
                assert_slice_ok(mgr, ax, np.array([], dtype=np.bool_))
                assert_slice_ok(mgr, ax, np.ones(mgr.shape[ax], dtype=np.bool_))
                assert_slice_ok(mgr, ax, np.zeros(mgr.shape[ax], dtype=np.bool_))

                if mgr.shape[ax] >= 3:
                    assert_slice_ok(mgr, ax, np.arange(mgr.shape[ax]) % 3 == 0)
                    assert_slice_ok(
                        mgr, ax, np.array([True, True, False], dtype=np.bool_)
                    )

                # fancy indexer
                assert_slice_ok(mgr, ax, [])
                assert_slice_ok(mgr, ax, list(range(mgr.shape[ax])))

                if mgr.shape[ax] >= 3:
                    assert_slice_ok(mgr, ax, [0, 1, 2])
                    assert_slice_ok(mgr, ax, [-1, -2, -3])

    @pytest.mark.parametrize("mgr", MANAGERS)
    def test_take(self, mgr):
        def assert_take_ok(mgr, axis, indexer):
            mat = mgr.as_array()
            taken = mgr.take(indexer, axis)
            tm.assert_numpy_array_equal(
                np.take(mat, indexer, axis), taken.as_array(), check_dtype=False
            )
            tm.assert_index_equal(mgr.axes[axis].take(indexer), taken.axes[axis])

        for ax in range(mgr.ndim):
            # take/fancy indexer
            assert_take_ok(mgr, ax, indexer=[])
            assert_take_ok(mgr, ax, indexer=[0, 0, 0])
            assert_take_ok(mgr, ax, indexer=list(range(mgr.shape[ax])))

            if mgr.shape[ax] >= 3:
                assert_take_ok(mgr, ax, indexer=[0, 1, 2])
                assert_take_ok(mgr, ax, indexer=[-1, -2, -3])

    @pytest.mark.parametrize("mgr", MANAGERS)
    @pytest.mark.parametrize("fill_value", [None, np.nan, 100.0])
    def test_reindex_axis(self, fill_value, mgr):
        def assert_reindex_axis_is_ok(mgr, axis, new_labels, fill_value):
            mat = mgr.as_array()
            indexer = mgr.axes[axis].get_indexer_for(new_labels)

            reindexed = mgr.reindex_axis(new_labels, axis, fill_value=fill_value)
            tm.assert_numpy_array_equal(
                algos.take_nd(mat, indexer, axis, fill_value=fill_value),
                reindexed.as_array(),
                check_dtype=False,
            )
            tm.assert_index_equal(reindexed.axes[axis], new_labels)

        for ax in range(mgr.ndim):
            assert_reindex_axis_is_ok(mgr, ax, Index([]), fill_value)
            assert_reindex_axis_is_ok(mgr, ax, mgr.axes[ax], fill_value)
            assert_reindex_axis_is_ok(mgr, ax, mgr.axes[ax][[0, 0, 0]], fill_value)
            assert_reindex_axis_is_ok(mgr, ax, Index(["foo", "bar", "baz"]), fill_value)
            assert_reindex_axis_is_ok(
                mgr, ax, Index(["foo", mgr.axes[ax][0], "baz"]), fill_value
            )

            if mgr.shape[ax] >= 3:
                assert_reindex_axis_is_ok(mgr, ax, mgr.axes[ax][:-3], fill_value)
                assert_reindex_axis_is_ok(mgr, ax, mgr.axes[ax][-3::-1], fill_value)
                assert_reindex_axis_is_ok(
                    mgr, ax, mgr.axes[ax][[0, 1, 2, 0, 1, 2]], fill_value
                )

    @pytest.mark.parametrize("mgr", MANAGERS)
    @pytest.mark.parametrize("fill_value", [None, np.nan, 100.0])
    def test_reindex_indexer(self, fill_value, mgr):
        def assert_reindex_indexer_is_ok(mgr, axis, new_labels, indexer, fill_value):
            mat = mgr.as_array()
            reindexed_mat = algos.take_nd(mat, indexer, axis, fill_value=fill_value)
            reindexed = mgr.reindex_indexer(
                new_labels, indexer, axis, fill_value=fill_value
            )
            tm.assert_numpy_array_equal(
                reindexed_mat, reindexed.as_array(), check_dtype=False
            )
            tm.assert_index_equal(reindexed.axes[axis], new_labels)

        for ax in range(mgr.ndim):
            assert_reindex_indexer_is_ok(
                mgr, ax, Index([]), np.array([], dtype=np.intp), fill_value
            )
            assert_reindex_indexer_is_ok(
                mgr, ax, mgr.axes[ax], np.arange(mgr.shape[ax]), fill_value
            )
            assert_reindex_indexer_is_ok(
                mgr,
                ax,
                Index(["foo"] * mgr.shape[ax]),
                np.arange(mgr.shape[ax]),
                fill_value,
            )
            assert_reindex_indexer_is_ok(
                mgr, ax, mgr.axes[ax][::-1], np.arange(mgr.shape[ax]), fill_value
            )
            assert_reindex_indexer_is_ok(
                mgr, ax, mgr.axes[ax], np.arange(mgr.shape[ax])[::-1], fill_value
            )
            assert_reindex_indexer_is_ok(
                mgr, ax, Index(["foo", "bar", "baz"]), np.array([0, 0, 0]), fill_value
            )
            assert_reindex_indexer_is_ok(
                mgr, ax, Index(["foo", "bar", "baz"]), np.array([-1, 0, -1]), fill_value
            )
            assert_reindex_indexer_is_ok(
                mgr,
                ax,
                Index(["foo", mgr.axes[ax][0], "baz"]),
                np.array([-1, -1, -1]),
                fill_value,
            )

            if mgr.shape[ax] >= 3:
                assert_reindex_indexer_is_ok(
                    mgr,
                    ax,
                    Index(["foo", "bar", "baz"]),
                    np.array([0, 1, 2]),
                    fill_value,
                )


class TestBlockPlacement:
    @pytest.mark.parametrize(
        "slc, expected",
        [
            (slice(0, 4), 4),
            (slice(0, 4, 2), 2),
            (slice(0, 3, 2), 2),
            (slice(0, 1, 2), 1),
            (slice(1, 0, -1), 1),
        ],
    )
    def test_slice_len(self, slc, expected):
        assert len(BlockPlacement(slc)) == expected

    @pytest.mark.parametrize("slc", [slice(1, 1, 0), slice(1, 2, 0)])
    def test_zero_step_raises(self, slc):
        msg = "slice step cannot be zero"
        with pytest.raises(ValueError, match=msg):
            BlockPlacement(slc)

    def test_slice_canonize_negative_stop(self):
        # GH#37524 negative stop is OK with negative step and positive start
        slc = slice(3, -1, -2)

        bp = BlockPlacement(slc)
        assert bp.indexer == slice(3, None, -2)

    @pytest.mark.parametrize(
        "slc",
        [
            slice(None, None),
            slice(10, None),
            slice(None, None, -1),
            slice(None, 10, -1),
            # These are "unbounded" because negative index will
            #  change depending on container shape.
            slice(-1, None),
            slice(None, -1),
            slice(-1, -1),
            slice(-1, None, -1),
            slice(None, -1, -1),
            slice(-1, -1, -1),
        ],
    )
    def test_unbounded_slice_raises(self, slc):
        msg = "unbounded slice"
        with pytest.raises(ValueError, match=msg):
            BlockPlacement(slc)

    @pytest.mark.parametrize(
        "slc",
        [
            slice(0, 0),
            slice(100, 0),
            slice(100, 100),
            slice(100, 100, -1),
            slice(0, 100, -1),
        ],
    )
    def test_not_slice_like_slices(self, slc):
        assert not BlockPlacement(slc).is_slice_like

    @pytest.mark.parametrize(
        "arr, slc",
        [
            ([0], slice(0, 1, 1)),
            ([100], slice(100, 101, 1)),
            ([0, 1, 2], slice(0, 3, 1)),
            ([0, 5, 10], slice(0, 15, 5)),
            ([0, 100], slice(0, 200, 100)),
            ([2, 1], slice(2, 0, -1)),
        ],
    )
    def test_array_to_slice_conversion(self, arr, slc):
        assert BlockPlacement(arr).as_slice == slc

    @pytest.mark.parametrize(
        "arr",
        [
            [],
            [-1],
            [-1, -2, -3],
            [-10],
            [-1],
            [-1, 0, 1, 2],
            [-2, 0, 2, 4],
            [1, 0, -1],
            [1, 1, 1],
        ],
    )
    def test_not_slice_like_arrays(self, arr):
        assert not BlockPlacement(arr).is_slice_like

    @pytest.mark.parametrize(
        "slc, expected",
        [(slice(0, 3), [0, 1, 2]), (slice(0, 0), []), (slice(3, 0), [])],
    )
    def test_slice_iter(self, slc, expected):
        assert list(BlockPlacement(slc)) == expected

    @pytest.mark.parametrize(
        "slc, arr",
        [
            (slice(0, 3), [0, 1, 2]),
            (slice(0, 0), []),
            (slice(3, 0), []),
            (slice(3, 0, -1), [3, 2, 1]),
        ],
    )
    def test_slice_to_array_conversion(self, slc, arr):
        tm.assert_numpy_array_equal(
            BlockPlacement(slc).as_array, np.asarray(arr, dtype=np.intp)
        )

    def test_blockplacement_add(self):
        bpl = BlockPlacement(slice(0, 5))
        assert bpl.add(1).as_slice == slice(1, 6, 1)
        assert bpl.add(np.arange(5)).as_slice == slice(0, 10, 2)
        assert list(bpl.add(np.arange(5, 0, -1))) == [5, 5, 5, 5, 5]

    @pytest.mark.parametrize(
        "val, inc, expected",
        [
            (slice(0, 0), 0, []),
            (slice(1, 4), 0, [1, 2, 3]),
            (slice(3, 0, -1), 0, [3, 2, 1]),
            ([1, 2, 4], 0, [1, 2, 4]),
            (slice(0, 0), 10, []),
            (slice(1, 4), 10, [11, 12, 13]),
            (slice(3, 0, -1), 10, [13, 12, 11]),
            ([1, 2, 4], 10, [11, 12, 14]),
            (slice(0, 0), -1, []),
            (slice(1, 4), -1, [0, 1, 2]),
            ([1, 2, 4], -1, [0, 1, 3]),
        ],
    )
    def test_blockplacement_add_int(self, val, inc, expected):
        assert list(BlockPlacement(val).add(inc)) == expected

    @pytest.mark.parametrize("val", [slice(1, 4), [1, 2, 4]])
    def test_blockplacement_add_int_raises(self, val):
        msg = "iadd causes length change"
        with pytest.raises(ValueError, match=msg):
            BlockPlacement(val).add(-10)


class TestCanHoldElement:
    @pytest.fixture(
        params=[
            lambda x: x,
            lambda x: x.to_series(),
            lambda x: x._data,
            lambda x: list(x),
            lambda x: x.astype(object),
            lambda x: np.asarray(x),
            lambda x: x[0],
            lambda x: x[:0],
        ]
    )
    def element(self, request):
        """
        Functions that take an Index and return an element that should have
        blk._can_hold_element(element) for a Block with this index's dtype.
        """
        return request.param

    def test_datetime_block_can_hold_element(self):
        block = create_block("datetime", [0])

        assert block._can_hold_element([])

        # We will check that block._can_hold_element iff arr.__setitem__ works
        arr = pd.array(block.values.ravel())

        # coerce None
        assert block._can_hold_element(None)
        arr[0] = None
        assert arr[0] is pd.NaT

        # coerce different types of datetime objects
        vals = [np.datetime64("2010-10-10"), datetime(2010, 10, 10)]
        for val in vals:
            assert block._can_hold_element(val)
            arr[0] = val

        val = date(2010, 10, 10)
        assert not block._can_hold_element(val)

        msg = (
            "value should be a 'Timestamp', 'NaT', "
            "or array of those. Got 'date' instead."
        )
        with pytest.raises(TypeError, match=msg):
            arr[0] = val

    @pytest.mark.parametrize("dtype", [np.int64, np.uint64, np.float64])
    def test_interval_can_hold_element_emptylist(self, dtype, element):
        arr = np.array([1, 3, 4], dtype=dtype)
        ii = IntervalIndex.from_breaks(arr)
        blk = new_block(ii._data, [1], ndim=2)

        assert blk._can_hold_element([])
        # TODO: check this holds for all blocks

    @pytest.mark.parametrize("dtype", [np.int64, np.uint64, np.float64])
    def test_interval_can_hold_element(self, dtype, element):
        arr = np.array([1, 3, 4, 9], dtype=dtype)
        ii = IntervalIndex.from_breaks(arr)
        blk = new_block(ii._data, [1], ndim=2)

        elem = element(ii)
        self.check_series_setitem(elem, ii, True)
        assert blk._can_hold_element(elem)

        # Careful: to get the expected Series-inplace behavior we need
        # `elem` to not have the same length as `arr`
        ii2 = IntervalIndex.from_breaks(arr[:-1], closed="neither")
        elem = element(ii2)
        self.check_series_setitem(elem, ii, False)
        assert not blk._can_hold_element(elem)

        ii3 = IntervalIndex.from_breaks([Timestamp(1), Timestamp(3), Timestamp(4)])
        elem = element(ii3)
        self.check_series_setitem(elem, ii, False)
        assert not blk._can_hold_element(elem)

        ii4 = IntervalIndex.from_breaks([Timedelta(1), Timedelta(3), Timedelta(4)])
        elem = element(ii4)
        self.check_series_setitem(elem, ii, False)
        assert not blk._can_hold_element(elem)

    def test_period_can_hold_element_emptylist(self):
        pi = period_range("2016", periods=3, freq="A")
        blk = new_block(pi._data, [1], ndim=2)

        assert blk._can_hold_element([])

    def test_period_can_hold_element(self, element):
        pi = period_range("2016", periods=3, freq="A")

        elem = element(pi)
        self.check_series_setitem(elem, pi, True)

        # Careful: to get the expected Series-inplace behavior we need
        # `elem` to not have the same length as `arr`
        pi2 = pi.asfreq("D")[:-1]
        elem = element(pi2)
        self.check_series_setitem(elem, pi, False)

        dti = pi.to_timestamp("S")[:-1]
        elem = element(dti)
        self.check_series_setitem(elem, pi, False)

    def check_setting(self, elem, index: Index, inplace: bool):
        self.check_series_setitem(elem, index, inplace)
        self.check_frame_setitem(elem, index, inplace)

    def check_can_hold_element(self, obj, elem, inplace: bool):
        blk = obj._mgr.blocks[0]
        if inplace:
            assert blk._can_hold_element(elem)
        else:
            assert not blk._can_hold_element(elem)

    def check_series_setitem(self, elem, index: Index, inplace: bool):
        arr = index._data.copy()
        ser = Series(arr)

        self.check_can_hold_element(ser, elem, inplace)

        if is_scalar(elem):
            ser[0] = elem
        else:
            ser[: len(elem)] = elem

        if inplace:
            assert ser.array is arr  # i.e. setting was done inplace
        else:
            assert ser.dtype == object

    def check_frame_setitem(self, elem, index: Index, inplace: bool):
        arr = index._data.copy()
        df = DataFrame(arr)

        self.check_can_hold_element(df, elem, inplace)

        if is_scalar(elem):
            df.iloc[0, 0] = elem
        else:
            df.iloc[: len(elem), 0] = elem

        if inplace:
            # assertion here implies setting was done inplace

            # error: Item "ArrayManager" of "Union[ArrayManager, BlockManager]" has no
            #  attribute "blocks"
            assert df._mgr.blocks[0].values is arr  # type:ignore[union-attr]
        else:
            assert df.dtypes[0] == object


<<<<<<< HEAD
@pytest.mark.parametrize(
    "typestr, holder",
    [
        ("category", Categorical),
        ("M8[ns]", DatetimeArray),
        ("M8[ns, US/Central]", DatetimeArray),
        ("m8[ns]", TimedeltaArray),
        ("sparse", SparseArray),
    ],
)
def test_holder(typestr, holder, block_maker):
    blk = create_block(typestr, [1], maker=block_maker)
    assert blk._holder is holder
=======
class TestShouldStore:
    def test_should_store_categorical(self):
        cat = Categorical(["A", "B", "C"])
        df = DataFrame(cat)
        blk = df._mgr.blocks[0]

        # matching dtype
        assert blk.should_store(cat)
        assert blk.should_store(cat[:-1])

        # different dtype
        assert not blk.should_store(cat.as_ordered())

        # ndarray instead of Categorical
        assert not blk.should_store(np.asarray(cat))
>>>>>>> 1f16f49a


def test_validate_ndim(block_maker):
    values = np.array([1.0, 2.0])
    placement = slice(2)
    msg = r"Wrong number of dimensions. values.ndim != ndim \[1 != 2\]"

    with pytest.raises(ValueError, match=msg):
        block_maker(values, placement, ndim=2)


def test_block_shape():
    idx = Index([0, 1, 2, 3, 4])
    a = Series([1, 2, 3]).reindex(idx)
    b = Series(Categorical([1, 2, 3])).reindex(idx)

    assert a._mgr.blocks[0].mgr_locs.indexer == b._mgr.blocks[0].mgr_locs.indexer


def test_make_block_no_pandas_array(block_maker):
    # https://github.com/pandas-dev/pandas/pull/24866
    arr = pd.arrays.PandasArray(np.array([1, 2]))

    # PandasArray, no dtype
    result = block_maker(arr, slice(len(arr)), ndim=arr.ndim)
    assert result.dtype.kind in ["i", "u"]
    assert result.is_extension is False

    if block_maker is make_block:
        # PandasArray, PandasDtype
        result = block_maker(arr, slice(len(arr)), dtype=arr.dtype, ndim=arr.ndim)
        assert result.dtype.kind in ["i", "u"]
        assert result.is_extension is False

        # new_block no longer taked dtype keyword
        # ndarray, PandasDtype
        result = block_maker(
            arr.to_numpy(), slice(len(arr)), dtype=arr.dtype, ndim=arr.ndim
        )
        assert result.dtype.kind in ["i", "u"]
        assert result.is_extension is False


def test_single_block_manager_fastpath_deprecated():
    # GH#33092
    ser = Series(range(3))
    blk = ser._data.blocks[0]
    with tm.assert_produces_warning(FutureWarning):
        SingleBlockManager(blk, ser.index, fastpath=True)<|MERGE_RESOLUTION|>--- conflicted
+++ resolved
@@ -1308,39 +1308,6 @@
             assert df.dtypes[0] == object
 
 
-<<<<<<< HEAD
-@pytest.mark.parametrize(
-    "typestr, holder",
-    [
-        ("category", Categorical),
-        ("M8[ns]", DatetimeArray),
-        ("M8[ns, US/Central]", DatetimeArray),
-        ("m8[ns]", TimedeltaArray),
-        ("sparse", SparseArray),
-    ],
-)
-def test_holder(typestr, holder, block_maker):
-    blk = create_block(typestr, [1], maker=block_maker)
-    assert blk._holder is holder
-=======
-class TestShouldStore:
-    def test_should_store_categorical(self):
-        cat = Categorical(["A", "B", "C"])
-        df = DataFrame(cat)
-        blk = df._mgr.blocks[0]
-
-        # matching dtype
-        assert blk.should_store(cat)
-        assert blk.should_store(cat[:-1])
-
-        # different dtype
-        assert not blk.should_store(cat.as_ordered())
-
-        # ndarray instead of Categorical
-        assert not blk.should_store(np.asarray(cat))
->>>>>>> 1f16f49a
-
-
 def test_validate_ndim(block_maker):
     values = np.array([1.0, 2.0])
     placement = slice(2)
