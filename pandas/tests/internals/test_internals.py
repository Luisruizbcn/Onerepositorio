from datetime import (
    date,
    datetime,
)
import itertools
import re

import numpy as np
import pytest

from pandas._libs.internals import BlockPlacement
import pandas.util._test_decorators as td

from pandas.core.dtypes.common import is_scalar

import pandas as pd
from pandas import (
    Categorical,
    DataFrame,
    DatetimeIndex,
    Index,
    IntervalIndex,
    Series,
    Timedelta,
    Timestamp,
    period_range,
)
import pandas._testing as tm
import pandas.core.algorithms as algos
from pandas.core.arrays import (
    DatetimeArray,
    SparseArray,
)
from pandas.core.internals import (
    SingleBlockManager,
    make_block,
)
from pandas.core.internals.blocks import new_block
from pandas.core.internals.managers import BlockManager

# this file contains BlockManager specific tests
# TODO(ArrayManager) factor out interleave_dtype tests
pytestmark = td.skip_array_manager_invalid_test


@pytest.fixture(params=[new_block, make_block])
def block_maker(request):
    """
    Fixture to test both the internal new_block and pseudo-public make_block.
    """
    return request.param


@pytest.fixture
def mgr():
    return create_mgr(
        "a: f8; b: object; c: f8; d: object; e: f8;"
        "f: bool; g: i8; h: complex; i: datetime-1; j: datetime-2;"
        "k: M8[ns, US/Eastern]; l: M8[ns, CET];"
    )


def assert_block_equal(left, right):
    tm.assert_numpy_array_equal(left.values, right.values)
    assert left.dtype == right.dtype
    assert isinstance(left.mgr_locs, BlockPlacement)
    assert isinstance(right.mgr_locs, BlockPlacement)
    tm.assert_numpy_array_equal(left.mgr_locs.as_array, right.mgr_locs.as_array)


def get_numeric_mat(shape):
    arr = np.arange(shape[0])
    return np.lib.stride_tricks.as_strided(
        x=arr, shape=shape, strides=(arr.itemsize,) + (0,) * (len(shape) - 1)
    ).copy()


N = 10


def create_block(typestr, placement, item_shape=None, num_offset=0, maker=new_block):
    """
    Supported typestr:

        * float, f8, f4, f2
        * int, i8, i4, i2, i1
        * uint, u8, u4, u2, u1
        * complex, c16, c8
        * bool
        * object, string, O
        * datetime, dt, M8[ns], M8[ns, tz]
        * timedelta, td, m8[ns]
        * sparse (SparseArray with fill_value=0.0)
        * sparse_na (SparseArray with fill_value=np.nan)
        * category, category2

    """
    placement = BlockPlacement(placement)
    num_items = len(placement)

    if item_shape is None:
        item_shape = (N,)

    shape = (num_items,) + item_shape

    mat = get_numeric_mat(shape)

    if typestr in (
        "float",
        "f8",
        "f4",
        "f2",
        "int",
        "i8",
        "i4",
        "i2",
        "i1",
        "uint",
        "u8",
        "u4",
        "u2",
        "u1",
    ):
        values = mat.astype(typestr) + num_offset
    elif typestr in ("complex", "c16", "c8"):
        values = 1.0j * (mat.astype(typestr) + num_offset)
    elif typestr in ("object", "string", "O"):
        values = np.reshape([f"A{i:d}" for i in mat.ravel() + num_offset], shape)
    elif typestr in ("b", "bool"):
        values = np.ones(shape, dtype=np.bool_)
    elif typestr in ("datetime", "dt", "M8[ns]"):
        values = (mat * 1e9).astype("M8[ns]")
    elif typestr.startswith("M8[ns"):
        # datetime with tz
        m = re.search(r"M8\[ns,\s*(\w+\/?\w*)\]", typestr)
        assert m is not None, f"incompatible typestr -> {typestr}"
        tz = m.groups()[0]
        assert num_items == 1, "must have only 1 num items for a tz-aware"
        values = DatetimeIndex(np.arange(N) * 1e9, tz=tz)._data
        if len(shape) == 2:
            values = values.reshape(1, -1)
    elif typestr in ("timedelta", "td", "m8[ns]"):
        values = (mat * 1).astype("m8[ns]")
    elif typestr in ("category",):
        values = Categorical([1, 1, 2, 2, 3, 3, 3, 3, 4, 4])
    elif typestr in ("category2",):
        values = Categorical(["a", "a", "a", "a", "b", "b", "c", "c", "c", "d"])
    elif typestr in ("sparse", "sparse_na"):
        # FIXME: doesn't support num_rows != 10
        assert shape[-1] == 10
        assert all(s == 1 for s in shape[:-1])
        if typestr.endswith("_na"):
            fill_value = np.nan
        else:
            fill_value = 0.0
        values = SparseArray(
            [fill_value, fill_value, 1, 2, 3, fill_value, 4, 5, fill_value, 6],
            fill_value=fill_value,
        )
        arr = values.sp_values.view()
        arr += num_offset - 1
    else:
        raise ValueError(f'Unsupported typestr: "{typestr}"')

    return maker(values, placement=placement, ndim=len(shape))


def create_single_mgr(typestr, num_rows=None):
    if num_rows is None:
        num_rows = N

    return SingleBlockManager(
        create_block(typestr, placement=slice(0, num_rows), item_shape=()),
        Index(np.arange(num_rows)),
    )


def create_mgr(descr, item_shape=None):
    """
    Construct BlockManager from string description.

    String description syntax looks similar to np.matrix initializer.  It looks
    like this::

        a,b,c: f8; d,e,f: i8

    Rules are rather simple:

    * see list of supported datatypes in `create_block` method
    * components are semicolon-separated
    * each component is `NAME,NAME,NAME: DTYPE_ID`
    * whitespace around colons & semicolons are removed
    * components with same DTYPE_ID are combined into single block
    * to force multiple blocks with same dtype, use '-SUFFIX'::

        'a:f8-1; b:f8-2; c:f8-foobar'

    """
    if item_shape is None:
        item_shape = (N,)

    offset = 0
    mgr_items = []
    block_placements = {}
    for d in descr.split(";"):
        d = d.strip()
        if not len(d):
            continue
        names, blockstr = d.partition(":")[::2]
        blockstr = blockstr.strip()
        names = names.strip().split(",")

        mgr_items.extend(names)
        placement = list(np.arange(len(names)) + offset)
        try:
            block_placements[blockstr].extend(placement)
        except KeyError:
            block_placements[blockstr] = placement
        offset += len(names)

    mgr_items = Index(mgr_items)

    blocks = []
    num_offset = 0
    for blockstr, placement in block_placements.items():
        typestr = blockstr.split("-")[0]
        blocks.append(
            create_block(
                typestr, placement, item_shape=item_shape, num_offset=num_offset
            )
        )
        num_offset += len(placement)

    return BlockManager(
        sorted(blocks, key=lambda b: b.mgr_locs[0]),
        [mgr_items] + [np.arange(n) for n in item_shape],
    )


class TestBlock:
    def setup_method(self, method):
        self.fblock = create_block("float", [0, 2, 4])
        self.cblock = create_block("complex", [7])
        self.oblock = create_block("object", [1, 3])
        self.bool_block = create_block("bool", [5])

    def test_constructor(self):
        int32block = create_block("i4", [0])
        assert int32block.dtype == np.int32

    def test_pickle(self):
        def _check(blk):
            assert_block_equal(tm.round_trip_pickle(blk), blk)

        _check(self.fblock)
        _check(self.cblock)
        _check(self.oblock)
        _check(self.bool_block)

    def test_mgr_locs(self):
        assert isinstance(self.fblock.mgr_locs, BlockPlacement)
        tm.assert_numpy_array_equal(
            self.fblock.mgr_locs.as_array, np.array([0, 2, 4], dtype=np.intp)
        )

    def test_attrs(self):
        assert self.fblock.shape == self.fblock.values.shape
        assert self.fblock.dtype == self.fblock.values.dtype
        assert len(self.fblock) == len(self.fblock.values)

    def test_copy(self):
        cop = self.fblock.copy()
        assert cop is not self.fblock
        assert_block_equal(self.fblock, cop)

    def test_delete(self):
        newb = self.fblock.copy()
        newb.delete(0)
        assert isinstance(newb.mgr_locs, BlockPlacement)
        tm.assert_numpy_array_equal(
            newb.mgr_locs.as_array, np.array([2, 4], dtype=np.intp)
        )
        assert (newb.values[0] == 1).all()

        newb = self.fblock.copy()
        newb.delete(1)
        assert isinstance(newb.mgr_locs, BlockPlacement)
        tm.assert_numpy_array_equal(
            newb.mgr_locs.as_array, np.array([0, 4], dtype=np.intp)
        )
        assert (newb.values[1] == 2).all()

        newb = self.fblock.copy()
        newb.delete(2)
        tm.assert_numpy_array_equal(
            newb.mgr_locs.as_array, np.array([0, 2], dtype=np.intp)
        )
        assert (newb.values[1] == 1).all()

        newb = self.fblock.copy()

        with pytest.raises(IndexError, match=None):
            newb.delete(3)

    def test_split(self):
        # GH#37799
        values = np.random.randn(3, 4)
        blk = new_block(values, placement=[3, 1, 6], ndim=2)
        result = blk._split()

        # check that we get views, not copies
        values[:] = -9999
        assert (blk.values == -9999).all()

        assert len(result) == 3
        expected = [
            new_block(values[[0]], placement=[3], ndim=2),
            new_block(values[[1]], placement=[1], ndim=2),
            new_block(values[[2]], placement=[6], ndim=2),
        ]
        for res, exp in zip(result, expected):
            assert_block_equal(res, exp)

    def test_is_categorical_deprecated(self):
        # GH#40571
        blk = self.fblock
        with tm.assert_produces_warning(DeprecationWarning):
            blk.is_categorical


class TestBlockManager:
    def test_attrs(self):
        mgr = create_mgr("a,b,c: f8-1; d,e,f: f8-2")
        assert mgr.nblocks == 2
        assert len(mgr) == 6

    def test_duplicate_ref_loc_failure(self):
        tmp_mgr = create_mgr("a:bool; a: f8")

        axes, blocks = tmp_mgr.axes, tmp_mgr.blocks

        blocks[0].mgr_locs = BlockPlacement(np.array([0]))
        blocks[1].mgr_locs = BlockPlacement(np.array([0]))

        # test trying to create block manager with overlapping ref locs

        msg = "Gaps in blk ref_locs"

        with pytest.raises(AssertionError, match=msg):
            mgr = BlockManager(blocks, axes)
            mgr._rebuild_blknos_and_blklocs()

        blocks[0].mgr_locs = BlockPlacement(np.array([0]))
        blocks[1].mgr_locs = BlockPlacement(np.array([1]))
        mgr = BlockManager(blocks, axes)
        mgr.iget(1)

    def test_pickle(self, mgr):

        mgr2 = tm.round_trip_pickle(mgr)
        tm.assert_frame_equal(DataFrame(mgr), DataFrame(mgr2))

        # GH2431
        assert hasattr(mgr2, "_is_consolidated")
        assert hasattr(mgr2, "_known_consolidated")

        # reset to False on load
        assert not mgr2._is_consolidated
        assert not mgr2._known_consolidated

    @pytest.mark.parametrize("mgr_string", ["a,a,a:f8", "a: f8; a: i8"])
    def test_non_unique_pickle(self, mgr_string):
        mgr = create_mgr(mgr_string)
        mgr2 = tm.round_trip_pickle(mgr)
        tm.assert_frame_equal(DataFrame(mgr), DataFrame(mgr2))

    def test_categorical_block_pickle(self):
        mgr = create_mgr("a: category")
        mgr2 = tm.round_trip_pickle(mgr)
        tm.assert_frame_equal(DataFrame(mgr), DataFrame(mgr2))

        smgr = create_single_mgr("category")
        smgr2 = tm.round_trip_pickle(smgr)
        tm.assert_series_equal(Series(smgr), Series(smgr2))

    def test_iget(self):
        cols = Index(list("abc"))
        values = np.random.rand(3, 3)
        block = new_block(
            values=values.copy(), placement=np.arange(3), ndim=values.ndim
        )
        mgr = BlockManager(blocks=[block], axes=[cols, np.arange(3)])

        tm.assert_almost_equal(mgr.iget(0).internal_values(), values[0])
        tm.assert_almost_equal(mgr.iget(1).internal_values(), values[1])
        tm.assert_almost_equal(mgr.iget(2).internal_values(), values[2])

    def test_set(self):
        mgr = create_mgr("a,b,c: int", item_shape=(3,))

        mgr.insert(len(mgr.items), "d", np.array(["foo"] * 3))
        mgr.iset(1, np.array(["bar"] * 3))
        tm.assert_numpy_array_equal(mgr.iget(0).internal_values(), np.array([0] * 3))
        tm.assert_numpy_array_equal(
            mgr.iget(1).internal_values(), np.array(["bar"] * 3, dtype=np.object_)
        )
        tm.assert_numpy_array_equal(mgr.iget(2).internal_values(), np.array([2] * 3))
        tm.assert_numpy_array_equal(
            mgr.iget(3).internal_values(), np.array(["foo"] * 3, dtype=np.object_)
        )

    def test_set_change_dtype(self, mgr):
        mgr.insert(len(mgr.items), "baz", np.zeros(N, dtype=bool))

        mgr.iset(mgr.items.get_loc("baz"), np.repeat("foo", N))
        idx = mgr.items.get_loc("baz")
        assert mgr.iget(idx).dtype == np.object_

        mgr2 = mgr.consolidate()
        mgr2.iset(mgr2.items.get_loc("baz"), np.repeat("foo", N))
        idx = mgr2.items.get_loc("baz")
        assert mgr2.iget(idx).dtype == np.object_

        mgr2.insert(len(mgr2.items), "quux", np.random.randn(N).astype(int))
        idx = mgr2.items.get_loc("quux")
        assert mgr2.iget(idx).dtype == np.int_

        mgr2.iset(mgr2.items.get_loc("quux"), np.random.randn(N))
        assert mgr2.iget(idx).dtype == np.float_

    def test_copy(self, mgr):
        cp = mgr.copy(deep=False)
        for blk, cp_blk in zip(mgr.blocks, cp.blocks):

            # view assertion
            tm.assert_equal(cp_blk.values, blk.values)
            if isinstance(blk.values, np.ndarray):
                assert cp_blk.values.base is blk.values.base
            else:
                # DatetimeTZBlock has DatetimeIndex values
                assert cp_blk.values._data.base is blk.values._data.base

        cp = mgr.copy(deep=True)
        for blk, cp_blk in zip(mgr.blocks, cp.blocks):

            bvals = blk.values
            cpvals = cp_blk.values

            tm.assert_equal(cpvals, bvals)

            if isinstance(cpvals, np.ndarray):
                lbase = cpvals.base
                rbase = bvals.base
            else:
                lbase = cpvals._ndarray.base
                rbase = bvals._ndarray.base

            # copy assertion we either have a None for a base or in case of
            # some blocks it is an array (e.g. datetimetz), but was copied
<<<<<<< HEAD
            tm.assert_equal(cp_blk.values, blk.values)
            if isinstance(cp_blk.values, DatetimeArray):
                assert (
                    cp_blk.values._data.base is None and blk.values._data.base is None
                ) or (cp_blk.values._data.base is not blk.values._data.base)
            elif not isinstance(cp_blk.values, np.ndarray):
                assert cp_blk.values._data.base is not blk.values._data.base
=======
            if isinstance(cpvals, DatetimeArray):
                assert (lbase is None and rbase is None) or (lbase is not rbase)
            elif not isinstance(cpvals, np.ndarray):
                assert lbase is not rbase
>>>>>>> 57940025
            else:
                assert lbase is None and rbase is None

    def test_sparse(self):
        mgr = create_mgr("a: sparse-1; b: sparse-2")
        # what to test here?
        assert mgr.as_array().dtype == np.float64

    def test_sparse_mixed(self):
        mgr = create_mgr("a: sparse-1; b: sparse-2; c: f8")
        assert len(mgr.blocks) == 3
        assert isinstance(mgr, BlockManager)

        # TODO: what to test here?

    @pytest.mark.parametrize(
        "mgr_string, dtype",
        [("c: f4; d: f2", np.float32), ("c: f4; d: f2; e: f8", np.float64)],
    )
    def test_as_array_float(self, mgr_string, dtype):
        mgr = create_mgr(mgr_string)
        assert mgr.as_array().dtype == dtype

    @pytest.mark.parametrize(
        "mgr_string, dtype",
        [
            ("a: bool-1; b: bool-2", np.bool_),
            ("a: i8-1; b: i8-2; c: i4; d: i2; e: u1", np.int64),
            ("c: i4; d: i2; e: u1", np.int32),
        ],
    )
    def test_as_array_int_bool(self, mgr_string, dtype):
        mgr = create_mgr(mgr_string)
        assert mgr.as_array().dtype == dtype

    def test_as_array_datetime(self):
        mgr = create_mgr("h: datetime-1; g: datetime-2")
        assert mgr.as_array().dtype == "M8[ns]"

    def test_as_array_datetime_tz(self):
        mgr = create_mgr("h: M8[ns, US/Eastern]; g: M8[ns, CET]")
        assert mgr.iget(0).dtype == "datetime64[ns, US/Eastern]"
        assert mgr.iget(1).dtype == "datetime64[ns, CET]"
        assert mgr.as_array().dtype == "object"

    @pytest.mark.parametrize("t", ["float16", "float32", "float64", "int32", "int64"])
    def test_astype(self, t):
        # coerce all
        mgr = create_mgr("c: f4; d: f2; e: f8")

        warn = FutureWarning if t == "int64" else None
        # datetimelike.astype(int64) deprecated

        t = np.dtype(t)
        tmgr = mgr.astype(t)
        assert tmgr.iget(0).dtype.type == t
        assert tmgr.iget(1).dtype.type == t
        assert tmgr.iget(2).dtype.type == t

        # mixed
        mgr = create_mgr("a,b: object; c: bool; d: datetime; e: f4; f: f2; g: f8")

        t = np.dtype(t)
        with tm.assert_produces_warning(warn, check_stacklevel=False):
            tmgr = mgr.astype(t, errors="ignore")
        assert tmgr.iget(2).dtype.type == t
        assert tmgr.iget(4).dtype.type == t
        assert tmgr.iget(5).dtype.type == t
        assert tmgr.iget(6).dtype.type == t

        assert tmgr.iget(0).dtype.type == np.object_
        assert tmgr.iget(1).dtype.type == np.object_
        if t != np.int64:
            assert tmgr.iget(3).dtype.type == np.datetime64
        else:
            assert tmgr.iget(3).dtype.type == t

    def test_convert(self):
        def _compare(old_mgr, new_mgr):
            """ compare the blocks, numeric compare ==, object don't """
            old_blocks = set(old_mgr.blocks)
            new_blocks = set(new_mgr.blocks)
            assert len(old_blocks) == len(new_blocks)

            # compare non-numeric
            for b in old_blocks:
                found = False
                for nb in new_blocks:
                    if (b.values == nb.values).all():
                        found = True
                        break
                assert found

            for b in new_blocks:
                found = False
                for ob in old_blocks:
                    if (b.values == ob.values).all():
                        found = True
                        break
                assert found

        # noops
        mgr = create_mgr("f: i8; g: f8")
        new_mgr = mgr.convert()
        _compare(mgr, new_mgr)

        # convert
        mgr = create_mgr("a,b,foo: object; f: i8; g: f8")
        mgr.iset(0, np.array(["1"] * N, dtype=np.object_))
        mgr.iset(1, np.array(["2."] * N, dtype=np.object_))
        mgr.iset(2, np.array(["foo."] * N, dtype=np.object_))
        new_mgr = mgr.convert(numeric=True)
        assert new_mgr.iget(0).dtype == np.int64
        assert new_mgr.iget(1).dtype == np.float64
        assert new_mgr.iget(2).dtype == np.object_
        assert new_mgr.iget(3).dtype == np.int64
        assert new_mgr.iget(4).dtype == np.float64

        mgr = create_mgr(
            "a,b,foo: object; f: i4; bool: bool; dt: datetime; i: i8; g: f8; h: f2"
        )
        mgr.iset(0, np.array(["1"] * N, dtype=np.object_))
        mgr.iset(1, np.array(["2."] * N, dtype=np.object_))
        mgr.iset(2, np.array(["foo."] * N, dtype=np.object_))
        new_mgr = mgr.convert(numeric=True)
        assert new_mgr.iget(0).dtype == np.int64
        assert new_mgr.iget(1).dtype == np.float64
        assert new_mgr.iget(2).dtype == np.object_
        assert new_mgr.iget(3).dtype == np.int32
        assert new_mgr.iget(4).dtype == np.bool_
        assert new_mgr.iget(5).dtype.type, np.datetime64
        assert new_mgr.iget(6).dtype == np.int64
        assert new_mgr.iget(7).dtype == np.float64
        assert new_mgr.iget(8).dtype == np.float16

    def test_invalid_ea_block(self):
        with pytest.raises(ValueError, match="need to split"):
            create_mgr("a: category; b: category")

        with pytest.raises(ValueError, match="need to split"):
            create_mgr("a: category2; b: category2")

    def test_interleave(self):
        # self
        for dtype in ["f8", "i8", "object", "bool", "complex", "M8[ns]", "m8[ns]"]:
            mgr = create_mgr(f"a: {dtype}")
            assert mgr.as_array().dtype == dtype
            mgr = create_mgr(f"a: {dtype}; b: {dtype}")
            assert mgr.as_array().dtype == dtype

    @pytest.mark.parametrize(
        "mgr_string, dtype",
        [
            ("a: category", "i8"),
            ("a: category; b: category", "i8"),
            ("a: category; b: category2", "object"),
            ("a: category2", "object"),
            ("a: category2; b: category2", "object"),
            ("a: f8", "f8"),
            ("a: f8; b: i8", "f8"),
            ("a: f4; b: i8", "f8"),
            ("a: f4; b: i8; d: object", "object"),
            ("a: bool; b: i8", "object"),
            ("a: complex", "complex"),
            ("a: f8; b: category", "object"),
            ("a: M8[ns]; b: category", "object"),
            ("a: M8[ns]; b: bool", "object"),
            ("a: M8[ns]; b: i8", "object"),
            ("a: m8[ns]; b: bool", "object"),
            ("a: m8[ns]; b: i8", "object"),
            ("a: M8[ns]; b: m8[ns]", "object"),
        ],
    )
    def test_interleave_dtype(self, mgr_string, dtype):
        # will be converted according the actual dtype of the underlying
        mgr = create_mgr("a: category")
        assert mgr.as_array().dtype == "i8"
        mgr = create_mgr("a: category; b: category2")
        assert mgr.as_array().dtype == "object"
        mgr = create_mgr("a: category2")
        assert mgr.as_array().dtype == "object"

        # combinations
        mgr = create_mgr("a: f8")
        assert mgr.as_array().dtype == "f8"
        mgr = create_mgr("a: f8; b: i8")
        assert mgr.as_array().dtype == "f8"
        mgr = create_mgr("a: f4; b: i8")
        assert mgr.as_array().dtype == "f8"
        mgr = create_mgr("a: f4; b: i8; d: object")
        assert mgr.as_array().dtype == "object"
        mgr = create_mgr("a: bool; b: i8")
        assert mgr.as_array().dtype == "object"
        mgr = create_mgr("a: complex")
        assert mgr.as_array().dtype == "complex"
        mgr = create_mgr("a: f8; b: category")
        assert mgr.as_array().dtype == "f8"
        mgr = create_mgr("a: M8[ns]; b: category")
        assert mgr.as_array().dtype == "object"
        mgr = create_mgr("a: M8[ns]; b: bool")
        assert mgr.as_array().dtype == "object"
        mgr = create_mgr("a: M8[ns]; b: i8")
        assert mgr.as_array().dtype == "object"
        mgr = create_mgr("a: m8[ns]; b: bool")
        assert mgr.as_array().dtype == "object"
        mgr = create_mgr("a: m8[ns]; b: i8")
        assert mgr.as_array().dtype == "object"
        mgr = create_mgr("a: M8[ns]; b: m8[ns]")
        assert mgr.as_array().dtype == "object"

    def test_consolidate_ordering_issues(self, mgr):
        mgr.iset(mgr.items.get_loc("f"), np.random.randn(N))
        mgr.iset(mgr.items.get_loc("d"), np.random.randn(N))
        mgr.iset(mgr.items.get_loc("b"), np.random.randn(N))
        mgr.iset(mgr.items.get_loc("g"), np.random.randn(N))
        mgr.iset(mgr.items.get_loc("h"), np.random.randn(N))

        # we have datetime/tz blocks in mgr
        cons = mgr.consolidate()
        assert cons.nblocks == 4
        cons = mgr.consolidate().get_numeric_data()
        assert cons.nblocks == 1
        assert isinstance(cons.blocks[0].mgr_locs, BlockPlacement)
        tm.assert_numpy_array_equal(
            cons.blocks[0].mgr_locs.as_array, np.arange(len(cons.items), dtype=np.intp)
        )

    def test_reindex_items(self):
        # mgr is not consolidated, f8 & f8-2 blocks
        mgr = create_mgr("a: f8; b: i8; c: f8; d: i8; e: f8; f: bool; g: f8-2")

        reindexed = mgr.reindex_axis(["g", "c", "a", "d"], axis=0)
        assert reindexed.nblocks == 2
        tm.assert_index_equal(reindexed.items, Index(["g", "c", "a", "d"]))
        tm.assert_almost_equal(
            mgr.iget(6).internal_values(), reindexed.iget(0).internal_values()
        )
        tm.assert_almost_equal(
            mgr.iget(2).internal_values(), reindexed.iget(1).internal_values()
        )
        tm.assert_almost_equal(
            mgr.iget(0).internal_values(), reindexed.iget(2).internal_values()
        )
        tm.assert_almost_equal(
            mgr.iget(3).internal_values(), reindexed.iget(3).internal_values()
        )

    def test_get_numeric_data(self):
        mgr = create_mgr(
            "int: int; float: float; complex: complex;"
            "str: object; bool: bool; obj: object; dt: datetime",
            item_shape=(3,),
        )
        mgr.iset(5, np.array([1, 2, 3], dtype=np.object_))

        numeric = mgr.get_numeric_data()
        tm.assert_index_equal(numeric.items, Index(["int", "float", "complex", "bool"]))
        tm.assert_almost_equal(
            mgr.iget(mgr.items.get_loc("float")).internal_values(),
            numeric.iget(numeric.items.get_loc("float")).internal_values(),
        )

        # Check sharing
        numeric.iset(numeric.items.get_loc("float"), np.array([100.0, 200.0, 300.0]))
        tm.assert_almost_equal(
            mgr.iget(mgr.items.get_loc("float")).internal_values(),
            np.array([100.0, 200.0, 300.0]),
        )

        numeric2 = mgr.get_numeric_data(copy=True)
        tm.assert_index_equal(numeric.items, Index(["int", "float", "complex", "bool"]))
        numeric2.iset(
            numeric2.items.get_loc("float"), np.array([1000.0, 2000.0, 3000.0])
        )
        tm.assert_almost_equal(
            mgr.iget(mgr.items.get_loc("float")).internal_values(),
            np.array([100.0, 200.0, 300.0]),
        )

    def test_get_bool_data(self):
        mgr = create_mgr(
            "int: int; float: float; complex: complex;"
            "str: object; bool: bool; obj: object; dt: datetime",
            item_shape=(3,),
        )
        mgr.iset(6, np.array([True, False, True], dtype=np.object_))

        bools = mgr.get_bool_data()
        tm.assert_index_equal(bools.items, Index(["bool", "dt"]))
        tm.assert_almost_equal(
            mgr.iget(mgr.items.get_loc("bool")).internal_values(),
            bools.iget(bools.items.get_loc("bool")).internal_values(),
        )

        bools.iset(0, np.array([True, False, True]))
        tm.assert_numpy_array_equal(
            mgr.iget(mgr.items.get_loc("bool")).internal_values(),
            np.array([True, False, True]),
        )

        # Check sharing
        bools2 = mgr.get_bool_data(copy=True)
        bools2.iset(0, np.array([False, True, False]))
        tm.assert_numpy_array_equal(
            mgr.iget(mgr.items.get_loc("bool")).internal_values(),
            np.array([True, False, True]),
        )

    def test_unicode_repr_doesnt_raise(self):
        repr(create_mgr("b,\u05d0: object"))

    @pytest.mark.parametrize(
        "mgr_string", ["a,b,c: i8-1; d,e,f: i8-2", "a,a,a: i8-1; b,b,b: i8-2"]
    )
    def test_equals(self, mgr_string):
        # unique items
        bm1 = create_mgr(mgr_string)
        bm2 = BlockManager(bm1.blocks[::-1], bm1.axes)
        assert bm1.equals(bm2)

    @pytest.mark.parametrize(
        "mgr_string",
        [
            "a:i8;b:f8",  # basic case
            "a:i8;b:f8;c:c8;d:b",  # many types
            "a:i8;e:dt;f:td;g:string",  # more types
            "a:i8;b:category;c:category2",  # categories
            "c:sparse;d:sparse_na;b:f8",  # sparse
        ],
    )
    def test_equals_block_order_different_dtypes(self, mgr_string):
        # GH 9330
        bm = create_mgr(mgr_string)
        block_perms = itertools.permutations(bm.blocks)
        for bm_perm in block_perms:
            bm_this = BlockManager(bm_perm, bm.axes)
            assert bm.equals(bm_this)
            assert bm_this.equals(bm)

    def test_single_mgr_ctor(self):
        mgr = create_single_mgr("f8", num_rows=5)
        assert mgr.as_array().tolist() == [0.0, 1.0, 2.0, 3.0, 4.0]

    @pytest.mark.parametrize("value", [1, "True", [1, 2, 3], 5.0])
    def test_validate_bool_args(self, value):
        bm1 = create_mgr("a,b,c: i8-1; d,e,f: i8-2")

        msg = (
            'For argument "inplace" expected type bool, '
            f"received type {type(value).__name__}."
        )
        with pytest.raises(ValueError, match=msg):
            bm1.replace_list([1], [2], inplace=value)


class TestIndexing:
    # Nosetests-style data-driven tests.
    #
    # This test applies different indexing routines to block managers and
    # compares the outcome to the result of same operations on np.ndarray.
    #
    # NOTE: sparse (SparseBlock with fill_value != np.nan) fail a lot of tests
    #       and are disabled.

    MANAGERS = [
        create_single_mgr("f8", N),
        create_single_mgr("i8", N),
        # 2-dim
        create_mgr("a,b,c,d,e,f: f8", item_shape=(N,)),
        create_mgr("a,b,c,d,e,f: i8", item_shape=(N,)),
        create_mgr("a,b: f8; c,d: i8; e,f: string", item_shape=(N,)),
        create_mgr("a,b: f8; c,d: i8; e,f: f8", item_shape=(N,)),
    ]

    @pytest.mark.parametrize("mgr", MANAGERS)
    def test_get_slice(self, mgr):
        def assert_slice_ok(mgr, axis, slobj):
            mat = mgr.as_array()

            # we maybe using an ndarray to test slicing and
            # might not be the full length of the axis
            if isinstance(slobj, np.ndarray):
                ax = mgr.axes[axis]
                if len(ax) and len(slobj) and len(slobj) != len(ax):
                    slobj = np.concatenate(
                        [slobj, np.zeros(len(ax) - len(slobj), dtype=bool)]
                    )

            if isinstance(slobj, slice):
                sliced = mgr.get_slice(slobj, axis=axis)
            elif mgr.ndim == 1 and axis == 0:
                sliced = mgr.getitem_mgr(slobj)
            else:
                # BlockManager doesn't support non-slice, SingleBlockManager
                #  doesn't support axis > 0
                return

            mat_slobj = (slice(None),) * axis + (slobj,)
            tm.assert_numpy_array_equal(
                mat[mat_slobj], sliced.as_array(), check_dtype=False
            )
            tm.assert_index_equal(mgr.axes[axis][slobj], sliced.axes[axis])

        assert mgr.ndim <= 2, mgr.ndim
        for ax in range(mgr.ndim):
            # slice
            assert_slice_ok(mgr, ax, slice(None))
            assert_slice_ok(mgr, ax, slice(3))
            assert_slice_ok(mgr, ax, slice(100))
            assert_slice_ok(mgr, ax, slice(1, 4))
            assert_slice_ok(mgr, ax, slice(3, 0, -2))

            if mgr.ndim < 2:
                # 2D only support slice objects

                # boolean mask
                assert_slice_ok(mgr, ax, np.array([], dtype=np.bool_))
                assert_slice_ok(mgr, ax, np.ones(mgr.shape[ax], dtype=np.bool_))
                assert_slice_ok(mgr, ax, np.zeros(mgr.shape[ax], dtype=np.bool_))

                if mgr.shape[ax] >= 3:
                    assert_slice_ok(mgr, ax, np.arange(mgr.shape[ax]) % 3 == 0)
                    assert_slice_ok(
                        mgr, ax, np.array([True, True, False], dtype=np.bool_)
                    )

                # fancy indexer
                assert_slice_ok(mgr, ax, [])
                assert_slice_ok(mgr, ax, list(range(mgr.shape[ax])))

                if mgr.shape[ax] >= 3:
                    assert_slice_ok(mgr, ax, [0, 1, 2])
                    assert_slice_ok(mgr, ax, [-1, -2, -3])

    @pytest.mark.parametrize("mgr", MANAGERS)
    def test_take(self, mgr):
        def assert_take_ok(mgr, axis, indexer):
            mat = mgr.as_array()
            taken = mgr.take(indexer, axis)
            tm.assert_numpy_array_equal(
                np.take(mat, indexer, axis), taken.as_array(), check_dtype=False
            )
            tm.assert_index_equal(mgr.axes[axis].take(indexer), taken.axes[axis])

        for ax in range(mgr.ndim):
            # take/fancy indexer
            assert_take_ok(mgr, ax, indexer=[])
            assert_take_ok(mgr, ax, indexer=[0, 0, 0])
            assert_take_ok(mgr, ax, indexer=list(range(mgr.shape[ax])))

            if mgr.shape[ax] >= 3:
                assert_take_ok(mgr, ax, indexer=[0, 1, 2])
                assert_take_ok(mgr, ax, indexer=[-1, -2, -3])

    @pytest.mark.parametrize("mgr", MANAGERS)
    @pytest.mark.parametrize("fill_value", [None, np.nan, 100.0])
    def test_reindex_axis(self, fill_value, mgr):
        def assert_reindex_axis_is_ok(mgr, axis, new_labels, fill_value):
            mat = mgr.as_array()
            indexer = mgr.axes[axis].get_indexer_for(new_labels)

            reindexed = mgr.reindex_axis(new_labels, axis, fill_value=fill_value)
            tm.assert_numpy_array_equal(
                algos.take_nd(mat, indexer, axis, fill_value=fill_value),
                reindexed.as_array(),
                check_dtype=False,
            )
            tm.assert_index_equal(reindexed.axes[axis], new_labels)

        for ax in range(mgr.ndim):
            assert_reindex_axis_is_ok(mgr, ax, Index([]), fill_value)
            assert_reindex_axis_is_ok(mgr, ax, mgr.axes[ax], fill_value)
            assert_reindex_axis_is_ok(mgr, ax, mgr.axes[ax][[0, 0, 0]], fill_value)
            assert_reindex_axis_is_ok(mgr, ax, Index(["foo", "bar", "baz"]), fill_value)
            assert_reindex_axis_is_ok(
                mgr, ax, Index(["foo", mgr.axes[ax][0], "baz"]), fill_value
            )

            if mgr.shape[ax] >= 3:
                assert_reindex_axis_is_ok(mgr, ax, mgr.axes[ax][:-3], fill_value)
                assert_reindex_axis_is_ok(mgr, ax, mgr.axes[ax][-3::-1], fill_value)
                assert_reindex_axis_is_ok(
                    mgr, ax, mgr.axes[ax][[0, 1, 2, 0, 1, 2]], fill_value
                )

    @pytest.mark.parametrize("mgr", MANAGERS)
    @pytest.mark.parametrize("fill_value", [None, np.nan, 100.0])
    def test_reindex_indexer(self, fill_value, mgr):
        def assert_reindex_indexer_is_ok(mgr, axis, new_labels, indexer, fill_value):
            mat = mgr.as_array()
            reindexed_mat = algos.take_nd(mat, indexer, axis, fill_value=fill_value)
            reindexed = mgr.reindex_indexer(
                new_labels, indexer, axis, fill_value=fill_value
            )
            tm.assert_numpy_array_equal(
                reindexed_mat, reindexed.as_array(), check_dtype=False
            )
            tm.assert_index_equal(reindexed.axes[axis], new_labels)

        for ax in range(mgr.ndim):
            assert_reindex_indexer_is_ok(
                mgr, ax, Index([]), np.array([], dtype=np.intp), fill_value
            )
            assert_reindex_indexer_is_ok(
                mgr, ax, mgr.axes[ax], np.arange(mgr.shape[ax]), fill_value
            )
            assert_reindex_indexer_is_ok(
                mgr,
                ax,
                Index(["foo"] * mgr.shape[ax]),
                np.arange(mgr.shape[ax]),
                fill_value,
            )
            assert_reindex_indexer_is_ok(
                mgr, ax, mgr.axes[ax][::-1], np.arange(mgr.shape[ax]), fill_value
            )
            assert_reindex_indexer_is_ok(
                mgr, ax, mgr.axes[ax], np.arange(mgr.shape[ax])[::-1], fill_value
            )
            assert_reindex_indexer_is_ok(
                mgr, ax, Index(["foo", "bar", "baz"]), np.array([0, 0, 0]), fill_value
            )
            assert_reindex_indexer_is_ok(
                mgr, ax, Index(["foo", "bar", "baz"]), np.array([-1, 0, -1]), fill_value
            )
            assert_reindex_indexer_is_ok(
                mgr,
                ax,
                Index(["foo", mgr.axes[ax][0], "baz"]),
                np.array([-1, -1, -1]),
                fill_value,
            )

            if mgr.shape[ax] >= 3:
                assert_reindex_indexer_is_ok(
                    mgr,
                    ax,
                    Index(["foo", "bar", "baz"]),
                    np.array([0, 1, 2]),
                    fill_value,
                )


class TestBlockPlacement:
    @pytest.mark.parametrize(
        "slc, expected",
        [
            (slice(0, 4), 4),
            (slice(0, 4, 2), 2),
            (slice(0, 3, 2), 2),
            (slice(0, 1, 2), 1),
            (slice(1, 0, -1), 1),
        ],
    )
    def test_slice_len(self, slc, expected):
        assert len(BlockPlacement(slc)) == expected

    @pytest.mark.parametrize("slc", [slice(1, 1, 0), slice(1, 2, 0)])
    def test_zero_step_raises(self, slc):
        msg = "slice step cannot be zero"
        with pytest.raises(ValueError, match=msg):
            BlockPlacement(slc)

    def test_slice_canonize_negative_stop(self):
        # GH#37524 negative stop is OK with negative step and positive start
        slc = slice(3, -1, -2)

        bp = BlockPlacement(slc)
        assert bp.indexer == slice(3, None, -2)

    @pytest.mark.parametrize(
        "slc",
        [
            slice(None, None),
            slice(10, None),
            slice(None, None, -1),
            slice(None, 10, -1),
            # These are "unbounded" because negative index will
            #  change depending on container shape.
            slice(-1, None),
            slice(None, -1),
            slice(-1, -1),
            slice(-1, None, -1),
            slice(None, -1, -1),
            slice(-1, -1, -1),
        ],
    )
    def test_unbounded_slice_raises(self, slc):
        msg = "unbounded slice"
        with pytest.raises(ValueError, match=msg):
            BlockPlacement(slc)

    @pytest.mark.parametrize(
        "slc",
        [
            slice(0, 0),
            slice(100, 0),
            slice(100, 100),
            slice(100, 100, -1),
            slice(0, 100, -1),
        ],
    )
    def test_not_slice_like_slices(self, slc):
        assert not BlockPlacement(slc).is_slice_like

    @pytest.mark.parametrize(
        "arr, slc",
        [
            ([0], slice(0, 1, 1)),
            ([100], slice(100, 101, 1)),
            ([0, 1, 2], slice(0, 3, 1)),
            ([0, 5, 10], slice(0, 15, 5)),
            ([0, 100], slice(0, 200, 100)),
            ([2, 1], slice(2, 0, -1)),
        ],
    )
    def test_array_to_slice_conversion(self, arr, slc):
        assert BlockPlacement(arr).as_slice == slc

    @pytest.mark.parametrize(
        "arr",
        [
            [],
            [-1],
            [-1, -2, -3],
            [-10],
            [-1],
            [-1, 0, 1, 2],
            [-2, 0, 2, 4],
            [1, 0, -1],
            [1, 1, 1],
        ],
    )
    def test_not_slice_like_arrays(self, arr):
        assert not BlockPlacement(arr).is_slice_like

    @pytest.mark.parametrize(
        "slc, expected",
        [(slice(0, 3), [0, 1, 2]), (slice(0, 0), []), (slice(3, 0), [])],
    )
    def test_slice_iter(self, slc, expected):
        assert list(BlockPlacement(slc)) == expected

    @pytest.mark.parametrize(
        "slc, arr",
        [
            (slice(0, 3), [0, 1, 2]),
            (slice(0, 0), []),
            (slice(3, 0), []),
            (slice(3, 0, -1), [3, 2, 1]),
        ],
    )
    def test_slice_to_array_conversion(self, slc, arr):
        tm.assert_numpy_array_equal(
            BlockPlacement(slc).as_array, np.asarray(arr, dtype=np.intp)
        )

    def test_blockplacement_add(self):
        bpl = BlockPlacement(slice(0, 5))
        assert bpl.add(1).as_slice == slice(1, 6, 1)
        assert bpl.add(np.arange(5)).as_slice == slice(0, 10, 2)
        assert list(bpl.add(np.arange(5, 0, -1))) == [5, 5, 5, 5, 5]

    @pytest.mark.parametrize(
        "val, inc, expected",
        [
            (slice(0, 0), 0, []),
            (slice(1, 4), 0, [1, 2, 3]),
            (slice(3, 0, -1), 0, [3, 2, 1]),
            ([1, 2, 4], 0, [1, 2, 4]),
            (slice(0, 0), 10, []),
            (slice(1, 4), 10, [11, 12, 13]),
            (slice(3, 0, -1), 10, [13, 12, 11]),
            ([1, 2, 4], 10, [11, 12, 14]),
            (slice(0, 0), -1, []),
            (slice(1, 4), -1, [0, 1, 2]),
            ([1, 2, 4], -1, [0, 1, 3]),
        ],
    )
    def test_blockplacement_add_int(self, val, inc, expected):
        assert list(BlockPlacement(val).add(inc)) == expected

    @pytest.mark.parametrize("val", [slice(1, 4), [1, 2, 4]])
    def test_blockplacement_add_int_raises(self, val):
        msg = "iadd causes length change"
        with pytest.raises(ValueError, match=msg):
            BlockPlacement(val).add(-10)


class TestCanHoldElement:
    @pytest.fixture(
        params=[
            lambda x: x,
            lambda x: x.to_series(),
            lambda x: x._data,
            lambda x: list(x),
            lambda x: x.astype(object),
            lambda x: np.asarray(x),
            lambda x: x[0],
            lambda x: x[:0],
        ]
    )
    def element(self, request):
        """
        Functions that take an Index and return an element that should have
        blk._can_hold_element(element) for a Block with this index's dtype.
        """
        return request.param

    def test_datetime_block_can_hold_element(self):
        block = create_block("datetime", [0])

        assert block._can_hold_element([])

        # We will check that block._can_hold_element iff arr.__setitem__ works
        arr = pd.array(block.values.ravel())

        # coerce None
        assert block._can_hold_element(None)
        arr[0] = None
        assert arr[0] is pd.NaT

        # coerce different types of datetime objects
        vals = [np.datetime64("2010-10-10"), datetime(2010, 10, 10)]
        for val in vals:
            assert block._can_hold_element(val)
            arr[0] = val

        val = date(2010, 10, 10)
        assert not block._can_hold_element(val)

        msg = (
            "value should be a 'Timestamp', 'NaT', "
            "or array of those. Got 'date' instead."
        )
        with pytest.raises(TypeError, match=msg):
            arr[0] = val

    @pytest.mark.parametrize("dtype", [np.int64, np.uint64, np.float64])
    def test_interval_can_hold_element_emptylist(self, dtype, element):
        arr = np.array([1, 3, 4], dtype=dtype)
        ii = IntervalIndex.from_breaks(arr)
        blk = new_block(ii._data, [1], ndim=2)

        assert blk._can_hold_element([])
        # TODO: check this holds for all blocks

    @pytest.mark.parametrize("dtype", [np.int64, np.uint64, np.float64])
    def test_interval_can_hold_element(self, dtype, element):
        arr = np.array([1, 3, 4, 9], dtype=dtype)
        ii = IntervalIndex.from_breaks(arr)
        blk = new_block(ii._data, [1], ndim=2)

        elem = element(ii)
        self.check_series_setitem(elem, ii, True)
        assert blk._can_hold_element(elem)

        # Careful: to get the expected Series-inplace behavior we need
        # `elem` to not have the same length as `arr`
        ii2 = IntervalIndex.from_breaks(arr[:-1], closed="neither")
        elem = element(ii2)
        self.check_series_setitem(elem, ii, False)
        assert not blk._can_hold_element(elem)

        ii3 = IntervalIndex.from_breaks([Timestamp(1), Timestamp(3), Timestamp(4)])
        elem = element(ii3)
        self.check_series_setitem(elem, ii, False)
        assert not blk._can_hold_element(elem)

        ii4 = IntervalIndex.from_breaks([Timedelta(1), Timedelta(3), Timedelta(4)])
        elem = element(ii4)
        self.check_series_setitem(elem, ii, False)
        assert not blk._can_hold_element(elem)

    def test_period_can_hold_element_emptylist(self):
        pi = period_range("2016", periods=3, freq="A")
        blk = new_block(pi._data, [1], ndim=2)

        assert blk._can_hold_element([])

    def test_period_can_hold_element(self, element):
        pi = period_range("2016", periods=3, freq="A")

        elem = element(pi)
        self.check_series_setitem(elem, pi, True)

        # Careful: to get the expected Series-inplace behavior we need
        # `elem` to not have the same length as `arr`
        pi2 = pi.asfreq("D")[:-1]
        elem = element(pi2)
        self.check_series_setitem(elem, pi, False)

        dti = pi.to_timestamp("S")[:-1]
        elem = element(dti)
        self.check_series_setitem(elem, pi, False)

    def check_setting(self, elem, index: Index, inplace: bool):
        self.check_series_setitem(elem, index, inplace)
        self.check_frame_setitem(elem, index, inplace)

    def check_can_hold_element(self, obj, elem, inplace: bool):
        blk = obj._mgr.blocks[0]
        if inplace:
            assert blk._can_hold_element(elem)
        else:
            assert not blk._can_hold_element(elem)

    def check_series_setitem(self, elem, index: Index, inplace: bool):
        arr = index._data.copy()
        ser = Series(arr)

        self.check_can_hold_element(ser, elem, inplace)

        if is_scalar(elem):
            ser[0] = elem
        else:
            ser[: len(elem)] = elem

        if inplace:
            assert ser.array is arr  # i.e. setting was done inplace
        else:
            assert ser.dtype == object

    def check_frame_setitem(self, elem, index: Index, inplace: bool):
        arr = index._data.copy()
        df = DataFrame(arr)

        self.check_can_hold_element(df, elem, inplace)

        if is_scalar(elem):
            df.iloc[0, 0] = elem
        else:
            df.iloc[: len(elem), 0] = elem

        if inplace:
            # assertion here implies setting was done inplace

            # error: Item "ArrayManager" of "Union[ArrayManager, BlockManager]" has no
            #  attribute "blocks"
            assert df._mgr.blocks[0].values is arr  # type:ignore[union-attr]
        else:
            assert df.dtypes[0] == object


class TestShouldStore:
    def test_should_store_categorical(self):
        cat = Categorical(["A", "B", "C"])
        df = DataFrame(cat)
        blk = df._mgr.blocks[0]

        # matching dtype
        assert blk.should_store(cat)
        assert blk.should_store(cat[:-1])

        # different dtype
        assert not blk.should_store(cat.as_ordered())

        # ndarray instead of Categorical
        assert not blk.should_store(np.asarray(cat))


def test_validate_ndim(block_maker):
    values = np.array([1.0, 2.0])
    placement = slice(2)
    msg = r"Wrong number of dimensions. values.ndim != ndim \[1 != 2\]"

    with pytest.raises(ValueError, match=msg):
        block_maker(values, placement, ndim=2)


def test_block_shape():
    idx = Index([0, 1, 2, 3, 4])
    a = Series([1, 2, 3]).reindex(idx)
    b = Series(Categorical([1, 2, 3])).reindex(idx)

    assert a._mgr.blocks[0].mgr_locs.indexer == b._mgr.blocks[0].mgr_locs.indexer


def test_make_block_no_pandas_array(block_maker):
    # https://github.com/pandas-dev/pandas/pull/24866
    arr = pd.arrays.PandasArray(np.array([1, 2]))

    # PandasArray, no dtype
    result = block_maker(arr, slice(len(arr)), ndim=arr.ndim)
    assert result.dtype.kind in ["i", "u"]
    assert result.is_extension is False

    if block_maker is make_block:
        # PandasArray, PandasDtype
        result = block_maker(arr, slice(len(arr)), dtype=arr.dtype, ndim=arr.ndim)
        assert result.dtype.kind in ["i", "u"]
        assert result.is_extension is False

        # new_block no longer taked dtype keyword
        # ndarray, PandasDtype
        result = block_maker(
            arr.to_numpy(), slice(len(arr)), dtype=arr.dtype, ndim=arr.ndim
        )
        assert result.dtype.kind in ["i", "u"]
        assert result.is_extension is False


def test_single_block_manager_fastpath_deprecated():
    # GH#33092
    ser = Series(range(3))
    blk = ser._data.blocks[0]
    with tm.assert_produces_warning(FutureWarning):
        SingleBlockManager(blk, ser.index, fastpath=True)<|MERGE_RESOLUTION|>--- conflicted
+++ resolved
@@ -457,20 +457,10 @@
 
             # copy assertion we either have a None for a base or in case of
             # some blocks it is an array (e.g. datetimetz), but was copied
-<<<<<<< HEAD
-            tm.assert_equal(cp_blk.values, blk.values)
-            if isinstance(cp_blk.values, DatetimeArray):
-                assert (
-                    cp_blk.values._data.base is None and blk.values._data.base is None
-                ) or (cp_blk.values._data.base is not blk.values._data.base)
-            elif not isinstance(cp_blk.values, np.ndarray):
-                assert cp_blk.values._data.base is not blk.values._data.base
-=======
             if isinstance(cpvals, DatetimeArray):
                 assert (lbase is None and rbase is None) or (lbase is not rbase)
             elif not isinstance(cpvals, np.ndarray):
                 assert lbase is not rbase
->>>>>>> 57940025
             else:
                 assert lbase is None and rbase is None
 
