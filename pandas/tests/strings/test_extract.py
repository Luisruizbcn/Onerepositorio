--- conflicted
+++ resolved
@@ -29,7 +29,6 @@
 
     result = s.str.extract(".*(BAD[_]+).*", expand=True)
     tm.assert_frame_equal(result, expected)
-<<<<<<< HEAD
 
     expected = DataFrame(
         [["BAD__", "BAD"], [np.nan, np.nan], [np.nan, np.nan]], dtype=any_string_dtype
@@ -38,18 +37,7 @@
     tm.assert_frame_equal(result, expected)
 
 
-def test_extract_expand_mixed_object():
-=======
-
-    expected = DataFrame(
-        [["BAD__", "BAD"], [np.nan, np.nan], [np.nan, np.nan]], dtype=any_string_dtype
-    )
-    result = s.str.extract(".*(BAD[_]+).*(BAD)", expand=False)
-    tm.assert_frame_equal(result, expected)
-
-
 def test_extract_expand_False_mixed_object():
->>>>>>> 909ec7a3
     mixed = Series(
         [
             "aBAD_BAD",
@@ -80,14 +68,8 @@
         idx.str.extract("([AB])([123])", expand=False)
 
 
-<<<<<<< HEAD
-@pytest.mark.parametrize("klass", [Series, Index])
-def test_extract_expand_no_capture_groups_raises(klass, any_string_dtype):
-    s_or_idx = klass(["A1", "B2", "C3"], dtype=any_string_dtype)
-=======
 def test_extract_expand_no_capture_groups_raises(index_or_series, any_string_dtype):
     s_or_idx = index_or_series(["A1", "B2", "C3"], dtype=any_string_dtype)
->>>>>>> 909ec7a3
     msg = "pattern contains no capture groups"
 
     # no groups
@@ -99,17 +81,6 @@
         s_or_idx.str.extract("(?:[AB]).*", expand=False)
 
 
-<<<<<<< HEAD
-@pytest.mark.parametrize("klass", [Series, Index])
-def test_extract_expand_single_capture_group(klass, any_string_dtype):
-    # single group renames series/index properly
-    s_or_idx = klass(["A1", "A2"], dtype=any_string_dtype)
-    result = s_or_idx.str.extract(r"(?P<uno>A)\d", expand=False)
-    assert result.name == "uno"
-
-    expected = klass(["A", "A"], dtype=any_string_dtype, name="uno")
-    if klass == Series:
-=======
 def test_extract_expand_single_capture_group(index_or_series, any_string_dtype):
     # single group renames series/index properly
     s_or_idx = index_or_series(["A1", "A2"], dtype=any_string_dtype)
@@ -117,19 +88,13 @@
 
     expected = index_or_series(["A", "A"], name="uno", dtype=any_string_dtype)
     if index_or_series == Series:
->>>>>>> 909ec7a3
         tm.assert_series_equal(result, expected)
     else:
         tm.assert_index_equal(result, expected)
 
 
-<<<<<<< HEAD
-def test_extract_expand_capture_groups():
-    s = Series(["A1", "B2", "C3"])
-=======
 def test_extract_expand_capture_groups(any_string_dtype):
     s = Series(["A1", "B2", "C3"], dtype=any_string_dtype)
->>>>>>> 909ec7a3
     # one group, no matches
     result = s.str.extract("(_)", expand=False)
     expected = Series([np.nan, np.nan, np.nan], dtype=any_string_dtype)
@@ -211,11 +176,7 @@
     tm.assert_frame_equal(result, expected)
 
 
-<<<<<<< HEAD
-def test_extract_expand_capture_groups_index():
-=======
 def test_extract_expand_capture_groups_index(index, any_string_dtype):
->>>>>>> 909ec7a3
     # https://github.com/pandas-dev/pandas/issues/6348
     # not passing index to the extractor
     data = ["A1", "B2", "C"]
