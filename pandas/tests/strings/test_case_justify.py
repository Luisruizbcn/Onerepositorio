from datetime import datetime
import operator

import numpy as np
import pytest

from pandas import (
    Series,
    _testing as tm,
)


def test_title(any_string_dtype):
    s = Series(["FOO", "BAR", np.nan, "Blah", "blurg"], dtype=any_string_dtype)
    result = s.str.title()
    expected = Series(["Foo", "Bar", np.nan, "Blah", "Blurg"], dtype=any_string_dtype)
    tm.assert_series_equal(result, expected)


def test_title_mixed_object():
    s = Series(["FOO", np.nan, "bar", True, datetime.today(), "blah", None, 1, 2.0])
    result = s.str.title()
    expected = Series(
        ["Foo", np.nan, "Bar", np.nan, np.nan, "Blah", None, np.nan, np.nan]
    )
    tm.assert_almost_equal(result, expected)


def test_lower_upper(any_string_dtype):
    s = Series(["om", np.nan, "nom", "nom"], dtype=any_string_dtype)

    result = s.str.upper()
    expected = Series(["OM", np.nan, "NOM", "NOM"], dtype=any_string_dtype)
    tm.assert_series_equal(result, expected)

    result = result.str.lower()
    tm.assert_series_equal(result, s)


def test_lower_upper_mixed_object():
    s = Series(["a", np.nan, "b", True, datetime.today(), "foo", None, 1, 2.0])

    result = s.str.upper()
    expected = Series(["A", np.nan, "B", np.nan, np.nan, "FOO", None, np.nan, np.nan])
    tm.assert_series_equal(result, expected)

    result = s.str.lower()
    expected = Series(["a", np.nan, "b", np.nan, np.nan, "foo", None, np.nan, np.nan])
    tm.assert_series_equal(result, expected)


@pytest.mark.parametrize(
    "data, expected",
    [
        (
            ["FOO", "BAR", np.nan, "Blah", "blurg"],
            ["Foo", "Bar", np.nan, "Blah", "Blurg"],
        ),
        (["a", "b", "c"], ["A", "B", "C"]),
        (["a b", "a bc. de"], ["A b", "A bc. de"]),
    ],
)
def test_capitalize(data, expected, any_string_dtype):
    s = Series(data, dtype=any_string_dtype)
    result = s.str.capitalize()
    expected = Series(expected, dtype=any_string_dtype)
    tm.assert_series_equal(result, expected)


def test_capitalize_mixed_object():
    s = Series(["FOO", np.nan, "bar", True, datetime.today(), "blah", None, 1, 2.0])
    result = s.str.capitalize()
    expected = Series(
        ["Foo", np.nan, "Bar", np.nan, np.nan, "Blah", None, np.nan, np.nan]
    )
    tm.assert_series_equal(result, expected)


def test_swapcase(any_string_dtype):
    s = Series(["FOO", "BAR", np.nan, "Blah", "blurg"], dtype=any_string_dtype)
    result = s.str.swapcase()
    expected = Series(["foo", "bar", np.nan, "bLAH", "BLURG"], dtype=any_string_dtype)
    tm.assert_series_equal(result, expected)


def test_swapcase_mixed_object():
    s = Series(["FOO", np.nan, "bar", True, datetime.today(), "Blah", None, 1, 2.0])
    result = s.str.swapcase()
    expected = Series(
        ["foo", np.nan, "BAR", np.nan, np.nan, "bLAH", None, np.nan, np.nan]
    )
    tm.assert_series_equal(result, expected)


def test_casefold():
    # GH25405
    expected = Series(["ss", np.nan, "case", "ssd"])
    s = Series(["ß", np.nan, "case", "ßd"])
    result = s.str.casefold()

    tm.assert_series_equal(result, expected)


def test_casemethods(any_string_dtype):
    values = ["aaa", "bbb", "CCC", "Dddd", "eEEE"]
    s = Series(values, dtype=any_string_dtype)
    assert s.str.lower().tolist() == [v.lower() for v in values]
    assert s.str.upper().tolist() == [v.upper() for v in values]
    assert s.str.title().tolist() == [v.title() for v in values]
    assert s.str.capitalize().tolist() == [v.capitalize() for v in values]
    assert s.str.swapcase().tolist() == [v.swapcase() for v in values]


def test_pad(any_string_dtype):
    s = Series(["a", "b", np.nan, "c", np.nan, "eeeeee"], dtype=any_string_dtype)

    result = s.str.pad(5, side="left")
    expected = Series(
        ["    a", "    b", np.nan, "    c", np.nan, "eeeeee"], dtype=any_string_dtype
    )
    tm.assert_series_equal(result, expected)

    result = s.str.pad(5, side="right")
    expected = Series(
        ["a    ", "b    ", np.nan, "c    ", np.nan, "eeeeee"], dtype=any_string_dtype
    )
    tm.assert_series_equal(result, expected)

    result = s.str.pad(5, side="both")
    expected = Series(
        ["  a  ", "  b  ", np.nan, "  c  ", np.nan, "eeeeee"], dtype=any_string_dtype
    )
    tm.assert_series_equal(result, expected)


def test_pad_mixed_object():
    s = Series(["a", np.nan, "b", True, datetime.today(), "ee", None, 1, 2.0])

    result = s.str.pad(5, side="left")
    expected = Series(
        ["    a", np.nan, "    b", np.nan, np.nan, "   ee", None, np.nan, np.nan]
    )
    tm.assert_series_equal(result, expected)

    result = s.str.pad(5, side="right")
    expected = Series(
        ["a    ", np.nan, "b    ", np.nan, np.nan, "ee   ", None, np.nan, np.nan]
    )
    tm.assert_series_equal(result, expected)

    result = s.str.pad(5, side="both")
    expected = Series(
        ["  a  ", np.nan, "  b  ", np.nan, np.nan, "  ee ", None, np.nan, np.nan]
    )
    tm.assert_series_equal(result, expected)


def test_pad_fillchar(any_string_dtype):
    s = Series(["a", "b", np.nan, "c", np.nan, "eeeeee"], dtype=any_string_dtype)

    result = s.str.pad(5, side="left", fillchar="X")
    expected = Series(
        ["XXXXa", "XXXXb", np.nan, "XXXXc", np.nan, "eeeeee"], dtype=any_string_dtype
    )
    tm.assert_series_equal(result, expected)

    result = s.str.pad(5, side="right", fillchar="X")
    expected = Series(
        ["aXXXX", "bXXXX", np.nan, "cXXXX", np.nan, "eeeeee"], dtype=any_string_dtype
    )
    tm.assert_series_equal(result, expected)

    result = s.str.pad(5, side="both", fillchar="X")
    expected = Series(
        ["XXaXX", "XXbXX", np.nan, "XXcXX", np.nan, "eeeeee"], dtype=any_string_dtype
    )
    tm.assert_series_equal(result, expected)


def test_pad_fillchar_bad_arg_raises(any_string_dtype):
    s = Series(["a", "b", np.nan, "c", np.nan, "eeeeee"], dtype=any_string_dtype)

    msg = "fillchar must be a character, not str"
    with pytest.raises(TypeError, match=msg):
        s.str.pad(5, fillchar="XY")

    msg = "fillchar must be a character, not int"
    with pytest.raises(TypeError, match=msg):
        s.str.pad(5, fillchar=5)


@pytest.mark.parametrize("method_name", ["center", "ljust", "rjust", "zfill", "pad"])
def test_pad_width_bad_arg_raises(method_name, any_string_dtype):
    # see gh-13598
    s = Series(["1", "22", "a", "bb"], dtype=any_string_dtype)
    op = operator.methodcaller(method_name, "f")

    msg = "width must be of integer type, not str"
    with pytest.raises(TypeError, match=msg):
        op(s.str)


def test_center_ljust_rjust(any_string_dtype):
    s = Series(["a", "b", np.nan, "c", np.nan, "eeeeee"], dtype=any_string_dtype)

    result = s.str.center(5)
    expected = Series(
        ["  a  ", "  b  ", np.nan, "  c  ", np.nan, "eeeeee"], dtype=any_string_dtype
    )
    tm.assert_series_equal(result, expected)

    result = s.str.ljust(5)
    expected = Series(
        ["a    ", "b    ", np.nan, "c    ", np.nan, "eeeeee"], dtype=any_string_dtype
    )
    tm.assert_series_equal(result, expected)

    result = s.str.rjust(5)
    expected = Series(
        ["    a", "    b", np.nan, "    c", np.nan, "eeeeee"], dtype=any_string_dtype
    )
    tm.assert_series_equal(result, expected)


def test_center_ljust_rjust_mixed_object():
    s = Series(["a", np.nan, "b", True, datetime.today(), "c", "eee", None, 1, 2.0])

    result = s.str.center(5)
    expected = Series(
        [
            "  a  ",
            np.nan,
            "  b  ",
            np.nan,
            np.nan,
            "  c  ",
            " eee ",
            None,
            np.nan,
            np.nan,
        ]
    )
    tm.assert_series_equal(result, expected)

    result = s.str.ljust(5)
    expected = Series(
        [
            "a    ",
            np.nan,
            "b    ",
            np.nan,
            np.nan,
            "c    ",
            "eee  ",
            None,
            np.nan,
            np.nan,
        ]
    )
    tm.assert_series_equal(result, expected)

    result = s.str.rjust(5)
    expected = Series(
        [
            "    a",
            np.nan,
            "    b",
            np.nan,
            np.nan,
            "    c",
            "  eee",
            None,
            np.nan,
            np.nan,
        ]
    )
    tm.assert_series_equal(result, expected)


def test_center_ljust_rjust_fillchar(any_string_dtype):
    if any_string_dtype == "string[pyarrow_numpy]":
<<<<<<< HEAD
        pytest.skip("Arrow logic is different")
=======
        pytest.skip(
            "Arrow logic is different, "
            "see https://github.com/pandas-dev/pandas/pull/54533/files#r1299808126",
        )
>>>>>>> 00f79a33
    s = Series(["a", "bb", "cccc", "ddddd", "eeeeee"], dtype=any_string_dtype)

    result = s.str.center(5, fillchar="X")
    expected = Series(
        ["XXaXX", "XXbbX", "Xcccc", "ddddd", "eeeeee"], dtype=any_string_dtype
    )
    tm.assert_series_equal(result, expected)
    expected = np.array([v.center(5, "X") for v in np.array(s)], dtype=np.object_)
    tm.assert_numpy_array_equal(np.array(result, dtype=np.object_), expected)

    result = s.str.ljust(5, fillchar="X")
    expected = Series(
        ["aXXXX", "bbXXX", "ccccX", "ddddd", "eeeeee"], dtype=any_string_dtype
    )
    tm.assert_series_equal(result, expected)
    expected = np.array([v.ljust(5, "X") for v in np.array(s)], dtype=np.object_)
    tm.assert_numpy_array_equal(np.array(result, dtype=np.object_), expected)

    result = s.str.rjust(5, fillchar="X")
    expected = Series(
        ["XXXXa", "XXXbb", "Xcccc", "ddddd", "eeeeee"], dtype=any_string_dtype
    )
    tm.assert_series_equal(result, expected)
    expected = np.array([v.rjust(5, "X") for v in np.array(s)], dtype=np.object_)
    tm.assert_numpy_array_equal(np.array(result, dtype=np.object_), expected)


def test_center_ljust_rjust_fillchar_bad_arg_raises(any_string_dtype):
    s = Series(["a", "bb", "cccc", "ddddd", "eeeeee"], dtype=any_string_dtype)

    # If fillchar is not a character, normal str raises TypeError
    # 'aaa'.ljust(5, 'XY')
    # TypeError: must be char, not str
    template = "fillchar must be a character, not {dtype}"

    with pytest.raises(TypeError, match=template.format(dtype="str")):
        s.str.center(5, fillchar="XY")

    with pytest.raises(TypeError, match=template.format(dtype="str")):
        s.str.ljust(5, fillchar="XY")

    with pytest.raises(TypeError, match=template.format(dtype="str")):
        s.str.rjust(5, fillchar="XY")

    with pytest.raises(TypeError, match=template.format(dtype="int")):
        s.str.center(5, fillchar=1)

    with pytest.raises(TypeError, match=template.format(dtype="int")):
        s.str.ljust(5, fillchar=1)

    with pytest.raises(TypeError, match=template.format(dtype="int")):
        s.str.rjust(5, fillchar=1)


def test_zfill(any_string_dtype):
    s = Series(["1", "22", "aaa", "333", "45678"], dtype=any_string_dtype)

    result = s.str.zfill(5)
    expected = Series(
        ["00001", "00022", "00aaa", "00333", "45678"], dtype=any_string_dtype
    )
    tm.assert_series_equal(result, expected)
    expected = np.array([v.zfill(5) for v in np.array(s)], dtype=np.object_)
    tm.assert_numpy_array_equal(np.array(result, dtype=np.object_), expected)

    result = s.str.zfill(3)
    expected = Series(["001", "022", "aaa", "333", "45678"], dtype=any_string_dtype)
    tm.assert_series_equal(result, expected)
    expected = np.array([v.zfill(3) for v in np.array(s)], dtype=np.object_)
    tm.assert_numpy_array_equal(np.array(result, dtype=np.object_), expected)

    s = Series(["1", np.nan, "aaa", np.nan, "45678"], dtype=any_string_dtype)
    result = s.str.zfill(5)
    expected = Series(
        ["00001", np.nan, "00aaa", np.nan, "45678"], dtype=any_string_dtype
    )
    tm.assert_series_equal(result, expected)


def test_wrap(any_string_dtype):
    # test values are: two words less than width, two words equal to width,
    # two words greater than width, one word less than width, one word
    # equal to width, one word greater than width, multiple tokens with
    # trailing whitespace equal to width
    s = Series(
        [
            "hello world",
            "hello world!",
            "hello world!!",
            "abcdefabcde",
            "abcdefabcdef",
            "abcdefabcdefa",
            "ab ab ab ab ",
            "ab ab ab ab a",
            "\t",
        ],
        dtype=any_string_dtype,
    )

    # expected values
    expected = Series(
        [
            "hello world",
            "hello world!",
            "hello\nworld!!",
            "abcdefabcde",
            "abcdefabcdef",
            "abcdefabcdef\na",
            "ab ab ab ab",
            "ab ab ab ab\na",
            "",
        ],
        dtype=any_string_dtype,
    )

    result = s.str.wrap(12, break_long_words=True)
    tm.assert_series_equal(result, expected)


def test_wrap_unicode(any_string_dtype):
    # test with pre and post whitespace (non-unicode), NaN, and non-ascii Unicode
    s = Series(
        ["  pre  ", np.nan, "\xac\u20ac\U00008000 abadcafe"], dtype=any_string_dtype
    )
    expected = Series(
        ["  pre", np.nan, "\xac\u20ac\U00008000 ab\nadcafe"], dtype=any_string_dtype
    )
    result = s.str.wrap(6)
    tm.assert_series_equal(result, expected)<|MERGE_RESOLUTION|>--- conflicted
+++ resolved
@@ -279,14 +279,10 @@
 
 def test_center_ljust_rjust_fillchar(any_string_dtype):
     if any_string_dtype == "string[pyarrow_numpy]":
-<<<<<<< HEAD
-        pytest.skip("Arrow logic is different")
-=======
         pytest.skip(
             "Arrow logic is different, "
             "see https://github.com/pandas-dev/pandas/pull/54533/files#r1299808126",
         )
->>>>>>> 00f79a33
     s = Series(["a", "bb", "cccc", "ddddd", "eeeeee"], dtype=any_string_dtype)
 
     result = s.str.center(5, fillchar="X")
