from collections import OrderedDict, abc, deque
import datetime as dt
from datetime import datetime
from decimal import Decimal
from io import StringIO
from itertools import combinations
from warnings import catch_warnings

import dateutil
import numpy as np
from numpy.random import randn
import pytest

from pandas.core.dtypes.dtypes import CategoricalDtype

import pandas as pd
from pandas import (
    Categorical,
    DataFrame,
    DatetimeIndex,
    Index,
    MultiIndex,
    Series,
    Timestamp,
    concat,
    date_range,
    isna,
    read_csv,
)
import pandas._testing as tm
from pandas.core.arrays import SparseArray
from pandas.core.construction import create_series_with_explicit_dtype
from pandas.tests.extension.decimal import to_decimal


@pytest.fixture(params=[True, False])
def sort(request):
    """Boolean sort keyword for concat and DataFrame.append."""
    return request.param


class TestConcatAppendCommon:
    """
    Test common dtype coercion rules between concat and append.
    """

    def setup_method(self, method):

        dt_data = [
            pd.Timestamp("2011-01-01"),
            pd.Timestamp("2011-01-02"),
            pd.Timestamp("2011-01-03"),
        ]
        tz_data = [
            pd.Timestamp("2011-01-01", tz="US/Eastern"),
            pd.Timestamp("2011-01-02", tz="US/Eastern"),
            pd.Timestamp("2011-01-03", tz="US/Eastern"),
        ]

        td_data = [
            pd.Timedelta("1 days"),
            pd.Timedelta("2 days"),
            pd.Timedelta("3 days"),
        ]

        period_data = [
            pd.Period("2011-01", freq="M"),
            pd.Period("2011-02", freq="M"),
            pd.Period("2011-03", freq="M"),
        ]

        self.data = {
            "bool": [True, False, True],
            "int64": [1, 2, 3],
            "float64": [1.1, np.nan, 3.3],
            "category": pd.Categorical(["X", "Y", "Z"]),
            "object": ["a", "b", "c"],
            "datetime64[ns]": dt_data,
            "datetime64[ns, US/Eastern]": tz_data,
            "timedelta64[ns]": td_data,
            "period[M]": period_data,
        }

    def _check_expected_dtype(self, obj, label):
        """
        Check whether obj has expected dtype depending on label
        considering not-supported dtypes
        """
        if isinstance(obj, pd.Index):
            if label == "bool":
                assert obj.dtype == "object"
            else:
                assert obj.dtype == label
        elif isinstance(obj, pd.Series):
            if label.startswith("period"):
                assert obj.dtype == "Period[M]"
            else:
                assert obj.dtype == label
        else:
            raise ValueError

    def test_dtypes(self):
        # to confirm test case covers intended dtypes
        for typ, vals in self.data.items():
            self._check_expected_dtype(pd.Index(vals), typ)
            self._check_expected_dtype(pd.Series(vals), typ)

    def test_concatlike_same_dtypes(self):
        # GH 13660
        for typ1, vals1 in self.data.items():

            vals2 = vals1
            vals3 = vals1

            if typ1 == "category":
                exp_data = pd.Categorical(list(vals1) + list(vals2))
                exp_data3 = pd.Categorical(list(vals1) + list(vals2) + list(vals3))
            else:
                exp_data = vals1 + vals2
                exp_data3 = vals1 + vals2 + vals3

            # ----- Index ----- #

            # index.append
            res = pd.Index(vals1).append(pd.Index(vals2))
            exp = pd.Index(exp_data)
            tm.assert_index_equal(res, exp)

            # 3 elements
            res = pd.Index(vals1).append([pd.Index(vals2), pd.Index(vals3)])
            exp = pd.Index(exp_data3)
            tm.assert_index_equal(res, exp)

            # index.append name mismatch
            i1 = pd.Index(vals1, name="x")
            i2 = pd.Index(vals2, name="y")
            res = i1.append(i2)
            exp = pd.Index(exp_data)
            tm.assert_index_equal(res, exp)

            # index.append name match
            i1 = pd.Index(vals1, name="x")
            i2 = pd.Index(vals2, name="x")
            res = i1.append(i2)
            exp = pd.Index(exp_data, name="x")
            tm.assert_index_equal(res, exp)

            # cannot append non-index
            with pytest.raises(TypeError, match="all inputs must be Index"):
                pd.Index(vals1).append(vals2)

            with pytest.raises(TypeError, match="all inputs must be Index"):
                pd.Index(vals1).append([pd.Index(vals2), vals3])

            # ----- Series ----- #

            # series.append
            res = pd.Series(vals1).append(pd.Series(vals2), ignore_index=True)
            exp = pd.Series(exp_data)
            tm.assert_series_equal(res, exp, check_index_type=True)

            # concat
            res = pd.concat([pd.Series(vals1), pd.Series(vals2)], ignore_index=True)
            tm.assert_series_equal(res, exp, check_index_type=True)

            # 3 elements
            res = pd.Series(vals1).append(
                [pd.Series(vals2), pd.Series(vals3)], ignore_index=True
            )
            exp = pd.Series(exp_data3)
            tm.assert_series_equal(res, exp)

            res = pd.concat(
                [pd.Series(vals1), pd.Series(vals2), pd.Series(vals3)],
                ignore_index=True,
            )
            tm.assert_series_equal(res, exp)

            # name mismatch
            s1 = pd.Series(vals1, name="x")
            s2 = pd.Series(vals2, name="y")
            res = s1.append(s2, ignore_index=True)
            exp = pd.Series(exp_data)
            tm.assert_series_equal(res, exp, check_index_type=True)

            res = pd.concat([s1, s2], ignore_index=True)
            tm.assert_series_equal(res, exp, check_index_type=True)

            # name match
            s1 = pd.Series(vals1, name="x")
            s2 = pd.Series(vals2, name="x")
            res = s1.append(s2, ignore_index=True)
            exp = pd.Series(exp_data, name="x")
            tm.assert_series_equal(res, exp, check_index_type=True)

            res = pd.concat([s1, s2], ignore_index=True)
            tm.assert_series_equal(res, exp, check_index_type=True)

            # cannot append non-index
            msg = (
                r"cannot concatenate object of type '.+'; "
                "only Series and DataFrame objs are valid"
            )
            with pytest.raises(TypeError, match=msg):
                pd.Series(vals1).append(vals2)

            with pytest.raises(TypeError, match=msg):
                pd.Series(vals1).append([pd.Series(vals2), vals3])

            with pytest.raises(TypeError, match=msg):
                pd.concat([pd.Series(vals1), vals2])

            with pytest.raises(TypeError, match=msg):
                pd.concat([pd.Series(vals1), pd.Series(vals2), vals3])

    def test_concatlike_dtypes_coercion(self):
        # GH 13660
        for typ1, vals1 in self.data.items():
            for typ2, vals2 in self.data.items():

                vals3 = vals2

                # basically infer
                exp_index_dtype = None
                exp_series_dtype = None

                if typ1 == typ2:
                    # same dtype is tested in test_concatlike_same_dtypes
                    continue
                elif typ1 == "category" or typ2 == "category":
                    # ToDo: suspicious
                    continue

                # specify expected dtype
                if typ1 == "bool" and typ2 in ("int64", "float64"):
                    # series coerces to numeric based on numpy rule
                    # index doesn't because bool is object dtype
                    exp_series_dtype = typ2
                elif typ2 == "bool" and typ1 in ("int64", "float64"):
                    exp_series_dtype = typ1
                elif (
                    typ1 == "datetime64[ns, US/Eastern]"
                    or typ2 == "datetime64[ns, US/Eastern]"
                    or typ1 == "timedelta64[ns]"
                    or typ2 == "timedelta64[ns]"
                ):
                    exp_index_dtype = object
                    exp_series_dtype = object

                exp_data = vals1 + vals2
                exp_data3 = vals1 + vals2 + vals3

                # ----- Index ----- #

                # index.append
                res = pd.Index(vals1).append(pd.Index(vals2))
                exp = pd.Index(exp_data, dtype=exp_index_dtype)
                tm.assert_index_equal(res, exp)

                # 3 elements
                res = pd.Index(vals1).append([pd.Index(vals2), pd.Index(vals3)])
                exp = pd.Index(exp_data3, dtype=exp_index_dtype)
                tm.assert_index_equal(res, exp)

                # ----- Series ----- #

                # series.append
                res = pd.Series(vals1).append(pd.Series(vals2), ignore_index=True)
                exp = pd.Series(exp_data, dtype=exp_series_dtype)
                tm.assert_series_equal(res, exp, check_index_type=True)

                # concat
                res = pd.concat([pd.Series(vals1), pd.Series(vals2)], ignore_index=True)
                tm.assert_series_equal(res, exp, check_index_type=True)

                # 3 elements
                res = pd.Series(vals1).append(
                    [pd.Series(vals2), pd.Series(vals3)], ignore_index=True
                )
                exp = pd.Series(exp_data3, dtype=exp_series_dtype)
                tm.assert_series_equal(res, exp)

                res = pd.concat(
                    [pd.Series(vals1), pd.Series(vals2), pd.Series(vals3)],
                    ignore_index=True,
                )
                tm.assert_series_equal(res, exp)

    def test_concatlike_common_coerce_to_pandas_object(self):
        # GH 13626
        # result must be Timestamp/Timedelta, not datetime.datetime/timedelta
        dti = pd.DatetimeIndex(["2011-01-01", "2011-01-02"])
        tdi = pd.TimedeltaIndex(["1 days", "2 days"])

        exp = pd.Index(
            [
                pd.Timestamp("2011-01-01"),
                pd.Timestamp("2011-01-02"),
                pd.Timedelta("1 days"),
                pd.Timedelta("2 days"),
            ]
        )

        res = dti.append(tdi)
        tm.assert_index_equal(res, exp)
        assert isinstance(res[0], pd.Timestamp)
        assert isinstance(res[-1], pd.Timedelta)

        dts = pd.Series(dti)
        tds = pd.Series(tdi)
        res = dts.append(tds)
        tm.assert_series_equal(res, pd.Series(exp, index=[0, 1, 0, 1]))
        assert isinstance(res.iloc[0], pd.Timestamp)
        assert isinstance(res.iloc[-1], pd.Timedelta)

        res = pd.concat([dts, tds])
        tm.assert_series_equal(res, pd.Series(exp, index=[0, 1, 0, 1]))
        assert isinstance(res.iloc[0], pd.Timestamp)
        assert isinstance(res.iloc[-1], pd.Timedelta)

    def test_concatlike_datetimetz(self, tz_aware_fixture):
        tz = tz_aware_fixture
        # GH 7795
        dti1 = pd.DatetimeIndex(["2011-01-01", "2011-01-02"], tz=tz)
        dti2 = pd.DatetimeIndex(["2012-01-01", "2012-01-02"], tz=tz)

        exp = pd.DatetimeIndex(
            ["2011-01-01", "2011-01-02", "2012-01-01", "2012-01-02"], tz=tz
        )

        res = dti1.append(dti2)
        tm.assert_index_equal(res, exp)

        dts1 = pd.Series(dti1)
        dts2 = pd.Series(dti2)
        res = dts1.append(dts2)
        tm.assert_series_equal(res, pd.Series(exp, index=[0, 1, 0, 1]))

        res = pd.concat([dts1, dts2])
        tm.assert_series_equal(res, pd.Series(exp, index=[0, 1, 0, 1]))

    @pytest.mark.parametrize("tz", ["UTC", "US/Eastern", "Asia/Tokyo", "EST5EDT"])
    def test_concatlike_datetimetz_short(self, tz):
        # GH#7795
        ix1 = pd.date_range(start="2014-07-15", end="2014-07-17", freq="D", tz=tz)
        ix2 = pd.DatetimeIndex(["2014-07-11", "2014-07-21"], tz=tz)
        df1 = pd.DataFrame(0, index=ix1, columns=["A", "B"])
        df2 = pd.DataFrame(0, index=ix2, columns=["A", "B"])

        exp_idx = pd.DatetimeIndex(
            ["2014-07-15", "2014-07-16", "2014-07-17", "2014-07-11", "2014-07-21"],
            tz=tz,
        )
        exp = pd.DataFrame(0, index=exp_idx, columns=["A", "B"])

        tm.assert_frame_equal(df1.append(df2), exp)
        tm.assert_frame_equal(pd.concat([df1, df2]), exp)

    def test_concatlike_datetimetz_to_object(self, tz_aware_fixture):
        tz = tz_aware_fixture
        # GH 13660

        # different tz coerces to object
        dti1 = pd.DatetimeIndex(["2011-01-01", "2011-01-02"], tz=tz)
        dti2 = pd.DatetimeIndex(["2012-01-01", "2012-01-02"])

        exp = pd.Index(
            [
                pd.Timestamp("2011-01-01", tz=tz),
                pd.Timestamp("2011-01-02", tz=tz),
                pd.Timestamp("2012-01-01"),
                pd.Timestamp("2012-01-02"),
            ],
            dtype=object,
        )

        res = dti1.append(dti2)
        tm.assert_index_equal(res, exp)

        dts1 = pd.Series(dti1)
        dts2 = pd.Series(dti2)
        res = dts1.append(dts2)
        tm.assert_series_equal(res, pd.Series(exp, index=[0, 1, 0, 1]))

        res = pd.concat([dts1, dts2])
        tm.assert_series_equal(res, pd.Series(exp, index=[0, 1, 0, 1]))

        # different tz
        dti3 = pd.DatetimeIndex(["2012-01-01", "2012-01-02"], tz="US/Pacific")

        exp = pd.Index(
            [
                pd.Timestamp("2011-01-01", tz=tz),
                pd.Timestamp("2011-01-02", tz=tz),
                pd.Timestamp("2012-01-01", tz="US/Pacific"),
                pd.Timestamp("2012-01-02", tz="US/Pacific"),
            ],
            dtype=object,
        )

        res = dti1.append(dti3)
        # tm.assert_index_equal(res, exp)

        dts1 = pd.Series(dti1)
        dts3 = pd.Series(dti3)
        res = dts1.append(dts3)
        tm.assert_series_equal(res, pd.Series(exp, index=[0, 1, 0, 1]))

        res = pd.concat([dts1, dts3])
        tm.assert_series_equal(res, pd.Series(exp, index=[0, 1, 0, 1]))

    def test_concatlike_common_period(self):
        # GH 13660
        pi1 = pd.PeriodIndex(["2011-01", "2011-02"], freq="M")
        pi2 = pd.PeriodIndex(["2012-01", "2012-02"], freq="M")

        exp = pd.PeriodIndex(["2011-01", "2011-02", "2012-01", "2012-02"], freq="M")

        res = pi1.append(pi2)
        tm.assert_index_equal(res, exp)

        ps1 = pd.Series(pi1)
        ps2 = pd.Series(pi2)
        res = ps1.append(ps2)
        tm.assert_series_equal(res, pd.Series(exp, index=[0, 1, 0, 1]))

        res = pd.concat([ps1, ps2])
        tm.assert_series_equal(res, pd.Series(exp, index=[0, 1, 0, 1]))

    def test_concatlike_common_period_diff_freq_to_object(self):
        # GH 13221
        pi1 = pd.PeriodIndex(["2011-01", "2011-02"], freq="M")
        pi2 = pd.PeriodIndex(["2012-01-01", "2012-02-01"], freq="D")

        exp = pd.Index(
            [
                pd.Period("2011-01", freq="M"),
                pd.Period("2011-02", freq="M"),
                pd.Period("2012-01-01", freq="D"),
                pd.Period("2012-02-01", freq="D"),
            ],
            dtype=object,
        )

        res = pi1.append(pi2)
        tm.assert_index_equal(res, exp)

        ps1 = pd.Series(pi1)
        ps2 = pd.Series(pi2)
        res = ps1.append(ps2)
        tm.assert_series_equal(res, pd.Series(exp, index=[0, 1, 0, 1]))

        res = pd.concat([ps1, ps2])
        tm.assert_series_equal(res, pd.Series(exp, index=[0, 1, 0, 1]))

    def test_concatlike_common_period_mixed_dt_to_object(self):
        # GH 13221
        # different datetimelike
        pi1 = pd.PeriodIndex(["2011-01", "2011-02"], freq="M")
        tdi = pd.TimedeltaIndex(["1 days", "2 days"])
        exp = pd.Index(
            [
                pd.Period("2011-01", freq="M"),
                pd.Period("2011-02", freq="M"),
                pd.Timedelta("1 days"),
                pd.Timedelta("2 days"),
            ],
            dtype=object,
        )

        res = pi1.append(tdi)
        tm.assert_index_equal(res, exp)

        ps1 = pd.Series(pi1)
        tds = pd.Series(tdi)
        res = ps1.append(tds)
        tm.assert_series_equal(res, pd.Series(exp, index=[0, 1, 0, 1]))

        res = pd.concat([ps1, tds])
        tm.assert_series_equal(res, pd.Series(exp, index=[0, 1, 0, 1]))

        # inverse
        exp = pd.Index(
            [
                pd.Timedelta("1 days"),
                pd.Timedelta("2 days"),
                pd.Period("2011-01", freq="M"),
                pd.Period("2011-02", freq="M"),
            ],
            dtype=object,
        )

        res = tdi.append(pi1)
        tm.assert_index_equal(res, exp)

        ps1 = pd.Series(pi1)
        tds = pd.Series(tdi)
        res = tds.append(ps1)
        tm.assert_series_equal(res, pd.Series(exp, index=[0, 1, 0, 1]))

        res = pd.concat([tds, ps1])
        tm.assert_series_equal(res, pd.Series(exp, index=[0, 1, 0, 1]))

    def test_concat_categorical(self):
        # GH 13524

        # same categories -> category
        s1 = pd.Series([1, 2, np.nan], dtype="category")
        s2 = pd.Series([2, 1, 2], dtype="category")

        exp = pd.Series([1, 2, np.nan, 2, 1, 2], dtype="category")
        tm.assert_series_equal(pd.concat([s1, s2], ignore_index=True), exp)
        tm.assert_series_equal(s1.append(s2, ignore_index=True), exp)

        # partially different categories => not-category
        s1 = pd.Series([3, 2], dtype="category")
        s2 = pd.Series([2, 1], dtype="category")

        exp = pd.Series([3, 2, 2, 1])
        tm.assert_series_equal(pd.concat([s1, s2], ignore_index=True), exp)
        tm.assert_series_equal(s1.append(s2, ignore_index=True), exp)

        # completely different categories (same dtype) => not-category
        s1 = pd.Series([10, 11, np.nan], dtype="category")
        s2 = pd.Series([np.nan, 1, 3, 2], dtype="category")

        exp = pd.Series([10, 11, np.nan, np.nan, 1, 3, 2], dtype="object")
        tm.assert_series_equal(pd.concat([s1, s2], ignore_index=True), exp)
        tm.assert_series_equal(s1.append(s2, ignore_index=True), exp)

    def test_union_categorical_same_categories_different_order(self):
        # https://github.com/pandas-dev/pandas/issues/19096
        a = pd.Series(Categorical(["a", "b", "c"], categories=["a", "b", "c"]))
        b = pd.Series(Categorical(["a", "b", "c"], categories=["b", "a", "c"]))
        result = pd.concat([a, b], ignore_index=True)
        expected = pd.Series(
            Categorical(["a", "b", "c", "a", "b", "c"], categories=["a", "b", "c"])
        )
        tm.assert_series_equal(result, expected)

    def test_concat_categorical_coercion(self):
        # GH 13524

        # category + not-category => not-category
        s1 = pd.Series([1, 2, np.nan], dtype="category")
        s2 = pd.Series([2, 1, 2])

        exp = pd.Series([1, 2, np.nan, 2, 1, 2], dtype="object")
        tm.assert_series_equal(pd.concat([s1, s2], ignore_index=True), exp)
        tm.assert_series_equal(s1.append(s2, ignore_index=True), exp)

        # result shouldn't be affected by 1st elem dtype
        exp = pd.Series([2, 1, 2, 1, 2, np.nan], dtype="object")
        tm.assert_series_equal(pd.concat([s2, s1], ignore_index=True), exp)
        tm.assert_series_equal(s2.append(s1, ignore_index=True), exp)

        # all values are not in category => not-category
        s1 = pd.Series([3, 2], dtype="category")
        s2 = pd.Series([2, 1])

        exp = pd.Series([3, 2, 2, 1])
        tm.assert_series_equal(pd.concat([s1, s2], ignore_index=True), exp)
        tm.assert_series_equal(s1.append(s2, ignore_index=True), exp)

        exp = pd.Series([2, 1, 3, 2])
        tm.assert_series_equal(pd.concat([s2, s1], ignore_index=True), exp)
        tm.assert_series_equal(s2.append(s1, ignore_index=True), exp)

        # completely different categories => not-category
        s1 = pd.Series([10, 11, np.nan], dtype="category")
        s2 = pd.Series([1, 3, 2])

        exp = pd.Series([10, 11, np.nan, 1, 3, 2], dtype="object")
        tm.assert_series_equal(pd.concat([s1, s2], ignore_index=True), exp)
        tm.assert_series_equal(s1.append(s2, ignore_index=True), exp)

        exp = pd.Series([1, 3, 2, 10, 11, np.nan], dtype="object")
        tm.assert_series_equal(pd.concat([s2, s1], ignore_index=True), exp)
        tm.assert_series_equal(s2.append(s1, ignore_index=True), exp)

        # different dtype => not-category
        s1 = pd.Series([10, 11, np.nan], dtype="category")
        s2 = pd.Series(["a", "b", "c"])

        exp = pd.Series([10, 11, np.nan, "a", "b", "c"])
        tm.assert_series_equal(pd.concat([s1, s2], ignore_index=True), exp)
        tm.assert_series_equal(s1.append(s2, ignore_index=True), exp)

        exp = pd.Series(["a", "b", "c", 10, 11, np.nan])
        tm.assert_series_equal(pd.concat([s2, s1], ignore_index=True), exp)
        tm.assert_series_equal(s2.append(s1, ignore_index=True), exp)

        # if normal series only contains NaN-likes => not-category
        s1 = pd.Series([10, 11], dtype="category")
        s2 = pd.Series([np.nan, np.nan, np.nan])

        exp = pd.Series([10, 11, np.nan, np.nan, np.nan])
        tm.assert_series_equal(pd.concat([s1, s2], ignore_index=True), exp)
        tm.assert_series_equal(s1.append(s2, ignore_index=True), exp)

        exp = pd.Series([np.nan, np.nan, np.nan, 10, 11])
        tm.assert_series_equal(pd.concat([s2, s1], ignore_index=True), exp)
        tm.assert_series_equal(s2.append(s1, ignore_index=True), exp)

    def test_concat_categorical_3elem_coercion(self):
        # GH 13524

        # mixed dtypes => not-category
        s1 = pd.Series([1, 2, np.nan], dtype="category")
        s2 = pd.Series([2, 1, 2], dtype="category")
        s3 = pd.Series([1, 2, 1, 2, np.nan])

        exp = pd.Series([1, 2, np.nan, 2, 1, 2, 1, 2, 1, 2, np.nan], dtype="object")
        tm.assert_series_equal(pd.concat([s1, s2, s3], ignore_index=True), exp)
        tm.assert_series_equal(s1.append([s2, s3], ignore_index=True), exp)

        exp = pd.Series([1, 2, 1, 2, np.nan, 1, 2, np.nan, 2, 1, 2], dtype="object")
        tm.assert_series_equal(pd.concat([s3, s1, s2], ignore_index=True), exp)
        tm.assert_series_equal(s3.append([s1, s2], ignore_index=True), exp)

        # values are all in either category => not-category
        s1 = pd.Series([4, 5, 6], dtype="category")
        s2 = pd.Series([1, 2, 3], dtype="category")
        s3 = pd.Series([1, 3, 4])

        exp = pd.Series([4, 5, 6, 1, 2, 3, 1, 3, 4])
        tm.assert_series_equal(pd.concat([s1, s2, s3], ignore_index=True), exp)
        tm.assert_series_equal(s1.append([s2, s3], ignore_index=True), exp)

        exp = pd.Series([1, 3, 4, 4, 5, 6, 1, 2, 3])
        tm.assert_series_equal(pd.concat([s3, s1, s2], ignore_index=True), exp)
        tm.assert_series_equal(s3.append([s1, s2], ignore_index=True), exp)

        # values are all in either category => not-category
        s1 = pd.Series([4, 5, 6], dtype="category")
        s2 = pd.Series([1, 2, 3], dtype="category")
        s3 = pd.Series([10, 11, 12])

        exp = pd.Series([4, 5, 6, 1, 2, 3, 10, 11, 12])
        tm.assert_series_equal(pd.concat([s1, s2, s3], ignore_index=True), exp)
        tm.assert_series_equal(s1.append([s2, s3], ignore_index=True), exp)

        exp = pd.Series([10, 11, 12, 4, 5, 6, 1, 2, 3])
        tm.assert_series_equal(pd.concat([s3, s1, s2], ignore_index=True), exp)
        tm.assert_series_equal(s3.append([s1, s2], ignore_index=True), exp)

    def test_concat_categorical_multi_coercion(self):
        # GH 13524

        s1 = pd.Series([1, 3], dtype="category")
        s2 = pd.Series([3, 4], dtype="category")
        s3 = pd.Series([2, 3])
        s4 = pd.Series([2, 2], dtype="category")
        s5 = pd.Series([1, np.nan])
        s6 = pd.Series([1, 3, 2], dtype="category")

        # mixed dtype, values are all in categories => not-category
        exp = pd.Series([1, 3, 3, 4, 2, 3, 2, 2, 1, np.nan, 1, 3, 2])
        res = pd.concat([s1, s2, s3, s4, s5, s6], ignore_index=True)
        tm.assert_series_equal(res, exp)
        res = s1.append([s2, s3, s4, s5, s6], ignore_index=True)
        tm.assert_series_equal(res, exp)

        exp = pd.Series([1, 3, 2, 1, np.nan, 2, 2, 2, 3, 3, 4, 1, 3])
        res = pd.concat([s6, s5, s4, s3, s2, s1], ignore_index=True)
        tm.assert_series_equal(res, exp)
        res = s6.append([s5, s4, s3, s2, s1], ignore_index=True)
        tm.assert_series_equal(res, exp)

    def test_concat_categorical_ordered(self):
        # GH 13524

        s1 = pd.Series(pd.Categorical([1, 2, np.nan], ordered=True))
        s2 = pd.Series(pd.Categorical([2, 1, 2], ordered=True))

        exp = pd.Series(pd.Categorical([1, 2, np.nan, 2, 1, 2], ordered=True))
        tm.assert_series_equal(pd.concat([s1, s2], ignore_index=True), exp)
        tm.assert_series_equal(s1.append(s2, ignore_index=True), exp)

        exp = pd.Series(
            pd.Categorical([1, 2, np.nan, 2, 1, 2, 1, 2, np.nan], ordered=True)
        )
        tm.assert_series_equal(pd.concat([s1, s2, s1], ignore_index=True), exp)
        tm.assert_series_equal(s1.append([s2, s1], ignore_index=True), exp)

    def test_concat_categorical_coercion_nan(self):
        # GH 13524

        # some edge cases
        # category + not-category => not category
        s1 = pd.Series(np.array([np.nan, np.nan], dtype=np.float64), dtype="category")
        s2 = pd.Series([np.nan, 1])

        exp = pd.Series([np.nan, np.nan, np.nan, 1])
        tm.assert_series_equal(pd.concat([s1, s2], ignore_index=True), exp)
        tm.assert_series_equal(s1.append(s2, ignore_index=True), exp)

        s1 = pd.Series([1, np.nan], dtype="category")
        s2 = pd.Series([np.nan, np.nan])

        exp = pd.Series([1, np.nan, np.nan, np.nan], dtype="object")
        tm.assert_series_equal(pd.concat([s1, s2], ignore_index=True), exp)
        tm.assert_series_equal(s1.append(s2, ignore_index=True), exp)

        # mixed dtype, all nan-likes => not-category
        s1 = pd.Series([np.nan, np.nan], dtype="category")
        s2 = pd.Series([np.nan, np.nan])

        exp = pd.Series([np.nan, np.nan, np.nan, np.nan])
        tm.assert_series_equal(pd.concat([s1, s2], ignore_index=True), exp)
        tm.assert_series_equal(s1.append(s2, ignore_index=True), exp)
        tm.assert_series_equal(pd.concat([s2, s1], ignore_index=True), exp)
        tm.assert_series_equal(s2.append(s1, ignore_index=True), exp)

        # all category nan-likes => category
        s1 = pd.Series([np.nan, np.nan], dtype="category")
        s2 = pd.Series([np.nan, np.nan], dtype="category")

        exp = pd.Series([np.nan, np.nan, np.nan, np.nan], dtype="category")

        tm.assert_series_equal(pd.concat([s1, s2], ignore_index=True), exp)
        tm.assert_series_equal(s1.append(s2, ignore_index=True), exp)

    def test_concat_categorical_empty(self):
        # GH 13524

        s1 = pd.Series([], dtype="category")
        s2 = pd.Series([1, 2], dtype="category")

        tm.assert_series_equal(pd.concat([s1, s2], ignore_index=True), s2)
        tm.assert_series_equal(s1.append(s2, ignore_index=True), s2)

        tm.assert_series_equal(pd.concat([s2, s1], ignore_index=True), s2)
        tm.assert_series_equal(s2.append(s1, ignore_index=True), s2)

        s1 = pd.Series([], dtype="category")
        s2 = pd.Series([], dtype="category")

        tm.assert_series_equal(pd.concat([s1, s2], ignore_index=True), s2)
        tm.assert_series_equal(s1.append(s2, ignore_index=True), s2)

        s1 = pd.Series([], dtype="category")
        s2 = pd.Series([], dtype="object")

        # different dtype => not-category
        tm.assert_series_equal(pd.concat([s1, s2], ignore_index=True), s2)
        tm.assert_series_equal(s1.append(s2, ignore_index=True), s2)
        tm.assert_series_equal(pd.concat([s2, s1], ignore_index=True), s2)
        tm.assert_series_equal(s2.append(s1, ignore_index=True), s2)

        s1 = pd.Series([], dtype="category")
        s2 = pd.Series([np.nan, np.nan])

        # empty Series is ignored
        exp = pd.Series([np.nan, np.nan])
        tm.assert_series_equal(pd.concat([s1, s2], ignore_index=True), exp)
        tm.assert_series_equal(s1.append(s2, ignore_index=True), exp)

        tm.assert_series_equal(pd.concat([s2, s1], ignore_index=True), exp)
        tm.assert_series_equal(s2.append(s1, ignore_index=True), exp)


class TestAppend:
    def test_append(self, sort, float_frame):
        mixed_frame = float_frame.copy()
        mixed_frame["foo"] = "bar"

        begin_index = float_frame.index[:5]
        end_index = float_frame.index[5:]

        begin_frame = float_frame.reindex(begin_index)
        end_frame = float_frame.reindex(end_index)

        appended = begin_frame.append(end_frame)
        tm.assert_almost_equal(appended["A"], float_frame["A"])

        del end_frame["A"]
        partial_appended = begin_frame.append(end_frame, sort=sort)
        assert "A" in partial_appended

        partial_appended = end_frame.append(begin_frame, sort=sort)
        assert "A" in partial_appended

        # mixed type handling
        appended = mixed_frame[:5].append(mixed_frame[5:])
        tm.assert_frame_equal(appended, mixed_frame)

        # what to test here
        mixed_appended = mixed_frame[:5].append(float_frame[5:], sort=sort)
        mixed_appended2 = float_frame[:5].append(mixed_frame[5:], sort=sort)

        # all equal except 'foo' column
        tm.assert_frame_equal(
            mixed_appended.reindex(columns=["A", "B", "C", "D"]),
            mixed_appended2.reindex(columns=["A", "B", "C", "D"]),
        )

    def test_append_empty(self, float_frame):
        empty = DataFrame()

        appended = float_frame.append(empty)
        tm.assert_frame_equal(float_frame, appended)
        assert appended is not float_frame

        appended = empty.append(float_frame)
        tm.assert_frame_equal(float_frame, appended)
        assert appended is not float_frame

    def test_append_overlap_raises(self, float_frame):
        msg = "Indexes have overlapping values"
        with pytest.raises(ValueError, match=msg):
            float_frame.append(float_frame, verify_integrity=True)

    def test_append_new_columns(self):
        # see gh-6129: new columns
        df = DataFrame({"a": {"x": 1, "y": 2}, "b": {"x": 3, "y": 4}})
        row = Series([5, 6, 7], index=["a", "b", "c"], name="z")
        expected = DataFrame(
            {
                "a": {"x": 1, "y": 2, "z": 5},
                "b": {"x": 3, "y": 4, "z": 6},
                "c": {"z": 7},
            }
        )
        result = df.append(row)
        tm.assert_frame_equal(result, expected)

    def test_append_length0_frame(self, sort):
        df = DataFrame(columns=["A", "B", "C"])
        df3 = DataFrame(index=[0, 1], columns=["A", "B"])
        df5 = df.append(df3, sort=sort)

        expected = DataFrame(index=[0, 1], columns=["A", "B", "C"])
        tm.assert_frame_equal(df5, expected)

    def test_append_records(self):
        arr1 = np.zeros((2,), dtype=("i4,f4,a10"))
        arr1[:] = [(1, 2.0, "Hello"), (2, 3.0, "World")]

        arr2 = np.zeros((3,), dtype=("i4,f4,a10"))
        arr2[:] = [(3, 4.0, "foo"), (5, 6.0, "bar"), (7.0, 8.0, "baz")]

        df1 = DataFrame(arr1)
        df2 = DataFrame(arr2)

        result = df1.append(df2, ignore_index=True)
        expected = DataFrame(np.concatenate((arr1, arr2)))
        tm.assert_frame_equal(result, expected)

    # rewrite sort fixture, since we also want to test default of None
    def test_append_sorts(self, sort):
        df1 = pd.DataFrame({"a": [1, 2], "b": [1, 2]}, columns=["b", "a"])
        df2 = pd.DataFrame({"a": [1, 2], "c": [3, 4]}, index=[2, 3])

        with tm.assert_produces_warning(None):
            result = df1.append(df2, sort=sort)

        # for None / True
        expected = pd.DataFrame(
            {"b": [1, 2, None, None], "a": [1, 2, 1, 2], "c": [None, None, 3, 4]},
            columns=["a", "b", "c"],
        )
        if sort is False:
            expected = expected[["b", "a", "c"]]
        tm.assert_frame_equal(result, expected)

    def test_append_different_columns(self, sort):
        df = DataFrame(
            {
                "bools": np.random.randn(10) > 0,
                "ints": np.random.randint(0, 10, 10),
                "floats": np.random.randn(10),
                "strings": ["foo", "bar"] * 5,
            }
        )

        a = df[:5].loc[:, ["bools", "ints", "floats"]]
        b = df[5:].loc[:, ["strings", "ints", "floats"]]

        appended = a.append(b, sort=sort)
        assert isna(appended["strings"][0:4]).all()
        assert isna(appended["bools"][5:]).all()

    def test_append_many(self, sort, float_frame):
        chunks = [
            float_frame[:5],
            float_frame[5:10],
            float_frame[10:15],
            float_frame[15:],
        ]

        result = chunks[0].append(chunks[1:])
        tm.assert_frame_equal(result, float_frame)

        chunks[-1] = chunks[-1].copy()
        chunks[-1]["foo"] = "bar"
        result = chunks[0].append(chunks[1:], sort=sort)
        tm.assert_frame_equal(result.loc[:, float_frame.columns], float_frame)
        assert (result["foo"][15:] == "bar").all()
        assert result["foo"][:15].isna().all()

    def test_append_preserve_index_name(self):
        # #980
        df1 = DataFrame(columns=["A", "B", "C"])
        df1 = df1.set_index(["A"])
        df2 = DataFrame(data=[[1, 4, 7], [2, 5, 8], [3, 6, 9]], columns=["A", "B", "C"])
        df2 = df2.set_index(["A"])

        result = df1.append(df2)
        assert result.index.name == "A"

    indexes_can_append = [
        pd.RangeIndex(3),
        pd.Index([4, 5, 6]),
        pd.Index([4.5, 5.5, 6.5]),
        pd.Index(list("abc")),
        pd.CategoricalIndex("A B C".split()),
        pd.CategoricalIndex("D E F".split(), ordered=True),
        pd.IntervalIndex.from_breaks([7, 8, 9, 10]),
        pd.DatetimeIndex(
            [
                dt.datetime(2013, 1, 3, 0, 0),
                dt.datetime(2013, 1, 3, 6, 10),
                dt.datetime(2013, 1, 3, 7, 12),
            ]
        ),
    ]

    indexes_cannot_append_with_other = [
        pd.MultiIndex.from_arrays(["A B C".split(), "D E F".split()])
    ]

    all_indexes = indexes_can_append + indexes_cannot_append_with_other

    @pytest.mark.parametrize("index", all_indexes, ids=lambda x: type(x).__name__)
    def test_append_same_columns_type(self, index):
        # GH18359

        # df wider than ser
        df = pd.DataFrame([[1, 2, 3], [4, 5, 6]], columns=index)
        ser_index = index[:2]
        ser = pd.Series([7, 8], index=ser_index, name=2)
        result = df.append(ser)
        expected = pd.DataFrame(
            [[1.0, 2.0, 3.0], [4, 5, 6], [7, 8, np.nan]], index=[0, 1, 2], columns=index
        )
        tm.assert_frame_equal(result, expected)

        # ser wider than df
        ser_index = index
        index = index[:2]
        df = pd.DataFrame([[1, 2], [4, 5]], columns=index)
        ser = pd.Series([7, 8, 9], index=ser_index, name=2)
        result = df.append(ser)
        expected = pd.DataFrame(
            [[1, 2, np.nan], [4, 5, np.nan], [7, 8, 9]],
            index=[0, 1, 2],
            columns=ser_index,
        )
        tm.assert_frame_equal(result, expected)

    @pytest.mark.parametrize(
        "df_columns, series_index",
        combinations(indexes_can_append, r=2),
        ids=lambda x: type(x).__name__,
    )
    def test_append_different_columns_types(self, df_columns, series_index):
        # GH18359
        # See also test 'test_append_different_columns_types_raises' below
        # for errors raised when appending

        df = pd.DataFrame([[1, 2, 3], [4, 5, 6]], columns=df_columns)
        ser = pd.Series([7, 8, 9], index=series_index, name=2)

        result = df.append(ser)
        idx_diff = ser.index.difference(df_columns)
        combined_columns = Index(df_columns.tolist()).append(idx_diff)
        expected = pd.DataFrame(
            [
                [1.0, 2.0, 3.0, np.nan, np.nan, np.nan],
                [4, 5, 6, np.nan, np.nan, np.nan],
                [np.nan, np.nan, np.nan, 7, 8, 9],
            ],
            index=[0, 1, 2],
            columns=combined_columns,
        )
        tm.assert_frame_equal(result, expected)

    @pytest.mark.parametrize(
        "index_can_append", indexes_can_append, ids=lambda x: type(x).__name__
    )
    @pytest.mark.parametrize(
        "index_cannot_append_with_other",
        indexes_cannot_append_with_other,
        ids=lambda x: type(x).__name__,
    )
    def test_append_different_columns_types_raises(
        self, index_can_append, index_cannot_append_with_other
    ):
        # GH18359
        # Dataframe.append will raise if MultiIndex appends
        # or is appended to a different index type
        #
        # See also test 'test_append_different_columns_types' above for
        # appending without raising.

        df = pd.DataFrame([[1, 2, 3], [4, 5, 6]], columns=index_can_append)
        ser = pd.Series([7, 8, 9], index=index_cannot_append_with_other, name=2)
        msg = (
            r"Expected tuple, got (int|long|float|str|"
            r"pandas._libs.interval.Interval)|"
            r"object of type '(int|float|Timestamp|"
            r"pandas._libs.interval.Interval)' has no len\(\)|"
        )
        with pytest.raises(TypeError, match=msg):
            df.append(ser)

        df = pd.DataFrame(
            [[1, 2, 3], [4, 5, 6]], columns=index_cannot_append_with_other
        )
        ser = pd.Series([7, 8, 9], index=index_can_append, name=2)

        with pytest.raises(TypeError, match=msg):
            df.append(ser)

    def test_append_dtype_coerce(self, sort):

        # GH 4993
        # appending with datetime will incorrectly convert datetime64

        df1 = DataFrame(
            index=[1, 2],
            data=[dt.datetime(2013, 1, 1, 0, 0), dt.datetime(2013, 1, 2, 0, 0)],
            columns=["start_time"],
        )
        df2 = DataFrame(
            index=[4, 5],
            data=[
                [dt.datetime(2013, 1, 3, 0, 0), dt.datetime(2013, 1, 3, 6, 10)],
                [dt.datetime(2013, 1, 4, 0, 0), dt.datetime(2013, 1, 4, 7, 10)],
            ],
            columns=["start_time", "end_time"],
        )

        expected = concat(
            [
                Series(
                    [
                        pd.NaT,
                        pd.NaT,
                        dt.datetime(2013, 1, 3, 6, 10),
                        dt.datetime(2013, 1, 4, 7, 10),
                    ],
                    name="end_time",
                ),
                Series(
                    [
                        dt.datetime(2013, 1, 1, 0, 0),
                        dt.datetime(2013, 1, 2, 0, 0),
                        dt.datetime(2013, 1, 3, 0, 0),
                        dt.datetime(2013, 1, 4, 0, 0),
                    ],
                    name="start_time",
                ),
            ],
            axis=1,
            sort=sort,
        )
        result = df1.append(df2, ignore_index=True, sort=sort)
        if sort:
            expected = expected[["end_time", "start_time"]]
        else:
            expected = expected[["start_time", "end_time"]]

        tm.assert_frame_equal(result, expected)

    def test_append_missing_column_proper_upcast(self, sort):
        df1 = DataFrame({"A": np.array([1, 2, 3, 4], dtype="i8")})
        df2 = DataFrame({"B": np.array([True, False, True, False], dtype=bool)})

        appended = df1.append(df2, ignore_index=True, sort=sort)
        assert appended["A"].dtype == "f8"
        assert appended["B"].dtype == "O"

    def test_append_empty_frame_to_series_with_dateutil_tz(self):
        # GH 23682
        date = Timestamp("2018-10-24 07:30:00", tz=dateutil.tz.tzutc())
        s = Series({"date": date, "a": 1.0, "b": 2.0})
        df = DataFrame(columns=["c", "d"])
        result = df.append(s, ignore_index=True)
        # n.b. it's not clear to me that expected is correct here.
        # It's possible that the `date` column should have
        # datetime64[ns, tz] dtype for both result and expected.
        # that would be more consistent with new columns having
        # their own dtype (float for a and b, datetime64ns, tz for date).
        expected = DataFrame(
            [[np.nan, np.nan, 1.0, 2.0, date]],
            columns=["c", "d", "a", "b", "date"],
            dtype=object,
        )
        # These columns get cast to object after append
        expected["a"] = expected["a"].astype(float)
        expected["b"] = expected["b"].astype(float)
        tm.assert_frame_equal(result, expected)


class TestConcatenate:
    def test_concat_copy(self):
        df = DataFrame(np.random.randn(4, 3))
        df2 = DataFrame(np.random.randint(0, 10, size=4).reshape(4, 1))
        df3 = DataFrame({5: "foo"}, index=range(4))

        # These are actual copies.
        result = concat([df, df2, df3], axis=1, copy=True)

        for b in result._data.blocks:
            assert b.values.base is None

        # These are the same.
        result = concat([df, df2, df3], axis=1, copy=False)

        for b in result._data.blocks:
            if b.is_float:
                assert b.values.base is df._data.blocks[0].values.base
            elif b.is_integer:
                assert b.values.base is df2._data.blocks[0].values.base
            elif b.is_object:
                assert b.values.base is not None

        # Float block was consolidated.
        df4 = DataFrame(np.random.randn(4, 1))
        result = concat([df, df2, df3, df4], axis=1, copy=False)
        for b in result._data.blocks:
            if b.is_float:
                assert b.values.base is None
            elif b.is_integer:
                assert b.values.base is df2._data.blocks[0].values.base
            elif b.is_object:
                assert b.values.base is not None

    def test_concat_with_group_keys(self):
        df = DataFrame(np.random.randn(4, 3))
        df2 = DataFrame(np.random.randn(4, 4))

        # axis=0
        df = DataFrame(np.random.randn(3, 4))
        df2 = DataFrame(np.random.randn(4, 4))

        result = concat([df, df2], keys=[0, 1])
        exp_index = MultiIndex.from_arrays(
            [[0, 0, 0, 1, 1, 1, 1], [0, 1, 2, 0, 1, 2, 3]]
        )
        expected = DataFrame(np.r_[df.values, df2.values], index=exp_index)
        tm.assert_frame_equal(result, expected)

        result = concat([df, df], keys=[0, 1])
        exp_index2 = MultiIndex.from_arrays([[0, 0, 0, 1, 1, 1], [0, 1, 2, 0, 1, 2]])
        expected = DataFrame(np.r_[df.values, df.values], index=exp_index2)
        tm.assert_frame_equal(result, expected)

        # axis=1
        df = DataFrame(np.random.randn(4, 3))
        df2 = DataFrame(np.random.randn(4, 4))

        result = concat([df, df2], keys=[0, 1], axis=1)
        expected = DataFrame(np.c_[df.values, df2.values], columns=exp_index)
        tm.assert_frame_equal(result, expected)

        result = concat([df, df], keys=[0, 1], axis=1)
        expected = DataFrame(np.c_[df.values, df.values], columns=exp_index2)
        tm.assert_frame_equal(result, expected)

    def test_concat_keys_specific_levels(self):
        df = DataFrame(np.random.randn(10, 4))
        pieces = [df.iloc[:, [0, 1]], df.iloc[:, [2]], df.iloc[:, [3]]]
        level = ["three", "two", "one", "zero"]
        result = concat(
            pieces,
            axis=1,
            keys=["one", "two", "three"],
            levels=[level],
            names=["group_key"],
        )

        tm.assert_index_equal(result.columns.levels[0], Index(level, name="group_key"))
        tm.assert_index_equal(result.columns.levels[1], Index([0, 1, 2, 3]))

        assert result.columns.names == ["group_key", None]

    def test_concat_dataframe_keys_bug(self, sort):
        t1 = DataFrame(
            {"value": Series([1, 2, 3], index=Index(["a", "b", "c"], name="id"))}
        )
        t2 = DataFrame({"value": Series([7, 8], index=Index(["a", "b"], name="id"))})

        # it works
        result = concat([t1, t2], axis=1, keys=["t1", "t2"], sort=sort)
        assert list(result.columns) == [("t1", "value"), ("t2", "value")]

    def test_concat_series_partial_columns_names(self):
        # GH10698
        foo = Series([1, 2], name="foo")
        bar = Series([1, 2])
        baz = Series([4, 5])

        result = concat([foo, bar, baz], axis=1)
        expected = DataFrame(
            {"foo": [1, 2], 0: [1, 2], 1: [4, 5]}, columns=["foo", 0, 1]
        )
        tm.assert_frame_equal(result, expected)

        result = concat([foo, bar, baz], axis=1, keys=["red", "blue", "yellow"])
        expected = DataFrame(
            {"red": [1, 2], "blue": [1, 2], "yellow": [4, 5]},
            columns=["red", "blue", "yellow"],
        )
        tm.assert_frame_equal(result, expected)

        result = concat([foo, bar, baz], axis=1, ignore_index=True)
        expected = DataFrame({0: [1, 2], 1: [1, 2], 2: [4, 5]})
        tm.assert_frame_equal(result, expected)

<<<<<<< HEAD
    def test_concat_dict(self):
        frames = {
            "foo": DataFrame(np.random.randn(4, 3)),
            "bar": DataFrame(np.random.randn(4, 3)),
            "baz": DataFrame(np.random.randn(4, 3)),
            "qux": DataFrame(np.random.randn(4, 3)),
        }

        sorted_keys = list(frames.keys())

        result = concat(frames)
        expected = concat([frames[k] for k in sorted_keys], keys=sorted_keys)
        tm.assert_frame_equal(result, expected)

        result = concat(frames, axis=1)
        expected = concat([frames[k] for k in sorted_keys], keys=sorted_keys, axis=1)
        tm.assert_frame_equal(result, expected)

        keys = ["baz", "foo", "bar"]
        result = concat(frames, keys=keys)
        expected = concat([frames[k] for k in keys], keys=keys)
        tm.assert_frame_equal(result, expected)

    def test_concat_mapping(self, non_dict_mapping_subclass):
        frames = non_dict_mapping_subclass(
=======
    @pytest.mark.parametrize("mapping", ["mapping", "dict"])
    def test_concat_mapping(self, mapping, non_mapping_dict_subclass):
        constructor = dict if mapping == "dict" else non_mapping_dict_subclass
        frames = constructor(
>>>>>>> c7715644
            {
                "foo": DataFrame(np.random.randn(4, 3)),
                "bar": DataFrame(np.random.randn(4, 3)),
                "baz": DataFrame(np.random.randn(4, 3)),
                "qux": DataFrame(np.random.randn(4, 3)),
            }
        )

        sorted_keys = list(frames.keys())

        result = concat(frames)
        expected = concat([frames[k] for k in sorted_keys], keys=sorted_keys)
        tm.assert_frame_equal(result, expected)

        result = concat(frames, axis=1)
        expected = concat([frames[k] for k in sorted_keys], keys=sorted_keys, axis=1)
        tm.assert_frame_equal(result, expected)

        keys = ["baz", "foo", "bar"]
        result = concat(frames, keys=keys)
        expected = concat([frames[k] for k in keys], keys=keys)
        tm.assert_frame_equal(result, expected)

    def test_concat_ignore_index(self, sort):
        frame1 = DataFrame(
            {"test1": ["a", "b", "c"], "test2": [1, 2, 3], "test3": [4.5, 3.2, 1.2]}
        )
        frame2 = DataFrame({"test3": [5.2, 2.2, 4.3]})
        frame1.index = Index(["x", "y", "z"])
        frame2.index = Index(["x", "y", "q"])

        v1 = concat([frame1, frame2], axis=1, ignore_index=True, sort=sort)

        nan = np.nan
        expected = DataFrame(
            [
                [nan, nan, nan, 4.3],
                ["a", 1, 4.5, 5.2],
                ["b", 2, 3.2, 2.2],
                ["c", 3, 1.2, nan],
            ],
            index=Index(["q", "x", "y", "z"]),
        )
        if not sort:
            expected = expected.loc[["x", "y", "z", "q"]]

        tm.assert_frame_equal(v1, expected)

    def test_concat_multiindex_with_keys(self):
        index = MultiIndex(
            levels=[["foo", "bar", "baz", "qux"], ["one", "two", "three"]],
            codes=[[0, 0, 0, 1, 1, 2, 2, 3, 3, 3], [0, 1, 2, 0, 1, 1, 2, 0, 1, 2]],
            names=["first", "second"],
        )
        frame = DataFrame(
            np.random.randn(10, 3),
            index=index,
            columns=Index(["A", "B", "C"], name="exp"),
        )
        result = concat([frame, frame], keys=[0, 1], names=["iteration"])

        assert result.index.names == ("iteration",) + index.names
        tm.assert_frame_equal(result.loc[0], frame)
        tm.assert_frame_equal(result.loc[1], frame)
        assert result.index.nlevels == 3

    def test_concat_multiindex_with_tz(self):
        # GH 6606
        df = DataFrame(
            {
                "dt": [
                    datetime(2014, 1, 1),
                    datetime(2014, 1, 2),
                    datetime(2014, 1, 3),
                ],
                "b": ["A", "B", "C"],
                "c": [1, 2, 3],
                "d": [4, 5, 6],
            }
        )
        df["dt"] = df["dt"].apply(lambda d: Timestamp(d, tz="US/Pacific"))
        df = df.set_index(["dt", "b"])

        exp_idx1 = DatetimeIndex(
            ["2014-01-01", "2014-01-02", "2014-01-03"] * 2, tz="US/Pacific", name="dt"
        )
        exp_idx2 = Index(["A", "B", "C"] * 2, name="b")
        exp_idx = MultiIndex.from_arrays([exp_idx1, exp_idx2])
        expected = DataFrame(
            {"c": [1, 2, 3] * 2, "d": [4, 5, 6] * 2}, index=exp_idx, columns=["c", "d"]
        )

        result = concat([df, df])
        tm.assert_frame_equal(result, expected)

    def test_concat_multiindex_with_none_in_index_names(self):
        # GH 15787
        index = pd.MultiIndex.from_product([[1], range(5)], names=["level1", None])
        df = pd.DataFrame({"col": range(5)}, index=index, dtype=np.int32)

        result = concat([df, df], keys=[1, 2], names=["level2"])
        index = pd.MultiIndex.from_product(
            [[1, 2], [1], range(5)], names=["level2", "level1", None]
        )
        expected = pd.DataFrame(
            {"col": list(range(5)) * 2}, index=index, dtype=np.int32
        )
        tm.assert_frame_equal(result, expected)

        result = concat([df, df[:2]], keys=[1, 2], names=["level2"])
        level2 = [1] * 5 + [2] * 2
        level1 = [1] * 7
        no_name = list(range(5)) + list(range(2))
        tuples = list(zip(level2, level1, no_name))
        index = pd.MultiIndex.from_tuples(tuples, names=["level2", "level1", None])
        expected = pd.DataFrame({"col": no_name}, index=index, dtype=np.int32)
        tm.assert_frame_equal(result, expected)

    def test_concat_keys_and_levels(self):
        df = DataFrame(np.random.randn(1, 3))
        df2 = DataFrame(np.random.randn(1, 4))

        levels = [["foo", "baz"], ["one", "two"]]
        names = ["first", "second"]
        result = concat(
            [df, df2, df, df2],
            keys=[("foo", "one"), ("foo", "two"), ("baz", "one"), ("baz", "two")],
            levels=levels,
            names=names,
        )
        expected = concat([df, df2, df, df2])
        exp_index = MultiIndex(
            levels=levels + [[0]],
            codes=[[0, 0, 1, 1], [0, 1, 0, 1], [0, 0, 0, 0]],
            names=names + [None],
        )
        expected.index = exp_index

        tm.assert_frame_equal(result, expected)

        # no names
        result = concat(
            [df, df2, df, df2],
            keys=[("foo", "one"), ("foo", "two"), ("baz", "one"), ("baz", "two")],
            levels=levels,
        )
        assert result.index.names == (None,) * 3

        # no levels
        result = concat(
            [df, df2, df, df2],
            keys=[("foo", "one"), ("foo", "two"), ("baz", "one"), ("baz", "two")],
            names=["first", "second"],
        )
        assert result.index.names == ("first", "second", None)
        tm.assert_index_equal(
            result.index.levels[0], Index(["baz", "foo"], name="first")
        )

    def test_concat_keys_levels_no_overlap(self):
        # GH #1406
        df = DataFrame(np.random.randn(1, 3), index=["a"])
        df2 = DataFrame(np.random.randn(1, 4), index=["b"])

        msg = "Values not found in passed level"
        with pytest.raises(ValueError, match=msg):
            concat([df, df], keys=["one", "two"], levels=[["foo", "bar", "baz"]])

        msg = "Key one not in level"
        with pytest.raises(ValueError, match=msg):
            concat([df, df2], keys=["one", "two"], levels=[["foo", "bar", "baz"]])

    def test_concat_rename_index(self):
        a = DataFrame(
            np.random.rand(3, 3),
            columns=list("ABC"),
            index=Index(list("abc"), name="index_a"),
        )
        b = DataFrame(
            np.random.rand(3, 3),
            columns=list("ABC"),
            index=Index(list("abc"), name="index_b"),
        )

        result = concat([a, b], keys=["key0", "key1"], names=["lvl0", "lvl1"])

        exp = concat([a, b], keys=["key0", "key1"], names=["lvl0"])
        names = list(exp.index.names)
        names[1] = "lvl1"
        exp.index.set_names(names, inplace=True)

        tm.assert_frame_equal(result, exp)
        assert result.index.names == exp.index.names

    def test_crossed_dtypes_weird_corner(self):
        columns = ["A", "B", "C", "D"]
        df1 = DataFrame(
            {
                "A": np.array([1, 2, 3, 4], dtype="f8"),
                "B": np.array([1, 2, 3, 4], dtype="i8"),
                "C": np.array([1, 2, 3, 4], dtype="f8"),
                "D": np.array([1, 2, 3, 4], dtype="i8"),
            },
            columns=columns,
        )

        df2 = DataFrame(
            {
                "A": np.array([1, 2, 3, 4], dtype="i8"),
                "B": np.array([1, 2, 3, 4], dtype="f8"),
                "C": np.array([1, 2, 3, 4], dtype="i8"),
                "D": np.array([1, 2, 3, 4], dtype="f8"),
            },
            columns=columns,
        )

        appended = df1.append(df2, ignore_index=True)
        expected = DataFrame(
            np.concatenate([df1.values, df2.values], axis=0), columns=columns
        )
        tm.assert_frame_equal(appended, expected)

        df = DataFrame(np.random.randn(1, 3), index=["a"])
        df2 = DataFrame(np.random.randn(1, 4), index=["b"])
        result = concat([df, df2], keys=["one", "two"], names=["first", "second"])
        assert result.index.names == ("first", "second")

    def test_dups_index(self):
        # GH 4771

        # single dtypes
        df = DataFrame(
            np.random.randint(0, 10, size=40).reshape(10, 4),
            columns=["A", "A", "C", "C"],
        )

        result = concat([df, df], axis=1)
        tm.assert_frame_equal(result.iloc[:, :4], df)
        tm.assert_frame_equal(result.iloc[:, 4:], df)

        result = concat([df, df], axis=0)
        tm.assert_frame_equal(result.iloc[:10], df)
        tm.assert_frame_equal(result.iloc[10:], df)

        # multi dtypes
        df = concat(
            [
                DataFrame(np.random.randn(10, 4), columns=["A", "A", "B", "B"]),
                DataFrame(
                    np.random.randint(0, 10, size=20).reshape(10, 2), columns=["A", "C"]
                ),
            ],
            axis=1,
        )

        result = concat([df, df], axis=1)
        tm.assert_frame_equal(result.iloc[:, :6], df)
        tm.assert_frame_equal(result.iloc[:, 6:], df)

        result = concat([df, df], axis=0)
        tm.assert_frame_equal(result.iloc[:10], df)
        tm.assert_frame_equal(result.iloc[10:], df)

        # append
        result = df.iloc[0:8, :].append(df.iloc[8:])
        tm.assert_frame_equal(result, df)

        result = df.iloc[0:8, :].append(df.iloc[8:9]).append(df.iloc[9:10])
        tm.assert_frame_equal(result, df)

        expected = concat([df, df], axis=0)
        result = df.append(df)
        tm.assert_frame_equal(result, expected)

    def test_with_mixed_tuples(self, sort):
        # 10697
        # columns have mixed tuples, so handle properly
        df1 = DataFrame({"A": "foo", ("B", 1): "bar"}, index=range(2))
        df2 = DataFrame({"B": "foo", ("B", 1): "bar"}, index=range(2))

        # it works
        concat([df1, df2], sort=sort)

    def test_handle_empty_objects(self, sort):
        df = DataFrame(np.random.randn(10, 4), columns=list("abcd"))

        baz = df[:5].copy()
        baz["foo"] = "bar"
        empty = df[5:5]

        frames = [baz, empty, empty, df[5:]]
        concatted = concat(frames, axis=0, sort=sort)

        expected = df.reindex(columns=["a", "b", "c", "d", "foo"])
        expected["foo"] = expected["foo"].astype("O")
        expected.loc[0:4, "foo"] = "bar"

        tm.assert_frame_equal(concatted, expected)

        # empty as first element with time series
        # GH3259
        df = DataFrame(
            dict(A=range(10000)), index=date_range("20130101", periods=10000, freq="s")
        )
        empty = DataFrame()
        result = concat([df, empty], axis=1)
        tm.assert_frame_equal(result, df)
        result = concat([empty, df], axis=1)
        tm.assert_frame_equal(result, df)

        result = concat([df, empty])
        tm.assert_frame_equal(result, df)
        result = concat([empty, df])
        tm.assert_frame_equal(result, df)

    def test_concat_mixed_objs(self):

        # concat mixed series/frames
        # G2385

        # axis 1
        index = date_range("01-Jan-2013", periods=10, freq="H")
        arr = np.arange(10, dtype="int64")
        s1 = Series(arr, index=index)
        s2 = Series(arr, index=index)
        df = DataFrame(arr.reshape(-1, 1), index=index)

        expected = DataFrame(
            np.repeat(arr, 2).reshape(-1, 2), index=index, columns=[0, 0]
        )
        result = concat([df, df], axis=1)
        tm.assert_frame_equal(result, expected)

        expected = DataFrame(
            np.repeat(arr, 2).reshape(-1, 2), index=index, columns=[0, 1]
        )
        result = concat([s1, s2], axis=1)
        tm.assert_frame_equal(result, expected)

        expected = DataFrame(
            np.repeat(arr, 3).reshape(-1, 3), index=index, columns=[0, 1, 2]
        )
        result = concat([s1, s2, s1], axis=1)
        tm.assert_frame_equal(result, expected)

        expected = DataFrame(
            np.repeat(arr, 5).reshape(-1, 5), index=index, columns=[0, 0, 1, 2, 3]
        )
        result = concat([s1, df, s2, s2, s1], axis=1)
        tm.assert_frame_equal(result, expected)

        # with names
        s1.name = "foo"
        expected = DataFrame(
            np.repeat(arr, 3).reshape(-1, 3), index=index, columns=["foo", 0, 0]
        )
        result = concat([s1, df, s2], axis=1)
        tm.assert_frame_equal(result, expected)

        s2.name = "bar"
        expected = DataFrame(
            np.repeat(arr, 3).reshape(-1, 3), index=index, columns=["foo", 0, "bar"]
        )
        result = concat([s1, df, s2], axis=1)
        tm.assert_frame_equal(result, expected)

        # ignore index
        expected = DataFrame(
            np.repeat(arr, 3).reshape(-1, 3), index=index, columns=[0, 1, 2]
        )
        result = concat([s1, df, s2], axis=1, ignore_index=True)
        tm.assert_frame_equal(result, expected)

        # axis 0
        expected = DataFrame(
            np.tile(arr, 3).reshape(-1, 1), index=index.tolist() * 3, columns=[0]
        )
        result = concat([s1, df, s2])
        tm.assert_frame_equal(result, expected)

        expected = DataFrame(np.tile(arr, 3).reshape(-1, 1), columns=[0])
        result = concat([s1, df, s2], ignore_index=True)
        tm.assert_frame_equal(result, expected)

    def test_empty_dtype_coerce(self):

        # xref to #12411
        # xref to #12045
        # xref to #11594
        # see below

        # 10571
        df1 = DataFrame(data=[[1, None], [2, None]], columns=["a", "b"])
        df2 = DataFrame(data=[[3, None], [4, None]], columns=["a", "b"])
        result = concat([df1, df2])
        expected = df1.dtypes
        tm.assert_series_equal(result.dtypes, expected)

    def test_dtype_coerceion(self):

        # 12411
        df = DataFrame({"date": [pd.Timestamp("20130101").tz_localize("UTC"), pd.NaT]})

        result = concat([df.iloc[[0]], df.iloc[[1]]])
        tm.assert_series_equal(result.dtypes, df.dtypes)

        # 12045
        import datetime

        df = DataFrame(
            {"date": [datetime.datetime(2012, 1, 1), datetime.datetime(1012, 1, 2)]}
        )
        result = concat([df.iloc[[0]], df.iloc[[1]]])
        tm.assert_series_equal(result.dtypes, df.dtypes)

        # 11594
        df = DataFrame({"text": ["some words"] + [None] * 9})
        result = concat([df.iloc[[0]], df.iloc[[1]]])
        tm.assert_series_equal(result.dtypes, df.dtypes)

    def test_concat_series(self):

        ts = tm.makeTimeSeries()
        ts.name = "foo"

        pieces = [ts[:5], ts[5:15], ts[15:]]

        result = concat(pieces)
        tm.assert_series_equal(result, ts)
        assert result.name == ts.name

        result = concat(pieces, keys=[0, 1, 2])
        expected = ts.copy()

        ts.index = DatetimeIndex(np.array(ts.index.values, dtype="M8[ns]"))

        exp_codes = [np.repeat([0, 1, 2], [len(x) for x in pieces]), np.arange(len(ts))]
        exp_index = MultiIndex(levels=[[0, 1, 2], ts.index], codes=exp_codes)
        expected.index = exp_index
        tm.assert_series_equal(result, expected)

    def test_concat_series_axis1(self, sort=sort):
        ts = tm.makeTimeSeries()

        pieces = [ts[:-2], ts[2:], ts[2:-2]]

        result = concat(pieces, axis=1)
        expected = DataFrame(pieces).T
        tm.assert_frame_equal(result, expected)

        result = concat(pieces, keys=["A", "B", "C"], axis=1)
        expected = DataFrame(pieces, index=["A", "B", "C"]).T
        tm.assert_frame_equal(result, expected)

        # preserve series names, #2489
        s = Series(randn(5), name="A")
        s2 = Series(randn(5), name="B")

        result = concat([s, s2], axis=1)
        expected = DataFrame({"A": s, "B": s2})
        tm.assert_frame_equal(result, expected)

        s2.name = None
        result = concat([s, s2], axis=1)
        tm.assert_index_equal(result.columns, Index(["A", 0], dtype="object"))

        # must reindex, #2603
        s = Series(randn(3), index=["c", "a", "b"], name="A")
        s2 = Series(randn(4), index=["d", "a", "b", "c"], name="B")
        result = concat([s, s2], axis=1, sort=sort)
        expected = DataFrame({"A": s, "B": s2})
        tm.assert_frame_equal(result, expected)

    def test_concat_series_axis1_names_applied(self):
        # ensure names argument is not ignored on axis=1, #23490
        s = Series([1, 2, 3])
        s2 = Series([4, 5, 6])
        result = concat([s, s2], axis=1, keys=["a", "b"], names=["A"])
        expected = DataFrame(
            [[1, 4], [2, 5], [3, 6]], columns=pd.Index(["a", "b"], name="A")
        )
        tm.assert_frame_equal(result, expected)

        result = concat([s, s2], axis=1, keys=[("a", 1), ("b", 2)], names=["A", "B"])
        expected = DataFrame(
            [[1, 4], [2, 5], [3, 6]],
            columns=MultiIndex.from_tuples([("a", 1), ("b", 2)], names=["A", "B"]),
        )
        tm.assert_frame_equal(result, expected)

    def test_concat_single_with_key(self):
        df = DataFrame(np.random.randn(10, 4))

        result = concat([df], keys=["foo"])
        expected = concat([df, df], keys=["foo", "bar"])
        tm.assert_frame_equal(result, expected[:10])

    def test_concat_exclude_none(self):
        df = DataFrame(np.random.randn(10, 4))

        pieces = [df[:5], None, None, df[5:]]
        result = concat(pieces)
        tm.assert_frame_equal(result, df)
        with pytest.raises(ValueError, match="All objects passed were None"):
            concat([None, None])

    def test_concat_datetime64_block(self):
        from pandas.core.indexes.datetimes import date_range

        rng = date_range("1/1/2000", periods=10)

        df = DataFrame({"time": rng})

        result = concat([df, df])
        assert (result.iloc[:10]["time"] == rng).all()
        assert (result.iloc[10:]["time"] == rng).all()

    def test_concat_timedelta64_block(self):
        from pandas import to_timedelta

        rng = to_timedelta(np.arange(10), unit="s")

        df = DataFrame({"time": rng})

        result = concat([df, df])
        assert (result.iloc[:10]["time"] == rng).all()
        assert (result.iloc[10:]["time"] == rng).all()

    def test_concat_keys_with_none(self):
        # #1649
        df0 = DataFrame([[10, 20, 30], [10, 20, 30], [10, 20, 30]])

        result = concat(dict(a=None, b=df0, c=df0[:2], d=df0[:1], e=df0))
        expected = concat(dict(b=df0, c=df0[:2], d=df0[:1], e=df0))
        tm.assert_frame_equal(result, expected)

        result = concat(
            [None, df0, df0[:2], df0[:1], df0], keys=["a", "b", "c", "d", "e"]
        )
        expected = concat([df0, df0[:2], df0[:1], df0], keys=["b", "c", "d", "e"])
        tm.assert_frame_equal(result, expected)

    def test_concat_bug_1719(self):
        ts1 = tm.makeTimeSeries()
        ts2 = tm.makeTimeSeries()[::2]

        # to join with union
        # these two are of different length!
        left = concat([ts1, ts2], join="outer", axis=1)
        right = concat([ts2, ts1], join="outer", axis=1)

        assert len(left) == len(right)

    def test_concat_bug_2972(self):
        ts0 = Series(np.zeros(5))
        ts1 = Series(np.ones(5))
        ts0.name = ts1.name = "same name"
        result = concat([ts0, ts1], axis=1)

        expected = DataFrame({0: ts0, 1: ts1})
        expected.columns = ["same name", "same name"]
        tm.assert_frame_equal(result, expected)

    def test_concat_bug_3602(self):

        # GH 3602, duplicate columns
        df1 = DataFrame(
            {
                "firmNo": [0, 0, 0, 0],
                "prc": [6, 6, 6, 6],
                "stringvar": ["rrr", "rrr", "rrr", "rrr"],
            }
        )
        df2 = DataFrame(
            {"C": [9, 10, 11, 12], "misc": [1, 2, 3, 4], "prc": [6, 6, 6, 6]}
        )
        expected = DataFrame(
            [
                [0, 6, "rrr", 9, 1, 6],
                [0, 6, "rrr", 10, 2, 6],
                [0, 6, "rrr", 11, 3, 6],
                [0, 6, "rrr", 12, 4, 6],
            ]
        )
        expected.columns = ["firmNo", "prc", "stringvar", "C", "misc", "prc"]

        result = concat([df1, df2], axis=1)
        tm.assert_frame_equal(result, expected)

    def test_concat_inner_join_empty(self):
        # GH 15328
        df_empty = pd.DataFrame()
        df_a = pd.DataFrame({"a": [1, 2]}, index=[0, 1], dtype="int64")
        df_expected = pd.DataFrame({"a": []}, index=[], dtype="int64")

        for how, expected in [("inner", df_expected), ("outer", df_a)]:
            result = pd.concat([df_a, df_empty], axis=1, join=how)
            tm.assert_frame_equal(result, expected)

    def test_concat_series_axis1_same_names_ignore_index(self):
        dates = date_range("01-Jan-2013", "01-Jan-2014", freq="MS")[0:-1]
        s1 = Series(randn(len(dates)), index=dates, name="value")
        s2 = Series(randn(len(dates)), index=dates, name="value")

        result = concat([s1, s2], axis=1, ignore_index=True)
        expected = Index([0, 1])

        tm.assert_index_equal(result.columns, expected)

    def test_concat_iterables(self):
        # GH8645 check concat works with tuples, list, generators, and weird
        # stuff like deque and custom iterables
        df1 = DataFrame([1, 2, 3])
        df2 = DataFrame([4, 5, 6])
        expected = DataFrame([1, 2, 3, 4, 5, 6])
        tm.assert_frame_equal(concat((df1, df2), ignore_index=True), expected)
        tm.assert_frame_equal(concat([df1, df2], ignore_index=True), expected)
        tm.assert_frame_equal(
            concat((df for df in (df1, df2)), ignore_index=True), expected
        )
        tm.assert_frame_equal(concat(deque((df1, df2)), ignore_index=True), expected)

        class CustomIterator1:
            def __len__(self) -> int:
                return 2

            def __getitem__(self, index):
                try:
                    return {0: df1, 1: df2}[index]
                except KeyError as err:
                    raise IndexError from err

        tm.assert_frame_equal(pd.concat(CustomIterator1(), ignore_index=True), expected)

        class CustomIterator2(abc.Iterable):
            def __iter__(self):
                yield df1
                yield df2

        tm.assert_frame_equal(pd.concat(CustomIterator2(), ignore_index=True), expected)

    def test_concat_invalid(self):

        # trying to concat a ndframe with a non-ndframe
        df1 = tm.makeCustomDataframe(10, 2)
        msg = (
            "cannot concatenate object of type '{}'; "
            "only Series and DataFrame objs are valid"
        )
        for obj in [1, dict(), [1, 2], (1, 2)]:
            with pytest.raises(TypeError, match=msg.format(type(obj))):
                concat([df1, obj])

    def test_concat_invalid_first_argument(self):
        df1 = tm.makeCustomDataframe(10, 2)
        df2 = tm.makeCustomDataframe(10, 2)
        msg = (
            "first argument must be an iterable of pandas "
            'objects, you passed an object of type "DataFrame"'
        )
        with pytest.raises(TypeError, match=msg):
            concat(df1, df2)

        # generator ok though
        concat(DataFrame(np.random.rand(5, 5)) for _ in range(3))

        # text reader ok
        # GH6583
        data = """index,A,B,C,D
foo,2,3,4,5
bar,7,8,9,10
baz,12,13,14,15
qux,12,13,14,15
foo2,12,13,14,15
bar2,12,13,14,15
"""

        reader = read_csv(StringIO(data), chunksize=1)
        result = concat(reader, ignore_index=True)
        expected = read_csv(StringIO(data))
        tm.assert_frame_equal(result, expected)

    def test_concat_NaT_series(self):
        # GH 11693
        # test for merging NaT series with datetime series.
        x = Series(
            date_range("20151124 08:00", "20151124 09:00", freq="1h", tz="US/Eastern")
        )
        y = Series(pd.NaT, index=[0, 1], dtype="datetime64[ns, US/Eastern]")
        expected = Series([x[0], x[1], pd.NaT, pd.NaT])

        result = concat([x, y], ignore_index=True)
        tm.assert_series_equal(result, expected)

        # all NaT with tz
        expected = Series(pd.NaT, index=range(4), dtype="datetime64[ns, US/Eastern]")
        result = pd.concat([y, y], ignore_index=True)
        tm.assert_series_equal(result, expected)

        # without tz
        x = pd.Series(pd.date_range("20151124 08:00", "20151124 09:00", freq="1h"))
        y = pd.Series(pd.date_range("20151124 10:00", "20151124 11:00", freq="1h"))
        y[:] = pd.NaT
        expected = pd.Series([x[0], x[1], pd.NaT, pd.NaT])
        result = pd.concat([x, y], ignore_index=True)
        tm.assert_series_equal(result, expected)

        # all NaT without tz
        x[:] = pd.NaT
        expected = pd.Series(pd.NaT, index=range(4), dtype="datetime64[ns]")
        result = pd.concat([x, y], ignore_index=True)
        tm.assert_series_equal(result, expected)

    def test_concat_tz_frame(self):
        df2 = DataFrame(
            dict(
                A=pd.Timestamp("20130102", tz="US/Eastern"),
                B=pd.Timestamp("20130603", tz="CET"),
            ),
            index=range(5),
        )

        # concat
        df3 = pd.concat([df2.A.to_frame(), df2.B.to_frame()], axis=1)
        tm.assert_frame_equal(df2, df3)

    def test_concat_tz_series(self):
        # gh-11755: tz and no tz
        x = Series(date_range("20151124 08:00", "20151124 09:00", freq="1h", tz="UTC"))
        y = Series(date_range("2012-01-01", "2012-01-02"))
        expected = Series([x[0], x[1], y[0], y[1]], dtype="object")
        result = concat([x, y], ignore_index=True)
        tm.assert_series_equal(result, expected)

        # gh-11887: concat tz and object
        x = Series(date_range("20151124 08:00", "20151124 09:00", freq="1h", tz="UTC"))
        y = Series(["a", "b"])
        expected = Series([x[0], x[1], y[0], y[1]], dtype="object")
        result = concat([x, y], ignore_index=True)
        tm.assert_series_equal(result, expected)

        # see gh-12217 and gh-12306
        # Concatenating two UTC times
        first = pd.DataFrame([[datetime(2016, 1, 1)]])
        first[0] = first[0].dt.tz_localize("UTC")

        second = pd.DataFrame([[datetime(2016, 1, 2)]])
        second[0] = second[0].dt.tz_localize("UTC")

        result = pd.concat([first, second])
        assert result[0].dtype == "datetime64[ns, UTC]"

        # Concatenating two London times
        first = pd.DataFrame([[datetime(2016, 1, 1)]])
        first[0] = first[0].dt.tz_localize("Europe/London")

        second = pd.DataFrame([[datetime(2016, 1, 2)]])
        second[0] = second[0].dt.tz_localize("Europe/London")

        result = pd.concat([first, second])
        assert result[0].dtype == "datetime64[ns, Europe/London]"

        # Concatenating 2+1 London times
        first = pd.DataFrame([[datetime(2016, 1, 1)], [datetime(2016, 1, 2)]])
        first[0] = first[0].dt.tz_localize("Europe/London")

        second = pd.DataFrame([[datetime(2016, 1, 3)]])
        second[0] = second[0].dt.tz_localize("Europe/London")

        result = pd.concat([first, second])
        assert result[0].dtype == "datetime64[ns, Europe/London]"

        # Concat'ing 1+2 London times
        first = pd.DataFrame([[datetime(2016, 1, 1)]])
        first[0] = first[0].dt.tz_localize("Europe/London")

        second = pd.DataFrame([[datetime(2016, 1, 2)], [datetime(2016, 1, 3)]])
        second[0] = second[0].dt.tz_localize("Europe/London")

        result = pd.concat([first, second])
        assert result[0].dtype == "datetime64[ns, Europe/London]"

    def test_concat_tz_series_with_datetimelike(self):
        # see gh-12620: tz and timedelta
        x = [
            pd.Timestamp("2011-01-01", tz="US/Eastern"),
            pd.Timestamp("2011-02-01", tz="US/Eastern"),
        ]
        y = [pd.Timedelta("1 day"), pd.Timedelta("2 day")]
        result = concat([pd.Series(x), pd.Series(y)], ignore_index=True)
        tm.assert_series_equal(result, pd.Series(x + y, dtype="object"))

        # tz and period
        y = [pd.Period("2011-03", freq="M"), pd.Period("2011-04", freq="M")]
        result = concat([pd.Series(x), pd.Series(y)], ignore_index=True)
        tm.assert_series_equal(result, pd.Series(x + y, dtype="object"))

    def test_concat_tz_series_tzlocal(self):
        # see gh-13583
        x = [
            pd.Timestamp("2011-01-01", tz=dateutil.tz.tzlocal()),
            pd.Timestamp("2011-02-01", tz=dateutil.tz.tzlocal()),
        ]
        y = [
            pd.Timestamp("2012-01-01", tz=dateutil.tz.tzlocal()),
            pd.Timestamp("2012-02-01", tz=dateutil.tz.tzlocal()),
        ]

        result = concat([pd.Series(x), pd.Series(y)], ignore_index=True)
        tm.assert_series_equal(result, pd.Series(x + y))
        assert result.dtype == "datetime64[ns, tzlocal()]"

    @pytest.mark.parametrize("tz1", [None, "UTC"])
    @pytest.mark.parametrize("tz2", [None, "UTC"])
    @pytest.mark.parametrize("s", [pd.NaT, pd.Timestamp("20150101")])
    def test_concat_NaT_dataframes_all_NaT_axis_0(self, tz1, tz2, s):
        # GH 12396

        # tz-naive
        first = pd.DataFrame([[pd.NaT], [pd.NaT]]).apply(
            lambda x: x.dt.tz_localize(tz1)
        )
        second = pd.DataFrame([s]).apply(lambda x: x.dt.tz_localize(tz2))

        result = pd.concat([first, second], axis=0)
        expected = pd.DataFrame(pd.Series([pd.NaT, pd.NaT, s], index=[0, 1, 0]))
        expected = expected.apply(lambda x: x.dt.tz_localize(tz2))
        if tz1 != tz2:
            expected = expected.astype(object)

        tm.assert_frame_equal(result, expected)

    @pytest.mark.parametrize("tz1", [None, "UTC"])
    @pytest.mark.parametrize("tz2", [None, "UTC"])
    def test_concat_NaT_dataframes_all_NaT_axis_1(self, tz1, tz2):
        # GH 12396

        first = pd.DataFrame(pd.Series([pd.NaT, pd.NaT]).dt.tz_localize(tz1))
        second = pd.DataFrame(pd.Series([pd.NaT]).dt.tz_localize(tz2), columns=[1])
        expected = pd.DataFrame(
            {
                0: pd.Series([pd.NaT, pd.NaT]).dt.tz_localize(tz1),
                1: pd.Series([pd.NaT, pd.NaT]).dt.tz_localize(tz2),
            }
        )
        result = pd.concat([first, second], axis=1)
        tm.assert_frame_equal(result, expected)

    @pytest.mark.parametrize("tz1", [None, "UTC"])
    @pytest.mark.parametrize("tz2", [None, "UTC"])
    def test_concat_NaT_series_dataframe_all_NaT(self, tz1, tz2):
        # GH 12396

        # tz-naive
        first = pd.Series([pd.NaT, pd.NaT]).dt.tz_localize(tz1)
        second = pd.DataFrame(
            [
                [pd.Timestamp("2015/01/01", tz=tz2)],
                [pd.Timestamp("2016/01/01", tz=tz2)],
            ],
            index=[2, 3],
        )

        expected = pd.DataFrame(
            [
                pd.NaT,
                pd.NaT,
                pd.Timestamp("2015/01/01", tz=tz2),
                pd.Timestamp("2016/01/01", tz=tz2),
            ]
        )
        if tz1 != tz2:
            expected = expected.astype(object)

        result = pd.concat([first, second])
        tm.assert_frame_equal(result, expected)

    @pytest.mark.parametrize("tz", [None, "UTC"])
    def test_concat_NaT_dataframes(self, tz):
        # GH 12396

        first = pd.DataFrame([[pd.NaT], [pd.NaT]])
        first = first.apply(lambda x: x.dt.tz_localize(tz))
        second = pd.DataFrame(
            [[pd.Timestamp("2015/01/01", tz=tz)], [pd.Timestamp("2016/01/01", tz=tz)]],
            index=[2, 3],
        )
        expected = pd.DataFrame(
            [
                pd.NaT,
                pd.NaT,
                pd.Timestamp("2015/01/01", tz=tz),
                pd.Timestamp("2016/01/01", tz=tz),
            ]
        )

        result = pd.concat([first, second], axis=0)
        tm.assert_frame_equal(result, expected)

    def test_concat_period_series(self):
        x = Series(pd.PeriodIndex(["2015-11-01", "2015-12-01"], freq="D"))
        y = Series(pd.PeriodIndex(["2015-10-01", "2016-01-01"], freq="D"))
        expected = Series([x[0], x[1], y[0], y[1]], dtype="Period[D]")
        result = concat([x, y], ignore_index=True)
        tm.assert_series_equal(result, expected)

    def test_concat_period_multiple_freq_series(self):
        x = Series(pd.PeriodIndex(["2015-11-01", "2015-12-01"], freq="D"))
        y = Series(pd.PeriodIndex(["2015-10-01", "2016-01-01"], freq="M"))
        expected = Series([x[0], x[1], y[0], y[1]], dtype="object")
        result = concat([x, y], ignore_index=True)
        tm.assert_series_equal(result, expected)
        assert result.dtype == "object"

    def test_concat_period_other_series(self):
        x = Series(pd.PeriodIndex(["2015-11-01", "2015-12-01"], freq="D"))
        y = Series(pd.PeriodIndex(["2015-11-01", "2015-12-01"], freq="M"))
        expected = Series([x[0], x[1], y[0], y[1]], dtype="object")
        result = concat([x, y], ignore_index=True)
        tm.assert_series_equal(result, expected)
        assert result.dtype == "object"

        # non-period
        x = Series(pd.PeriodIndex(["2015-11-01", "2015-12-01"], freq="D"))
        y = Series(pd.DatetimeIndex(["2015-11-01", "2015-12-01"]))
        expected = Series([x[0], x[1], y[0], y[1]], dtype="object")
        result = concat([x, y], ignore_index=True)
        tm.assert_series_equal(result, expected)
        assert result.dtype == "object"

        x = Series(pd.PeriodIndex(["2015-11-01", "2015-12-01"], freq="D"))
        y = Series(["A", "B"])
        expected = Series([x[0], x[1], y[0], y[1]], dtype="object")
        result = concat([x, y], ignore_index=True)
        tm.assert_series_equal(result, expected)
        assert result.dtype == "object"

    def test_concat_empty_series(self):
        # GH 11082
        s1 = pd.Series([1, 2, 3], name="x")
        s2 = pd.Series(name="y", dtype="float64")
        res = pd.concat([s1, s2], axis=1)
        exp = pd.DataFrame(
            {"x": [1, 2, 3], "y": [np.nan, np.nan, np.nan]},
            index=pd.Index([0, 1, 2], dtype="O"),
        )
        tm.assert_frame_equal(res, exp)

        s1 = pd.Series([1, 2, 3], name="x")
        s2 = pd.Series(name="y", dtype="float64")
        res = pd.concat([s1, s2], axis=0)
        # name will be reset
        exp = pd.Series([1, 2, 3])
        tm.assert_series_equal(res, exp)

        # empty Series with no name
        s1 = pd.Series([1, 2, 3], name="x")
        s2 = pd.Series(name=None, dtype="float64")
        res = pd.concat([s1, s2], axis=1)
        exp = pd.DataFrame(
            {"x": [1, 2, 3], 0: [np.nan, np.nan, np.nan]},
            columns=["x", 0],
            index=pd.Index([0, 1, 2], dtype="O"),
        )
        tm.assert_frame_equal(res, exp)

    @pytest.mark.parametrize("tz", [None, "UTC"])
    @pytest.mark.parametrize("values", [[], [1, 2, 3]])
    def test_concat_empty_series_timelike(self, tz, values):
        # GH 18447

        first = Series([], dtype="M8[ns]").dt.tz_localize(tz)
        dtype = None if values else np.float64
        second = Series(values, dtype=dtype)

        expected = DataFrame(
            {
                0: pd.Series([pd.NaT] * len(values), dtype="M8[ns]").dt.tz_localize(tz),
                1: values,
            }
        )
        result = concat([first, second], axis=1)
        tm.assert_frame_equal(result, expected)

    def test_default_index(self):
        # is_series and ignore_index
        s1 = pd.Series([1, 2, 3], name="x")
        s2 = pd.Series([4, 5, 6], name="y")
        res = pd.concat([s1, s2], axis=1, ignore_index=True)
        assert isinstance(res.columns, pd.RangeIndex)
        exp = pd.DataFrame([[1, 4], [2, 5], [3, 6]])
        # use check_index_type=True to check the result have
        # RangeIndex (default index)
        tm.assert_frame_equal(res, exp, check_index_type=True, check_column_type=True)

        # is_series and all inputs have no names
        s1 = pd.Series([1, 2, 3])
        s2 = pd.Series([4, 5, 6])
        res = pd.concat([s1, s2], axis=1, ignore_index=False)
        assert isinstance(res.columns, pd.RangeIndex)
        exp = pd.DataFrame([[1, 4], [2, 5], [3, 6]])
        exp.columns = pd.RangeIndex(2)
        tm.assert_frame_equal(res, exp, check_index_type=True, check_column_type=True)

        # is_dataframe and ignore_index
        df1 = pd.DataFrame({"A": [1, 2], "B": [5, 6]})
        df2 = pd.DataFrame({"A": [3, 4], "B": [7, 8]})

        res = pd.concat([df1, df2], axis=0, ignore_index=True)
        exp = pd.DataFrame([[1, 5], [2, 6], [3, 7], [4, 8]], columns=["A", "B"])
        tm.assert_frame_equal(res, exp, check_index_type=True, check_column_type=True)

        res = pd.concat([df1, df2], axis=1, ignore_index=True)
        exp = pd.DataFrame([[1, 5, 3, 7], [2, 6, 4, 8]])
        tm.assert_frame_equal(res, exp, check_index_type=True, check_column_type=True)

    def test_concat_multiindex_rangeindex(self):
        # GH13542
        # when multi-index levels are RangeIndex objects
        # there is a bug in concat with objects of len 1

        df = DataFrame(np.random.randn(9, 2))
        df.index = MultiIndex(
            levels=[pd.RangeIndex(3), pd.RangeIndex(3)],
            codes=[np.repeat(np.arange(3), 3), np.tile(np.arange(3), 3)],
        )

        res = concat([df.iloc[[2, 3, 4], :], df.iloc[[5], :]])
        exp = df.iloc[[2, 3, 4, 5], :]
        tm.assert_frame_equal(res, exp)

    def test_concat_multiindex_dfs_with_deepcopy(self):
        # GH 9967
        from copy import deepcopy

        example_multiindex1 = pd.MultiIndex.from_product([["a"], ["b"]])
        example_dataframe1 = pd.DataFrame([0], index=example_multiindex1)

        example_multiindex2 = pd.MultiIndex.from_product([["a"], ["c"]])
        example_dataframe2 = pd.DataFrame([1], index=example_multiindex2)

        example_dict = {"s1": example_dataframe1, "s2": example_dataframe2}
        expected_index = pd.MultiIndex(
            levels=[["s1", "s2"], ["a"], ["b", "c"]],
            codes=[[0, 1], [0, 0], [0, 1]],
            names=["testname", None, None],
        )
        expected = pd.DataFrame([[0], [1]], index=expected_index)
        result_copy = pd.concat(deepcopy(example_dict), names=["testname"])
        tm.assert_frame_equal(result_copy, expected)
        result_no_copy = pd.concat(example_dict, names=["testname"])
        tm.assert_frame_equal(result_no_copy, expected)

    def test_categorical_concat_append(self):
        cat = Categorical(["a", "b"], categories=["a", "b"])
        vals = [1, 2]
        df = DataFrame({"cats": cat, "vals": vals})
        cat2 = Categorical(["a", "b", "a", "b"], categories=["a", "b"])
        vals2 = [1, 2, 1, 2]
        exp = DataFrame({"cats": cat2, "vals": vals2}, index=Index([0, 1, 0, 1]))

        tm.assert_frame_equal(pd.concat([df, df]), exp)
        tm.assert_frame_equal(df.append(df), exp)

        # GH 13524 can concat different categories
        cat3 = Categorical(["a", "b"], categories=["a", "b", "c"])
        vals3 = [1, 2]
        df_different_categories = DataFrame({"cats": cat3, "vals": vals3})

        res = pd.concat([df, df_different_categories], ignore_index=True)
        exp = DataFrame({"cats": list("abab"), "vals": [1, 2, 1, 2]})
        tm.assert_frame_equal(res, exp)

        res = df.append(df_different_categories, ignore_index=True)
        tm.assert_frame_equal(res, exp)

    def test_categorical_concat_dtypes(self):

        # GH8143
        index = ["cat", "obj", "num"]
        cat = Categorical(["a", "b", "c"])
        obj = Series(["a", "b", "c"])
        num = Series([1, 2, 3])
        df = pd.concat([Series(cat), obj, num], axis=1, keys=index)

        result = df.dtypes == "object"
        expected = Series([False, True, False], index=index)
        tm.assert_series_equal(result, expected)

        result = df.dtypes == "int64"
        expected = Series([False, False, True], index=index)
        tm.assert_series_equal(result, expected)

        result = df.dtypes == "category"
        expected = Series([True, False, False], index=index)
        tm.assert_series_equal(result, expected)

    def test_categorical_concat(self, sort):
        # See GH 10177
        df1 = DataFrame(
            np.arange(18, dtype="int64").reshape(6, 3), columns=["a", "b", "c"]
        )

        df2 = DataFrame(np.arange(14, dtype="int64").reshape(7, 2), columns=["a", "c"])

        cat_values = ["one", "one", "two", "one", "two", "two", "one"]
        df2["h"] = Series(Categorical(cat_values))

        res = pd.concat((df1, df2), axis=0, ignore_index=True, sort=sort)
        exp = DataFrame(
            {
                "a": [0, 3, 6, 9, 12, 15, 0, 2, 4, 6, 8, 10, 12],
                "b": [
                    1,
                    4,
                    7,
                    10,
                    13,
                    16,
                    np.nan,
                    np.nan,
                    np.nan,
                    np.nan,
                    np.nan,
                    np.nan,
                    np.nan,
                ],
                "c": [2, 5, 8, 11, 14, 17, 1, 3, 5, 7, 9, 11, 13],
                "h": [None] * 6 + cat_values,
            }
        )
        tm.assert_frame_equal(res, exp)

    def test_categorical_concat_gh7864(self):
        # GH 7864
        # make sure ordering is preserved
        df = DataFrame({"id": [1, 2, 3, 4, 5, 6], "raw_grade": list("abbaae")})
        df["grade"] = Categorical(df["raw_grade"])
        df["grade"].cat.set_categories(["e", "a", "b"])

        df1 = df[0:3]
        df2 = df[3:]

        tm.assert_index_equal(df["grade"].cat.categories, df1["grade"].cat.categories)
        tm.assert_index_equal(df["grade"].cat.categories, df2["grade"].cat.categories)

        dfx = pd.concat([df1, df2])
        tm.assert_index_equal(df["grade"].cat.categories, dfx["grade"].cat.categories)

        dfa = df1.append(df2)
        tm.assert_index_equal(df["grade"].cat.categories, dfa["grade"].cat.categories)

    def test_categorical_concat_preserve(self):

        # GH 8641  series concat not preserving category dtype
        # GH 13524 can concat different categories
        s = Series(list("abc"), dtype="category")
        s2 = Series(list("abd"), dtype="category")

        exp = Series(list("abcabd"))
        res = pd.concat([s, s2], ignore_index=True)
        tm.assert_series_equal(res, exp)

        exp = Series(list("abcabc"), dtype="category")
        res = pd.concat([s, s], ignore_index=True)
        tm.assert_series_equal(res, exp)

        exp = Series(list("abcabc"), index=[0, 1, 2, 0, 1, 2], dtype="category")
        res = pd.concat([s, s])
        tm.assert_series_equal(res, exp)

        a = Series(np.arange(6, dtype="int64"))
        b = Series(list("aabbca"))

        df2 = DataFrame({"A": a, "B": b.astype(CategoricalDtype(list("cab")))})
        res = pd.concat([df2, df2])
        exp = DataFrame(
            {
                "A": pd.concat([a, a]),
                "B": pd.concat([b, b]).astype(CategoricalDtype(list("cab"))),
            }
        )
        tm.assert_frame_equal(res, exp)

    def test_categorical_index_preserver(self):

        a = Series(np.arange(6, dtype="int64"))
        b = Series(list("aabbca"))

        df2 = DataFrame(
            {"A": a, "B": b.astype(CategoricalDtype(list("cab")))}
        ).set_index("B")
        result = pd.concat([df2, df2])
        expected = DataFrame(
            {
                "A": pd.concat([a, a]),
                "B": pd.concat([b, b]).astype(CategoricalDtype(list("cab"))),
            }
        ).set_index("B")
        tm.assert_frame_equal(result, expected)

        # wrong categories
        df3 = DataFrame(
            {"A": a, "B": Categorical(b, categories=list("abe"))}
        ).set_index("B")
        msg = "categories must match existing categories when appending"
        with pytest.raises(TypeError, match=msg):
            pd.concat([df2, df3])

    def test_concat_categoricalindex(self):
        # GH 16111, categories that aren't lexsorted
        categories = [9, 0, 1, 2, 3]

        a = pd.Series(1, index=pd.CategoricalIndex([9, 0], categories=categories))
        b = pd.Series(2, index=pd.CategoricalIndex([0, 1], categories=categories))
        c = pd.Series(3, index=pd.CategoricalIndex([1, 2], categories=categories))

        result = pd.concat([a, b, c], axis=1)

        exp_idx = pd.CategoricalIndex([9, 0, 1, 2], categories=categories)
        exp = pd.DataFrame(
            {
                0: [1, 1, np.nan, np.nan],
                1: [np.nan, 2, 2, np.nan],
                2: [np.nan, np.nan, 3, 3],
            },
            columns=[0, 1, 2],
            index=exp_idx,
        )
        tm.assert_frame_equal(result, exp)

    def test_concat_order(self):
        # GH 17344
        dfs = [pd.DataFrame(index=range(3), columns=["a", 1, None])]
        dfs += [
            pd.DataFrame(index=range(3), columns=[None, 1, "a"]) for i in range(100)
        ]

        result = pd.concat(dfs, sort=True).columns
        expected = dfs[0].columns
        tm.assert_index_equal(result, expected)

    def test_concat_datetime_timezone(self):
        # GH 18523
        idx1 = pd.date_range("2011-01-01", periods=3, freq="H", tz="Europe/Paris")
        idx2 = pd.date_range(start=idx1[0], end=idx1[-1], freq="H")
        df1 = pd.DataFrame({"a": [1, 2, 3]}, index=idx1)
        df2 = pd.DataFrame({"b": [1, 2, 3]}, index=idx2)
        result = pd.concat([df1, df2], axis=1)

        exp_idx = (
            DatetimeIndex(
                [
                    "2011-01-01 00:00:00+01:00",
                    "2011-01-01 01:00:00+01:00",
                    "2011-01-01 02:00:00+01:00",
                ],
                freq="H",
            )
            .tz_convert("UTC")
            .tz_convert("Europe/Paris")
        )

        expected = pd.DataFrame(
            [[1, 1], [2, 2], [3, 3]], index=exp_idx, columns=["a", "b"]
        )

        tm.assert_frame_equal(result, expected)

        idx3 = pd.date_range("2011-01-01", periods=3, freq="H", tz="Asia/Tokyo")
        df3 = pd.DataFrame({"b": [1, 2, 3]}, index=idx3)
        result = pd.concat([df1, df3], axis=1)

        exp_idx = DatetimeIndex(
            [
                "2010-12-31 15:00:00+00:00",
                "2010-12-31 16:00:00+00:00",
                "2010-12-31 17:00:00+00:00",
                "2010-12-31 23:00:00+00:00",
                "2011-01-01 00:00:00+00:00",
                "2011-01-01 01:00:00+00:00",
            ]
        )

        expected = pd.DataFrame(
            [
                [np.nan, 1],
                [np.nan, 2],
                [np.nan, 3],
                [1, np.nan],
                [2, np.nan],
                [3, np.nan],
            ],
            index=exp_idx,
            columns=["a", "b"],
        )

        tm.assert_frame_equal(result, expected)

        # GH 13783: Concat after resample
        result = pd.concat(
            [df1.resample("H").mean(), df2.resample("H").mean()], sort=True
        )
        expected = pd.DataFrame(
            {"a": [1, 2, 3] + [np.nan] * 3, "b": [np.nan] * 3 + [1, 2, 3]},
            index=idx1.append(idx1),
        )
        tm.assert_frame_equal(result, expected)

    def test_concat_different_extension_dtypes_upcasts(self):
        a = pd.Series(pd.core.arrays.integer_array([1, 2]))
        b = pd.Series(to_decimal([1, 2]))

        result = pd.concat([a, b], ignore_index=True)
        expected = pd.Series([1, 2, Decimal(1), Decimal(2)], dtype=object)
        tm.assert_series_equal(result, expected)

    def test_concat_odered_dict(self):
        # GH 21510
        expected = pd.concat(
            [pd.Series(range(3)), pd.Series(range(4))], keys=["First", "Another"]
        )
        result = pd.concat(
            OrderedDict(
                [("First", pd.Series(range(3))), ("Another", pd.Series(range(4)))]
            )
        )
        tm.assert_series_equal(result, expected)


@pytest.mark.parametrize("pdt", [pd.Series, pd.DataFrame])
@pytest.mark.parametrize("dt", np.sctypes["float"])
def test_concat_no_unnecessary_upcast(dt, pdt):
    # GH 13247
    dims = pdt(dtype=object).ndim

    dfs = [
        pdt(np.array([1], dtype=dt, ndmin=dims)),
        pdt(np.array([np.nan], dtype=dt, ndmin=dims)),
        pdt(np.array([5], dtype=dt, ndmin=dims)),
    ]
    x = pd.concat(dfs)
    assert x.values.dtype == dt


@pytest.mark.parametrize("pdt", [create_series_with_explicit_dtype, pd.DataFrame])
@pytest.mark.parametrize("dt", np.sctypes["int"])
def test_concat_will_upcast(dt, pdt):
    with catch_warnings(record=True):
        dims = pdt().ndim
        dfs = [
            pdt(np.array([1], dtype=dt, ndmin=dims)),
            pdt(np.array([np.nan], ndmin=dims)),
            pdt(np.array([5], dtype=dt, ndmin=dims)),
        ]
        x = pd.concat(dfs)
        assert x.values.dtype == "float64"


def test_concat_empty_and_non_empty_frame_regression():
    # GH 18178 regression test
    df1 = pd.DataFrame({"foo": [1]})
    df2 = pd.DataFrame({"foo": []})
    expected = pd.DataFrame({"foo": [1.0]})
    result = pd.concat([df1, df2])
    tm.assert_frame_equal(result, expected)


def test_concat_empty_and_non_empty_series_regression():
    # GH 18187 regression test
    s1 = pd.Series([1])
    s2 = pd.Series([], dtype=object)

    expected = s1
    result = pd.concat([s1, s2])
    tm.assert_series_equal(result, expected)


def test_concat_sorts_columns(sort):
    # GH-4588
    df1 = pd.DataFrame({"a": [1, 2], "b": [1, 2]}, columns=["b", "a"])
    df2 = pd.DataFrame({"a": [3, 4], "c": [5, 6]})

    # for sort=True/None
    expected = pd.DataFrame(
        {"a": [1, 2, 3, 4], "b": [1, 2, None, None], "c": [None, None, 5, 6]},
        columns=["a", "b", "c"],
    )

    if sort is False:
        expected = expected[["b", "a", "c"]]

    # default
    with tm.assert_produces_warning(None):
        result = pd.concat([df1, df2], ignore_index=True, sort=sort)
    tm.assert_frame_equal(result, expected)


def test_concat_sorts_index(sort):
    df1 = pd.DataFrame({"a": [1, 2, 3]}, index=["c", "a", "b"])
    df2 = pd.DataFrame({"b": [1, 2]}, index=["a", "b"])

    # For True/None
    expected = pd.DataFrame(
        {"a": [2, 3, 1], "b": [1, 2, None]}, index=["a", "b", "c"], columns=["a", "b"]
    )
    if sort is False:
        expected = expected.loc[["c", "a", "b"]]

    # Warn and sort by default
    with tm.assert_produces_warning(None):
        result = pd.concat([df1, df2], axis=1, sort=sort)
    tm.assert_frame_equal(result, expected)


def test_concat_inner_sort(sort):
    # https://github.com/pandas-dev/pandas/pull/20613
    df1 = pd.DataFrame({"a": [1, 2], "b": [1, 2], "c": [1, 2]}, columns=["b", "a", "c"])
    df2 = pd.DataFrame({"a": [1, 2], "b": [3, 4]}, index=[3, 4])

    with tm.assert_produces_warning(None):
        # unset sort should *not* warn for inner join
        # since that never sorted
        result = pd.concat([df1, df2], sort=sort, join="inner", ignore_index=True)

    expected = pd.DataFrame({"b": [1, 2, 3, 4], "a": [1, 2, 1, 2]}, columns=["b", "a"])
    if sort is True:
        expected = expected[["a", "b"]]
    tm.assert_frame_equal(result, expected)


def test_concat_aligned_sort():
    # GH-4588
    df = pd.DataFrame({"c": [1, 2], "b": [3, 4], "a": [5, 6]}, columns=["c", "b", "a"])
    result = pd.concat([df, df], sort=True, ignore_index=True)
    expected = pd.DataFrame(
        {"a": [5, 6, 5, 6], "b": [3, 4, 3, 4], "c": [1, 2, 1, 2]},
        columns=["a", "b", "c"],
    )
    tm.assert_frame_equal(result, expected)

    result = pd.concat([df, df[["c", "b"]]], join="inner", sort=True, ignore_index=True)
    expected = expected[["b", "c"]]
    tm.assert_frame_equal(result, expected)


def test_concat_aligned_sort_does_not_raise():
    # GH-4588
    # We catch TypeErrors from sorting internally and do not re-raise.
    df = pd.DataFrame({1: [1, 2], "a": [3, 4]}, columns=[1, "a"])
    expected = pd.DataFrame({1: [1, 2, 1, 2], "a": [3, 4, 3, 4]}, columns=[1, "a"])
    result = pd.concat([df, df], ignore_index=True, sort=True)
    tm.assert_frame_equal(result, expected)


@pytest.mark.parametrize("s1name,s2name", [(np.int64(190), (43, 0)), (190, (43, 0))])
def test_concat_series_name_npscalar_tuple(s1name, s2name):
    # GH21015
    s1 = pd.Series({"a": 1, "b": 2}, name=s1name)
    s2 = pd.Series({"c": 5, "d": 6}, name=s2name)
    result = pd.concat([s1, s2])
    expected = pd.Series({"a": 1, "b": 2, "c": 5, "d": 6})
    tm.assert_series_equal(result, expected)


def test_concat_categorical_tz():
    # GH-23816
    a = pd.Series(pd.date_range("2017-01-01", periods=2, tz="US/Pacific"))
    b = pd.Series(["a", "b"], dtype="category")
    result = pd.concat([a, b], ignore_index=True)
    expected = pd.Series(
        [
            pd.Timestamp("2017-01-01", tz="US/Pacific"),
            pd.Timestamp("2017-01-02", tz="US/Pacific"),
            "a",
            "b",
        ]
    )
    tm.assert_series_equal(result, expected)


def test_concat_categorical_unchanged():
    # GH-12007
    # test fix for when concat on categorical and float
    # coerces dtype categorical -> float
    df = pd.DataFrame(pd.Series(["a", "b", "c"], dtype="category", name="A"))
    ser = pd.Series([0, 1, 2], index=[0, 1, 3], name="B")
    result = pd.concat([df, ser], axis=1)
    expected = pd.DataFrame(
        {
            "A": pd.Series(["a", "b", "c", np.nan], dtype="category"),
            "B": pd.Series([0, 1, np.nan, 2], dtype="float"),
        }
    )
    tm.assert_equal(result, expected)


def test_concat_datetimeindex_freq():
    # GH 3232
    # Monotonic index result
    dr = pd.date_range("01-Jan-2013", periods=100, freq="50L", tz="UTC")
    data = list(range(100))
    expected = pd.DataFrame(data, index=dr)
    result = pd.concat([expected[:50], expected[50:]])
    tm.assert_frame_equal(result, expected)

    # Non-monotonic index result
    result = pd.concat([expected[50:], expected[:50]])
    expected = pd.DataFrame(data[50:] + data[:50], index=dr[50:].append(dr[:50]))
    expected.index._data.freq = None
    tm.assert_frame_equal(result, expected)


def test_concat_empty_df_object_dtype():
    # GH 9149
    df_1 = pd.DataFrame({"Row": [0, 1, 1], "EmptyCol": np.nan, "NumberCol": [1, 2, 3]})
    df_2 = pd.DataFrame(columns=df_1.columns)
    result = pd.concat([df_1, df_2], axis=0)
    expected = df_1.astype(object)
    tm.assert_frame_equal(result, expected)


def test_concat_sparse():
    # GH 23557
    a = pd.Series(SparseArray([0, 1, 2]))
    expected = pd.DataFrame(data=[[0, 0], [1, 1], [2, 2]]).astype(
        pd.SparseDtype(np.int64, 0)
    )
    result = pd.concat([a, a], axis=1)
    tm.assert_frame_equal(result, expected)


@pytest.mark.parametrize("test_series", [True, False])
def test_concat_copy_index(test_series, axis):
    # GH 29879
    if test_series:
        ser = Series([1, 2])
        comb = concat([ser, ser], axis=axis, copy=True)
        assert comb.index is not ser.index
    else:
        df = DataFrame([[1, 2], [3, 4]], columns=["a", "b"])
        comb = concat([df, df], axis=axis, copy=True)
        assert comb.index is not df.index
        assert comb.columns is not df.columns<|MERGE_RESOLUTION|>--- conflicted
+++ resolved
@@ -1220,38 +1220,10 @@
         expected = DataFrame({0: [1, 2], 1: [1, 2], 2: [4, 5]})
         tm.assert_frame_equal(result, expected)
 
-<<<<<<< HEAD
-    def test_concat_dict(self):
-        frames = {
-            "foo": DataFrame(np.random.randn(4, 3)),
-            "bar": DataFrame(np.random.randn(4, 3)),
-            "baz": DataFrame(np.random.randn(4, 3)),
-            "qux": DataFrame(np.random.randn(4, 3)),
-        }
-
-        sorted_keys = list(frames.keys())
-
-        result = concat(frames)
-        expected = concat([frames[k] for k in sorted_keys], keys=sorted_keys)
-        tm.assert_frame_equal(result, expected)
-
-        result = concat(frames, axis=1)
-        expected = concat([frames[k] for k in sorted_keys], keys=sorted_keys, axis=1)
-        tm.assert_frame_equal(result, expected)
-
-        keys = ["baz", "foo", "bar"]
-        result = concat(frames, keys=keys)
-        expected = concat([frames[k] for k in keys], keys=keys)
-        tm.assert_frame_equal(result, expected)
-
-    def test_concat_mapping(self, non_dict_mapping_subclass):
-        frames = non_dict_mapping_subclass(
-=======
     @pytest.mark.parametrize("mapping", ["mapping", "dict"])
-    def test_concat_mapping(self, mapping, non_mapping_dict_subclass):
-        constructor = dict if mapping == "dict" else non_mapping_dict_subclass
+    def test_concat_mapping(self, mapping, non_dict_mapping_subclass):
+        constructor = dict if mapping == "dict" else non_dict_mapping_subclass
         frames = constructor(
->>>>>>> c7715644
             {
                 "foo": DataFrame(np.random.randn(4, 3)),
                 "bar": DataFrame(np.random.randn(4, 3)),
