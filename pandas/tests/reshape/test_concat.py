from collections import OrderedDict, deque
import datetime as dt
from datetime import datetime
from decimal import Decimal
from itertools import combinations
from warnings import catch_warnings

import dateutil
import numpy as np
from numpy.random import randn
import pytest

from pandas.compat import Iterable, StringIO, iteritems

from pandas.core.dtypes.dtypes import CategoricalDtype

import pandas as pd
from pandas import (
    Categorical, DataFrame, DatetimeIndex, Index, MultiIndex, Series,
    Timestamp, concat, date_range, isna, read_csv)
import pandas.core.common as com
from pandas.tests.extension.decimal import to_decimal
from pandas.util import testing as tm
from pandas.util.testing import assert_frame_equal, makeCustomDataframe as mkdf


@pytest.fixture(params=[True, False])
def sort(request):
    """Boolean sort keyword for concat and DataFrame.append."""
    return request.param


@pytest.fixture(params=[True, False, None])
def sort_with_none(request):
    """Boolean sort keyword for concat and DataFrame.append.

    Includes the default of None
    """
    # TODO: Replace with sort once keyword changes.
    return request.param


class ConcatenateBase(object):

    def setup_method(self, method):
        self.frame = DataFrame(tm.getSeriesData())
        self.mixed_frame = self.frame.copy()
        self.mixed_frame['foo'] = 'bar'


class TestConcatAppendCommon(ConcatenateBase):

    """
    Test common dtype coercion rules between concat and append.
    """

    def setup_method(self, method):

        dt_data = [pd.Timestamp('2011-01-01'),
                   pd.Timestamp('2011-01-02'),
                   pd.Timestamp('2011-01-03')]
        tz_data = [pd.Timestamp('2011-01-01', tz='US/Eastern'),
                   pd.Timestamp('2011-01-02', tz='US/Eastern'),
                   pd.Timestamp('2011-01-03', tz='US/Eastern')]

        td_data = [pd.Timedelta('1 days'),
                   pd.Timedelta('2 days'),
                   pd.Timedelta('3 days')]

        period_data = [pd.Period('2011-01', freq='M'),
                       pd.Period('2011-02', freq='M'),
                       pd.Period('2011-03', freq='M')]

        self.data = {'bool': [True, False, True],
                     'int64': [1, 2, 3],
                     'float64': [1.1, np.nan, 3.3],
                     'category': pd.Categorical(['X', 'Y', 'Z']),
                     'object': ['a', 'b', 'c'],
                     'datetime64[ns]': dt_data,
                     'datetime64[ns, US/Eastern]': tz_data,
                     'timedelta64[ns]': td_data,
                     'period[M]': period_data}

    def _check_expected_dtype(self, obj, label):
        """
        Check whether obj has expected dtype depending on label
        considering not-supported dtypes
        """
        if isinstance(obj, pd.Index):
            if label == 'bool':
                assert obj.dtype == 'object'
            else:
                assert obj.dtype == label
        elif isinstance(obj, pd.Series):
            if label.startswith('period'):
                assert obj.dtype == 'Period[M]'
            else:
                assert obj.dtype == label
        else:
            raise ValueError

    def test_dtypes(self):
        # to confirm test case covers intended dtypes
        for typ, vals in iteritems(self.data):
            self._check_expected_dtype(pd.Index(vals), typ)
            self._check_expected_dtype(pd.Series(vals), typ)

    def test_concatlike_same_dtypes(self):
        # GH 13660
        for typ1, vals1 in iteritems(self.data):

            vals2 = vals1
            vals3 = vals1

            if typ1 == 'category':
                exp_data = pd.Categorical(list(vals1) + list(vals2))
                exp_data3 = pd.Categorical(list(vals1) + list(vals2) +
                                           list(vals3))
            else:
                exp_data = vals1 + vals2
                exp_data3 = vals1 + vals2 + vals3

            # ----- Index ----- #

            # index.append
            res = pd.Index(vals1).append(pd.Index(vals2))
            exp = pd.Index(exp_data)
            tm.assert_index_equal(res, exp)

            # 3 elements
            res = pd.Index(vals1).append([pd.Index(vals2), pd.Index(vals3)])
            exp = pd.Index(exp_data3)
            tm.assert_index_equal(res, exp)

            # index.append name mismatch
            i1 = pd.Index(vals1, name='x')
            i2 = pd.Index(vals2, name='y')
            res = i1.append(i2)
            exp = pd.Index(exp_data)
            tm.assert_index_equal(res, exp)

            # index.append name match
            i1 = pd.Index(vals1, name='x')
            i2 = pd.Index(vals2, name='x')
            res = i1.append(i2)
            exp = pd.Index(exp_data, name='x')
            tm.assert_index_equal(res, exp)

            # cannot append non-index
            with pytest.raises(TypeError, match='all inputs must be Index'):
                pd.Index(vals1).append(vals2)

            with pytest.raises(TypeError, match='all inputs must be Index'):
                pd.Index(vals1).append([pd.Index(vals2), vals3])

            # ----- Series ----- #

            # series.append
            res = pd.Series(vals1).append(pd.Series(vals2),
                                          ignore_index=True)
            exp = pd.Series(exp_data)
            tm.assert_series_equal(res, exp, check_index_type=True)

            # concat
            res = pd.concat([pd.Series(vals1), pd.Series(vals2)],
                            ignore_index=True)
            tm.assert_series_equal(res, exp, check_index_type=True)

            # 3 elements
            res = pd.Series(vals1).append([pd.Series(vals2), pd.Series(vals3)],
                                          ignore_index=True)
            exp = pd.Series(exp_data3)
            tm.assert_series_equal(res, exp)

            res = pd.concat([pd.Series(vals1), pd.Series(vals2),
                             pd.Series(vals3)], ignore_index=True)
            tm.assert_series_equal(res, exp)

            # name mismatch
            s1 = pd.Series(vals1, name='x')
            s2 = pd.Series(vals2, name='y')
            res = s1.append(s2, ignore_index=True)
            exp = pd.Series(exp_data)
            tm.assert_series_equal(res, exp, check_index_type=True)

            res = pd.concat([s1, s2], ignore_index=True)
            tm.assert_series_equal(res, exp, check_index_type=True)

            # name match
            s1 = pd.Series(vals1, name='x')
            s2 = pd.Series(vals2, name='x')
            res = s1.append(s2, ignore_index=True)
            exp = pd.Series(exp_data, name='x')
            tm.assert_series_equal(res, exp, check_index_type=True)

            res = pd.concat([s1, s2], ignore_index=True)
            tm.assert_series_equal(res, exp, check_index_type=True)

            # cannot append non-index
            msg = (r"cannot concatenate object of type '.+';"
                   " only Series and DataFrame objs are valid")
            with pytest.raises(TypeError, match=msg):
                pd.Series(vals1).append(vals2)

            with pytest.raises(TypeError, match=msg):
                pd.Series(vals1).append([pd.Series(vals2), vals3])

            with pytest.raises(TypeError, match=msg):
                pd.concat([pd.Series(vals1), vals2])

            with pytest.raises(TypeError, match=msg):
                pd.concat([pd.Series(vals1), pd.Series(vals2), vals3])

    def test_concatlike_dtypes_coercion(self):
        # GH 13660
        for typ1, vals1 in iteritems(self.data):
            for typ2, vals2 in iteritems(self.data):

                vals3 = vals2

                # basically infer
                exp_index_dtype = None
                exp_series_dtype = None

                if typ1 == typ2:
                    # same dtype is tested in test_concatlike_same_dtypes
                    continue
                elif typ1 == 'category' or typ2 == 'category':
                    # ToDo: suspicious
                    continue

                # specify expected dtype
                if typ1 == 'bool' and typ2 in ('int64', 'float64'):
                    # series coerces to numeric based on numpy rule
                    # index doesn't because bool is object dtype
                    exp_series_dtype = typ2
                elif typ2 == 'bool' and typ1 in ('int64', 'float64'):
                    exp_series_dtype = typ1
                elif (typ1 == 'datetime64[ns, US/Eastern]' or
                      typ2 == 'datetime64[ns, US/Eastern]' or
                      typ1 == 'timedelta64[ns]' or
                      typ2 == 'timedelta64[ns]'):
                    exp_index_dtype = object
                    exp_series_dtype = object

                exp_data = vals1 + vals2
                exp_data3 = vals1 + vals2 + vals3

                # ----- Index ----- #

                # index.append
                res = pd.Index(vals1).append(pd.Index(vals2))
                exp = pd.Index(exp_data, dtype=exp_index_dtype)
                tm.assert_index_equal(res, exp)

                # 3 elements
                res = pd.Index(vals1).append([pd.Index(vals2),
                                              pd.Index(vals3)])
                exp = pd.Index(exp_data3, dtype=exp_index_dtype)
                tm.assert_index_equal(res, exp)

                # ----- Series ----- #

                # series.append
                res = pd.Series(vals1).append(pd.Series(vals2),
                                              ignore_index=True)
                exp = pd.Series(exp_data, dtype=exp_series_dtype)
                tm.assert_series_equal(res, exp, check_index_type=True)

                # concat
                res = pd.concat([pd.Series(vals1), pd.Series(vals2)],
                                ignore_index=True)
                tm.assert_series_equal(res, exp, check_index_type=True)

                # 3 elements
                res = pd.Series(vals1).append([pd.Series(vals2),
                                               pd.Series(vals3)],
                                              ignore_index=True)
                exp = pd.Series(exp_data3, dtype=exp_series_dtype)
                tm.assert_series_equal(res, exp)

                res = pd.concat([pd.Series(vals1), pd.Series(vals2),
                                 pd.Series(vals3)], ignore_index=True)
                tm.assert_series_equal(res, exp)

    def test_concatlike_common_coerce_to_pandas_object(self):
        # GH 13626
        # result must be Timestamp/Timedelta, not datetime.datetime/timedelta
        dti = pd.DatetimeIndex(['2011-01-01', '2011-01-02'])
        tdi = pd.TimedeltaIndex(['1 days', '2 days'])

        exp = pd.Index([pd.Timestamp('2011-01-01'),
                        pd.Timestamp('2011-01-02'),
                        pd.Timedelta('1 days'),
                        pd.Timedelta('2 days')])

        res = dti.append(tdi)
        tm.assert_index_equal(res, exp)
        assert isinstance(res[0], pd.Timestamp)
        assert isinstance(res[-1], pd.Timedelta)

        dts = pd.Series(dti)
        tds = pd.Series(tdi)
        res = dts.append(tds)
        tm.assert_series_equal(res, pd.Series(exp, index=[0, 1, 0, 1]))
        assert isinstance(res.iloc[0], pd.Timestamp)
        assert isinstance(res.iloc[-1], pd.Timedelta)

        res = pd.concat([dts, tds])
        tm.assert_series_equal(res, pd.Series(exp, index=[0, 1, 0, 1]))
        assert isinstance(res.iloc[0], pd.Timestamp)
        assert isinstance(res.iloc[-1], pd.Timedelta)

    def test_concatlike_datetimetz(self, tz_aware_fixture):
        tz = tz_aware_fixture
        # GH 7795
        dti1 = pd.DatetimeIndex(['2011-01-01', '2011-01-02'], tz=tz)
        dti2 = pd.DatetimeIndex(['2012-01-01', '2012-01-02'], tz=tz)

        exp = pd.DatetimeIndex(['2011-01-01', '2011-01-02',
                                '2012-01-01', '2012-01-02'], tz=tz)

        res = dti1.append(dti2)
        tm.assert_index_equal(res, exp)

        dts1 = pd.Series(dti1)
        dts2 = pd.Series(dti2)
        res = dts1.append(dts2)
        tm.assert_series_equal(res, pd.Series(exp, index=[0, 1, 0, 1]))

        res = pd.concat([dts1, dts2])
        tm.assert_series_equal(res, pd.Series(exp, index=[0, 1, 0, 1]))

    @pytest.mark.parametrize('tz',
                             ['UTC', 'US/Eastern', 'Asia/Tokyo', 'EST5EDT'])
    def test_concatlike_datetimetz_short(self, tz):
        # GH#7795
        ix1 = pd.date_range(start='2014-07-15', end='2014-07-17',
                            freq='D', tz=tz)
        ix2 = pd.DatetimeIndex(['2014-07-11', '2014-07-21'], tz=tz)
        df1 = pd.DataFrame(0, index=ix1, columns=['A', 'B'])
        df2 = pd.DataFrame(0, index=ix2, columns=['A', 'B'])

        exp_idx = pd.DatetimeIndex(['2014-07-15', '2014-07-16',
                                    '2014-07-17', '2014-07-11',
                                    '2014-07-21'], tz=tz)
        exp = pd.DataFrame(0, index=exp_idx, columns=['A', 'B'])

        tm.assert_frame_equal(df1.append(df2), exp)
        tm.assert_frame_equal(pd.concat([df1, df2]), exp)

    def test_concatlike_datetimetz_to_object(self, tz_aware_fixture):
        tz = tz_aware_fixture
        # GH 13660

        # different tz coerces to object
        dti1 = pd.DatetimeIndex(['2011-01-01', '2011-01-02'], tz=tz)
        dti2 = pd.DatetimeIndex(['2012-01-01', '2012-01-02'])

        exp = pd.Index([pd.Timestamp('2011-01-01', tz=tz),
                        pd.Timestamp('2011-01-02', tz=tz),
                        pd.Timestamp('2012-01-01'),
                        pd.Timestamp('2012-01-02')], dtype=object)

        res = dti1.append(dti2)
        tm.assert_index_equal(res, exp)

        dts1 = pd.Series(dti1)
        dts2 = pd.Series(dti2)
        res = dts1.append(dts2)
        tm.assert_series_equal(res, pd.Series(exp, index=[0, 1, 0, 1]))

        res = pd.concat([dts1, dts2])
        tm.assert_series_equal(res, pd.Series(exp, index=[0, 1, 0, 1]))

        # different tz
        dti3 = pd.DatetimeIndex(['2012-01-01', '2012-01-02'],
                                tz='US/Pacific')

        exp = pd.Index([pd.Timestamp('2011-01-01', tz=tz),
                        pd.Timestamp('2011-01-02', tz=tz),
                        pd.Timestamp('2012-01-01', tz='US/Pacific'),
                        pd.Timestamp('2012-01-02', tz='US/Pacific')],
                       dtype=object)

        res = dti1.append(dti3)
        # tm.assert_index_equal(res, exp)

        dts1 = pd.Series(dti1)
        dts3 = pd.Series(dti3)
        res = dts1.append(dts3)
        tm.assert_series_equal(res, pd.Series(exp, index=[0, 1, 0, 1]))

        res = pd.concat([dts1, dts3])
        tm.assert_series_equal(res, pd.Series(exp, index=[0, 1, 0, 1]))

    def test_concatlike_common_period(self):
        # GH 13660
        pi1 = pd.PeriodIndex(['2011-01', '2011-02'], freq='M')
        pi2 = pd.PeriodIndex(['2012-01', '2012-02'], freq='M')

        exp = pd.PeriodIndex(['2011-01', '2011-02', '2012-01',
                              '2012-02'], freq='M')

        res = pi1.append(pi2)
        tm.assert_index_equal(res, exp)

        ps1 = pd.Series(pi1)
        ps2 = pd.Series(pi2)
        res = ps1.append(ps2)
        tm.assert_series_equal(res, pd.Series(exp, index=[0, 1, 0, 1]))

        res = pd.concat([ps1, ps2])
        tm.assert_series_equal(res, pd.Series(exp, index=[0, 1, 0, 1]))

    def test_concatlike_common_period_diff_freq_to_object(self):
        # GH 13221
        pi1 = pd.PeriodIndex(['2011-01', '2011-02'], freq='M')
        pi2 = pd.PeriodIndex(['2012-01-01', '2012-02-01'], freq='D')

        exp = pd.Index([pd.Period('2011-01', freq='M'),
                        pd.Period('2011-02', freq='M'),
                        pd.Period('2012-01-01', freq='D'),
                        pd.Period('2012-02-01', freq='D')], dtype=object)

        res = pi1.append(pi2)
        tm.assert_index_equal(res, exp)

        ps1 = pd.Series(pi1)
        ps2 = pd.Series(pi2)
        res = ps1.append(ps2)
        tm.assert_series_equal(res, pd.Series(exp, index=[0, 1, 0, 1]))

        res = pd.concat([ps1, ps2])
        tm.assert_series_equal(res, pd.Series(exp, index=[0, 1, 0, 1]))

    def test_concatlike_common_period_mixed_dt_to_object(self):
        # GH 13221
        # different datetimelike
        pi1 = pd.PeriodIndex(['2011-01', '2011-02'], freq='M')
        tdi = pd.TimedeltaIndex(['1 days', '2 days'])
        exp = pd.Index([pd.Period('2011-01', freq='M'),
                        pd.Period('2011-02', freq='M'),
                        pd.Timedelta('1 days'),
                        pd.Timedelta('2 days')], dtype=object)

        res = pi1.append(tdi)
        tm.assert_index_equal(res, exp)

        ps1 = pd.Series(pi1)
        tds = pd.Series(tdi)
        res = ps1.append(tds)
        tm.assert_series_equal(res, pd.Series(exp, index=[0, 1, 0, 1]))

        res = pd.concat([ps1, tds])
        tm.assert_series_equal(res, pd.Series(exp, index=[0, 1, 0, 1]))

        # inverse
        exp = pd.Index([pd.Timedelta('1 days'),
                        pd.Timedelta('2 days'),
                        pd.Period('2011-01', freq='M'),
                        pd.Period('2011-02', freq='M')], dtype=object)

        res = tdi.append(pi1)
        tm.assert_index_equal(res, exp)

        ps1 = pd.Series(pi1)
        tds = pd.Series(tdi)
        res = tds.append(ps1)
        tm.assert_series_equal(res, pd.Series(exp, index=[0, 1, 0, 1]))

        res = pd.concat([tds, ps1])
        tm.assert_series_equal(res, pd.Series(exp, index=[0, 1, 0, 1]))

    def test_concat_categorical(self):
        # GH 13524

        # same categories -> category
        s1 = pd.Series([1, 2, np.nan], dtype='category')
        s2 = pd.Series([2, 1, 2], dtype='category')

        exp = pd.Series([1, 2, np.nan, 2, 1, 2], dtype='category')
        tm.assert_series_equal(pd.concat([s1, s2], ignore_index=True), exp)
        tm.assert_series_equal(s1.append(s2, ignore_index=True), exp)

        # partially different categories => not-category
        s1 = pd.Series([3, 2], dtype='category')
        s2 = pd.Series([2, 1], dtype='category')

        exp = pd.Series([3, 2, 2, 1])
        tm.assert_series_equal(pd.concat([s1, s2], ignore_index=True), exp)
        tm.assert_series_equal(s1.append(s2, ignore_index=True), exp)

        # completely different categories (same dtype) => not-category
        s1 = pd.Series([10, 11, np.nan], dtype='category')
        s2 = pd.Series([np.nan, 1, 3, 2], dtype='category')

        exp = pd.Series([10, 11, np.nan, np.nan, 1, 3, 2], dtype='object')
        tm.assert_series_equal(pd.concat([s1, s2], ignore_index=True), exp)
        tm.assert_series_equal(s1.append(s2, ignore_index=True), exp)

    def test_union_categorical_same_categories_different_order(self):
        # https://github.com/pandas-dev/pandas/issues/19096
        a = pd.Series(Categorical(['a', 'b', 'c'], categories=['a', 'b', 'c']))
        b = pd.Series(Categorical(['a', 'b', 'c'], categories=['b', 'a', 'c']))
        result = pd.concat([a, b], ignore_index=True)
        expected = pd.Series(Categorical(['a', 'b', 'c', 'a', 'b', 'c'],
                                         categories=['a', 'b', 'c']))
        tm.assert_series_equal(result, expected)

    def test_concat_categorical_coercion(self):
        # GH 13524

        # category + not-category => not-category
        s1 = pd.Series([1, 2, np.nan], dtype='category')
        s2 = pd.Series([2, 1, 2])

        exp = pd.Series([1, 2, np.nan, 2, 1, 2], dtype='object')
        tm.assert_series_equal(pd.concat([s1, s2], ignore_index=True), exp)
        tm.assert_series_equal(s1.append(s2, ignore_index=True), exp)

        # result shouldn't be affected by 1st elem dtype
        exp = pd.Series([2, 1, 2, 1, 2, np.nan], dtype='object')
        tm.assert_series_equal(pd.concat([s2, s1], ignore_index=True), exp)
        tm.assert_series_equal(s2.append(s1, ignore_index=True), exp)

        # all values are not in category => not-category
        s1 = pd.Series([3, 2], dtype='category')
        s2 = pd.Series([2, 1])

        exp = pd.Series([3, 2, 2, 1])
        tm.assert_series_equal(pd.concat([s1, s2], ignore_index=True), exp)
        tm.assert_series_equal(s1.append(s2, ignore_index=True), exp)

        exp = pd.Series([2, 1, 3, 2])
        tm.assert_series_equal(pd.concat([s2, s1], ignore_index=True), exp)
        tm.assert_series_equal(s2.append(s1, ignore_index=True), exp)

        # completely different categories => not-category
        s1 = pd.Series([10, 11, np.nan], dtype='category')
        s2 = pd.Series([1, 3, 2])

        exp = pd.Series([10, 11, np.nan, 1, 3, 2], dtype='object')
        tm.assert_series_equal(pd.concat([s1, s2], ignore_index=True), exp)
        tm.assert_series_equal(s1.append(s2, ignore_index=True), exp)

        exp = pd.Series([1, 3, 2, 10, 11, np.nan], dtype='object')
        tm.assert_series_equal(pd.concat([s2, s1], ignore_index=True), exp)
        tm.assert_series_equal(s2.append(s1, ignore_index=True), exp)

        # different dtype => not-category
        s1 = pd.Series([10, 11, np.nan], dtype='category')
        s2 = pd.Series(['a', 'b', 'c'])

        exp = pd.Series([10, 11, np.nan, 'a', 'b', 'c'])
        tm.assert_series_equal(pd.concat([s1, s2], ignore_index=True), exp)
        tm.assert_series_equal(s1.append(s2, ignore_index=True), exp)

        exp = pd.Series(['a', 'b', 'c', 10, 11, np.nan])
        tm.assert_series_equal(pd.concat([s2, s1], ignore_index=True), exp)
        tm.assert_series_equal(s2.append(s1, ignore_index=True), exp)

        # if normal series only contains NaN-likes => not-category
        s1 = pd.Series([10, 11], dtype='category')
        s2 = pd.Series([np.nan, np.nan, np.nan])

        exp = pd.Series([10, 11, np.nan, np.nan, np.nan])
        tm.assert_series_equal(pd.concat([s1, s2], ignore_index=True), exp)
        tm.assert_series_equal(s1.append(s2, ignore_index=True), exp)

        exp = pd.Series([np.nan, np.nan, np.nan, 10, 11])
        tm.assert_series_equal(pd.concat([s2, s1], ignore_index=True), exp)
        tm.assert_series_equal(s2.append(s1, ignore_index=True), exp)

    def test_concat_categorical_3elem_coercion(self):
        # GH 13524

        # mixed dtypes => not-category
        s1 = pd.Series([1, 2, np.nan], dtype='category')
        s2 = pd.Series([2, 1, 2], dtype='category')
        s3 = pd.Series([1, 2, 1, 2, np.nan])

        exp = pd.Series([1, 2, np.nan, 2, 1, 2, 1, 2, 1, 2, np.nan],
                        dtype='object')
        tm.assert_series_equal(pd.concat([s1, s2, s3], ignore_index=True), exp)
        tm.assert_series_equal(s1.append([s2, s3], ignore_index=True), exp)

        exp = pd.Series([1, 2, 1, 2, np.nan, 1, 2, np.nan, 2, 1, 2],
                        dtype='object')
        tm.assert_series_equal(pd.concat([s3, s1, s2], ignore_index=True), exp)
        tm.assert_series_equal(s3.append([s1, s2], ignore_index=True), exp)

        # values are all in either category => not-category
        s1 = pd.Series([4, 5, 6], dtype='category')
        s2 = pd.Series([1, 2, 3], dtype='category')
        s3 = pd.Series([1, 3, 4])

        exp = pd.Series([4, 5, 6, 1, 2, 3, 1, 3, 4])
        tm.assert_series_equal(pd.concat([s1, s2, s3], ignore_index=True), exp)
        tm.assert_series_equal(s1.append([s2, s3], ignore_index=True), exp)

        exp = pd.Series([1, 3, 4, 4, 5, 6, 1, 2, 3])
        tm.assert_series_equal(pd.concat([s3, s1, s2], ignore_index=True), exp)
        tm.assert_series_equal(s3.append([s1, s2], ignore_index=True), exp)

        # values are all in either category => not-category
        s1 = pd.Series([4, 5, 6], dtype='category')
        s2 = pd.Series([1, 2, 3], dtype='category')
        s3 = pd.Series([10, 11, 12])

        exp = pd.Series([4, 5, 6, 1, 2, 3, 10, 11, 12])
        tm.assert_series_equal(pd.concat([s1, s2, s3], ignore_index=True), exp)
        tm.assert_series_equal(s1.append([s2, s3], ignore_index=True), exp)

        exp = pd.Series([10, 11, 12, 4, 5, 6, 1, 2, 3])
        tm.assert_series_equal(pd.concat([s3, s1, s2], ignore_index=True), exp)
        tm.assert_series_equal(s3.append([s1, s2], ignore_index=True), exp)

    def test_concat_categorical_multi_coercion(self):
        # GH 13524

        s1 = pd.Series([1, 3], dtype='category')
        s2 = pd.Series([3, 4], dtype='category')
        s3 = pd.Series([2, 3])
        s4 = pd.Series([2, 2], dtype='category')
        s5 = pd.Series([1, np.nan])
        s6 = pd.Series([1, 3, 2], dtype='category')

        # mixed dtype, values are all in categories => not-category
        exp = pd.Series([1, 3, 3, 4, 2, 3, 2, 2, 1, np.nan, 1, 3, 2])
        res = pd.concat([s1, s2, s3, s4, s5, s6], ignore_index=True)
        tm.assert_series_equal(res, exp)
        res = s1.append([s2, s3, s4, s5, s6], ignore_index=True)
        tm.assert_series_equal(res, exp)

        exp = pd.Series([1, 3, 2, 1, np.nan, 2, 2, 2, 3, 3, 4, 1, 3])
        res = pd.concat([s6, s5, s4, s3, s2, s1], ignore_index=True)
        tm.assert_series_equal(res, exp)
        res = s6.append([s5, s4, s3, s2, s1], ignore_index=True)
        tm.assert_series_equal(res, exp)

    def test_concat_categorical_ordered(self):
        # GH 13524

        s1 = pd.Series(pd.Categorical([1, 2, np.nan], ordered=True))
        s2 = pd.Series(pd.Categorical([2, 1, 2], ordered=True))

        exp = pd.Series(pd.Categorical([1, 2, np.nan, 2, 1, 2], ordered=True))
        tm.assert_series_equal(pd.concat([s1, s2], ignore_index=True), exp)
        tm.assert_series_equal(s1.append(s2, ignore_index=True), exp)

        exp = pd.Series(pd.Categorical([1, 2, np.nan, 2, 1, 2, 1, 2, np.nan],
                                       ordered=True))
        tm.assert_series_equal(pd.concat([s1, s2, s1], ignore_index=True), exp)
        tm.assert_series_equal(s1.append([s2, s1], ignore_index=True), exp)

    def test_concat_categorical_coercion_nan(self):
        # GH 13524

        # some edge cases
        # category + not-category => not category
        s1 = pd.Series(np.array([np.nan, np.nan], dtype=np.float64),
                       dtype='category')
        s2 = pd.Series([np.nan, 1])

        exp = pd.Series([np.nan, np.nan, np.nan, 1])
        tm.assert_series_equal(pd.concat([s1, s2], ignore_index=True), exp)
        tm.assert_series_equal(s1.append(s2, ignore_index=True), exp)

        s1 = pd.Series([1, np.nan], dtype='category')
        s2 = pd.Series([np.nan, np.nan])

        exp = pd.Series([1, np.nan, np.nan, np.nan], dtype='object')
        tm.assert_series_equal(pd.concat([s1, s2], ignore_index=True), exp)
        tm.assert_series_equal(s1.append(s2, ignore_index=True), exp)

        # mixed dtype, all nan-likes => not-category
        s1 = pd.Series([np.nan, np.nan], dtype='category')
        s2 = pd.Series([np.nan, np.nan])

        exp = pd.Series([np.nan, np.nan, np.nan, np.nan])
        tm.assert_series_equal(pd.concat([s1, s2], ignore_index=True), exp)
        tm.assert_series_equal(s1.append(s2, ignore_index=True), exp)
        tm.assert_series_equal(pd.concat([s2, s1], ignore_index=True), exp)
        tm.assert_series_equal(s2.append(s1, ignore_index=True), exp)

        # all category nan-likes => category
        s1 = pd.Series([np.nan, np.nan], dtype='category')
        s2 = pd.Series([np.nan, np.nan], dtype='category')

        exp = pd.Series([np.nan, np.nan, np.nan, np.nan], dtype='category')

        tm.assert_series_equal(pd.concat([s1, s2], ignore_index=True), exp)
        tm.assert_series_equal(s1.append(s2, ignore_index=True), exp)

    def test_concat_categorical_empty(self):
        # GH 13524

        s1 = pd.Series([], dtype='category')
        s2 = pd.Series([1, 2], dtype='category')

        tm.assert_series_equal(pd.concat([s1, s2], ignore_index=True), s2)
        tm.assert_series_equal(s1.append(s2, ignore_index=True), s2)

        tm.assert_series_equal(pd.concat([s2, s1], ignore_index=True), s2)
        tm.assert_series_equal(s2.append(s1, ignore_index=True), s2)

        s1 = pd.Series([], dtype='category')
        s2 = pd.Series([], dtype='category')

        tm.assert_series_equal(pd.concat([s1, s2], ignore_index=True), s2)
        tm.assert_series_equal(s1.append(s2, ignore_index=True), s2)

        s1 = pd.Series([], dtype='category')
        s2 = pd.Series([], dtype='object')

        # different dtype => not-category
        tm.assert_series_equal(pd.concat([s1, s2], ignore_index=True), s2)
        tm.assert_series_equal(s1.append(s2, ignore_index=True), s2)
        tm.assert_series_equal(pd.concat([s2, s1], ignore_index=True), s2)
        tm.assert_series_equal(s2.append(s1, ignore_index=True), s2)

        s1 = pd.Series([], dtype='category')
        s2 = pd.Series([np.nan, np.nan])

        # empty Series is ignored
        exp = pd.Series([np.nan, np.nan])
        tm.assert_series_equal(pd.concat([s1, s2], ignore_index=True), exp)
        tm.assert_series_equal(s1.append(s2, ignore_index=True), exp)

        tm.assert_series_equal(pd.concat([s2, s1], ignore_index=True), exp)
        tm.assert_series_equal(s2.append(s1, ignore_index=True), exp)


class TestAppend(ConcatenateBase):

    def test_append(self, sort):
        begin_index = self.frame.index[:5]
        end_index = self.frame.index[5:]

        begin_frame = self.frame.reindex(begin_index)
        end_frame = self.frame.reindex(end_index)

        appended = begin_frame.append(end_frame)
        tm.assert_almost_equal(appended['A'], self.frame['A'])

        del end_frame['A']
        partial_appended = begin_frame.append(end_frame, sort=sort)
        assert 'A' in partial_appended

        partial_appended = end_frame.append(begin_frame, sort=sort)
        assert 'A' in partial_appended

        # mixed type handling
        appended = self.mixed_frame[:5].append(self.mixed_frame[5:])
        tm.assert_frame_equal(appended, self.mixed_frame)

        # what to test here
        mixed_appended = self.mixed_frame[:5].append(self.frame[5:], sort=sort)
        mixed_appended2 = self.frame[:5].append(self.mixed_frame[5:],
                                                sort=sort)

        # all equal except 'foo' column
        tm.assert_frame_equal(
            mixed_appended.reindex(columns=['A', 'B', 'C', 'D']),
            mixed_appended2.reindex(columns=['A', 'B', 'C', 'D']))

        # append empty
        empty = DataFrame()

        appended = self.frame.append(empty)
        tm.assert_frame_equal(self.frame, appended)
        assert appended is not self.frame

        appended = empty.append(self.frame)
        tm.assert_frame_equal(self.frame, appended)
        assert appended is not self.frame

        # Overlap
        msg = "Indexes have overlapping values"
        with pytest.raises(ValueError, match=msg):
            self.frame.append(self.frame, verify_integrity=True)

        # see gh-6129: new columns
        df = DataFrame({'a': {'x': 1, 'y': 2}, 'b': {'x': 3, 'y': 4}})
        row = Series([5, 6, 7], index=['a', 'b', 'c'], name='z')
        expected = DataFrame({'a': {'x': 1, 'y': 2, 'z': 5}, 'b': {
                             'x': 3, 'y': 4, 'z': 6}, 'c': {'z': 7}})
        result = df.append(row)
        tm.assert_frame_equal(result, expected)

    def test_append_length0_frame(self, sort):
        df = DataFrame(columns=['A', 'B', 'C'])
        df3 = DataFrame(index=[0, 1], columns=['A', 'B'])
        df5 = df.append(df3, sort=sort)

        expected = DataFrame(index=[0, 1], columns=['A', 'B', 'C'])
        assert_frame_equal(df5, expected)

    def test_append_records(self):
        arr1 = np.zeros((2,), dtype=('i4,f4,a10'))
        arr1[:] = [(1, 2., 'Hello'), (2, 3., "World")]

        arr2 = np.zeros((3,), dtype=('i4,f4,a10'))
        arr2[:] = [(3, 4., 'foo'),
                   (5, 6., "bar"),
                   (7., 8., 'baz')]

        df1 = DataFrame(arr1)
        df2 = DataFrame(arr2)

        result = df1.append(df2, ignore_index=True)
        expected = DataFrame(np.concatenate((arr1, arr2)))
        assert_frame_equal(result, expected)

    # rewrite sort fixture, since we also want to test default of None
    def test_append_sorts(self, sort_with_none):
        df1 = pd.DataFrame({"a": [1, 2], "b": [1, 2]}, columns=['b', 'a'])
        df2 = pd.DataFrame({"a": [1, 2], 'c': [3, 4]}, index=[2, 3])

        if sort_with_none is None:
            # only warn if not explicitly specified
            # don't check stacklevel since its set for concat, and append
            # has an extra stack.
            ctx = tm.assert_produces_warning(FutureWarning,
                                             check_stacklevel=False)
        else:
            ctx = tm.assert_produces_warning(None)

        with ctx:
            result = df1.append(df2, sort=sort_with_none)

        # for None / True
        expected = pd.DataFrame({"b": [1, 2, None, None],
                                 "a": [1, 2, 1, 2],
                                 "c": [None, None, 3, 4]},
                                columns=['a', 'b', 'c'])
        if sort_with_none is False:
            expected = expected[['b', 'a', 'c']]
        tm.assert_frame_equal(result, expected)

    def test_append_different_columns(self, sort):
        df = DataFrame({'bools': np.random.randn(10) > 0,
                        'ints': np.random.randint(0, 10, 10),
                        'floats': np.random.randn(10),
                        'strings': ['foo', 'bar'] * 5})

        a = df[:5].loc[:, ['bools', 'ints', 'floats']]
        b = df[5:].loc[:, ['strings', 'ints', 'floats']]

        appended = a.append(b, sort=sort)
        assert isna(appended['strings'][0:4]).all()
        assert isna(appended['bools'][5:]).all()

    def test_append_many(self, sort):
        chunks = [self.frame[:5], self.frame[5:10],
                  self.frame[10:15], self.frame[15:]]

        result = chunks[0].append(chunks[1:])
        tm.assert_frame_equal(result, self.frame)

        chunks[-1] = chunks[-1].copy()
        chunks[-1]['foo'] = 'bar'
        result = chunks[0].append(chunks[1:], sort=sort)
        tm.assert_frame_equal(result.loc[:, self.frame.columns], self.frame)
        assert (result['foo'][15:] == 'bar').all()
        assert result['foo'][:15].isna().all()

    def test_append_preserve_index_name(self):
        # #980
        df1 = DataFrame(columns=['A', 'B', 'C'])
        df1 = df1.set_index(['A'])
        df2 = DataFrame(data=[[1, 4, 7], [2, 5, 8], [3, 6, 9]],
                        columns=['A', 'B', 'C'])
        df2 = df2.set_index(['A'])

        result = df1.append(df2)
        assert result.index.name == 'A'

    indexes_can_append = [
        pd.RangeIndex(3),
        pd.Index([4, 5, 6]),
        pd.Index([4.5, 5.5, 6.5]),
        pd.Index(list('abc')),
        pd.CategoricalIndex('A B C'.split()),
        pd.CategoricalIndex('D E F'.split(), ordered=True),
        pd.DatetimeIndex([dt.datetime(2013, 1, 3, 0, 0),
                          dt.datetime(2013, 1, 3, 6, 10),
                          dt.datetime(2013, 1, 3, 7, 12)]),
    ]

    indexes_cannot_append_with_other = [
        pd.IntervalIndex.from_breaks([0, 1, 2, 3]),
        pd.MultiIndex.from_arrays(['A B C'.split(), 'D E F'.split()]),
    ]

    all_indexes = indexes_can_append + indexes_cannot_append_with_other

    @pytest.mark.parametrize("index",
                             all_indexes,
                             ids=lambda x: x.__class__.__name__)
    def test_append_same_columns_type(self, index):
        # GH18359

        # df wider than ser
        df = pd.DataFrame([[1, 2, 3], [4, 5, 6]], columns=index)
        ser_index = index[:2]
        ser = pd.Series([7, 8], index=ser_index, name=2)
        result = df.append(ser)
        expected = pd.DataFrame([[1., 2., 3.], [4, 5, 6], [7, 8, np.nan]],
                                index=[0, 1, 2],
                                columns=index)
        assert_frame_equal(result, expected)

        # ser wider than df
        ser_index = index
        index = index[:2]
        df = pd.DataFrame([[1, 2], [4, 5]], columns=index)
        ser = pd.Series([7, 8, 9], index=ser_index, name=2)
        result = df.append(ser)
        expected = pd.DataFrame([[1, 2, np.nan], [4, 5, np.nan], [7, 8, 9]],
                                index=[0, 1, 2],
                                columns=ser_index)
        assert_frame_equal(result, expected)

    @pytest.mark.parametrize("df_columns, series_index",
                             combinations(indexes_can_append, r=2),
                             ids=lambda x: x.__class__.__name__)
    def test_append_different_columns_types(self, df_columns, series_index):
        # GH18359
        # See also test 'test_append_different_columns_types_raises' below
        # for errors raised when appending

        df = pd.DataFrame([[1, 2, 3], [4, 5, 6]], columns=df_columns)
        ser = pd.Series([7, 8, 9], index=series_index, name=2)

        result = df.append(ser)
        idx_diff = ser.index.difference(df_columns)
        combined_columns = Index(df_columns.tolist()).append(idx_diff)
        expected = pd.DataFrame([[1., 2., 3., np.nan, np.nan, np.nan],
                                 [4, 5, 6, np.nan, np.nan, np.nan],
                                 [np.nan, np.nan, np.nan, 7, 8, 9]],
                                index=[0, 1, 2],
                                columns=combined_columns)
        assert_frame_equal(result, expected)

    @pytest.mark.parametrize('index_can_append', indexes_can_append,
                             ids=lambda x: x.__class__.__name__)
    @pytest.mark.parametrize('index_cannot_append_with_other',
                             indexes_cannot_append_with_other,
                             ids=lambda x: x.__class__.__name__)
    def test_append_different_columns_types_raises(
            self, index_can_append, index_cannot_append_with_other):
        # GH18359
        # Dataframe.append will raise if IntervalIndex/MultiIndex appends
        # or is appended to a different index type
        #
        # See also test 'test_append_different_columns_types' above for
        # appending without raising.

        df = pd.DataFrame([[1, 2, 3], [4, 5, 6]], columns=index_can_append)
        ser = pd.Series([7, 8, 9], index=index_cannot_append_with_other,
                        name=2)
        msg = (r"unorderable types: (Interval|int)\(\) (<|>) "
               r"(int|long|float|str)\(\)|"
               r"Expected tuple, got (int|long|float|str)|"
               r"Cannot compare type 'Timestamp' with type '(int|long)'|"
               r"'(<|>)' not supported between instances of 'int' and 'str'|"
               r"the other index needs to be an IntervalIndex too, but was"
               r" type {}|"
               r"object of type '(int|float|Timestamp)' has no len\(\)|"
               "Expected tuple, got str")
        with pytest.raises(TypeError, match=msg):
            df.append(ser)

        df = pd.DataFrame([[1, 2, 3], [4, 5, 6]],
                          columns=index_cannot_append_with_other)
        ser = pd.Series([7, 8, 9], index=index_can_append, name=2)
<<<<<<< HEAD

=======
        msg = (r"unorderable types: (Interval|int)\(\) > "
               r"(int|float|str)\(\)|"
               r"Expected tuple, got (int|float|str)|"
               r"Cannot compare type 'Timestamp' with type 'int'|"
               r"'>' not supported between instances of 'int' and 'str'")
>>>>>>> 882961df
        with pytest.raises(TypeError, match=msg):
            df.append(ser)

    def test_append_dtype_coerce(self, sort):

        # GH 4993
        # appending with datetime will incorrectly convert datetime64

        df1 = DataFrame(index=[1, 2], data=[dt.datetime(2013, 1, 1, 0, 0),
                                            dt.datetime(2013, 1, 2, 0, 0)],
                        columns=['start_time'])
        df2 = DataFrame(index=[4, 5], data=[[dt.datetime(2013, 1, 3, 0, 0),
                                             dt.datetime(2013, 1, 3, 6, 10)],
                                            [dt.datetime(2013, 1, 4, 0, 0),
                                             dt.datetime(2013, 1, 4, 7, 10)]],
                        columns=['start_time', 'end_time'])

        expected = concat([Series([pd.NaT,
                                   pd.NaT,
                                   dt.datetime(2013, 1, 3, 6, 10),
                                   dt.datetime(2013, 1, 4, 7, 10)],
                                  name='end_time'),
                           Series([dt.datetime(2013, 1, 1, 0, 0),
                                   dt.datetime(2013, 1, 2, 0, 0),
                                   dt.datetime(2013, 1, 3, 0, 0),
                                   dt.datetime(2013, 1, 4, 0, 0)],
                                  name='start_time')],
                          axis=1, sort=sort)
        result = df1.append(df2, ignore_index=True, sort=sort)
        if sort:
            expected = expected[['end_time', 'start_time']]
        else:
            expected = expected[['start_time', 'end_time']]

        assert_frame_equal(result, expected)

    def test_append_missing_column_proper_upcast(self, sort):
        df1 = DataFrame({'A': np.array([1, 2, 3, 4], dtype='i8')})
        df2 = DataFrame({'B': np.array([True, False, True, False],
                                       dtype=bool)})

        appended = df1.append(df2, ignore_index=True, sort=sort)
        assert appended['A'].dtype == 'f8'
        assert appended['B'].dtype == 'O'

    def test_append_empty_frame_to_series_with_dateutil_tz(self):
        # GH 23682
        date = Timestamp('2018-10-24 07:30:00', tz=dateutil.tz.tzutc())
        s = Series({'date': date, 'a': 1.0, 'b': 2.0})
        df = DataFrame(columns=['c', 'd'])
        result = df.append(s, ignore_index=True)
        # n.b. it's not clear to me that expected is correct here.
        # It's possible that the `date` column should have
        # datetime64[ns, tz] dtype for both result and expected.
        # that would be more consistent with new columns having
        # their own dtype (float for a and b, datetime64ns, tz for date).
        expected = DataFrame([[np.nan, np.nan, 1., 2., date]],
                             columns=['c', 'd', 'a', 'b', 'date'],
                             dtype=object)
        # These columns get cast to object after append
        expected['a'] = expected['a'].astype(float)
        expected['b'] = expected['b'].astype(float)
        assert_frame_equal(result, expected)


class TestConcatenate(ConcatenateBase):

    def test_concat_copy(self):
        df = DataFrame(np.random.randn(4, 3))
        df2 = DataFrame(np.random.randint(0, 10, size=4).reshape(4, 1))
        df3 = DataFrame({5: 'foo'}, index=range(4))

        # These are actual copies.
        result = concat([df, df2, df3], axis=1, copy=True)

        for b in result._data.blocks:
            assert b.values.base is None

        # These are the same.
        result = concat([df, df2, df3], axis=1, copy=False)

        for b in result._data.blocks:
            if b.is_float:
                assert b.values.base is df._data.blocks[0].values.base
            elif b.is_integer:
                assert b.values.base is df2._data.blocks[0].values.base
            elif b.is_object:
                assert b.values.base is not None

        # Float block was consolidated.
        df4 = DataFrame(np.random.randn(4, 1))
        result = concat([df, df2, df3, df4], axis=1, copy=False)
        for b in result._data.blocks:
            if b.is_float:
                assert b.values.base is None
            elif b.is_integer:
                assert b.values.base is df2._data.blocks[0].values.base
            elif b.is_object:
                assert b.values.base is not None

    def test_concat_with_group_keys(self):
        df = DataFrame(np.random.randn(4, 3))
        df2 = DataFrame(np.random.randn(4, 4))

        # axis=0
        df = DataFrame(np.random.randn(3, 4))
        df2 = DataFrame(np.random.randn(4, 4))

        result = concat([df, df2], keys=[0, 1])
        exp_index = MultiIndex.from_arrays([[0, 0, 0, 1, 1, 1, 1],
                                            [0, 1, 2, 0, 1, 2, 3]])
        expected = DataFrame(np.r_[df.values, df2.values],
                             index=exp_index)
        tm.assert_frame_equal(result, expected)

        result = concat([df, df], keys=[0, 1])
        exp_index2 = MultiIndex.from_arrays([[0, 0, 0, 1, 1, 1],
                                             [0, 1, 2, 0, 1, 2]])
        expected = DataFrame(np.r_[df.values, df.values],
                             index=exp_index2)
        tm.assert_frame_equal(result, expected)

        # axis=1
        df = DataFrame(np.random.randn(4, 3))
        df2 = DataFrame(np.random.randn(4, 4))

        result = concat([df, df2], keys=[0, 1], axis=1)
        expected = DataFrame(np.c_[df.values, df2.values],
                             columns=exp_index)
        tm.assert_frame_equal(result, expected)

        result = concat([df, df], keys=[0, 1], axis=1)
        expected = DataFrame(np.c_[df.values, df.values],
                             columns=exp_index2)
        tm.assert_frame_equal(result, expected)

    def test_concat_keys_specific_levels(self):
        df = DataFrame(np.random.randn(10, 4))
        pieces = [df.iloc[:, [0, 1]], df.iloc[:, [2]], df.iloc[:, [3]]]
        level = ['three', 'two', 'one', 'zero']
        result = concat(pieces, axis=1, keys=['one', 'two', 'three'],
                        levels=[level],
                        names=['group_key'])

        tm.assert_index_equal(result.columns.levels[0],
                              Index(level, name='group_key'))
        assert result.columns.names[0] == 'group_key'

    def test_concat_dataframe_keys_bug(self, sort):
        t1 = DataFrame({
            'value': Series([1, 2, 3], index=Index(['a', 'b', 'c'],
                                                   name='id'))})
        t2 = DataFrame({
            'value': Series([7, 8], index=Index(['a', 'b'], name='id'))})

        # it works
        result = concat([t1, t2], axis=1, keys=['t1', 't2'], sort=sort)
        assert list(result.columns) == [('t1', 'value'), ('t2', 'value')]

    def test_concat_series_partial_columns_names(self):
        # GH10698
        foo = Series([1, 2], name='foo')
        bar = Series([1, 2])
        baz = Series([4, 5])

        result = concat([foo, bar, baz], axis=1)
        expected = DataFrame({'foo': [1, 2], 0: [1, 2], 1: [
                             4, 5]}, columns=['foo', 0, 1])
        tm.assert_frame_equal(result, expected)

        result = concat([foo, bar, baz], axis=1, keys=[
                        'red', 'blue', 'yellow'])
        expected = DataFrame({'red': [1, 2], 'blue': [1, 2], 'yellow': [
                             4, 5]}, columns=['red', 'blue', 'yellow'])
        tm.assert_frame_equal(result, expected)

        result = concat([foo, bar, baz], axis=1, ignore_index=True)
        expected = DataFrame({0: [1, 2], 1: [1, 2], 2: [4, 5]})
        tm.assert_frame_equal(result, expected)

    def test_concat_dict(self):
        frames = {'foo': DataFrame(np.random.randn(4, 3)),
                  'bar': DataFrame(np.random.randn(4, 3)),
                  'baz': DataFrame(np.random.randn(4, 3)),
                  'qux': DataFrame(np.random.randn(4, 3))}

        sorted_keys = com.dict_keys_to_ordered_list(frames)

        result = concat(frames)
        expected = concat([frames[k] for k in sorted_keys], keys=sorted_keys)
        tm.assert_frame_equal(result, expected)

        result = concat(frames, axis=1)
        expected = concat([frames[k] for k in sorted_keys], keys=sorted_keys,
                          axis=1)
        tm.assert_frame_equal(result, expected)

        keys = ['baz', 'foo', 'bar']
        result = concat(frames, keys=keys)
        expected = concat([frames[k] for k in keys], keys=keys)
        tm.assert_frame_equal(result, expected)

    def test_concat_ignore_index(self, sort):
        frame1 = DataFrame({"test1": ["a", "b", "c"],
                            "test2": [1, 2, 3],
                            "test3": [4.5, 3.2, 1.2]})
        frame2 = DataFrame({"test3": [5.2, 2.2, 4.3]})
        frame1.index = Index(["x", "y", "z"])
        frame2.index = Index(["x", "y", "q"])

        v1 = concat([frame1, frame2], axis=1,
                    ignore_index=True, sort=sort)

        nan = np.nan
        expected = DataFrame([[nan, nan, nan, 4.3],
                              ['a', 1, 4.5, 5.2],
                              ['b', 2, 3.2, 2.2],
                              ['c', 3, 1.2, nan]],
                             index=Index(["q", "x", "y", "z"]))
        if not sort:
            expected = expected.loc[['x', 'y', 'z', 'q']]

        tm.assert_frame_equal(v1, expected)

    def test_concat_multiindex_with_keys(self):
        index = MultiIndex(levels=[['foo', 'bar', 'baz', 'qux'],
                                   ['one', 'two', 'three']],
                           codes=[[0, 0, 0, 1, 1, 2, 2, 3, 3, 3],
                                  [0, 1, 2, 0, 1, 1, 2, 0, 1, 2]],
                           names=['first', 'second'])
        frame = DataFrame(np.random.randn(10, 3), index=index,
                          columns=Index(['A', 'B', 'C'], name='exp'))
        result = concat([frame, frame], keys=[0, 1], names=['iteration'])

        assert result.index.names == ('iteration',) + index.names
        tm.assert_frame_equal(result.loc[0], frame)
        tm.assert_frame_equal(result.loc[1], frame)
        assert result.index.nlevels == 3

    def test_concat_multiindex_with_tz(self):
        # GH 6606
        df = DataFrame({'dt': [datetime(2014, 1, 1),
                               datetime(2014, 1, 2),
                               datetime(2014, 1, 3)],
                        'b': ['A', 'B', 'C'],
                        'c': [1, 2, 3], 'd': [4, 5, 6]})
        df['dt'] = df['dt'].apply(lambda d: Timestamp(d, tz='US/Pacific'))
        df = df.set_index(['dt', 'b'])

        exp_idx1 = DatetimeIndex(['2014-01-01', '2014-01-02',
                                  '2014-01-03'] * 2,
                                 tz='US/Pacific', name='dt')
        exp_idx2 = Index(['A', 'B', 'C'] * 2, name='b')
        exp_idx = MultiIndex.from_arrays([exp_idx1, exp_idx2])
        expected = DataFrame({'c': [1, 2, 3] * 2, 'd': [4, 5, 6] * 2},
                             index=exp_idx, columns=['c', 'd'])

        result = concat([df, df])
        tm.assert_frame_equal(result, expected)

    def test_concat_multiindex_with_none_in_index_names(self):
        # GH 15787
        index = pd.MultiIndex.from_product([[1], range(5)],
                                           names=['level1', None])
        df = pd.DataFrame({'col': range(5)}, index=index, dtype=np.int32)

        result = concat([df, df], keys=[1, 2], names=['level2'])
        index = pd.MultiIndex.from_product([[1, 2], [1], range(5)],
                                           names=['level2', 'level1', None])
        expected = pd.DataFrame({'col': list(range(5)) * 2},
                                index=index, dtype=np.int32)
        assert_frame_equal(result, expected)

        result = concat([df, df[:2]], keys=[1, 2], names=['level2'])
        level2 = [1] * 5 + [2] * 2
        level1 = [1] * 7
        no_name = list(range(5)) + list(range(2))
        tuples = list(zip(level2, level1, no_name))
        index = pd.MultiIndex.from_tuples(tuples,
                                          names=['level2', 'level1', None])
        expected = pd.DataFrame({'col': no_name}, index=index,
                                dtype=np.int32)
        assert_frame_equal(result, expected)

    def test_concat_keys_and_levels(self):
        df = DataFrame(np.random.randn(1, 3))
        df2 = DataFrame(np.random.randn(1, 4))

        levels = [['foo', 'baz'], ['one', 'two']]
        names = ['first', 'second']
        result = concat([df, df2, df, df2],
                        keys=[('foo', 'one'), ('foo', 'two'),
                              ('baz', 'one'), ('baz', 'two')],
                        levels=levels,
                        names=names)
        expected = concat([df, df2, df, df2])
        exp_index = MultiIndex(levels=levels + [[0]],
                               codes=[[0, 0, 1, 1], [0, 1, 0, 1],
                                      [0, 0, 0, 0]],
                               names=names + [None])
        expected.index = exp_index

        tm.assert_frame_equal(result, expected)

        # no names
        result = concat([df, df2, df, df2],
                        keys=[('foo', 'one'), ('foo', 'two'),
                              ('baz', 'one'), ('baz', 'two')],
                        levels=levels)
        assert result.index.names == (None,) * 3

        # no levels
        result = concat([df, df2, df, df2],
                        keys=[('foo', 'one'), ('foo', 'two'),
                              ('baz', 'one'), ('baz', 'two')],
                        names=['first', 'second'])
        assert result.index.names == ('first', 'second') + (None,)
        tm.assert_index_equal(result.index.levels[0],
                              Index(['baz', 'foo'], name='first'))

    def test_concat_keys_levels_no_overlap(self):
        # GH #1406
        df = DataFrame(np.random.randn(1, 3), index=['a'])
        df2 = DataFrame(np.random.randn(1, 4), index=['b'])

        msg = "Values not found in passed level"
        with pytest.raises(ValueError, match=msg):
            concat([df, df],
                   keys=['one', 'two'], levels=[['foo', 'bar', 'baz']])

        msg = "Key one not in level"
        with pytest.raises(ValueError, match=msg):
            concat([df, df2],
                   keys=['one', 'two'], levels=[['foo', 'bar', 'baz']])

    def test_concat_rename_index(self):
        a = DataFrame(np.random.rand(3, 3),
                      columns=list('ABC'),
                      index=Index(list('abc'), name='index_a'))
        b = DataFrame(np.random.rand(3, 3),
                      columns=list('ABC'),
                      index=Index(list('abc'), name='index_b'))

        result = concat([a, b], keys=['key0', 'key1'],
                        names=['lvl0', 'lvl1'])

        exp = concat([a, b], keys=['key0', 'key1'], names=['lvl0'])
        names = list(exp.index.names)
        names[1] = 'lvl1'
        exp.index.set_names(names, inplace=True)

        tm.assert_frame_equal(result, exp)
        assert result.index.names == exp.index.names

    def test_crossed_dtypes_weird_corner(self):
        columns = ['A', 'B', 'C', 'D']
        df1 = DataFrame({'A': np.array([1, 2, 3, 4], dtype='f8'),
                         'B': np.array([1, 2, 3, 4], dtype='i8'),
                         'C': np.array([1, 2, 3, 4], dtype='f8'),
                         'D': np.array([1, 2, 3, 4], dtype='i8')},
                        columns=columns)

        df2 = DataFrame({'A': np.array([1, 2, 3, 4], dtype='i8'),
                         'B': np.array([1, 2, 3, 4], dtype='f8'),
                         'C': np.array([1, 2, 3, 4], dtype='i8'),
                         'D': np.array([1, 2, 3, 4], dtype='f8')},
                        columns=columns)

        appended = df1.append(df2, ignore_index=True)
        expected = DataFrame(np.concatenate([df1.values, df2.values], axis=0),
                             columns=columns)
        tm.assert_frame_equal(appended, expected)

        df = DataFrame(np.random.randn(1, 3), index=['a'])
        df2 = DataFrame(np.random.randn(1, 4), index=['b'])
        result = concat(
            [df, df2], keys=['one', 'two'], names=['first', 'second'])
        assert result.index.names == ('first', 'second')

    def test_dups_index(self):
        # GH 4771

        # single dtypes
        df = DataFrame(np.random.randint(0, 10, size=40).reshape(
            10, 4), columns=['A', 'A', 'C', 'C'])

        result = concat([df, df], axis=1)
        assert_frame_equal(result.iloc[:, :4], df)
        assert_frame_equal(result.iloc[:, 4:], df)

        result = concat([df, df], axis=0)
        assert_frame_equal(result.iloc[:10], df)
        assert_frame_equal(result.iloc[10:], df)

        # multi dtypes
        df = concat([DataFrame(np.random.randn(10, 4),
                               columns=['A', 'A', 'B', 'B']),
                     DataFrame(np.random.randint(0, 10, size=20)
                               .reshape(10, 2),
                               columns=['A', 'C'])],
                    axis=1)

        result = concat([df, df], axis=1)
        assert_frame_equal(result.iloc[:, :6], df)
        assert_frame_equal(result.iloc[:, 6:], df)

        result = concat([df, df], axis=0)
        assert_frame_equal(result.iloc[:10], df)
        assert_frame_equal(result.iloc[10:], df)

        # append
        result = df.iloc[0:8, :].append(df.iloc[8:])
        assert_frame_equal(result, df)

        result = df.iloc[0:8, :].append(df.iloc[8:9]).append(df.iloc[9:10])
        assert_frame_equal(result, df)

        expected = concat([df, df], axis=0)
        result = df.append(df)
        assert_frame_equal(result, expected)

    def test_with_mixed_tuples(self, sort):
        # 10697
        # columns have mixed tuples, so handle properly
        df1 = DataFrame({'A': 'foo', ('B', 1): 'bar'}, index=range(2))
        df2 = DataFrame({'B': 'foo', ('B', 1): 'bar'}, index=range(2))

        # it works
        concat([df1, df2], sort=sort)

    def test_handle_empty_objects(self, sort):
        df = DataFrame(np.random.randn(10, 4), columns=list('abcd'))

        baz = df[:5].copy()
        baz['foo'] = 'bar'
        empty = df[5:5]

        frames = [baz, empty, empty, df[5:]]
        concatted = concat(frames, axis=0, sort=sort)

        expected = df.reindex(columns=['a', 'b', 'c', 'd', 'foo'])
        expected['foo'] = expected['foo'].astype('O')
        expected.loc[0:4, 'foo'] = 'bar'

        tm.assert_frame_equal(concatted, expected)

        # empty as first element with time series
        # GH3259
        df = DataFrame(dict(A=range(10000)), index=date_range(
            '20130101', periods=10000, freq='s'))
        empty = DataFrame()
        result = concat([df, empty], axis=1)
        assert_frame_equal(result, df)
        result = concat([empty, df], axis=1)
        assert_frame_equal(result, df)

        result = concat([df, empty])
        assert_frame_equal(result, df)
        result = concat([empty, df])
        assert_frame_equal(result, df)

    def test_concat_mixed_objs(self):

        # concat mixed series/frames
        # G2385

        # axis 1
        index = date_range('01-Jan-2013', periods=10, freq='H')
        arr = np.arange(10, dtype='int64')
        s1 = Series(arr, index=index)
        s2 = Series(arr, index=index)
        df = DataFrame(arr.reshape(-1, 1), index=index)

        expected = DataFrame(np.repeat(arr, 2).reshape(-1, 2),
                             index=index, columns=[0, 0])
        result = concat([df, df], axis=1)
        assert_frame_equal(result, expected)

        expected = DataFrame(np.repeat(arr, 2).reshape(-1, 2),
                             index=index, columns=[0, 1])
        result = concat([s1, s2], axis=1)
        assert_frame_equal(result, expected)

        expected = DataFrame(np.repeat(arr, 3).reshape(-1, 3),
                             index=index, columns=[0, 1, 2])
        result = concat([s1, s2, s1], axis=1)
        assert_frame_equal(result, expected)

        expected = DataFrame(np.repeat(arr, 5).reshape(-1, 5),
                             index=index, columns=[0, 0, 1, 2, 3])
        result = concat([s1, df, s2, s2, s1], axis=1)
        assert_frame_equal(result, expected)

        # with names
        s1.name = 'foo'
        expected = DataFrame(np.repeat(arr, 3).reshape(-1, 3),
                             index=index, columns=['foo', 0, 0])
        result = concat([s1, df, s2], axis=1)
        assert_frame_equal(result, expected)

        s2.name = 'bar'
        expected = DataFrame(np.repeat(arr, 3).reshape(-1, 3),
                             index=index, columns=['foo', 0, 'bar'])
        result = concat([s1, df, s2], axis=1)
        assert_frame_equal(result, expected)

        # ignore index
        expected = DataFrame(np.repeat(arr, 3).reshape(-1, 3),
                             index=index, columns=[0, 1, 2])
        result = concat([s1, df, s2], axis=1, ignore_index=True)
        assert_frame_equal(result, expected)

        # axis 0
        expected = DataFrame(np.tile(arr, 3).reshape(-1, 1),
                             index=index.tolist() * 3, columns=[0])
        result = concat([s1, df, s2])
        assert_frame_equal(result, expected)

        expected = DataFrame(np.tile(arr, 3).reshape(-1, 1), columns=[0])
        result = concat([s1, df, s2], ignore_index=True)
        assert_frame_equal(result, expected)

    def test_empty_dtype_coerce(self):

        # xref to #12411
        # xref to #12045
        # xref to #11594
        # see below

        # 10571
        df1 = DataFrame(data=[[1, None], [2, None]], columns=['a', 'b'])
        df2 = DataFrame(data=[[3, None], [4, None]], columns=['a', 'b'])
        result = concat([df1, df2])
        expected = df1.dtypes
        tm.assert_series_equal(result.dtypes, expected)

    def test_dtype_coerceion(self):

        # 12411
        df = DataFrame({'date': [pd.Timestamp('20130101').tz_localize('UTC'),
                                 pd.NaT]})

        result = concat([df.iloc[[0]], df.iloc[[1]]])
        tm.assert_series_equal(result.dtypes, df.dtypes)

        # 12045
        import datetime
        df = DataFrame({'date': [datetime.datetime(2012, 1, 1),
                                 datetime.datetime(1012, 1, 2)]})
        result = concat([df.iloc[[0]], df.iloc[[1]]])
        tm.assert_series_equal(result.dtypes, df.dtypes)

        # 11594
        df = DataFrame({'text': ['some words'] + [None] * 9})
        result = concat([df.iloc[[0]], df.iloc[[1]]])
        tm.assert_series_equal(result.dtypes, df.dtypes)

    def test_concat_series(self):

        ts = tm.makeTimeSeries()
        ts.name = 'foo'

        pieces = [ts[:5], ts[5:15], ts[15:]]

        result = concat(pieces)
        tm.assert_series_equal(result, ts)
        assert result.name == ts.name

        result = concat(pieces, keys=[0, 1, 2])
        expected = ts.copy()

        ts.index = DatetimeIndex(np.array(ts.index.values, dtype='M8[ns]'))

        exp_codes = [np.repeat([0, 1, 2], [len(x) for x in pieces]),
                     np.arange(len(ts))]
        exp_index = MultiIndex(levels=[[0, 1, 2], ts.index],
                               codes=exp_codes)
        expected.index = exp_index
        tm.assert_series_equal(result, expected)

    def test_concat_series_axis1(self, sort=sort):
        ts = tm.makeTimeSeries()

        pieces = [ts[:-2], ts[2:], ts[2:-2]]

        result = concat(pieces, axis=1)
        expected = DataFrame(pieces).T
        assert_frame_equal(result, expected)

        result = concat(pieces, keys=['A', 'B', 'C'], axis=1)
        expected = DataFrame(pieces, index=['A', 'B', 'C']).T
        assert_frame_equal(result, expected)

        # preserve series names, #2489
        s = Series(randn(5), name='A')
        s2 = Series(randn(5), name='B')

        result = concat([s, s2], axis=1)
        expected = DataFrame({'A': s, 'B': s2})
        assert_frame_equal(result, expected)

        s2.name = None
        result = concat([s, s2], axis=1)
        tm.assert_index_equal(result.columns,
                              Index(['A', 0], dtype='object'))

        # must reindex, #2603
        s = Series(randn(3), index=['c', 'a', 'b'], name='A')
        s2 = Series(randn(4), index=['d', 'a', 'b', 'c'], name='B')
        result = concat([s, s2], axis=1, sort=sort)
        expected = DataFrame({'A': s, 'B': s2})
        assert_frame_equal(result, expected)

    def test_concat_series_axis1_names_applied(self):
        # ensure names argument is not ignored on axis=1, #23490
        s = Series([1, 2, 3])
        s2 = Series([4, 5, 6])
        result = concat([s, s2], axis=1, keys=['a', 'b'], names=['A'])
        expected = DataFrame([[1, 4], [2, 5], [3, 6]],
                             columns=pd.Index(['a', 'b'], name='A'))
        assert_frame_equal(result, expected)

        result = concat([s, s2], axis=1, keys=[('a', 1), ('b', 2)],
                        names=['A', 'B'])
        expected = DataFrame([[1, 4], [2, 5], [3, 6]],
                             columns=MultiIndex.from_tuples([('a', 1),
                                                             ('b', 2)],
                                                            names=['A', 'B']))
        assert_frame_equal(result, expected)

    def test_concat_single_with_key(self):
        df = DataFrame(np.random.randn(10, 4))

        result = concat([df], keys=['foo'])
        expected = concat([df, df], keys=['foo', 'bar'])
        tm.assert_frame_equal(result, expected[:10])

    def test_concat_exclude_none(self):
        df = DataFrame(np.random.randn(10, 4))

        pieces = [df[:5], None, None, df[5:]]
        result = concat(pieces)
        tm.assert_frame_equal(result, df)
        with pytest.raises(ValueError, match="All objects passed were None"):
            concat([None, None])

    def test_concat_datetime64_block(self):
        from pandas.core.indexes.datetimes import date_range

        rng = date_range('1/1/2000', periods=10)

        df = DataFrame({'time': rng})

        result = concat([df, df])
        assert (result.iloc[:10]['time'] == rng).all()
        assert (result.iloc[10:]['time'] == rng).all()

    def test_concat_timedelta64_block(self):
        from pandas import to_timedelta

        rng = to_timedelta(np.arange(10), unit='s')

        df = DataFrame({'time': rng})

        result = concat([df, df])
        assert (result.iloc[:10]['time'] == rng).all()
        assert (result.iloc[10:]['time'] == rng).all()

    def test_concat_keys_with_none(self):
        # #1649
        df0 = DataFrame([[10, 20, 30], [10, 20, 30], [10, 20, 30]])

        result = concat(dict(a=None, b=df0, c=df0[:2], d=df0[:1], e=df0))
        expected = concat(dict(b=df0, c=df0[:2], d=df0[:1], e=df0))
        tm.assert_frame_equal(result, expected)

        result = concat([None, df0, df0[:2], df0[:1], df0],
                        keys=['a', 'b', 'c', 'd', 'e'])
        expected = concat([df0, df0[:2], df0[:1], df0],
                          keys=['b', 'c', 'd', 'e'])
        tm.assert_frame_equal(result, expected)

    def test_concat_bug_1719(self):
        ts1 = tm.makeTimeSeries()
        ts2 = tm.makeTimeSeries()[::2]

        # to join with union
        # these two are of different length!
        left = concat([ts1, ts2], join='outer', axis=1)
        right = concat([ts2, ts1], join='outer', axis=1)

        assert len(left) == len(right)

    def test_concat_bug_2972(self):
        ts0 = Series(np.zeros(5))
        ts1 = Series(np.ones(5))
        ts0.name = ts1.name = 'same name'
        result = concat([ts0, ts1], axis=1)

        expected = DataFrame({0: ts0, 1: ts1})
        expected.columns = ['same name', 'same name']
        assert_frame_equal(result, expected)

    def test_concat_bug_3602(self):

        # GH 3602, duplicate columns
        df1 = DataFrame({'firmNo': [0, 0, 0, 0], 'prc': [6, 6, 6, 6],
                         'stringvar': ['rrr', 'rrr', 'rrr', 'rrr']})
        df2 = DataFrame({'C': [9, 10, 11, 12], 'misc': [1, 2, 3, 4],
                         'prc': [6, 6, 6, 6]})
        expected = DataFrame([[0, 6, 'rrr', 9, 1, 6],
                              [0, 6, 'rrr', 10, 2, 6],
                              [0, 6, 'rrr', 11, 3, 6],
                              [0, 6, 'rrr', 12, 4, 6]])
        expected.columns = ['firmNo', 'prc', 'stringvar', 'C', 'misc', 'prc']

        result = concat([df1, df2], axis=1)
        assert_frame_equal(result, expected)

    def test_concat_inner_join_empty(self):
        # GH 15328
        df_empty = pd.DataFrame()
        df_a = pd.DataFrame({'a': [1, 2]}, index=[0, 1], dtype='int64')
        df_expected = pd.DataFrame({'a': []}, index=[], dtype='int64')

        for how, expected in [('inner', df_expected), ('outer', df_a)]:
            result = pd.concat([df_a, df_empty], axis=1, join=how)
            assert_frame_equal(result, expected)

    def test_concat_series_axis1_same_names_ignore_index(self):
        dates = date_range('01-Jan-2013', '01-Jan-2014', freq='MS')[0:-1]
        s1 = Series(randn(len(dates)), index=dates, name='value')
        s2 = Series(randn(len(dates)), index=dates, name='value')

        result = concat([s1, s2], axis=1, ignore_index=True)
        expected = Index([0, 1])

        tm.assert_index_equal(result.columns, expected)

    def test_concat_iterables(self):
        # GH8645 check concat works with tuples, list, generators, and weird
        # stuff like deque and custom iterables
        df1 = DataFrame([1, 2, 3])
        df2 = DataFrame([4, 5, 6])
        expected = DataFrame([1, 2, 3, 4, 5, 6])
        assert_frame_equal(concat((df1, df2), ignore_index=True), expected)
        assert_frame_equal(concat([df1, df2], ignore_index=True), expected)
        assert_frame_equal(concat((df for df in (df1, df2)),
                                  ignore_index=True), expected)
        assert_frame_equal(
            concat(deque((df1, df2)), ignore_index=True), expected)

        class CustomIterator1(object):

            def __len__(self):
                return 2

            def __getitem__(self, index):
                try:
                    return {0: df1, 1: df2}[index]
                except KeyError:
                    raise IndexError
        assert_frame_equal(pd.concat(CustomIterator1(),
                                     ignore_index=True), expected)

        class CustomIterator2(Iterable):

            def __iter__(self):
                yield df1
                yield df2
        assert_frame_equal(pd.concat(CustomIterator2(),
                                     ignore_index=True), expected)

    def test_concat_invalid(self):

        # trying to concat a ndframe with a non-ndframe
        df1 = mkdf(10, 2)
        msg = ("cannot concatenate object of type '{}';"
               " only Series and DataFrame objs are valid")
        for obj in [1, dict(), [1, 2], (1, 2)]:
            with pytest.raises(TypeError, match=msg.format(type(obj))):
                concat([df1, obj])

    def test_concat_invalid_first_argument(self):
        df1 = mkdf(10, 2)
        df2 = mkdf(10, 2)
        msg = ('first argument must be an iterable of pandas '
               'objects, you passed an object of type "DataFrame"')
        with pytest.raises(TypeError, match=msg):
            concat(df1, df2)

        # generator ok though
        concat(DataFrame(np.random.rand(5, 5)) for _ in range(3))

        # text reader ok
        # GH6583
        data = """index,A,B,C,D
foo,2,3,4,5
bar,7,8,9,10
baz,12,13,14,15
qux,12,13,14,15
foo2,12,13,14,15
bar2,12,13,14,15
"""

        reader = read_csv(StringIO(data), chunksize=1)
        result = concat(reader, ignore_index=True)
        expected = read_csv(StringIO(data))
        assert_frame_equal(result, expected)

    def test_concat_NaT_series(self):
        # GH 11693
        # test for merging NaT series with datetime series.
        x = Series(date_range('20151124 08:00', '20151124 09:00',
                              freq='1h', tz='US/Eastern'))
        y = Series(pd.NaT, index=[0, 1], dtype='datetime64[ns, US/Eastern]')
        expected = Series([x[0], x[1], pd.NaT, pd.NaT])

        result = concat([x, y], ignore_index=True)
        tm.assert_series_equal(result, expected)

        # all NaT with tz
        expected = Series(pd.NaT, index=range(4),
                          dtype='datetime64[ns, US/Eastern]')
        result = pd.concat([y, y], ignore_index=True)
        tm.assert_series_equal(result, expected)

        # without tz
        x = pd.Series(pd.date_range('20151124 08:00',
                                    '20151124 09:00', freq='1h'))
        y = pd.Series(pd.date_range('20151124 10:00',
                                    '20151124 11:00', freq='1h'))
        y[:] = pd.NaT
        expected = pd.Series([x[0], x[1], pd.NaT, pd.NaT])
        result = pd.concat([x, y], ignore_index=True)
        tm.assert_series_equal(result, expected)

        # all NaT without tz
        x[:] = pd.NaT
        expected = pd.Series(pd.NaT, index=range(4),
                             dtype='datetime64[ns]')
        result = pd.concat([x, y], ignore_index=True)
        tm.assert_series_equal(result, expected)

    def test_concat_tz_frame(self):
        df2 = DataFrame(dict(A=pd.Timestamp('20130102', tz='US/Eastern'),
                             B=pd.Timestamp('20130603', tz='CET')),
                        index=range(5))

        # concat
        df3 = pd.concat([df2.A.to_frame(), df2.B.to_frame()], axis=1)
        assert_frame_equal(df2, df3)

    def test_concat_tz_series(self):
        # gh-11755: tz and no tz
        x = Series(date_range('20151124 08:00',
                              '20151124 09:00',
                              freq='1h', tz='UTC'))
        y = Series(date_range('2012-01-01', '2012-01-02'))
        expected = Series([x[0], x[1], y[0], y[1]],
                          dtype='object')
        result = concat([x, y], ignore_index=True)
        tm.assert_series_equal(result, expected)

        # gh-11887: concat tz and object
        x = Series(date_range('20151124 08:00',
                              '20151124 09:00',
                              freq='1h', tz='UTC'))
        y = Series(['a', 'b'])
        expected = Series([x[0], x[1], y[0], y[1]],
                          dtype='object')
        result = concat([x, y], ignore_index=True)
        tm.assert_series_equal(result, expected)

        # see gh-12217 and gh-12306
        # Concatenating two UTC times
        first = pd.DataFrame([[datetime(2016, 1, 1)]])
        first[0] = first[0].dt.tz_localize('UTC')

        second = pd.DataFrame([[datetime(2016, 1, 2)]])
        second[0] = second[0].dt.tz_localize('UTC')

        result = pd.concat([first, second])
        assert result[0].dtype == 'datetime64[ns, UTC]'

        # Concatenating two London times
        first = pd.DataFrame([[datetime(2016, 1, 1)]])
        first[0] = first[0].dt.tz_localize('Europe/London')

        second = pd.DataFrame([[datetime(2016, 1, 2)]])
        second[0] = second[0].dt.tz_localize('Europe/London')

        result = pd.concat([first, second])
        assert result[0].dtype == 'datetime64[ns, Europe/London]'

        # Concatenating 2+1 London times
        first = pd.DataFrame([[datetime(2016, 1, 1)], [datetime(2016, 1, 2)]])
        first[0] = first[0].dt.tz_localize('Europe/London')

        second = pd.DataFrame([[datetime(2016, 1, 3)]])
        second[0] = second[0].dt.tz_localize('Europe/London')

        result = pd.concat([first, second])
        assert result[0].dtype == 'datetime64[ns, Europe/London]'

        # Concat'ing 1+2 London times
        first = pd.DataFrame([[datetime(2016, 1, 1)]])
        first[0] = first[0].dt.tz_localize('Europe/London')

        second = pd.DataFrame([[datetime(2016, 1, 2)], [datetime(2016, 1, 3)]])
        second[0] = second[0].dt.tz_localize('Europe/London')

        result = pd.concat([first, second])
        assert result[0].dtype == 'datetime64[ns, Europe/London]'

    def test_concat_tz_series_with_datetimelike(self):
        # see gh-12620: tz and timedelta
        x = [pd.Timestamp('2011-01-01', tz='US/Eastern'),
             pd.Timestamp('2011-02-01', tz='US/Eastern')]
        y = [pd.Timedelta('1 day'), pd.Timedelta('2 day')]
        result = concat([pd.Series(x), pd.Series(y)], ignore_index=True)
        tm.assert_series_equal(result, pd.Series(x + y, dtype='object'))

        # tz and period
        y = [pd.Period('2011-03', freq='M'), pd.Period('2011-04', freq='M')]
        result = concat([pd.Series(x), pd.Series(y)], ignore_index=True)
        tm.assert_series_equal(result, pd.Series(x + y, dtype='object'))

    def test_concat_tz_series_tzlocal(self):
        # see gh-13583
        x = [pd.Timestamp('2011-01-01', tz=dateutil.tz.tzlocal()),
             pd.Timestamp('2011-02-01', tz=dateutil.tz.tzlocal())]
        y = [pd.Timestamp('2012-01-01', tz=dateutil.tz.tzlocal()),
             pd.Timestamp('2012-02-01', tz=dateutil.tz.tzlocal())]

        result = concat([pd.Series(x), pd.Series(y)], ignore_index=True)
        tm.assert_series_equal(result, pd.Series(x + y))
        assert result.dtype == 'datetime64[ns, tzlocal()]'

    @pytest.mark.parametrize('tz1', [None, 'UTC'])
    @pytest.mark.parametrize('tz2', [None, 'UTC'])
    @pytest.mark.parametrize('s', [pd.NaT, pd.Timestamp('20150101')])
    def test_concat_NaT_dataframes_all_NaT_axis_0(self, tz1, tz2, s):
        # GH 12396

        # tz-naive
        first = pd.DataFrame([[pd.NaT], [pd.NaT]]).apply(
            lambda x: x.dt.tz_localize(tz1))
        second = pd.DataFrame([s]).apply(lambda x: x.dt.tz_localize(tz2))

        result = pd.concat([first, second], axis=0)
        expected = pd.DataFrame(pd.Series(
            [pd.NaT, pd.NaT, s], index=[0, 1, 0]))
        expected = expected.apply(lambda x: x.dt.tz_localize(tz2))
        if tz1 != tz2:
            expected = expected.astype(object)

        assert_frame_equal(result, expected)

    @pytest.mark.parametrize('tz1', [None, 'UTC'])
    @pytest.mark.parametrize('tz2', [None, 'UTC'])
    def test_concat_NaT_dataframes_all_NaT_axis_1(self, tz1, tz2):
        # GH 12396

        first = pd.DataFrame(pd.Series([pd.NaT, pd.NaT]).dt.tz_localize(tz1))
        second = pd.DataFrame(pd.Series(
            [pd.NaT]).dt.tz_localize(tz2), columns=[1])
        expected = pd.DataFrame(
            {0: pd.Series([pd.NaT, pd.NaT]).dt.tz_localize(tz1),
             1: pd.Series([pd.NaT, pd.NaT]).dt.tz_localize(tz2)}
        )
        result = pd.concat([first, second], axis=1)
        assert_frame_equal(result, expected)

    @pytest.mark.parametrize('tz1', [None, 'UTC'])
    @pytest.mark.parametrize('tz2', [None, 'UTC'])
    def test_concat_NaT_series_dataframe_all_NaT(self, tz1, tz2):
        # GH 12396

        # tz-naive
        first = pd.Series([pd.NaT, pd.NaT]).dt.tz_localize(tz1)
        second = pd.DataFrame([[pd.Timestamp('2015/01/01', tz=tz2)],
                               [pd.Timestamp('2016/01/01', tz=tz2)]],
                              index=[2, 3])

        expected = pd.DataFrame([pd.NaT, pd.NaT,
                                 pd.Timestamp('2015/01/01', tz=tz2),
                                 pd.Timestamp('2016/01/01', tz=tz2)])
        if tz1 != tz2:
            expected = expected.astype(object)

        result = pd.concat([first, second])
        assert_frame_equal(result, expected)

    @pytest.mark.parametrize('tz', [None, 'UTC'])
    def test_concat_NaT_dataframes(self, tz):
        # GH 12396

        first = pd.DataFrame([[pd.NaT], [pd.NaT]])
        first = first.apply(lambda x: x.dt.tz_localize(tz))
        second = pd.DataFrame([[pd.Timestamp('2015/01/01', tz=tz)],
                               [pd.Timestamp('2016/01/01', tz=tz)]],
                              index=[2, 3])
        expected = pd.DataFrame([pd.NaT, pd.NaT,
                                 pd.Timestamp('2015/01/01', tz=tz),
                                 pd.Timestamp('2016/01/01', tz=tz)])

        result = pd.concat([first, second], axis=0)
        assert_frame_equal(result, expected)

    def test_concat_period_series(self):
        x = Series(pd.PeriodIndex(['2015-11-01', '2015-12-01'], freq='D'))
        y = Series(pd.PeriodIndex(['2015-10-01', '2016-01-01'], freq='D'))
        expected = Series([x[0], x[1], y[0], y[1]], dtype='Period[D]')
        result = concat([x, y], ignore_index=True)
        tm.assert_series_equal(result, expected)

    def test_concat_period_multiple_freq_series(self):
        x = Series(pd.PeriodIndex(['2015-11-01', '2015-12-01'], freq='D'))
        y = Series(pd.PeriodIndex(['2015-10-01', '2016-01-01'], freq='M'))
        expected = Series([x[0], x[1], y[0], y[1]], dtype='object')
        result = concat([x, y], ignore_index=True)
        tm.assert_series_equal(result, expected)
        assert result.dtype == 'object'

    def test_concat_period_other_series(self):
        x = Series(pd.PeriodIndex(['2015-11-01', '2015-12-01'], freq='D'))
        y = Series(pd.PeriodIndex(['2015-11-01', '2015-12-01'], freq='M'))
        expected = Series([x[0], x[1], y[0], y[1]], dtype='object')
        result = concat([x, y], ignore_index=True)
        tm.assert_series_equal(result, expected)
        assert result.dtype == 'object'

        # non-period
        x = Series(pd.PeriodIndex(['2015-11-01', '2015-12-01'], freq='D'))
        y = Series(pd.DatetimeIndex(['2015-11-01', '2015-12-01']))
        expected = Series([x[0], x[1], y[0], y[1]], dtype='object')
        result = concat([x, y], ignore_index=True)
        tm.assert_series_equal(result, expected)
        assert result.dtype == 'object'

        x = Series(pd.PeriodIndex(['2015-11-01', '2015-12-01'], freq='D'))
        y = Series(['A', 'B'])
        expected = Series([x[0], x[1], y[0], y[1]], dtype='object')
        result = concat([x, y], ignore_index=True)
        tm.assert_series_equal(result, expected)
        assert result.dtype == 'object'

    def test_concat_empty_series(self):
        # GH 11082
        s1 = pd.Series([1, 2, 3], name='x')
        s2 = pd.Series(name='y')
        res = pd.concat([s1, s2], axis=1)
        exp = pd.DataFrame({'x': [1, 2, 3], 'y': [np.nan, np.nan, np.nan]},
                           index=pd.Index([0, 1, 2], dtype='O'))
        tm.assert_frame_equal(res, exp)

        s1 = pd.Series([1, 2, 3], name='x')
        s2 = pd.Series(name='y')
        res = pd.concat([s1, s2], axis=0)
        # name will be reset
        exp = pd.Series([1, 2, 3])
        tm.assert_series_equal(res, exp)

        # empty Series with no name
        s1 = pd.Series([1, 2, 3], name='x')
        s2 = pd.Series(name=None)
        res = pd.concat([s1, s2], axis=1)
        exp = pd.DataFrame({'x': [1, 2, 3], 0: [np.nan, np.nan, np.nan]},
                           columns=['x', 0],
                           index=pd.Index([0, 1, 2], dtype='O'))
        tm.assert_frame_equal(res, exp)

    @pytest.mark.parametrize('tz', [None, 'UTC'])
    @pytest.mark.parametrize('values', [[], [1, 2, 3]])
    def test_concat_empty_series_timelike(self, tz, values):
        # GH 18447

        first = Series([], dtype='M8[ns]').dt.tz_localize(tz)
        second = Series(values)
        expected = DataFrame(
            {0: pd.Series([pd.NaT] * len(values),
                          dtype='M8[ns]'
                          ).dt.tz_localize(tz),
             1: values})
        result = concat([first, second], axis=1)
        assert_frame_equal(result, expected)

    def test_default_index(self):
        # is_series and ignore_index
        s1 = pd.Series([1, 2, 3], name='x')
        s2 = pd.Series([4, 5, 6], name='y')
        res = pd.concat([s1, s2], axis=1, ignore_index=True)
        assert isinstance(res.columns, pd.RangeIndex)
        exp = pd.DataFrame([[1, 4], [2, 5], [3, 6]])
        # use check_index_type=True to check the result have
        # RangeIndex (default index)
        tm.assert_frame_equal(res, exp, check_index_type=True,
                              check_column_type=True)

        # is_series and all inputs have no names
        s1 = pd.Series([1, 2, 3])
        s2 = pd.Series([4, 5, 6])
        res = pd.concat([s1, s2], axis=1, ignore_index=False)
        assert isinstance(res.columns, pd.RangeIndex)
        exp = pd.DataFrame([[1, 4], [2, 5], [3, 6]])
        exp.columns = pd.RangeIndex(2)
        tm.assert_frame_equal(res, exp, check_index_type=True,
                              check_column_type=True)

        # is_dataframe and ignore_index
        df1 = pd.DataFrame({'A': [1, 2], 'B': [5, 6]})
        df2 = pd.DataFrame({'A': [3, 4], 'B': [7, 8]})

        res = pd.concat([df1, df2], axis=0, ignore_index=True)
        exp = pd.DataFrame([[1, 5], [2, 6], [3, 7], [4, 8]],
                           columns=['A', 'B'])
        tm.assert_frame_equal(res, exp, check_index_type=True,
                              check_column_type=True)

        res = pd.concat([df1, df2], axis=1, ignore_index=True)
        exp = pd.DataFrame([[1, 5, 3, 7], [2, 6, 4, 8]])
        tm.assert_frame_equal(res, exp, check_index_type=True,
                              check_column_type=True)

    def test_concat_multiindex_rangeindex(self):
        # GH13542
        # when multi-index levels are RangeIndex objects
        # there is a bug in concat with objects of len 1

        df = DataFrame(np.random.randn(9, 2))
        df.index = MultiIndex(levels=[pd.RangeIndex(3), pd.RangeIndex(3)],
                              codes=[np.repeat(np.arange(3), 3),
                                     np.tile(np.arange(3), 3)])

        res = concat([df.iloc[[2, 3, 4], :], df.iloc[[5], :]])
        exp = df.iloc[[2, 3, 4, 5], :]
        tm.assert_frame_equal(res, exp)

    def test_concat_multiindex_dfs_with_deepcopy(self):
        # GH 9967
        from copy import deepcopy
        example_multiindex1 = pd.MultiIndex.from_product([['a'], ['b']])
        example_dataframe1 = pd.DataFrame([0], index=example_multiindex1)

        example_multiindex2 = pd.MultiIndex.from_product([['a'], ['c']])
        example_dataframe2 = pd.DataFrame([1], index=example_multiindex2)

        example_dict = {'s1': example_dataframe1, 's2': example_dataframe2}
        expected_index = pd.MultiIndex(levels=[['s1', 's2'],
                                               ['a'],
                                               ['b', 'c']],
                                       codes=[[0, 1], [0, 0], [0, 1]],
                                       names=['testname', None, None])
        expected = pd.DataFrame([[0], [1]], index=expected_index)
        result_copy = pd.concat(deepcopy(example_dict), names=['testname'])
        tm.assert_frame_equal(result_copy, expected)
        result_no_copy = pd.concat(example_dict, names=['testname'])
        tm.assert_frame_equal(result_no_copy, expected)

    def test_categorical_concat_append(self):
        cat = Categorical(["a", "b"], categories=["a", "b"])
        vals = [1, 2]
        df = DataFrame({"cats": cat, "vals": vals})
        cat2 = Categorical(["a", "b", "a", "b"], categories=["a", "b"])
        vals2 = [1, 2, 1, 2]
        exp = DataFrame({"cats": cat2, "vals": vals2},
                        index=Index([0, 1, 0, 1]))

        tm.assert_frame_equal(pd.concat([df, df]), exp)
        tm.assert_frame_equal(df.append(df), exp)

        # GH 13524 can concat different categories
        cat3 = Categorical(["a", "b"], categories=["a", "b", "c"])
        vals3 = [1, 2]
        df_different_categories = DataFrame({"cats": cat3, "vals": vals3})

        res = pd.concat([df, df_different_categories], ignore_index=True)
        exp = DataFrame({"cats": list('abab'), "vals": [1, 2, 1, 2]})
        tm.assert_frame_equal(res, exp)

        res = df.append(df_different_categories, ignore_index=True)
        tm.assert_frame_equal(res, exp)

    def test_categorical_concat_dtypes(self):

        # GH8143
        index = ['cat', 'obj', 'num']
        cat = Categorical(['a', 'b', 'c'])
        obj = Series(['a', 'b', 'c'])
        num = Series([1, 2, 3])
        df = pd.concat([Series(cat), obj, num], axis=1, keys=index)

        result = df.dtypes == 'object'
        expected = Series([False, True, False], index=index)
        tm.assert_series_equal(result, expected)

        result = df.dtypes == 'int64'
        expected = Series([False, False, True], index=index)
        tm.assert_series_equal(result, expected)

        result = df.dtypes == 'category'
        expected = Series([True, False, False], index=index)
        tm.assert_series_equal(result, expected)

    def test_categorical_concat(self, sort):
        # See GH 10177
        df1 = DataFrame(np.arange(18, dtype='int64').reshape(6, 3),
                        columns=["a", "b", "c"])

        df2 = DataFrame(np.arange(14, dtype='int64').reshape(7, 2),
                        columns=["a", "c"])

        cat_values = ["one", "one", "two", "one", "two", "two", "one"]
        df2['h'] = Series(Categorical(cat_values))

        res = pd.concat((df1, df2), axis=0, ignore_index=True, sort=sort)
        exp = DataFrame({'a': [0, 3, 6, 9, 12, 15, 0, 2, 4, 6, 8, 10, 12],
                         'b': [1, 4, 7, 10, 13, 16, np.nan, np.nan, np.nan,
                               np.nan, np.nan, np.nan, np.nan],
                         'c': [2, 5, 8, 11, 14, 17, 1, 3, 5, 7, 9, 11, 13],
                         'h': [None] * 6 + cat_values})
        tm.assert_frame_equal(res, exp)

    def test_categorical_concat_gh7864(self):
        # GH 7864
        # make sure ordering is preserverd
        df = DataFrame({"id": [1, 2, 3, 4, 5, 6], "raw_grade": list('abbaae')})
        df["grade"] = Categorical(df["raw_grade"])
        df['grade'].cat.set_categories(['e', 'a', 'b'])

        df1 = df[0:3]
        df2 = df[3:]

        tm.assert_index_equal(df['grade'].cat.categories,
                              df1['grade'].cat.categories)
        tm.assert_index_equal(df['grade'].cat.categories,
                              df2['grade'].cat.categories)

        dfx = pd.concat([df1, df2])
        tm.assert_index_equal(df['grade'].cat.categories,
                              dfx['grade'].cat.categories)

        dfa = df1.append(df2)
        tm.assert_index_equal(df['grade'].cat.categories,
                              dfa['grade'].cat.categories)

    def test_categorical_concat_preserve(self):

        # GH 8641  series concat not preserving category dtype
        # GH 13524 can concat different categories
        s = Series(list('abc'), dtype='category')
        s2 = Series(list('abd'), dtype='category')

        exp = Series(list('abcabd'))
        res = pd.concat([s, s2], ignore_index=True)
        tm.assert_series_equal(res, exp)

        exp = Series(list('abcabc'), dtype='category')
        res = pd.concat([s, s], ignore_index=True)
        tm.assert_series_equal(res, exp)

        exp = Series(list('abcabc'), index=[0, 1, 2, 0, 1, 2],
                     dtype='category')
        res = pd.concat([s, s])
        tm.assert_series_equal(res, exp)

        a = Series(np.arange(6, dtype='int64'))
        b = Series(list('aabbca'))

        df2 = DataFrame({'A': a,
                         'B': b.astype(CategoricalDtype(list('cab')))})
        res = pd.concat([df2, df2])
        exp = DataFrame(
            {'A': pd.concat([a, a]),
             'B': pd.concat([b, b]).astype(CategoricalDtype(list('cab')))})
        tm.assert_frame_equal(res, exp)

    def test_categorical_index_preserver(self):

        a = Series(np.arange(6, dtype='int64'))
        b = Series(list('aabbca'))

        df2 = DataFrame({'A': a,
                         'B': b.astype(CategoricalDtype(list('cab')))
                         }).set_index('B')
        result = pd.concat([df2, df2])
        expected = DataFrame(
            {'A': pd.concat([a, a]),
             'B': pd.concat([b, b]).astype(CategoricalDtype(list('cab')))
             }).set_index('B')
        tm.assert_frame_equal(result, expected)

        # wrong catgories
        df3 = DataFrame({'A': a, 'B': Categorical(b, categories=list('abe'))
                         }).set_index('B')
        msg = "categories must match existing categories when appending"
        with pytest.raises(TypeError, match=msg):
            pd.concat([df2, df3])

    def test_concat_categoricalindex(self):
        # GH 16111, categories that aren't lexsorted
        categories = [9, 0, 1, 2, 3]

        a = pd.Series(1, index=pd.CategoricalIndex([9, 0],
                                                   categories=categories))
        b = pd.Series(2, index=pd.CategoricalIndex([0, 1],
                                                   categories=categories))
        c = pd.Series(3, index=pd.CategoricalIndex([1, 2],
                                                   categories=categories))

        result = pd.concat([a, b, c], axis=1)

        exp_idx = pd.CategoricalIndex([9, 0, 1, 2], categories=categories)
        exp = pd.DataFrame({0: [1, 1, np.nan, np.nan],
                            1: [np.nan, 2, 2, np.nan],
                            2: [np.nan, np.nan, 3, 3]},
                           columns=[0, 1, 2],
                           index=exp_idx)
        tm.assert_frame_equal(result, exp)

    def test_concat_order(self):
        # GH 17344
        dfs = [pd.DataFrame(index=range(3), columns=['a', 1, None])]
        dfs += [pd.DataFrame(index=range(3), columns=[None, 1, 'a'])
                for i in range(100)]

        result = pd.concat(dfs, sort=True).columns
        expected = dfs[0].columns
        tm.assert_index_equal(result, expected)

    def test_concat_datetime_timezone(self):
        # GH 18523
        idx1 = pd.date_range('2011-01-01', periods=3, freq='H',
                             tz='Europe/Paris')
        idx2 = pd.date_range(start=idx1[0], end=idx1[-1], freq='H')
        df1 = pd.DataFrame({'a': [1, 2, 3]}, index=idx1)
        df2 = pd.DataFrame({'b': [1, 2, 3]}, index=idx2)
        result = pd.concat([df1, df2], axis=1)

        exp_idx = DatetimeIndex(['2011-01-01 00:00:00+01:00',
                                 '2011-01-01 01:00:00+01:00',
                                 '2011-01-01 02:00:00+01:00'],
                                freq='H'
                                ).tz_convert('UTC').tz_convert('Europe/Paris')

        expected = pd.DataFrame([[1, 1], [2, 2], [3, 3]],
                                index=exp_idx, columns=['a', 'b'])

        tm.assert_frame_equal(result, expected)

        idx3 = pd.date_range('2011-01-01', periods=3,
                             freq='H', tz='Asia/Tokyo')
        df3 = pd.DataFrame({'b': [1, 2, 3]}, index=idx3)
        result = pd.concat([df1, df3], axis=1)

        exp_idx = DatetimeIndex(['2010-12-31 15:00:00+00:00',
                                 '2010-12-31 16:00:00+00:00',
                                 '2010-12-31 17:00:00+00:00',
                                 '2010-12-31 23:00:00+00:00',
                                 '2011-01-01 00:00:00+00:00',
                                 '2011-01-01 01:00:00+00:00']
                                )

        expected = pd.DataFrame([[np.nan, 1], [np.nan, 2], [np.nan, 3],
                                 [1, np.nan], [2, np.nan], [3, np.nan]],
                                index=exp_idx, columns=['a', 'b'])

        tm.assert_frame_equal(result, expected)

        # GH 13783: Concat after resample
        result = pd.concat([df1.resample('H').mean(),
                            df2.resample('H').mean()], sort=True)
        expected = pd.DataFrame({'a': [1, 2, 3] + [np.nan] * 3,
                                 'b': [np.nan] * 3 + [1, 2, 3]},
                                index=idx1.append(idx1))
        tm.assert_frame_equal(result, expected)

    def test_concat_different_extension_dtypes_upcasts(self):
        a = pd.Series(pd.core.arrays.integer_array([1, 2]))
        b = pd.Series(to_decimal([1, 2]))

        result = pd.concat([a, b], ignore_index=True)
        expected = pd.Series([
            1, 2,
            Decimal(1), Decimal(2)
        ], dtype=object)
        tm.assert_series_equal(result, expected)

    def test_concat_odered_dict(self):
        # GH 21510
        expected = pd.concat([pd.Series(range(3)), pd.Series(range(4))],
                             keys=['First', 'Another'])
        result = pd.concat(OrderedDict([('First', pd.Series(range(3))),
                                        ('Another', pd.Series(range(4)))]))
        tm.assert_series_equal(result, expected)


@pytest.mark.parametrize('pdt', [pd.Series, pd.DataFrame])
@pytest.mark.parametrize('dt', np.sctypes['float'])
def test_concat_no_unnecessary_upcast(dt, pdt):
    # GH 13247
    dims = pdt().ndim
    dfs = [pdt(np.array([1], dtype=dt, ndmin=dims)),
           pdt(np.array([np.nan], dtype=dt, ndmin=dims)),
           pdt(np.array([5], dtype=dt, ndmin=dims))]
    x = pd.concat(dfs)
    assert x.values.dtype == dt


@pytest.mark.parametrize('pdt', [pd.Series, pd.DataFrame])
@pytest.mark.parametrize('dt', np.sctypes['int'])
def test_concat_will_upcast(dt, pdt):
    with catch_warnings(record=True):
        dims = pdt().ndim
        dfs = [pdt(np.array([1], dtype=dt, ndmin=dims)),
               pdt(np.array([np.nan], ndmin=dims)),
               pdt(np.array([5], dtype=dt, ndmin=dims))]
        x = pd.concat(dfs)
        assert x.values.dtype == 'float64'


def test_concat_empty_and_non_empty_frame_regression():
    # GH 18178 regression test
    df1 = pd.DataFrame({'foo': [1]})
    df2 = pd.DataFrame({'foo': []})
    expected = pd.DataFrame({'foo': [1.0]})
    result = pd.concat([df1, df2])
    assert_frame_equal(result, expected)


def test_concat_empty_and_non_empty_series_regression():
    # GH 18187 regression test
    s1 = pd.Series([1])
    s2 = pd.Series([])
    expected = s1
    result = pd.concat([s1, s2])
    tm.assert_series_equal(result, expected)


def test_concat_sorts_columns(sort_with_none):
    # GH-4588
    df1 = pd.DataFrame({"a": [1, 2], "b": [1, 2]}, columns=['b', 'a'])
    df2 = pd.DataFrame({"a": [3, 4], "c": [5, 6]})

    # for sort=True/None
    expected = pd.DataFrame({"a": [1, 2, 3, 4],
                             "b": [1, 2, None, None],
                             "c": [None, None, 5, 6]},
                            columns=['a', 'b', 'c'])

    if sort_with_none is False:
        expected = expected[['b', 'a', 'c']]

    if sort_with_none is None:
        # only warn if not explicitly specified
        ctx = tm.assert_produces_warning(FutureWarning)
    else:
        ctx = tm.assert_produces_warning(None)

    # default
    with ctx:
        result = pd.concat([df1, df2], ignore_index=True, sort=sort_with_none)
    tm.assert_frame_equal(result, expected)


def test_concat_sorts_index(sort_with_none):
    df1 = pd.DataFrame({"a": [1, 2, 3]}, index=['c', 'a', 'b'])
    df2 = pd.DataFrame({"b": [1, 2]}, index=['a', 'b'])

    # For True/None
    expected = pd.DataFrame({"a": [2, 3, 1], "b": [1, 2, None]},
                            index=['a', 'b', 'c'],
                            columns=['a', 'b'])
    if sort_with_none is False:
        expected = expected.loc[['c', 'a', 'b']]

    if sort_with_none is None:
        # only warn if not explicitly specified
        ctx = tm.assert_produces_warning(FutureWarning)
    else:
        ctx = tm.assert_produces_warning(None)

    # Warn and sort by default
    with ctx:
        result = pd.concat([df1, df2], axis=1, sort=sort_with_none)
    tm.assert_frame_equal(result, expected)


def test_concat_inner_sort(sort_with_none):
    # https://github.com/pandas-dev/pandas/pull/20613
    df1 = pd.DataFrame({"a": [1, 2], "b": [1, 2], "c": [1, 2]},
                       columns=['b', 'a', 'c'])
    df2 = pd.DataFrame({"a": [1, 2], 'b': [3, 4]}, index=[3, 4])

    with tm.assert_produces_warning(None):
        # unset sort should *not* warn for inner join
        # since that never sorted
        result = pd.concat([df1, df2], sort=sort_with_none,
                           join='inner',
                           ignore_index=True)

    expected = pd.DataFrame({"b": [1, 2, 3, 4], "a": [1, 2, 1, 2]},
                            columns=['b', 'a'])
    if sort_with_none is True:
        expected = expected[['a', 'b']]
    tm.assert_frame_equal(result, expected)


def test_concat_aligned_sort():
    # GH-4588
    df = pd.DataFrame({"c": [1, 2], "b": [3, 4], 'a': [5, 6]},
                      columns=['c', 'b', 'a'])
    result = pd.concat([df, df], sort=True, ignore_index=True)
    expected = pd.DataFrame({'a': [5, 6, 5, 6], 'b': [3, 4, 3, 4],
                             'c': [1, 2, 1, 2]},
                            columns=['a', 'b', 'c'])
    tm.assert_frame_equal(result, expected)

    result = pd.concat([df, df[['c', 'b']]], join='inner', sort=True,
                       ignore_index=True)
    expected = expected[['b', 'c']]
    tm.assert_frame_equal(result, expected)


def test_concat_aligned_sort_does_not_raise():
    # GH-4588
    # We catch TypeErrors from sorting internally and do not re-raise.
    df = pd.DataFrame({1: [1, 2], "a": [3, 4]}, columns=[1, 'a'])
    expected = pd.DataFrame({1: [1, 2, 1, 2], 'a': [3, 4, 3, 4]},
                            columns=[1, 'a'])
    result = pd.concat([df, df], ignore_index=True, sort=True)
    tm.assert_frame_equal(result, expected)


@pytest.mark.parametrize("s1name,s2name", [
    (np.int64(190), (43, 0)), (190, (43, 0))])
def test_concat_series_name_npscalar_tuple(s1name, s2name):
    # GH21015
    s1 = pd.Series({'a': 1, 'b': 2}, name=s1name)
    s2 = pd.Series({'c': 5, 'd': 6}, name=s2name)
    result = pd.concat([s1, s2])
    expected = pd.Series({'a': 1, 'b': 2, 'c': 5, 'd': 6})
    tm.assert_series_equal(result, expected)


def test_concat_categorical_tz():
    # GH-23816
    a = pd.Series(pd.date_range('2017-01-01', periods=2, tz='US/Pacific'))
    b = pd.Series(['a', 'b'], dtype='category')
    result = pd.concat([a, b], ignore_index=True)
    expected = pd.Series([
        pd.Timestamp('2017-01-01', tz="US/Pacific"),
        pd.Timestamp('2017-01-02', tz="US/Pacific"),
        'a', 'b'
    ])
    tm.assert_series_equal(result, expected)


def test_concat_datetimeindex_freq():
    # GH 3232
    # Monotonic index result
    dr = pd.date_range('01-Jan-2013', periods=100, freq='50L', tz='UTC')
    data = list(range(100))
    expected = pd.DataFrame(data, index=dr)
    result = pd.concat([expected[:50], expected[50:]])
    tm.assert_frame_equal(result, expected)

    # Non-monotonic index result
    result = pd.concat([expected[50:], expected[:50]])
    expected = pd.DataFrame(data[50:] + data[:50],
                            index=dr[50:].append(dr[:50]))
    expected.index.freq = None
    tm.assert_frame_equal(result, expected)<|MERGE_RESOLUTION|>--- conflicted
+++ resolved
@@ -976,15 +976,7 @@
         df = pd.DataFrame([[1, 2, 3], [4, 5, 6]],
                           columns=index_cannot_append_with_other)
         ser = pd.Series([7, 8, 9], index=index_can_append, name=2)
-<<<<<<< HEAD
-
-=======
-        msg = (r"unorderable types: (Interval|int)\(\) > "
-               r"(int|float|str)\(\)|"
-               r"Expected tuple, got (int|float|str)|"
-               r"Cannot compare type 'Timestamp' with type 'int'|"
-               r"'>' not supported between instances of 'int' and 'str'")
->>>>>>> 882961df
+
         with pytest.raises(TypeError, match=msg):
             df.append(ser)
 
