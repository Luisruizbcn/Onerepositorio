--- conflicted
+++ resolved
@@ -860,24 +860,24 @@
     tm.assert_frame_equal(result, expected)
 
 
-<<<<<<< HEAD
-def test_concat_datetime64_diff_resolution():
-    # GH#53640
-    df1 = DataFrame({"a": [0, 1], "b": [4, 5]}, dtype="datetime64[s]")
-    df2 = DataFrame({"a": [2, 3], "b": [6, 7]}, dtype="datetime64[ms]")
-    result = concat([df1, df2])
-
-    expected = DataFrame(
-        data={"a": [0, 1000, 2, 3], "b": [4000, 5000, 6, 7]},
-        index=[0, 1, 0, 1],
-        dtype="datetime64[ms]",
-    )
-=======
 def test_concat_ea_upcast():
     # GH#54848
     df1 = DataFrame(["a"], dtype="string")
     df2 = DataFrame([1], dtype="Int64")
     result = concat([df1, df2])
     expected = DataFrame(["a", 1], index=[0, 0])
->>>>>>> df828190
+    tm.assert_frame_equal(result, expected)
+
+
+def test_concat_datetime64_diff_resolution():
+    # GH#53640
+    df1 = DataFrame({"a": [0, 1], "b": [4, 5]}, dtype="datetime64[s]")
+    df2 = DataFrame({"a": [2, 3], "b": [6, 7]}, dtype="datetime64[ms]")
+    result = concat([df1, df2])
+
+    expected = DataFrame(
+        data={"a": [0, 1000, 2, 3], "b": [4000, 5000, 6, 7]},
+        index=[0, 1, 0, 1],
+        dtype="datetime64[ms]",
+    )
     tm.assert_frame_equal(result, expected)