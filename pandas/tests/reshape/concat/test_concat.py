from collections import (
    abc,
    deque,
)
from collections.abc import Iterator
from datetime import datetime
from decimal import Decimal
from warnings import (
    catch_warnings,
    simplefilter,
)

import numpy as np
import pytest

from pandas.errors import (
    InvalidIndexError,
    PerformanceWarning,
)
import pandas.util._test_decorators as td

import pandas as pd
from pandas import (
    DataFrame,
    Index,
    MultiIndex,
    PeriodIndex,
    Series,
    concat,
    date_range,
)
import pandas._testing as tm
from pandas.core.arrays import SparseArray
from pandas.tests.extension.decimal import to_decimal


class TestConcatenate:
    def test_append_concat(self):
        # GH#1815
        d1 = date_range("12/31/1990", "12/31/1999", freq="A-DEC")
        d2 = date_range("12/31/2000", "12/31/2009", freq="A-DEC")

        s1 = Series(np.random.default_rng(2).standard_normal(10), d1)
        s2 = Series(np.random.default_rng(2).standard_normal(10), d2)

        s1 = s1.to_period()
        s2 = s2.to_period()

        # drops index
        result = concat([s1, s2])
        assert isinstance(result.index, PeriodIndex)
        assert result.index[0] == s1.index[0]

    def test_concat_copy(self, using_array_manager, using_copy_on_write):
        df = DataFrame(np.random.default_rng(2).standard_normal((4, 3)))
        df2 = DataFrame(np.random.default_rng(2).integers(0, 10, size=4).reshape(4, 1))
        df3 = DataFrame({5: "foo"}, index=range(4))

        # These are actual copies.
        result = concat([df, df2, df3], axis=1, copy=True)

        if not using_copy_on_write:
            for arr in result._mgr.arrays:
                assert not any(
                    np.shares_memory(arr, y)
                    for x in [df, df2, df3]
                    for y in x._mgr.arrays
                )
        else:
            for arr in result._mgr.arrays:
                assert arr.base is not None

        # These are the same.
        result = concat([df, df2, df3], axis=1, copy=False)

        for arr in result._mgr.arrays:
            if arr.dtype.kind == "f":
                assert arr.base is df._mgr.arrays[0].base
            elif arr.dtype.kind in ["i", "u"]:
                assert arr.base is df2._mgr.arrays[0].base
            elif arr.dtype == object:
                if using_array_manager:
                    # we get the same array object, which has no base
                    assert arr is df3._mgr.arrays[0]
                else:
                    assert arr.base is not None

        # Float block was consolidated.
        df4 = DataFrame(np.random.default_rng(2).standard_normal((4, 1)))
        result = concat([df, df2, df3, df4], axis=1, copy=False)
        for arr in result._mgr.arrays:
            if arr.dtype.kind == "f":
                if using_array_manager or using_copy_on_write:
                    # this is a view on some array in either df or df4
                    assert any(
                        np.shares_memory(arr, other)
                        for other in df._mgr.arrays + df4._mgr.arrays
                    )
                else:
                    # the block was consolidated, so we got a copy anyway
                    assert arr.base is None
            elif arr.dtype.kind in ["i", "u"]:
                assert arr.base is df2._mgr.arrays[0].base
            elif arr.dtype == object:
                # this is a view on df3
                assert any(np.shares_memory(arr, other) for other in df3._mgr.arrays)

    def test_concat_with_group_keys(self):
        # axis=0
        df = DataFrame(np.random.default_rng(2).standard_normal((3, 4)))
        df2 = DataFrame(np.random.default_rng(2).standard_normal((4, 4)))

        result = concat([df, df2], keys=[0, 1])
        exp_index = MultiIndex.from_arrays(
            [[0, 0, 0, 1, 1, 1, 1], [0, 1, 2, 0, 1, 2, 3]]
        )
        expected = DataFrame(np.r_[df.values, df2.values], index=exp_index)
        tm.assert_frame_equal(result, expected)

        result = concat([df, df], keys=[0, 1])
        exp_index2 = MultiIndex.from_arrays([[0, 0, 0, 1, 1, 1], [0, 1, 2, 0, 1, 2]])
        expected = DataFrame(np.r_[df.values, df.values], index=exp_index2)
        tm.assert_frame_equal(result, expected)

        # axis=1
        df = DataFrame(np.random.default_rng(2).standard_normal((4, 3)))
        df2 = DataFrame(np.random.default_rng(2).standard_normal((4, 4)))

        result = concat([df, df2], keys=[0, 1], axis=1)
        expected = DataFrame(np.c_[df.values, df2.values], columns=exp_index)
        tm.assert_frame_equal(result, expected)

        result = concat([df, df], keys=[0, 1], axis=1)
        expected = DataFrame(np.c_[df.values, df.values], columns=exp_index2)
        tm.assert_frame_equal(result, expected)

    def test_concat_keys_specific_levels(self):
        df = DataFrame(np.random.default_rng(2).standard_normal((10, 4)))
        pieces = [df.iloc[:, [0, 1]], df.iloc[:, [2]], df.iloc[:, [3]]]
        level = ["three", "two", "one", "zero"]
        result = concat(
            pieces,
            axis=1,
            keys=["one", "two", "three"],
            levels=[level],
            names=["group_key"],
        )

        tm.assert_index_equal(result.columns.levels[0], Index(level, name="group_key"))
        tm.assert_index_equal(result.columns.levels[1], Index([0, 1, 2, 3]))

        assert result.columns.names == ["group_key", None]

    @pytest.mark.parametrize("mapping", ["mapping", "dict"])
    def test_concat_mapping(self, mapping, non_dict_mapping_subclass):
        constructor = dict if mapping == "dict" else non_dict_mapping_subclass
        frames = constructor(
            {
                "foo": DataFrame(np.random.default_rng(2).standard_normal((4, 3))),
                "bar": DataFrame(np.random.default_rng(2).standard_normal((4, 3))),
                "baz": DataFrame(np.random.default_rng(2).standard_normal((4, 3))),
                "qux": DataFrame(np.random.default_rng(2).standard_normal((4, 3))),
            }
        )

        sorted_keys = list(frames.keys())

        result = concat(frames)
        expected = concat([frames[k] for k in sorted_keys], keys=sorted_keys)
        tm.assert_frame_equal(result, expected)

        result = concat(frames, axis=1)
        expected = concat([frames[k] for k in sorted_keys], keys=sorted_keys, axis=1)
        tm.assert_frame_equal(result, expected)

        keys = ["baz", "foo", "bar"]
        result = concat(frames, keys=keys)
        expected = concat([frames[k] for k in keys], keys=keys)
        tm.assert_frame_equal(result, expected)

    def test_concat_keys_and_levels(self):
        df = DataFrame(np.random.default_rng(2).standard_normal((1, 3)))
        df2 = DataFrame(np.random.default_rng(2).standard_normal((1, 4)))

        levels = [["foo", "baz"], ["one", "two"]]
        names = ["first", "second"]
        result = concat(
            [df, df2, df, df2],
            keys=[("foo", "one"), ("foo", "two"), ("baz", "one"), ("baz", "two")],
            levels=levels,
            names=names,
        )
        expected = concat([df, df2, df, df2])
        exp_index = MultiIndex(
            levels=levels + [[0]],
            codes=[[0, 0, 1, 1], [0, 1, 0, 1], [0, 0, 0, 0]],
            names=names + [None],
        )
        expected.index = exp_index

        tm.assert_frame_equal(result, expected)

        # no names
        result = concat(
            [df, df2, df, df2],
            keys=[("foo", "one"), ("foo", "two"), ("baz", "one"), ("baz", "two")],
            levels=levels,
        )
        assert result.index.names == (None,) * 3

        # no levels
        result = concat(
            [df, df2, df, df2],
            keys=[("foo", "one"), ("foo", "two"), ("baz", "one"), ("baz", "two")],
            names=["first", "second"],
        )
        assert result.index.names == ("first", "second", None)
        tm.assert_index_equal(
            result.index.levels[0], Index(["baz", "foo"], name="first")
        )

    def test_concat_keys_levels_no_overlap(self):
        # GH #1406
        df = DataFrame(np.random.default_rng(2).standard_normal((1, 3)), index=["a"])
        df2 = DataFrame(np.random.default_rng(2).standard_normal((1, 4)), index=["b"])

        msg = "Values not found in passed level"
        with pytest.raises(ValueError, match=msg):
            concat([df, df], keys=["one", "two"], levels=[["foo", "bar", "baz"]])

        msg = "Key one not in level"
        with pytest.raises(ValueError, match=msg):
            concat([df, df2], keys=["one", "two"], levels=[["foo", "bar", "baz"]])

    def test_crossed_dtypes_weird_corner(self):
        columns = ["A", "B", "C", "D"]
        df1 = DataFrame(
            {
                "A": np.array([1, 2, 3, 4], dtype="f8"),
                "B": np.array([1, 2, 3, 4], dtype="i8"),
                "C": np.array([1, 2, 3, 4], dtype="f8"),
                "D": np.array([1, 2, 3, 4], dtype="i8"),
            },
            columns=columns,
        )

        df2 = DataFrame(
            {
                "A": np.array([1, 2, 3, 4], dtype="i8"),
                "B": np.array([1, 2, 3, 4], dtype="f8"),
                "C": np.array([1, 2, 3, 4], dtype="i8"),
                "D": np.array([1, 2, 3, 4], dtype="f8"),
            },
            columns=columns,
        )

        appended = concat([df1, df2], ignore_index=True)
        expected = DataFrame(
            np.concatenate([df1.values, df2.values], axis=0), columns=columns
        )
        tm.assert_frame_equal(appended, expected)

        df = DataFrame(np.random.default_rng(2).standard_normal((1, 3)), index=["a"])
        df2 = DataFrame(np.random.default_rng(2).standard_normal((1, 4)), index=["b"])
        result = concat([df, df2], keys=["one", "two"], names=["first", "second"])
        assert result.index.names == ("first", "second")

    def test_with_mixed_tuples(self, sort):
        # 10697
        # columns have mixed tuples, so handle properly
        df1 = DataFrame({"A": "foo", ("B", 1): "bar"}, index=range(2))
        df2 = DataFrame({"B": "foo", ("B", 1): "bar"}, index=range(2))

        # it works
        concat([df1, df2], sort=sort)

    def test_concat_mixed_objs(self):
        # concat mixed series/frames
        # G2385

        # axis 1
        index = date_range("01-Jan-2013", periods=10, freq="H")
        arr = np.arange(10, dtype="int64")
        s1 = Series(arr, index=index)
        s2 = Series(arr, index=index)
        df = DataFrame(arr.reshape(-1, 1), index=index)

        expected = DataFrame(
            np.repeat(arr, 2).reshape(-1, 2), index=index, columns=[0, 0]
        )
        result = concat([df, df], axis=1)
        tm.assert_frame_equal(result, expected)

        expected = DataFrame(
            np.repeat(arr, 2).reshape(-1, 2), index=index, columns=[0, 1]
        )
        result = concat([s1, s2], axis=1)
        tm.assert_frame_equal(result, expected)

        expected = DataFrame(
            np.repeat(arr, 3).reshape(-1, 3), index=index, columns=[0, 1, 2]
        )
        result = concat([s1, s2, s1], axis=1)
        tm.assert_frame_equal(result, expected)

        expected = DataFrame(
            np.repeat(arr, 5).reshape(-1, 5), index=index, columns=[0, 0, 1, 2, 3]
        )
        result = concat([s1, df, s2, s2, s1], axis=1)
        tm.assert_frame_equal(result, expected)

        # with names
        s1.name = "foo"
        expected = DataFrame(
            np.repeat(arr, 3).reshape(-1, 3), index=index, columns=["foo", 0, 0]
        )
        result = concat([s1, df, s2], axis=1)
        tm.assert_frame_equal(result, expected)

        s2.name = "bar"
        expected = DataFrame(
            np.repeat(arr, 3).reshape(-1, 3), index=index, columns=["foo", 0, "bar"]
        )
        result = concat([s1, df, s2], axis=1)
        tm.assert_frame_equal(result, expected)

        # ignore index
        expected = DataFrame(
            np.repeat(arr, 3).reshape(-1, 3), index=index, columns=[0, 1, 2]
        )
        result = concat([s1, df, s2], axis=1, ignore_index=True)
        tm.assert_frame_equal(result, expected)

        # axis 0
        expected = DataFrame(
            np.tile(arr, 3).reshape(-1, 1), index=index.tolist() * 3, columns=[0]
        )
        result = concat([s1, df, s2])
        tm.assert_frame_equal(result, expected)

        expected = DataFrame(np.tile(arr, 3).reshape(-1, 1), columns=[0])
        result = concat([s1, df, s2], ignore_index=True)
        tm.assert_frame_equal(result, expected)

    def test_dtype_coercion(self):
        # 12411
        df = DataFrame({"date": [pd.Timestamp("20130101").tz_localize("UTC"), pd.NaT]})

        result = concat([df.iloc[[0]], df.iloc[[1]]])
        tm.assert_series_equal(result.dtypes, df.dtypes)

        # 12045
        df = DataFrame({"date": [datetime(2012, 1, 1), datetime(1012, 1, 2)]})
        result = concat([df.iloc[[0]], df.iloc[[1]]])
        tm.assert_series_equal(result.dtypes, df.dtypes)

        # 11594
        df = DataFrame({"text": ["some words"] + [None] * 9})
        result = concat([df.iloc[[0]], df.iloc[[1]]])
        tm.assert_series_equal(result.dtypes, df.dtypes)

    def test_concat_single_with_key(self):
        df = DataFrame(np.random.default_rng(2).standard_normal((10, 4)))

        result = concat([df], keys=["foo"])
        expected = concat([df, df], keys=["foo", "bar"])
        tm.assert_frame_equal(result, expected[:10])

    def test_concat_no_items_raises(self):
        with pytest.raises(ValueError, match="No objects to concatenate"):
            concat([])

    def test_concat_exclude_none(self):
        df = DataFrame(np.random.default_rng(2).standard_normal((10, 4)))

        pieces = [df[:5], None, None, df[5:]]
        result = concat(pieces)
        tm.assert_frame_equal(result, df)
        with pytest.raises(ValueError, match="All objects passed were None"):
            concat([None, None])

    def test_concat_keys_with_none(self):
        # #1649
        df0 = DataFrame([[10, 20, 30], [10, 20, 30], [10, 20, 30]])

        result = concat({"a": None, "b": df0, "c": df0[:2], "d": df0[:1], "e": df0})
        expected = concat({"b": df0, "c": df0[:2], "d": df0[:1], "e": df0})
        tm.assert_frame_equal(result, expected)

        result = concat(
            [None, df0, df0[:2], df0[:1], df0], keys=["a", "b", "c", "d", "e"]
        )
        expected = concat([df0, df0[:2], df0[:1], df0], keys=["b", "c", "d", "e"])
        tm.assert_frame_equal(result, expected)

    def test_concat_bug_1719(self):
        ts1 = tm.makeTimeSeries()
        ts2 = tm.makeTimeSeries()[::2]

        # to join with union
        # these two are of different length!
        left = concat([ts1, ts2], join="outer", axis=1)
        right = concat([ts2, ts1], join="outer", axis=1)

        assert len(left) == len(right)

    def test_concat_bug_2972(self):
        ts0 = Series(np.zeros(5))
        ts1 = Series(np.ones(5))
        ts0.name = ts1.name = "same name"
        result = concat([ts0, ts1], axis=1)

        expected = DataFrame({0: ts0, 1: ts1})
        expected.columns = ["same name", "same name"]
        tm.assert_frame_equal(result, expected)

    def test_concat_bug_3602(self):
        # GH 3602, duplicate columns
        df1 = DataFrame(
            {
                "firmNo": [0, 0, 0, 0],
                "prc": [6, 6, 6, 6],
                "stringvar": ["rrr", "rrr", "rrr", "rrr"],
            }
        )
        df2 = DataFrame(
            {"C": [9, 10, 11, 12], "misc": [1, 2, 3, 4], "prc": [6, 6, 6, 6]}
        )
        expected = DataFrame(
            [
                [0, 6, "rrr", 9, 1, 6],
                [0, 6, "rrr", 10, 2, 6],
                [0, 6, "rrr", 11, 3, 6],
                [0, 6, "rrr", 12, 4, 6],
            ]
        )
        expected.columns = ["firmNo", "prc", "stringvar", "C", "misc", "prc"]

        result = concat([df1, df2], axis=1)
        tm.assert_frame_equal(result, expected)

    def test_concat_iterables(self):
        # GH8645 check concat works with tuples, list, generators, and weird
        # stuff like deque and custom iterables
        df1 = DataFrame([1, 2, 3])
        df2 = DataFrame([4, 5, 6])
        expected = DataFrame([1, 2, 3, 4, 5, 6])
        tm.assert_frame_equal(concat((df1, df2), ignore_index=True), expected)
        tm.assert_frame_equal(concat([df1, df2], ignore_index=True), expected)
        tm.assert_frame_equal(
            concat((df for df in (df1, df2)), ignore_index=True), expected
        )
        tm.assert_frame_equal(concat(deque((df1, df2)), ignore_index=True), expected)

        class CustomIterator1:
            def __len__(self) -> int:
                return 2

            def __getitem__(self, index):
                try:
                    return {0: df1, 1: df2}[index]
                except KeyError as err:
                    raise IndexError from err

        tm.assert_frame_equal(concat(CustomIterator1(), ignore_index=True), expected)

        class CustomIterator2(abc.Iterable):
            def __iter__(self) -> Iterator:
                yield df1
                yield df2

        tm.assert_frame_equal(concat(CustomIterator2(), ignore_index=True), expected)

    def test_concat_order(self):
        # GH 17344, GH#47331
        dfs = [DataFrame(index=range(3), columns=["a", 1, None])]
        dfs += [DataFrame(index=range(3), columns=[None, 1, "a"]) for _ in range(100)]

        result = concat(dfs, sort=True).columns
        expected = Index([1, "a", None])
        tm.assert_index_equal(result, expected)

    def test_concat_different_extension_dtypes_upcasts(self):
        a = Series(pd.array([1, 2], dtype="Int64"))
        b = Series(to_decimal([1, 2]))

        result = concat([a, b], ignore_index=True)
        expected = Series([1, 2, Decimal(1), Decimal(2)], dtype=object)
        tm.assert_series_equal(result, expected)

    def test_concat_ordered_dict(self):
        # GH 21510
        expected = concat(
            [Series(range(3)), Series(range(4))], keys=["First", "Another"]
        )
        result = concat({"First": Series(range(3)), "Another": Series(range(4))})
        tm.assert_series_equal(result, expected)

    def test_concat_duplicate_indices_raise(self):
        # GH 45888: test raise for concat DataFrames with duplicate indices
        # https://github.com/pandas-dev/pandas/issues/36263
        df1 = DataFrame(
            np.random.default_rng(2).standard_normal(5),
            index=[0, 1, 2, 3, 3],
            columns=["a"],
        )
        df2 = DataFrame(
            np.random.default_rng(2).standard_normal(5),
            index=[0, 1, 2, 2, 4],
            columns=["b"],
        )
        msg = "Reindexing only valid with uniquely valued Index objects"
        with pytest.raises(InvalidIndexError, match=msg):
            concat([df1, df2], axis=1)


@pytest.mark.parametrize("dt", np.sctypes["float"])
def test_concat_no_unnecessary_upcast(dt, frame_or_series):
    # GH 13247
    dims = frame_or_series(dtype=object).ndim

    dfs = [
        frame_or_series(np.array([1], dtype=dt, ndmin=dims)),
        frame_or_series(np.array([np.nan], dtype=dt, ndmin=dims)),
        frame_or_series(np.array([5], dtype=dt, ndmin=dims)),
    ]
    x = concat(dfs)
    assert x.values.dtype == dt


@pytest.mark.parametrize("pdt", [Series, DataFrame])
@pytest.mark.parametrize("dt", np.sctypes["int"])
def test_concat_will_upcast(dt, pdt):
    with catch_warnings(record=True):
        dims = pdt().ndim
        dfs = [
            pdt(np.array([1], dtype=dt, ndmin=dims)),
            pdt(np.array([np.nan], ndmin=dims)),
            pdt(np.array([5], dtype=dt, ndmin=dims)),
        ]
        x = concat(dfs)
        assert x.values.dtype == "float64"


def test_concat_empty_and_non_empty_frame_regression():
    # GH 18178 regression test
    df1 = DataFrame({"foo": [1]})
    df2 = DataFrame({"foo": []})
    expected = DataFrame({"foo": [1.0]})
    result = concat([df1, df2])
    tm.assert_frame_equal(result, expected)


def test_concat_sparse():
    # GH 23557
    a = Series(SparseArray([0, 1, 2]))
    expected = DataFrame(data=[[0, 0], [1, 1], [2, 2]]).astype(
        pd.SparseDtype(np.int64, 0)
    )
    result = concat([a, a], axis=1)
    tm.assert_frame_equal(result, expected)


def test_concat_dense_sparse():
    # GH 30668
    dtype = pd.SparseDtype(np.float64, None)
    a = Series(pd.arrays.SparseArray([1, None]), dtype=dtype)
    b = Series([1], dtype=float)
    expected = Series(data=[1, None, 1], index=[0, 1, 0]).astype(dtype)
    result = concat([a, b], axis=0)
    tm.assert_series_equal(result, expected)


@pytest.mark.parametrize("keys", [["e", "f", "f"], ["f", "e", "f"]])
def test_duplicate_keys(keys):
    # GH 33654
    df = DataFrame({"a": [1, 2, 3], "b": [4, 5, 6]})
    s1 = Series([7, 8, 9], name="c")
    s2 = Series([10, 11, 12], name="d")
    result = concat([df, s1, s2], axis=1, keys=keys)
    expected_values = [[1, 4, 7, 10], [2, 5, 8, 11], [3, 6, 9, 12]]
    expected_columns = MultiIndex.from_tuples(
        [(keys[0], "a"), (keys[0], "b"), (keys[1], "c"), (keys[2], "d")]
    )
    expected = DataFrame(expected_values, columns=expected_columns)
    tm.assert_frame_equal(result, expected)


def test_duplicate_keys_same_frame():
    # GH 43595
    keys = ["e", "e"]
    df = DataFrame({"a": [1, 2, 3], "b": [4, 5, 6]})
    result = concat([df, df], axis=1, keys=keys)
    expected_values = [[1, 4, 1, 4], [2, 5, 2, 5], [3, 6, 3, 6]]
    expected_columns = MultiIndex.from_tuples(
        [(keys[0], "a"), (keys[0], "b"), (keys[1], "a"), (keys[1], "b")]
    )
    expected = DataFrame(expected_values, columns=expected_columns)
    with catch_warnings():
        # result.columns not sorted, resulting in performance warning
        simplefilter("ignore", PerformanceWarning)
        tm.assert_frame_equal(result, expected)


@pytest.mark.parametrize(
    "obj",
    [
        tm.SubclassedDataFrame({"A": np.arange(0, 10)}),
        tm.SubclassedSeries(np.arange(0, 10), name="A"),
    ],
)
def test_concat_preserves_subclass(obj):
    # GH28330 -- preserve subclass

    result = concat([obj, obj])
    assert isinstance(result, type(obj))


def test_concat_frame_axis0_extension_dtypes():
    # preserve extension dtype (through common_dtype mechanism)
    df1 = DataFrame({"a": pd.array([1, 2, 3], dtype="Int64")})
    df2 = DataFrame({"a": np.array([4, 5, 6])})

    result = concat([df1, df2], ignore_index=True)
    expected = DataFrame({"a": [1, 2, 3, 4, 5, 6]}, dtype="Int64")
    tm.assert_frame_equal(result, expected)

    result = concat([df2, df1], ignore_index=True)
    expected = DataFrame({"a": [4, 5, 6, 1, 2, 3]}, dtype="Int64")
    tm.assert_frame_equal(result, expected)


def test_concat_preserves_extension_int64_dtype():
    # GH 24768
    df_a = DataFrame({"a": [-1]}, dtype="Int64")
    df_b = DataFrame({"b": [1]}, dtype="Int64")
    result = concat([df_a, df_b], ignore_index=True)
    expected = DataFrame({"a": [-1, None], "b": [None, 1]}, dtype="Int64")
    tm.assert_frame_equal(result, expected)


@pytest.mark.parametrize(
    "dtype1,dtype2,expected_dtype",
    [
        ("bool", "bool", "bool"),
        ("boolean", "bool", "boolean"),
        ("bool", "boolean", "boolean"),
        ("boolean", "boolean", "boolean"),
    ],
)
def test_concat_bool_types(dtype1, dtype2, expected_dtype):
    # GH 42800
    ser1 = Series([True, False], dtype=dtype1)
    ser2 = Series([False, True], dtype=dtype2)
    result = concat([ser1, ser2], ignore_index=True)
    expected = Series([True, False, False, True], dtype=expected_dtype)
    tm.assert_series_equal(result, expected)


@pytest.mark.parametrize(
    ("keys", "integrity"),
    [
        (["red"] * 3, True),
        (["red"] * 3, False),
        (["red", "blue", "red"], False),
        (["red", "blue", "red"], True),
    ],
)
def test_concat_repeated_keys(keys, integrity):
    # GH: 20816
    series_list = [Series({"a": 1}), Series({"b": 2}), Series({"c": 3})]
    result = concat(series_list, keys=keys, verify_integrity=integrity)
    tuples = list(zip(keys, ["a", "b", "c"]))
    expected = Series([1, 2, 3], index=MultiIndex.from_tuples(tuples))
    tm.assert_series_equal(result, expected)


def test_concat_null_object_with_dti():
    # GH#40841
    dti = pd.DatetimeIndex(
        ["2021-04-08 21:21:14+00:00"], dtype="datetime64[ns, UTC]", name="Time (UTC)"
    )
    right = DataFrame(data={"C": [0.5274]}, index=dti)

    idx = Index([None], dtype="object", name="Maybe Time (UTC)")
    left = DataFrame(data={"A": [None], "B": [np.nan]}, index=idx)

    result = concat([left, right], axis="columns")

    exp_index = Index([None, dti[0]], dtype=object)
    expected = DataFrame(
        {
            "A": np.array([None, np.nan], dtype=object),
            "B": [np.nan, np.nan],
            "C": [np.nan, 0.5274],
        },
        index=exp_index,
    )
    tm.assert_frame_equal(result, expected)


def test_concat_multiindex_with_empty_rangeindex():
    # GH#41234
    mi = MultiIndex.from_tuples([("B", 1), ("C", 1)])
    df1 = DataFrame([[1, 2]], columns=mi)
    df2 = DataFrame(index=[1], columns=pd.RangeIndex(0))

    result = concat([df1, df2])
    expected = DataFrame([[1, 2], [np.nan, np.nan]], columns=mi)
    tm.assert_frame_equal(result, expected)


@pytest.mark.parametrize(
    "data",
    [
        Series(data=[1, 2]),
        DataFrame(
            data={
                "col1": [1, 2],
            }
        ),
        DataFrame(dtype=float),
        Series(dtype=float),
    ],
)
def test_concat_drop_attrs(data):
    # GH#41828
    df1 = data.copy()
    df1.attrs = {1: 1}
    df2 = data.copy()
    df2.attrs = {1: 2}
    df = concat([df1, df2])
    assert len(df.attrs) == 0


@pytest.mark.parametrize(
    "data",
    [
        Series(data=[1, 2]),
        DataFrame(
            data={
                "col1": [1, 2],
            }
        ),
        DataFrame(dtype=float),
        Series(dtype=float),
    ],
)
def test_concat_retain_attrs(data):
    # GH#41828
    df1 = data.copy()
    df1.attrs = {1: 1}
    df2 = data.copy()
    df2.attrs = {1: 1}
    df = concat([df1, df2])
    assert df.attrs[1] == 1


@td.skip_array_manager_invalid_test
@pytest.mark.parametrize("df_dtype", ["float64", "int64", "datetime64[ns]"])
@pytest.mark.parametrize("empty_dtype", [None, "float64", "object"])
def test_concat_ignore_empty_object_float(empty_dtype, df_dtype):
    # https://github.com/pandas-dev/pandas/issues/45637
    df = DataFrame({"foo": [1, 2], "bar": [1, 2]}, dtype=df_dtype)
    empty = DataFrame(columns=["foo", "bar"], dtype=empty_dtype)

    msg = "The behavior of DataFrame concatenation with empty or all-NA entries"
    warn = None
    if df_dtype == "datetime64[ns]" or (
        df_dtype == "float64" and empty_dtype != "float64"
    ):
        warn = FutureWarning
    with tm.assert_produces_warning(warn, match=msg):
        result = concat([empty, df])
    expected = df
    if df_dtype == "int64":
        # TODO what exact behaviour do we want for integer eventually?
        if empty_dtype == "float64":
            expected = df.astype("float64")
        else:
            expected = df.astype("object")
    tm.assert_frame_equal(result, expected)


@td.skip_array_manager_invalid_test
@pytest.mark.parametrize("df_dtype", ["float64", "int64", "datetime64[ns]"])
@pytest.mark.parametrize("empty_dtype", [None, "float64", "object"])
def test_concat_ignore_all_na_object_float(empty_dtype, df_dtype):
    df = DataFrame({"foo": [1, 2], "bar": [1, 2]}, dtype=df_dtype)
    empty = DataFrame({"foo": [np.nan], "bar": [np.nan]}, dtype=empty_dtype)

    if df_dtype == "int64":
        # TODO what exact behaviour do we want for integer eventually?
        if empty_dtype == "object":
            df_dtype = "object"
        else:
            df_dtype = "float64"

    msg = "The behavior of DataFrame concatenation with empty or all-NA entries"
    warn = None
    if empty_dtype != df_dtype and empty_dtype is not None:
        warn = FutureWarning
    elif df_dtype == "datetime64[ns]":
        warn = FutureWarning

    with tm.assert_produces_warning(warn, match=msg):
        result = concat([empty, df], ignore_index=True)

    expected = DataFrame({"foo": [np.nan, 1, 2], "bar": [np.nan, 1, 2]}, dtype=df_dtype)
    tm.assert_frame_equal(result, expected)


@td.skip_array_manager_invalid_test
def test_concat_ignore_empty_from_reindex():
    # https://github.com/pandas-dev/pandas/pull/43507#issuecomment-920375856
    df1 = DataFrame({"a": [1], "b": [pd.Timestamp("2012-01-01")]})
    df2 = DataFrame({"a": [2]})

    aligned = df2.reindex(columns=df1.columns)

    msg = "The behavior of DataFrame concatenation with empty or all-NA entries"
    with tm.assert_produces_warning(FutureWarning, match=msg):
        result = concat([df1, aligned], ignore_index=True)
    expected = df1 = DataFrame({"a": [1, 2], "b": [pd.Timestamp("2012-01-01"), pd.NaT]})
    tm.assert_frame_equal(result, expected)


def test_concat_mismatched_keys_length():
    # GH#43485
    ser = Series(range(5))
    sers = [ser + n for n in range(4)]
    keys = ["A", "B", "C"]

    msg = r"The behavior of pd.concat with len\(keys\) != len\(objs\) is deprecated"
    with tm.assert_produces_warning(FutureWarning, match=msg):
        concat(sers, keys=keys, axis=1)
    with tm.assert_produces_warning(FutureWarning, match=msg):
        concat(sers, keys=keys, axis=0)
    with tm.assert_produces_warning(FutureWarning, match=msg):
        concat((x for x in sers), keys=(y for y in keys), axis=1)
    with tm.assert_produces_warning(FutureWarning, match=msg):
        concat((x for x in sers), keys=(y for y in keys), axis=0)


<<<<<<< HEAD
def test_concat_none_with_datetime():
    # GH 52093
    df1 = DataFrame([{"A": None}], dtype="datetime64[ns, UTC]")
    df2 = DataFrame([{"A": pd.to_datetime("1990-12-20 00:00:00+00:00")}])
    result = concat([df1, df2])
    expected = DataFrame(
        [{"A": None}, {"A": pd.to_datetime("1990-12-20 00:00:00+00:00")}], index=[0, 0]
    )
=======
def test_concat_multiindex_with_category():
    df1 = DataFrame(
        {
            "c1": Series(list("abc"), dtype="category"),
            "c2": Series(list("eee"), dtype="category"),
            "i2": Series([1, 2, 3]),
        }
    )
    df1 = df1.set_index(["c1", "c2"])
    df2 = DataFrame(
        {
            "c1": Series(list("abc"), dtype="category"),
            "c2": Series(list("eee"), dtype="category"),
            "i2": Series([4, 5, 6]),
        }
    )
    df2 = df2.set_index(["c1", "c2"])
    result = concat([df1, df2])
    expected = DataFrame(
        {
            "c1": Series(list("abcabc"), dtype="category"),
            "c2": Series(list("eeeeee"), dtype="category"),
            "i2": Series([1, 2, 3, 4, 5, 6]),
        }
    )
    expected = expected.set_index(["c1", "c2"])
>>>>>>> 7bc20008
    tm.assert_frame_equal(result, expected)<|MERGE_RESOLUTION|>--- conflicted
+++ resolved
@@ -842,16 +842,6 @@
         concat((x for x in sers), keys=(y for y in keys), axis=0)
 
 
-<<<<<<< HEAD
-def test_concat_none_with_datetime():
-    # GH 52093
-    df1 = DataFrame([{"A": None}], dtype="datetime64[ns, UTC]")
-    df2 = DataFrame([{"A": pd.to_datetime("1990-12-20 00:00:00+00:00")}])
-    result = concat([df1, df2])
-    expected = DataFrame(
-        [{"A": None}, {"A": pd.to_datetime("1990-12-20 00:00:00+00:00")}], index=[0, 0]
-    )
-=======
 def test_concat_multiindex_with_category():
     df1 = DataFrame(
         {
@@ -878,5 +868,4 @@
         }
     )
     expected = expected.set_index(["c1", "c2"])
->>>>>>> 7bc20008
     tm.assert_frame_equal(result, expected)