from collections import (
    abc,
    deque,
)
from collections.abc import Iterator
from datetime import datetime
from decimal import Decimal

import numpy as np
import pytest

from pandas.errors import InvalidIndexError
import pandas.util._test_decorators as td

import pandas as pd
from pandas import (
    DataFrame,
    Index,
    MultiIndex,
    PeriodIndex,
    Series,
    concat,
    date_range,
)
import pandas._testing as tm
from pandas.core.arrays import SparseArray
from pandas.tests.extension.decimal import to_decimal


class TestConcatenate:
    def test_append_concat(self):
        # GH#1815
        d1 = date_range("12/31/1990", "12/31/1999", freq="A-DEC")
        d2 = date_range("12/31/2000", "12/31/2009", freq="A-DEC")

        s1 = Series(np.random.default_rng(2).standard_normal(10), d1)
        s2 = Series(np.random.default_rng(2).standard_normal(10), d2)

        s1 = s1.to_period()
        s2 = s2.to_period()

        # drops index
        result = concat([s1, s2])
        assert isinstance(result.index, PeriodIndex)
        assert result.index[0] == s1.index[0]

    def test_concat_copy(self, using_array_manager, using_copy_on_write):
        df = DataFrame(np.random.default_rng(2).standard_normal((4, 3)))
        df2 = DataFrame(np.random.default_rng(2).integers(0, 10, size=4).reshape(4, 1))
        df3 = DataFrame({5: "foo"}, index=range(4))

        # These are actual copies.
        result = concat([df, df2, df3], axis=1, copy=True)

        if not using_copy_on_write:
            for arr in result._mgr.arrays:
                assert not any(
                    np.shares_memory(arr, y)
                    for x in [df, df2, df3]
                    for y in x._mgr.arrays
                )
        else:
            for arr in result._mgr.arrays:
                assert arr.base is not None

        # These are the same.
        result = concat([df, df2, df3], axis=1, copy=False)

        for arr in result._mgr.arrays:
            if arr.dtype.kind == "f":
                assert arr.base is df._mgr.arrays[0].base
            elif arr.dtype.kind in ["i", "u"]:
                assert arr.base is df2._mgr.arrays[0].base
            elif arr.dtype == object:
                if using_array_manager:
                    # we get the same array object, which has no base
                    assert arr is df3._mgr.arrays[0]
                else:
                    assert arr.base is not None

        # Float block was consolidated.
        df4 = DataFrame(np.random.default_rng(2).standard_normal((4, 1)))
        result = concat([df, df2, df3, df4], axis=1, copy=False)
        for arr in result._mgr.arrays:
            if arr.dtype.kind == "f":
                if using_array_manager or using_copy_on_write:
                    # this is a view on some array in either df or df4
                    assert any(
                        np.shares_memory(arr, other)
                        for other in df._mgr.arrays + df4._mgr.arrays
                    )
                else:
                    # the block was consolidated, so we got a copy anyway
                    assert arr.base is None
            elif arr.dtype.kind in ["i", "u"]:
                assert arr.base is df2._mgr.arrays[0].base
            elif arr.dtype == object:
                # this is a view on df3
                assert any(np.shares_memory(arr, other) for other in df3._mgr.arrays)

    def test_concat_with_group_keys(self):
        # axis=0
        df = DataFrame(np.random.default_rng(2).standard_normal((3, 4)))
        df2 = DataFrame(np.random.default_rng(2).standard_normal((4, 4)))

        result = concat([df, df2], keys=[0, 1])
        exp_index = MultiIndex.from_arrays(
            [[0, 0, 0, 1, 1, 1, 1], [0, 1, 2, 0, 1, 2, 3]]
        )
        expected = DataFrame(np.r_[df.values, df2.values], index=exp_index)
        tm.assert_frame_equal(result, expected)

        result = concat([df, df], keys=[0, 1])
        exp_index2 = MultiIndex.from_arrays([[0, 0, 0, 1, 1, 1], [0, 1, 2, 0, 1, 2]])
        expected = DataFrame(np.r_[df.values, df.values], index=exp_index2)
        tm.assert_frame_equal(result, expected)

        # axis=1
        df = DataFrame(np.random.default_rng(2).standard_normal((4, 3)))
        df2 = DataFrame(np.random.default_rng(2).standard_normal((4, 4)))

        result = concat([df, df2], keys=[0, 1], axis=1)
        expected = DataFrame(np.c_[df.values, df2.values], columns=exp_index)
        tm.assert_frame_equal(result, expected)

        result = concat([df, df], keys=[0, 1], axis=1)
        expected = DataFrame(np.c_[df.values, df.values], columns=exp_index2)
        tm.assert_frame_equal(result, expected)

    def test_concat_keys_specific_levels(self):
        df = DataFrame(np.random.default_rng(2).standard_normal((10, 4)))
        pieces = [df.iloc[:, [0, 1]], df.iloc[:, [2]], df.iloc[:, [3]]]
        level = ["three", "two", "one", "zero"]
        result = concat(
            pieces,
            axis=1,
            keys=["one", "two", "three"],
            levels=[level],
            names=["group_key"],
        )

        tm.assert_index_equal(result.columns.levels[0], Index(level, name="group_key"))
        tm.assert_index_equal(result.columns.levels[1], Index([0, 1, 2, 3]))

        assert result.columns.names == ["group_key", None]

    @pytest.mark.parametrize("mapping", ["mapping", "dict"])
    def test_concat_mapping(self, mapping, non_dict_mapping_subclass):
        constructor = dict if mapping == "dict" else non_dict_mapping_subclass
        frames = constructor(
            {
                "foo": DataFrame(np.random.default_rng(2).standard_normal((4, 3))),
                "bar": DataFrame(np.random.default_rng(2).standard_normal((4, 3))),
                "baz": DataFrame(np.random.default_rng(2).standard_normal((4, 3))),
                "qux": DataFrame(np.random.default_rng(2).standard_normal((4, 3))),
            }
        )

        sorted_keys = list(frames.keys())

        result = concat(frames)
        expected = concat([frames[k] for k in sorted_keys], keys=sorted_keys)
        tm.assert_frame_equal(result, expected)

        result = concat(frames, axis=1)
        expected = concat([frames[k] for k in sorted_keys], keys=sorted_keys, axis=1)
        tm.assert_frame_equal(result, expected)

        keys = ["baz", "foo", "bar"]
        result = concat(frames, keys=keys)
        expected = concat([frames[k] for k in keys], keys=keys)
        tm.assert_frame_equal(result, expected)

    def test_concat_keys_and_levels(self):
        df = DataFrame(np.random.default_rng(2).standard_normal((1, 3)))
        df2 = DataFrame(np.random.default_rng(2).standard_normal((1, 4)))

        levels = [["foo", "baz"], ["one", "two"]]
        names = ["first", "second"]
        result = concat(
            [df, df2, df, df2],
            keys=[("foo", "one"), ("foo", "two"), ("baz", "one"), ("baz", "two")],
            levels=levels,
            names=names,
        )
        expected = concat([df, df2, df, df2])
        exp_index = MultiIndex(
            levels=levels + [[0]],
            codes=[[0, 0, 1, 1], [0, 1, 0, 1], [0, 0, 0, 0]],
            names=names + [None],
        )
        expected.index = exp_index

        tm.assert_frame_equal(result, expected)

        # no names
        result = concat(
            [df, df2, df, df2],
            keys=[("foo", "one"), ("foo", "two"), ("baz", "one"), ("baz", "two")],
            levels=levels,
        )
        assert result.index.names == (None,) * 3

        # no levels
        result = concat(
            [df, df2, df, df2],
            keys=[("foo", "one"), ("foo", "two"), ("baz", "one"), ("baz", "two")],
            names=["first", "second"],
        )
        assert result.index.names == ("first", "second", None)
        tm.assert_index_equal(
            result.index.levels[0], Index(["baz", "foo"], name="first")
        )

    def test_concat_keys_levels_no_overlap(self):
        # GH #1406
        df = DataFrame(np.random.default_rng(2).standard_normal((1, 3)), index=["a"])
        df2 = DataFrame(np.random.default_rng(2).standard_normal((1, 4)), index=["b"])

        msg = "Values not found in passed level"
        with pytest.raises(ValueError, match=msg):
            concat([df, df], keys=["one", "two"], levels=[["foo", "bar", "baz"]])

        msg = "Key one not in level"
        with pytest.raises(ValueError, match=msg):
            concat([df, df2], keys=["one", "two"], levels=[["foo", "bar", "baz"]])

    def test_crossed_dtypes_weird_corner(self):
        columns = ["A", "B", "C", "D"]
        df1 = DataFrame(
            {
                "A": np.array([1, 2, 3, 4], dtype="f8"),
                "B": np.array([1, 2, 3, 4], dtype="i8"),
                "C": np.array([1, 2, 3, 4], dtype="f8"),
                "D": np.array([1, 2, 3, 4], dtype="i8"),
            },
            columns=columns,
        )

        df2 = DataFrame(
            {
                "A": np.array([1, 2, 3, 4], dtype="i8"),
                "B": np.array([1, 2, 3, 4], dtype="f8"),
                "C": np.array([1, 2, 3, 4], dtype="i8"),
                "D": np.array([1, 2, 3, 4], dtype="f8"),
            },
            columns=columns,
        )

        appended = concat([df1, df2], ignore_index=True)
        expected = DataFrame(
            np.concatenate([df1.values, df2.values], axis=0), columns=columns
        )
        tm.assert_frame_equal(appended, expected)

        df = DataFrame(np.random.default_rng(2).standard_normal((1, 3)), index=["a"])
        df2 = DataFrame(np.random.default_rng(2).standard_normal((1, 4)), index=["b"])
        result = concat([df, df2], keys=["one", "two"], names=["first", "second"])
        assert result.index.names == ("first", "second")

    def test_with_mixed_tuples(self, sort):
        # 10697
        # columns have mixed tuples, so handle properly
        df1 = DataFrame({"A": "foo", ("B", 1): "bar"}, index=range(2))
        df2 = DataFrame({"B": "foo", ("B", 1): "bar"}, index=range(2))

        # it works
        concat([df1, df2], sort=sort)

    def test_concat_mixed_objs(self):
        # concat mixed series/frames
        # G2385

        # axis 1
        index = date_range("01-Jan-2013", periods=10, freq="H")
        arr = np.arange(10, dtype="int64")
        s1 = Series(arr, index=index)
        s2 = Series(arr, index=index)
        df = DataFrame(arr.reshape(-1, 1), index=index)

        expected = DataFrame(
            np.repeat(arr, 2).reshape(-1, 2), index=index, columns=[0, 0]
        )
        result = concat([df, df], axis=1)
        tm.assert_frame_equal(result, expected)

        expected = DataFrame(
            np.repeat(arr, 2).reshape(-1, 2), index=index, columns=[0, 1]
        )
        result = concat([s1, s2], axis=1)
        tm.assert_frame_equal(result, expected)

        expected = DataFrame(
            np.repeat(arr, 3).reshape(-1, 3), index=index, columns=[0, 1, 2]
        )
        result = concat([s1, s2, s1], axis=1)
        tm.assert_frame_equal(result, expected)

        expected = DataFrame(
            np.repeat(arr, 5).reshape(-1, 5), index=index, columns=[0, 0, 1, 2, 3]
        )
        result = concat([s1, df, s2, s2, s1], axis=1)
        tm.assert_frame_equal(result, expected)

        # with names
        s1.name = "foo"
        expected = DataFrame(
            np.repeat(arr, 3).reshape(-1, 3), index=index, columns=["foo", 0, 0]
        )
        result = concat([s1, df, s2], axis=1)
        tm.assert_frame_equal(result, expected)

        s2.name = "bar"
        expected = DataFrame(
            np.repeat(arr, 3).reshape(-1, 3), index=index, columns=["foo", 0, "bar"]
        )
        result = concat([s1, df, s2], axis=1)
        tm.assert_frame_equal(result, expected)

        # ignore index
        expected = DataFrame(
            np.repeat(arr, 3).reshape(-1, 3), index=index, columns=[0, 1, 2]
        )
        result = concat([s1, df, s2], axis=1, ignore_index=True)
        tm.assert_frame_equal(result, expected)

        # axis 0
        expected = DataFrame(
            np.tile(arr, 3).reshape(-1, 1), index=index.tolist() * 3, columns=[0]
        )
        result = concat([s1, df, s2])
        tm.assert_frame_equal(result, expected)

        expected = DataFrame(np.tile(arr, 3).reshape(-1, 1), columns=[0])
        result = concat([s1, df, s2], ignore_index=True)
        tm.assert_frame_equal(result, expected)

    def test_dtype_coercion(self):
        # 12411
        df = DataFrame({"date": [pd.Timestamp("20130101").tz_localize("UTC"), pd.NaT]})

        result = concat([df.iloc[[0]], df.iloc[[1]]])
        tm.assert_series_equal(result.dtypes, df.dtypes)

        # 12045
        df = DataFrame({"date": [datetime(2012, 1, 1), datetime(1012, 1, 2)]})
        result = concat([df.iloc[[0]], df.iloc[[1]]])
        tm.assert_series_equal(result.dtypes, df.dtypes)

        # 11594
        df = DataFrame({"text": ["some words"] + [None] * 9})
        result = concat([df.iloc[[0]], df.iloc[[1]]])
        tm.assert_series_equal(result.dtypes, df.dtypes)

    def test_concat_single_with_key(self):
        df = DataFrame(np.random.default_rng(2).standard_normal((10, 4)))

        result = concat([df], keys=["foo"])
        expected = concat([df, df], keys=["foo", "bar"])
        tm.assert_frame_equal(result, expected[:10])

    def test_concat_no_items_raises(self):
        with pytest.raises(ValueError, match="No objects to concatenate"):
            concat([])

    def test_concat_exclude_none(self):
        df = DataFrame(np.random.default_rng(2).standard_normal((10, 4)))

        pieces = [df[:5], None, None, df[5:]]
        result = concat(pieces)
        tm.assert_frame_equal(result, df)
        with pytest.raises(ValueError, match="All objects passed were None"):
            concat([None, None])

    def test_concat_keys_with_none(self):
        # #1649
        df0 = DataFrame([[10, 20, 30], [10, 20, 30], [10, 20, 30]])

        result = concat({"a": None, "b": df0, "c": df0[:2], "d": df0[:1], "e": df0})
        expected = concat({"b": df0, "c": df0[:2], "d": df0[:1], "e": df0})
        tm.assert_frame_equal(result, expected)

        result = concat(
            [None, df0, df0[:2], df0[:1], df0], keys=["a", "b", "c", "d", "e"]
        )
        expected = concat([df0, df0[:2], df0[:1], df0], keys=["b", "c", "d", "e"])
        tm.assert_frame_equal(result, expected)

    def test_concat_bug_1719(self):
        ts1 = tm.makeTimeSeries()
        ts2 = tm.makeTimeSeries()[::2]

        # to join with union
        # these two are of different length!
        left = concat([ts1, ts2], join="outer", axis=1)
        right = concat([ts2, ts1], join="outer", axis=1)

        assert len(left) == len(right)

    def test_concat_bug_2972(self):
        ts0 = Series(np.zeros(5))
        ts1 = Series(np.ones(5))
        ts0.name = ts1.name = "same name"
        result = concat([ts0, ts1], axis=1)

        expected = DataFrame({0: ts0, 1: ts1})
        expected.columns = ["same name", "same name"]
        tm.assert_frame_equal(result, expected)

    def test_concat_bug_3602(self):
        # GH 3602, duplicate columns
        df1 = DataFrame(
            {
                "firmNo": [0, 0, 0, 0],
                "prc": [6, 6, 6, 6],
                "stringvar": ["rrr", "rrr", "rrr", "rrr"],
            }
        )
        df2 = DataFrame(
            {"C": [9, 10, 11, 12], "misc": [1, 2, 3, 4], "prc": [6, 6, 6, 6]}
        )
        expected = DataFrame(
            [
                [0, 6, "rrr", 9, 1, 6],
                [0, 6, "rrr", 10, 2, 6],
                [0, 6, "rrr", 11, 3, 6],
                [0, 6, "rrr", 12, 4, 6],
            ]
        )
        expected.columns = ["firmNo", "prc", "stringvar", "C", "misc", "prc"]

        result = concat([df1, df2], axis=1)
        tm.assert_frame_equal(result, expected)

    def test_concat_iterables(self):
        # GH8645 check concat works with tuples, list, generators, and weird
        # stuff like deque and custom iterables
        df1 = DataFrame([1, 2, 3])
        df2 = DataFrame([4, 5, 6])
        expected = DataFrame([1, 2, 3, 4, 5, 6])
        tm.assert_frame_equal(concat((df1, df2), ignore_index=True), expected)
        tm.assert_frame_equal(concat([df1, df2], ignore_index=True), expected)
        tm.assert_frame_equal(
            concat((df for df in (df1, df2)), ignore_index=True), expected
        )
        tm.assert_frame_equal(concat(deque((df1, df2)), ignore_index=True), expected)

        class CustomIterator1:
            def __len__(self) -> int:
                return 2

            def __getitem__(self, index):
                try:
                    return {0: df1, 1: df2}[index]
                except KeyError as err:
                    raise IndexError from err

        tm.assert_frame_equal(concat(CustomIterator1(), ignore_index=True), expected)

        class CustomIterator2(abc.Iterable):
            def __iter__(self) -> Iterator:
                yield df1
                yield df2

        tm.assert_frame_equal(concat(CustomIterator2(), ignore_index=True), expected)

    def test_concat_order(self):
        # GH 17344, GH#47331
        dfs = [DataFrame(index=range(3), columns=["a", 1, None])]
        dfs += [DataFrame(index=range(3), columns=[None, 1, "a"]) for _ in range(100)]

        result = concat(dfs, sort=True).columns
        expected = Index([1, "a", None])
        tm.assert_index_equal(result, expected)

    def test_concat_different_extension_dtypes_upcasts(self):
        a = Series(pd.array([1, 2], dtype="Int64"))
        b = Series(to_decimal([1, 2]))

        result = concat([a, b], ignore_index=True)
        expected = Series([1, 2, Decimal(1), Decimal(2)], dtype=object)
        tm.assert_series_equal(result, expected)

    def test_concat_ordered_dict(self):
        # GH 21510
        expected = concat(
            [Series(range(3)), Series(range(4))], keys=["First", "Another"]
        )
        result = concat({"First": Series(range(3)), "Another": Series(range(4))})
        tm.assert_series_equal(result, expected)

    def test_concat_duplicate_indices_raise(self):
        # GH 45888: test raise for concat DataFrames with duplicate indices
        # https://github.com/pandas-dev/pandas/issues/36263
        df1 = DataFrame(
            np.random.default_rng(2).standard_normal(5),
            index=[0, 1, 2, 3, 3],
            columns=["a"],
        )
        df2 = DataFrame(
            np.random.default_rng(2).standard_normal(5),
            index=[0, 1, 2, 2, 4],
            columns=["b"],
        )
        msg = "Reindexing only valid with uniquely valued Index objects"
        with pytest.raises(InvalidIndexError, match=msg):
            concat([df1, df2], axis=1)


def test_concat_no_unnecessary_upcast(float_numpy_dtype, frame_or_series):
    # GH 13247
    dims = frame_or_series(dtype=object).ndim
    dt = float_numpy_dtype

    dfs = [
        frame_or_series(np.array([1], dtype=dt, ndmin=dims)),
        frame_or_series(np.array([np.nan], dtype=dt, ndmin=dims)),
        frame_or_series(np.array([5], dtype=dt, ndmin=dims)),
    ]
    x = concat(dfs)
    assert x.values.dtype == dt


@pytest.mark.parametrize("pdt", [Series, DataFrame])
def test_concat_will_upcast(pdt, any_signed_int_numpy_dtype):
    dt = any_signed_int_numpy_dtype
    dims = pdt().ndim
    dfs = [
        pdt(np.array([1], dtype=dt, ndmin=dims)),
        pdt(np.array([np.nan], ndmin=dims)),
        pdt(np.array([5], dtype=dt, ndmin=dims)),
    ]
    x = concat(dfs)
    assert x.values.dtype == "float64"


def test_concat_empty_and_non_empty_frame_regression():
    # GH 18178 regression test
    df1 = DataFrame({"foo": [1]})
    df2 = DataFrame({"foo": []})
    expected = DataFrame({"foo": [1.0]})
    result = concat([df1, df2])
    tm.assert_frame_equal(result, expected)


def test_concat_sparse():
    # GH 23557
    a = Series(SparseArray([0, 1, 2]))
    expected = DataFrame(data=[[0, 0], [1, 1], [2, 2]]).astype(
        pd.SparseDtype(np.int64, 0)
    )
    result = concat([a, a], axis=1)
    tm.assert_frame_equal(result, expected)


def test_concat_dense_sparse():
    # GH 30668
    dtype = pd.SparseDtype(np.float64, None)
    a = Series(pd.arrays.SparseArray([1, None]), dtype=dtype)
    b = Series([1], dtype=float)
    expected = Series(data=[1, None, 1], index=[0, 1, 0]).astype(dtype)
    result = concat([a, b], axis=0)
    tm.assert_series_equal(result, expected)


@pytest.mark.parametrize("keys", [["e", "f", "f"], ["f", "e", "f"]])
def test_duplicate_keys(keys):
    # GH 33654
    df = DataFrame({"a": [1, 2, 3], "b": [4, 5, 6]})
    s1 = Series([7, 8, 9], name="c")
    s2 = Series([10, 11, 12], name="d")
    result = concat([df, s1, s2], axis=1, keys=keys)
    expected_values = [[1, 4, 7, 10], [2, 5, 8, 11], [3, 6, 9, 12]]
    expected_columns = MultiIndex.from_tuples(
        [(keys[0], "a"), (keys[0], "b"), (keys[1], "c"), (keys[2], "d")]
    )
    expected = DataFrame(expected_values, columns=expected_columns)
    tm.assert_frame_equal(result, expected)


def test_duplicate_keys_same_frame():
    # GH 43595
    keys = ["e", "e"]
    df = DataFrame({"a": [1, 2, 3], "b": [4, 5, 6]})
    result = concat([df, df], axis=1, keys=keys)
    expected_values = [[1, 4, 1, 4], [2, 5, 2, 5], [3, 6, 3, 6]]
    expected_columns = MultiIndex.from_tuples(
        [(keys[0], "a"), (keys[0], "b"), (keys[1], "a"), (keys[1], "b")]
    )
    expected = DataFrame(expected_values, columns=expected_columns)
    tm.assert_frame_equal(result, expected)


@pytest.mark.parametrize(
    "obj",
    [
        tm.SubclassedDataFrame({"A": np.arange(0, 10)}),
        tm.SubclassedSeries(np.arange(0, 10), name="A"),
    ],
)
def test_concat_preserves_subclass(obj):
    # GH28330 -- preserve subclass

    result = concat([obj, obj])
    assert isinstance(result, type(obj))


def test_concat_frame_axis0_extension_dtypes():
    # preserve extension dtype (through common_dtype mechanism)
    df1 = DataFrame({"a": pd.array([1, 2, 3], dtype="Int64")})
    df2 = DataFrame({"a": np.array([4, 5, 6])})

    result = concat([df1, df2], ignore_index=True)
    expected = DataFrame({"a": [1, 2, 3, 4, 5, 6]}, dtype="Int64")
    tm.assert_frame_equal(result, expected)

    result = concat([df2, df1], ignore_index=True)
    expected = DataFrame({"a": [4, 5, 6, 1, 2, 3]}, dtype="Int64")
    tm.assert_frame_equal(result, expected)


def test_concat_preserves_extension_int64_dtype():
    # GH 24768
    df_a = DataFrame({"a": [-1]}, dtype="Int64")
    df_b = DataFrame({"b": [1]}, dtype="Int64")
    result = concat([df_a, df_b], ignore_index=True)
    expected = DataFrame({"a": [-1, None], "b": [None, 1]}, dtype="Int64")
    tm.assert_frame_equal(result, expected)


@pytest.mark.parametrize(
    "dtype1,dtype2,expected_dtype",
    [
        ("bool", "bool", "bool"),
        ("boolean", "bool", "boolean"),
        ("bool", "boolean", "boolean"),
        ("boolean", "boolean", "boolean"),
    ],
)
def test_concat_bool_types(dtype1, dtype2, expected_dtype):
    # GH 42800
    ser1 = Series([True, False], dtype=dtype1)
    ser2 = Series([False, True], dtype=dtype2)
    result = concat([ser1, ser2], ignore_index=True)
    expected = Series([True, False, False, True], dtype=expected_dtype)
    tm.assert_series_equal(result, expected)


@pytest.mark.parametrize(
    ("keys", "integrity"),
    [
        (["red"] * 3, True),
        (["red"] * 3, False),
        (["red", "blue", "red"], False),
        (["red", "blue", "red"], True),
    ],
)
def test_concat_repeated_keys(keys, integrity):
    # GH: 20816
    series_list = [Series({"a": 1}), Series({"b": 2}), Series({"c": 3})]
    result = concat(series_list, keys=keys, verify_integrity=integrity)
    tuples = list(zip(keys, ["a", "b", "c"]))
    expected = Series([1, 2, 3], index=MultiIndex.from_tuples(tuples))
    tm.assert_series_equal(result, expected)


def test_concat_null_object_with_dti():
    # GH#40841
    dti = pd.DatetimeIndex(
        ["2021-04-08 21:21:14+00:00"], dtype="datetime64[ns, UTC]", name="Time (UTC)"
    )
    right = DataFrame(data={"C": [0.5274]}, index=dti)

    idx = Index([None], dtype="object", name="Maybe Time (UTC)")
    left = DataFrame(data={"A": [None], "B": [np.nan]}, index=idx)

    result = concat([left, right], axis="columns")

    exp_index = Index([None, dti[0]], dtype=object)
    expected = DataFrame(
        {
            "A": np.array([None, np.nan], dtype=object),
            "B": [np.nan, np.nan],
            "C": [np.nan, 0.5274],
        },
        index=exp_index,
    )
    tm.assert_frame_equal(result, expected)


def test_concat_multiindex_with_empty_rangeindex():
    # GH#41234
    mi = MultiIndex.from_tuples([("B", 1), ("C", 1)])
    df1 = DataFrame([[1, 2]], columns=mi)
    df2 = DataFrame(index=[1], columns=pd.RangeIndex(0))

    result = concat([df1, df2])
    expected = DataFrame([[1, 2], [np.nan, np.nan]], columns=mi)
    tm.assert_frame_equal(result, expected)


@pytest.mark.parametrize(
    "data",
    [
        Series(data=[1, 2]),
        DataFrame(
            data={
                "col1": [1, 2],
            }
        ),
        DataFrame(dtype=float),
        Series(dtype=float),
    ],
)
def test_concat_drop_attrs(data):
    # GH#41828
    df1 = data.copy()
    df1.attrs = {1: 1}
    df2 = data.copy()
    df2.attrs = {1: 2}
    df = concat([df1, df2])
    assert len(df.attrs) == 0


@pytest.mark.parametrize(
    "data",
    [
        Series(data=[1, 2]),
        DataFrame(
            data={
                "col1": [1, 2],
            }
        ),
        DataFrame(dtype=float),
        Series(dtype=float),
    ],
)
def test_concat_retain_attrs(data):
    # GH#41828
    df1 = data.copy()
    df1.attrs = {1: 1}
    df2 = data.copy()
    df2.attrs = {1: 1}
    df = concat([df1, df2])
    assert df.attrs[1] == 1


@td.skip_array_manager_invalid_test
@pytest.mark.parametrize("df_dtype", ["float64", "int64", "datetime64[ns]"])
@pytest.mark.parametrize("empty_dtype", [None, "float64", "object"])
def test_concat_ignore_empty_object_float(empty_dtype, df_dtype):
    # https://github.com/pandas-dev/pandas/issues/45637
    df = DataFrame({"foo": [1, 2], "bar": [1, 2]}, dtype=df_dtype)
    empty = DataFrame(columns=["foo", "bar"], dtype=empty_dtype)

    msg = "The behavior of DataFrame concatenation with empty or all-NA entries"
    warn = None
    if df_dtype == "datetime64[ns]" or (
        df_dtype == "float64" and empty_dtype != "float64"
    ):
        warn = FutureWarning
    with tm.assert_produces_warning(warn, match=msg):
        result = concat([empty, df])
    expected = df
    if df_dtype == "int64":
        # TODO what exact behaviour do we want for integer eventually?
        if empty_dtype == "float64":
            expected = df.astype("float64")
        else:
            expected = df.astype("object")
    tm.assert_frame_equal(result, expected)


@td.skip_array_manager_invalid_test
@pytest.mark.parametrize("df_dtype", ["float64", "int64", "datetime64[ns]"])
@pytest.mark.parametrize("empty_dtype", [None, "float64", "object"])
def test_concat_ignore_all_na_object_float(empty_dtype, df_dtype):
    df = DataFrame({"foo": [1, 2], "bar": [1, 2]}, dtype=df_dtype)
    empty = DataFrame({"foo": [np.nan], "bar": [np.nan]}, dtype=empty_dtype)

    if df_dtype == "int64":
        # TODO what exact behaviour do we want for integer eventually?
        if empty_dtype == "object":
            df_dtype = "object"
        else:
            df_dtype = "float64"

    msg = "The behavior of DataFrame concatenation with empty or all-NA entries"
    warn = None
    if empty_dtype != df_dtype and empty_dtype is not None:
        warn = FutureWarning
    elif df_dtype == "datetime64[ns]":
        warn = FutureWarning

    with tm.assert_produces_warning(warn, match=msg):
        result = concat([empty, df], ignore_index=True)

    expected = DataFrame({"foo": [np.nan, 1, 2], "bar": [np.nan, 1, 2]}, dtype=df_dtype)
    tm.assert_frame_equal(result, expected)


@td.skip_array_manager_invalid_test
def test_concat_ignore_empty_from_reindex():
    # https://github.com/pandas-dev/pandas/pull/43507#issuecomment-920375856
    df1 = DataFrame({"a": [1], "b": [pd.Timestamp("2012-01-01")]})
    df2 = DataFrame({"a": [2]})

    aligned = df2.reindex(columns=df1.columns)

    msg = "The behavior of DataFrame concatenation with empty or all-NA entries"
    with tm.assert_produces_warning(FutureWarning, match=msg):
        result = concat([df1, aligned], ignore_index=True)
    expected = df1 = DataFrame({"a": [1, 2], "b": [pd.Timestamp("2012-01-01"), pd.NaT]})
    tm.assert_frame_equal(result, expected)


def test_concat_mismatched_keys_length():
    # GH#43485
    ser = Series(range(5))
    sers = [ser + n for n in range(4)]
    keys = ["A", "B", "C"]

    msg = r"The behavior of pd.concat with len\(keys\) != len\(objs\) is deprecated"
    with tm.assert_produces_warning(FutureWarning, match=msg):
        concat(sers, keys=keys, axis=1)
    with tm.assert_produces_warning(FutureWarning, match=msg):
        concat(sers, keys=keys, axis=0)
    with tm.assert_produces_warning(FutureWarning, match=msg):
        concat((x for x in sers), keys=(y for y in keys), axis=1)
    with tm.assert_produces_warning(FutureWarning, match=msg):
        concat((x for x in sers), keys=(y for y in keys), axis=0)


def test_concat_multiindex_with_category():
    df1 = DataFrame(
        {
            "c1": Series(list("abc"), dtype="category"),
            "c2": Series(list("eee"), dtype="category"),
            "i2": Series([1, 2, 3]),
        }
    )
    df1 = df1.set_index(["c1", "c2"])
    df2 = DataFrame(
        {
            "c1": Series(list("abc"), dtype="category"),
            "c2": Series(list("eee"), dtype="category"),
            "i2": Series([4, 5, 6]),
        }
    )
    df2 = df2.set_index(["c1", "c2"])
    result = concat([df1, df2])
    expected = DataFrame(
        {
            "c1": Series(list("abcabc"), dtype="category"),
            "c2": Series(list("eeeeee"), dtype="category"),
            "i2": Series([1, 2, 3, 4, 5, 6]),
        }
    )
    expected = expected.set_index(["c1", "c2"])
    tm.assert_frame_equal(result, expected)


<<<<<<< HEAD
def test_concat_none_with_timezone_timestamp():
    # GH#52093
    df1 = DataFrame([{"A": None}])
    df2 = DataFrame([{"A": pd.Timestamp("1990-12-20 00:00:00+00:00")}])
    msg = "The behavior of DataFrame concatenation with empty or all-NA entries"
    with tm.assert_produces_warning(FutureWarning, match=msg):
        result = concat([df1, df2], ignore_index=True)
    expected = DataFrame({"A": [None, pd.Timestamp("1990-12-20 00:00:00+00:00")]})
=======
def test_concat_ea_upcast():
    # GH#54848
    df1 = DataFrame(["a"], dtype="string")
    df2 = DataFrame([1], dtype="Int64")
    result = concat([df1, df2])
    expected = DataFrame(["a", 1], index=[0, 0])
>>>>>>> 723feb98
    tm.assert_frame_equal(result, expected)<|MERGE_RESOLUTION|>--- conflicted
+++ resolved
@@ -860,7 +860,15 @@
     tm.assert_frame_equal(result, expected)
 
 
-<<<<<<< HEAD
+def test_concat_ea_upcast():
+    # GH#54848
+    df1 = DataFrame(["a"], dtype="string")
+    df2 = DataFrame([1], dtype="Int64")
+    result = concat([df1, df2])
+    expected = DataFrame(["a", 1], index=[0, 0])
+    tm.assert_frame_equal(result, expected)
+
+
 def test_concat_none_with_timezone_timestamp():
     # GH#52093
     df1 = DataFrame([{"A": None}])
@@ -869,12 +877,4 @@
     with tm.assert_produces_warning(FutureWarning, match=msg):
         result = concat([df1, df2], ignore_index=True)
     expected = DataFrame({"A": [None, pd.Timestamp("1990-12-20 00:00:00+00:00")]})
-=======
-def test_concat_ea_upcast():
-    # GH#54848
-    df1 = DataFrame(["a"], dtype="string")
-    df2 = DataFrame([1], dtype="Int64")
-    result = concat([df1, df2])
-    expected = DataFrame(["a", 1], index=[0, 0])
->>>>>>> 723feb98
     tm.assert_frame_equal(result, expected)