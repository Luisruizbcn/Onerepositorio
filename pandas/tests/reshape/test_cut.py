import numpy as np
import pytest

import pandas as pd
from pandas import (
    Categorical,
    DataFrame,
    DatetimeIndex,
    Index,
    Interval,
    IntervalIndex,
    Series,
    TimedeltaIndex,
    Timestamp,
    cut,
    date_range,
    isna,
    qcut,
    timedelta_range,
    to_datetime,
)
import pandas._testing as tm
from pandas.api.types import CategoricalDtype as CDT
import pandas.core.reshape.tile as tmod


def test_simple():
    data = np.ones(5, dtype="int64")
    result = cut(data, 4, labels=False)

    expected = np.array([1, 1, 1, 1, 1])
    tm.assert_numpy_array_equal(result, expected, check_dtype=False)


def test_bins():
    data = np.array([0.2, 1.4, 2.5, 6.2, 9.7, 2.1])
    result, bins = cut(data, 3, retbins=True)

    intervals = IntervalIndex.from_breaks(bins.round(3))
    intervals = intervals.take([0, 0, 0, 1, 2, 0])
    expected = Categorical(intervals, ordered=True)

    tm.assert_categorical_equal(result, expected)
    tm.assert_almost_equal(bins, np.array([0.1905, 3.36666667, 6.53333333, 9.7]))


def test_right():
    data = np.array([0.2, 1.4, 2.5, 6.2, 9.7, 2.1, 2.575])
    result, bins = cut(data, 4, right=True, retbins=True)

    intervals = IntervalIndex.from_breaks(bins.round(3))
    expected = Categorical(intervals, ordered=True)
    expected = expected.take([0, 0, 0, 2, 3, 0, 0])

    tm.assert_categorical_equal(result, expected)
    tm.assert_almost_equal(bins, np.array([0.1905, 2.575, 4.95, 7.325, 9.7]))


def test_no_right():
    data = np.array([0.2, 1.4, 2.5, 6.2, 9.7, 2.1, 2.575])
    result, bins = cut(data, 4, right=False, retbins=True)

    intervals = IntervalIndex.from_breaks(bins.round(3), closed="left")
    intervals = intervals.take([0, 0, 0, 2, 3, 0, 1])
    expected = Categorical(intervals, ordered=True)

    tm.assert_categorical_equal(result, expected)
    tm.assert_almost_equal(bins, np.array([0.2, 2.575, 4.95, 7.325, 9.7095]))


def test_array_like():
    data = [0.2, 1.4, 2.5, 6.2, 9.7, 2.1]
    result, bins = cut(data, 3, retbins=True)

    intervals = IntervalIndex.from_breaks(bins.round(3))
    intervals = intervals.take([0, 0, 0, 1, 2, 0])
    expected = Categorical(intervals, ordered=True)

    tm.assert_categorical_equal(result, expected)
    tm.assert_almost_equal(bins, np.array([0.1905, 3.36666667, 6.53333333, 9.7]))


def test_bins_from_interval_index():
    c = cut(range(5), 3)
    expected = c
    result = cut(range(5), bins=expected.categories)
    tm.assert_categorical_equal(result, expected)

    expected = Categorical.from_codes(
        np.append(c.codes, -1), categories=c.categories, ordered=True
    )
    result = cut(range(6), bins=expected.categories)
    tm.assert_categorical_equal(result, expected)


def test_bins_from_interval_index_doc_example():
    # Make sure we preserve the bins.
    ages = np.array([10, 15, 13, 12, 23, 25, 28, 59, 60])
    c = cut(ages, bins=[0, 18, 35, 70])
    expected = IntervalIndex.from_tuples([(0, 18), (18, 35), (35, 70)])
    tm.assert_index_equal(c.categories, expected)

    result = cut([25, 20, 50], bins=c.categories)
    tm.assert_index_equal(result.categories, expected)
    tm.assert_numpy_array_equal(result.codes, np.array([1, 1, 2], dtype="int8"))


def test_bins_not_overlapping_from_interval_index():
    # see gh-23980
    msg = "Overlapping IntervalIndex is not accepted"
    ii = IntervalIndex.from_tuples([(0, 10), (2, 12), (4, 14)])

    with pytest.raises(ValueError, match=msg):
        cut([5, 6], bins=ii)


def test_bins_not_monotonic():
    msg = "bins must increase monotonically"
    data = [0.2, 1.4, 2.5, 6.2, 9.7, 2.1]

    with pytest.raises(ValueError, match=msg):
        cut(data, [0.1, 1.5, 1, 10])


@pytest.mark.parametrize(
    "x, bins, expected",
    [
        (
            date_range("2017-12-31", periods=3),
            [Timestamp.min, Timestamp("2018-01-01"), Timestamp.max],
            IntervalIndex.from_tuples(
                [
                    (Timestamp.min, Timestamp("2018-01-01")),
                    (Timestamp("2018-01-01"), Timestamp.max),
                ]
            ),
        ),
        (
            [-1, 0, 1],
            np.array(
                [np.iinfo(np.int64).min, 0, np.iinfo(np.int64).max], dtype="int64"
            ),
            IntervalIndex.from_tuples(
                [(np.iinfo(np.int64).min, 0), (0, np.iinfo(np.int64).max)]
            ),
        ),
        (
            [np.timedelta64(-1), np.timedelta64(0), np.timedelta64(1)],
            np.array(
                [
                    np.timedelta64(-np.iinfo(np.int64).max),
                    np.timedelta64(0),
                    np.timedelta64(np.iinfo(np.int64).max),
                ]
            ),
            IntervalIndex.from_tuples(
                [
                    (np.timedelta64(-np.iinfo(np.int64).max), np.timedelta64(0)),
                    (np.timedelta64(0), np.timedelta64(np.iinfo(np.int64).max)),
                ]
            ),
        ),
    ],
)
def test_bins_monotonic_not_overflowing(x, bins, expected):
    # GH 26045
    result = cut(x, bins)
    tm.assert_index_equal(result.categories, expected)


def test_wrong_num_labels():
    msg = "Bin labels must be one fewer than the number of bin edges"
    data = [0.2, 1.4, 2.5, 6.2, 9.7, 2.1]

    with pytest.raises(ValueError, match=msg):
        cut(data, [0, 1, 10], labels=["foo", "bar", "baz"])


@pytest.mark.parametrize(
    "x,bins,msg",
    [
        ([], 2, "Cannot cut empty array"),
        ([1, 2, 3], 0.5, "`bins` should be a positive integer"),
    ],
)
def test_cut_corner(x, bins, msg):
    with pytest.raises(ValueError, match=msg):
        cut(x, bins)


@pytest.mark.parametrize("arg", [2, np.eye(2), DataFrame(np.eye(2))])
@pytest.mark.parametrize("cut_func", [cut, qcut])
def test_cut_not_1d_arg(arg, cut_func):
    msg = "Input array must be 1 dimensional"
    with pytest.raises(ValueError, match=msg):
        cut_func(arg, 2)


@pytest.mark.parametrize(
    "data",
    [
        [0, 1, 2, 3, 4, np.inf],
        [-np.inf, 0, 1, 2, 3, 4],
        [-np.inf, 0, 1, 2, 3, 4, np.inf],
    ],
)
def test_int_bins_with_inf(data):
    # GH 24314
    msg = "cannot specify integer `bins` when input data contains infinity"
    with pytest.raises(ValueError, match=msg):
        cut(data, bins=3)


def test_cut_out_of_range_more():
    # see gh-1511
    name = "x"

    ser = Series([0, -1, 0, 1, -3], name=name)
    ind = cut(ser, [0, 1], labels=False)

    exp = Series([np.nan, np.nan, np.nan, 0, np.nan], name=name)
    tm.assert_series_equal(ind, exp)


@pytest.mark.parametrize(
    "right,breaks,closed",
    [
        (True, [-1e-3, 0.25, 0.5, 0.75, 1], "right"),
        (False, [0, 0.25, 0.5, 0.75, 1 + 1e-3], "left"),
    ],
)
def test_labels(right, breaks, closed):
    arr = np.tile(np.arange(0, 1.01, 0.1), 4)

    result, bins = cut(arr, 4, retbins=True, right=right)
    ex_levels = IntervalIndex.from_breaks(breaks, closed=closed)
    tm.assert_index_equal(result.categories, ex_levels)


def test_cut_pass_series_name_to_factor():
    name = "foo"
    ser = Series(np.random.randn(100), name=name)

    factor = cut(ser, 4)
    assert factor.name == name


def test_label_precision():
    arr = np.arange(0, 0.73, 0.01)
    result = cut(arr, 4, precision=2)

    ex_levels = IntervalIndex.from_breaks([-0.00072, 0.18, 0.36, 0.54, 0.72])
    tm.assert_index_equal(result.categories, ex_levels)


@pytest.mark.parametrize("labels", [None, False])
def test_na_handling(labels):
    arr = np.arange(0, 0.75, 0.01)
    arr[::3] = np.nan

    result = cut(arr, 4, labels=labels)
    result = np.asarray(result)

    expected = np.where(isna(arr), np.nan, result)
    tm.assert_almost_equal(result, expected)


def test_inf_handling():
    data = np.arange(6)
    data_ser = Series(data, dtype="int64")

    bins = [-np.inf, 2, 4, np.inf]
    result = cut(data, bins)
    result_ser = cut(data_ser, bins)

    ex_uniques = IntervalIndex.from_breaks(bins)
    tm.assert_index_equal(result.categories, ex_uniques)

    assert result[5] == Interval(4, np.inf)
    assert result[0] == Interval(-np.inf, 2)
    assert result_ser[5] == Interval(4, np.inf)
    assert result_ser[0] == Interval(-np.inf, 2)


def test_cut_out_of_bounds():
    arr = np.random.randn(100)
    result = cut(arr, [-1, 0, 1])

    mask = isna(result)
    ex_mask = (arr < -1) | (arr > 1)
    tm.assert_numpy_array_equal(mask, ex_mask)


@pytest.mark.parametrize(
    "get_labels,get_expected",
    [
        (
            lambda labels: labels,
            lambda labels: Categorical(
                ["Medium"] + 4 * ["Small"] + ["Medium", "Large"],
                categories=labels,
                ordered=True,
            ),
        ),
        (
            lambda labels: Categorical.from_codes([0, 1, 2], labels),
            lambda labels: Categorical.from_codes([1] + 4 * [0] + [1, 2], labels),
        ),
    ],
)
def test_cut_pass_labels(get_labels, get_expected):
    bins = [0, 25, 50, 100]
    arr = [50, 5, 10, 15, 20, 30, 70]
    labels = ["Small", "Medium", "Large"]

    result = cut(arr, bins, labels=get_labels(labels))
    tm.assert_categorical_equal(result, get_expected(labels))


def test_cut_pass_labels_compat():
    # see gh-16459
    arr = [50, 5, 10, 15, 20, 30, 70]
    labels = ["Good", "Medium", "Bad"]

    result = cut(arr, 3, labels=labels)
    exp = cut(arr, 3, labels=Categorical(labels, categories=labels, ordered=True))
    tm.assert_categorical_equal(result, exp)


@pytest.mark.parametrize("x", [np.arange(11.0), np.arange(11.0) / 1e10])
def test_round_frac_just_works(x):
    # It works.
    cut(x, 2)


@pytest.mark.parametrize(
    "val,precision,expected",
    [
        (-117.9998, 3, -118),
        (117.9998, 3, 118),
        (117.9998, 2, 118),
        (0.000123456, 2, 0.00012),
    ],
)
def test_round_frac(val, precision, expected):
    # see gh-1979
    result = tmod._round_frac(val, precision=precision)
    assert result == expected


def test_cut_return_intervals():
    ser = Series([0, 1, 2, 3, 4, 5, 6, 7, 8])
    result = cut(ser, 3)

    exp_bins = np.linspace(0, 8, num=4).round(3)
    exp_bins[0] -= 0.008

    expected = Series(
        IntervalIndex.from_breaks(exp_bins, closed="right").take(
            [0, 0, 0, 1, 1, 1, 2, 2, 2]
        )
    ).astype(CDT(ordered=True))
    tm.assert_series_equal(result, expected)


def test_series_ret_bins():
    # see gh-8589
    ser = Series(np.arange(4))
    result, bins = cut(ser, 2, retbins=True)

    expected = Series(
        IntervalIndex.from_breaks([-0.003, 1.5, 3], closed="right").repeat(2)
    ).astype(CDT(ordered=True))
    tm.assert_series_equal(result, expected)


@pytest.mark.parametrize(
    "kwargs,msg",
    [
        (dict(duplicates="drop"), None),
        (dict(), "Bin edges must be unique"),
        (dict(duplicates="raise"), "Bin edges must be unique"),
        (dict(duplicates="foo"), "invalid value for 'duplicates' parameter"),
    ],
)
def test_cut_duplicates_bin(kwargs, msg):
    # see gh-20947
    bins = [0, 2, 4, 6, 10, 10]
    values = Series(np.array([1, 3, 5, 7, 9]), index=["a", "b", "c", "d", "e"])

    if msg is not None:
        with pytest.raises(ValueError, match=msg):
            cut(values, bins, **kwargs)
    else:
        result = cut(values, bins, **kwargs)
        expected = cut(values, pd.unique(bins))
        tm.assert_series_equal(result, expected)


@pytest.mark.parametrize("data", [9.0, -9.0, 0.0])
@pytest.mark.parametrize("length", [1, 2])
def test_single_bin(data, length):
    # see gh-14652, gh-15428
    ser = Series([data] * length)
    result = cut(ser, 1, labels=False)

    expected = Series([0] * length)
    tm.assert_series_equal(result, expected)


@pytest.mark.parametrize(
    "array_1_writeable,array_2_writeable", [(True, True), (True, False), (False, False)]
)
def test_cut_read_only(array_1_writeable, array_2_writeable):
    # issue 18773
    array_1 = np.arange(0, 100, 10)
    array_1.flags.writeable = array_1_writeable

    array_2 = np.arange(0, 100, 10)
    array_2.flags.writeable = array_2_writeable

    hundred_elements = np.arange(100)
    tm.assert_categorical_equal(
        cut(hundred_elements, array_1), cut(hundred_elements, array_2)
    )


@pytest.mark.parametrize(
    "conv",
    [
        lambda v: Timestamp(v),
        lambda v: to_datetime(v),
        lambda v: np.datetime64(v),
        lambda v: Timestamp(v).to_pydatetime(),
    ],
)
def test_datetime_bin(conv):
    data = [np.datetime64("2012-12-13"), np.datetime64("2012-12-15")]
    bin_data = ["2012-12-12", "2012-12-14", "2012-12-16"]

    expected = Series(
        IntervalIndex(
            [
                Interval(Timestamp(bin_data[0]), Timestamp(bin_data[1])),
                Interval(Timestamp(bin_data[1]), Timestamp(bin_data[2])),
            ]
        )
    ).astype(CDT(ordered=True))

    bins = [conv(v) for v in bin_data]
    result = Series(cut(data, bins=bins))
    tm.assert_series_equal(result, expected)


@pytest.mark.parametrize(
    "data",
    [
        to_datetime(Series(["2013-01-01", "2013-01-02", "2013-01-03"])),
        [
            np.datetime64("2013-01-01"),
            np.datetime64("2013-01-02"),
            np.datetime64("2013-01-03"),
        ],
        np.array(
            [
                np.datetime64("2013-01-01"),
                np.datetime64("2013-01-02"),
                np.datetime64("2013-01-03"),
            ]
        ),
        DatetimeIndex(["2013-01-01", "2013-01-02", "2013-01-03"]),
    ],
)
def test_datetime_cut(data):
    # see gh-14714
    #
    # Testing time data when it comes in various collection types.
    result, _ = cut(data, 3, retbins=True)
    expected = Series(
        IntervalIndex(
            [
                Interval(
                    Timestamp("2012-12-31 23:57:07.200000"),
                    Timestamp("2013-01-01 16:00:00"),
                ),
                Interval(
                    Timestamp("2013-01-01 16:00:00"), Timestamp("2013-01-02 08:00:00")
                ),
                Interval(
                    Timestamp("2013-01-02 08:00:00"), Timestamp("2013-01-03 00:00:00")
                ),
            ]
        )
    ).astype(CDT(ordered=True))
    tm.assert_series_equal(Series(result), expected)


@pytest.mark.parametrize(
    "bins",
    [
        3,
        [
            Timestamp("2013-01-01 04:57:07.200000"),
            Timestamp("2013-01-01 21:00:00"),
            Timestamp("2013-01-02 13:00:00"),
            Timestamp("2013-01-03 05:00:00"),
        ],
    ],
)
@pytest.mark.parametrize("box", [list, np.array, Index, Series])
def test_datetime_tz_cut(bins, box):
    # see gh-19872
    tz = "US/Eastern"
    s = Series(date_range("20130101", periods=3, tz=tz))

    if not isinstance(bins, int):
        bins = box(bins)

    result = cut(s, bins)
    expected = Series(
        IntervalIndex(
            [
                Interval(
                    Timestamp("2012-12-31 23:57:07.200000", tz=tz),
                    Timestamp("2013-01-01 16:00:00", tz=tz),
                ),
                Interval(
                    Timestamp("2013-01-01 16:00:00", tz=tz),
                    Timestamp("2013-01-02 08:00:00", tz=tz),
                ),
                Interval(
                    Timestamp("2013-01-02 08:00:00", tz=tz),
                    Timestamp("2013-01-03 00:00:00", tz=tz),
                ),
            ]
        )
    ).astype(CDT(ordered=True))
    tm.assert_series_equal(result, expected)


def test_datetime_nan_error():
    msg = "bins must be of datetime64 dtype"

    with pytest.raises(ValueError, match=msg):
        cut(date_range("20130101", periods=3), bins=[0, 2, 4])


def test_datetime_nan_mask():
    result = cut(
        date_range("20130102", periods=5), bins=date_range("20130101", periods=2)
    )

    mask = result.categories.isna()
    tm.assert_numpy_array_equal(mask, np.array([False]))

    mask = result.isna()
    tm.assert_numpy_array_equal(mask, np.array([False, True, True, True, True]))


@pytest.mark.parametrize("tz", [None, "UTC", "US/Pacific"])
def test_datetime_cut_roundtrip(tz):
    # see gh-19891
    ser = Series(date_range("20180101", periods=3, tz=tz))
    result, result_bins = cut(ser, 2, retbins=True)

    expected = cut(ser, result_bins)
    tm.assert_series_equal(result, expected)

    expected_bins = DatetimeIndex(
        ["2017-12-31 23:57:07.200000", "2018-01-02 00:00:00", "2018-01-03 00:00:00"]
    )
    expected_bins = expected_bins.tz_localize(tz)
    tm.assert_index_equal(result_bins, expected_bins)


def test_timedelta_cut_roundtrip():
    # see gh-19891
    ser = Series(timedelta_range("1day", periods=3))
    result, result_bins = cut(ser, 2, retbins=True)

    expected = cut(ser, result_bins)
    tm.assert_series_equal(result, expected)

    expected_bins = TimedeltaIndex(
        ["0 days 23:57:07.200000", "2 days 00:00:00", "3 days 00:00:00"]
    )
    tm.assert_index_equal(result_bins, expected_bins)


@pytest.mark.parametrize("bins", [6, 7])
@pytest.mark.parametrize(
    "box, compare",
    [
        (Series, tm.assert_series_equal),
        (np.array, tm.assert_categorical_equal),
        (list, tm.assert_equal),
    ],
)
def test_cut_bool_coercion_to_int(bins, box, compare):
    # issue 20303
    data_expected = box([0, 1, 1, 0, 1] * 10)
    data_result = box([False, True, True, False, True] * 10)
    expected = cut(data_expected, bins, duplicates="drop")
    result = cut(data_result, bins, duplicates="drop")
    compare(result, expected)


@pytest.mark.parametrize("labels", ["foo", 1, True])
def test_cut_incorrect_labels(labels):
    # GH 13318
    values = range(5)
    msg = "Bin labels must either be False, None or passed in as a list-like argument"
    with pytest.raises(ValueError, match=msg):
        cut(values, 4, labels=labels)


@pytest.mark.parametrize("bins", [3, [0, 5, 15]])
@pytest.mark.parametrize("right", [True, False])
@pytest.mark.parametrize("include_lowest", [True, False])
def test_cut_nullable_integer(bins, right, include_lowest):
    a = np.random.randint(0, 10, size=50).astype(float)
    a[::2] = np.nan
    result = cut(
        pd.array(a, dtype="Int64"), bins, right=right, include_lowest=include_lowest
    )
    expected = cut(a, bins, right=right, include_lowest=include_lowest)
<<<<<<< HEAD


@pytest.mark.parametrize("bins", [2, [0, 50, 100]])
@pytest.mark.parametrize("right", [True, False])
@pytest.mark.parametrize("include_lowest", [True, False])
def test_cut_object_dtype_with_na(bins, right, include_lowest):
    arr = np.arange(100).astype(object)
    arr[::3] = np.nan

    result = cut(arr, bins, right=right, include_lowest=include_lowest)
    expected = cut(arr.astype(np.float64), bins, right=right, include_lowest=include_lowest)

=======
>>>>>>> 83f84ed5
    tm.assert_categorical_equal(result, expected)<|MERGE_RESOLUTION|>--- conflicted
+++ resolved
@@ -624,7 +624,8 @@
         pd.array(a, dtype="Int64"), bins, right=right, include_lowest=include_lowest
     )
     expected = cut(a, bins, right=right, include_lowest=include_lowest)
-<<<<<<< HEAD
+
+    tm.assert_categorical_equal(result, expected)
 
 
 @pytest.mark.parametrize("bins", [2, [0, 50, 100]])
@@ -637,6 +638,4 @@
     result = cut(arr, bins, right=right, include_lowest=include_lowest)
     expected = cut(arr.astype(np.float64), bins, right=right, include_lowest=include_lowest)
 
-=======
->>>>>>> 83f84ed5
     tm.assert_categorical_equal(result, expected)