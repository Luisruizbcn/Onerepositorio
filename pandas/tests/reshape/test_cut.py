--- conflicted
+++ resolved
@@ -707,11 +707,8 @@
     tm.assert_series_equal(result, expected)
 
 
-<<<<<<< HEAD
 def test_cut_with_nonexact_categorical_indices():
-=======
-def df_from_series_with_nonexact_categoricalindices_frompdcut():
->>>>>>> ec0fdb7b
+
     # GH 42424
 
     ser = Series(range(0, 100))
