import numpy as np
import pytest

import pandas.util._test_decorators as td

import pandas as pd
from pandas import (
    DataFrame,
    Index,
    MultiIndex,
    RangeIndex,
    Series,
    Timestamp,
    option_context,
)
import pandas._testing as tm
from pandas.core.reshape.concat import concat
from pandas.core.reshape.merge import merge


@pytest.fixture
def left():
    """left dataframe (not multi-indexed) for multi-index join tests"""
    # a little relevant example with NAs
    key1 = ["bar", "bar", "bar", "foo", "foo", "baz", "baz", "qux", "qux", "snap"]
    key2 = ["two", "one", "three", "one", "two", "one", "two", "two", "three", "one"]

    data = np.random.default_rng(2).standard_normal(len(key1))
    return DataFrame({"key1": key1, "key2": key2, "data": data})


@pytest.fixture
def right(multiindex_dataframe_random_data):
    """right dataframe (multi-indexed) for multi-index join tests"""
    df = multiindex_dataframe_random_data
    df.index.names = ["key1", "key2"]

    df.columns = ["j_one", "j_two", "j_three"]
    return df


@pytest.fixture
def left_multi():
    return DataFrame(
        {
            "Origin": ["A", "A", "B", "B", "C"],
            "Destination": ["A", "B", "A", "C", "A"],
            "Period": ["AM", "AM", "IP", "AM", "OP"],
            "TripPurp": ["hbw", "nhb", "hbo", "nhb", "hbw"],
            "Trips": [1987, 3647, 2470, 4296, 4444],
        },
        columns=["Origin", "Destination", "Period", "TripPurp", "Trips"],
    ).set_index(["Origin", "Destination", "Period", "TripPurp"])


@pytest.fixture
def right_multi():
    return DataFrame(
        {
            "Origin": ["A", "A", "B", "B", "C", "C", "E"],
            "Destination": ["A", "B", "A", "B", "A", "B", "F"],
            "Period": ["AM", "AM", "IP", "AM", "OP", "IP", "AM"],
            "LinkType": ["a", "b", "c", "b", "a", "b", "a"],
            "Distance": [100, 80, 90, 80, 75, 35, 55],
        },
        columns=["Origin", "Destination", "Period", "LinkType", "Distance"],
    ).set_index(["Origin", "Destination", "Period", "LinkType"])


@pytest.fixture
def on_cols_multi():
    return ["Origin", "Destination", "Period"]


class TestMergeMulti:
    def test_merge_on_multikey(self, left, right, join_type):
        on_cols = ["key1", "key2"]
        result = left.join(right, on=on_cols, how=join_type).reset_index(drop=True)

        expected = merge(left, right.reset_index(), on=on_cols, how=join_type)

        tm.assert_frame_equal(result, expected)

        result = left.join(right, on=on_cols, how=join_type, sort=True).reset_index(
            drop=True
        )

        expected = merge(
            left, right.reset_index(), on=on_cols, how=join_type, sort=True
        )

        tm.assert_frame_equal(result, expected)

    @pytest.mark.parametrize(
        "infer_string", [False, pytest.param(True, marks=td.skip_if_no("pyarrow"))]
    )
    def test_left_join_multi_index(self, sort, infer_string):
        with option_context("future.infer_string", infer_string):
            icols = ["1st", "2nd", "3rd"]

            def bind_cols(df):
                iord = lambda a: 0 if a != a else ord(a)
                f = lambda ts: ts.map(iord) - ord("a")
                return f(df["1st"]) + f(df["3rd"]) * 1e2 + df["2nd"].fillna(0) * 10

            def run_asserts(left, right, sort):
                res = left.join(right, on=icols, how="left", sort=sort)

                assert len(left) < len(res) + 1
                assert not res["4th"].isna().any()
                assert not res["5th"].isna().any()

                tm.assert_series_equal(res["4th"], -res["5th"], check_names=False)
                result = bind_cols(res.iloc[:, :-2])
                tm.assert_series_equal(res["4th"], result, check_names=False)
                assert result.name is None

                if sort:
                    tm.assert_frame_equal(res, res.sort_values(icols, kind="mergesort"))

                out = merge(left, right.reset_index(), on=icols, sort=sort, how="left")

                res.index = RangeIndex(len(res))
                tm.assert_frame_equal(out, res)

<<<<<<< HEAD
            lc = list(map(chr, np.arange(ord("a"), ord("z") + 1)))
            left = DataFrame(
                np.random.default_rng(2).choice(lc, (50, 2)), columns=["1st", "3rd"]
            )
            # Explicit cast to float to avoid implicit cast when setting nan
            left.insert(
                1,
                "2nd",
                np.random.default_rng(2).integers(0, 10, len(left)).astype("float"),
            )

            i = np.random.default_rng(2).permutation(len(left))
            right = left.iloc[i].copy()
=======
        lc = list(map(chr, np.arange(ord("a"), ord("z") + 1)))
        left = DataFrame(
            np.random.default_rng(2).choice(lc, (50, 2)), columns=["1st", "3rd"]
        )
        # Explicit cast to float to avoid implicit cast when setting nan
        left.insert(
            1,
            "2nd",
            np.random.default_rng(2).integers(0, 10, len(left)).astype("float"),
        )
        right = left.sample(frac=1, random_state=np.random.default_rng(2))
>>>>>>> b293fac4

            left["4th"] = bind_cols(left)
            right["5th"] = -bind_cols(right)
            right.set_index(icols, inplace=True)

            run_asserts(left, right, sort)

            # inject some nulls
            left.loc[1::4, "1st"] = np.nan
            left.loc[2::5, "2nd"] = np.nan
            left.loc[3::6, "3rd"] = np.nan
            left["4th"] = bind_cols(left)

            i = np.random.default_rng(2).permutation(len(left))
            right = left.iloc[i, :-1]
            right["5th"] = -bind_cols(right)
            right.set_index(icols, inplace=True)

            run_asserts(left, right, sort)

    def test_merge_right_vs_left(self, left, right, sort):
        # compare left vs right merge with multikey
        on_cols = ["key1", "key2"]
        merged_left_right = left.merge(
            right, left_on=on_cols, right_index=True, how="left", sort=sort
        )

        merge_right_left = right.merge(
            left, right_on=on_cols, left_index=True, how="right", sort=sort
        )

        # Reorder columns
        merge_right_left = merge_right_left[merged_left_right.columns]

        tm.assert_frame_equal(merged_left_right, merge_right_left)

    def test_merge_multiple_cols_with_mixed_cols_index(self):
        # GH29522
        s = Series(
            range(6),
            MultiIndex.from_product([["A", "B"], [1, 2, 3]], names=["lev1", "lev2"]),
            name="Amount",
        )
        df = DataFrame({"lev1": list("AAABBB"), "lev2": [1, 2, 3, 1, 2, 3], "col": 0})
        result = merge(df, s.reset_index(), on=["lev1", "lev2"])
        expected = DataFrame(
            {
                "lev1": list("AAABBB"),
                "lev2": [1, 2, 3, 1, 2, 3],
                "col": [0] * 6,
                "Amount": range(6),
            }
        )
        tm.assert_frame_equal(result, expected)

    def test_compress_group_combinations(self):
        # ~ 40000000 possible unique groups
        key1 = [str(i) for i in range(10000)]
        key1 = np.tile(key1, 2)
        key2 = key1[::-1]

        df = DataFrame(
            {
                "key1": key1,
                "key2": key2,
                "value1": np.random.default_rng(2).standard_normal(20000),
            }
        )

        df2 = DataFrame(
            {
                "key1": key1[::2],
                "key2": key2[::2],
                "value2": np.random.default_rng(2).standard_normal(10000),
            }
        )

        # just to hit the label compression code path
        merge(df, df2, how="outer")

    def test_left_join_index_preserve_order(self):
        on_cols = ["k1", "k2"]
        left = DataFrame(
            {
                "k1": [0, 1, 2] * 8,
                "k2": ["foo", "bar"] * 12,
                "v": np.array(np.arange(24), dtype=np.int64),
            }
        )

        index = MultiIndex.from_tuples([(2, "bar"), (1, "foo")])
        right = DataFrame({"v2": [5, 7]}, index=index)

        result = left.join(right, on=on_cols)

        expected = left.copy()
        expected["v2"] = np.nan
        expected.loc[(expected.k1 == 2) & (expected.k2 == "bar"), "v2"] = 5
        expected.loc[(expected.k1 == 1) & (expected.k2 == "foo"), "v2"] = 7

        tm.assert_frame_equal(result, expected)

        result.sort_values(on_cols, kind="mergesort", inplace=True)
        expected = left.join(right, on=on_cols, sort=True)

        tm.assert_frame_equal(result, expected)

        # test join with multi dtypes blocks
        left = DataFrame(
            {
                "k1": [0, 1, 2] * 8,
                "k2": ["foo", "bar"] * 12,
                "k3": np.array([0, 1, 2] * 8, dtype=np.float32),
                "v": np.array(np.arange(24), dtype=np.int32),
            }
        )

        index = MultiIndex.from_tuples([(2, "bar"), (1, "foo")])
        right = DataFrame({"v2": [5, 7]}, index=index)

        result = left.join(right, on=on_cols)

        expected = left.copy()
        expected["v2"] = np.nan
        expected.loc[(expected.k1 == 2) & (expected.k2 == "bar"), "v2"] = 5
        expected.loc[(expected.k1 == 1) & (expected.k2 == "foo"), "v2"] = 7

        tm.assert_frame_equal(result, expected)

        result = result.sort_values(on_cols, kind="mergesort")
        expected = left.join(right, on=on_cols, sort=True)

        tm.assert_frame_equal(result, expected)

    def test_left_join_index_multi_match_multiindex(self):
        left = DataFrame(
            [
                ["X", "Y", "C", "a"],
                ["W", "Y", "C", "e"],
                ["V", "Q", "A", "h"],
                ["V", "R", "D", "i"],
                ["X", "Y", "D", "b"],
                ["X", "Y", "A", "c"],
                ["W", "Q", "B", "f"],
                ["W", "R", "C", "g"],
                ["V", "Y", "C", "j"],
                ["X", "Y", "B", "d"],
            ],
            columns=["cola", "colb", "colc", "tag"],
            index=[3, 2, 0, 1, 7, 6, 4, 5, 9, 8],
        )

        right = DataFrame(
            [
                ["W", "R", "C", 0],
                ["W", "Q", "B", 3],
                ["W", "Q", "B", 8],
                ["X", "Y", "A", 1],
                ["X", "Y", "A", 4],
                ["X", "Y", "B", 5],
                ["X", "Y", "C", 6],
                ["X", "Y", "C", 9],
                ["X", "Q", "C", -6],
                ["X", "R", "C", -9],
                ["V", "Y", "C", 7],
                ["V", "R", "D", 2],
                ["V", "R", "D", -1],
                ["V", "Q", "A", -3],
            ],
            columns=["col1", "col2", "col3", "val"],
        ).set_index(["col1", "col2", "col3"])

        result = left.join(right, on=["cola", "colb", "colc"], how="left")

        expected = DataFrame(
            [
                ["X", "Y", "C", "a", 6],
                ["X", "Y", "C", "a", 9],
                ["W", "Y", "C", "e", np.nan],
                ["V", "Q", "A", "h", -3],
                ["V", "R", "D", "i", 2],
                ["V", "R", "D", "i", -1],
                ["X", "Y", "D", "b", np.nan],
                ["X", "Y", "A", "c", 1],
                ["X", "Y", "A", "c", 4],
                ["W", "Q", "B", "f", 3],
                ["W", "Q", "B", "f", 8],
                ["W", "R", "C", "g", 0],
                ["V", "Y", "C", "j", 7],
                ["X", "Y", "B", "d", 5],
            ],
            columns=["cola", "colb", "colc", "tag", "val"],
            index=[3, 3, 2, 0, 1, 1, 7, 6, 6, 4, 4, 5, 9, 8],
        )

        tm.assert_frame_equal(result, expected)

        result = left.join(right, on=["cola", "colb", "colc"], how="left", sort=True)

        expected = expected.sort_values(["cola", "colb", "colc"], kind="mergesort")

        tm.assert_frame_equal(result, expected)

    def test_left_join_index_multi_match(self):
        left = DataFrame(
            [["c", 0], ["b", 1], ["a", 2], ["b", 3]],
            columns=["tag", "val"],
            index=[2, 0, 1, 3],
        )

        right = DataFrame(
            [
                ["a", "v"],
                ["c", "w"],
                ["c", "x"],
                ["d", "y"],
                ["a", "z"],
                ["c", "r"],
                ["e", "q"],
                ["c", "s"],
            ],
            columns=["tag", "char"],
        ).set_index("tag")

        result = left.join(right, on="tag", how="left")

        expected = DataFrame(
            [
                ["c", 0, "w"],
                ["c", 0, "x"],
                ["c", 0, "r"],
                ["c", 0, "s"],
                ["b", 1, np.nan],
                ["a", 2, "v"],
                ["a", 2, "z"],
                ["b", 3, np.nan],
            ],
            columns=["tag", "val", "char"],
            index=[2, 2, 2, 2, 0, 1, 1, 3],
        )

        tm.assert_frame_equal(result, expected)

        result = left.join(right, on="tag", how="left", sort=True)
        expected2 = expected.sort_values("tag", kind="mergesort")

        tm.assert_frame_equal(result, expected2)

        # GH7331 - maintain left frame order in left merge
        result = merge(left, right.reset_index(), how="left", on="tag")
        expected.index = RangeIndex(len(expected))
        tm.assert_frame_equal(result, expected)

    def test_left_merge_na_buglet(self):
        left = DataFrame(
            {
                "id": list("abcde"),
                "v1": np.random.default_rng(2).standard_normal(5),
                "v2": np.random.default_rng(2).standard_normal(5),
                "dummy": list("abcde"),
                "v3": np.random.default_rng(2).standard_normal(5),
            },
            columns=["id", "v1", "v2", "dummy", "v3"],
        )
        right = DataFrame(
            {
                "id": ["a", "b", np.nan, np.nan, np.nan],
                "sv3": [1.234, 5.678, np.nan, np.nan, np.nan],
            }
        )

        result = merge(left, right, on="id", how="left")

        rdf = right.drop(["id"], axis=1)
        expected = left.join(rdf)
        tm.assert_frame_equal(result, expected)

    def test_merge_na_keys(self):
        data = [
            [1950, "A", 1.5],
            [1950, "B", 1.5],
            [1955, "B", 1.5],
            [1960, "B", np.nan],
            [1970, "B", 4.0],
            [1950, "C", 4.0],
            [1960, "C", np.nan],
            [1965, "C", 3.0],
            [1970, "C", 4.0],
        ]

        frame = DataFrame(data, columns=["year", "panel", "data"])

        other_data = [
            [1960, "A", np.nan],
            [1970, "A", np.nan],
            [1955, "A", np.nan],
            [1965, "A", np.nan],
            [1965, "B", np.nan],
            [1955, "C", np.nan],
        ]
        other = DataFrame(other_data, columns=["year", "panel", "data"])

        result = frame.merge(other, how="outer")

        expected = frame.fillna(-999).merge(other.fillna(-999), how="outer")
        expected = expected.replace(-999, np.nan)

        tm.assert_frame_equal(result, expected)

    @pytest.mark.parametrize("klass", [None, np.asarray, Series, Index])
    def test_merge_datetime_index(self, klass):
        # see gh-19038
        df = DataFrame(
            [1, 2, 3], ["2016-01-01", "2017-01-01", "2018-01-01"], columns=["a"]
        )
        df.index = pd.to_datetime(df.index)
        on_vector = df.index.year

        if klass is not None:
            on_vector = klass(on_vector)

        exp_years = np.array([2016, 2017, 2018], dtype=np.int32)
        expected = DataFrame({"a": [1, 2, 3], "key_1": exp_years})

        result = df.merge(df, on=["a", on_vector], how="inner")
        tm.assert_frame_equal(result, expected)

        expected = DataFrame({"key_0": exp_years, "a_x": [1, 2, 3], "a_y": [1, 2, 3]})

        result = df.merge(df, on=[df.index.year], how="inner")
        tm.assert_frame_equal(result, expected)

    @pytest.mark.parametrize("merge_type", ["left", "right"])
    def test_merge_datetime_multi_index_empty_df(self, merge_type):
        # see gh-36895

        left = DataFrame(
            data={
                "data": [1.5, 1.5],
            },
            index=MultiIndex.from_tuples(
                [[Timestamp("1950-01-01"), "A"], [Timestamp("1950-01-02"), "B"]],
                names=["date", "panel"],
            ),
        )

        right = DataFrame(
            index=MultiIndex.from_tuples([], names=["date", "panel"]), columns=["state"]
        )

        expected_index = MultiIndex.from_tuples(
            [[Timestamp("1950-01-01"), "A"], [Timestamp("1950-01-02"), "B"]],
            names=["date", "panel"],
        )

        if merge_type == "left":
            expected = DataFrame(
                data={
                    "data": [1.5, 1.5],
                    "state": np.array([np.nan, np.nan], dtype=object),
                },
                index=expected_index,
            )
            results_merge = left.merge(right, how="left", on=["date", "panel"])
            results_join = left.join(right, how="left")
        else:
            expected = DataFrame(
                data={
                    "state": np.array([np.nan, np.nan], dtype=object),
                    "data": [1.5, 1.5],
                },
                index=expected_index,
            )
            results_merge = right.merge(left, how="right", on=["date", "panel"])
            results_join = right.join(left, how="right")

        tm.assert_frame_equal(results_merge, expected)
        tm.assert_frame_equal(results_join, expected)

    @pytest.fixture
    def household(self):
        household = DataFrame(
            {
                "household_id": [1, 2, 3],
                "male": [0, 1, 0],
                "wealth": [196087.3, 316478.7, 294750],
            },
            columns=["household_id", "male", "wealth"],
        ).set_index("household_id")
        return household

    @pytest.fixture
    def portfolio(self):
        portfolio = DataFrame(
            {
                "household_id": [1, 2, 2, 3, 3, 3, 4],
                "asset_id": [
                    "nl0000301109",
                    "nl0000289783",
                    "gb00b03mlx29",
                    "gb00b03mlx29",
                    "lu0197800237",
                    "nl0000289965",
                    np.nan,
                ],
                "name": [
                    "ABN Amro",
                    "Robeco",
                    "Royal Dutch Shell",
                    "Royal Dutch Shell",
                    "AAB Eastern Europe Equity Fund",
                    "Postbank BioTech Fonds",
                    np.nan,
                ],
                "share": [1.0, 0.4, 0.6, 0.15, 0.6, 0.25, 1.0],
            },
            columns=["household_id", "asset_id", "name", "share"],
        ).set_index(["household_id", "asset_id"])
        return portfolio

    @pytest.fixture
    def expected(self):
        expected = (
            DataFrame(
                {
                    "male": [0, 1, 1, 0, 0, 0],
                    "wealth": [
                        196087.3,
                        316478.7,
                        316478.7,
                        294750.0,
                        294750.0,
                        294750.0,
                    ],
                    "name": [
                        "ABN Amro",
                        "Robeco",
                        "Royal Dutch Shell",
                        "Royal Dutch Shell",
                        "AAB Eastern Europe Equity Fund",
                        "Postbank BioTech Fonds",
                    ],
                    "share": [1.00, 0.40, 0.60, 0.15, 0.60, 0.25],
                    "household_id": [1, 2, 2, 3, 3, 3],
                    "asset_id": [
                        "nl0000301109",
                        "nl0000289783",
                        "gb00b03mlx29",
                        "gb00b03mlx29",
                        "lu0197800237",
                        "nl0000289965",
                    ],
                }
            )
            .set_index(["household_id", "asset_id"])
            .reindex(columns=["male", "wealth", "name", "share"])
        )
        return expected

    def test_join_multi_levels(self, portfolio, household, expected):
        portfolio = portfolio.copy()
        household = household.copy()

        # GH 3662
        # merge multi-levels
        result = household.join(portfolio, how="inner")
        tm.assert_frame_equal(result, expected)

    def test_join_multi_levels_merge_equivalence(self, portfolio, household, expected):
        portfolio = portfolio.copy()
        household = household.copy()

        # equivalency
        result = merge(
            household.reset_index(),
            portfolio.reset_index(),
            on=["household_id"],
            how="inner",
        ).set_index(["household_id", "asset_id"])
        tm.assert_frame_equal(result, expected)

    def test_join_multi_levels_outer(self, portfolio, household, expected):
        portfolio = portfolio.copy()
        household = household.copy()

        result = household.join(portfolio, how="outer")
        expected = concat(
            [
                expected,
                (
                    DataFrame(
                        {"share": [1.00]},
                        index=MultiIndex.from_tuples(
                            [(4, np.nan)], names=["household_id", "asset_id"]
                        ),
                    )
                ),
            ],
            axis=0,
            sort=True,
        ).reindex(columns=expected.columns)
        tm.assert_frame_equal(result, expected)

    def test_join_multi_levels_invalid(self, portfolio, household):
        portfolio = portfolio.copy()
        household = household.copy()

        # invalid cases
        household.index.name = "foo"

        with pytest.raises(
            ValueError, match="cannot join with no overlapping index names"
        ):
            household.join(portfolio, how="inner")

        portfolio2 = portfolio.copy()
        portfolio2.index.set_names(["household_id", "foo"])

        with pytest.raises(ValueError, match="columns overlap but no suffix specified"):
            portfolio2.join(portfolio, how="inner")

    def test_join_multi_levels2(self):
        # some more advanced merges
        # GH6360
        household = DataFrame(
            {
                "household_id": [1, 2, 2, 3, 3, 3, 4],
                "asset_id": [
                    "nl0000301109",
                    "nl0000301109",
                    "gb00b03mlx29",
                    "gb00b03mlx29",
                    "lu0197800237",
                    "nl0000289965",
                    np.nan,
                ],
                "share": [1.0, 0.4, 0.6, 0.15, 0.6, 0.25, 1.0],
            },
            columns=["household_id", "asset_id", "share"],
        ).set_index(["household_id", "asset_id"])

        log_return = DataFrame(
            {
                "asset_id": [
                    "gb00b03mlx29",
                    "gb00b03mlx29",
                    "gb00b03mlx29",
                    "lu0197800237",
                    "lu0197800237",
                ],
                "t": [233, 234, 235, 180, 181],
                "log_return": [
                    0.09604978,
                    -0.06524096,
                    0.03532373,
                    0.03025441,
                    0.036997,
                ],
            }
        ).set_index(["asset_id", "t"])

        expected = (
            DataFrame(
                {
                    "household_id": [2, 2, 2, 3, 3, 3, 3, 3],
                    "asset_id": [
                        "gb00b03mlx29",
                        "gb00b03mlx29",
                        "gb00b03mlx29",
                        "gb00b03mlx29",
                        "gb00b03mlx29",
                        "gb00b03mlx29",
                        "lu0197800237",
                        "lu0197800237",
                    ],
                    "t": [233, 234, 235, 233, 234, 235, 180, 181],
                    "share": [0.6, 0.6, 0.6, 0.15, 0.15, 0.15, 0.6, 0.6],
                    "log_return": [
                        0.09604978,
                        -0.06524096,
                        0.03532373,
                        0.09604978,
                        -0.06524096,
                        0.03532373,
                        0.03025441,
                        0.036997,
                    ],
                }
            )
            .set_index(["household_id", "asset_id", "t"])
            .reindex(columns=["share", "log_return"])
        )

        # this is the equivalency
        result = merge(
            household.reset_index(),
            log_return.reset_index(),
            on=["asset_id"],
            how="inner",
        ).set_index(["household_id", "asset_id", "t"])
        tm.assert_frame_equal(result, expected)

        expected = (
            DataFrame(
                {
                    "household_id": [2, 2, 2, 3, 3, 3, 3, 3, 3, 1, 2, 4],
                    "asset_id": [
                        "gb00b03mlx29",
                        "gb00b03mlx29",
                        "gb00b03mlx29",
                        "gb00b03mlx29",
                        "gb00b03mlx29",
                        "gb00b03mlx29",
                        "lu0197800237",
                        "lu0197800237",
                        "nl0000289965",
                        "nl0000301109",
                        "nl0000301109",
                        None,
                    ],
                    "t": [
                        233,
                        234,
                        235,
                        233,
                        234,
                        235,
                        180,
                        181,
                        None,
                        None,
                        None,
                        None,
                    ],
                    "share": [
                        0.6,
                        0.6,
                        0.6,
                        0.15,
                        0.15,
                        0.15,
                        0.6,
                        0.6,
                        0.25,
                        1.0,
                        0.4,
                        1.0,
                    ],
                    "log_return": [
                        0.09604978,
                        -0.06524096,
                        0.03532373,
                        0.09604978,
                        -0.06524096,
                        0.03532373,
                        0.03025441,
                        0.036997,
                        None,
                        None,
                        None,
                        None,
                    ],
                }
            )
            .set_index(["household_id", "asset_id", "t"])
            .reindex(columns=["share", "log_return"])
        )

        result = merge(
            household.reset_index(),
            log_return.reset_index(),
            on=["asset_id"],
            how="outer",
        ).set_index(["household_id", "asset_id", "t"])

        tm.assert_frame_equal(result, expected)


class TestJoinMultiMulti:
    def test_join_multi_multi(self, left_multi, right_multi, join_type, on_cols_multi):
        left_names = left_multi.index.names
        right_names = right_multi.index.names
        if join_type == "right":
            level_order = right_names + left_names.difference(right_names)
        else:
            level_order = left_names + right_names.difference(left_names)
        # Multi-index join tests
        expected = (
            merge(
                left_multi.reset_index(),
                right_multi.reset_index(),
                how=join_type,
                on=on_cols_multi,
            )
            .set_index(level_order)
            .sort_index()
        )

        result = left_multi.join(right_multi, how=join_type).sort_index()
        tm.assert_frame_equal(result, expected)

    def test_join_multi_empty_frames(
        self, left_multi, right_multi, join_type, on_cols_multi
    ):
        left_multi = left_multi.drop(columns=left_multi.columns)
        right_multi = right_multi.drop(columns=right_multi.columns)

        left_names = left_multi.index.names
        right_names = right_multi.index.names
        if join_type == "right":
            level_order = right_names + left_names.difference(right_names)
        else:
            level_order = left_names + right_names.difference(left_names)

        expected = (
            merge(
                left_multi.reset_index(),
                right_multi.reset_index(),
                how=join_type,
                on=on_cols_multi,
            )
            .set_index(level_order)
            .sort_index()
        )

        result = left_multi.join(right_multi, how=join_type).sort_index()
        tm.assert_frame_equal(result, expected)

    @pytest.mark.parametrize("box", [None, np.asarray, Series, Index])
    def test_merge_datetime_index(self, box):
        # see gh-19038
        df = DataFrame(
            [1, 2, 3], ["2016-01-01", "2017-01-01", "2018-01-01"], columns=["a"]
        )
        df.index = pd.to_datetime(df.index)
        on_vector = df.index.year

        if box is not None:
            on_vector = box(on_vector)

        exp_years = np.array([2016, 2017, 2018], dtype=np.int32)
        expected = DataFrame({"a": [1, 2, 3], "key_1": exp_years})

        result = df.merge(df, on=["a", on_vector], how="inner")
        tm.assert_frame_equal(result, expected)

        expected = DataFrame({"key_0": exp_years, "a_x": [1, 2, 3], "a_y": [1, 2, 3]})

        result = df.merge(df, on=[df.index.year], how="inner")
        tm.assert_frame_equal(result, expected)

    def test_single_common_level(self):
        index_left = MultiIndex.from_tuples(
            [("K0", "X0"), ("K0", "X1"), ("K1", "X2")], names=["key", "X"]
        )

        left = DataFrame(
            {"A": ["A0", "A1", "A2"], "B": ["B0", "B1", "B2"]}, index=index_left
        )

        index_right = MultiIndex.from_tuples(
            [("K0", "Y0"), ("K1", "Y1"), ("K2", "Y2"), ("K2", "Y3")], names=["key", "Y"]
        )

        right = DataFrame(
            {"C": ["C0", "C1", "C2", "C3"], "D": ["D0", "D1", "D2", "D3"]},
            index=index_right,
        )

        result = left.join(right)
        expected = merge(
            left.reset_index(), right.reset_index(), on=["key"], how="inner"
        ).set_index(["key", "X", "Y"])

        tm.assert_frame_equal(result, expected)

    def test_join_multi_wrong_order(self):
        # GH 25760
        # GH 28956

        midx1 = MultiIndex.from_product([[1, 2], [3, 4]], names=["a", "b"])
        midx3 = MultiIndex.from_tuples([(4, 1), (3, 2), (3, 1)], names=["b", "a"])

        left = DataFrame(index=midx1, data={"x": [10, 20, 30, 40]})
        right = DataFrame(index=midx3, data={"y": ["foo", "bar", "fing"]})

        result = left.join(right)

        expected = DataFrame(
            index=midx1,
            data={"x": [10, 20, 30, 40], "y": ["fing", "foo", "bar", np.nan]},
        )

        tm.assert_frame_equal(result, expected)<|MERGE_RESOLUTION|>--- conflicted
+++ resolved
@@ -123,7 +123,6 @@
                 res.index = RangeIndex(len(res))
                 tm.assert_frame_equal(out, res)
 
-<<<<<<< HEAD
             lc = list(map(chr, np.arange(ord("a"), ord("z") + 1)))
             left = DataFrame(
                 np.random.default_rng(2).choice(lc, (50, 2)), columns=["1st", "3rd"]
@@ -134,22 +133,7 @@
                 "2nd",
                 np.random.default_rng(2).integers(0, 10, len(left)).astype("float"),
             )
-
-            i = np.random.default_rng(2).permutation(len(left))
-            right = left.iloc[i].copy()
-=======
-        lc = list(map(chr, np.arange(ord("a"), ord("z") + 1)))
-        left = DataFrame(
-            np.random.default_rng(2).choice(lc, (50, 2)), columns=["1st", "3rd"]
-        )
-        # Explicit cast to float to avoid implicit cast when setting nan
-        left.insert(
-            1,
-            "2nd",
-            np.random.default_rng(2).integers(0, 10, len(left)).astype("float"),
-        )
-        right = left.sample(frac=1, random_state=np.random.default_rng(2))
->>>>>>> b293fac4
+            right = left.sample(frac=1, random_state=np.random.default_rng(2))
 
             left["4th"] = bind_cols(left)
             right["5th"] = -bind_cols(right)
