from datetime import (
    date,
    datetime,
    timedelta,
)
import re

import numpy as np
import pytest

from pandas.core.dtypes.common import is_object_dtype
from pandas.core.dtypes.dtypes import CategoricalDtype

import pandas as pd
from pandas import (
    Categorical,
    CategoricalIndex,
    DataFrame,
    DatetimeIndex,
    Index,
    IntervalIndex,
    MultiIndex,
    PeriodIndex,
    RangeIndex,
    Series,
    TimedeltaIndex,
)
import pandas._testing as tm
from pandas.core.reshape.concat import concat
from pandas.core.reshape.merge import (
    MergeError,
    merge,
)


def get_test_data(ngroups=8, n=50):
    unique_groups = list(range(ngroups))
    arr = np.asarray(np.tile(unique_groups, n // ngroups))

    if len(arr) < n:
        arr = np.asarray(list(arr) + unique_groups[: n - len(arr)])

    np.random.default_rng(2).shuffle(arr)
    return arr


@pytest.fixture
def dfs_for_indicator():
    df1 = DataFrame({"col1": [0, 1], "col_conflict": [1, 2], "col_left": ["a", "b"]})
    df2 = DataFrame(
        {
            "col1": [1, 2, 3, 4, 5],
            "col_conflict": [1, 2, 3, 4, 5],
            "col_right": [2, 2, 2, 2, 2],
        }
    )
    return df1, df2


class TestMerge:
    @pytest.fixture
    def df(self):
        df = DataFrame(
            {
                "key1": get_test_data(),
                "key2": get_test_data(),
                "data1": np.random.default_rng(2).standard_normal(50),
                "data2": np.random.default_rng(2).standard_normal(50),
            }
        )

        # exclude a couple keys for fun
        df = df[df["key2"] > 1]
        return df

    @pytest.fixture
    def df2(self):
        return DataFrame(
            {
                "key1": get_test_data(n=10),
                "key2": get_test_data(ngroups=4, n=10),
                "value": np.random.default_rng(2).standard_normal(10),
            }
        )

    @pytest.fixture
    def left(self):
        return DataFrame(
            {
                "key": ["a", "b", "c", "d", "e", "e", "a"],
                "v1": np.random.default_rng(2).standard_normal(7),
            }
        )

    def test_merge_inner_join_empty(self):
        # GH 15328
        df_empty = DataFrame()
        df_a = DataFrame({"a": [1, 2]}, index=[0, 1], dtype="int64")
        result = merge(df_empty, df_a, left_index=True, right_index=True)
        expected = DataFrame({"a": []}, dtype="int64")
        tm.assert_frame_equal(result, expected)

    def test_merge_common(self, df, df2):
        joined = merge(df, df2)
        exp = merge(df, df2, on=["key1", "key2"])
        tm.assert_frame_equal(joined, exp)

    def test_merge_non_string_columns(self):
        # https://github.com/pandas-dev/pandas/issues/17962
        # Checks that method runs for non string column names
        left = DataFrame(
            {0: [1, 0, 1, 0], 1: [0, 1, 0, 0], 2: [0, 0, 2, 0], 3: [1, 0, 0, 3]}
        )

        right = left.astype(float)
        expected = left
        result = merge(left, right)
        tm.assert_frame_equal(expected, result)

    def test_merge_index_as_on_arg(self, df, df2):
        # GH14355

        left = df.set_index("key1")
        right = df2.set_index("key1")
        result = merge(left, right, on="key1")
        expected = merge(df, df2, on="key1").set_index("key1")
        tm.assert_frame_equal(result, expected)

    def test_merge_index_singlekey_right_vs_left(self):
        left = DataFrame(
            {
                "key": ["a", "b", "c", "d", "e", "e", "a"],
                "v1": np.random.default_rng(2).standard_normal(7),
            }
        )
        right = DataFrame(
            {"v2": np.random.default_rng(2).standard_normal(4)},
            index=["d", "b", "c", "a"],
        )

        merged1 = merge(
            left, right, left_on="key", right_index=True, how="left", sort=False
        )
        merged2 = merge(
            right, left, right_on="key", left_index=True, how="right", sort=False
        )
        tm.assert_frame_equal(merged1, merged2.loc[:, merged1.columns])

        merged1 = merge(
            left, right, left_on="key", right_index=True, how="left", sort=True
        )
        merged2 = merge(
            right, left, right_on="key", left_index=True, how="right", sort=True
        )
        tm.assert_frame_equal(merged1, merged2.loc[:, merged1.columns])

    def test_merge_index_singlekey_inner(self):
        left = DataFrame(
            {
                "key": ["a", "b", "c", "d", "e", "e", "a"],
                "v1": np.random.default_rng(2).standard_normal(7),
            }
        )
        right = DataFrame(
            {"v2": np.random.default_rng(2).standard_normal(4)},
            index=["d", "b", "c", "a"],
        )

        # inner join
        result = merge(left, right, left_on="key", right_index=True, how="inner")
        expected = left.join(right, on="key").loc[result.index]
        tm.assert_frame_equal(result, expected)

        result = merge(right, left, right_on="key", left_index=True, how="inner")
        expected = left.join(right, on="key").loc[result.index]
        tm.assert_frame_equal(result, expected.loc[:, result.columns])

    def test_merge_misspecified(self, df, df2, left):
        right = DataFrame(
            {"v2": np.random.default_rng(2).standard_normal(4)},
            index=["d", "b", "c", "a"],
        )
        msg = "Must pass right_on or right_index=True"
        with pytest.raises(pd.errors.MergeError, match=msg):
            merge(left, right, left_index=True)
        msg = "Must pass left_on or left_index=True"
        with pytest.raises(pd.errors.MergeError, match=msg):
            merge(left, right, right_index=True)

        msg = (
            'Can only pass argument "on" OR "left_on" and "right_on", not '
            "a combination of both"
        )
        with pytest.raises(pd.errors.MergeError, match=msg):
            merge(left, left, left_on="key", on="key")

        msg = r"len\(right_on\) must equal len\(left_on\)"
        with pytest.raises(ValueError, match=msg):
            merge(df, df2, left_on=["key1"], right_on=["key1", "key2"])

    def test_index_and_on_parameters_confusion(self, df, df2):
        msg = "right_index parameter must be of type bool, not <class 'list'>"
        with pytest.raises(ValueError, match=msg):
            merge(
                df,
                df2,
                how="left",
                left_index=False,
                right_index=["key1", "key2"],
            )
        msg = "left_index parameter must be of type bool, not <class 'list'>"
        with pytest.raises(ValueError, match=msg):
            merge(
                df,
                df2,
                how="left",
                left_index=["key1", "key2"],
                right_index=False,
            )
        with pytest.raises(ValueError, match=msg):
            merge(
                df,
                df2,
                how="left",
                left_index=["key1", "key2"],
                right_index=["key1", "key2"],
            )

    def test_merge_overlap(self, left):
        merged = merge(left, left, on="key")
        exp_len = (left["key"].value_counts() ** 2).sum()
        assert len(merged) == exp_len
        assert "v1_x" in merged
        assert "v1_y" in merged

    def test_merge_different_column_key_names(self):
        left = DataFrame({"lkey": ["foo", "bar", "baz", "foo"], "value": [1, 2, 3, 4]})
        right = DataFrame({"rkey": ["foo", "bar", "qux", "foo"], "value": [5, 6, 7, 8]})

        merged = left.merge(
            right, left_on="lkey", right_on="rkey", how="outer", sort=True
        )

        exp = Series(["bar", "baz", "foo", "foo", "foo", "foo", np.nan], name="lkey")
        tm.assert_series_equal(merged["lkey"], exp)

        exp = Series(["bar", np.nan, "foo", "foo", "foo", "foo", "qux"], name="rkey")
        tm.assert_series_equal(merged["rkey"], exp)

        exp = Series([2, 3, 1, 1, 4, 4, np.nan], name="value_x")
        tm.assert_series_equal(merged["value_x"], exp)

        exp = Series([6, np.nan, 5, 8, 5, 8, 7], name="value_y")
        tm.assert_series_equal(merged["value_y"], exp)

    def test_merge_copy(self):
        left = DataFrame({"a": 0, "b": 1}, index=range(10))
        right = DataFrame({"c": "foo", "d": "bar"}, index=range(10))

        merged = merge(left, right, left_index=True, right_index=True, copy=True)

        merged["a"] = 6
        assert (left["a"] == 0).all()

        merged["d"] = "peekaboo"
        assert (right["d"] == "bar").all()

    def test_merge_nocopy(self):
        left = DataFrame({"a": 0, "b": 1}, index=range(10))
        right = DataFrame({"c": "foo", "d": "bar"}, index=range(10))

        merged = merge(left, right, left_index=True, right_index=True, copy=False)

        assert np.shares_memory(merged["a"]._values, left["a"]._values)
        assert np.shares_memory(merged["d"]._values, right["d"]._values)

    def test_intelligently_handle_join_key(self):
        # #733, be a bit more 1337 about not returning unconsolidated DataFrame

        left = DataFrame(
            {"key": [1, 1, 2, 2, 3], "value": list(range(5))}, columns=["value", "key"]
        )
        right = DataFrame({"key": [1, 1, 2, 3, 4, 5], "rvalue": list(range(6))})

        joined = merge(left, right, on="key", how="outer")
        expected = DataFrame(
            {
                "key": [1, 1, 1, 1, 2, 2, 3, 4, 5],
                "value": np.array([0, 0, 1, 1, 2, 3, 4, np.nan, np.nan]),
                "rvalue": [0, 1, 0, 1, 2, 2, 3, 4, 5],
            },
            columns=["value", "key", "rvalue"],
        )
        tm.assert_frame_equal(joined, expected)

    def test_merge_join_key_dtype_cast(self):
        # #8596

        df1 = DataFrame({"key": [1], "v1": [10]})
        df2 = DataFrame({"key": [2], "v1": [20]})
        df = merge(df1, df2, how="outer")
        assert df["key"].dtype == "int64"

        df1 = DataFrame({"key": [True], "v1": [1]})
        df2 = DataFrame({"key": [False], "v1": [0]})
        df = merge(df1, df2, how="outer")

        # GH13169
        # GH#40073
        assert df["key"].dtype == "bool"

        df1 = DataFrame({"val": [1]})
        df2 = DataFrame({"val": [2]})
        lkey = np.array([1])
        rkey = np.array([2])
        df = merge(df1, df2, left_on=lkey, right_on=rkey, how="outer")
        assert df["key_0"].dtype == np.dtype(int)

    def test_handle_join_key_pass_array(self):
        left = DataFrame(
            {"key": [1, 1, 2, 2, 3], "value": np.arange(5)},
            columns=["value", "key"],
            dtype="int64",
        )
        right = DataFrame({"rvalue": np.arange(6)}, dtype="int64")
        key = np.array([1, 1, 2, 3, 4, 5], dtype="int64")

        merged = merge(left, right, left_on="key", right_on=key, how="outer")
        merged2 = merge(right, left, left_on=key, right_on="key", how="outer")

        tm.assert_series_equal(merged["key"], merged2["key"])
        assert merged["key"].notna().all()
        assert merged2["key"].notna().all()

        left = DataFrame({"value": np.arange(5)}, columns=["value"])
        right = DataFrame({"rvalue": np.arange(6)})
        lkey = np.array([1, 1, 2, 2, 3])
        rkey = np.array([1, 1, 2, 3, 4, 5])

        merged = merge(left, right, left_on=lkey, right_on=rkey, how="outer")
        expected = Series([1, 1, 1, 1, 2, 2, 3, 4, 5], dtype=int, name="key_0")
        tm.assert_series_equal(merged["key_0"], expected)

        left = DataFrame({"value": np.arange(3)})
        right = DataFrame({"rvalue": np.arange(6)})

        key = np.array([0, 1, 1, 2, 2, 3], dtype=np.int64)
        merged = merge(left, right, left_index=True, right_on=key, how="outer")
        tm.assert_series_equal(merged["key_0"], Series(key, name="key_0"))

    def test_no_overlap_more_informative_error(self):
        dt = datetime.now()
        df1 = DataFrame({"x": ["a"]}, index=[dt])

        df2 = DataFrame({"y": ["b", "c"]}, index=[dt, dt])

        msg = (
            "No common columns to perform merge on. "
            f"Merge options: left_on={None}, right_on={None}, "
            f"left_index={False}, right_index={False}"
        )

        with pytest.raises(MergeError, match=msg):
            merge(df1, df2)

    def test_merge_non_unique_indexes(self):
        dt = datetime(2012, 5, 1)
        dt2 = datetime(2012, 5, 2)
        dt3 = datetime(2012, 5, 3)
        dt4 = datetime(2012, 5, 4)

        df1 = DataFrame({"x": ["a"]}, index=[dt])
        df2 = DataFrame({"y": ["b", "c"]}, index=[dt, dt])
        _check_merge(df1, df2)

        # Not monotonic
        df1 = DataFrame({"x": ["a", "b", "q"]}, index=[dt2, dt, dt4])
        df2 = DataFrame(
            {"y": ["c", "d", "e", "f", "g", "h"]}, index=[dt3, dt3, dt2, dt2, dt, dt]
        )
        _check_merge(df1, df2)

        df1 = DataFrame({"x": ["a", "b"]}, index=[dt, dt])
        df2 = DataFrame({"y": ["c", "d"]}, index=[dt, dt])
        _check_merge(df1, df2)

    def test_merge_non_unique_index_many_to_many(self):
        dt = datetime(2012, 5, 1)
        dt2 = datetime(2012, 5, 2)
        dt3 = datetime(2012, 5, 3)
        df1 = DataFrame({"x": ["a", "b", "c", "d"]}, index=[dt2, dt2, dt, dt])
        df2 = DataFrame(
            {"y": ["e", "f", "g", " h", "i"]}, index=[dt2, dt2, dt3, dt, dt]
        )
        _check_merge(df1, df2)

    def test_left_merge_empty_dataframe(self):
        left = DataFrame({"key": [1], "value": [2]})
        right = DataFrame({"key": []})

        result = merge(left, right, on="key", how="left")
        tm.assert_frame_equal(result, left)

        result = merge(right, left, on="key", how="right")
        tm.assert_frame_equal(result, left)

    def test_merge_empty_dataframe(self, index, join_type):
        # GH52777
        left = DataFrame([], index=index[:0])
        right = left.copy()

        result = left.join(right, how=join_type)
        tm.assert_frame_equal(result, left)

    @pytest.mark.parametrize(
        "kwarg",
        [
            {"left_index": True, "right_index": True},
            {"left_index": True, "right_on": "x"},
            {"left_on": "a", "right_index": True},
            {"left_on": "a", "right_on": "x"},
        ],
    )
    def test_merge_left_empty_right_empty(self, join_type, kwarg):
        # GH 10824
        left = DataFrame(columns=["a", "b", "c"])
        right = DataFrame(columns=["x", "y", "z"])

        exp_in = DataFrame(columns=["a", "b", "c", "x", "y", "z"], dtype=object)

        result = merge(left, right, how=join_type, **kwarg)
        tm.assert_frame_equal(result, exp_in)

    def test_merge_left_empty_right_notempty(self):
        # GH 10824
        left = DataFrame(columns=["a", "b", "c"])
        right = DataFrame([[1, 2, 3], [4, 5, 6], [7, 8, 9]], columns=["x", "y", "z"])

        exp_out = DataFrame(
            {
                "a": np.array([np.nan] * 3, dtype=object),
                "b": np.array([np.nan] * 3, dtype=object),
                "c": np.array([np.nan] * 3, dtype=object),
                "x": [1, 4, 7],
                "y": [2, 5, 8],
                "z": [3, 6, 9],
            },
            columns=["a", "b", "c", "x", "y", "z"],
        )
        exp_in = exp_out[0:0]  # make empty DataFrame keeping dtype

        def check1(exp, kwarg):
            result = merge(left, right, how="inner", **kwarg)
            tm.assert_frame_equal(result, exp)
            result = merge(left, right, how="left", **kwarg)
            tm.assert_frame_equal(result, exp)

        def check2(exp, kwarg):
            result = merge(left, right, how="right", **kwarg)
            tm.assert_frame_equal(result, exp)
            result = merge(left, right, how="outer", **kwarg)
            tm.assert_frame_equal(result, exp)

        for kwarg in [
            {"left_index": True, "right_index": True},
            {"left_index": True, "right_on": "x"},
        ]:
            check1(exp_in, kwarg)
            check2(exp_out, kwarg)

        kwarg = {"left_on": "a", "right_index": True}
        check1(exp_in, kwarg)
        exp_out["a"] = [0, 1, 2]
        check2(exp_out, kwarg)

        kwarg = {"left_on": "a", "right_on": "x"}
        check1(exp_in, kwarg)
        exp_out["a"] = np.array([np.nan] * 3, dtype=object)
        check2(exp_out, kwarg)

    def test_merge_left_notempty_right_empty(self):
        # GH 10824
        left = DataFrame([[1, 2, 3], [4, 5, 6], [7, 8, 9]], columns=["a", "b", "c"])
        right = DataFrame(columns=["x", "y", "z"])

        exp_out = DataFrame(
            {
                "a": [1, 4, 7],
                "b": [2, 5, 8],
                "c": [3, 6, 9],
                "x": np.array([np.nan] * 3, dtype=object),
                "y": np.array([np.nan] * 3, dtype=object),
                "z": np.array([np.nan] * 3, dtype=object),
            },
            columns=["a", "b", "c", "x", "y", "z"],
        )
        exp_in = exp_out[0:0]  # make empty DataFrame keeping dtype
        # result will have object dtype
        exp_in.index = exp_in.index.astype(object)

        def check1(exp, kwarg):
            result = merge(left, right, how="inner", **kwarg)
            tm.assert_frame_equal(result, exp)
            result = merge(left, right, how="right", **kwarg)
            tm.assert_frame_equal(result, exp)

        def check2(exp, kwarg):
            result = merge(left, right, how="left", **kwarg)
            tm.assert_frame_equal(result, exp)
            result = merge(left, right, how="outer", **kwarg)
            tm.assert_frame_equal(result, exp)

            # TODO: should the next loop be un-indented? doing so breaks this test
            for kwarg in [
                {"left_index": True, "right_index": True},
                {"left_index": True, "right_on": "x"},
                {"left_on": "a", "right_index": True},
                {"left_on": "a", "right_on": "x"},
            ]:
                check1(exp_in, kwarg)
                check2(exp_out, kwarg)

    @pytest.mark.parametrize(
        "series_of_dtype",
        [
            Series([1], dtype="int64"),
            Series([1], dtype="Int64"),
            Series([1.23]),
            Series(["foo"]),
            Series([True]),
            Series([pd.Timestamp("2018-01-01")]),
            Series([pd.Timestamp("2018-01-01", tz="US/Eastern")]),
        ],
    )
    @pytest.mark.parametrize(
        "series_of_dtype2",
        [
            Series([1], dtype="int64"),
            Series([1], dtype="Int64"),
            Series([1.23]),
            Series(["foo"]),
            Series([True]),
            Series([pd.Timestamp("2018-01-01")]),
            Series([pd.Timestamp("2018-01-01", tz="US/Eastern")]),
        ],
    )
    def test_merge_empty_frame(self, series_of_dtype, series_of_dtype2):
        # GH 25183
        df = DataFrame(
            {"key": series_of_dtype, "value": series_of_dtype2},
            columns=["key", "value"],
        )
        df_empty = df[:0]
        expected = DataFrame(
            {
                "key": Series(dtype=df.dtypes["key"]),
                "value_x": Series(dtype=df.dtypes["value"]),
                "value_y": Series(dtype=df.dtypes["value"]),
            },
            columns=["key", "value_x", "value_y"],
        )
        actual = df_empty.merge(df, on="key")
        tm.assert_frame_equal(actual, expected)

    @pytest.mark.parametrize(
        "series_of_dtype",
        [
            Series([1], dtype="int64"),
            Series([1], dtype="Int64"),
            Series([1.23]),
            Series(["foo"]),
            Series([True]),
            Series([pd.Timestamp("2018-01-01")]),
            Series([pd.Timestamp("2018-01-01", tz="US/Eastern")]),
        ],
    )
    @pytest.mark.parametrize(
        "series_of_dtype_all_na",
        [
            Series([np.nan], dtype="Int64"),
            Series([np.nan], dtype="float"),
            Series([np.nan], dtype="object"),
            Series([pd.NaT]),
        ],
    )
    def test_merge_all_na_column(self, series_of_dtype, series_of_dtype_all_na):
        # GH 25183
        df_left = DataFrame(
            {"key": series_of_dtype, "value": series_of_dtype_all_na},
            columns=["key", "value"],
        )
        df_right = DataFrame(
            {"key": series_of_dtype, "value": series_of_dtype_all_na},
            columns=["key", "value"],
        )
        expected = DataFrame(
            {
                "key": series_of_dtype,
                "value_x": series_of_dtype_all_na,
                "value_y": series_of_dtype_all_na,
            },
            columns=["key", "value_x", "value_y"],
        )
        actual = df_left.merge(df_right, on="key")
        tm.assert_frame_equal(actual, expected)

    def test_merge_nosort(self):
        # GH#2098

        d = {
            "var1": np.random.default_rng(2).integers(0, 10, size=10),
            "var2": np.random.default_rng(2).integers(0, 10, size=10),
            "var3": [
                datetime(2012, 1, 12),
                datetime(2011, 2, 4),
                datetime(2010, 2, 3),
                datetime(2012, 1, 12),
                datetime(2011, 2, 4),
                datetime(2012, 4, 3),
                datetime(2012, 3, 4),
                datetime(2008, 5, 1),
                datetime(2010, 2, 3),
                datetime(2012, 2, 3),
            ],
        }
        df = DataFrame.from_dict(d)
        var3 = df.var3.unique()
        var3 = np.sort(var3)
        new = DataFrame.from_dict(
            {"var3": var3, "var8": np.random.default_rng(2).random(7)}
        )

        result = df.merge(new, on="var3", sort=False)
        exp = merge(df, new, on="var3", sort=False)
        tm.assert_frame_equal(result, exp)

        assert (df.var3.unique() == result.var3.unique()).all()

    @pytest.mark.parametrize(
        ("sort", "values"), [(False, [1, 1, 0, 1, 1]), (True, [0, 1, 1, 1, 1])]
    )
    @pytest.mark.parametrize("how", ["left", "right"])
    def test_merge_same_order_left_right(self, sort, values, how):
        # GH#35382
        df = DataFrame({"a": [1, 0, 1]})

        result = df.merge(df, on="a", how=how, sort=sort)
        expected = DataFrame(values, columns=["a"])
        tm.assert_frame_equal(result, expected)

    def test_merge_nan_right(self):
        df1 = DataFrame({"i1": [0, 1], "i2": [0, 1]})
        df2 = DataFrame({"i1": [0], "i3": [0]})
        result = df1.join(df2, on="i1", rsuffix="_")
        expected = (
            DataFrame(
                {
                    "i1": {0: 0.0, 1: 1},
                    "i2": {0: 0, 1: 1},
                    "i1_": {0: 0, 1: np.nan},
                    "i3": {0: 0.0, 1: np.nan},
                    None: {0: 0, 1: 0},
                }
            )
            .set_index(None)
            .reset_index()[["i1", "i2", "i1_", "i3"]]
        )
        tm.assert_frame_equal(result, expected, check_dtype=False)

    def test_merge_nan_right2(self):
        df1 = DataFrame({"i1": [0, 1], "i2": [0.5, 1.5]})
        df2 = DataFrame({"i1": [0], "i3": [0.7]})
        result = df1.join(df2, rsuffix="_", on="i1")
        expected = DataFrame(
            {
                "i1": {0: 0, 1: 1},
                "i1_": {0: 0.0, 1: np.nan},
                "i2": {0: 0.5, 1: 1.5},
                "i3": {0: 0.69999999999999996, 1: np.nan},
            }
        )[["i1", "i2", "i1_", "i3"]]
        tm.assert_frame_equal(result, expected)

    @pytest.mark.filterwarnings(
        "ignore:Passing a BlockManager|Passing a SingleBlockManager:DeprecationWarning"
    )
    def test_merge_type(self, df, df2):
        class NotADataFrame(DataFrame):
            @property
            def _constructor(self):
                return NotADataFrame

        nad = NotADataFrame(df)
        result = nad.merge(df2, on="key1")

        assert isinstance(result, NotADataFrame)

    def test_join_append_timedeltas(self):
        # timedelta64 issues with join/merge
        # GH 5695

        d = DataFrame.from_dict(
            {"d": [datetime(2013, 11, 5, 5, 56)], "t": [timedelta(0, 22500)]}
        )
        df = DataFrame(columns=list("dt"))
        msg = "The behavior of DataFrame concatenation with empty or all-NA entries"
        warn = FutureWarning
        with tm.assert_produces_warning(warn, match=msg):
            df = concat([df, d], ignore_index=True)
            result = concat([df, d], ignore_index=True)
        expected = DataFrame(
            {
                "d": [datetime(2013, 11, 5, 5, 56), datetime(2013, 11, 5, 5, 56)],
                "t": [timedelta(0, 22500), timedelta(0, 22500)],
            }
        )
        tm.assert_frame_equal(result, expected)

    def test_join_append_timedeltas2(self):
        # timedelta64 issues with join/merge
        # GH 5695
        td = np.timedelta64(300000000)
        lhs = DataFrame(Series([td, td], index=["A", "B"]))
        rhs = DataFrame(Series([td], index=["A"]))

        result = lhs.join(rhs, rsuffix="r", how="left")
        expected = DataFrame(
            {
                "0": Series([td, td], index=list("AB")),
                "0r": Series([td, pd.NaT], index=list("AB")),
            }
        )
        tm.assert_frame_equal(result, expected)

    @pytest.mark.parametrize("unit", ["D", "h", "m", "s", "ms", "us", "ns"])
    def test_other_datetime_unit(self, unit):
        # GH 13389
        df1 = DataFrame({"entity_id": [101, 102]})
        ser = Series([None, None], index=[101, 102], name="days")

        dtype = f"datetime64[{unit}]"

        if unit in ["D", "h", "m"]:
            # not supported so we cast to the nearest supported unit, seconds
            exp_dtype = "datetime64[s]"
        else:
            exp_dtype = dtype
        df2 = ser.astype(exp_dtype).to_frame("days")
        assert df2["days"].dtype == exp_dtype

        result = df1.merge(df2, left_on="entity_id", right_index=True)

        days = np.array(["nat", "nat"], dtype=exp_dtype)
        days = pd.core.arrays.DatetimeArray._simple_new(days, dtype=days.dtype)
        exp = DataFrame(
            {
                "entity_id": [101, 102],
                "days": days,
            },
            columns=["entity_id", "days"],
        )
        assert exp["days"].dtype == exp_dtype
        tm.assert_frame_equal(result, exp)

    @pytest.mark.parametrize("unit", ["D", "h", "m", "s", "ms", "us", "ns"])
    def test_other_timedelta_unit(self, unit):
        # GH 13389
        df1 = DataFrame({"entity_id": [101, 102]})
        ser = Series([None, None], index=[101, 102], name="days")

        dtype = f"m8[{unit}]"
        if unit in ["D", "h", "m"]:
            # We cannot astype, instead do nearest supported unit, i.e. "s"
            msg = "Supported resolutions are 's', 'ms', 'us', 'ns'"
            with pytest.raises(ValueError, match=msg):
                ser.astype(dtype)

            df2 = ser.astype("m8[s]").to_frame("days")
        else:
            df2 = ser.astype(dtype).to_frame("days")
            assert df2["days"].dtype == dtype

        result = df1.merge(df2, left_on="entity_id", right_index=True)

        exp = DataFrame(
            {"entity_id": [101, 102], "days": np.array(["nat", "nat"], dtype=dtype)},
            columns=["entity_id", "days"],
        )
        tm.assert_frame_equal(result, exp)

    def test_overlapping_columns_error_message(self):
        df = DataFrame({"key": [1, 2, 3], "v1": [4, 5, 6], "v2": [7, 8, 9]})
        df2 = DataFrame({"key": [1, 2, 3], "v1": [4, 5, 6], "v2": [7, 8, 9]})

        df.columns = ["key", "foo", "foo"]
        df2.columns = ["key", "bar", "bar"]
        expected = DataFrame(
            {
                "key": [1, 2, 3],
                "v1": [4, 5, 6],
                "v2": [7, 8, 9],
                "v3": [4, 5, 6],
                "v4": [7, 8, 9],
            }
        )
        expected.columns = ["key", "foo", "foo", "bar", "bar"]
        tm.assert_frame_equal(merge(df, df2), expected)

        # #2649, #10639
        df2.columns = ["key1", "foo", "foo"]
        msg = r"Data columns not unique: Index\(\['foo'\], dtype='object'\)"
        with pytest.raises(MergeError, match=msg):
            merge(df, df2)

    def test_merge_on_datetime64tz(self):
        # GH11405
        left = DataFrame(
            {
                "key": pd.date_range("20151010", periods=2, tz="US/Eastern"),
                "value": [1, 2],
            }
        )
        right = DataFrame(
            {
                "key": pd.date_range("20151011", periods=3, tz="US/Eastern"),
                "value": [1, 2, 3],
            }
        )

        expected = DataFrame(
            {
                "key": pd.date_range("20151010", periods=4, tz="US/Eastern"),
                "value_x": [1, 2, np.nan, np.nan],
                "value_y": [np.nan, 1, 2, 3],
            }
        )
        result = merge(left, right, on="key", how="outer")
        tm.assert_frame_equal(result, expected)

    def test_merge_datetime64tz_values(self):
        left = DataFrame(
            {
                "key": [1, 2],
                "value": pd.date_range("20151010", periods=2, tz="US/Eastern"),
            }
        )
        right = DataFrame(
            {
                "key": [2, 3],
                "value": pd.date_range("20151011", periods=2, tz="US/Eastern"),
            }
        )
        expected = DataFrame(
            {
                "key": [1, 2, 3],
                "value_x": list(pd.date_range("20151010", periods=2, tz="US/Eastern"))
                + [pd.NaT],
                "value_y": [pd.NaT]
                + list(pd.date_range("20151011", periods=2, tz="US/Eastern")),
            }
        )
        result = merge(left, right, on="key", how="outer")
        tm.assert_frame_equal(result, expected)
        assert result["value_x"].dtype == "datetime64[ns, US/Eastern]"
        assert result["value_y"].dtype == "datetime64[ns, US/Eastern]"

    def test_merge_on_datetime64tz_empty(self):
        # https://github.com/pandas-dev/pandas/issues/25014
        dtz = pd.DatetimeTZDtype(tz="UTC")
        right = DataFrame(
            {
                "date": DatetimeIndex(["2018"], dtype=dtz),
                "value": [4.0],
                "date2": DatetimeIndex(["2019"], dtype=dtz),
            },
            columns=["date", "value", "date2"],
        )
        left = right[:0]
        result = left.merge(right, on="date")
        expected = DataFrame(
            {
                "date": Series(dtype=dtz),
                "value_x": Series(dtype=float),
                "date2_x": Series(dtype=dtz),
                "value_y": Series(dtype=float),
                "date2_y": Series(dtype=dtz),
            },
            columns=["date", "value_x", "date2_x", "value_y", "date2_y"],
        )
        tm.assert_frame_equal(result, expected)

    def test_merge_datetime64tz_with_dst_transition(self):
        # GH 18885
        df1 = DataFrame(
            pd.date_range("2017-10-29 01:00", periods=4, freq="h", tz="Europe/Madrid"),
            columns=["date"],
        )
        df1["value"] = 1
        df2 = DataFrame(
            {
                "date": pd.to_datetime(
                    [
                        "2017-10-29 03:00:00",
                        "2017-10-29 04:00:00",
                        "2017-10-29 05:00:00",
                    ]
                ),
                "value": 2,
            }
        )
        df2["date"] = df2["date"].dt.tz_localize("UTC").dt.tz_convert("Europe/Madrid")
        result = merge(df1, df2, how="outer", on="date")
        expected = DataFrame(
            {
                "date": pd.date_range(
                    "2017-10-29 01:00", periods=7, freq="h", tz="Europe/Madrid"
                ),
                "value_x": [1] * 4 + [np.nan] * 3,
                "value_y": [np.nan] * 4 + [2] * 3,
            }
        )
        tm.assert_frame_equal(result, expected)

    def test_merge_non_unique_period_index(self):
        # GH #16871
        index = pd.period_range("2016-01-01", periods=16, freq="M")
        df = DataFrame(list(range(len(index))), index=index, columns=["pnum"])
        df2 = concat([df, df])
        result = df.merge(df2, left_index=True, right_index=True, how="inner")
        expected = DataFrame(
            np.tile(np.arange(16, dtype=np.int64).repeat(2).reshape(-1, 1), 2),
            columns=["pnum_x", "pnum_y"],
            index=df2.sort_index().index,
        )
        tm.assert_frame_equal(result, expected)

    def test_merge_on_periods(self):
        left = DataFrame(
            {"key": pd.period_range("20151010", periods=2, freq="D"), "value": [1, 2]}
        )
        right = DataFrame(
            {
                "key": pd.period_range("20151011", periods=3, freq="D"),
                "value": [1, 2, 3],
            }
        )

        expected = DataFrame(
            {
                "key": pd.period_range("20151010", periods=4, freq="D"),
                "value_x": [1, 2, np.nan, np.nan],
                "value_y": [np.nan, 1, 2, 3],
            }
        )
        result = merge(left, right, on="key", how="outer")
        tm.assert_frame_equal(result, expected)

    def test_merge_period_values(self):
        left = DataFrame(
            {"key": [1, 2], "value": pd.period_range("20151010", periods=2, freq="D")}
        )
        right = DataFrame(
            {"key": [2, 3], "value": pd.period_range("20151011", periods=2, freq="D")}
        )

        exp_x = pd.period_range("20151010", periods=2, freq="D")
        exp_y = pd.period_range("20151011", periods=2, freq="D")
        expected = DataFrame(
            {
                "key": [1, 2, 3],
                "value_x": list(exp_x) + [pd.NaT],
                "value_y": [pd.NaT] + list(exp_y),
            }
        )
        result = merge(left, right, on="key", how="outer")
        tm.assert_frame_equal(result, expected)
        assert result["value_x"].dtype == "Period[D]"
        assert result["value_y"].dtype == "Period[D]"

    def test_indicator(self, dfs_for_indicator):
        # PR #10054. xref #7412 and closes #8790.
        df1, df2 = dfs_for_indicator
        df1_copy = df1.copy()

        df2_copy = df2.copy()

        df_result = DataFrame(
            {
                "col1": [0, 1, 2, 3, 4, 5],
                "col_conflict_x": [1, 2, np.nan, np.nan, np.nan, np.nan],
                "col_left": ["a", "b", np.nan, np.nan, np.nan, np.nan],
                "col_conflict_y": [np.nan, 1, 2, 3, 4, 5],
                "col_right": [np.nan, 2, 2, 2, 2, 2],
            }
        )
        df_result["_merge"] = Categorical(
            [
                "left_only",
                "both",
                "right_only",
                "right_only",
                "right_only",
                "right_only",
            ],
            categories=["left_only", "right_only", "both"],
        )

        df_result = df_result[
            [
                "col1",
                "col_conflict_x",
                "col_left",
                "col_conflict_y",
                "col_right",
                "_merge",
            ]
        ]

        test = merge(df1, df2, on="col1", how="outer", indicator=True)
        tm.assert_frame_equal(test, df_result)
        test = df1.merge(df2, on="col1", how="outer", indicator=True)
        tm.assert_frame_equal(test, df_result)

        # No side effects
        tm.assert_frame_equal(df1, df1_copy)
        tm.assert_frame_equal(df2, df2_copy)

        # Check with custom name
        df_result_custom_name = df_result
        df_result_custom_name = df_result_custom_name.rename(
            columns={"_merge": "custom_name"}
        )

        test_custom_name = merge(
            df1, df2, on="col1", how="outer", indicator="custom_name"
        )
        tm.assert_frame_equal(test_custom_name, df_result_custom_name)
        test_custom_name = df1.merge(
            df2, on="col1", how="outer", indicator="custom_name"
        )
        tm.assert_frame_equal(test_custom_name, df_result_custom_name)

    def test_merge_indicator_arg_validation(self, dfs_for_indicator):
        # Check only accepts strings and booleans
        df1, df2 = dfs_for_indicator

        msg = "indicator option can only accept boolean or string arguments"
        with pytest.raises(ValueError, match=msg):
            merge(df1, df2, on="col1", how="outer", indicator=5)
        with pytest.raises(ValueError, match=msg):
            df1.merge(df2, on="col1", how="outer", indicator=5)

    def test_merge_indicator_result_integrity(self, dfs_for_indicator):
        # Check result integrity
        df1, df2 = dfs_for_indicator

        test2 = merge(df1, df2, on="col1", how="left", indicator=True)
        assert (test2._merge != "right_only").all()
        test2 = df1.merge(df2, on="col1", how="left", indicator=True)
        assert (test2._merge != "right_only").all()

        test3 = merge(df1, df2, on="col1", how="right", indicator=True)
        assert (test3._merge != "left_only").all()
        test3 = df1.merge(df2, on="col1", how="right", indicator=True)
        assert (test3._merge != "left_only").all()

        test4 = merge(df1, df2, on="col1", how="inner", indicator=True)
        assert (test4._merge == "both").all()
        test4 = df1.merge(df2, on="col1", how="inner", indicator=True)
        assert (test4._merge == "both").all()

    def test_merge_indicator_invalid(self, dfs_for_indicator):
        # Check if working name in df
        df1, _ = dfs_for_indicator

        for i in ["_right_indicator", "_left_indicator", "_merge"]:
            df_badcolumn = DataFrame({"col1": [1, 2], i: [2, 2]})

            msg = (
                "Cannot use `indicator=True` option when data contains a "
                f"column named {i}|"
                "Cannot use name of an existing column for indicator column"
            )
            with pytest.raises(ValueError, match=msg):
                merge(df1, df_badcolumn, on="col1", how="outer", indicator=True)
            with pytest.raises(ValueError, match=msg):
                df1.merge(df_badcolumn, on="col1", how="outer", indicator=True)

        # Check for name conflict with custom name
        df_badcolumn = DataFrame({"col1": [1, 2], "custom_column_name": [2, 2]})

        msg = "Cannot use name of an existing column for indicator column"
        with pytest.raises(ValueError, match=msg):
            merge(
                df1,
                df_badcolumn,
                on="col1",
                how="outer",
                indicator="custom_column_name",
            )
        with pytest.raises(ValueError, match=msg):
            df1.merge(
                df_badcolumn, on="col1", how="outer", indicator="custom_column_name"
            )

    def test_merge_indicator_multiple_columns(self):
        # Merge on multiple columns
        df3 = DataFrame({"col1": [0, 1], "col2": ["a", "b"]})

        df4 = DataFrame({"col1": [1, 1, 3], "col2": ["b", "x", "y"]})

        hand_coded_result = DataFrame(
            {"col1": [0, 1, 1, 3], "col2": ["a", "b", "x", "y"]}
        )
        hand_coded_result["_merge"] = Categorical(
            ["left_only", "both", "right_only", "right_only"],
            categories=["left_only", "right_only", "both"],
        )

        test5 = merge(df3, df4, on=["col1", "col2"], how="outer", indicator=True)
        tm.assert_frame_equal(test5, hand_coded_result)
        test5 = df3.merge(df4, on=["col1", "col2"], how="outer", indicator=True)
        tm.assert_frame_equal(test5, hand_coded_result)

    def test_validation(self):
        left = DataFrame(
            {"a": ["a", "b", "c", "d"], "b": ["cat", "dog", "weasel", "horse"]},
            index=range(4),
        )

        right = DataFrame(
            {
                "a": ["a", "b", "c", "d", "e"],
                "c": ["meow", "bark", "um... weasel noise?", "nay", "chirp"],
            },
            index=range(5),
        )

        # Make sure no side effects.
        left_copy = left.copy()
        right_copy = right.copy()

        result = merge(left, right, left_index=True, right_index=True, validate="1:1")
        tm.assert_frame_equal(left, left_copy)
        tm.assert_frame_equal(right, right_copy)

        # make sure merge still correct
        expected = DataFrame(
            {
                "a_x": ["a", "b", "c", "d"],
                "b": ["cat", "dog", "weasel", "horse"],
                "a_y": ["a", "b", "c", "d"],
                "c": ["meow", "bark", "um... weasel noise?", "nay"],
            },
            index=range(4),
            columns=["a_x", "b", "a_y", "c"],
        )

        result = merge(
            left, right, left_index=True, right_index=True, validate="one_to_one"
        )
        tm.assert_frame_equal(result, expected)

        expected_2 = DataFrame(
            {
                "a": ["a", "b", "c", "d"],
                "b": ["cat", "dog", "weasel", "horse"],
                "c": ["meow", "bark", "um... weasel noise?", "nay"],
            },
            index=range(4),
        )

        result = merge(left, right, on="a", validate="1:1")
        tm.assert_frame_equal(left, left_copy)
        tm.assert_frame_equal(right, right_copy)
        tm.assert_frame_equal(result, expected_2)

        result = merge(left, right, on="a", validate="one_to_one")
        tm.assert_frame_equal(result, expected_2)

        # One index, one column
        expected_3 = DataFrame(
            {
                "b": ["cat", "dog", "weasel", "horse"],
                "a": ["a", "b", "c", "d"],
                "c": ["meow", "bark", "um... weasel noise?", "nay"],
            },
            columns=["b", "a", "c"],
            index=range(4),
        )

        left_index_reset = left.set_index("a")
        result = merge(
            left_index_reset,
            right,
            left_index=True,
            right_on="a",
            validate="one_to_one",
        )
        tm.assert_frame_equal(result, expected_3)

        # Dups on right
        right_w_dups = concat([right, DataFrame({"a": ["e"], "c": ["moo"]}, index=[4])])
        merge(
            left,
            right_w_dups,
            left_index=True,
            right_index=True,
            validate="one_to_many",
        )

        msg = "Merge keys are not unique in right dataset; not a one-to-one merge"
        with pytest.raises(MergeError, match=msg):
            merge(
                left,
                right_w_dups,
                left_index=True,
                right_index=True,
                validate="one_to_one",
            )

        with pytest.raises(MergeError, match=msg):
            merge(left, right_w_dups, on="a", validate="one_to_one")

        # Dups on left
        left_w_dups = concat(
            [left, DataFrame({"a": ["a"], "c": ["cow"]}, index=[3])], sort=True
        )
        merge(
            left_w_dups,
            right,
            left_index=True,
            right_index=True,
            validate="many_to_one",
        )

        msg = "Merge keys are not unique in left dataset; not a one-to-one merge"
        with pytest.raises(MergeError, match=msg):
            merge(
                left_w_dups,
                right,
                left_index=True,
                right_index=True,
                validate="one_to_one",
            )

        with pytest.raises(MergeError, match=msg):
            merge(left_w_dups, right, on="a", validate="one_to_one")

        # Dups on both
        merge(left_w_dups, right_w_dups, on="a", validate="many_to_many")

        msg = "Merge keys are not unique in right dataset; not a many-to-one merge"
        with pytest.raises(MergeError, match=msg):
            merge(
                left_w_dups,
                right_w_dups,
                left_index=True,
                right_index=True,
                validate="many_to_one",
            )

        msg = "Merge keys are not unique in left dataset; not a one-to-many merge"
        with pytest.raises(MergeError, match=msg):
            merge(left_w_dups, right_w_dups, on="a", validate="one_to_many")

        # Check invalid arguments
        msg = (
            '"jibberish" is not a valid argument. '
            "Valid arguments are:\n"
            '- "1:1"\n'
            '- "1:m"\n'
            '- "m:1"\n'
            '- "m:m"\n'
            '- "one_to_one"\n'
            '- "one_to_many"\n'
            '- "many_to_one"\n'
            '- "many_to_many"'
        )
        with pytest.raises(ValueError, match=msg):
            merge(left, right, on="a", validate="jibberish")

        # Two column merge, dups in both, but jointly no dups.
        left = DataFrame(
            {
                "a": ["a", "a", "b", "b"],
                "b": [0, 1, 0, 1],
                "c": ["cat", "dog", "weasel", "horse"],
            },
            index=range(4),
        )

        right = DataFrame(
            {
                "a": ["a", "a", "b"],
                "b": [0, 1, 0],
                "d": ["meow", "bark", "um... weasel noise?"],
            },
            index=range(3),
        )

        expected_multi = DataFrame(
            {
                "a": ["a", "a", "b"],
                "b": [0, 1, 0],
                "c": ["cat", "dog", "weasel"],
                "d": ["meow", "bark", "um... weasel noise?"],
            },
            index=range(3),
        )

        msg = (
            "Merge keys are not unique in either left or right dataset; "
            "not a one-to-one merge"
        )
        with pytest.raises(MergeError, match=msg):
            merge(left, right, on="a", validate="1:1")

        result = merge(left, right, on=["a", "b"], validate="1:1")
        tm.assert_frame_equal(result, expected_multi)

    def test_merge_two_empty_df_no_division_error(self):
        # GH17776, PR #17846
        a = DataFrame({"a": [], "b": [], "c": []})
        with np.errstate(divide="raise"):
            merge(a, a, on=("a", "b"))

    @pytest.mark.parametrize("how", ["right", "outer"])
    @pytest.mark.parametrize(
        "index,expected_index",
        [
            (
                CategoricalIndex([1, 2, 4]),
                CategoricalIndex([1, 2, 4, None, None, None]),
            ),
            (
                DatetimeIndex(
                    ["2001-01-01", "2002-02-02", "2003-03-03"], dtype="M8[ns]"
                ),
                DatetimeIndex(
                    ["2001-01-01", "2002-02-02", "2003-03-03", pd.NaT, pd.NaT, pd.NaT],
                    dtype="M8[ns]",
                ),
            ),
            *[
                (
                    Index([1, 2, 3], dtype=dtyp),
                    Index([1, 2, 3, None, None, None], dtype=np.float64),
                )
                for dtyp in tm.ALL_REAL_NUMPY_DTYPES
            ],
            (
                IntervalIndex.from_tuples([(1, 2), (2, 3), (3, 4)]),
                IntervalIndex.from_tuples(
                    [(1, 2), (2, 3), (3, 4), np.nan, np.nan, np.nan]
                ),
            ),
            (
                PeriodIndex(["2001-01-01", "2001-01-02", "2001-01-03"], freq="D"),
                PeriodIndex(
                    ["2001-01-01", "2001-01-02", "2001-01-03", pd.NaT, pd.NaT, pd.NaT],
                    freq="D",
                ),
            ),
            (
                TimedeltaIndex(["1d", "2d", "3d"]),
                TimedeltaIndex(["1d", "2d", "3d", pd.NaT, pd.NaT, pd.NaT]),
            ),
        ],
    )
    def test_merge_on_index_with_more_values(self, how, index, expected_index):
        # GH 24212
        # pd.merge gets [0, 1, 2, -1, -1, -1] as left_indexer, ensure that
        # -1 is interpreted as a missing value instead of the last element
        df1 = DataFrame({"a": [0, 1, 2], "key": [0, 1, 2]}, index=index)
        df2 = DataFrame({"b": [0, 1, 2, 3, 4, 5]})
        result = df1.merge(df2, left_on="key", right_index=True, how=how)
        expected = DataFrame(
            [
                [0, 0, 0],
                [1, 1, 1],
                [2, 2, 2],
                [np.nan, 3, 3],
                [np.nan, 4, 4],
                [np.nan, 5, 5],
            ],
            columns=["a", "key", "b"],
        )
        expected.set_index(expected_index, inplace=True)
        tm.assert_frame_equal(result, expected)

    def test_merge_right_index_right(self):
        # Note: the expected output here is probably incorrect.
        # See https://github.com/pandas-dev/pandas/issues/17257 for more.
        # We include this as a regression test for GH-24897.
        left = DataFrame({"a": [1, 2, 3], "key": [0, 1, 1]})
        right = DataFrame({"b": [1, 2, 3]})

        expected = DataFrame(
            {"a": [1, 2, 3, None], "key": [0, 1, 1, 2], "b": [1, 2, 2, 3]},
            columns=["a", "key", "b"],
            index=[0, 1, 2, np.nan],
        )
        result = left.merge(right, left_on="key", right_index=True, how="right")
        tm.assert_frame_equal(result, expected)

    @pytest.mark.parametrize("how", ["left", "right"])
    def test_merge_preserves_row_order(self, how):
        # GH 27453
        left_df = DataFrame({"animal": ["dog", "pig"], "max_speed": [40, 11]})
        right_df = DataFrame({"animal": ["quetzal", "pig"], "max_speed": [80, 11]})
        result = left_df.merge(right_df, on=["animal", "max_speed"], how=how)
        if how == "right":
            expected = DataFrame({"animal": ["quetzal", "pig"], "max_speed": [80, 11]})
        else:
            expected = DataFrame({"animal": ["dog", "pig"], "max_speed": [40, 11]})
        tm.assert_frame_equal(result, expected)

    def test_merge_take_missing_values_from_index_of_other_dtype(self):
        # GH 24212
        left = DataFrame(
            {
                "a": [1, 2, 3],
                "key": Categorical(["a", "a", "b"], categories=list("abc")),
            }
        )
        right = DataFrame({"b": [1, 2, 3]}, index=CategoricalIndex(["a", "b", "c"]))
        result = left.merge(right, left_on="key", right_index=True, how="right")
        expected = DataFrame(
            {
                "a": [1, 2, 3, None],
                "key": Categorical(["a", "a", "b", "c"]),
                "b": [1, 1, 2, 3],
            },
            index=[0, 1, 2, np.nan],
        )
        expected = expected.reindex(columns=["a", "key", "b"])
        tm.assert_frame_equal(result, expected)

    def test_merge_readonly(self):
        # https://github.com/pandas-dev/pandas/issues/27943
        data1 = DataFrame(
            np.arange(20).reshape((4, 5)) + 1, columns=["a", "b", "c", "d", "e"]
        )
        data2 = DataFrame(
            np.arange(20).reshape((5, 4)) + 1, columns=["a", "b", "x", "y"]
        )

        # make each underlying block array / column array read-only
        for arr in data1._mgr.arrays:
            arr.flags.writeable = False

        data1.merge(data2)  # no error


def _check_merge(x, y):
    for how in ["inner", "left", "outer"]:
        for sort in [True, False]:
            result = x.join(y, how=how, sort=sort)

            expected = merge(x.reset_index(), y.reset_index(), how=how, sort=sort)
            expected = expected.set_index("index")

            # TODO check_names on merge?
            tm.assert_frame_equal(result, expected, check_names=False)


class TestMergeDtypes:
    @pytest.mark.parametrize(
        "right_vals", [["foo", "bar"], Series(["foo", "bar"]).astype("category")]
    )
    def test_different(self, right_vals):
        left = DataFrame(
            {
                "A": ["foo", "bar"],
                "B": Series(["foo", "bar"]).astype("category"),
                "C": [1, 2],
                "D": [1.0, 2.0],
                "E": Series([1, 2], dtype="uint64"),
                "F": Series([1, 2], dtype="int32"),
            }
        )
        right = DataFrame({"A": right_vals})

        # GH 9780
        # We allow merging on object and categorical cols and cast
        # categorical cols to object
        result = merge(left, right, on="A")
        assert is_object_dtype(result.A.dtype)

    @pytest.mark.parametrize("d2", [np.int64, np.float64, np.float32, np.float16])
    def test_join_multi_dtypes(self, any_int_numpy_dtype, d2):
        dtype1 = np.dtype(any_int_numpy_dtype)
        dtype2 = np.dtype(d2)

        left = DataFrame(
            {
                "k1": np.array([0, 1, 2] * 8, dtype=dtype1),
                "k2": ["foo", "bar"] * 12,
                "v": np.array(np.arange(24), dtype=np.int64),
            }
        )

        index = MultiIndex.from_tuples([(2, "bar"), (1, "foo")])
        right = DataFrame({"v2": np.array([5, 7], dtype=dtype2)}, index=index)

        result = left.join(right, on=["k1", "k2"])

        expected = left.copy()

        if dtype2.kind == "i":
            dtype2 = np.dtype("float64")
        expected["v2"] = np.array(np.nan, dtype=dtype2)
        expected.loc[(expected.k1 == 2) & (expected.k2 == "bar"), "v2"] = 5
        expected.loc[(expected.k1 == 1) & (expected.k2 == "foo"), "v2"] = 7

        tm.assert_frame_equal(result, expected)

        result = left.join(right, on=["k1", "k2"], sort=True)
        expected.sort_values(["k1", "k2"], kind="mergesort", inplace=True)
        tm.assert_frame_equal(result, expected)

    @pytest.mark.parametrize(
        "int_vals, float_vals, exp_vals",
        [
            ([1, 2, 3], [1.0, 2.0, 3.0], {"X": [1, 2, 3], "Y": [1.0, 2.0, 3.0]}),
            ([1, 2, 3], [1.0, 3.0], {"X": [1, 3], "Y": [1.0, 3.0]}),
            ([1, 2], [1.0, 2.0, 3.0], {"X": [1, 2], "Y": [1.0, 2.0]}),
        ],
    )
    def test_merge_on_ints_floats(self, int_vals, float_vals, exp_vals):
        # GH 16572
        # Check that float column is not cast to object if
        # merging on float and int columns
        A = DataFrame({"X": int_vals})
        B = DataFrame({"Y": float_vals})
        expected = DataFrame(exp_vals)

        result = A.merge(B, left_on="X", right_on="Y")
        tm.assert_frame_equal(result, expected)

        result = B.merge(A, left_on="Y", right_on="X")
        tm.assert_frame_equal(result, expected[["Y", "X"]])

    def test_merge_key_dtype_cast(self):
        # GH 17044
        df1 = DataFrame({"key": [1.0, 2.0], "v1": [10, 20]}, columns=["key", "v1"])
        df2 = DataFrame({"key": [2], "v2": [200]}, columns=["key", "v2"])
        result = df1.merge(df2, on="key", how="left")
        expected = DataFrame(
            {"key": [1.0, 2.0], "v1": [10, 20], "v2": [np.nan, 200.0]},
            columns=["key", "v1", "v2"],
        )
        tm.assert_frame_equal(result, expected)

    def test_merge_on_ints_floats_warning(self):
        # GH 16572
        # merge will produce a warning when merging on int and
        # float columns where the float values are not exactly
        # equal to their int representation
        A = DataFrame({"X": [1, 2, 3]})
        B = DataFrame({"Y": [1.1, 2.5, 3.0]})
        expected = DataFrame({"X": [3], "Y": [3.0]})

        with tm.assert_produces_warning(UserWarning):
            result = A.merge(B, left_on="X", right_on="Y")
            tm.assert_frame_equal(result, expected)

        with tm.assert_produces_warning(UserWarning):
            result = B.merge(A, left_on="Y", right_on="X")
            tm.assert_frame_equal(result, expected[["Y", "X"]])

        # test no warning if float has NaNs
        B = DataFrame({"Y": [np.nan, np.nan, 3.0]})

        with tm.assert_produces_warning(None):
            result = B.merge(A, left_on="Y", right_on="X")
            tm.assert_frame_equal(result, expected[["Y", "X"]])

    def test_merge_incompat_infer_boolean_object(self):
        # GH21119: bool + object bool merge OK
        df1 = DataFrame({"key": Series([True, False], dtype=object)})
        df2 = DataFrame({"key": [True, False]})

        expected = DataFrame({"key": [True, False]}, dtype=object)
        result = merge(df1, df2, on="key")
        tm.assert_frame_equal(result, expected)
        result = merge(df2, df1, on="key")
        tm.assert_frame_equal(result, expected)

    def test_merge_incompat_infer_boolean_object_with_missing(self):
        # GH21119: bool + object bool merge OK
        # with missing value
        df1 = DataFrame({"key": Series([True, False, np.nan], dtype=object)})
        df2 = DataFrame({"key": [True, False]})

        expected = DataFrame({"key": [True, False]}, dtype=object)
        result = merge(df1, df2, on="key")
        tm.assert_frame_equal(result, expected)
        result = merge(df2, df1, on="key")
        tm.assert_frame_equal(result, expected)

    @pytest.mark.parametrize(
        "df1_vals, df2_vals",
        [
            # merge on category coerces to object
            ([0, 1, 2], Series(["a", "b", "a"]).astype("category")),
            ([0.0, 1.0, 2.0], Series(["a", "b", "a"]).astype("category")),
            # no not infer
            ([0, 1], Series([False, True], dtype=object)),
            ([0, 1], Series([False, True], dtype=bool)),
        ],
    )
    def test_merge_incompat_dtypes_are_ok(self, df1_vals, df2_vals):
        # these are explicitly allowed incompat merges, that pass thru
        # the result type is dependent on if the values on the rhs are
        # inferred, otherwise these will be coerced to object

        df1 = DataFrame({"A": df1_vals})
        df2 = DataFrame({"A": df2_vals})

        result = merge(df1, df2, on=["A"])
        assert is_object_dtype(result.A.dtype)
        result = merge(df2, df1, on=["A"])
        assert is_object_dtype(result.A.dtype)

    @pytest.mark.parametrize(
        "df1_vals, df2_vals",
        [
            # do not infer to numeric
            (Series([1, 2], dtype="uint64"), ["a", "b", "c"]),
            (Series([1, 2], dtype="int32"), ["a", "b", "c"]),
            ([0, 1, 2], ["0", "1", "2"]),
            ([0.0, 1.0, 2.0], ["0", "1", "2"]),
            (
                pd.date_range("1/1/2011", periods=2, freq="D"),
                ["2011-01-01", "2011-01-02"],
            ),
            (pd.date_range("1/1/2011", periods=2, freq="D"), [0, 1]),
            (pd.date_range("1/1/2011", periods=2, freq="D"), [0.0, 1.0]),
            (
                pd.date_range("20130101", periods=3),
                pd.date_range("20130101", periods=3, tz="US/Eastern"),
            ),
        ],
    )
    def test_merge_incompat_dtypes_error(self, df1_vals, df2_vals):
        # GH 9780, GH 15800
        # Raise a ValueError when a user tries to merge on
        # dtypes that are incompatible (e.g., obj and int/float)

        df1 = DataFrame({"A": df1_vals})
        df2 = DataFrame({"A": df2_vals})

        msg = (
            f"You are trying to merge on {df1['A'].dtype} and {df2['A'].dtype} "
            "columns for key 'A'. If you wish to proceed you should use pd.concat"
        )
        msg = re.escape(msg)
        with pytest.raises(ValueError, match=msg):
            merge(df1, df2, on=["A"])

        # Check that error still raised when swapping order of dataframes
        msg = (
            f"You are trying to merge on {df2['A'].dtype} and {df1['A'].dtype} "
            "columns for key 'A'. If you wish to proceed you should use pd.concat"
        )
        msg = re.escape(msg)
        with pytest.raises(ValueError, match=msg):
            merge(df2, df1, on=["A"])

        # Check that error still raised when merging on multiple columns
        # The error message should mention the first incompatible column
        if len(df1_vals) == len(df2_vals):
            # Column A in df1 and df2 is of compatible (the same) dtype
            # Columns B and C in df1 and df2 are of incompatible dtypes
            df3 = DataFrame({"A": df2_vals, "B": df1_vals, "C": df1_vals})
            df4 = DataFrame({"A": df2_vals, "B": df2_vals, "C": df2_vals})

            # Check that error raised correctly when merging all columns A, B, and C
            # The error message should mention key 'B'
            msg = (
                f"You are trying to merge on {df3['B'].dtype} and {df4['B'].dtype} "
                "columns for key 'B'. If you wish to proceed you should use pd.concat"
            )
            msg = re.escape(msg)
            with pytest.raises(ValueError, match=msg):
                merge(df3, df4)

            # Check that error raised correctly when merging columns A and C
            # The error message should mention key 'C'
            msg = (
                f"You are trying to merge on {df3['C'].dtype} and {df4['C'].dtype} "
                "columns for key 'C'. If you wish to proceed you should use pd.concat"
            )
            msg = re.escape(msg)
            with pytest.raises(ValueError, match=msg):
                merge(df3, df4, on=["A", "C"])

    @pytest.mark.parametrize(
        "expected_data, how",
        [
            ([1, 2], "outer"),
            ([], "inner"),
            ([2], "right"),
            ([1], "left"),
        ],
    )
    def test_merge_EA_dtype(self, any_numeric_ea_dtype, how, expected_data):
        # GH#40073
        d1 = DataFrame([(1,)], columns=["id"], dtype=any_numeric_ea_dtype)
        d2 = DataFrame([(2,)], columns=["id"], dtype=any_numeric_ea_dtype)
        result = merge(d1, d2, how=how)
        exp_index = RangeIndex(len(expected_data))
        expected = DataFrame(
            expected_data, index=exp_index, columns=["id"], dtype=any_numeric_ea_dtype
        )
        tm.assert_frame_equal(result, expected)

    @pytest.mark.parametrize(
        "expected_data, how",
        [
            (["a", "b"], "outer"),
            ([], "inner"),
            (["b"], "right"),
            (["a"], "left"),
        ],
    )
    def test_merge_string_dtype(self, how, expected_data, any_string_dtype):
        # GH#40073
        d1 = DataFrame([("a",)], columns=["id"], dtype=any_string_dtype)
        d2 = DataFrame([("b",)], columns=["id"], dtype=any_string_dtype)
        result = merge(d1, d2, how=how)
        exp_idx = RangeIndex(len(expected_data))
        expected = DataFrame(
            expected_data, index=exp_idx, columns=["id"], dtype=any_string_dtype
        )
        tm.assert_frame_equal(result, expected)

    @pytest.mark.parametrize(
        "how, expected_data",
        [
            ("inner", [[True, 1, 4], [False, 5, 3]]),
            ("outer", [[False, 5, 3], [True, 1, 4]]),
            ("left", [[True, 1, 4], [False, 5, 3]]),
            ("right", [[False, 5, 3], [True, 1, 4]]),
        ],
    )
    def test_merge_bool_dtype(self, how, expected_data):
        # GH#40073
        df1 = DataFrame({"A": [True, False], "B": [1, 5]})
        df2 = DataFrame({"A": [False, True], "C": [3, 4]})
        result = merge(df1, df2, how=how)
        expected = DataFrame(expected_data, columns=["A", "B", "C"])
        tm.assert_frame_equal(result, expected)

    def test_merge_ea_with_string(self, join_type, string_dtype):
        # GH 43734 Avoid the use of `assign` with multi-index
        df1 = DataFrame(
            data={
                ("lvl0", "lvl1-a"): ["1", "2", "3", "4", None],
                ("lvl0", "lvl1-b"): ["4", "5", "6", "7", "8"],
            },
            dtype=pd.StringDtype(),
        )
        df1_copy = df1.copy()
        df2 = DataFrame(
            data={
                ("lvl0", "lvl1-a"): ["1", "2", "3", pd.NA, "5"],
                ("lvl0", "lvl1-c"): ["7", "8", "9", pd.NA, "11"],
            },
            dtype=string_dtype,
        )
        df2_copy = df2.copy()
        merged = merge(left=df1, right=df2, on=[("lvl0", "lvl1-a")], how=join_type)

        # No change in df1 and df2
        tm.assert_frame_equal(df1, df1_copy)
        tm.assert_frame_equal(df2, df2_copy)

        # Check the expected types for the merged data frame
        expected = Series(
            [np.dtype("O"), pd.StringDtype(), np.dtype("O")],
            index=MultiIndex.from_tuples(
                [("lvl0", "lvl1-a"), ("lvl0", "lvl1-b"), ("lvl0", "lvl1-c")]
            ),
        )
        tm.assert_series_equal(merged.dtypes, expected)

    @pytest.mark.parametrize(
        "left_empty, how, exp",
        [
            (False, "left", "left"),
            (False, "right", "empty"),
            (False, "inner", "empty"),
            (False, "outer", "left"),
            (False, "cross", "empty_cross"),
            (True, "left", "empty"),
            (True, "right", "right"),
            (True, "inner", "empty"),
            (True, "outer", "right"),
            (True, "cross", "empty_cross"),
        ],
    )
    def test_merge_empty(self, left_empty, how, exp):
        left = DataFrame({"A": [2, 1], "B": [3, 4]})
        right = DataFrame({"A": [1], "C": [5]}, dtype="int64")

        if left_empty:
            left = left.head(0)
        else:
            right = right.head(0)

        result = left.merge(right, how=how)

        if exp == "left":
            expected = DataFrame({"A": [2, 1], "B": [3, 4], "C": [np.nan, np.nan]})
        elif exp == "right":
            expected = DataFrame({"A": [1], "B": [np.nan], "C": [5]})
        elif exp == "empty":
            expected = DataFrame(columns=["A", "B", "C"], dtype="int64")
        elif exp == "empty_cross":
            expected = DataFrame(columns=["A_x", "B", "A_y", "C"], dtype="int64")

        if how == "outer":
            expected = expected.sort_values("A", ignore_index=True)

        tm.assert_frame_equal(result, expected)


@pytest.fixture
def left():
    return DataFrame(
        {
            "X": Series(
                np.random.default_rng(2).choice(["foo", "bar"], size=(10,))
            ).astype(CategoricalDtype(["foo", "bar"])),
            "Y": np.random.default_rng(2).choice(["one", "two", "three"], size=(10,)),
        }
    )


@pytest.fixture
def right():
    return DataFrame(
        {
            "X": Series(["foo", "bar"]).astype(CategoricalDtype(["foo", "bar"])),
            "Z": [1, 2],
        }
    )


class TestMergeCategorical:
    def test_identical(self, left):
        # merging on the same, should preserve dtypes
        merged = merge(left, left, on="X")
        result = merged.dtypes.sort_index()
        expected = Series(
            [CategoricalDtype(categories=["foo", "bar"]), np.dtype("O"), np.dtype("O")],
            index=["X", "Y_x", "Y_y"],
        )
        tm.assert_series_equal(result, expected)

    def test_basic(self, left, right):
        # we have matching Categorical dtypes in X
        # so should preserve the merged column
        merged = merge(left, right, on="X")
        result = merged.dtypes.sort_index()
        expected = Series(
            [
                CategoricalDtype(categories=["foo", "bar"]),
                np.dtype("O"),
                np.dtype("int64"),
            ],
            index=["X", "Y", "Z"],
        )
        tm.assert_series_equal(result, expected)

    def test_merge_categorical(self):
        # GH 9426

        right = DataFrame(
            {
                "c": {0: "a", 1: "b", 2: "c", 3: "d", 4: "e"},
                "d": {0: "null", 1: "null", 2: "null", 3: "null", 4: "null"},
            }
        )
        left = DataFrame(
            {
                "a": {0: "f", 1: "f", 2: "f", 3: "f", 4: "f"},
                "b": {0: "g", 1: "g", 2: "g", 3: "g", 4: "g"},
            }
        )
        df = merge(left, right, how="left", left_on="b", right_on="c")

        # object-object
        expected = df.copy()

        # object-cat
        # note that we propagate the category
        # because we don't have any matching rows
        cright = right.copy()
        cright["d"] = cright["d"].astype("category")
        result = merge(left, cright, how="left", left_on="b", right_on="c")
        expected["d"] = expected["d"].astype(CategoricalDtype(["null"]))
        tm.assert_frame_equal(result, expected)

        # cat-object
        cleft = left.copy()
        cleft["b"] = cleft["b"].astype("category")
        result = merge(cleft, cright, how="left", left_on="b", right_on="c")
        tm.assert_frame_equal(result, expected)

        # cat-cat
        cright = right.copy()
        cright["d"] = cright["d"].astype("category")
        cleft = left.copy()
        cleft["b"] = cleft["b"].astype("category")
        result = merge(cleft, cright, how="left", left_on="b", right_on="c")
        tm.assert_frame_equal(result, expected)

    def tests_merge_categorical_unordered_equal(self):
        # GH-19551
        df1 = DataFrame(
            {
                "Foo": Categorical(["A", "B", "C"], categories=["A", "B", "C"]),
                "Left": ["A0", "B0", "C0"],
            }
        )

        df2 = DataFrame(
            {
                "Foo": Categorical(["C", "B", "A"], categories=["C", "B", "A"]),
                "Right": ["C1", "B1", "A1"],
            }
        )
        result = merge(df1, df2, on=["Foo"])
        expected = DataFrame(
            {
                "Foo": Categorical(["A", "B", "C"]),
                "Left": ["A0", "B0", "C0"],
                "Right": ["A1", "B1", "C1"],
            }
        )
        tm.assert_frame_equal(result, expected)

    @pytest.mark.parametrize("ordered", [True, False])
    def test_multiindex_merge_with_unordered_categoricalindex(self, ordered):
        # GH 36973
        pcat = CategoricalDtype(categories=["P2", "P1"], ordered=ordered)
        df1 = DataFrame(
            {
                "id": ["C", "C", "D"],
                "p": Categorical(["P2", "P1", "P2"], dtype=pcat),
                "a": [0, 1, 2],
            }
        ).set_index(["id", "p"])
        df2 = DataFrame(
            {
                "id": ["A", "C", "C"],
                "p": Categorical(["P2", "P2", "P1"], dtype=pcat),
                "d1": [10, 11, 12],
            }
        ).set_index(["id", "p"])
        result = merge(df1, df2, how="left", left_index=True, right_index=True)
        expected = DataFrame(
            {
                "id": ["C", "C", "D"],
                "p": Categorical(["P2", "P1", "P2"], dtype=pcat),
                "a": [0, 1, 2],
                "d1": [11.0, 12.0, np.nan],
            }
        ).set_index(["id", "p"])
        tm.assert_frame_equal(result, expected)

    def test_other_columns(self, left, right):
        # non-merge columns should preserve if possible
        right = right.assign(Z=right.Z.astype("category"))

        merged = merge(left, right, on="X")
        result = merged.dtypes.sort_index()
        expected = Series(
            [
                CategoricalDtype(categories=["foo", "bar"]),
                np.dtype("O"),
                CategoricalDtype(categories=[1, 2]),
            ],
            index=["X", "Y", "Z"],
        )
        tm.assert_series_equal(result, expected)

        # categories are preserved
        assert left.X.values._categories_match_up_to_permutation(merged.X.values)
        assert right.Z.values._categories_match_up_to_permutation(merged.Z.values)

    @pytest.mark.parametrize(
        "change",
        [
            lambda x: x,
            lambda x: x.astype(CategoricalDtype(["foo", "bar", "bah"])),
            lambda x: x.astype(CategoricalDtype(ordered=True)),
        ],
    )
    def test_dtype_on_merged_different(self, change, join_type, left, right):
        # our merging columns, X now has 2 different dtypes
        # so we must be object as a result

        X = change(right.X.astype("object"))
        right = right.assign(X=X)
        assert isinstance(left.X.values.dtype, CategoricalDtype)
        # assert not left.X.values._categories_match_up_to_permutation(right.X.values)

        merged = merge(left, right, on="X", how=join_type)

        result = merged.dtypes.sort_index()
        expected = Series(
            [np.dtype("O"), np.dtype("O"), np.dtype("int64")], index=["X", "Y", "Z"]
        )
        tm.assert_series_equal(result, expected)

    def test_self_join_multiple_categories(self):
        # GH 16767
        # non-duplicates should work with multiple categories
        m = 5
        df = DataFrame(
            {
                "a": ["a", "b", "c", "d", "e", "f", "g", "h", "i", "j"] * m,
                "b": ["t", "w", "x", "y", "z"] * 2 * m,
                "c": [
                    letter
                    for each in ["m", "n", "u", "p", "o"]
                    for letter in [each] * 2 * m
                ],
                "d": [
                    letter
                    for each in [
                        "aa",
                        "bb",
                        "cc",
                        "dd",
                        "ee",
                        "ff",
                        "gg",
                        "hh",
                        "ii",
                        "jj",
                    ]
                    for letter in [each] * m
                ],
            }
        )

        # change them all to categorical variables
        df = df.apply(lambda x: x.astype("category"))

        # self-join should equal ourselves
        result = merge(df, df, on=list(df.columns))

        tm.assert_frame_equal(result, df)

    def test_dtype_on_categorical_dates(self):
        # GH 16900
        # dates should not be coerced to ints

        df = DataFrame(
            [[date(2001, 1, 1), 1.1], [date(2001, 1, 2), 1.3]], columns=["date", "num2"]
        )
        df["date"] = df["date"].astype("category")

        df2 = DataFrame(
            [[date(2001, 1, 1), 1.3], [date(2001, 1, 3), 1.4]], columns=["date", "num4"]
        )
        df2["date"] = df2["date"].astype("category")

        expected_outer = DataFrame(
            [
                [pd.Timestamp("2001-01-01").date(), 1.1, 1.3],
                [pd.Timestamp("2001-01-02").date(), 1.3, np.nan],
                [pd.Timestamp("2001-01-03").date(), np.nan, 1.4],
            ],
            columns=["date", "num2", "num4"],
        )
        result_outer = merge(df, df2, how="outer", on=["date"])
        tm.assert_frame_equal(result_outer, expected_outer)

        expected_inner = DataFrame(
            [[pd.Timestamp("2001-01-01").date(), 1.1, 1.3]],
            columns=["date", "num2", "num4"],
        )
        result_inner = merge(df, df2, how="inner", on=["date"])
        tm.assert_frame_equal(result_inner, expected_inner)

    @pytest.mark.parametrize("ordered", [True, False])
    @pytest.mark.parametrize(
        "category_column,categories,expected_categories",
        [
            ([False, True, True, False], [True, False], [True, False]),
            ([2, 1, 1, 2], [1, 2], [1, 2]),
            (["False", "True", "True", "False"], ["True", "False"], ["True", "False"]),
        ],
    )
    def test_merging_with_bool_or_int_cateorical_column(
        self, category_column, categories, expected_categories, ordered
    ):
        # GH 17187
        # merging with a boolean/int categorical column
        df1 = DataFrame({"id": [1, 2, 3, 4], "cat": category_column})
        df1["cat"] = df1["cat"].astype(CategoricalDtype(categories, ordered=ordered))
        df2 = DataFrame({"id": [2, 4], "num": [1, 9]})
        result = df1.merge(df2)
        expected = DataFrame({"id": [2, 4], "cat": expected_categories, "num": [1, 9]})
        expected["cat"] = expected["cat"].astype(
            CategoricalDtype(categories, ordered=ordered)
        )
        tm.assert_frame_equal(expected, result)

    def test_merge_on_int_array(self):
        # GH 23020
        df = DataFrame({"A": Series([1, 2, np.nan], dtype="Int64"), "B": 1})
        result = merge(df, df, on="A")
        expected = DataFrame(
            {"A": Series([1, 2, np.nan], dtype="Int64"), "B_x": 1, "B_y": 1}
        )
        tm.assert_frame_equal(result, expected)


class TestMergeOnIndexes:
    @pytest.mark.parametrize(
        "how, sort, expected",
        [
            ("inner", False, DataFrame({"a": [20, 10], "b": [200, 100]}, index=[2, 1])),
            ("inner", True, DataFrame({"a": [10, 20], "b": [100, 200]}, index=[1, 2])),
            (
                "left",
                False,
                DataFrame({"a": [20, 10, 0], "b": [200, 100, np.nan]}, index=[2, 1, 0]),
            ),
            (
                "left",
                True,
                DataFrame({"a": [0, 10, 20], "b": [np.nan, 100, 200]}, index=[0, 1, 2]),
            ),
            (
                "right",
                False,
                DataFrame(
                    {"a": [np.nan, 10, 20], "b": [300, 100, 200]}, index=[3, 1, 2]
                ),
            ),
            (
                "right",
                True,
                DataFrame(
                    {"a": [10, 20, np.nan], "b": [100, 200, 300]}, index=[1, 2, 3]
                ),
            ),
            (
                "outer",
                False,
                DataFrame(
                    {"a": [0, 10, 20, np.nan], "b": [np.nan, 100, 200, 300]},
                    index=[0, 1, 2, 3],
                ),
            ),
            (
                "outer",
                True,
                DataFrame(
                    {"a": [0, 10, 20, np.nan], "b": [np.nan, 100, 200, 300]},
                    index=[0, 1, 2, 3],
                ),
            ),
        ],
    )
    def test_merge_on_indexes(self, how, sort, expected):
        left_df = DataFrame({"a": [20, 10, 0]}, index=[2, 1, 0])
        right_df = DataFrame({"b": [300, 100, 200]}, index=[3, 1, 2])
        result = merge(
            left_df, right_df, left_index=True, right_index=True, how=how, sort=sort
        )
        tm.assert_frame_equal(result, expected)


@pytest.mark.parametrize(
    "index",
    [Index([1, 2], dtype=dtyp, name="index_col") for dtyp in tm.ALL_REAL_NUMPY_DTYPES]
    + [
        CategoricalIndex(["A", "B"], categories=["A", "B"], name="index_col"),
        RangeIndex(start=0, stop=2, name="index_col"),
        DatetimeIndex(["2018-01-01", "2018-01-02"], name="index_col"),
    ],
    ids=lambda x: f"{type(x).__name__}[{x.dtype}]",
)
def test_merge_index_types(index):
    # gh-20777
    # assert key access is consistent across index types
    left = DataFrame({"left_data": [1, 2]}, index=index)
    right = DataFrame({"right_data": [1.0, 2.0]}, index=index)

    result = left.merge(right, on=["index_col"])

    expected = DataFrame({"left_data": [1, 2], "right_data": [1.0, 2.0]}, index=index)
    tm.assert_frame_equal(result, expected)


@pytest.mark.parametrize(
    "on,left_on,right_on,left_index,right_index,nm",
    [
        (["outer", "inner"], None, None, False, False, "B"),
        (None, None, None, True, True, "B"),
        (None, ["outer", "inner"], None, False, True, "B"),
        (None, None, ["outer", "inner"], True, False, "B"),
        (["outer", "inner"], None, None, False, False, None),
        (None, None, None, True, True, None),
        (None, ["outer", "inner"], None, False, True, None),
        (None, None, ["outer", "inner"], True, False, None),
    ],
)
def test_merge_series(on, left_on, right_on, left_index, right_index, nm):
    # GH 21220
    a = DataFrame(
        {"A": [1, 2, 3, 4]},
        index=MultiIndex.from_product([["a", "b"], [0, 1]], names=["outer", "inner"]),
    )
    b = Series(
        [1, 2, 3, 4],
        index=MultiIndex.from_product([["a", "b"], [1, 2]], names=["outer", "inner"]),
        name=nm,
    )
    expected = DataFrame(
        {"A": [2, 4], "B": [1, 3]},
        index=MultiIndex.from_product([["a", "b"], [1]], names=["outer", "inner"]),
    )
    if nm is not None:
        result = merge(
            a,
            b,
            on=on,
            left_on=left_on,
            right_on=right_on,
            left_index=left_index,
            right_index=right_index,
        )
        tm.assert_frame_equal(result, expected)
    else:
        msg = "Cannot merge a Series without a name"
        with pytest.raises(ValueError, match=msg):
            result = merge(
                a,
                b,
                on=on,
                left_on=left_on,
                right_on=right_on,
                left_index=left_index,
                right_index=right_index,
            )


def test_merge_series_multilevel():
    # GH#47946
    # GH 40993: For raising, enforced in 2.0
    a = DataFrame(
        {"A": [1, 2, 3, 4]},
        index=MultiIndex.from_product([["a", "b"], [0, 1]], names=["outer", "inner"]),
    )
    b = Series(
        [1, 2, 3, 4],
        index=MultiIndex.from_product([["a", "b"], [1, 2]], names=["outer", "inner"]),
        name=("B", "C"),
    )
    with pytest.raises(
        MergeError, match="Not allowed to merge between different levels"
    ):
        merge(a, b, on=["outer", "inner"])


@pytest.mark.parametrize(
    "col1, col2, kwargs, expected_cols",
    [
        (0, 0, {"suffixes": ("", "_dup")}, ["0", "0_dup"]),
        (0, 0, {"suffixes": (None, "_dup")}, [0, "0_dup"]),
        (0, 0, {"suffixes": ("_x", "_y")}, ["0_x", "0_y"]),
        (0, 0, {"suffixes": ["_x", "_y"]}, ["0_x", "0_y"]),
        ("a", 0, {"suffixes": (None, "_y")}, ["a", 0]),
        (0.0, 0.0, {"suffixes": ("_x", None)}, ["0.0_x", 0.0]),
        ("b", "b", {"suffixes": (None, "_y")}, ["b", "b_y"]),
        ("a", "a", {"suffixes": ("_x", None)}, ["a_x", "a"]),
        ("a", "b", {"suffixes": ("_x", None)}, ["a", "b"]),
        ("a", "a", {"suffixes": (None, "_x")}, ["a", "a_x"]),
        (0, 0, {"suffixes": ("_a", None)}, ["0_a", 0]),
        ("a", "a", {}, ["a_x", "a_y"]),
        (0, 0, {}, ["0_x", "0_y"]),
    ],
)
def test_merge_suffix(col1, col2, kwargs, expected_cols):
    # issue: 24782
    a = DataFrame({col1: [1, 2, 3]})
    b = DataFrame({col2: [4, 5, 6]})

    expected = DataFrame([[1, 4], [2, 5], [3, 6]], columns=expected_cols)

    result = a.merge(b, left_index=True, right_index=True, **kwargs)
    tm.assert_frame_equal(result, expected)

    result = merge(a, b, left_index=True, right_index=True, **kwargs)
    tm.assert_frame_equal(result, expected)


@pytest.mark.parametrize(
    "how,expected",
    [
        (
            "right",
            DataFrame(
                {"A": [100, 200, 300], "B1": [60, 70, np.nan], "B2": [600, 700, 800]}
            ),
        ),
        (
            "outer",
            DataFrame(
                {
                    "A": [1, 100, 200, 300],
                    "B1": [80, 60, 70, np.nan],
                    "B2": [np.nan, 600, 700, 800],
                }
            ),
        ),
    ],
)
def test_merge_duplicate_suffix(how, expected):
    left_df = DataFrame({"A": [100, 200, 1], "B": [60, 70, 80]})
    right_df = DataFrame({"A": [100, 200, 300], "B": [600, 700, 800]})
    result = merge(left_df, right_df, on="A", how=how, suffixes=("_x", "_x"))
    expected.columns = ["A", "B_x", "B_x"]

    tm.assert_frame_equal(result, expected)


@pytest.mark.parametrize(
    "col1, col2, suffixes",
    [("a", "a", (None, None)), ("a", "a", ("", None)), (0, 0, (None, ""))],
)
def test_merge_suffix_error(col1, col2, suffixes):
    # issue: 24782
    a = DataFrame({col1: [1, 2, 3]})
    b = DataFrame({col2: [3, 4, 5]})

    # TODO: might reconsider current raise behaviour, see issue 24782
    msg = "columns overlap but no suffix specified"
    with pytest.raises(ValueError, match=msg):
        merge(a, b, left_index=True, right_index=True, suffixes=suffixes)


@pytest.mark.parametrize("suffixes", [{"left", "right"}, {"left": 0, "right": 0}])
def test_merge_suffix_raises(suffixes):
    a = DataFrame({"a": [1, 2, 3]})
    b = DataFrame({"b": [3, 4, 5]})

    with pytest.raises(TypeError, match="Passing 'suffixes' as a"):
        merge(a, b, left_index=True, right_index=True, suffixes=suffixes)


@pytest.mark.parametrize(
    "col1, col2, suffixes, msg",
    [
        ("a", "a", ("a", "b", "c"), r"too many values to unpack \(expected 2\)"),
        ("a", "a", tuple("a"), r"not enough values to unpack \(expected 2, got 1\)"),
    ],
)
def test_merge_suffix_length_error(col1, col2, suffixes, msg):
    a = DataFrame({col1: [1, 2, 3]})
    b = DataFrame({col2: [3, 4, 5]})

    with pytest.raises(ValueError, match=msg):
        merge(a, b, left_index=True, right_index=True, suffixes=suffixes)


@pytest.mark.parametrize("cat_dtype", ["one", "two"])
@pytest.mark.parametrize("reverse", [True, False])
def test_merge_equal_cat_dtypes(cat_dtype, reverse):
    # see gh-22501
    cat_dtypes = {
        "one": CategoricalDtype(categories=["a", "b", "c"], ordered=False),
        "two": CategoricalDtype(categories=["a", "b", "c"], ordered=False),
    }

    df1 = DataFrame(
        {"foo": Series(["a", "b", "c"]).astype(cat_dtypes["one"]), "left": [1, 2, 3]}
    ).set_index("foo")

    data_foo = ["a", "b", "c"]
    data_right = [1, 2, 3]

    if reverse:
        data_foo.reverse()
        data_right.reverse()

    df2 = DataFrame(
        {"foo": Series(data_foo).astype(cat_dtypes[cat_dtype]), "right": data_right}
    ).set_index("foo")

    result = df1.merge(df2, left_index=True, right_index=True)

    expected = DataFrame(
        {
            "left": [1, 2, 3],
            "right": [1, 2, 3],
            "foo": Series(["a", "b", "c"]).astype(cat_dtypes["one"]),
        }
    ).set_index("foo")

    tm.assert_frame_equal(result, expected)


def test_merge_equal_cat_dtypes2():
    # see gh-22501
    cat_dtype = CategoricalDtype(categories=["a", "b", "c"], ordered=False)

    # Test Data
    df1 = DataFrame(
        {"foo": Series(["a", "b"]).astype(cat_dtype), "left": [1, 2]}
    ).set_index("foo")

    df2 = DataFrame(
        {"foo": Series(["a", "b", "c"]).astype(cat_dtype), "right": [3, 2, 1]}
    ).set_index("foo")

    result = df1.merge(df2, left_index=True, right_index=True)

    expected = DataFrame(
        {"left": [1, 2], "right": [3, 2], "foo": Series(["a", "b"]).astype(cat_dtype)}
    ).set_index("foo")

    tm.assert_frame_equal(result, expected)


def test_merge_on_cat_and_ext_array():
    # GH 28668
    right = DataFrame(
        {"a": Series([pd.Interval(0, 1), pd.Interval(1, 2)], dtype="interval")}
    )
    left = right.copy()
    left["a"] = left["a"].astype("category")

    result = merge(left, right, how="inner", on="a")
    expected = right.copy()

    tm.assert_frame_equal(result, expected)


def test_merge_multiindex_columns():
    # Issue #28518
    # Verify that merging two dataframes give the expected labels
    # The original cause of this issue come from a bug lexsort_depth and is tested in
    # test_lexsort_depth

    letters = ["a", "b", "c", "d"]
    numbers = ["1", "2", "3"]
    index = MultiIndex.from_product((letters, numbers), names=["outer", "inner"])

    frame_x = DataFrame(columns=index)
    frame_x["id"] = ""
    frame_y = DataFrame(columns=index)
    frame_y["id"] = ""

    l_suf = "_x"
    r_suf = "_y"
    result = frame_x.merge(frame_y, on="id", suffixes=((l_suf, r_suf)))

    # Constructing the expected results
    tuples = [(letter + l_suf, num) for letter in letters for num in numbers]
    tuples += [("id", "")]
    tuples += [(letter + r_suf, num) for letter in letters for num in numbers]

    expected_index = MultiIndex.from_tuples(tuples, names=["outer", "inner"])
    expected = DataFrame(columns=expected_index)

    tm.assert_frame_equal(result, expected)


def test_merge_datetime_upcast_dtype():
    # https://github.com/pandas-dev/pandas/issues/31208
    df1 = DataFrame({"x": ["a", "b", "c"], "y": ["1", "2", "4"]})
    df2 = DataFrame(
        {"y": ["1", "2", "3"], "z": pd.to_datetime(["2000", "2001", "2002"])}
    )
    result = merge(df1, df2, how="left", on="y")
    expected = DataFrame(
        {
            "x": ["a", "b", "c"],
            "y": ["1", "2", "4"],
            "z": pd.to_datetime(["2000", "2001", "NaT"]),
        }
    )
    tm.assert_frame_equal(result, expected)


@pytest.mark.parametrize("n_categories", [5, 128])
def test_categorical_non_unique_monotonic(n_categories):
    # GH 28189
    # With n_categories as 5, we test the int8 case is hit in libjoin,
    # with n_categories as 128 we test the int16 case.
    left_index = CategoricalIndex([0] + list(range(n_categories)))
    df1 = DataFrame(range(n_categories + 1), columns=["value"], index=left_index)
    df2 = DataFrame(
        [[6]],
        columns=["value"],
        index=CategoricalIndex([0], categories=list(range(n_categories))),
    )

    result = merge(df1, df2, how="left", left_index=True, right_index=True)
    expected = DataFrame(
        [[i, 6.0] if i < 2 else [i, np.nan] for i in range(n_categories + 1)],
        columns=["value_x", "value_y"],
        index=left_index,
    )
    tm.assert_frame_equal(expected, result)


def test_merge_join_categorical_multiindex():
    # From issue 16627
    a = {
        "Cat1": Categorical(["a", "b", "a", "c", "a", "b"], ["a", "b", "c"]),
        "Int1": [0, 1, 0, 1, 0, 0],
    }
    a = DataFrame(a)

    b = {
        "Cat": Categorical(["a", "b", "c", "a", "b", "c"], ["a", "b", "c"]),
        "Int": [0, 0, 0, 1, 1, 1],
        "Factor": [1.1, 1.2, 1.3, 1.4, 1.5, 1.6],
    }
    b = DataFrame(b).set_index(["Cat", "Int"])["Factor"]

    expected = merge(
        a,
        b.reset_index(),
        left_on=["Cat1", "Int1"],
        right_on=["Cat", "Int"],
        how="left",
    )
    expected = expected.drop(["Cat", "Int"], axis=1)
    result = a.join(b, on=["Cat1", "Int1"])
    tm.assert_frame_equal(expected, result)

    # Same test, but with ordered categorical
    a = {
        "Cat1": Categorical(
            ["a", "b", "a", "c", "a", "b"], ["b", "a", "c"], ordered=True
        ),
        "Int1": [0, 1, 0, 1, 0, 0],
    }
    a = DataFrame(a)

    b = {
        "Cat": Categorical(
            ["a", "b", "c", "a", "b", "c"], ["b", "a", "c"], ordered=True
        ),
        "Int": [0, 0, 0, 1, 1, 1],
        "Factor": [1.1, 1.2, 1.3, 1.4, 1.5, 1.6],
    }
    b = DataFrame(b).set_index(["Cat", "Int"])["Factor"]

    expected = merge(
        a,
        b.reset_index(),
        left_on=["Cat1", "Int1"],
        right_on=["Cat", "Int"],
        how="left",
    )
    expected = expected.drop(["Cat", "Int"], axis=1)
    result = a.join(b, on=["Cat1", "Int1"])
    tm.assert_frame_equal(expected, result)


@pytest.mark.parametrize("func", ["merge", "merge_asof"])
@pytest.mark.parametrize(
    ("kwargs", "err_msg"),
    [
        ({"left_on": "a", "left_index": True}, ["left_on", "left_index"]),
        ({"right_on": "a", "right_index": True}, ["right_on", "right_index"]),
    ],
)
def test_merge_join_cols_error_reporting_duplicates(func, kwargs, err_msg):
    # GH: 16228
    left = DataFrame({"a": [1, 2], "b": [3, 4]})
    right = DataFrame({"a": [1, 1], "c": [5, 6]})
    msg = rf'Can only pass argument "{err_msg[0]}" OR "{err_msg[1]}" not both\.'
    with pytest.raises(MergeError, match=msg):
        getattr(pd, func)(left, right, **kwargs)


@pytest.mark.parametrize("func", ["merge", "merge_asof"])
@pytest.mark.parametrize(
    ("kwargs", "err_msg"),
    [
        ({"left_on": "a"}, ["right_on", "right_index"]),
        ({"right_on": "a"}, ["left_on", "left_index"]),
    ],
)
def test_merge_join_cols_error_reporting_missing(func, kwargs, err_msg):
    # GH: 16228
    left = DataFrame({"a": [1, 2], "b": [3, 4]})
    right = DataFrame({"a": [1, 1], "c": [5, 6]})
    msg = rf'Must pass "{err_msg[0]}" OR "{err_msg[1]}"\.'
    with pytest.raises(MergeError, match=msg):
        getattr(pd, func)(left, right, **kwargs)


@pytest.mark.parametrize("func", ["merge", "merge_asof"])
@pytest.mark.parametrize(
    "kwargs",
    [
        {"right_index": True},
        {"left_index": True},
    ],
)
def test_merge_join_cols_error_reporting_on_and_index(func, kwargs):
    # GH: 16228
    left = DataFrame({"a": [1, 2], "b": [3, 4]})
    right = DataFrame({"a": [1, 1], "c": [5, 6]})
    msg = (
        r'Can only pass argument "on" OR "left_index" '
        r'and "right_index", not a combination of both\.'
    )
    with pytest.raises(MergeError, match=msg):
        getattr(pd, func)(left, right, on="a", **kwargs)


def test_merge_right_left_index():
    # GH#38616
    left = DataFrame({"x": [1, 1], "z": ["foo", "foo"]})
    right = DataFrame({"x": [1, 1], "z": ["foo", "foo"]})
    result = merge(left, right, how="right", left_index=True, right_on="x")
    expected = DataFrame(
        {
            "x": [1, 1],
            "x_x": [1, 1],
            "z_x": ["foo", "foo"],
            "x_y": [1, 1],
            "z_y": ["foo", "foo"],
        }
    )
    tm.assert_frame_equal(result, expected)


def test_merge_result_empty_index_and_on():
    # GH#33814
    df1 = DataFrame({"a": [1], "b": [2]}).set_index(["a", "b"])
    df2 = DataFrame({"b": [1]}).set_index(["b"])
    expected = DataFrame({"a": [], "b": []}, dtype=np.int64).set_index(["a", "b"])
    result = merge(df1, df2, left_on=["b"], right_index=True)
    tm.assert_frame_equal(result, expected)

    result = merge(df2, df1, left_index=True, right_on=["b"])
    tm.assert_frame_equal(result, expected)


def test_merge_suffixes_produce_dup_columns_raises():
    # GH#22818; Enforced in 2.0
    left = DataFrame({"a": [1, 2, 3], "b": 1, "b_x": 2})
    right = DataFrame({"a": [1, 2, 3], "b": 2})

    with pytest.raises(MergeError, match="Passing 'suffixes' which cause duplicate"):
        merge(left, right, on="a")

    with pytest.raises(MergeError, match="Passing 'suffixes' which cause duplicate"):
        merge(right, left, on="a", suffixes=("_y", "_x"))


def test_merge_duplicate_columns_with_suffix_no_warning():
    # GH#22818
    # Do not raise warning when duplicates are caused by duplicates in origin
    left = DataFrame([[1, 1, 1], [2, 2, 2]], columns=["a", "b", "b"])
    right = DataFrame({"a": [1, 3], "b": 2})
    result = merge(left, right, on="a")
    expected = DataFrame([[1, 1, 1, 2]], columns=["a", "b_x", "b_x", "b_y"])
    tm.assert_frame_equal(result, expected)


def test_merge_duplicate_columns_with_suffix_causing_another_duplicate_raises():
    # GH#22818, Enforced in 2.0
    # This should raise warning because suffixes cause another collision
    left = DataFrame([[1, 1, 1, 1], [2, 2, 2, 2]], columns=["a", "b", "b", "b_x"])
    right = DataFrame({"a": [1, 3], "b": 2})
    with pytest.raises(MergeError, match="Passing 'suffixes' which cause duplicate"):
        merge(left, right, on="a")


def test_merge_string_float_column_result():
    # GH 13353
    df1 = DataFrame([[1, 2], [3, 4]], columns=Index(["a", 114.0]))
    df2 = DataFrame([[9, 10], [11, 12]], columns=["x", "y"])
    result = merge(df2, df1, how="inner", left_index=True, right_index=True)
    expected = DataFrame(
        [[9, 10, 1, 2], [11, 12, 3, 4]], columns=Index(["x", "y", "a", 114.0])
    )
    tm.assert_frame_equal(result, expected)


def test_mergeerror_on_left_index_mismatched_dtypes():
    # GH 22449
    df_1 = DataFrame(data=["X"], columns=["C"], index=[22])
    df_2 = DataFrame(data=["X"], columns=["C"], index=[999])
    with pytest.raises(MergeError, match="Can only pass argument"):
        merge(df_1, df_2, on=["C"], left_index=True)


def test_merge_on_left_categoricalindex():
    # GH#48464 don't raise when left_on is a CategoricalIndex
    ci = CategoricalIndex(range(3))

    right = DataFrame({"A": ci, "B": range(3)})
    left = DataFrame({"C": range(3, 6)})

    res = merge(left, right, left_on=ci, right_on="A")
    expected = merge(left, right, left_on=ci._data, right_on="A")
    tm.assert_frame_equal(res, expected)


@pytest.mark.parametrize("dtype", [None, "Int64"])
def test_merge_outer_with_NaN(dtype):
    # GH#43550
    left = DataFrame({"key": [1, 2], "col1": [1, 2]}, dtype=dtype)
    right = DataFrame({"key": [np.nan, np.nan], "col2": [3, 4]}, dtype=dtype)
    result = merge(left, right, on="key", how="outer")
    expected = DataFrame(
        {
            "key": [1, 2, np.nan, np.nan],
            "col1": [1, 2, np.nan, np.nan],
            "col2": [np.nan, np.nan, 3, 4],
        },
        dtype=dtype,
    )
    tm.assert_frame_equal(result, expected)

    # switch left and right
    result = merge(right, left, on="key", how="outer")
    expected = DataFrame(
        {
            "key": [1, 2, np.nan, np.nan],
            "col2": [np.nan, np.nan, 3, 4],
            "col1": [1, 2, np.nan, np.nan],
        },
        dtype=dtype,
    )
    tm.assert_frame_equal(result, expected)


def test_merge_different_index_names():
    # GH#45094
    left = DataFrame({"a": [1]}, index=Index([1], name="c"))
    right = DataFrame({"a": [1]}, index=Index([1], name="d"))
    result = merge(left, right, left_on="c", right_on="d")
    expected = DataFrame({"a_x": [1], "a_y": 1})
    tm.assert_frame_equal(result, expected)


def test_merge_ea(any_numeric_ea_dtype, join_type):
    # GH#44240
    left = DataFrame({"a": [1, 2, 3], "b": 1}, dtype=any_numeric_ea_dtype)
    right = DataFrame({"a": [1, 2, 3], "c": 2}, dtype=any_numeric_ea_dtype)
    result = left.merge(right, how=join_type)
    expected = DataFrame({"a": [1, 2, 3], "b": 1, "c": 2}, dtype=any_numeric_ea_dtype)
    tm.assert_frame_equal(result, expected)


def test_merge_ea_and_non_ea(any_numeric_ea_dtype, join_type):
    # GH#44240
    left = DataFrame({"a": [1, 2, 3], "b": 1}, dtype=any_numeric_ea_dtype)
    right = DataFrame({"a": [1, 2, 3], "c": 2}, dtype=any_numeric_ea_dtype.lower())
    result = left.merge(right, how=join_type)
    expected = DataFrame(
        {
            "a": Series([1, 2, 3], dtype=any_numeric_ea_dtype),
            "b": Series([1, 1, 1], dtype=any_numeric_ea_dtype),
            "c": Series([2, 2, 2], dtype=any_numeric_ea_dtype.lower()),
        }
    )
    tm.assert_frame_equal(result, expected)


@pytest.mark.parametrize("dtype", ["int64", "int64[pyarrow]"])
def test_merge_arrow_and_numpy_dtypes(dtype):
    # GH#52406
    pytest.importorskip("pyarrow")
    df = DataFrame({"a": [1, 2]}, dtype=dtype)
    df2 = DataFrame({"a": [1, 2]}, dtype="int64[pyarrow]")
    result = df.merge(df2)
    expected = df.copy()
    tm.assert_frame_equal(result, expected)

    result = df2.merge(df)
    expected = df2.copy()
    tm.assert_frame_equal(result, expected)


@pytest.mark.parametrize("tz", [None, "America/Chicago"])
def test_merge_datetime_different_resolution(tz, join_type):
    # https://github.com/pandas-dev/pandas/issues/53200
    vals = [
        pd.Timestamp(2023, 5, 12, tz=tz),
        pd.Timestamp(2023, 5, 13, tz=tz),
        pd.Timestamp(2023, 5, 14, tz=tz),
    ]
    df1 = DataFrame({"t": vals[:2], "a": [1.0, 2.0]})
    df1["t"] = df1["t"].dt.as_unit("ns")
    df2 = DataFrame({"t": vals[1:], "b": [1.0, 2.0]})
    df2["t"] = df2["t"].dt.as_unit("s")

    expected = DataFrame({"t": vals, "a": [1.0, 2.0, np.nan], "b": [np.nan, 1.0, 2.0]})
    expected["t"] = expected["t"].dt.as_unit("ns")
    if join_type == "inner":
        expected = expected.iloc[[1]].reset_index(drop=True)
    elif join_type == "left":
        expected = expected.iloc[[0, 1]]
    elif join_type == "right":
        expected = expected.iloc[[1, 2]].reset_index(drop=True)

    result = df1.merge(df2, on="t", how=join_type)
    tm.assert_frame_equal(result, expected)


def test_merge_multiindex_single_level():
    # GH52331
    df = DataFrame({"col": ["A", "B"]})
    df2 = DataFrame(
        data={"b": [100]},
        index=MultiIndex.from_tuples([("A",), ("C",)], names=["col"]),
    )
    expected = DataFrame({"col": ["A", "B"], "b": [100, np.nan]})

    result = df.merge(df2, left_on=["col"], right_index=True, how="left")
    tm.assert_frame_equal(result, expected)


@pytest.mark.parametrize("on_index", [True, False])
@pytest.mark.parametrize("left_unique", [True, False])
@pytest.mark.parametrize("left_monotonic", [True, False])
@pytest.mark.parametrize("right_unique", [True, False])
@pytest.mark.parametrize("right_monotonic", [True, False])
def test_merge_combinations(
    join_type,
    sort,
    on_index,
    left_unique,
    left_monotonic,
    right_unique,
    right_monotonic,
):
    how = join_type
    # GH 54611
    left = [2, 3]
    if left_unique:
        left.append(4 if left_monotonic else 1)
    else:
        left.append(3 if left_monotonic else 2)

    right = [2, 3]
    if right_unique:
        right.append(4 if right_monotonic else 1)
    else:
        right.append(3 if right_monotonic else 2)

    left = DataFrame({"key": left})
    right = DataFrame({"key": right})

    if on_index:
        left = left.set_index("key")
        right = right.set_index("key")
        on_kwargs = {"left_index": True, "right_index": True}
    else:
        on_kwargs = {"on": "key"}

    result = merge(left, right, how=how, sort=sort, **on_kwargs)

    if on_index:
        left = left.reset_index()
        right = right.reset_index()

    if how in ["left", "right", "inner"]:
        if how in ["left", "inner"]:
            expected, other, other_unique = left, right, right_unique
        else:
            expected, other, other_unique = right, left, left_unique
        if how == "inner":
            keep_values = set(left["key"].values).intersection(right["key"].values)
            keep_mask = expected["key"].isin(keep_values)
            expected = expected[keep_mask]
        if sort:
            expected = expected.sort_values("key")
        if not other_unique:
            other_value_counts = other["key"].value_counts()
            repeats = other_value_counts.reindex(expected["key"].values, fill_value=1)
            repeats = repeats.astype(np.intp)
            expected = expected["key"].repeat(repeats.values)
            expected = expected.to_frame()
    elif how == "outer":
        left_counts = left["key"].value_counts()
        right_counts = right["key"].value_counts()
        expected_counts = left_counts.mul(right_counts, fill_value=1)
        expected_counts = expected_counts.astype(np.intp)
        expected = expected_counts.index.values.repeat(expected_counts.values)
        expected = DataFrame({"key": expected})
        expected = expected.sort_values("key")

    if on_index:
        expected = expected.set_index("key")
    else:
        expected = expected.reset_index(drop=True)

    tm.assert_frame_equal(result, expected)


def test_merge_ea_int_and_float_numpy():
    # GH#46178
    df1 = DataFrame([1.0, np.nan], dtype=pd.Int64Dtype())
    df2 = DataFrame([1.5])
    expected = DataFrame(columns=[0], dtype="Int64")

    with tm.assert_produces_warning(UserWarning, match="You are merging"):
        result = df1.merge(df2)
    tm.assert_frame_equal(result, expected)

    with tm.assert_produces_warning(UserWarning, match="You are merging"):
        result = df2.merge(df1)
    tm.assert_frame_equal(result, expected.astype("float64"))

    df2 = DataFrame([1.0])
    expected = DataFrame([1], columns=[0], dtype="Int64")
    result = df1.merge(df2)
    tm.assert_frame_equal(result, expected)

    result = df2.merge(df1)
    tm.assert_frame_equal(result, expected.astype("float64"))


def test_merge_arrow_string_index(any_string_dtype):
    # GH#54894
    pytest.importorskip("pyarrow")
    left = DataFrame({"a": ["a", "b"]}, dtype=any_string_dtype)
    right = DataFrame({"b": 1}, index=Index(["a", "c"], dtype=any_string_dtype))
    result = left.merge(right, left_on="a", right_index=True, how="left")
    expected = DataFrame(
        {"a": Series(["a", "b"], dtype=any_string_dtype), "b": [1, np.nan]}
    )
    tm.assert_frame_equal(result, expected)


@pytest.mark.parametrize("left_empty", [True, False])
@pytest.mark.parametrize("right_empty", [True, False])
def test_merge_empty_frames_column_order(left_empty, right_empty):
    # GH 51929
    df1 = DataFrame(1, index=[0], columns=["A", "B"])
    df2 = DataFrame(1, index=[0], columns=["A", "C", "D"])

    if left_empty:
        df1 = df1.iloc[:0]
    if right_empty:
        df2 = df2.iloc[:0]

    result = merge(df1, df2, on=["A"], how="outer")
    expected = DataFrame(1, index=[0], columns=["A", "B", "C", "D"])
    if left_empty and right_empty:
        expected = expected.iloc[:0]
    elif left_empty:
        expected["B"] = np.nan
    elif right_empty:
<<<<<<< HEAD
        expected[["C", "D"]] = np.nan
    tm.assert_frame_equal(result, expected)
=======
        expected.loc[:, ["C", "D"]] = np.nan
    tm.assert_frame_equal(result, expected)


@pytest.mark.parametrize("how", ["left", "right", "inner", "outer"])
def test_merge_datetime_and_timedelta(how):
    left = DataFrame({"key": Series([1, None], dtype="datetime64[ns]")})
    right = DataFrame({"key": Series([1], dtype="timedelta64[ns]")})

    msg = (
        f"You are trying to merge on {left['key'].dtype} and {right['key'].dtype} "
        "columns for key 'key'. If you wish to proceed you should use pd.concat"
    )
    with pytest.raises(ValueError, match=re.escape(msg)):
        left.merge(right, on="key", how=how)

    msg = (
        f"You are trying to merge on {right['key'].dtype} and {left['key'].dtype} "
        "columns for key 'key'. If you wish to proceed you should use pd.concat"
    )
    with pytest.raises(ValueError, match=re.escape(msg)):
        right.merge(left, on="key", how=how)
>>>>>>> f0cdc7c2
<|MERGE_RESOLUTION|>--- conflicted
+++ resolved
@@ -2966,11 +2966,7 @@
     elif left_empty:
         expected["B"] = np.nan
     elif right_empty:
-<<<<<<< HEAD
         expected[["C", "D"]] = np.nan
-    tm.assert_frame_equal(result, expected)
-=======
-        expected.loc[:, ["C", "D"]] = np.nan
     tm.assert_frame_equal(result, expected)
 
 
@@ -2991,5 +2987,4 @@
         "columns for key 'key'. If you wish to proceed you should use pd.concat"
     )
     with pytest.raises(ValueError, match=re.escape(msg)):
-        right.merge(left, on="key", how=how)
->>>>>>> f0cdc7c2
+        right.merge(left, on="key", how=how)