from datetime import (
    date,
    datetime,
    timedelta,
)
import re

import numpy as np
import pytest

import pandas.util._test_decorators as td

from pandas.core.dtypes.common import (
    is_categorical_dtype,
    is_object_dtype,
)
from pandas.core.dtypes.dtypes import CategoricalDtype

import pandas as pd
from pandas import (
    Categorical,
    CategoricalIndex,
    DataFrame,
    DatetimeIndex,
    IntervalIndex,
    MultiIndex,
    PeriodIndex,
    RangeIndex,
    Series,
    TimedeltaIndex,
)
import pandas._testing as tm
from pandas.api.types import CategoricalDtype as CDT
from pandas.core.api import (
    Float64Index,
    Int64Index,
    UInt64Index,
)
from pandas.core.reshape.concat import concat
from pandas.core.reshape.merge import (
    MergeError,
    merge,
)


def get_test_data(ngroups=8, n=50):
    unique_groups = list(range(ngroups))
    arr = np.asarray(np.tile(unique_groups, n // ngroups))

    if len(arr) < n:
        arr = np.asarray(list(arr) + unique_groups[: n - len(arr)])

    np.random.shuffle(arr)
    return arr


def get_series():
    return [
        Series([1], dtype="int64"),
        Series([1], dtype="Int64"),
        Series([1.23]),
        Series(["foo"]),
        Series([True]),
        Series([pd.Timestamp("2018-01-01")]),
        Series([pd.Timestamp("2018-01-01", tz="US/Eastern")]),
    ]


def get_series_na():
    return [
        Series([np.nan], dtype="Int64"),
        Series([np.nan], dtype="float"),
        Series([np.nan], dtype="object"),
        Series([pd.NaT]),
    ]


@pytest.fixture(params=get_series(), ids=lambda x: x.dtype.name)
def series_of_dtype(request):
    """
    A parametrized fixture returning a variety of Series of different
    dtypes
    """
    return request.param


@pytest.fixture(params=get_series(), ids=lambda x: x.dtype.name)
def series_of_dtype2(request):
    """
    A duplicate of the series_of_dtype fixture, so that it can be used
    twice by a single function
    """
    return request.param


@pytest.fixture(params=get_series_na(), ids=lambda x: x.dtype.name)
def series_of_dtype_all_na(request):
    """
    A parametrized fixture returning a variety of Series with all NA
    values
    """
    return request.param


@pytest.fixture
def dfs_for_indicator():
    df1 = DataFrame({"col1": [0, 1], "col_conflict": [1, 2], "col_left": ["a", "b"]})
    df2 = DataFrame(
        {
            "col1": [1, 2, 3, 4, 5],
            "col_conflict": [1, 2, 3, 4, 5],
            "col_right": [2, 2, 2, 2, 2],
        }
    )
    return df1, df2


class TestMerge:
    @pytest.fixture
    def df(self):
        df = DataFrame(
            {
                "key1": get_test_data(),
                "key2": get_test_data(),
                "data1": np.random.randn(50),
                "data2": np.random.randn(50),
            }
        )

        # exclude a couple keys for fun
        df = df[df["key2"] > 1]
        return df

    @pytest.fixture
    def df2(self):
        return DataFrame(
            {
                "key1": get_test_data(n=10),
                "key2": get_test_data(ngroups=4, n=10),
                "value": np.random.randn(10),
            }
        )

    @pytest.fixture
    def left(self):
        return DataFrame(
            {"key": ["a", "b", "c", "d", "e", "e", "a"], "v1": np.random.randn(7)}
        )

    @pytest.fixture
    def right(self):
        return DataFrame({"v2": np.random.randn(4)}, index=["d", "b", "c", "a"])

    def test_merge_inner_join_empty(self):
        # GH 15328
        df_empty = DataFrame()
        df_a = DataFrame({"a": [1, 2]}, index=[0, 1], dtype="int64")
        result = merge(df_empty, df_a, left_index=True, right_index=True)
        expected = DataFrame({"a": []}, dtype="int64")
        tm.assert_frame_equal(result, expected)

    def test_merge_common(self, df, df2):
        joined = merge(df, df2)
        exp = merge(df, df2, on=["key1", "key2"])
        tm.assert_frame_equal(joined, exp)

    def test_merge_non_string_columns(self):
        # https://github.com/pandas-dev/pandas/issues/17962
        # Checks that method runs for non string column names
        left = DataFrame(
            {0: [1, 0, 1, 0], 1: [0, 1, 0, 0], 2: [0, 0, 2, 0], 3: [1, 0, 0, 3]}
        )

        right = left.astype(float)
        expected = left
        result = merge(left, right)
        tm.assert_frame_equal(expected, result)

    def test_merge_index_as_on_arg(self, df, df2):
        # GH14355

        left = df.set_index("key1")
        right = df2.set_index("key1")
        result = merge(left, right, on="key1")
        expected = merge(df, df2, on="key1").set_index("key1")
        tm.assert_frame_equal(result, expected)

    def test_merge_index_singlekey_right_vs_left(self):
        left = DataFrame(
            {"key": ["a", "b", "c", "d", "e", "e", "a"], "v1": np.random.randn(7)}
        )
        right = DataFrame({"v2": np.random.randn(4)}, index=["d", "b", "c", "a"])

        merged1 = merge(
            left, right, left_on="key", right_index=True, how="left", sort=False
        )
        merged2 = merge(
            right, left, right_on="key", left_index=True, how="right", sort=False
        )
        tm.assert_frame_equal(merged1, merged2.loc[:, merged1.columns])

        merged1 = merge(
            left, right, left_on="key", right_index=True, how="left", sort=True
        )
        merged2 = merge(
            right, left, right_on="key", left_index=True, how="right", sort=True
        )
        tm.assert_frame_equal(merged1, merged2.loc[:, merged1.columns])

    def test_merge_index_singlekey_inner(self):
        left = DataFrame(
            {"key": ["a", "b", "c", "d", "e", "e", "a"], "v1": np.random.randn(7)}
        )
        right = DataFrame({"v2": np.random.randn(4)}, index=["d", "b", "c", "a"])

        # inner join
        result = merge(left, right, left_on="key", right_index=True, how="inner")
        expected = left.join(right, on="key").loc[result.index]
        tm.assert_frame_equal(result, expected)

        result = merge(right, left, right_on="key", left_index=True, how="inner")
        expected = left.join(right, on="key").loc[result.index]
        tm.assert_frame_equal(result, expected.loc[:, result.columns])

    def test_merge_misspecified(self, df, df2, left, right):
        msg = "Must pass right_on or right_index=True"
        with pytest.raises(pd.errors.MergeError, match=msg):
            merge(left, right, left_index=True)
        msg = "Must pass left_on or left_index=True"
        with pytest.raises(pd.errors.MergeError, match=msg):
            merge(left, right, right_index=True)

        msg = (
            'Can only pass argument "on" OR "left_on" and "right_on", not '
            "a combination of both"
        )
        with pytest.raises(pd.errors.MergeError, match=msg):
            merge(left, left, left_on="key", on="key")

        msg = r"len\(right_on\) must equal len\(left_on\)"
        with pytest.raises(ValueError, match=msg):
            merge(df, df2, left_on=["key1"], right_on=["key1", "key2"])

    def test_index_and_on_parameters_confusion(self, df, df2):
        msg = "right_index parameter must be of type bool, not <class 'list'>"
        with pytest.raises(ValueError, match=msg):
            merge(
                df,
                df2,
                how="left",
                left_index=False,
                right_index=["key1", "key2"],
            )
        msg = "left_index parameter must be of type bool, not <class 'list'>"
        with pytest.raises(ValueError, match=msg):
            merge(
                df,
                df2,
                how="left",
                left_index=["key1", "key2"],
                right_index=False,
            )
        with pytest.raises(ValueError, match=msg):
            merge(
                df,
                df2,
                how="left",
                left_index=["key1", "key2"],
                right_index=["key1", "key2"],
            )

    def test_merge_overlap(self, left):
        merged = merge(left, left, on="key")
        exp_len = (left["key"].value_counts() ** 2).sum()
        assert len(merged) == exp_len
        assert "v1_x" in merged
        assert "v1_y" in merged

    def test_merge_different_column_key_names(self):
        left = DataFrame({"lkey": ["foo", "bar", "baz", "foo"], "value": [1, 2, 3, 4]})
        right = DataFrame({"rkey": ["foo", "bar", "qux", "foo"], "value": [5, 6, 7, 8]})

        merged = left.merge(
            right, left_on="lkey", right_on="rkey", how="outer", sort=True
        )

        exp = Series(["bar", "baz", "foo", "foo", "foo", "foo", np.nan], name="lkey")
        tm.assert_series_equal(merged["lkey"], exp)

        exp = Series(["bar", np.nan, "foo", "foo", "foo", "foo", "qux"], name="rkey")
        tm.assert_series_equal(merged["rkey"], exp)

        exp = Series([2, 3, 1, 1, 4, 4, np.nan], name="value_x")
        tm.assert_series_equal(merged["value_x"], exp)

        exp = Series([6, np.nan, 5, 8, 5, 8, 7], name="value_y")
        tm.assert_series_equal(merged["value_y"], exp)

    def test_merge_copy(self):
        left = DataFrame({"a": 0, "b": 1}, index=range(10))
        right = DataFrame({"c": "foo", "d": "bar"}, index=range(10))

        merged = merge(left, right, left_index=True, right_index=True, copy=True)

        merged["a"] = 6
        assert (left["a"] == 0).all()

        merged["d"] = "peekaboo"
        assert (right["d"] == "bar").all()

    def test_merge_nocopy(self, using_array_manager):
        left = DataFrame({"a": 0, "b": 1}, index=range(10))
        right = DataFrame({"c": "foo", "d": "bar"}, index=range(10))

        merged = merge(left, right, left_index=True, right_index=True, copy=False)

        assert np.shares_memory(merged["a"]._values, left["a"]._values)
        assert np.shares_memory(merged["d"]._values, right["d"]._values)

    def test_intelligently_handle_join_key(self):
        # #733, be a bit more 1337 about not returning unconsolidated DataFrame

        left = DataFrame(
            {"key": [1, 1, 2, 2, 3], "value": list(range(5))}, columns=["value", "key"]
        )
        right = DataFrame({"key": [1, 1, 2, 3, 4, 5], "rvalue": list(range(6))})

        joined = merge(left, right, on="key", how="outer")
        expected = DataFrame(
            {
                "key": [1, 1, 1, 1, 2, 2, 3, 4, 5],
                "value": np.array([0, 0, 1, 1, 2, 3, 4, np.nan, np.nan]),
                "rvalue": [0, 1, 0, 1, 2, 2, 3, 4, 5],
            },
            columns=["value", "key", "rvalue"],
        )
        tm.assert_frame_equal(joined, expected)

    def test_merge_join_key_dtype_cast(self):
        # #8596

        df1 = DataFrame({"key": [1], "v1": [10]})
        df2 = DataFrame({"key": [2], "v1": [20]})
        df = merge(df1, df2, how="outer")
        assert df["key"].dtype == "int64"

        df1 = DataFrame({"key": [True], "v1": [1]})
        df2 = DataFrame({"key": [False], "v1": [0]})
        df = merge(df1, df2, how="outer")

        # GH13169
        # GH#40073
        assert df["key"].dtype == "bool"

        df1 = DataFrame({"val": [1]})
        df2 = DataFrame({"val": [2]})
        lkey = np.array([1])
        rkey = np.array([2])
        df = merge(df1, df2, left_on=lkey, right_on=rkey, how="outer")
        assert df["key_0"].dtype == "int64"

    def test_handle_join_key_pass_array(self):
        left = DataFrame(
            {"key": [1, 1, 2, 2, 3], "value": np.arange(5)},
            columns=["value", "key"],
            dtype="int64",
        )
        right = DataFrame({"rvalue": np.arange(6)}, dtype="int64")
        key = np.array([1, 1, 2, 3, 4, 5], dtype="int64")

        merged = merge(left, right, left_on="key", right_on=key, how="outer")
        merged2 = merge(right, left, left_on=key, right_on="key", how="outer")

        tm.assert_series_equal(merged["key"], merged2["key"])
        assert merged["key"].notna().all()
        assert merged2["key"].notna().all()

        left = DataFrame({"value": np.arange(5)}, columns=["value"])
        right = DataFrame({"rvalue": np.arange(6)})
        lkey = np.array([1, 1, 2, 2, 3])
        rkey = np.array([1, 1, 2, 3, 4, 5])

        merged = merge(left, right, left_on=lkey, right_on=rkey, how="outer")
        tm.assert_series_equal(
            merged["key_0"], Series([1, 1, 1, 1, 2, 2, 3, 4, 5], name="key_0")
        )

        left = DataFrame({"value": np.arange(3)})
        right = DataFrame({"rvalue": np.arange(6)})

        key = np.array([0, 1, 1, 2, 2, 3], dtype=np.int64)
        merged = merge(left, right, left_index=True, right_on=key, how="outer")
        tm.assert_series_equal(merged["key_0"], Series(key, name="key_0"))

    def test_no_overlap_more_informative_error(self):
        dt = datetime.now()
        df1 = DataFrame({"x": ["a"]}, index=[dt])

        df2 = DataFrame({"y": ["b", "c"]}, index=[dt, dt])

        msg = (
            "No common columns to perform merge on. "
            f"Merge options: left_on={None}, right_on={None}, "
            f"left_index={False}, right_index={False}"
        )

        with pytest.raises(MergeError, match=msg):
            merge(df1, df2)

    def test_merge_non_unique_indexes(self):

        dt = datetime(2012, 5, 1)
        dt2 = datetime(2012, 5, 2)
        dt3 = datetime(2012, 5, 3)
        dt4 = datetime(2012, 5, 4)

        df1 = DataFrame({"x": ["a"]}, index=[dt])
        df2 = DataFrame({"y": ["b", "c"]}, index=[dt, dt])
        _check_merge(df1, df2)

        # Not monotonic
        df1 = DataFrame({"x": ["a", "b", "q"]}, index=[dt2, dt, dt4])
        df2 = DataFrame(
            {"y": ["c", "d", "e", "f", "g", "h"]}, index=[dt3, dt3, dt2, dt2, dt, dt]
        )
        _check_merge(df1, df2)

        df1 = DataFrame({"x": ["a", "b"]}, index=[dt, dt])
        df2 = DataFrame({"y": ["c", "d"]}, index=[dt, dt])
        _check_merge(df1, df2)

    def test_merge_non_unique_index_many_to_many(self):
        dt = datetime(2012, 5, 1)
        dt2 = datetime(2012, 5, 2)
        dt3 = datetime(2012, 5, 3)
        df1 = DataFrame({"x": ["a", "b", "c", "d"]}, index=[dt2, dt2, dt, dt])
        df2 = DataFrame(
            {"y": ["e", "f", "g", " h", "i"]}, index=[dt2, dt2, dt3, dt, dt]
        )
        _check_merge(df1, df2)

    def test_left_merge_empty_dataframe(self):
        left = DataFrame({"key": [1], "value": [2]})
        right = DataFrame({"key": []})

        result = merge(left, right, on="key", how="left")
        tm.assert_frame_equal(result, left)

        result = merge(right, left, on="key", how="right")
        tm.assert_frame_equal(result, left)

    @pytest.mark.parametrize(
        "kwarg",
        [
            {"left_index": True, "right_index": True},
            {"left_index": True, "right_on": "x"},
            {"left_on": "a", "right_index": True},
            {"left_on": "a", "right_on": "x"},
        ],
    )
    def test_merge_left_empty_right_empty(self, join_type, kwarg):
        # GH 10824
        left = DataFrame(columns=["a", "b", "c"])
        right = DataFrame(columns=["x", "y", "z"])

        exp_in = DataFrame(columns=["a", "b", "c", "x", "y", "z"], dtype=object)

        result = merge(left, right, how=join_type, **kwarg)
        tm.assert_frame_equal(result, exp_in)

    def test_merge_left_empty_right_notempty(self):
        # GH 10824
        left = DataFrame(columns=["a", "b", "c"])
        right = DataFrame([[1, 2, 3], [4, 5, 6], [7, 8, 9]], columns=["x", "y", "z"])

        exp_out = DataFrame(
            {
                "a": np.array([np.nan] * 3, dtype=object),
                "b": np.array([np.nan] * 3, dtype=object),
                "c": np.array([np.nan] * 3, dtype=object),
                "x": [1, 4, 7],
                "y": [2, 5, 8],
                "z": [3, 6, 9],
            },
            columns=["a", "b", "c", "x", "y", "z"],
        )
        exp_in = exp_out[0:0]  # make empty DataFrame keeping dtype

        def check1(exp, kwarg):
            result = merge(left, right, how="inner", **kwarg)
            tm.assert_frame_equal(result, exp)
            result = merge(left, right, how="left", **kwarg)
            tm.assert_frame_equal(result, exp)

        def check2(exp, kwarg):
            result = merge(left, right, how="right", **kwarg)
            tm.assert_frame_equal(result, exp)
            result = merge(left, right, how="outer", **kwarg)
            tm.assert_frame_equal(result, exp)

        for kwarg in [
            {"left_index": True, "right_index": True},
            {"left_index": True, "right_on": "x"},
        ]:
            check1(exp_in, kwarg)
            check2(exp_out, kwarg)

        kwarg = {"left_on": "a", "right_index": True}
        check1(exp_in, kwarg)
        exp_out["a"] = [0, 1, 2]
        check2(exp_out, kwarg)

        kwarg = {"left_on": "a", "right_on": "x"}
        check1(exp_in, kwarg)
        exp_out["a"] = np.array([np.nan] * 3, dtype=object)
        check2(exp_out, kwarg)

    def test_merge_left_notempty_right_empty(self):
        # GH 10824
        left = DataFrame([[1, 2, 3], [4, 5, 6], [7, 8, 9]], columns=["a", "b", "c"])
        right = DataFrame(columns=["x", "y", "z"])

        exp_out = DataFrame(
            {
                "a": [1, 4, 7],
                "b": [2, 5, 8],
                "c": [3, 6, 9],
                "x": np.array([np.nan] * 3, dtype=object),
                "y": np.array([np.nan] * 3, dtype=object),
                "z": np.array([np.nan] * 3, dtype=object),
            },
            columns=["a", "b", "c", "x", "y", "z"],
        )
        exp_in = exp_out[0:0]  # make empty DataFrame keeping dtype
        # result will have object dtype
        exp_in.index = exp_in.index.astype(object)

        def check1(exp, kwarg):
            result = merge(left, right, how="inner", **kwarg)
            tm.assert_frame_equal(result, exp)
            result = merge(left, right, how="right", **kwarg)
            tm.assert_frame_equal(result, exp)

        def check2(exp, kwarg):
            result = merge(left, right, how="left", **kwarg)
            tm.assert_frame_equal(result, exp)
            result = merge(left, right, how="outer", **kwarg)
            tm.assert_frame_equal(result, exp)

            # TODO: should the next loop be un-indented? doing so breaks this test
            for kwarg in [
                {"left_index": True, "right_index": True},
                {"left_index": True, "right_on": "x"},
                {"left_on": "a", "right_index": True},
                {"left_on": "a", "right_on": "x"},
            ]:
                check1(exp_in, kwarg)
                check2(exp_out, kwarg)

    def test_merge_empty_frame(self, series_of_dtype, series_of_dtype2):
        # GH 25183
        df = DataFrame(
            {"key": series_of_dtype, "value": series_of_dtype2},
            columns=["key", "value"],
        )
        df_empty = df[:0]
        expected = DataFrame(
            {
                "value_x": Series(dtype=df.dtypes["value"]),
                "key": Series(dtype=df.dtypes["key"]),
                "value_y": Series(dtype=df.dtypes["value"]),
            },
            columns=["value_x", "key", "value_y"],
        )
        actual = df_empty.merge(df, on="key")
        tm.assert_frame_equal(actual, expected)

    def test_merge_all_na_column(self, series_of_dtype, series_of_dtype_all_na):
        # GH 25183
        df_left = DataFrame(
            {"key": series_of_dtype, "value": series_of_dtype_all_na},
            columns=["key", "value"],
        )
        df_right = DataFrame(
            {"key": series_of_dtype, "value": series_of_dtype_all_na},
            columns=["key", "value"],
        )
        expected = DataFrame(
            {
                "key": series_of_dtype,
                "value_x": series_of_dtype_all_na,
                "value_y": series_of_dtype_all_na,
            },
            columns=["key", "value_x", "value_y"],
        )
        actual = df_left.merge(df_right, on="key")
        tm.assert_frame_equal(actual, expected)

    def test_merge_nosort(self):
        # GH#2098

        d = {
            "var1": np.random.randint(0, 10, size=10),
            "var2": np.random.randint(0, 10, size=10),
            "var3": [
                datetime(2012, 1, 12),
                datetime(2011, 2, 4),
                datetime(2010, 2, 3),
                datetime(2012, 1, 12),
                datetime(2011, 2, 4),
                datetime(2012, 4, 3),
                datetime(2012, 3, 4),
                datetime(2008, 5, 1),
                datetime(2010, 2, 3),
                datetime(2012, 2, 3),
            ],
        }
        df = DataFrame.from_dict(d)
        var3 = df.var3.unique()
        var3 = np.sort(var3)
        new = DataFrame.from_dict({"var3": var3, "var8": np.random.random(7)})

        result = df.merge(new, on="var3", sort=False)
        exp = merge(df, new, on="var3", sort=False)
        tm.assert_frame_equal(result, exp)

        assert (df.var3.unique() == result.var3.unique()).all()

    @pytest.mark.parametrize(
        ("sort", "values"), [(False, [1, 1, 0, 1, 1]), (True, [0, 1, 1, 1, 1])]
    )
    @pytest.mark.parametrize("how", ["left", "right"])
    def test_merge_same_order_left_right(self, sort, values, how):
        # GH#35382
        df = DataFrame({"a": [1, 0, 1]})

        result = df.merge(df, on="a", how=how, sort=sort)
        expected = DataFrame(values, columns=["a"])
        tm.assert_frame_equal(result, expected)

    def test_merge_nan_right(self):
        df1 = DataFrame({"i1": [0, 1], "i2": [0, 1]})
        df2 = DataFrame({"i1": [0], "i3": [0]})
        result = df1.join(df2, on="i1", rsuffix="_")
        expected = (
            DataFrame(
                {
                    "i1": {0: 0.0, 1: 1},
                    "i2": {0: 0, 1: 1},
                    "i1_": {0: 0, 1: np.nan},
                    "i3": {0: 0.0, 1: np.nan},
                    None: {0: 0, 1: 0},
                }
            )
            .set_index(None)
            .reset_index()[["i1", "i2", "i1_", "i3"]]
        )
        tm.assert_frame_equal(result, expected, check_dtype=False)

    def test_merge_nan_right2(self):
        df1 = DataFrame({"i1": [0, 1], "i2": [0.5, 1.5]})
        df2 = DataFrame({"i1": [0], "i3": [0.7]})
        result = df1.join(df2, rsuffix="_", on="i1")
        expected = DataFrame(
            {
                "i1": {0: 0, 1: 1},
                "i1_": {0: 0.0, 1: np.nan},
                "i2": {0: 0.5, 1: 1.5},
                "i3": {0: 0.69999999999999996, 1: np.nan},
            }
        )[["i1", "i2", "i1_", "i3"]]
        tm.assert_frame_equal(result, expected)

    def test_merge_type(self, df, df2):
        class NotADataFrame(DataFrame):
            @property
            def _constructor(self):
                return NotADataFrame

        nad = NotADataFrame(df)
        result = nad.merge(df2, on="key1")

        assert isinstance(result, NotADataFrame)

    def test_join_append_timedeltas(self, using_array_manager):
        # timedelta64 issues with join/merge
        # GH 5695

        d = DataFrame.from_dict(
            {"d": [datetime(2013, 11, 5, 5, 56)], "t": [timedelta(0, 22500)]}
        )
        df = DataFrame(columns=list("dt"))
        df = concat([df, d], ignore_index=True)
        result = concat([df, d], ignore_index=True)
        expected = DataFrame(
            {
                "d": [datetime(2013, 11, 5, 5, 56), datetime(2013, 11, 5, 5, 56)],
                "t": [timedelta(0, 22500), timedelta(0, 22500)],
            }
        )
        if using_array_manager:
            # TODO(ArrayManager) decide on exact casting rules in concat
            expected = expected.astype(object)
        tm.assert_frame_equal(result, expected)

    def test_join_append_timedeltas2(self):
        # timedelta64 issues with join/merge
        # GH 5695
        td = np.timedelta64(300000000)
        lhs = DataFrame(Series([td, td], index=["A", "B"]))
        rhs = DataFrame(Series([td], index=["A"]))

        result = lhs.join(rhs, rsuffix="r", how="left")
        expected = DataFrame(
            {
                "0": Series([td, td], index=list("AB")),
                "0r": Series([td, pd.NaT], index=list("AB")),
            }
        )
        tm.assert_frame_equal(result, expected)

    @pytest.mark.parametrize("unit", ["D", "h", "m", "s", "ms", "us", "ns"])
    def test_other_datetime_unit(self, unit):
        # GH 13389
        df1 = DataFrame({"entity_id": [101, 102]})
        ser = Series([None, None], index=[101, 102], name="days")

        dtype = f"datetime64[{unit}]"

        if unit in ["D", "h", "m"]:
            # not supported so we cast to the nearest supported unit, seconds
            exp_dtype = "datetime64[s]"
        else:
            exp_dtype = dtype
        df2 = ser.astype(exp_dtype).to_frame("days")
        assert df2["days"].dtype == exp_dtype

        result = df1.merge(df2, left_on="entity_id", right_index=True)

        days = np.array(["nat", "nat"], dtype=exp_dtype)
        days = pd.core.arrays.DatetimeArray._simple_new(days, dtype=days.dtype)
        exp = DataFrame(
            {
                "entity_id": [101, 102],
                "days": days,
            },
            columns=["entity_id", "days"],
        )
        assert exp["days"].dtype == exp_dtype
        tm.assert_frame_equal(result, exp)

    @pytest.mark.parametrize("unit", ["D", "h", "m", "s", "ms", "us", "ns"])
    def test_other_timedelta_unit(self, unit):
        # GH 13389
        df1 = DataFrame({"entity_id": [101, 102]})
        ser = Series([None, None], index=[101, 102], name="days")

        dtype = f"m8[{unit}]"
        if unit in ["D", "h", "m"]:
            # We cannot astype, instead do nearest supported unit, i.e. "s"
            msg = "Supported resolutions are 's', 'ms', 'us', 'ns'"
            with pytest.raises(ValueError, match=msg):
                ser.astype(dtype)

            df2 = ser.astype("m8[s]").to_frame("days")
        else:
            df2 = ser.astype(dtype).to_frame("days")
            assert df2["days"].dtype == dtype

        result = df1.merge(df2, left_on="entity_id", right_index=True)

        exp = DataFrame(
            {"entity_id": [101, 102], "days": np.array(["nat", "nat"], dtype=dtype)},
            columns=["entity_id", "days"],
        )
        tm.assert_frame_equal(result, exp)

    def test_overlapping_columns_error_message(self):
        df = DataFrame({"key": [1, 2, 3], "v1": [4, 5, 6], "v2": [7, 8, 9]})
        df2 = DataFrame({"key": [1, 2, 3], "v1": [4, 5, 6], "v2": [7, 8, 9]})

        df.columns = ["key", "foo", "foo"]
        df2.columns = ["key", "bar", "bar"]
        expected = DataFrame(
            {
                "key": [1, 2, 3],
                "v1": [4, 5, 6],
                "v2": [7, 8, 9],
                "v3": [4, 5, 6],
                "v4": [7, 8, 9],
            }
        )
        expected.columns = ["key", "foo", "foo", "bar", "bar"]
        tm.assert_frame_equal(merge(df, df2), expected)

        # #2649, #10639
        df2.columns = ["key1", "foo", "foo"]
        msg = r"Data columns not unique: Index\(\['foo'\], dtype='object'\)"
        with pytest.raises(MergeError, match=msg):
            merge(df, df2)

    def test_merge_on_datetime64tz(self):

        # GH11405
        left = DataFrame(
            {
                "key": pd.date_range("20151010", periods=2, tz="US/Eastern"),
                "value": [1, 2],
            }
        )
        right = DataFrame(
            {
                "key": pd.date_range("20151011", periods=3, tz="US/Eastern"),
                "value": [1, 2, 3],
            }
        )

        expected = DataFrame(
            {
                "key": pd.date_range("20151010", periods=4, tz="US/Eastern"),
                "value_x": [1, 2, np.nan, np.nan],
                "value_y": [np.nan, 1, 2, 3],
            }
        )
        result = merge(left, right, on="key", how="outer")
        tm.assert_frame_equal(result, expected)

    def test_merge_datetime64tz_values(self):
        left = DataFrame(
            {
                "key": [1, 2],
                "value": pd.date_range("20151010", periods=2, tz="US/Eastern"),
            }
        )
        right = DataFrame(
            {
                "key": [2, 3],
                "value": pd.date_range("20151011", periods=2, tz="US/Eastern"),
            }
        )
        expected = DataFrame(
            {
                "key": [1, 2, 3],
                "value_x": list(pd.date_range("20151010", periods=2, tz="US/Eastern"))
                + [pd.NaT],
                "value_y": [pd.NaT]
                + list(pd.date_range("20151011", periods=2, tz="US/Eastern")),
            }
        )
        result = merge(left, right, on="key", how="outer")
        tm.assert_frame_equal(result, expected)
        assert result["value_x"].dtype == "datetime64[ns, US/Eastern]"
        assert result["value_y"].dtype == "datetime64[ns, US/Eastern]"

    def test_merge_on_datetime64tz_empty(self):
        # https://github.com/pandas-dev/pandas/issues/25014
        dtz = pd.DatetimeTZDtype(tz="UTC")
        right = DataFrame(
            {
                "date": [pd.Timestamp("2018", tz=dtz.tz)],
                "value": [4.0],
                "date2": [pd.Timestamp("2019", tz=dtz.tz)],
            },
            columns=["date", "value", "date2"],
        )
        left = right[:0]
        result = left.merge(right, on="date")
        expected = DataFrame(
            {
                "value_x": Series(dtype=float),
                "date2_x": Series(dtype=dtz),
                "date": Series(dtype=dtz),
                "value_y": Series(dtype=float),
                "date2_y": Series(dtype=dtz),
            },
            columns=["value_x", "date2_x", "date", "value_y", "date2_y"],
        )
        tm.assert_frame_equal(result, expected)

    def test_merge_datetime64tz_with_dst_transition(self):
        # GH 18885
        df1 = DataFrame(
            pd.date_range("2017-10-29 01:00", periods=4, freq="H", tz="Europe/Madrid"),
            columns=["date"],
        )
        df1["value"] = 1
        df2 = DataFrame(
            {
                "date": pd.to_datetime(
                    [
                        "2017-10-29 03:00:00",
                        "2017-10-29 04:00:00",
                        "2017-10-29 05:00:00",
                    ]
                ),
                "value": 2,
            }
        )
        df2["date"] = df2["date"].dt.tz_localize("UTC").dt.tz_convert("Europe/Madrid")
        result = merge(df1, df2, how="outer", on="date")
        expected = DataFrame(
            {
                "date": pd.date_range(
                    "2017-10-29 01:00", periods=7, freq="H", tz="Europe/Madrid"
                ),
                "value_x": [1] * 4 + [np.nan] * 3,
                "value_y": [np.nan] * 4 + [2] * 3,
            }
        )
        tm.assert_frame_equal(result, expected)

    def test_merge_non_unique_period_index(self):
        # GH #16871
        index = pd.period_range("2016-01-01", periods=16, freq="M")
        df = DataFrame(list(range(len(index))), index=index, columns=["pnum"])
        df2 = concat([df, df])
        result = df.merge(df2, left_index=True, right_index=True, how="inner")
        expected = DataFrame(
            np.tile(np.arange(16, dtype=np.int64).repeat(2).reshape(-1, 1), 2),
            columns=["pnum_x", "pnum_y"],
            index=df2.sort_index().index,
        )
        tm.assert_frame_equal(result, expected)

    def test_merge_on_periods(self):
        left = DataFrame(
            {"key": pd.period_range("20151010", periods=2, freq="D"), "value": [1, 2]}
        )
        right = DataFrame(
            {
                "key": pd.period_range("20151011", periods=3, freq="D"),
                "value": [1, 2, 3],
            }
        )

        expected = DataFrame(
            {
                "key": pd.period_range("20151010", periods=4, freq="D"),
                "value_x": [1, 2, np.nan, np.nan],
                "value_y": [np.nan, 1, 2, 3],
            }
        )
        result = merge(left, right, on="key", how="outer")
        tm.assert_frame_equal(result, expected)

    def test_merge_period_values(self):
        left = DataFrame(
            {"key": [1, 2], "value": pd.period_range("20151010", periods=2, freq="D")}
        )
        right = DataFrame(
            {"key": [2, 3], "value": pd.period_range("20151011", periods=2, freq="D")}
        )

        exp_x = pd.period_range("20151010", periods=2, freq="D")
        exp_y = pd.period_range("20151011", periods=2, freq="D")
        expected = DataFrame(
            {
                "key": [1, 2, 3],
                "value_x": list(exp_x) + [pd.NaT],
                "value_y": [pd.NaT] + list(exp_y),
            }
        )
        result = merge(left, right, on="key", how="outer")
        tm.assert_frame_equal(result, expected)
        assert result["value_x"].dtype == "Period[D]"
        assert result["value_y"].dtype == "Period[D]"

    def test_indicator(self, dfs_for_indicator):
        # PR #10054. xref #7412 and closes #8790.
        df1, df2 = dfs_for_indicator
        df1_copy = df1.copy()

        df2_copy = df2.copy()

        df_result = DataFrame(
            {
                "col1": [0, 1, 2, 3, 4, 5],
                "col_conflict_x": [1, 2, np.nan, np.nan, np.nan, np.nan],
                "col_left": ["a", "b", np.nan, np.nan, np.nan, np.nan],
                "col_conflict_y": [np.nan, 1, 2, 3, 4, 5],
                "col_right": [np.nan, 2, 2, 2, 2, 2],
            }
        )
        df_result["_merge"] = Categorical(
            [
                "left_only",
                "both",
                "right_only",
                "right_only",
                "right_only",
                "right_only",
            ],
            categories=["left_only", "right_only", "both"],
        )

        df_result = df_result[
            [
                "col1",
                "col_conflict_x",
                "col_left",
                "col_conflict_y",
                "col_right",
                "_merge",
            ]
        ]

        test = merge(df1, df2, on="col1", how="outer", indicator=True)
        tm.assert_frame_equal(test, df_result)
        test = df1.merge(df2, on="col1", how="outer", indicator=True)
        tm.assert_frame_equal(test, df_result)

        # No side effects
        tm.assert_frame_equal(df1, df1_copy)
        tm.assert_frame_equal(df2, df2_copy)

        # Check with custom name
        df_result_custom_name = df_result
        df_result_custom_name = df_result_custom_name.rename(
            columns={"_merge": "custom_name"}
        )

        test_custom_name = merge(
            df1, df2, on="col1", how="outer", indicator="custom_name"
        )
        tm.assert_frame_equal(test_custom_name, df_result_custom_name)
        test_custom_name = df1.merge(
            df2, on="col1", how="outer", indicator="custom_name"
        )
        tm.assert_frame_equal(test_custom_name, df_result_custom_name)

    def test_merge_indicator_arg_validation(self, dfs_for_indicator):
        # Check only accepts strings and booleans
        df1, df2 = dfs_for_indicator

        msg = "indicator option can only accept boolean or string arguments"
        with pytest.raises(ValueError, match=msg):
            merge(df1, df2, on="col1", how="outer", indicator=5)
        with pytest.raises(ValueError, match=msg):
            df1.merge(df2, on="col1", how="outer", indicator=5)

    def test_merge_indicator_result_integrity(self, dfs_for_indicator):
        # Check result integrity
        df1, df2 = dfs_for_indicator

        test2 = merge(df1, df2, on="col1", how="left", indicator=True)
        assert (test2._merge != "right_only").all()
        test2 = df1.merge(df2, on="col1", how="left", indicator=True)
        assert (test2._merge != "right_only").all()

        test3 = merge(df1, df2, on="col1", how="right", indicator=True)
        assert (test3._merge != "left_only").all()
        test3 = df1.merge(df2, on="col1", how="right", indicator=True)
        assert (test3._merge != "left_only").all()

        test4 = merge(df1, df2, on="col1", how="inner", indicator=True)
        assert (test4._merge == "both").all()
        test4 = df1.merge(df2, on="col1", how="inner", indicator=True)
        assert (test4._merge == "both").all()

    def test_merge_indicator_invalid(self, dfs_for_indicator):
        # Check if working name in df
        df1, _ = dfs_for_indicator

        for i in ["_right_indicator", "_left_indicator", "_merge"]:
            df_badcolumn = DataFrame({"col1": [1, 2], i: [2, 2]})

            msg = (
                "Cannot use `indicator=True` option when data contains a "
                f"column named {i}|"
                "Cannot use name of an existing column for indicator column"
            )
            with pytest.raises(ValueError, match=msg):
                merge(df1, df_badcolumn, on="col1", how="outer", indicator=True)
            with pytest.raises(ValueError, match=msg):
                df1.merge(df_badcolumn, on="col1", how="outer", indicator=True)

        # Check for name conflict with custom name
        df_badcolumn = DataFrame({"col1": [1, 2], "custom_column_name": [2, 2]})

        msg = "Cannot use name of an existing column for indicator column"
        with pytest.raises(ValueError, match=msg):
            merge(
                df1,
                df_badcolumn,
                on="col1",
                how="outer",
                indicator="custom_column_name",
            )
        with pytest.raises(ValueError, match=msg):
            df1.merge(
                df_badcolumn, on="col1", how="outer", indicator="custom_column_name"
            )

    def test_merge_indicator_multiple_columns(self):
        # Merge on multiple columns
        df3 = DataFrame({"col1": [0, 1], "col2": ["a", "b"]})

        df4 = DataFrame({"col1": [1, 1, 3], "col2": ["b", "x", "y"]})

        hand_coded_result = DataFrame(
            {"col1": [0, 1, 1, 3], "col2": ["a", "b", "x", "y"]}
        )
        hand_coded_result["_merge"] = Categorical(
            ["left_only", "both", "right_only", "right_only"],
            categories=["left_only", "right_only", "both"],
        )

        test5 = merge(df3, df4, on=["col1", "col2"], how="outer", indicator=True)
        tm.assert_frame_equal(test5, hand_coded_result)
        test5 = df3.merge(df4, on=["col1", "col2"], how="outer", indicator=True)
        tm.assert_frame_equal(test5, hand_coded_result)

    def test_validation(self):
        left = DataFrame(
            {"a": ["a", "b", "c", "d"], "b": ["cat", "dog", "weasel", "horse"]},
            index=range(4),
        )

        right = DataFrame(
            {
                "a": ["a", "b", "c", "d", "e"],
                "c": ["meow", "bark", "um... weasel noise?", "nay", "chirp"],
            },
            index=range(5),
        )

        # Make sure no side effects.
        left_copy = left.copy()
        right_copy = right.copy()

        result = merge(left, right, left_index=True, right_index=True, validate="1:1")
        tm.assert_frame_equal(left, left_copy)
        tm.assert_frame_equal(right, right_copy)

        # make sure merge still correct
        expected = DataFrame(
            {
                "a_x": ["a", "b", "c", "d"],
                "b": ["cat", "dog", "weasel", "horse"],
                "a_y": ["a", "b", "c", "d"],
                "c": ["meow", "bark", "um... weasel noise?", "nay"],
            },
            index=range(4),
            columns=["a_x", "b", "a_y", "c"],
        )

        result = merge(
            left, right, left_index=True, right_index=True, validate="one_to_one"
        )
        tm.assert_frame_equal(result, expected)

        expected_2 = DataFrame(
            {
                "a": ["a", "b", "c", "d"],
                "b": ["cat", "dog", "weasel", "horse"],
                "c": ["meow", "bark", "um... weasel noise?", "nay"],
            },
            index=range(4),
        )

        result = merge(left, right, on="a", validate="1:1")
        tm.assert_frame_equal(left, left_copy)
        tm.assert_frame_equal(right, right_copy)
        tm.assert_frame_equal(result, expected_2)

        result = merge(left, right, on="a", validate="one_to_one")
        tm.assert_frame_equal(result, expected_2)

        # One index, one column
        expected_3 = DataFrame(
            {
                "b": ["cat", "dog", "weasel", "horse"],
                "a": ["a", "b", "c", "d"],
                "c": ["meow", "bark", "um... weasel noise?", "nay"],
            },
            columns=["b", "a", "c"],
            index=range(4),
        )

        left_index_reset = left.set_index("a")
        result = merge(
            left_index_reset,
            right,
            left_index=True,
            right_on="a",
            validate="one_to_one",
        )
        tm.assert_frame_equal(result, expected_3)

        # Dups on right
        right_w_dups = concat([right, DataFrame({"a": ["e"], "c": ["moo"]}, index=[4])])
        merge(
            left,
            right_w_dups,
            left_index=True,
            right_index=True,
            validate="one_to_many",
        )

        msg = "Merge keys are not unique in right dataset; not a one-to-one merge"
        with pytest.raises(MergeError, match=msg):
            merge(
                left,
                right_w_dups,
                left_index=True,
                right_index=True,
                validate="one_to_one",
            )

        with pytest.raises(MergeError, match=msg):
            merge(left, right_w_dups, on="a", validate="one_to_one")

        # Dups on left
        left_w_dups = concat(
            [left, DataFrame({"a": ["a"], "c": ["cow"]}, index=[3])], sort=True
        )
        merge(
            left_w_dups,
            right,
            left_index=True,
            right_index=True,
            validate="many_to_one",
        )

        msg = "Merge keys are not unique in left dataset; not a one-to-one merge"
        with pytest.raises(MergeError, match=msg):
            merge(
                left_w_dups,
                right,
                left_index=True,
                right_index=True,
                validate="one_to_one",
            )

        with pytest.raises(MergeError, match=msg):
            merge(left_w_dups, right, on="a", validate="one_to_one")

        # Dups on both
        merge(left_w_dups, right_w_dups, on="a", validate="many_to_many")

        msg = "Merge keys are not unique in right dataset; not a many-to-one merge"
        with pytest.raises(MergeError, match=msg):
            merge(
                left_w_dups,
                right_w_dups,
                left_index=True,
                right_index=True,
                validate="many_to_one",
            )

        msg = "Merge keys are not unique in left dataset; not a one-to-many merge"
        with pytest.raises(MergeError, match=msg):
            merge(left_w_dups, right_w_dups, on="a", validate="one_to_many")

        # Check invalid arguments
        msg = (
            '"jibberish" is not a valid argument. '
            "Valid arguments are:\n"
            '- "1:1"\n'
            '- "1:m"\n'
            '- "m:1"\n'
            '- "m:m"\n'
            '- "one_to_one"\n'
            '- "one_to_many"\n'
            '- "many_to_one"\n'
            '- "many_to_many"'
        )
        with pytest.raises(ValueError, match=msg):
            merge(left, right, on="a", validate="jibberish")

        # Two column merge, dups in both, but jointly no dups.
        left = DataFrame(
            {
                "a": ["a", "a", "b", "b"],
                "b": [0, 1, 0, 1],
                "c": ["cat", "dog", "weasel", "horse"],
            },
            index=range(4),
        )

        right = DataFrame(
            {
                "a": ["a", "a", "b"],
                "b": [0, 1, 0],
                "d": ["meow", "bark", "um... weasel noise?"],
            },
            index=range(3),
        )

        expected_multi = DataFrame(
            {
                "a": ["a", "a", "b"],
                "b": [0, 1, 0],
                "c": ["cat", "dog", "weasel"],
                "d": ["meow", "bark", "um... weasel noise?"],
            },
            index=range(3),
        )

        msg = (
            "Merge keys are not unique in either left or right dataset; "
            "not a one-to-one merge"
        )
        with pytest.raises(MergeError, match=msg):
            merge(left, right, on="a", validate="1:1")

        result = merge(left, right, on=["a", "b"], validate="1:1")
        tm.assert_frame_equal(result, expected_multi)

    def test_merge_two_empty_df_no_division_error(self):
        # GH17776, PR #17846
        a = DataFrame({"a": [], "b": [], "c": []})
        with np.errstate(divide="raise"):
            merge(a, a, on=("a", "b"))

    @pytest.mark.parametrize("how", ["right", "outer"])
    @pytest.mark.parametrize(
        "index,expected_index",
        [
            (
                CategoricalIndex([1, 2, 4]),
                CategoricalIndex([1, 2, 4, None, None, None]),
            ),
            (
                DatetimeIndex(["2001-01-01", "2002-02-02", "2003-03-03"]),
                DatetimeIndex(
                    ["2001-01-01", "2002-02-02", "2003-03-03", pd.NaT, pd.NaT, pd.NaT]
                ),
            ),
            (Float64Index([1, 2, 3]), Float64Index([1, 2, 3, None, None, None])),
            (Int64Index([1, 2, 3]), Float64Index([1, 2, 3, None, None, None])),
            (
                IntervalIndex.from_tuples([(1, 2), (2, 3), (3, 4)]),
                IntervalIndex.from_tuples(
                    [(1, 2), (2, 3), (3, 4), np.nan, np.nan, np.nan]
                ),
            ),
            (
                PeriodIndex(["2001-01-01", "2001-01-02", "2001-01-03"], freq="D"),
                PeriodIndex(
                    ["2001-01-01", "2001-01-02", "2001-01-03", pd.NaT, pd.NaT, pd.NaT],
                    freq="D",
                ),
            ),
            (
                TimedeltaIndex(["1d", "2d", "3d"]),
                TimedeltaIndex(["1d", "2d", "3d", pd.NaT, pd.NaT, pd.NaT]),
            ),
        ],
    )
    def test_merge_on_index_with_more_values(self, how, index, expected_index):
        # GH 24212
        # pd.merge gets [0, 1, 2, -1, -1, -1] as left_indexer, ensure that
        # -1 is interpreted as a missing value instead of the last element
        df1 = DataFrame({"a": [0, 1, 2], "key": [0, 1, 2]}, index=index)
        df2 = DataFrame({"b": [0, 1, 2, 3, 4, 5]})
        result = df1.merge(df2, left_on="key", right_index=True, how=how)
        expected = DataFrame(
            [
                [0, 0, 0],
                [1, 1, 1],
                [2, 2, 2],
                [np.nan, 3, 3],
                [np.nan, 4, 4],
                [np.nan, 5, 5],
            ],
            columns=["a", "key", "b"],
        )
        expected.set_index(expected_index, inplace=True)
        tm.assert_frame_equal(result, expected)

    def test_merge_right_index_right(self):
        # Note: the expected output here is probably incorrect.
        # See https://github.com/pandas-dev/pandas/issues/17257 for more.
        # We include this as a regression test for GH-24897.
        left = DataFrame({"a": [1, 2, 3], "key": [0, 1, 1]})
        right = DataFrame({"b": [1, 2, 3]})

        expected = DataFrame(
            {"a": [1, 2, 3, None], "key": [0, 1, 1, 2], "b": [1, 2, 2, 3]},
            columns=["a", "key", "b"],
            index=[0, 1, 2, np.nan],
        )
        result = left.merge(right, left_on="key", right_index=True, how="right")
        tm.assert_frame_equal(result, expected)

    @pytest.mark.parametrize("how", ["left", "right"])
    def test_merge_preserves_row_order(self, how):
        # GH 27453
        left_df = DataFrame({"animal": ["dog", "pig"], "max_speed": [40, 11]})
        right_df = DataFrame({"animal": ["quetzal", "pig"], "max_speed": [80, 11]})
        result = left_df.merge(right_df, on=["animal", "max_speed"], how=how)
        if how == "right":
            expected = DataFrame({"animal": ["quetzal", "pig"], "max_speed": [80, 11]})
        else:
            expected = DataFrame({"animal": ["dog", "pig"], "max_speed": [40, 11]})
        tm.assert_frame_equal(result, expected)

    def test_merge_take_missing_values_from_index_of_other_dtype(self):
        # GH 24212
        left = DataFrame(
            {
                "a": [1, 2, 3],
                "key": Categorical(["a", "a", "b"], categories=list("abc")),
            }
        )
        right = DataFrame({"b": [1, 2, 3]}, index=CategoricalIndex(["a", "b", "c"]))
        result = left.merge(right, left_on="key", right_index=True, how="right")
        expected = DataFrame(
            {
                "a": [1, 2, 3, None],
                "key": Categorical(["a", "a", "b", "c"]),
                "b": [1, 1, 2, 3],
            },
            index=[0, 1, 2, np.nan],
        )
        expected = expected.reindex(columns=["a", "key", "b"])
        tm.assert_frame_equal(result, expected)

    def test_merge_readonly(self):
        # https://github.com/pandas-dev/pandas/issues/27943
        data1 = DataFrame(
            np.arange(20).reshape((4, 5)) + 1, columns=["a", "b", "c", "d", "e"]
        )
        data2 = DataFrame(
            np.arange(20).reshape((5, 4)) + 1, columns=["a", "b", "x", "y"]
        )

        # make each underlying block array / column array read-only
        for arr in data1._mgr.arrays:
            arr.flags.writeable = False

        data1.merge(data2)  # no error


def _check_merge(x, y):
    for how in ["inner", "left", "outer"]:
        result = x.join(y, how=how)

        expected = merge(x.reset_index(), y.reset_index(), how=how, sort=True)
        expected = expected.set_index("index")

        # TODO check_names on merge?
        tm.assert_frame_equal(result, expected, check_names=False)


class TestMergeDtypes:
    @pytest.mark.parametrize(
        "right_vals", [["foo", "bar"], Series(["foo", "bar"]).astype("category")]
    )
    def test_different(self, right_vals):

        left = DataFrame(
            {
                "A": ["foo", "bar"],
                "B": Series(["foo", "bar"]).astype("category"),
                "C": [1, 2],
                "D": [1.0, 2.0],
                "E": Series([1, 2], dtype="uint64"),
                "F": Series([1, 2], dtype="int32"),
            }
        )
        right = DataFrame({"A": right_vals})

        # GH 9780
        # We allow merging on object and categorical cols and cast
        # categorical cols to object
        result = merge(left, right, on="A")
        assert is_object_dtype(result.A.dtype)

    @pytest.mark.parametrize("d1", [np.int64, np.int32, np.int16, np.int8, np.uint8])
    @pytest.mark.parametrize("d2", [np.int64, np.float64, np.float32, np.float16])
    def test_join_multi_dtypes(self, d1, d2):

        dtype1 = np.dtype(d1)
        dtype2 = np.dtype(d2)

        left = DataFrame(
            {
                "k1": np.array([0, 1, 2] * 8, dtype=dtype1),
                "k2": ["foo", "bar"] * 12,
                "v": np.array(np.arange(24), dtype=np.int64),
            }
        )

        index = MultiIndex.from_tuples([(2, "bar"), (1, "foo")])
        right = DataFrame({"v2": np.array([5, 7], dtype=dtype2)}, index=index)

        result = left.join(right, on=["k1", "k2"])

        expected = left.copy()

        if dtype2.kind == "i":
            dtype2 = np.dtype("float64")
        expected["v2"] = np.array(np.nan, dtype=dtype2)
        expected.loc[(expected.k1 == 2) & (expected.k2 == "bar"), "v2"] = 5
        expected.loc[(expected.k1 == 1) & (expected.k2 == "foo"), "v2"] = 7

        tm.assert_frame_equal(result, expected)

        result = left.join(right, on=["k1", "k2"], sort=True)
        expected.sort_values(["k1", "k2"], kind="mergesort", inplace=True)
        tm.assert_frame_equal(result, expected)

    @pytest.mark.parametrize(
        "int_vals, float_vals, exp_vals",
        [
            ([1, 2, 3], [1.0, 2.0, 3.0], {"X": [1, 2, 3], "Y": [1.0, 2.0, 3.0]}),
            ([1, 2, 3], [1.0, 3.0], {"X": [1, 3], "Y": [1.0, 3.0]}),
            ([1, 2], [1.0, 2.0, 3.0], {"X": [1, 2], "Y": [1.0, 2.0]}),
        ],
    )
    def test_merge_on_ints_floats(self, int_vals, float_vals, exp_vals):
        # GH 16572
        # Check that float column is not cast to object if
        # merging on float and int columns
        A = DataFrame({"X": int_vals})
        B = DataFrame({"Y": float_vals})
        expected = DataFrame(exp_vals)

        result = A.merge(B, left_on="X", right_on="Y")
        tm.assert_frame_equal(result, expected)

        result = B.merge(A, left_on="Y", right_on="X")
        tm.assert_frame_equal(result, expected[["Y", "X"]])

    def test_merge_key_dtype_cast(self):
        # GH 17044
        df1 = DataFrame({"key": [1.0, 2.0], "v1": [10, 20]}, columns=["key", "v1"])
        df2 = DataFrame({"key": [2], "v2": [200]}, columns=["key", "v2"])
        result = df1.merge(df2, on="key", how="left")
        expected = DataFrame(
            {"key": [1.0, 2.0], "v1": [10, 20], "v2": [np.nan, 200.0]},
            columns=["key", "v1", "v2"],
        )
        tm.assert_frame_equal(result, expected)

    def test_merge_on_ints_floats_warning(self):
        # GH 16572
        # merge will produce a warning when merging on int and
        # float columns where the float values are not exactly
        # equal to their int representation
        A = DataFrame({"X": [1, 2, 3]})
        B = DataFrame({"Y": [1.1, 2.5, 3.0]})
        expected = DataFrame({"X": [3], "Y": [3.0]})

        with tm.assert_produces_warning(UserWarning):
            result = A.merge(B, left_on="X", right_on="Y")
            tm.assert_frame_equal(result, expected)

        with tm.assert_produces_warning(UserWarning):
            result = B.merge(A, left_on="Y", right_on="X")
            tm.assert_frame_equal(result, expected[["Y", "X"]])

        # test no warning if float has NaNs
        B = DataFrame({"Y": [np.nan, np.nan, 3.0]})

        with tm.assert_produces_warning(None):
            result = B.merge(A, left_on="Y", right_on="X")
            tm.assert_frame_equal(result, expected[["Y", "X"]])

    def test_merge_incompat_infer_boolean_object(self):
        # GH21119: bool + object bool merge OK
        df1 = DataFrame({"key": Series([True, False], dtype=object)})
        df2 = DataFrame({"key": [True, False]})

        expected = DataFrame({"key": [True, False]}, dtype=object)
        result = merge(df1, df2, on="key")
        tm.assert_frame_equal(result, expected)
        result = merge(df2, df1, on="key")
        tm.assert_frame_equal(result, expected)

    def test_merge_incompat_infer_boolean_object_with_missing(self):
        # GH21119: bool + object bool merge OK
        # with missing value
        df1 = DataFrame({"key": Series([True, False, np.nan], dtype=object)})
        df2 = DataFrame({"key": [True, False]})

        expected = DataFrame({"key": [True, False]}, dtype=object)
        result = merge(df1, df2, on="key")
        tm.assert_frame_equal(result, expected)
        result = merge(df2, df1, on="key")
        tm.assert_frame_equal(result, expected)

    @pytest.mark.parametrize(
        "df1_vals, df2_vals",
        [
            # merge on category coerces to object
            ([0, 1, 2], Series(["a", "b", "a"]).astype("category")),
            ([0.0, 1.0, 2.0], Series(["a", "b", "a"]).astype("category")),
            # no not infer
            ([0, 1], Series([False, True], dtype=object)),
            ([0, 1], Series([False, True], dtype=bool)),
        ],
    )
    def test_merge_incompat_dtypes_are_ok(self, df1_vals, df2_vals):
        # these are explicitly allowed incompat merges, that pass thru
        # the result type is dependent on if the values on the rhs are
        # inferred, otherwise these will be coerced to object

        df1 = DataFrame({"A": df1_vals})
        df2 = DataFrame({"A": df2_vals})

        result = merge(df1, df2, on=["A"])
        assert is_object_dtype(result.A.dtype)
        result = merge(df2, df1, on=["A"])
        assert is_object_dtype(result.A.dtype)

    @pytest.mark.parametrize(
        "df1_vals, df2_vals",
        [
            # do not infer to numeric
            (Series([1, 2], dtype="uint64"), ["a", "b", "c"]),
            (Series([1, 2], dtype="int32"), ["a", "b", "c"]),
            ([0, 1, 2], ["0", "1", "2"]),
            ([0.0, 1.0, 2.0], ["0", "1", "2"]),
            ([0, 1, 2], ["0", "1", "2"]),
            (
                pd.date_range("1/1/2011", periods=2, freq="D"),
                ["2011-01-01", "2011-01-02"],
            ),
            (pd.date_range("1/1/2011", periods=2, freq="D"), [0, 1]),
            (pd.date_range("1/1/2011", periods=2, freq="D"), [0.0, 1.0]),
            (
                pd.date_range("20130101", periods=3),
                pd.date_range("20130101", periods=3, tz="US/Eastern"),
            ),
        ],
    )
    def test_merge_incompat_dtypes_error(self, df1_vals, df2_vals):
        # GH 9780, GH 15800
        # Raise a ValueError when a user tries to merge on
        # dtypes that are incompatible (e.g., obj and int/float)

        df1 = DataFrame({"A": df1_vals})
        df2 = DataFrame({"A": df2_vals})

        msg = (
            f"You are trying to merge on {df1['A'].dtype} and "
            f"{df2['A'].dtype} columns. If you wish to proceed "
            "you should use pd.concat"
        )
        msg = re.escape(msg)
        with pytest.raises(ValueError, match=msg):
            merge(df1, df2, on=["A"])

        # Check that error still raised when swapping order of dataframes
        msg = (
            f"You are trying to merge on {df2['A'].dtype} and "
            f"{df1['A'].dtype} columns. If you wish to proceed "
            "you should use pd.concat"
        )
        msg = re.escape(msg)
        with pytest.raises(ValueError, match=msg):
            merge(df2, df1, on=["A"])

    @pytest.mark.parametrize(
        "expected_data, how",
        [
            ([1, 2], "outer"),
            ([], "inner"),
            ([2], "right"),
            ([1], "left"),
        ],
    )
    def test_merge_EA_dtype(self, any_numeric_ea_dtype, how, expected_data):
        # GH#40073
        d1 = DataFrame([(1,)], columns=["id"], dtype=any_numeric_ea_dtype)
        d2 = DataFrame([(2,)], columns=["id"], dtype=any_numeric_ea_dtype)
        result = merge(d1, d2, how=how)
        exp_index = RangeIndex(len(expected_data))
        expected = DataFrame(
            expected_data, index=exp_index, columns=["id"], dtype=any_numeric_ea_dtype
        )
        tm.assert_frame_equal(result, expected)

    @pytest.mark.parametrize(
        "expected_data, how",
        [
            (["a", "b"], "outer"),
            ([], "inner"),
            (["b"], "right"),
            (["a"], "left"),
        ],
    )
    def test_merge_string_dtype(self, how, expected_data, any_string_dtype):
        # GH#40073
        d1 = DataFrame([("a",)], columns=["id"], dtype=any_string_dtype)
        d2 = DataFrame([("b",)], columns=["id"], dtype=any_string_dtype)
        result = merge(d1, d2, how=how)
        exp_idx = RangeIndex(len(expected_data))
        expected = DataFrame(
            expected_data, index=exp_idx, columns=["id"], dtype=any_string_dtype
        )
        tm.assert_frame_equal(result, expected)

    @pytest.mark.parametrize(
        "how, expected_data",
        [
            ("inner", [[True, 1, 4], [False, 5, 3]]),
            ("outer", [[True, 1, 4], [False, 5, 3]]),
            ("left", [[True, 1, 4], [False, 5, 3]]),
            ("right", [[False, 5, 3], [True, 1, 4]]),
        ],
    )
    def test_merge_bool_dtype(self, how, expected_data):
        # GH#40073
        df1 = DataFrame({"A": [True, False], "B": [1, 5]})
        df2 = DataFrame({"A": [False, True], "C": [3, 4]})
        result = merge(df1, df2, how=how)
        expected = DataFrame(expected_data, columns=["A", "B", "C"])
        tm.assert_frame_equal(result, expected)

    def test_merge_ea_with_string(self, join_type, string_dtype):
        # GH 43734 Avoid the use of `assign` with multi-index
        df1 = DataFrame(
            data={
                ("lvl0", "lvl1-a"): ["1", "2", "3", "4", None],
                ("lvl0", "lvl1-b"): ["4", "5", "6", "7", "8"],
            },
            dtype=pd.StringDtype(),
        )
        df1_copy = df1.copy()
        df2 = DataFrame(
            data={
                ("lvl0", "lvl1-a"): ["1", "2", "3", pd.NA, "5"],
                ("lvl0", "lvl1-c"): ["7", "8", "9", pd.NA, "11"],
            },
            dtype=string_dtype,
        )
        df2_copy = df2.copy()
        merged = merge(left=df1, right=df2, on=[("lvl0", "lvl1-a")], how=join_type)

        # No change in df1 and df2
        tm.assert_frame_equal(df1, df1_copy)
        tm.assert_frame_equal(df2, df2_copy)

        # Check the expected types for the merged data frame
        expected = Series(
            [np.dtype("O"), pd.StringDtype(), np.dtype("O")],
            index=MultiIndex.from_tuples(
                [("lvl0", "lvl1-a"), ("lvl0", "lvl1-b"), ("lvl0", "lvl1-c")]
            ),
        )
        tm.assert_series_equal(merged.dtypes, expected)

    @pytest.mark.parametrize(
        "left_empty, how, exp",
        [
            (False, "left", "left"),
            (False, "right", "empty"),
            (False, "inner", "empty"),
            (False, "outer", "left"),
            (False, "cross", "empty_cross"),
            (True, "left", "empty"),
            (True, "right", "right"),
            (True, "inner", "empty"),
            (True, "outer", "right"),
            (True, "cross", "empty_cross"),
        ],
    )
    def test_merge_empty(self, left_empty, how, exp):

        left = DataFrame({"A": [2, 1], "B": [3, 4]})
        right = DataFrame({"A": [1], "C": [5]}, dtype="int64")

        if left_empty:
            left = left.head(0)
        else:
            right = right.head(0)

        result = left.merge(right, how=how)

        if exp == "left":
            expected = DataFrame({"A": [2, 1], "B": [3, 4], "C": [np.nan, np.nan]})
        elif exp == "right":
            expected = DataFrame({"B": [np.nan], "A": [1], "C": [5]})
        elif exp == "empty":
            expected = DataFrame(columns=["A", "B", "C"], dtype="int64")
            if left_empty:
                expected = expected[["B", "A", "C"]]
        elif exp == "empty_cross":
            expected = DataFrame(columns=["A_x", "B", "A_y", "C"], dtype="int64")

        tm.assert_frame_equal(result, expected)


@pytest.fixture
def left():
    np.random.seed(1234)
    return DataFrame(
        {
            "X": Series(np.random.choice(["foo", "bar"], size=(10,))).astype(
                CDT(["foo", "bar"])
            ),
            "Y": np.random.choice(["one", "two", "three"], size=(10,)),
        }
    )


@pytest.fixture
def right():
    np.random.seed(1234)
    return DataFrame(
        {"X": Series(["foo", "bar"]).astype(CDT(["foo", "bar"])), "Z": [1, 2]}
    )


class TestMergeCategorical:
    def test_identical(self, left):
        # merging on the same, should preserve dtypes
        merged = merge(left, left, on="X")
        result = merged.dtypes.sort_index()
        expected = Series(
            [CategoricalDtype(categories=["foo", "bar"]), np.dtype("O"), np.dtype("O")],
            index=["X", "Y_x", "Y_y"],
        )
        tm.assert_series_equal(result, expected)

    def test_basic(self, left, right):
        # we have matching Categorical dtypes in X
        # so should preserve the merged column
        merged = merge(left, right, on="X")
        result = merged.dtypes.sort_index()
        expected = Series(
            [
                CategoricalDtype(categories=["foo", "bar"]),
                np.dtype("O"),
                np.dtype("int64"),
            ],
            index=["X", "Y", "Z"],
        )
        tm.assert_series_equal(result, expected)

    def test_merge_categorical(self):
        # GH 9426

        right = DataFrame(
            {
                "c": {0: "a", 1: "b", 2: "c", 3: "d", 4: "e"},
                "d": {0: "null", 1: "null", 2: "null", 3: "null", 4: "null"},
            }
        )
        left = DataFrame(
            {
                "a": {0: "f", 1: "f", 2: "f", 3: "f", 4: "f"},
                "b": {0: "g", 1: "g", 2: "g", 3: "g", 4: "g"},
            }
        )
        df = merge(left, right, how="left", left_on="b", right_on="c")

        # object-object
        expected = df.copy()

        # object-cat
        # note that we propagate the category
        # because we don't have any matching rows
        cright = right.copy()
        cright["d"] = cright["d"].astype("category")
        result = merge(left, cright, how="left", left_on="b", right_on="c")
        expected["d"] = expected["d"].astype(CategoricalDtype(["null"]))
        tm.assert_frame_equal(result, expected)

        # cat-object
        cleft = left.copy()
        cleft["b"] = cleft["b"].astype("category")
        result = merge(cleft, cright, how="left", left_on="b", right_on="c")
        tm.assert_frame_equal(result, expected)

        # cat-cat
        cright = right.copy()
        cright["d"] = cright["d"].astype("category")
        cleft = left.copy()
        cleft["b"] = cleft["b"].astype("category")
        result = merge(cleft, cright, how="left", left_on="b", right_on="c")
        tm.assert_frame_equal(result, expected)

    def tests_merge_categorical_unordered_equal(self):
        # GH-19551
        df1 = DataFrame(
            {
                "Foo": Categorical(["A", "B", "C"], categories=["A", "B", "C"]),
                "Left": ["A0", "B0", "C0"],
            }
        )

        df2 = DataFrame(
            {
                "Foo": Categorical(["C", "B", "A"], categories=["C", "B", "A"]),
                "Right": ["C1", "B1", "A1"],
            }
        )
        result = merge(df1, df2, on=["Foo"])
        expected = DataFrame(
            {
                "Foo": Categorical(["A", "B", "C"]),
                "Left": ["A0", "B0", "C0"],
                "Right": ["A1", "B1", "C1"],
            }
        )
        tm.assert_frame_equal(result, expected)

    @pytest.mark.parametrize("ordered", [True, False])
    def test_multiindex_merge_with_unordered_categoricalindex(self, ordered):
        # GH 36973
        pcat = CategoricalDtype(categories=["P2", "P1"], ordered=ordered)
        df1 = DataFrame(
            {
                "id": ["C", "C", "D"],
                "p": Categorical(["P2", "P1", "P2"], dtype=pcat),
                "a": [0, 1, 2],
            }
        ).set_index(["id", "p"])
        df2 = DataFrame(
            {
                "id": ["A", "C", "C"],
                "p": Categorical(["P2", "P2", "P1"], dtype=pcat),
                "d1": [10, 11, 12],
            }
        ).set_index(["id", "p"])
        result = merge(df1, df2, how="left", left_index=True, right_index=True)
        expected = DataFrame(
            {
                "id": ["C", "C", "D"],
                "p": Categorical(["P2", "P1", "P2"], dtype=pcat),
                "a": [0, 1, 2],
                "d1": [11.0, 12.0, np.nan],
            }
        ).set_index(["id", "p"])
        tm.assert_frame_equal(result, expected)

    def test_other_columns(self, left, right):
        # non-merge columns should preserve if possible
        right = right.assign(Z=right.Z.astype("category"))

        merged = merge(left, right, on="X")
        result = merged.dtypes.sort_index()
        expected = Series(
            [
                CategoricalDtype(categories=["foo", "bar"]),
                np.dtype("O"),
                CategoricalDtype(categories=[1, 2]),
            ],
            index=["X", "Y", "Z"],
        )
        tm.assert_series_equal(result, expected)

        # categories are preserved
        assert left.X.values._categories_match_up_to_permutation(merged.X.values)
        assert right.Z.values._categories_match_up_to_permutation(merged.Z.values)

    @pytest.mark.parametrize(
        "change",
        [
            lambda x: x,
            lambda x: x.astype(CDT(["foo", "bar", "bah"])),
            lambda x: x.astype(CDT(ordered=True)),
        ],
    )
    def test_dtype_on_merged_different(self, change, join_type, left, right):
        # our merging columns, X now has 2 different dtypes
        # so we must be object as a result

        X = change(right.X.astype("object"))
        right = right.assign(X=X)
        assert is_categorical_dtype(left.X.values.dtype)
        # assert not left.X.values._categories_match_up_to_permutation(right.X.values)

        merged = merge(left, right, on="X", how=join_type)

        result = merged.dtypes.sort_index()
        expected = Series(
            [np.dtype("O"), np.dtype("O"), np.dtype("int64")], index=["X", "Y", "Z"]
        )
        tm.assert_series_equal(result, expected)

    def test_self_join_multiple_categories(self):
        # GH 16767
        # non-duplicates should work with multiple categories
        m = 5
        df = DataFrame(
            {
                "a": ["a", "b", "c", "d", "e", "f", "g", "h", "i", "j"] * m,
                "b": ["t", "w", "x", "y", "z"] * 2 * m,
                "c": [
                    letter
                    for each in ["m", "n", "u", "p", "o"]
                    for letter in [each] * 2 * m
                ],
                "d": [
                    letter
                    for each in [
                        "aa",
                        "bb",
                        "cc",
                        "dd",
                        "ee",
                        "ff",
                        "gg",
                        "hh",
                        "ii",
                        "jj",
                    ]
                    for letter in [each] * m
                ],
            }
        )

        # change them all to categorical variables
        df = df.apply(lambda x: x.astype("category"))

        # self-join should equal ourselves
        result = merge(df, df, on=list(df.columns))

        tm.assert_frame_equal(result, df)

    def test_dtype_on_categorical_dates(self):
        # GH 16900
        # dates should not be coerced to ints

        df = DataFrame(
            [[date(2001, 1, 1), 1.1], [date(2001, 1, 2), 1.3]], columns=["date", "num2"]
        )
        df["date"] = df["date"].astype("category")

        df2 = DataFrame(
            [[date(2001, 1, 1), 1.3], [date(2001, 1, 3), 1.4]], columns=["date", "num4"]
        )
        df2["date"] = df2["date"].astype("category")

        expected_outer = DataFrame(
            [
                [pd.Timestamp("2001-01-01").date(), 1.1, 1.3],
                [pd.Timestamp("2001-01-02").date(), 1.3, np.nan],
                [pd.Timestamp("2001-01-03").date(), np.nan, 1.4],
            ],
            columns=["date", "num2", "num4"],
        )
        result_outer = merge(df, df2, how="outer", on=["date"])
        tm.assert_frame_equal(result_outer, expected_outer)

        expected_inner = DataFrame(
            [[pd.Timestamp("2001-01-01").date(), 1.1, 1.3]],
            columns=["date", "num2", "num4"],
        )
        result_inner = merge(df, df2, how="inner", on=["date"])
        tm.assert_frame_equal(result_inner, expected_inner)

    @pytest.mark.parametrize("ordered", [True, False])
    @pytest.mark.parametrize(
        "category_column,categories,expected_categories",
        [
            ([False, True, True, False], [True, False], [True, False]),
            ([2, 1, 1, 2], [1, 2], [1, 2]),
            (["False", "True", "True", "False"], ["True", "False"], ["True", "False"]),
        ],
    )
    def test_merging_with_bool_or_int_cateorical_column(
        self, category_column, categories, expected_categories, ordered
    ):
        # GH 17187
        # merging with a boolean/int categorical column
        df1 = DataFrame({"id": [1, 2, 3, 4], "cat": category_column})
        df1["cat"] = df1["cat"].astype(CDT(categories, ordered=ordered))
        df2 = DataFrame({"id": [2, 4], "num": [1, 9]})
        result = df1.merge(df2)
        expected = DataFrame({"id": [2, 4], "cat": expected_categories, "num": [1, 9]})
        expected["cat"] = expected["cat"].astype(CDT(categories, ordered=ordered))
        tm.assert_frame_equal(expected, result)

    def test_merge_on_int_array(self):
        # GH 23020
        df = DataFrame({"A": Series([1, 2, np.nan], dtype="Int64"), "B": 1})
        result = merge(df, df, on="A")
        expected = DataFrame(
            {"A": Series([1, 2, np.nan], dtype="Int64"), "B_x": 1, "B_y": 1}
        )
        tm.assert_frame_equal(result, expected)


@pytest.fixture
def left_df():
    return DataFrame({"a": [20, 10, 0]}, index=[2, 1, 0])


@pytest.fixture
def right_df():
    return DataFrame({"b": [300, 100, 200]}, index=[3, 1, 2])


class TestMergeOnIndexes:
    @pytest.mark.parametrize(
        "how, sort, expected",
        [
            ("inner", False, DataFrame({"a": [20, 10], "b": [200, 100]}, index=[2, 1])),
            ("inner", True, DataFrame({"a": [10, 20], "b": [100, 200]}, index=[1, 2])),
            (
                "left",
                False,
                DataFrame({"a": [20, 10, 0], "b": [200, 100, np.nan]}, index=[2, 1, 0]),
            ),
            (
                "left",
                True,
                DataFrame({"a": [0, 10, 20], "b": [np.nan, 100, 200]}, index=[0, 1, 2]),
            ),
            (
                "right",
                False,
                DataFrame(
                    {"a": [np.nan, 10, 20], "b": [300, 100, 200]}, index=[3, 1, 2]
                ),
            ),
            (
                "right",
                True,
                DataFrame(
                    {"a": [10, 20, np.nan], "b": [100, 200, 300]}, index=[1, 2, 3]
                ),
            ),
            (
                "outer",
                False,
                DataFrame(
                    {"a": [0, 10, 20, np.nan], "b": [np.nan, 100, 200, 300]},
                    index=[0, 1, 2, 3],
                ),
            ),
            (
                "outer",
                True,
                DataFrame(
                    {"a": [0, 10, 20, np.nan], "b": [np.nan, 100, 200, 300]},
                    index=[0, 1, 2, 3],
                ),
            ),
        ],
    )
    def test_merge_on_indexes(self, left_df, right_df, how, sort, expected):
        result = merge(
            left_df, right_df, left_index=True, right_index=True, how=how, sort=sort
        )
        tm.assert_frame_equal(result, expected)


@pytest.mark.parametrize(
    "index",
    [
        CategoricalIndex(["A", "B"], categories=["A", "B"], name="index_col"),
        Float64Index([1.0, 2.0], name="index_col"),
        Int64Index([1, 2], name="index_col"),
        UInt64Index([1, 2], name="index_col"),
        RangeIndex(start=0, stop=2, name="index_col"),
        DatetimeIndex(["2018-01-01", "2018-01-02"], name="index_col"),
    ],
    ids=lambda x: type(x).__name__,
)
def test_merge_index_types(index):
    # gh-20777
    # assert key access is consistent across index types
    left = DataFrame({"left_data": [1, 2]}, index=index)
    right = DataFrame({"right_data": [1.0, 2.0]}, index=index)

    result = left.merge(right, on=["index_col"])

    expected = DataFrame({"left_data": [1, 2], "right_data": [1.0, 2.0]}, index=index)
    tm.assert_frame_equal(result, expected)


@pytest.mark.parametrize(
    "on,left_on,right_on,left_index,right_index,nm",
    [
        (["outer", "inner"], None, None, False, False, "B"),
        (None, None, None, True, True, "B"),
        (None, ["outer", "inner"], None, False, True, "B"),
        (None, None, ["outer", "inner"], True, False, "B"),
        (["outer", "inner"], None, None, False, False, None),
        (None, None, None, True, True, None),
        (None, ["outer", "inner"], None, False, True, None),
        (None, None, ["outer", "inner"], True, False, None),
    ],
)
def test_merge_series(on, left_on, right_on, left_index, right_index, nm):
    # GH 21220
    a = DataFrame(
        {"A": [1, 2, 3, 4]},
        index=MultiIndex.from_product([["a", "b"], [0, 1]], names=["outer", "inner"]),
    )
    b = Series(
        [1, 2, 3, 4],
        index=MultiIndex.from_product([["a", "b"], [1, 2]], names=["outer", "inner"]),
        name=nm,
    )
    expected = DataFrame(
        {"A": [2, 4], "B": [1, 3]},
        index=MultiIndex.from_product([["a", "b"], [1]], names=["outer", "inner"]),
    )
    if nm is not None:
        result = merge(
            a,
            b,
            on=on,
            left_on=left_on,
            right_on=right_on,
            left_index=left_index,
            right_index=right_index,
        )
        tm.assert_frame_equal(result, expected)
    else:
        msg = "Cannot merge a Series without a name"
        with pytest.raises(ValueError, match=msg):
            result = merge(
                a,
                b,
                on=on,
                left_on=left_on,
                right_on=right_on,
                left_index=left_index,
                right_index=right_index,
            )


def test_merge_series_multilevel():
    # GH#47946
    # GH 40993: For raising, enforced in 2.0
    a = DataFrame(
        {"A": [1, 2, 3, 4]},
        index=MultiIndex.from_product([["a", "b"], [0, 1]], names=["outer", "inner"]),
    )
    b = Series(
        [1, 2, 3, 4],
        index=MultiIndex.from_product([["a", "b"], [1, 2]], names=["outer", "inner"]),
        name=("B", "C"),
    )
    with pytest.raises(
        MergeError, match="Not allowed to merge between different levels"
    ):
        merge(a, b, on=["outer", "inner"])


@pytest.mark.parametrize(
    "col1, col2, kwargs, expected_cols",
    [
        (0, 0, {"suffixes": ("", "_dup")}, ["0", "0_dup"]),
        (0, 0, {"suffixes": (None, "_dup")}, [0, "0_dup"]),
        (0, 0, {"suffixes": ("_x", "_y")}, ["0_x", "0_y"]),
        (0, 0, {"suffixes": ["_x", "_y"]}, ["0_x", "0_y"]),
        ("a", 0, {"suffixes": (None, "_y")}, ["a", 0]),
        (0.0, 0.0, {"suffixes": ("_x", None)}, ["0.0_x", 0.0]),
        ("b", "b", {"suffixes": (None, "_y")}, ["b", "b_y"]),
        ("a", "a", {"suffixes": ("_x", None)}, ["a_x", "a"]),
        ("a", "b", {"suffixes": ("_x", None)}, ["a", "b"]),
        ("a", "a", {"suffixes": (None, "_x")}, ["a", "a_x"]),
        (0, 0, {"suffixes": ("_a", None)}, ["0_a", 0]),
        ("a", "a", {}, ["a_x", "a_y"]),
        (0, 0, {}, ["0_x", "0_y"]),
    ],
)
def test_merge_suffix(col1, col2, kwargs, expected_cols):
    # issue: 24782
    a = DataFrame({col1: [1, 2, 3]})
    b = DataFrame({col2: [4, 5, 6]})

    expected = DataFrame([[1, 4], [2, 5], [3, 6]], columns=expected_cols)

    result = a.merge(b, left_index=True, right_index=True, **kwargs)
    tm.assert_frame_equal(result, expected)

    result = merge(a, b, left_index=True, right_index=True, **kwargs)
    tm.assert_frame_equal(result, expected)


@pytest.mark.parametrize(
    "how,expected",
    [
        (
            "right",
            DataFrame(
                {"A": [100, 200, 300], "B1": [60, 70, np.nan], "B2": [600, 700, 800]}
            ),
        ),
        (
            "outer",
            DataFrame(
                {
                    "A": [100, 200, 1, 300],
                    "B1": [60, 70, 80, np.nan],
                    "B2": [600, 700, np.nan, 800],
                }
            ),
        ),
    ],
)
def test_merge_duplicate_suffix(how, expected):
    left_df = DataFrame({"A": [100, 200, 1], "B": [60, 70, 80]})
    right_df = DataFrame({"A": [100, 200, 300], "B": [600, 700, 800]})
    result = merge(left_df, right_df, on="A", how=how, suffixes=("_x", "_x"))
    expected.columns = ["A", "B_x", "B_x"]

    tm.assert_frame_equal(result, expected)


@pytest.mark.parametrize(
    "col1, col2, suffixes",
    [("a", "a", (None, None)), ("a", "a", ("", None)), (0, 0, (None, ""))],
)
def test_merge_suffix_error(col1, col2, suffixes):
    # issue: 24782
    a = DataFrame({col1: [1, 2, 3]})
    b = DataFrame({col2: [3, 4, 5]})

    # TODO: might reconsider current raise behaviour, see issue 24782
    msg = "columns overlap but no suffix specified"
    with pytest.raises(ValueError, match=msg):
        merge(a, b, left_index=True, right_index=True, suffixes=suffixes)


@pytest.mark.parametrize("suffixes", [{"left", "right"}, {"left": 0, "right": 0}])
def test_merge_suffix_raises(suffixes):
    a = DataFrame({"a": [1, 2, 3]})
    b = DataFrame({"b": [3, 4, 5]})

    with pytest.raises(TypeError, match="Passing 'suffixes' as a"):
        merge(a, b, left_index=True, right_index=True, suffixes=suffixes)


@pytest.mark.parametrize(
    "col1, col2, suffixes, msg",
    [
        ("a", "a", ("a", "b", "c"), r"too many values to unpack \(expected 2\)"),
        ("a", "a", tuple("a"), r"not enough values to unpack \(expected 2, got 1\)"),
    ],
)
def test_merge_suffix_length_error(col1, col2, suffixes, msg):
    a = DataFrame({col1: [1, 2, 3]})
    b = DataFrame({col2: [3, 4, 5]})

    with pytest.raises(ValueError, match=msg):
        merge(a, b, left_index=True, right_index=True, suffixes=suffixes)


@pytest.mark.parametrize("cat_dtype", ["one", "two"])
@pytest.mark.parametrize("reverse", [True, False])
def test_merge_equal_cat_dtypes(cat_dtype, reverse):
    # see gh-22501
    cat_dtypes = {
        "one": CategoricalDtype(categories=["a", "b", "c"], ordered=False),
        "two": CategoricalDtype(categories=["a", "b", "c"], ordered=False),
    }

    df1 = DataFrame(
        {"foo": Series(["a", "b", "c"]).astype(cat_dtypes["one"]), "left": [1, 2, 3]}
    ).set_index("foo")

    data_foo = ["a", "b", "c"]
    data_right = [1, 2, 3]

    if reverse:
        data_foo.reverse()
        data_right.reverse()

    df2 = DataFrame(
        {"foo": Series(data_foo).astype(cat_dtypes[cat_dtype]), "right": data_right}
    ).set_index("foo")

    result = df1.merge(df2, left_index=True, right_index=True)

    expected = DataFrame(
        {
            "left": [1, 2, 3],
            "right": [1, 2, 3],
            "foo": Series(["a", "b", "c"]).astype(cat_dtypes["one"]),
        }
    ).set_index("foo")

    tm.assert_frame_equal(result, expected)


def test_merge_equal_cat_dtypes2():
    # see gh-22501
    cat_dtype = CategoricalDtype(categories=["a", "b", "c"], ordered=False)

    # Test Data
    df1 = DataFrame(
        {"foo": Series(["a", "b"]).astype(cat_dtype), "left": [1, 2]}
    ).set_index("foo")

    df2 = DataFrame(
        {"foo": Series(["a", "b", "c"]).astype(cat_dtype), "right": [3, 2, 1]}
    ).set_index("foo")

    result = df1.merge(df2, left_index=True, right_index=True)

    expected = DataFrame(
        {"left": [1, 2], "right": [3, 2], "foo": Series(["a", "b"]).astype(cat_dtype)}
    ).set_index("foo")

    tm.assert_frame_equal(result, expected)


def test_merge_on_cat_and_ext_array():
    # GH 28668
    right = DataFrame(
        {"a": Series([pd.Interval(0, 1), pd.Interval(1, 2)], dtype="interval")}
    )
    left = right.copy()
    left["a"] = left["a"].astype("category")

    result = merge(left, right, how="inner", on="a")
    expected = right.copy()

    tm.assert_frame_equal(result, expected)


def test_merge_multiindex_columns():
    # Issue #28518
    # Verify that merging two dataframes give the expected labels
    # The original cause of this issue come from a bug lexsort_depth and is tested in
    # test_lexsort_depth

    letters = ["a", "b", "c", "d"]
    numbers = ["1", "2", "3"]
    index = MultiIndex.from_product((letters, numbers), names=["outer", "inner"])

    frame_x = DataFrame(columns=index)
    frame_x["id"] = ""
    frame_y = DataFrame(columns=index)
    frame_y["id"] = ""

    l_suf = "_x"
    r_suf = "_y"
    result = frame_x.merge(frame_y, on="id", suffixes=((l_suf, r_suf)))

    # Constructing the expected results
    expected_labels = [letter + l_suf for letter in letters] + [
        letter + r_suf for letter in letters
    ]
    expected_index = MultiIndex.from_product(
        [expected_labels, numbers], names=["outer", "inner"]
    )
    expected = DataFrame(columns=expected_index)
    expected["id"] = ""

    tm.assert_frame_equal(result, expected)


def test_merge_datetime_upcast_dtype():
    # https://github.com/pandas-dev/pandas/issues/31208
    df1 = DataFrame({"x": ["a", "b", "c"], "y": ["1", "2", "4"]})
    df2 = DataFrame(
        {"y": ["1", "2", "3"], "z": pd.to_datetime(["2000", "2001", "2002"])}
    )
    result = merge(df1, df2, how="left", on="y")
    expected = DataFrame(
        {
            "x": ["a", "b", "c"],
            "y": ["1", "2", "4"],
            "z": pd.to_datetime(["2000", "2001", "NaT"]),
        }
    )
    tm.assert_frame_equal(result, expected)


@pytest.mark.parametrize("n_categories", [5, 128])
def test_categorical_non_unique_monotonic(n_categories):
    # GH 28189
    # With n_categories as 5, we test the int8 case is hit in libjoin,
    # with n_categories as 128 we test the int16 case.
    left_index = CategoricalIndex([0] + list(range(n_categories)))
    df1 = DataFrame(range(n_categories + 1), columns=["value"], index=left_index)
    df2 = DataFrame(
        [[6]],
        columns=["value"],
        index=CategoricalIndex([0], categories=np.arange(n_categories)),
    )

    result = merge(df1, df2, how="left", left_index=True, right_index=True)
    expected = DataFrame(
        [[i, 6.0] if i < 2 else [i, np.nan] for i in range(n_categories + 1)],
        columns=["value_x", "value_y"],
        index=left_index,
    )
    tm.assert_frame_equal(expected, result)


def test_merge_join_categorical_multiindex():
    # From issue 16627
    a = {
        "Cat1": Categorical(["a", "b", "a", "c", "a", "b"], ["a", "b", "c"]),
        "Int1": [0, 1, 0, 1, 0, 0],
    }
    a = DataFrame(a)

    b = {
        "Cat": Categorical(["a", "b", "c", "a", "b", "c"], ["a", "b", "c"]),
        "Int": [0, 0, 0, 1, 1, 1],
        "Factor": [1.1, 1.2, 1.3, 1.4, 1.5, 1.6],
    }
    b = DataFrame(b).set_index(["Cat", "Int"])["Factor"]

    expected = merge(
        a,
        b.reset_index(),
        left_on=["Cat1", "Int1"],
        right_on=["Cat", "Int"],
        how="left",
    )
    expected = expected.drop(["Cat", "Int"], axis=1)
    result = a.join(b, on=["Cat1", "Int1"])
    tm.assert_frame_equal(expected, result)

    # Same test, but with ordered categorical
    a = {
        "Cat1": Categorical(
            ["a", "b", "a", "c", "a", "b"], ["b", "a", "c"], ordered=True
        ),
        "Int1": [0, 1, 0, 1, 0, 0],
    }
    a = DataFrame(a)

    b = {
        "Cat": Categorical(
            ["a", "b", "c", "a", "b", "c"], ["b", "a", "c"], ordered=True
        ),
        "Int": [0, 0, 0, 1, 1, 1],
        "Factor": [1.1, 1.2, 1.3, 1.4, 1.5, 1.6],
    }
    b = DataFrame(b).set_index(["Cat", "Int"])["Factor"]

    expected = merge(
        a,
        b.reset_index(),
        left_on=["Cat1", "Int1"],
        right_on=["Cat", "Int"],
        how="left",
    )
    expected = expected.drop(["Cat", "Int"], axis=1)
    result = a.join(b, on=["Cat1", "Int1"])
    tm.assert_frame_equal(expected, result)


@pytest.mark.parametrize("func", ["merge", "merge_asof"])
@pytest.mark.parametrize(
    ("kwargs", "err_msg"),
    [
        ({"left_on": "a", "left_index": True}, ["left_on", "left_index"]),
        ({"right_on": "a", "right_index": True}, ["right_on", "right_index"]),
    ],
)
def test_merge_join_cols_error_reporting_duplicates(func, kwargs, err_msg):
    # GH: 16228
    left = DataFrame({"a": [1, 2], "b": [3, 4]})
    right = DataFrame({"a": [1, 1], "c": [5, 6]})
    msg = rf'Can only pass argument "{err_msg[0]}" OR "{err_msg[1]}" not both\.'
    with pytest.raises(MergeError, match=msg):
        getattr(pd, func)(left, right, **kwargs)


@pytest.mark.parametrize("func", ["merge", "merge_asof"])
@pytest.mark.parametrize(
    ("kwargs", "err_msg"),
    [
        ({"left_on": "a"}, ["right_on", "right_index"]),
        ({"right_on": "a"}, ["left_on", "left_index"]),
    ],
)
def test_merge_join_cols_error_reporting_missing(func, kwargs, err_msg):
    # GH: 16228
    left = DataFrame({"a": [1, 2], "b": [3, 4]})
    right = DataFrame({"a": [1, 1], "c": [5, 6]})
    msg = rf'Must pass "{err_msg[0]}" OR "{err_msg[1]}"\.'
    with pytest.raises(MergeError, match=msg):
        getattr(pd, func)(left, right, **kwargs)


@pytest.mark.parametrize("func", ["merge", "merge_asof"])
@pytest.mark.parametrize(
    "kwargs",
    [
        {"right_index": True},
        {"left_index": True},
    ],
)
def test_merge_join_cols_error_reporting_on_and_index(func, kwargs):
    # GH: 16228
    left = DataFrame({"a": [1, 2], "b": [3, 4]})
    right = DataFrame({"a": [1, 1], "c": [5, 6]})
    msg = (
        r'Can only pass argument "on" OR "left_index" '
        r'and "right_index", not a combination of both\.'
    )
    with pytest.raises(MergeError, match=msg):
        getattr(pd, func)(left, right, on="a", **kwargs)


def test_merge_right_left_index():
    # GH#38616
    left = DataFrame({"x": [1, 1], "z": ["foo", "foo"]})
    right = DataFrame({"x": [1, 1], "z": ["foo", "foo"]})
    result = merge(left, right, how="right", left_index=True, right_on="x")
    expected = DataFrame(
        {
            "x": [1, 1],
            "x_x": [1, 1],
            "z_x": ["foo", "foo"],
            "x_y": [1, 1],
            "z_y": ["foo", "foo"],
        }
    )
    tm.assert_frame_equal(result, expected)


def test_merge_result_empty_index_and_on():
    # GH#33814
    df1 = DataFrame({"a": [1], "b": [2]}).set_index(["a", "b"])
    df2 = DataFrame({"b": [1]}).set_index(["b"])
    expected = DataFrame({"a": [], "b": []}, dtype=np.int64).set_index(["a", "b"])
    result = merge(df1, df2, left_on=["b"], right_index=True)
    tm.assert_frame_equal(result, expected)

    result = merge(df2, df1, left_index=True, right_on=["b"])
    tm.assert_frame_equal(result, expected)


def test_merge_suffixes_produce_dup_columns_raises():
    # GH#22818; Enforced in 2.0
    left = DataFrame({"a": [1, 2, 3], "b": 1, "b_x": 2})
    right = DataFrame({"a": [1, 2, 3], "b": 2})

    with pytest.raises(MergeError, match="Passing 'suffixes' which cause duplicate"):
        merge(left, right, on="a")

    with pytest.raises(MergeError, match="Passing 'suffixes' which cause duplicate"):
        merge(right, left, on="a", suffixes=("_y", "_x"))


def test_merge_duplicate_columns_with_suffix_no_warning():
    # GH#22818
    # Do not raise warning when duplicates are caused by duplicates in origin
    left = DataFrame([[1, 1, 1], [2, 2, 2]], columns=["a", "b", "b"])
    right = DataFrame({"a": [1, 3], "b": 2})
    result = merge(left, right, on="a")
    expected = DataFrame([[1, 1, 1, 2]], columns=["a", "b_x", "b_x", "b_y"])
    tm.assert_frame_equal(result, expected)


def test_merge_duplicate_columns_with_suffix_causing_another_duplicate_raises():
    # GH#22818, Enforced in 2.0
    # This should raise warning because suffixes cause another collision
    left = DataFrame([[1, 1, 1, 1], [2, 2, 2, 2]], columns=["a", "b", "b", "b_x"])
    right = DataFrame({"a": [1, 3], "b": 2})
    with pytest.raises(MergeError, match="Passing 'suffixes' which cause duplicate"):
        merge(left, right, on="a")


def test_merge_string_float_column_result():
    # GH 13353
    df1 = DataFrame([[1, 2], [3, 4]], columns=pd.Index(["a", 114.0]))
    df2 = DataFrame([[9, 10], [11, 12]], columns=["x", "y"])
    result = merge(df2, df1, how="inner", left_index=True, right_index=True)
    expected = DataFrame(
        [[9, 10, 1, 2], [11, 12, 3, 4]], columns=pd.Index(["x", "y", "a", 114.0])
    )
    tm.assert_frame_equal(result, expected)


def test_mergeerror_on_left_index_mismatched_dtypes():
    # GH 22449
    df_1 = DataFrame(data=["X"], columns=["C"], index=[22])
    df_2 = DataFrame(data=["X"], columns=["C"], index=[999])
    with pytest.raises(MergeError, match="Can only pass argument"):
        merge(df_1, df_2, on=["C"], left_index=True)


def test_merge_on_left_categoricalindex():
    # GH#48464 don't raise when left_on is a CategoricalIndex
    ci = CategoricalIndex(range(3))

    right = DataFrame({"A": ci, "B": range(3)})
    left = DataFrame({"C": range(3, 6)})

    res = merge(left, right, left_on=ci, right_on="A")
    expected = merge(left, right, left_on=ci._data, right_on="A")
    tm.assert_frame_equal(res, expected)


@pytest.mark.parametrize("dtype", [None, "Int64"])
def test_merge_outer_with_NaN(dtype):
    # GH#43550
    left = DataFrame({"key": [1, 2], "col1": [1, 2]}, dtype=dtype)
    right = DataFrame({"key": [np.nan, np.nan], "col2": [3, 4]}, dtype=dtype)
    result = merge(left, right, on="key", how="outer")
    expected = DataFrame(
        {
            "key": [1, 2, np.nan, np.nan],
            "col1": [1, 2, np.nan, np.nan],
            "col2": [np.nan, np.nan, 3, 4],
        },
        dtype=dtype,
    )
    tm.assert_frame_equal(result, expected)

    # switch left and right
    result = merge(right, left, on="key", how="outer")
    expected = DataFrame(
        {
            "key": [np.nan, np.nan, 1, 2],
            "col2": [3, 4, np.nan, np.nan],
            "col1": [np.nan, np.nan, 1, 2],
        },
        dtype=dtype,
    )
    tm.assert_frame_equal(result, expected)


def test_merge_different_index_names():
    # GH#45094
    left = DataFrame({"a": [1]}, index=pd.Index([1], name="c"))
    right = DataFrame({"a": [1]}, index=pd.Index([1], name="d"))
    result = merge(left, right, left_on="c", right_on="d")
    expected = DataFrame({"a_x": [1], "a_y": 1})
    tm.assert_frame_equal(result, expected)


<<<<<<< HEAD
@td.skip_if_no("dask")
def test_merge_on_arraylike_deprecation():
    # deprecate allowing non-standard array-likes for "on"

    left = DataFrame({"A": range(3), "B": range(1, 4)})
    right = DataFrame({"C": range(2, 5)})

    import dask.array

    arr = dask.array.array([0, 1, 2])  # matches left["A"]

    msg = "will only allow array-like objects that are one of the following types"
    with tm.assert_produces_warning(FutureWarning, match=msg):
        res = merge(left, right, left_on="A", right_on=arr)

    expected = merge(left, right, left_on="A", right_on=np.array(arr))
    tm.assert_frame_equal(res, expected)
=======
def test_merge_ea(any_numeric_ea_dtype, join_type):
    # GH#44240
    left = DataFrame({"a": [1, 2, 3], "b": 1}, dtype=any_numeric_ea_dtype)
    right = DataFrame({"a": [1, 2, 3], "c": 2}, dtype=any_numeric_ea_dtype)
    result = left.merge(right, how=join_type)
    expected = DataFrame({"a": [1, 2, 3], "b": 1, "c": 2}, dtype=any_numeric_ea_dtype)
    tm.assert_frame_equal(result, expected)


def test_merge_ea_and_non_ea(any_numeric_ea_dtype, join_type):
    # GH#44240
    left = DataFrame({"a": [1, 2, 3], "b": 1}, dtype=any_numeric_ea_dtype)
    right = DataFrame({"a": [1, 2, 3], "c": 2}, dtype=any_numeric_ea_dtype.lower())
    result = left.merge(right, how=join_type)
    expected = DataFrame(
        {
            "a": Series([1, 2, 3], dtype=any_numeric_ea_dtype),
            "b": Series([1, 1, 1], dtype=any_numeric_ea_dtype),
            "c": Series([2, 2, 2], dtype=any_numeric_ea_dtype.lower()),
        }
    )
    tm.assert_frame_equal(result, expected)
>>>>>>> d3995f76
<|MERGE_RESOLUTION|>--- conflicted
+++ resolved
@@ -2722,7 +2722,6 @@
     tm.assert_frame_equal(result, expected)
 
 
-<<<<<<< HEAD
 @td.skip_if_no("dask")
 def test_merge_on_arraylike_deprecation():
     # deprecate allowing non-standard array-likes for "on"
@@ -2740,7 +2739,8 @@
 
     expected = merge(left, right, left_on="A", right_on=np.array(arr))
     tm.assert_frame_equal(res, expected)
-=======
+
+
 def test_merge_ea(any_numeric_ea_dtype, join_type):
     # GH#44240
     left = DataFrame({"a": [1, 2, 3], "b": 1}, dtype=any_numeric_ea_dtype)
@@ -2762,5 +2762,4 @@
             "c": Series([2, 2, 2], dtype=any_numeric_ea_dtype.lower()),
         }
     )
-    tm.assert_frame_equal(result, expected)
->>>>>>> d3995f76
+    tm.assert_frame_equal(result, expected)