# -*- coding: utf-8 -*-
# pylint: disable-msg=E1101,W0612

from datetime import datetime, timedelta
import pytest
import re

from numpy import nan as NA
import numpy as np
from numpy.random import randint

from pandas.compat import range, u
import pandas.compat as compat
from pandas import (Index, Series, DataFrame, isnull, MultiIndex, notnull)

from pandas.util.testing import assert_series_equal
import pandas.util.testing as tm

import pandas.core.strings as strings


class TestStringMethods(object):

    def test_api(self):

        # GH 6106, GH 9322
        assert Series.str is strings.StringMethods
        assert isinstance(Series(['']).str, strings.StringMethods)

        # GH 9184
        invalid = Series([1])
        with tm.assert_raises_regex(AttributeError,
                                    "only use .str accessor"):
            invalid.str
        assert not hasattr(invalid, 'str')

    def test_iter(self):
        # GH3638
        strs = 'google', 'wikimedia', 'wikipedia', 'wikitravel'
        ds = Series(strs)

        for s in ds.str:
            # iter must yield a Series
            assert isinstance(s, Series)

            # indices of each yielded Series should be equal to the index of
            # the original Series
            tm.assert_index_equal(s.index, ds.index)

            for el in s:
                # each element of the series is either a basestring/str or nan
                assert isinstance(el, compat.string_types) or isnull(el)

        # desired behavior is to iterate until everything would be nan on the
        # next iter so make sure the last element of the iterator was 'l' in
        # this case since 'wikitravel' is the longest string
        assert s.dropna().values.item() == 'l'

    def test_iter_empty(self):
        ds = Series([], dtype=object)

        i, s = 100, 1

        for i, s in enumerate(ds.str):
            pass

        # nothing to iterate over so nothing defined values should remain
        # unchanged
        assert i == 100
        assert s == 1

    def test_iter_single_element(self):
        ds = Series(['a'])

        for i, s in enumerate(ds.str):
            pass

        assert not i
        assert_series_equal(ds, s)

    def test_iter_object_try_string(self):
        ds = Series([slice(None, randint(10), randint(10, 20)) for _ in range(
            4)])

        i, s = 100, 'h'

        for i, s in enumerate(ds.str):
            pass

        assert i == 100
        assert s == 'h'

    def test_cat(self):
        one = np.array(['a', 'a', 'b', 'b', 'c', NA], dtype=np.object_)
        two = np.array(['a', NA, 'b', 'd', 'foo', NA], dtype=np.object_)

        # single array
        result = strings.str_cat(one)
        exp = 'aabbc'
        assert result == exp

        result = strings.str_cat(one, na_rep='NA')
        exp = 'aabbcNA'
        assert result == exp

        result = strings.str_cat(one, na_rep='-')
        exp = 'aabbc-'
        assert result == exp

        result = strings.str_cat(one, sep='_', na_rep='NA')
        exp = 'a_a_b_b_c_NA'
        assert result == exp

        result = strings.str_cat(two, sep='-')
        exp = 'a-b-d-foo'
        assert result == exp

        # Multiple arrays
        result = strings.str_cat(one, [two], na_rep='NA')
        exp = np.array(['aa', 'aNA', 'bb', 'bd', 'cfoo', 'NANA'],
                       dtype=np.object_)
        tm.assert_numpy_array_equal(result, exp)

        result = strings.str_cat(one, two)
        exp = np.array(['aa', NA, 'bb', 'bd', 'cfoo', NA], dtype=np.object_)
        tm.assert_almost_equal(result, exp)

    def test_count(self):
        values = np.array(['foo', 'foofoo', NA, 'foooofooofommmfoo'],
                          dtype=np.object_)

        result = strings.str_count(values, 'f[o]+')
        exp = np.array([1, 2, NA, 4])
        tm.assert_numpy_array_equal(result, exp)

        result = Series(values).str.count('f[o]+')
        exp = Series([1, 2, NA, 4])
        assert isinstance(result, Series)
        tm.assert_series_equal(result, exp)

        # mixed
        mixed = ['a', NA, 'b', True, datetime.today(), 'foo', None, 1, 2.]
        rs = strings.str_count(mixed, 'a')
        xp = np.array([1, NA, 0, NA, NA, 0, NA, NA, NA])
        tm.assert_numpy_array_equal(rs, xp)

        rs = Series(mixed).str.count('a')
        xp = Series([1, NA, 0, NA, NA, 0, NA, NA, NA])
        assert isinstance(rs, Series)
        tm.assert_series_equal(rs, xp)

        # unicode
        values = [u('foo'), u('foofoo'), NA, u('foooofooofommmfoo')]

        result = strings.str_count(values, 'f[o]+')
        exp = np.array([1, 2, NA, 4])
        tm.assert_numpy_array_equal(result, exp)

        result = Series(values).str.count('f[o]+')
        exp = Series([1, 2, NA, 4])
        assert isinstance(result, Series)
        tm.assert_series_equal(result, exp)

    def test_contains(self):
        values = np.array(['foo', NA, 'fooommm__foo',
                           'mmm_', 'foommm[_]+bar'], dtype=np.object_)
        pat = 'mmm[_]+'

        result = strings.str_contains(values, pat)
        expected = np.array([False, NA, True, True, False], dtype=np.object_)
        tm.assert_numpy_array_equal(result, expected)

        result = strings.str_contains(values, pat, regex=False)
        expected = np.array([False, NA, False, False, True], dtype=np.object_)
        tm.assert_numpy_array_equal(result, expected)

        values = ['foo', 'xyz', 'fooommm__foo', 'mmm_']
        result = strings.str_contains(values, pat)
        expected = np.array([False, False, True, True])
        assert result.dtype == np.bool_
        tm.assert_numpy_array_equal(result, expected)

        # case insensitive using regex
        values = ['Foo', 'xYz', 'fOOomMm__fOo', 'MMM_']
        result = strings.str_contains(values, 'FOO|mmm', case=False)
        expected = np.array([True, False, True, True])
        tm.assert_numpy_array_equal(result, expected)

        # case insensitive without regex
        result = strings.str_contains(values, 'foo', regex=False, case=False)
        expected = np.array([True, False, True, False])
        tm.assert_numpy_array_equal(result, expected)

        # mixed
        mixed = ['a', NA, 'b', True, datetime.today(), 'foo', None, 1, 2.]
        rs = strings.str_contains(mixed, 'o')
        xp = np.array([False, NA, False, NA, NA, True, NA, NA, NA],
                      dtype=np.object_)
        tm.assert_numpy_array_equal(rs, xp)

        rs = Series(mixed).str.contains('o')
        xp = Series([False, NA, False, NA, NA, True, NA, NA, NA])
        assert isinstance(rs, Series)
        tm.assert_series_equal(rs, xp)

        # unicode
        values = np.array([u'foo', NA, u'fooommm__foo', u'mmm_'],
                          dtype=np.object_)
        pat = 'mmm[_]+'

        result = strings.str_contains(values, pat)
        expected = np.array([False, np.nan, True, True], dtype=np.object_)
        tm.assert_numpy_array_equal(result, expected)

        result = strings.str_contains(values, pat, na=False)
        expected = np.array([False, False, True, True])
        tm.assert_numpy_array_equal(result, expected)

        values = np.array(['foo', 'xyz', 'fooommm__foo', 'mmm_'],
                          dtype=np.object_)
        result = strings.str_contains(values, pat)
        expected = np.array([False, False, True, True])
        assert result.dtype == np.bool_
        tm.assert_numpy_array_equal(result, expected)

        # na
        values = Series(['om', 'foo', np.nan])
        res = values.str.contains('foo', na="foo")
        assert res.loc[2] == "foo"

    def test_startswith(self):
        values = Series(['om', NA, 'foo_nom', 'nom', 'bar_foo', NA, 'foo'])

        result = values.str.startswith('foo')
        exp = Series([False, NA, True, False, False, NA, True])
        tm.assert_series_equal(result, exp)

        # mixed
        mixed = np.array(['a', NA, 'b', True, datetime.today(),
                          'foo', None, 1, 2.], dtype=np.object_)
        rs = strings.str_startswith(mixed, 'f')
        xp = np.array([False, NA, False, NA, NA, True, NA, NA, NA],
                      dtype=np.object_)
        tm.assert_numpy_array_equal(rs, xp)

        rs = Series(mixed).str.startswith('f')
        assert isinstance(rs, Series)
        xp = Series([False, NA, False, NA, NA, True, NA, NA, NA])
        tm.assert_series_equal(rs, xp)

        # unicode
        values = Series([u('om'), NA, u('foo_nom'), u('nom'), u('bar_foo'), NA,
                         u('foo')])

        result = values.str.startswith('foo')
        exp = Series([False, NA, True, False, False, NA, True])
        tm.assert_series_equal(result, exp)

        result = values.str.startswith('foo', na=True)
        tm.assert_series_equal(result, exp.fillna(True).astype(bool))

    def test_endswith(self):
        values = Series(['om', NA, 'foo_nom', 'nom', 'bar_foo', NA, 'foo'])

        result = values.str.endswith('foo')
        exp = Series([False, NA, False, False, True, NA, True])
        tm.assert_series_equal(result, exp)

        # mixed
        mixed = ['a', NA, 'b', True, datetime.today(), 'foo', None, 1, 2.]
        rs = strings.str_endswith(mixed, 'f')
        xp = np.array([False, NA, False, NA, NA, False, NA, NA, NA],
                      dtype=np.object_)
        tm.assert_numpy_array_equal(rs, xp)

        rs = Series(mixed).str.endswith('f')
        xp = Series([False, NA, False, NA, NA, False, NA, NA, NA])
        assert isinstance(rs, Series)
        tm.assert_series_equal(rs, xp)

        # unicode
        values = Series([u('om'), NA, u('foo_nom'), u('nom'), u('bar_foo'), NA,
                         u('foo')])

        result = values.str.endswith('foo')
        exp = Series([False, NA, False, False, True, NA, True])
        tm.assert_series_equal(result, exp)

        result = values.str.endswith('foo', na=False)
        tm.assert_series_equal(result, exp.fillna(False).astype(bool))

    def test_title(self):
        values = Series(["FOO", "BAR", NA, "Blah", "blurg"])

        result = values.str.title()
        exp = Series(["Foo", "Bar", NA, "Blah", "Blurg"])
        tm.assert_series_equal(result, exp)

        # mixed
        mixed = Series(["FOO", NA, "bar", True, datetime.today(), "blah", None,
                        1, 2.])
        mixed = mixed.str.title()
        exp = Series(["Foo", NA, "Bar", NA, NA, "Blah", NA, NA, NA])
        tm.assert_almost_equal(mixed, exp)

        # unicode
        values = Series([u("FOO"), NA, u("bar"), u("Blurg")])

        results = values.str.title()
        exp = Series([u("Foo"), NA, u("Bar"), u("Blurg")])

        tm.assert_series_equal(results, exp)

    def test_lower_upper(self):
        values = Series(['om', NA, 'nom', 'nom'])

        result = values.str.upper()
        exp = Series(['OM', NA, 'NOM', 'NOM'])
        tm.assert_series_equal(result, exp)

        result = result.str.lower()
        tm.assert_series_equal(result, values)

        # mixed
        mixed = Series(['a', NA, 'b', True, datetime.today(), 'foo', None, 1,
                        2.])
        mixed = mixed.str.upper()
        rs = Series(mixed).str.lower()
        xp = Series(['a', NA, 'b', NA, NA, 'foo', NA, NA, NA])
        assert isinstance(rs, Series)
        tm.assert_series_equal(rs, xp)

        # unicode
        values = Series([u('om'), NA, u('nom'), u('nom')])

        result = values.str.upper()
        exp = Series([u('OM'), NA, u('NOM'), u('NOM')])
        tm.assert_series_equal(result, exp)

        result = result.str.lower()
        tm.assert_series_equal(result, values)

    def test_capitalize(self):
        values = Series(["FOO", "BAR", NA, "Blah", "blurg"])
        result = values.str.capitalize()
        exp = Series(["Foo", "Bar", NA, "Blah", "Blurg"])
        tm.assert_series_equal(result, exp)

        # mixed
        mixed = Series(["FOO", NA, "bar", True, datetime.today(), "blah", None,
                        1, 2.])
        mixed = mixed.str.capitalize()
        exp = Series(["Foo", NA, "Bar", NA, NA, "Blah", NA, NA, NA])
        tm.assert_almost_equal(mixed, exp)

        # unicode
        values = Series([u("FOO"), NA, u("bar"), u("Blurg")])
        results = values.str.capitalize()
        exp = Series([u("Foo"), NA, u("Bar"), u("Blurg")])
        tm.assert_series_equal(results, exp)

    def test_swapcase(self):
        values = Series(["FOO", "BAR", NA, "Blah", "blurg"])
        result = values.str.swapcase()
        exp = Series(["foo", "bar", NA, "bLAH", "BLURG"])
        tm.assert_series_equal(result, exp)

        # mixed
        mixed = Series(["FOO", NA, "bar", True, datetime.today(), "Blah", None,
                        1, 2.])
        mixed = mixed.str.swapcase()
        exp = Series(["foo", NA, "BAR", NA, NA, "bLAH", NA, NA, NA])
        tm.assert_almost_equal(mixed, exp)

        # unicode
        values = Series([u("FOO"), NA, u("bar"), u("Blurg")])
        results = values.str.swapcase()
        exp = Series([u("foo"), NA, u("BAR"), u("bLURG")])
        tm.assert_series_equal(results, exp)

    def test_casemethods(self):
        values = ['aaa', 'bbb', 'CCC', 'Dddd', 'eEEE']
        s = Series(values)
        assert s.str.lower().tolist() == [v.lower() for v in values]
        assert s.str.upper().tolist() == [v.upper() for v in values]
        assert s.str.title().tolist() == [v.title() for v in values]
        assert s.str.capitalize().tolist() == [v.capitalize() for v in values]
        assert s.str.swapcase().tolist() == [v.swapcase() for v in values]

    def test_replace(self):
        values = Series(['fooBAD__barBAD', NA])

        result = values.str.replace('BAD[_]*', '')
        exp = Series(['foobar', NA])
        tm.assert_series_equal(result, exp)

        result = values.str.replace('BAD[_]*', '', n=1)
        exp = Series(['foobarBAD', NA])
        tm.assert_series_equal(result, exp)

        # mixed
        mixed = Series(['aBAD', NA, 'bBAD', True, datetime.today(), 'fooBAD',
                        None, 1, 2.])

        rs = Series(mixed).str.replace('BAD[_]*', '')
        xp = Series(['a', NA, 'b', NA, NA, 'foo', NA, NA, NA])
        assert isinstance(rs, Series)
        tm.assert_almost_equal(rs, xp)

        # unicode
        values = Series([u('fooBAD__barBAD'), NA])

        result = values.str.replace('BAD[_]*', '')
        exp = Series([u('foobar'), NA])
        tm.assert_series_equal(result, exp)

        result = values.str.replace('BAD[_]*', '', n=1)
        exp = Series([u('foobarBAD'), NA])
        tm.assert_series_equal(result, exp)

        # flags + unicode
        values = Series([b"abcd,\xc3\xa0".decode("utf-8")])
        exp = Series([b"abcd, \xc3\xa0".decode("utf-8")])
        result = values.str.replace(r"(?<=\w),(?=\w)", ", ", flags=re.UNICODE)
        tm.assert_series_equal(result, exp)

        # GH 13438
        for klass in (Series, Index):
            for repl in (None, 3, {'a': 'b'}):
                for data in (['a', 'b', None], ['a', 'b', 'c', 'ad']):
                    values = klass(data)
                    pytest.raises(TypeError, values.str.replace, 'a', repl)

    def test_replace_callable(self):
        # GH 15055
        values = Series(['fooBAD__barBAD', NA])

        # test with callable
        repl = lambda m: m.group(0).swapcase()
        result = values.str.replace('[a-z][A-Z]{2}', repl, n=2)
        exp = Series(['foObaD__baRbaD', NA])
        tm.assert_series_equal(result, exp)

        # test with wrong number of arguments, raising an error
        if compat.PY2:
            p_err = r'takes (no|(exactly|at (least|most)) ?\d+) arguments?'
        else:
            p_err = (r'((takes)|(missing)) (?(2)from \d+ to )?\d+ '
                     r'(?(3)required )positional arguments?')

        repl = lambda: None
        with tm.assert_raises_regex(TypeError, p_err):
            values.str.replace('a', repl)

        repl = lambda m, x: None
        with tm.assert_raises_regex(TypeError, p_err):
            values.str.replace('a', repl)

        repl = lambda m, x, y=None: None
        with tm.assert_raises_regex(TypeError, p_err):
            values.str.replace('a', repl)

        # test regex named groups
        values = Series(['Foo Bar Baz', NA])
        pat = r"(?P<first>\w+) (?P<middle>\w+) (?P<last>\w+)"
        repl = lambda m: m.group('middle').swapcase()
        result = values.str.replace(pat, repl)
        exp = Series(['bAR', NA])
        tm.assert_series_equal(result, exp)

    def test_replace_compiled_regex(self):
        # GH 15446
        values = Series(['fooBAD__barBAD', NA])

        # test with compiled regex
        pat = re.compile(r'BAD[_]*')
        result = values.str.replace(pat, '')
        exp = Series(['foobar', NA])
        tm.assert_series_equal(result, exp)

        # mixed
        mixed = Series(['aBAD', NA, 'bBAD', True, datetime.today(), 'fooBAD',
                        None, 1, 2.])

        rs = Series(mixed).str.replace(pat, '')
        xp = Series(['a', NA, 'b', NA, NA, 'foo', NA, NA, NA])
        assert isinstance(rs, Series)
        tm.assert_almost_equal(rs, xp)

        # unicode
        values = Series([u('fooBAD__barBAD'), NA])

        result = values.str.replace(pat, '')
        exp = Series([u('foobar'), NA])
        tm.assert_series_equal(result, exp)

        result = values.str.replace(pat, '', n=1)
        exp = Series([u('foobarBAD'), NA])
        tm.assert_series_equal(result, exp)

        # flags + unicode
        values = Series([b"abcd,\xc3\xa0".decode("utf-8")])
        exp = Series([b"abcd, \xc3\xa0".decode("utf-8")])
        pat = re.compile(r"(?<=\w),(?=\w)", flags=re.UNICODE)
        result = values.str.replace(pat, ", ")
        tm.assert_series_equal(result, exp)

        # case and flags provided to str.replace will have no effect
        # and will produce warnings
        values = Series(['fooBAD__barBAD__bad', NA])
        pat = re.compile(r'BAD[_]*')

        with tm.assert_raises_regex(ValueError,
                                    "case and flags cannot be"):
            result = values.str.replace(pat, '', flags=re.IGNORECASE)

        with tm.assert_raises_regex(ValueError,
                                    "case and flags cannot be"):
            result = values.str.replace(pat, '', case=False)

        with tm.assert_raises_regex(ValueError,
                                    "case and flags cannot be"):
            result = values.str.replace(pat, '', case=True)

        # test with callable
        values = Series(['fooBAD__barBAD', NA])
        repl = lambda m: m.group(0).swapcase()
        pat = re.compile('[a-z][A-Z]{2}')
        result = values.str.replace(pat, repl, n=2)
        exp = Series(['foObaD__baRbaD', NA])
        tm.assert_series_equal(result, exp)

    def test_repeat(self):
        values = Series(['a', 'b', NA, 'c', NA, 'd'])

        result = values.str.repeat(3)
        exp = Series(['aaa', 'bbb', NA, 'ccc', NA, 'ddd'])
        tm.assert_series_equal(result, exp)

        result = values.str.repeat([1, 2, 3, 4, 5, 6])
        exp = Series(['a', 'bb', NA, 'cccc', NA, 'dddddd'])
        tm.assert_series_equal(result, exp)

        # mixed
        mixed = Series(['a', NA, 'b', True, datetime.today(), 'foo', None, 1,
                        2.])

        rs = Series(mixed).str.repeat(3)
        xp = Series(['aaa', NA, 'bbb', NA, NA, 'foofoofoo', NA, NA, NA])
        assert isinstance(rs, Series)
        tm.assert_series_equal(rs, xp)

        # unicode
        values = Series([u('a'), u('b'), NA, u('c'), NA, u('d')])

        result = values.str.repeat(3)
        exp = Series([u('aaa'), u('bbb'), NA, u('ccc'), NA, u('ddd')])
        tm.assert_series_equal(result, exp)

        result = values.str.repeat([1, 2, 3, 4, 5, 6])
        exp = Series([u('a'), u('bb'), NA, u('cccc'), NA, u('dddddd')])
        tm.assert_series_equal(result, exp)

    def test_match(self):
        # New match behavior introduced in 0.13
        values = Series(['fooBAD__barBAD', NA, 'foo'])
        result = values.str.match('.*(BAD[_]+).*(BAD)')
        exp = Series([True, NA, False])
        tm.assert_series_equal(result, exp)

        values = Series(['fooBAD__barBAD', NA, 'foo'])
        result = values.str.match('.*BAD[_]+.*BAD')
        exp = Series([True, NA, False])
        tm.assert_series_equal(result, exp)

        # test passing as_indexer still works but is ignored
        values = Series(['fooBAD__barBAD', NA, 'foo'])
        exp = Series([True, NA, False])
        with tm.assert_produces_warning(FutureWarning):
            result = values.str.match('.*BAD[_]+.*BAD', as_indexer=True)
        tm.assert_series_equal(result, exp)
        with tm.assert_produces_warning(FutureWarning):
            result = values.str.match('.*BAD[_]+.*BAD', as_indexer=False)
        tm.assert_series_equal(result, exp)
        with tm.assert_produces_warning(FutureWarning):
            result = values.str.match('.*(BAD[_]+).*(BAD)', as_indexer=True)
        tm.assert_series_equal(result, exp)
        pytest.raises(ValueError, values.str.match, '.*(BAD[_]+).*(BAD)',
                      as_indexer=False)

        # mixed
        mixed = Series(['aBAD_BAD', NA, 'BAD_b_BAD', True, datetime.today(),
                        'foo', None, 1, 2.])
        rs = Series(mixed).str.match('.*(BAD[_]+).*(BAD)')
        xp = Series([True, NA, True, NA, NA, False, NA, NA, NA])
        assert isinstance(rs, Series)
        tm.assert_series_equal(rs, xp)

        # unicode
        values = Series([u('fooBAD__barBAD'), NA, u('foo')])
        result = values.str.match('.*(BAD[_]+).*(BAD)')
        exp = Series([True, NA, False])
        tm.assert_series_equal(result, exp)

        # na GH #6609
        res = Series(['a', 0, np.nan]).str.match('a', na=False)
        exp = Series([True, False, False])
        assert_series_equal(exp, res)
        res = Series(['a', 0, np.nan]).str.match('a')
        exp = Series([True, np.nan, np.nan])
        assert_series_equal(exp, res)

    def test_extract_expand_None(self):
        values = Series(['fooBAD__barBAD', NA, 'foo'])
        with tm.assert_produces_warning(FutureWarning):
            values.str.extract('.*(BAD[_]+).*(BAD)', expand=None)

    def test_extract_expand_unspecified(self):
        values = Series(['fooBAD__barBAD', NA, 'foo'])
        with tm.assert_produces_warning(FutureWarning):
            values.str.extract('.*(BAD[_]+).*(BAD)')

    def test_extract_expand_False(self):
        # Contains tests like those in test_match and some others.
        values = Series(['fooBAD__barBAD', NA, 'foo'])
        er = [NA, NA]  # empty row

        result = values.str.extract('.*(BAD[_]+).*(BAD)', expand=False)
        exp = DataFrame([['BAD__', 'BAD'], er, er])
        tm.assert_frame_equal(result, exp)

        # mixed
        mixed = Series(['aBAD_BAD', NA, 'BAD_b_BAD', True, datetime.today(),
                        'foo', None, 1, 2.])

        rs = Series(mixed).str.extract('.*(BAD[_]+).*(BAD)', expand=False)
        exp = DataFrame([['BAD_', 'BAD'], er, ['BAD_', 'BAD'], er, er, er, er,
                         er, er])
        tm.assert_frame_equal(rs, exp)

        # unicode
        values = Series([u('fooBAD__barBAD'), NA, u('foo')])

        result = values.str.extract('.*(BAD[_]+).*(BAD)', expand=False)
        exp = DataFrame([[u('BAD__'), u('BAD')], er, er])
        tm.assert_frame_equal(result, exp)

        # GH9980
        # Index only works with one regex group since
        # multi-group would expand to a frame
        idx = Index(['A1', 'A2', 'A3', 'A4', 'B5'])
        with tm.assert_raises_regex(ValueError, "supported"):
            idx.str.extract('([AB])([123])', expand=False)

        # these should work for both Series and Index
        for klass in [Series, Index]:
            # no groups
            s_or_idx = klass(['A1', 'B2', 'C3'])
            f = lambda: s_or_idx.str.extract('[ABC][123]', expand=False)
            pytest.raises(ValueError, f)

            # only non-capturing groups
            f = lambda: s_or_idx.str.extract('(?:[AB]).*', expand=False)
            pytest.raises(ValueError, f)

            # single group renames series/index properly
            s_or_idx = klass(['A1', 'A2'])
            result = s_or_idx.str.extract(r'(?P<uno>A)\d', expand=False)
            assert result.name == 'uno'

            exp = klass(['A', 'A'], name='uno')
            if klass == Series:
                tm.assert_series_equal(result, exp)
            else:
                tm.assert_index_equal(result, exp)

        s = Series(['A1', 'B2', 'C3'])
        # one group, no matches
        result = s.str.extract('(_)', expand=False)
        exp = Series([NA, NA, NA], dtype=object)
        tm.assert_series_equal(result, exp)

        # two groups, no matches
        result = s.str.extract('(_)(_)', expand=False)
        exp = DataFrame([[NA, NA], [NA, NA], [NA, NA]], dtype=object)
        tm.assert_frame_equal(result, exp)

        # one group, some matches
        result = s.str.extract('([AB])[123]', expand=False)
        exp = Series(['A', 'B', NA])
        tm.assert_series_equal(result, exp)

        # two groups, some matches
        result = s.str.extract('([AB])([123])', expand=False)
        exp = DataFrame([['A', '1'], ['B', '2'], [NA, NA]])
        tm.assert_frame_equal(result, exp)

        # one named group
        result = s.str.extract('(?P<letter>[AB])', expand=False)
        exp = Series(['A', 'B', NA], name='letter')
        tm.assert_series_equal(result, exp)

        # two named groups
        result = s.str.extract('(?P<letter>[AB])(?P<number>[123])',
                               expand=False)
        exp = DataFrame([['A', '1'], ['B', '2'], [NA, NA]],
                        columns=['letter', 'number'])
        tm.assert_frame_equal(result, exp)

        # mix named and unnamed groups
        result = s.str.extract('([AB])(?P<number>[123])', expand=False)
        exp = DataFrame([['A', '1'], ['B', '2'], [NA, NA]],
                        columns=[0, 'number'])
        tm.assert_frame_equal(result, exp)

        # one normal group, one non-capturing group
        result = s.str.extract('([AB])(?:[123])', expand=False)
        exp = Series(['A', 'B', NA])
        tm.assert_series_equal(result, exp)

        # two normal groups, one non-capturing group
        result = Series(['A11', 'B22', 'C33']).str.extract(
            '([AB])([123])(?:[123])', expand=False)
        exp = DataFrame([['A', '1'], ['B', '2'], [NA, NA]])
        tm.assert_frame_equal(result, exp)

        # one optional group followed by one normal group
        result = Series(['A1', 'B2', '3']).str.extract(
            '(?P<letter>[AB])?(?P<number>[123])', expand=False)
        exp = DataFrame([['A', '1'], ['B', '2'], [NA, '3']],
                        columns=['letter', 'number'])
        tm.assert_frame_equal(result, exp)

        # one normal group followed by one optional group
        result = Series(['A1', 'B2', 'C']).str.extract(
            '(?P<letter>[ABC])(?P<number>[123])?', expand=False)
        exp = DataFrame([['A', '1'], ['B', '2'], ['C', NA]],
                        columns=['letter', 'number'])
        tm.assert_frame_equal(result, exp)

        # GH6348
        # not passing index to the extractor
        def check_index(index):
            data = ['A1', 'B2', 'C']
            index = index[:len(data)]
            s = Series(data, index=index)
            result = s.str.extract(r'(\d)', expand=False)
            exp = Series(['1', '2', NA], index=index)
            tm.assert_series_equal(result, exp)

            result = Series(data, index=index).str.extract(
                r'(?P<letter>\D)(?P<number>\d)?', expand=False)
            e_list = [
                ['A', '1'],
                ['B', '2'],
                ['C', NA]
            ]
            exp = DataFrame(e_list, columns=['letter', 'number'], index=index)
            tm.assert_frame_equal(result, exp)

        i_funs = [
            tm.makeStringIndex, tm.makeUnicodeIndex, tm.makeIntIndex,
            tm.makeDateIndex, tm.makePeriodIndex, tm.makeRangeIndex
        ]
        for index in i_funs:
            check_index(index())

        # single_series_name_is_preserved.
        s = Series(['a3', 'b3', 'c2'], name='bob')
        r = s.str.extract(r'(?P<sue>[a-z])', expand=False)
        e = Series(['a', 'b', 'c'], name='sue')
        tm.assert_series_equal(r, e)
        assert r.name == e.name

    def test_extract_expand_True(self):
        # Contains tests like those in test_match and some others.
        values = Series(['fooBAD__barBAD', NA, 'foo'])
        er = [NA, NA]  # empty row

        result = values.str.extract('.*(BAD[_]+).*(BAD)', expand=True)
        exp = DataFrame([['BAD__', 'BAD'], er, er])
        tm.assert_frame_equal(result, exp)

        # mixed
        mixed = Series(['aBAD_BAD', NA, 'BAD_b_BAD', True, datetime.today(),
                        'foo', None, 1, 2.])

        rs = Series(mixed).str.extract('.*(BAD[_]+).*(BAD)', expand=True)
        exp = DataFrame([['BAD_', 'BAD'], er, ['BAD_', 'BAD'], er, er,
                         er, er, er, er])
        tm.assert_frame_equal(rs, exp)

        # unicode
        values = Series([u('fooBAD__barBAD'), NA, u('foo')])

        result = values.str.extract('.*(BAD[_]+).*(BAD)', expand=True)
        exp = DataFrame([[u('BAD__'), u('BAD')], er, er])
        tm.assert_frame_equal(result, exp)

        # these should work for both Series and Index
        for klass in [Series, Index]:
            # no groups
            s_or_idx = klass(['A1', 'B2', 'C3'])
            f = lambda: s_or_idx.str.extract('[ABC][123]', expand=True)
            pytest.raises(ValueError, f)

            # only non-capturing groups
            f = lambda: s_or_idx.str.extract('(?:[AB]).*', expand=True)
            pytest.raises(ValueError, f)

            # single group renames series/index properly
            s_or_idx = klass(['A1', 'A2'])
            result_df = s_or_idx.str.extract(r'(?P<uno>A)\d', expand=True)
            assert isinstance(result_df, DataFrame)
            result_series = result_df['uno']
            assert_series_equal(result_series, Series(['A', 'A'], name='uno'))

    def test_extract_series(self):
        # extract should give the same result whether or not the
        # series has a name.
        for series_name in None, "series_name":
            s = Series(['A1', 'B2', 'C3'], name=series_name)
            # one group, no matches
            result = s.str.extract('(_)', expand=True)
            exp = DataFrame([NA, NA, NA], dtype=object)
            tm.assert_frame_equal(result, exp)

            # two groups, no matches
            result = s.str.extract('(_)(_)', expand=True)
            exp = DataFrame([[NA, NA], [NA, NA], [NA, NA]], dtype=object)
            tm.assert_frame_equal(result, exp)

            # one group, some matches
            result = s.str.extract('([AB])[123]', expand=True)
            exp = DataFrame(['A', 'B', NA])
            tm.assert_frame_equal(result, exp)

            # two groups, some matches
            result = s.str.extract('([AB])([123])', expand=True)
            exp = DataFrame([['A', '1'], ['B', '2'], [NA, NA]])
            tm.assert_frame_equal(result, exp)

            # one named group
            result = s.str.extract('(?P<letter>[AB])', expand=True)
            exp = DataFrame({"letter": ['A', 'B', NA]})
            tm.assert_frame_equal(result, exp)

            # two named groups
            result = s.str.extract(
                '(?P<letter>[AB])(?P<number>[123])',
                expand=True)
            e_list = [
                ['A', '1'],
                ['B', '2'],
                [NA, NA]
            ]
            exp = DataFrame(e_list, columns=['letter', 'number'])
            tm.assert_frame_equal(result, exp)

            # mix named and unnamed groups
            result = s.str.extract('([AB])(?P<number>[123])', expand=True)
            exp = DataFrame(e_list, columns=[0, 'number'])
            tm.assert_frame_equal(result, exp)

            # one normal group, one non-capturing group
            result = s.str.extract('([AB])(?:[123])', expand=True)
            exp = DataFrame(['A', 'B', NA])
            tm.assert_frame_equal(result, exp)

    def test_extract_optional_groups(self):

        # two normal groups, one non-capturing group
        result = Series(['A11', 'B22', 'C33']).str.extract(
            '([AB])([123])(?:[123])', expand=True)
        exp = DataFrame([['A', '1'], ['B', '2'], [NA, NA]])
        tm.assert_frame_equal(result, exp)

        # one optional group followed by one normal group
        result = Series(['A1', 'B2', '3']).str.extract(
            '(?P<letter>[AB])?(?P<number>[123])', expand=True)
        e_list = [
            ['A', '1'],
            ['B', '2'],
            [NA, '3']
        ]
        exp = DataFrame(e_list, columns=['letter', 'number'])
        tm.assert_frame_equal(result, exp)

        # one normal group followed by one optional group
        result = Series(['A1', 'B2', 'C']).str.extract(
            '(?P<letter>[ABC])(?P<number>[123])?', expand=True)
        e_list = [
            ['A', '1'],
            ['B', '2'],
            ['C', NA]
        ]
        exp = DataFrame(e_list, columns=['letter', 'number'])
        tm.assert_frame_equal(result, exp)

        # GH6348
        # not passing index to the extractor
        def check_index(index):
            data = ['A1', 'B2', 'C']
            index = index[:len(data)]
            result = Series(data, index=index).str.extract(
                r'(\d)', expand=True)
            exp = DataFrame(['1', '2', NA], index=index)
            tm.assert_frame_equal(result, exp)

            result = Series(data, index=index).str.extract(
                r'(?P<letter>\D)(?P<number>\d)?', expand=True)
            e_list = [
                ['A', '1'],
                ['B', '2'],
                ['C', NA]
            ]
            exp = DataFrame(e_list, columns=['letter', 'number'], index=index)
            tm.assert_frame_equal(result, exp)

        i_funs = [
            tm.makeStringIndex, tm.makeUnicodeIndex, tm.makeIntIndex,
            tm.makeDateIndex, tm.makePeriodIndex, tm.makeRangeIndex
        ]
        for index in i_funs:
            check_index(index())

    def test_extract_single_group_returns_frame(self):
        # GH11386 extract should always return DataFrame, even when
        # there is only one group. Prior to v0.18.0, extract returned
        # Series when there was only one group in the regex.
        s = Series(['a3', 'b3', 'c2'], name='series_name')
        r = s.str.extract(r'(?P<letter>[a-z])', expand=True)
        e = DataFrame({"letter": ['a', 'b', 'c']})
        tm.assert_frame_equal(r, e)

    def test_extractall(self):
        subject_list = [
            'dave@google.com',
            'tdhock5@gmail.com',
            'maudelaperriere@gmail.com',
            'rob@gmail.com some text steve@gmail.com',
            'a@b.com some text c@d.com and e@f.com',
            np.nan,
            "",
        ]
        expected_tuples = [
            ("dave", "google", "com"),
            ("tdhock5", "gmail", "com"),
            ("maudelaperriere", "gmail", "com"),
            ("rob", "gmail", "com"), ("steve", "gmail", "com"),
            ("a", "b", "com"), ("c", "d", "com"), ("e", "f", "com"),
        ]
        named_pattern = r"""
        (?P<user>[a-z0-9]+)
        @
        (?P<domain>[a-z]+)
        \.
        (?P<tld>[a-z]{2,4})
        """
        expected_columns = ["user", "domain", "tld"]
        S = Series(subject_list)
        # extractall should return a DataFrame with one row for each
        # match, indexed by the subject from which the match came.
        expected_index = MultiIndex.from_tuples([
            (0, 0),
            (1, 0),
            (2, 0),
            (3, 0),
            (3, 1),
            (4, 0),
            (4, 1),
            (4, 2),
        ], names=(None, "match"))
        expected_df = DataFrame(
            expected_tuples, expected_index, expected_columns)
        computed_df = S.str.extractall(named_pattern, re.VERBOSE)
        tm.assert_frame_equal(computed_df, expected_df)

        # The index of the input Series should be used to construct
        # the index of the output DataFrame:
        series_index = MultiIndex.from_tuples([
            ("single", "Dave"),
            ("single", "Toby"),
            ("single", "Maude"),
            ("multiple", "robAndSteve"),
            ("multiple", "abcdef"),
            ("none", "missing"),
            ("none", "empty"),
        ])
        Si = Series(subject_list, series_index)
        expected_index = MultiIndex.from_tuples([
            ("single", "Dave", 0),
            ("single", "Toby", 0),
            ("single", "Maude", 0),
            ("multiple", "robAndSteve", 0),
            ("multiple", "robAndSteve", 1),
            ("multiple", "abcdef", 0),
            ("multiple", "abcdef", 1),
            ("multiple", "abcdef", 2),
        ], names=(None, None, "match"))
        expected_df = DataFrame(
            expected_tuples, expected_index, expected_columns)
        computed_df = Si.str.extractall(named_pattern, re.VERBOSE)
        tm.assert_frame_equal(computed_df, expected_df)

        # MultiIndexed subject with names.
        Sn = Series(subject_list, series_index)
        Sn.index.names = ("matches", "description")
        expected_index.names = ("matches", "description", "match")
        expected_df = DataFrame(
            expected_tuples, expected_index, expected_columns)
        computed_df = Sn.str.extractall(named_pattern, re.VERBOSE)
        tm.assert_frame_equal(computed_df, expected_df)

        # optional groups.
        subject_list = ['', 'A1', '32']
        named_pattern = '(?P<letter>[AB])?(?P<number>[123])'
        computed_df = Series(subject_list).str.extractall(named_pattern)
        expected_index = MultiIndex.from_tuples([
            (1, 0),
            (2, 0),
            (2, 1),
        ], names=(None, "match"))
        expected_df = DataFrame([
            ('A', '1'),
            (NA, '3'),
            (NA, '2'),
        ], expected_index, columns=['letter', 'number'])
        tm.assert_frame_equal(computed_df, expected_df)

        # only one of two groups has a name.
        pattern = '([AB])?(?P<number>[123])'
        computed_df = Series(subject_list).str.extractall(pattern)
        expected_df = DataFrame([
            ('A', '1'),
            (NA, '3'),
            (NA, '2'),
        ], expected_index, columns=[0, 'number'])
        tm.assert_frame_equal(computed_df, expected_df)

    def test_extractall_single_group(self):
        # extractall(one named group) returns DataFrame with one named
        # column.
        s = Series(['a3', 'b3', 'd4c2'], name='series_name')
        r = s.str.extractall(r'(?P<letter>[a-z])')
        i = MultiIndex.from_tuples([
            (0, 0),
            (1, 0),
            (2, 0),
            (2, 1),
        ], names=(None, "match"))
        e = DataFrame({"letter": ['a', 'b', 'd', 'c']}, i)
        tm.assert_frame_equal(r, e)

        # extractall(one un-named group) returns DataFrame with one
        # un-named column.
        r = s.str.extractall(r'([a-z])')
        e = DataFrame(['a', 'b', 'd', 'c'], i)
        tm.assert_frame_equal(r, e)

    def test_extractall_single_group_with_quantifier(self):
        # extractall(one un-named group with quantifier) returns
        # DataFrame with one un-named column (GH13382).
        s = Series(['ab3', 'abc3', 'd4cd2'], name='series_name')
        r = s.str.extractall(r'([a-z]+)')
        i = MultiIndex.from_tuples([
            (0, 0),
            (1, 0),
            (2, 0),
            (2, 1),
        ], names=(None, "match"))
        e = DataFrame(['ab', 'abc', 'd', 'cd'], i)
        tm.assert_frame_equal(r, e)

    def test_extractall_no_matches(self):
        s = Series(['a3', 'b3', 'd4c2'], name='series_name')
        # one un-named group.
        r = s.str.extractall('(z)')
        e = DataFrame(columns=[0])
        tm.assert_frame_equal(r, e)
        # two un-named groups.
        r = s.str.extractall('(z)(z)')
        e = DataFrame(columns=[0, 1])
        tm.assert_frame_equal(r, e)
        # one named group.
        r = s.str.extractall('(?P<first>z)')
        e = DataFrame(columns=["first"])
        tm.assert_frame_equal(r, e)
        # two named groups.
        r = s.str.extractall('(?P<first>z)(?P<second>z)')
        e = DataFrame(columns=["first", "second"])
        tm.assert_frame_equal(r, e)
        # one named, one un-named.
        r = s.str.extractall('(z)(?P<second>z)')
        e = DataFrame(columns=[0,
                               "second"])
        tm.assert_frame_equal(r, e)

    def test_extractall_stringindex(self):
        s = Series(["a1a2", "b1", "c1"], name='xxx')
        res = s.str.extractall(r"[ab](?P<digit>\d)")
        exp_idx = MultiIndex.from_tuples([(0, 0), (0, 1), (1, 0)],
                                         names=[None, 'match'])
        exp = DataFrame({'digit': ["1", "2", "1"]}, index=exp_idx)
        tm.assert_frame_equal(res, exp)

        # index should return the same result as the default index without name
        # thus index.name doesn't affect to the result
        for idx in [Index(["a1a2", "b1", "c1"]),
                    Index(["a1a2", "b1", "c1"], name='xxx')]:

            res = idx.str.extractall(r"[ab](?P<digit>\d)")
            tm.assert_frame_equal(res, exp)

        s = Series(["a1a2", "b1", "c1"], name='s_name',
                   index=Index(["XX", "yy", "zz"], name='idx_name'))
        res = s.str.extractall(r"[ab](?P<digit>\d)")
        exp_idx = MultiIndex.from_tuples([("XX", 0), ("XX", 1), ("yy", 0)],
                                         names=["idx_name", 'match'])
        exp = DataFrame({'digit': ["1", "2", "1"]}, index=exp_idx)
        tm.assert_frame_equal(res, exp)

    def test_extractall_errors(self):
        # Does not make sense to use extractall with a regex that has
        # no capture groups. (it returns DataFrame with one column for
        # each capture group)
        s = Series(['a3', 'b3', 'd4c2'], name='series_name')
        with tm.assert_raises_regex(ValueError, "no capture groups"):
            s.str.extractall(r'[a-z]')

    def test_extract_index_one_two_groups(self):
        s = Series(['a3', 'b3', 'd4c2'], index=["A3", "B3", "D4"],
                   name='series_name')
        r = s.index.str.extract(r'([A-Z])', expand=True)
        e = DataFrame(['A', "B", "D"])
        tm.assert_frame_equal(r, e)

        # Prior to v0.18.0, index.str.extract(regex with one group)
        # returned Index. With more than one group, extract raised an
        # error (GH9980). Now extract always returns DataFrame.
        r = s.index.str.extract(
            r'(?P<letter>[A-Z])(?P<digit>[0-9])', expand=True)
        e_list = [
            ("A", "3"),
            ("B", "3"),
            ("D", "4"),
        ]
        e = DataFrame(e_list, columns=["letter", "digit"])
        tm.assert_frame_equal(r, e)

    def test_extractall_same_as_extract(self):
        s = Series(['a3', 'b3', 'c2'], name='series_name')

        pattern_two_noname = r'([a-z])([0-9])'
        extract_two_noname = s.str.extract(pattern_two_noname, expand=True)
        has_multi_index = s.str.extractall(pattern_two_noname)
        no_multi_index = has_multi_index.xs(0, level="match")
        tm.assert_frame_equal(extract_two_noname, no_multi_index)

        pattern_two_named = r'(?P<letter>[a-z])(?P<digit>[0-9])'
        extract_two_named = s.str.extract(pattern_two_named, expand=True)
        has_multi_index = s.str.extractall(pattern_two_named)
        no_multi_index = has_multi_index.xs(0, level="match")
        tm.assert_frame_equal(extract_two_named, no_multi_index)

        pattern_one_named = r'(?P<group_name>[a-z])'
        extract_one_named = s.str.extract(pattern_one_named, expand=True)
        has_multi_index = s.str.extractall(pattern_one_named)
        no_multi_index = has_multi_index.xs(0, level="match")
        tm.assert_frame_equal(extract_one_named, no_multi_index)

        pattern_one_noname = r'([a-z])'
        extract_one_noname = s.str.extract(pattern_one_noname, expand=True)
        has_multi_index = s.str.extractall(pattern_one_noname)
        no_multi_index = has_multi_index.xs(0, level="match")
        tm.assert_frame_equal(extract_one_noname, no_multi_index)

    def test_extractall_same_as_extract_subject_index(self):
        # same as above tests, but s has an MultiIndex.
        i = MultiIndex.from_tuples([
            ("A", "first"),
            ("B", "second"),
            ("C", "third"),
        ], names=("capital", "ordinal"))
        s = Series(['a3', 'b3', 'c2'], i, name='series_name')

        pattern_two_noname = r'([a-z])([0-9])'
        extract_two_noname = s.str.extract(pattern_two_noname, expand=True)
        has_match_index = s.str.extractall(pattern_two_noname)
        no_match_index = has_match_index.xs(0, level="match")
        tm.assert_frame_equal(extract_two_noname, no_match_index)

        pattern_two_named = r'(?P<letter>[a-z])(?P<digit>[0-9])'
        extract_two_named = s.str.extract(pattern_two_named, expand=True)
        has_match_index = s.str.extractall(pattern_two_named)
        no_match_index = has_match_index.xs(0, level="match")
        tm.assert_frame_equal(extract_two_named, no_match_index)

        pattern_one_named = r'(?P<group_name>[a-z])'
        extract_one_named = s.str.extract(pattern_one_named, expand=True)
        has_match_index = s.str.extractall(pattern_one_named)
        no_match_index = has_match_index.xs(0, level="match")
        tm.assert_frame_equal(extract_one_named, no_match_index)

        pattern_one_noname = r'([a-z])'
        extract_one_noname = s.str.extract(pattern_one_noname, expand=True)
        has_match_index = s.str.extractall(pattern_one_noname)
        no_match_index = has_match_index.xs(0, level="match")
        tm.assert_frame_equal(extract_one_noname, no_match_index)

    def test_empty_str_methods(self):
        empty_str = empty = Series(dtype=object)
        empty_int = Series(dtype=int)
        empty_bool = Series(dtype=bool)
        empty_bytes = Series(dtype=object)

        # GH7241
        # (extract) on empty series

        tm.assert_series_equal(empty_str, empty.str.cat(empty))
        assert '' == empty.str.cat()
        tm.assert_series_equal(empty_str, empty.str.title())
        tm.assert_series_equal(empty_int, empty.str.count('a'))
        tm.assert_series_equal(empty_bool, empty.str.contains('a'))
        tm.assert_series_equal(empty_bool, empty.str.startswith('a'))
        tm.assert_series_equal(empty_bool, empty.str.endswith('a'))
        tm.assert_series_equal(empty_str, empty.str.lower())
        tm.assert_series_equal(empty_str, empty.str.upper())
        tm.assert_series_equal(empty_str, empty.str.replace('a', 'b'))
        tm.assert_series_equal(empty_str, empty.str.repeat(3))
        tm.assert_series_equal(empty_bool, empty.str.match('^a'))
        tm.assert_frame_equal(
            DataFrame(columns=[0], dtype=str),
            empty.str.extract('()', expand=True))
        tm.assert_frame_equal(
            DataFrame(columns=[0, 1], dtype=str),
            empty.str.extract('()()', expand=True))
        tm.assert_series_equal(
            empty_str,
            empty.str.extract('()', expand=False))
        tm.assert_frame_equal(
            DataFrame(columns=[0, 1], dtype=str),
            empty.str.extract('()()', expand=False))
        tm.assert_frame_equal(DataFrame(dtype=str), empty.str.get_dummies())
        tm.assert_series_equal(empty_str, empty_str.str.join(''))
        tm.assert_series_equal(empty_int, empty.str.len())
        tm.assert_series_equal(empty_str, empty_str.str.findall('a'))
        tm.assert_series_equal(empty_int, empty.str.find('a'))
        tm.assert_series_equal(empty_int, empty.str.rfind('a'))
        tm.assert_series_equal(empty_str, empty.str.pad(42))
        tm.assert_series_equal(empty_str, empty.str.center(42))
        tm.assert_series_equal(empty_str, empty.str.split('a'))
        tm.assert_series_equal(empty_str, empty.str.rsplit('a'))
        tm.assert_series_equal(empty_str,
                               empty.str.partition('a', expand=False))
        tm.assert_series_equal(empty_str,
                               empty.str.rpartition('a', expand=False))
        tm.assert_series_equal(empty_str, empty.str.slice(stop=1))
        tm.assert_series_equal(empty_str, empty.str.slice(step=1))
        tm.assert_series_equal(empty_str, empty.str.strip())
        tm.assert_series_equal(empty_str, empty.str.lstrip())
        tm.assert_series_equal(empty_str, empty.str.rstrip())
        tm.assert_series_equal(empty_str, empty.str.wrap(42))
        tm.assert_series_equal(empty_str, empty.str.get(0))
        tm.assert_series_equal(empty_str, empty_bytes.str.decode('ascii'))
        tm.assert_series_equal(empty_bytes, empty.str.encode('ascii'))
        tm.assert_series_equal(empty_str, empty.str.isalnum())
        tm.assert_series_equal(empty_str, empty.str.isalpha())
        tm.assert_series_equal(empty_str, empty.str.isdigit())
        tm.assert_series_equal(empty_str, empty.str.isspace())
        tm.assert_series_equal(empty_str, empty.str.islower())
        tm.assert_series_equal(empty_str, empty.str.isupper())
        tm.assert_series_equal(empty_str, empty.str.istitle())
        tm.assert_series_equal(empty_str, empty.str.isnumeric())
        tm.assert_series_equal(empty_str, empty.str.isdecimal())
        tm.assert_series_equal(empty_str, empty.str.capitalize())
        tm.assert_series_equal(empty_str, empty.str.swapcase())
        tm.assert_series_equal(empty_str, empty.str.normalize('NFC'))
        if compat.PY3:
            table = str.maketrans('a', 'b')
        else:
            import string
            table = string.maketrans('a', 'b')
        tm.assert_series_equal(empty_str, empty.str.translate(table))

    def test_empty_str_methods_to_frame(self):
        empty = Series(dtype=str)
        empty_df = DataFrame([])
        tm.assert_frame_equal(empty_df, empty.str.partition('a'))
        tm.assert_frame_equal(empty_df, empty.str.rpartition('a'))

    def test_ismethods(self):
        values = ['A', 'b', 'Xy', '4', '3A', '', 'TT', '55', '-', '  ']
        str_s = Series(values)
        alnum_e = [True, True, True, True, True, False, True, True, False,
                   False]
        alpha_e = [True, True, True, False, False, False, True, False, False,
                   False]
        digit_e = [False, False, False, True, False, False, False, True, False,
                   False]

        # TODO: unused
        num_e = [False, False, False, True, False, False,  # noqa
                 False, True, False, False]

        space_e = [False, False, False, False, False, False, False, False,
                   False, True]
        lower_e = [False, True, False, False, False, False, False, False,
                   False, False]
        upper_e = [True, False, False, False, True, False, True, False, False,
                   False]
        title_e = [True, False, True, False, True, False, False, False, False,
                   False]

        tm.assert_series_equal(str_s.str.isalnum(), Series(alnum_e))
        tm.assert_series_equal(str_s.str.isalpha(), Series(alpha_e))
        tm.assert_series_equal(str_s.str.isdigit(), Series(digit_e))
        tm.assert_series_equal(str_s.str.isspace(), Series(space_e))
        tm.assert_series_equal(str_s.str.islower(), Series(lower_e))
        tm.assert_series_equal(str_s.str.isupper(), Series(upper_e))
        tm.assert_series_equal(str_s.str.istitle(), Series(title_e))

        assert str_s.str.isalnum().tolist() == [v.isalnum() for v in values]
        assert str_s.str.isalpha().tolist() == [v.isalpha() for v in values]
        assert str_s.str.isdigit().tolist() == [v.isdigit() for v in values]
        assert str_s.str.isspace().tolist() == [v.isspace() for v in values]
        assert str_s.str.islower().tolist() == [v.islower() for v in values]
        assert str_s.str.isupper().tolist() == [v.isupper() for v in values]
        assert str_s.str.istitle().tolist() == [v.istitle() for v in values]

    def test_isnumeric(self):
        # 0x00bc: ¼ VULGAR FRACTION ONE QUARTER
        # 0x2605: ★ not number
        # 0x1378: ፸ ETHIOPIC NUMBER SEVENTY
        # 0xFF13: ３ Em 3
        values = ['A', '3', u'¼', u'★', u'፸', u'３', 'four']
        s = Series(values)
        numeric_e = [False, True, True, False, True, True, False]
        decimal_e = [False, True, False, False, False, True, False]
        tm.assert_series_equal(s.str.isnumeric(), Series(numeric_e))
        tm.assert_series_equal(s.str.isdecimal(), Series(decimal_e))

        unicodes = [u'A', u'3', u'¼', u'★', u'፸', u'３', u'four']
        assert s.str.isnumeric().tolist() == [v.isnumeric() for v in unicodes]
        assert s.str.isdecimal().tolist() == [v.isdecimal() for v in unicodes]

        values = ['A', np.nan, u'¼', u'★', np.nan, u'３', 'four']
        s = Series(values)
        numeric_e = [False, np.nan, True, False, np.nan, True, False]
        decimal_e = [False, np.nan, False, False, np.nan, True, False]
        tm.assert_series_equal(s.str.isnumeric(), Series(numeric_e))
        tm.assert_series_equal(s.str.isdecimal(), Series(decimal_e))

    def test_get_dummies(self):
        s = Series(['a|b', 'a|c', np.nan])
        result = s.str.get_dummies('|')
        expected = DataFrame([[1, 1, 0], [1, 0, 1], [0, 0, 0]],
                             columns=list('abc'))
        tm.assert_frame_equal(result, expected)

        s = Series(['a;b', 'a', 7])
        result = s.str.get_dummies(';')
        expected = DataFrame([[0, 1, 1], [0, 1, 0], [1, 0, 0]],
                             columns=list('7ab'))
        tm.assert_frame_equal(result, expected)

        # GH9980, GH8028
        idx = Index(['a|b', 'a|c', 'b|c'])
        result = idx.str.get_dummies('|')

        expected = MultiIndex.from_tuples([(1, 1, 0), (1, 0, 1),
                                           (0, 1, 1)], names=('a', 'b', 'c'))
        tm.assert_index_equal(result, expected)

    def test_get_dummies_with_name_dummy(self):
        # GH 12180
        # Dummies named 'name' should work as expected
        s = Series(['a', 'b,name', 'b'])
        result = s.str.get_dummies(',')
        expected = DataFrame([[1, 0, 0], [0, 1, 1], [0, 1, 0]],
                             columns=['a', 'b', 'name'])
        tm.assert_frame_equal(result, expected)

        idx = Index(['a|b', 'name|c', 'b|name'])
        result = idx.str.get_dummies('|')

        expected = MultiIndex.from_tuples([(1, 1, 0, 0), (0, 0, 1, 1),
                                           (0, 1, 0, 1)],
                                          names=('a', 'b', 'c', 'name'))
        tm.assert_index_equal(result, expected)

    def test_join(self):
        values = Series(['a_b_c', 'c_d_e', np.nan, 'f_g_h'])
        result = values.str.split('_').str.join('_')
        tm.assert_series_equal(values, result)

        # mixed
        mixed = Series(['a_b', NA, 'asdf_cas_asdf', True, datetime.today(),
                        'foo', None, 1, 2.])

        rs = Series(mixed).str.split('_').str.join('_')
        xp = Series(['a_b', NA, 'asdf_cas_asdf', NA, NA, 'foo', NA, NA, NA])

        assert isinstance(rs, Series)
        tm.assert_almost_equal(rs, xp)

        # unicode
        values = Series([u('a_b_c'), u('c_d_e'), np.nan, u('f_g_h')])
        result = values.str.split('_').str.join('_')
        tm.assert_series_equal(values, result)

    def test_len(self):
        values = Series(['foo', 'fooo', 'fooooo', np.nan, 'fooooooo'])

        result = values.str.len()
        exp = values.map(lambda x: len(x) if notnull(x) else NA)
        tm.assert_series_equal(result, exp)

        # mixed
        mixed = Series(['a_b', NA, 'asdf_cas_asdf', True, datetime.today(),
                        'foo', None, 1, 2.])

        rs = Series(mixed).str.len()
        xp = Series([3, NA, 13, NA, NA, 3, NA, NA, NA])

        assert isinstance(rs, Series)
        tm.assert_almost_equal(rs, xp)

        # unicode
        values = Series([u('foo'), u('fooo'), u('fooooo'), np.nan, u(
            'fooooooo')])

        result = values.str.len()
        exp = values.map(lambda x: len(x) if notnull(x) else NA)
        tm.assert_series_equal(result, exp)

    def test_findall(self):
        values = Series(['fooBAD__barBAD', NA, 'foo', 'BAD'])

        result = values.str.findall('BAD[_]*')
        exp = Series([['BAD__', 'BAD'], NA, [], ['BAD']])
        tm.assert_almost_equal(result, exp)

        # mixed
        mixed = Series(['fooBAD__barBAD', NA, 'foo', True, datetime.today(),
                        'BAD', None, 1, 2.])

        rs = Series(mixed).str.findall('BAD[_]*')
        xp = Series([['BAD__', 'BAD'], NA, [], NA, NA, ['BAD'], NA, NA, NA])

        assert isinstance(rs, Series)
        tm.assert_almost_equal(rs, xp)

        # unicode
        values = Series([u('fooBAD__barBAD'), NA, u('foo'), u('BAD')])

        result = values.str.findall('BAD[_]*')
        exp = Series([[u('BAD__'), u('BAD')], NA, [], [u('BAD')]])
        tm.assert_almost_equal(result, exp)

    def test_find(self):
        values = Series(['ABCDEFG', 'BCDEFEF', 'DEFGHIJEF', 'EFGHEF', 'XXXX'])
        result = values.str.find('EF')
        tm.assert_series_equal(result, Series([4, 3, 1, 0, -1]))
        expected = np.array([v.find('EF') for v in values.values],
                            dtype=np.int64)
        tm.assert_numpy_array_equal(result.values, expected)

        result = values.str.rfind('EF')
        tm.assert_series_equal(result, Series([4, 5, 7, 4, -1]))
        expected = np.array([v.rfind('EF') for v in values.values],
                            dtype=np.int64)
        tm.assert_numpy_array_equal(result.values, expected)

        result = values.str.find('EF', 3)
        tm.assert_series_equal(result, Series([4, 3, 7, 4, -1]))
        expected = np.array([v.find('EF', 3) for v in values.values],
                            dtype=np.int64)
        tm.assert_numpy_array_equal(result.values, expected)

        result = values.str.rfind('EF', 3)
        tm.assert_series_equal(result, Series([4, 5, 7, 4, -1]))
        expected = np.array([v.rfind('EF', 3) for v in values.values],
                            dtype=np.int64)
        tm.assert_numpy_array_equal(result.values, expected)

        result = values.str.find('EF', 3, 6)
        tm.assert_series_equal(result, Series([4, 3, -1, 4, -1]))
        expected = np.array([v.find('EF', 3, 6) for v in values.values],
                            dtype=np.int64)
        tm.assert_numpy_array_equal(result.values, expected)

        result = values.str.rfind('EF', 3, 6)
        tm.assert_series_equal(result, Series([4, 3, -1, 4, -1]))
        expected = np.array([v.rfind('EF', 3, 6) for v in values.values],
                            dtype=np.int64)
        tm.assert_numpy_array_equal(result.values, expected)

        with tm.assert_raises_regex(TypeError,
                                    "expected a string object, not int"):
            result = values.str.find(0)

        with tm.assert_raises_regex(TypeError,
                                    "expected a string object, not int"):
            result = values.str.rfind(0)

    def test_find_nan(self):
        values = Series(['ABCDEFG', np.nan, 'DEFGHIJEF', np.nan, 'XXXX'])
        result = values.str.find('EF')
        tm.assert_series_equal(result, Series([4, np.nan, 1, np.nan, -1]))

        result = values.str.rfind('EF')
        tm.assert_series_equal(result, Series([4, np.nan, 7, np.nan, -1]))

        result = values.str.find('EF', 3)
        tm.assert_series_equal(result, Series([4, np.nan, 7, np.nan, -1]))

        result = values.str.rfind('EF', 3)
        tm.assert_series_equal(result, Series([4, np.nan, 7, np.nan, -1]))

        result = values.str.find('EF', 3, 6)
        tm.assert_series_equal(result, Series([4, np.nan, -1, np.nan, -1]))

        result = values.str.rfind('EF', 3, 6)
        tm.assert_series_equal(result, Series([4, np.nan, -1, np.nan, -1]))

    def test_index(self):

        def _check(result, expected):
            if isinstance(result, Series):
                tm.assert_series_equal(result, expected)
            else:
                tm.assert_index_equal(result, expected)

        for klass in [Series, Index]:
            s = klass(['ABCDEFG', 'BCDEFEF', 'DEFGHIJEF', 'EFGHEF'])

            result = s.str.index('EF')
            _check(result, klass([4, 3, 1, 0]))
            expected = np.array([v.index('EF') for v in s.values],
                                dtype=np.int64)
            tm.assert_numpy_array_equal(result.values, expected)

            result = s.str.rindex('EF')
            _check(result, klass([4, 5, 7, 4]))
            expected = np.array([v.rindex('EF') for v in s.values],
                                dtype=np.int64)
            tm.assert_numpy_array_equal(result.values, expected)

            result = s.str.index('EF', 3)
            _check(result, klass([4, 3, 7, 4]))
            expected = np.array([v.index('EF', 3) for v in s.values],
                                dtype=np.int64)
            tm.assert_numpy_array_equal(result.values, expected)

            result = s.str.rindex('EF', 3)
            _check(result, klass([4, 5, 7, 4]))
            expected = np.array([v.rindex('EF', 3) for v in s.values],
                                dtype=np.int64)
            tm.assert_numpy_array_equal(result.values, expected)

            result = s.str.index('E', 4, 8)
            _check(result, klass([4, 5, 7, 4]))
            expected = np.array([v.index('E', 4, 8) for v in s.values],
                                dtype=np.int64)
            tm.assert_numpy_array_equal(result.values, expected)

            result = s.str.rindex('E', 0, 5)
            _check(result, klass([4, 3, 1, 4]))
            expected = np.array([v.rindex('E', 0, 5) for v in s.values],
                                dtype=np.int64)
            tm.assert_numpy_array_equal(result.values, expected)

            with tm.assert_raises_regex(ValueError,
                                        "substring not found"):
                result = s.str.index('DE')

            with tm.assert_raises_regex(TypeError,
                                        "expected a string "
                                        "object, not int"):
                result = s.str.index(0)

        # test with nan
        s = Series(['abcb', 'ab', 'bcbe', np.nan])
        result = s.str.index('b')
        tm.assert_series_equal(result, Series([1, 1, 0, np.nan]))
        result = s.str.rindex('b')
        tm.assert_series_equal(result, Series([3, 1, 2, np.nan]))

    def test_pad(self):
        values = Series(['a', 'b', NA, 'c', NA, 'eeeeee'])

        result = values.str.pad(5, side='left')
        exp = Series(['    a', '    b', NA, '    c', NA, 'eeeeee'])
        tm.assert_almost_equal(result, exp)

        result = values.str.pad(5, side='right')
        exp = Series(['a    ', 'b    ', NA, 'c    ', NA, 'eeeeee'])
        tm.assert_almost_equal(result, exp)

        result = values.str.pad(5, side='both')
        exp = Series(['  a  ', '  b  ', NA, '  c  ', NA, 'eeeeee'])
        tm.assert_almost_equal(result, exp)

        # mixed
        mixed = Series(['a', NA, 'b', True, datetime.today(), 'ee', None, 1, 2.
                        ])

        rs = Series(mixed).str.pad(5, side='left')
        xp = Series(['    a', NA, '    b', NA, NA, '   ee', NA, NA, NA])

        assert isinstance(rs, Series)
        tm.assert_almost_equal(rs, xp)

        mixed = Series(['a', NA, 'b', True, datetime.today(), 'ee', None, 1, 2.
                        ])

        rs = Series(mixed).str.pad(5, side='right')
        xp = Series(['a    ', NA, 'b    ', NA, NA, 'ee   ', NA, NA, NA])

        assert isinstance(rs, Series)
        tm.assert_almost_equal(rs, xp)

        mixed = Series(['a', NA, 'b', True, datetime.today(), 'ee', None, 1, 2.
                        ])

        rs = Series(mixed).str.pad(5, side='both')
        xp = Series(['  a  ', NA, '  b  ', NA, NA, '  ee ', NA, NA, NA])

        assert isinstance(rs, Series)
        tm.assert_almost_equal(rs, xp)

        # unicode
        values = Series([u('a'), u('b'), NA, u('c'), NA, u('eeeeee')])

        result = values.str.pad(5, side='left')
        exp = Series([u('    a'), u('    b'), NA, u('    c'), NA, u('eeeeee')])
        tm.assert_almost_equal(result, exp)

        result = values.str.pad(5, side='right')
        exp = Series([u('a    '), u('b    '), NA, u('c    '), NA, u('eeeeee')])
        tm.assert_almost_equal(result, exp)

        result = values.str.pad(5, side='both')
        exp = Series([u('  a  '), u('  b  '), NA, u('  c  '), NA, u('eeeeee')])
        tm.assert_almost_equal(result, exp)

    def test_pad_fillchar(self):

        values = Series(['a', 'b', NA, 'c', NA, 'eeeeee'])

        result = values.str.pad(5, side='left', fillchar='X')
        exp = Series(['XXXXa', 'XXXXb', NA, 'XXXXc', NA, 'eeeeee'])
        tm.assert_almost_equal(result, exp)

        result = values.str.pad(5, side='right', fillchar='X')
        exp = Series(['aXXXX', 'bXXXX', NA, 'cXXXX', NA, 'eeeeee'])
        tm.assert_almost_equal(result, exp)

        result = values.str.pad(5, side='both', fillchar='X')
        exp = Series(['XXaXX', 'XXbXX', NA, 'XXcXX', NA, 'eeeeee'])
        tm.assert_almost_equal(result, exp)

        with tm.assert_raises_regex(TypeError,
                                    "fillchar must be a "
                                    "character, not str"):
            result = values.str.pad(5, fillchar='XY')

        with tm.assert_raises_regex(TypeError,
                                    "fillchar must be a "
                                    "character, not int"):
            result = values.str.pad(5, fillchar=5)

    def test_pad_width(self):
        # GH 13598
        s = Series(['1', '22', 'a', 'bb'])

        for f in ['center', 'ljust', 'rjust', 'zfill', 'pad']:
            with tm.assert_raises_regex(TypeError,
                                        "width must be of "
                                        "integer type, not*"):
                getattr(s.str, f)('f')

    def test_translate(self):

        def _check(result, expected):
            if isinstance(result, Series):
                tm.assert_series_equal(result, expected)
            else:
                tm.assert_index_equal(result, expected)

        for klass in [Series, Index]:
            s = klass(['abcdefg', 'abcc', 'cdddfg', 'cdefggg'])
            if not compat.PY3:
                import string
                table = string.maketrans('abc', 'cde')
            else:
                table = str.maketrans('abc', 'cde')
            result = s.str.translate(table)
            expected = klass(['cdedefg', 'cdee', 'edddfg', 'edefggg'])
            _check(result, expected)

            # use of deletechars is python 2 only
            if not compat.PY3:
                result = s.str.translate(table, deletechars='fg')
                expected = klass(['cdede', 'cdee', 'eddd', 'ede'])
                _check(result, expected)

                result = s.str.translate(None, deletechars='fg')
                expected = klass(['abcde', 'abcc', 'cddd', 'cde'])
                _check(result, expected)
            else:
                with tm.assert_raises_regex(
                        ValueError, "deletechars is not a valid argument"):
                    result = s.str.translate(table, deletechars='fg')

        # Series with non-string values
        s = Series(['a', 'b', 'c', 1.2])
        expected = Series(['c', 'd', 'e', np.nan])
        result = s.str.translate(table)
        tm.assert_series_equal(result, expected)

    def test_center_ljust_rjust(self):
        values = Series(['a', 'b', NA, 'c', NA, 'eeeeee'])

        result = values.str.center(5)
        exp = Series(['  a  ', '  b  ', NA, '  c  ', NA, 'eeeeee'])
        tm.assert_almost_equal(result, exp)

        result = values.str.ljust(5)
        exp = Series(['a    ', 'b    ', NA, 'c    ', NA, 'eeeeee'])
        tm.assert_almost_equal(result, exp)

        result = values.str.rjust(5)
        exp = Series(['    a', '    b', NA, '    c', NA, 'eeeeee'])
        tm.assert_almost_equal(result, exp)

        # mixed
        mixed = Series(['a', NA, 'b', True, datetime.today(), 'c', 'eee', None,
                        1, 2.])

        rs = Series(mixed).str.center(5)
        xp = Series(['  a  ', NA, '  b  ', NA, NA, '  c  ', ' eee ', NA, NA, NA
                     ])
        assert isinstance(rs, Series)
        tm.assert_almost_equal(rs, xp)

        rs = Series(mixed).str.ljust(5)
        xp = Series(['a    ', NA, 'b    ', NA, NA, 'c    ', 'eee  ', NA, NA, NA
                     ])
        assert isinstance(rs, Series)
        tm.assert_almost_equal(rs, xp)

        rs = Series(mixed).str.rjust(5)
        xp = Series(['    a', NA, '    b', NA, NA, '    c', '  eee', NA, NA, NA
                     ])
        assert isinstance(rs, Series)
        tm.assert_almost_equal(rs, xp)

        # unicode
        values = Series([u('a'), u('b'), NA, u('c'), NA, u('eeeeee')])

        result = values.str.center(5)
        exp = Series([u('  a  '), u('  b  '), NA, u('  c  '), NA, u('eeeeee')])
        tm.assert_almost_equal(result, exp)

        result = values.str.ljust(5)
        exp = Series([u('a    '), u('b    '), NA, u('c    '), NA, u('eeeeee')])
        tm.assert_almost_equal(result, exp)

        result = values.str.rjust(5)
        exp = Series([u('    a'), u('    b'), NA, u('    c'), NA, u('eeeeee')])
        tm.assert_almost_equal(result, exp)

    def test_center_ljust_rjust_fillchar(self):
        values = Series(['a', 'bb', 'cccc', 'ddddd', 'eeeeee'])

        result = values.str.center(5, fillchar='X')
        expected = Series(['XXaXX', 'XXbbX', 'Xcccc', 'ddddd', 'eeeeee'])
        tm.assert_series_equal(result, expected)
        expected = np.array([v.center(5, 'X') for v in values.values],
                            dtype=np.object_)
        tm.assert_numpy_array_equal(result.values, expected)

        result = values.str.ljust(5, fillchar='X')
        expected = Series(['aXXXX', 'bbXXX', 'ccccX', 'ddddd', 'eeeeee'])
        tm.assert_series_equal(result, expected)
        expected = np.array([v.ljust(5, 'X') for v in values.values],
                            dtype=np.object_)
        tm.assert_numpy_array_equal(result.values, expected)

        result = values.str.rjust(5, fillchar='X')
        expected = Series(['XXXXa', 'XXXbb', 'Xcccc', 'ddddd', 'eeeeee'])
        tm.assert_series_equal(result, expected)
        expected = np.array([v.rjust(5, 'X') for v in values.values],
                            dtype=np.object_)
        tm.assert_numpy_array_equal(result.values, expected)

        # If fillchar is not a charatter, normal str raises TypeError
        # 'aaa'.ljust(5, 'XY')
        # TypeError: must be char, not str
        with tm.assert_raises_regex(TypeError,
                                    "fillchar must be a "
                                    "character, not str"):
            result = values.str.center(5, fillchar='XY')

        with tm.assert_raises_regex(TypeError,
                                    "fillchar must be a "
                                    "character, not str"):
            result = values.str.ljust(5, fillchar='XY')

        with tm.assert_raises_regex(TypeError,
                                    "fillchar must be a "
                                    "character, not str"):
            result = values.str.rjust(5, fillchar='XY')

        with tm.assert_raises_regex(TypeError,
                                    "fillchar must be a "
                                    "character, not int"):
            result = values.str.center(5, fillchar=1)

        with tm.assert_raises_regex(TypeError,
                                    "fillchar must be a "
                                    "character, not int"):
            result = values.str.ljust(5, fillchar=1)

        with tm.assert_raises_regex(TypeError,
                                    "fillchar must be a "
                                    "character, not int"):
            result = values.str.rjust(5, fillchar=1)

    def test_zfill(self):
        values = Series(['1', '22', 'aaa', '333', '45678'])

        result = values.str.zfill(5)
        expected = Series(['00001', '00022', '00aaa', '00333', '45678'])
        tm.assert_series_equal(result, expected)
        expected = np.array([v.zfill(5) for v in values.values],
                            dtype=np.object_)
        tm.assert_numpy_array_equal(result.values, expected)

        result = values.str.zfill(3)
        expected = Series(['001', '022', 'aaa', '333', '45678'])
        tm.assert_series_equal(result, expected)
        expected = np.array([v.zfill(3) for v in values.values],
                            dtype=np.object_)
        tm.assert_numpy_array_equal(result.values, expected)

        values = Series(['1', np.nan, 'aaa', np.nan, '45678'])
        result = values.str.zfill(5)
        expected = Series(['00001', np.nan, '00aaa', np.nan, '45678'])
        tm.assert_series_equal(result, expected)

    def test_split(self):
        values = Series(['a_b_c', 'c_d_e', NA, 'f_g_h'])

        result = values.str.split('_')
        exp = Series([['a', 'b', 'c'], ['c', 'd', 'e'], NA, ['f', 'g', 'h']])
        tm.assert_series_equal(result, exp)

        # more than one char
        values = Series(['a__b__c', 'c__d__e', NA, 'f__g__h'])
        result = values.str.split('__')
        tm.assert_series_equal(result, exp)

        result = values.str.split('__', expand=False)
        tm.assert_series_equal(result, exp)

        # mixed
        mixed = Series(['a_b_c', NA, 'd_e_f', True, datetime.today(), None, 1,
                        2.])
        result = mixed.str.split('_')
        exp = Series([['a', 'b', 'c'], NA, ['d', 'e', 'f'], NA, NA, NA, NA, NA
                      ])
        assert isinstance(result, Series)
        tm.assert_almost_equal(result, exp)

        result = mixed.str.split('_', expand=False)
        assert isinstance(result, Series)
        tm.assert_almost_equal(result, exp)

        # unicode
        values = Series([u('a_b_c'), u('c_d_e'), NA, u('f_g_h')])

        result = values.str.split('_')
        exp = Series([[u('a'), u('b'), u('c')], [u('c'), u('d'), u('e')], NA,
                      [u('f'), u('g'), u('h')]])
        tm.assert_series_equal(result, exp)

        result = values.str.split('_', expand=False)
        tm.assert_series_equal(result, exp)

        # regex split
        values = Series([u('a,b_c'), u('c_d,e'), NA, u('f,g,h')])
        result = values.str.split('[,_]')
        exp = Series([[u('a'), u('b'), u('c')], [u('c'), u('d'), u('e')], NA,
                      [u('f'), u('g'), u('h')]])
        tm.assert_series_equal(result, exp)

    def test_rsplit(self):
        values = Series(['a_b_c', 'c_d_e', NA, 'f_g_h'])
        result = values.str.rsplit('_')
        exp = Series([['a', 'b', 'c'], ['c', 'd', 'e'], NA, ['f', 'g', 'h']])
        tm.assert_series_equal(result, exp)

        # more than one char
        values = Series(['a__b__c', 'c__d__e', NA, 'f__g__h'])
        result = values.str.rsplit('__')
        tm.assert_series_equal(result, exp)

        result = values.str.rsplit('__', expand=False)
        tm.assert_series_equal(result, exp)

        # mixed
        mixed = Series(['a_b_c', NA, 'd_e_f', True, datetime.today(), None, 1,
                        2.])
        result = mixed.str.rsplit('_')
        exp = Series([['a', 'b', 'c'], NA, ['d', 'e', 'f'], NA, NA, NA, NA, NA
                      ])
        assert isinstance(result, Series)
        tm.assert_almost_equal(result, exp)

        result = mixed.str.rsplit('_', expand=False)
        assert isinstance(result, Series)
        tm.assert_almost_equal(result, exp)

        # unicode
        values = Series([u('a_b_c'), u('c_d_e'), NA, u('f_g_h')])
        result = values.str.rsplit('_')
        exp = Series([[u('a'), u('b'), u('c')], [u('c'), u('d'), u('e')], NA,
                      [u('f'), u('g'), u('h')]])
        tm.assert_series_equal(result, exp)

        result = values.str.rsplit('_', expand=False)
        tm.assert_series_equal(result, exp)

        # regex split is not supported by rsplit
        values = Series([u('a,b_c'), u('c_d,e'), NA, u('f,g,h')])
        result = values.str.rsplit('[,_]')
        exp = Series([[u('a,b_c')], [u('c_d,e')], NA, [u('f,g,h')]])
        tm.assert_series_equal(result, exp)

        # setting max number of splits, make sure it's from reverse
        values = Series(['a_b_c', 'c_d_e', NA, 'f_g_h'])
        result = values.str.rsplit('_', n=1)
        exp = Series([['a_b', 'c'], ['c_d', 'e'], NA, ['f_g', 'h']])
        tm.assert_series_equal(result, exp)

    def test_split_noargs(self):
        # #1859
        s = Series(['Wes McKinney', 'Travis  Oliphant'])
        result = s.str.split()
        expected = ['Travis', 'Oliphant']
        assert result[1] == expected
        result = s.str.rsplit()
        assert result[1] == expected

    def test_split_maxsplit(self):
        # re.split 0, str.split -1
        s = Series(['bd asdf jfg', 'kjasdflqw asdfnfk'])

        result = s.str.split(n=-1)
        xp = s.str.split()
        tm.assert_series_equal(result, xp)

        result = s.str.split(n=0)
        tm.assert_series_equal(result, xp)

        xp = s.str.split('asdf')
        result = s.str.split('asdf', n=0)
        tm.assert_series_equal(result, xp)

        result = s.str.split('asdf', n=-1)
        tm.assert_series_equal(result, xp)

    def test_split_no_pat_with_nonzero_n(self):
        s = Series(['split once', 'split once too!'])
        result = s.str.split(n=1)
        expected = Series({0: ['split', 'once'], 1: ['split', 'once too!']})
        tm.assert_series_equal(expected, result, check_index_type=False)

    def test_split_to_dataframe(self):
        s = Series(['nosplit', 'alsonosplit'])
        result = s.str.split('_', expand=True)
        exp = DataFrame({0: Series(['nosplit', 'alsonosplit'])})
        tm.assert_frame_equal(result, exp)

        s = Series(['some_equal_splits', 'with_no_nans'])
        result = s.str.split('_', expand=True)
        exp = DataFrame({0: ['some', 'with'],
                         1: ['equal', 'no'],
                         2: ['splits', 'nans']})
        tm.assert_frame_equal(result, exp)

        s = Series(['some_unequal_splits', 'one_of_these_things_is_not'])
        result = s.str.split('_', expand=True)
        exp = DataFrame({0: ['some', 'one'],
                         1: ['unequal', 'of'],
                         2: ['splits', 'these'],
                         3: [NA, 'things'],
                         4: [NA, 'is'],
                         5: [NA, 'not']})
        tm.assert_frame_equal(result, exp)

        s = Series(['some_splits', 'with_index'], index=['preserve', 'me'])
        result = s.str.split('_', expand=True)
        exp = DataFrame({0: ['some', 'with'], 1: ['splits', 'index']},
                        index=['preserve', 'me'])
        tm.assert_frame_equal(result, exp)

        with tm.assert_raises_regex(ValueError, "expand must be"):
            s.str.split('_', expand="not_a_boolean")

    def test_split_to_multiindex_expand(self):
        idx = Index(['nosplit', 'alsonosplit'])
        result = idx.str.split('_', expand=True)
        exp = idx
        tm.assert_index_equal(result, exp)
        assert result.nlevels == 1

        idx = Index(['some_equal_splits', 'with_no_nans'])
        result = idx.str.split('_', expand=True)
        exp = MultiIndex.from_tuples([('some', 'equal', 'splits'), (
            'with', 'no', 'nans')])
        tm.assert_index_equal(result, exp)
        assert result.nlevels == 3

<<<<<<< HEAD
        with self.assertRaises(ValueError):
            idx = Index(['some_unequal_splits', 'one_of_these_things_is_not'])
            result = idx.str.split('_', expand=True)
            exp = MultiIndex.from_tuples([('some', 'unequal', 'splits', NA, NA, NA
                                        ), ('one', 'of', 'these', 'things',
                                            'is', 'not')])
            tm.assert_index_equal(result, exp)
            self.assertEqual(result.nlevels, 6)
=======
        idx = Index(['some_unequal_splits', 'one_of_these_things_is_not'])
        result = idx.str.split('_', expand=True)
        exp = MultiIndex.from_tuples([('some', 'unequal', 'splits', NA, NA, NA
                                       ), ('one', 'of', 'these', 'things',
                                           'is', 'not')])
        tm.assert_index_equal(result, exp)
        assert result.nlevels == 6
>>>>>>> 3955261c

        with tm.assert_raises_regex(ValueError, "expand must be"):
            idx.str.split('_', expand="not_a_boolean")

    def test_rsplit_to_dataframe_expand(self):
        s = Series(['nosplit', 'alsonosplit'])
        result = s.str.rsplit('_', expand=True)
        exp = DataFrame({0: Series(['nosplit', 'alsonosplit'])})
        tm.assert_frame_equal(result, exp)

        s = Series(['some_equal_splits', 'with_no_nans'])
        result = s.str.rsplit('_', expand=True)
        exp = DataFrame({0: ['some', 'with'],
                         1: ['equal', 'no'],
                         2: ['splits', 'nans']})
        tm.assert_frame_equal(result, exp)

        result = s.str.rsplit('_', expand=True, n=2)
        exp = DataFrame({0: ['some', 'with'],
                         1: ['equal', 'no'],
                         2: ['splits', 'nans']})
        tm.assert_frame_equal(result, exp)

        result = s.str.rsplit('_', expand=True, n=1)
        exp = DataFrame({0: ['some_equal', 'with_no'], 1: ['splits', 'nans']})
        tm.assert_frame_equal(result, exp)

        s = Series(['some_splits', 'with_index'], index=['preserve', 'me'])
        result = s.str.rsplit('_', expand=True)
        exp = DataFrame({0: ['some', 'with'], 1: ['splits', 'index']},
                        index=['preserve', 'me'])
        tm.assert_frame_equal(result, exp)

    def test_rsplit_to_multiindex_expand(self):
        idx = Index(['nosplit', 'alsonosplit'])
        result = idx.str.rsplit('_', expand=True)
        exp = idx
        tm.assert_index_equal(result, exp)
        assert result.nlevels == 1

        idx = Index(['some_equal_splits', 'with_no_nans'])
        result = idx.str.rsplit('_', expand=True)
        exp = MultiIndex.from_tuples([('some', 'equal', 'splits'), (
            'with', 'no', 'nans')])
        tm.assert_index_equal(result, exp)
        assert result.nlevels == 3

        idx = Index(['some_equal_splits', 'with_no_nans'])
        result = idx.str.rsplit('_', expand=True, n=1)
        exp = MultiIndex.from_tuples([('some_equal', 'splits'),
                                      ('with_no', 'nans')])
        tm.assert_index_equal(result, exp)
        assert result.nlevels == 2

    def test_split_with_name(self):
        # GH 12617

        # should preserve name
        s = Series(['a,b', 'c,d'], name='xxx')
        res = s.str.split(',')
        exp = Series([['a', 'b'], ['c', 'd']], name='xxx')
        tm.assert_series_equal(res, exp)

        res = s.str.split(',', expand=True)
        exp = DataFrame([['a', 'b'], ['c', 'd']])
        tm.assert_frame_equal(res, exp)

        idx = Index(['a,b', 'c,d'], name='xxx')
        res = idx.str.split(',')
        exp = Index([['a', 'b'], ['c', 'd']], name='xxx')
        assert res.nlevels == 1
        tm.assert_index_equal(res, exp)

        res = idx.str.split(',', expand=True)
        exp = MultiIndex.from_tuples([('a', 'b'), ('c', 'd')])
        assert res.nlevels == 2
        tm.assert_index_equal(res, exp)

    def test_partition_series(self):
        values = Series(['a_b_c', 'c_d_e', NA, 'f_g_h'])

        result = values.str.partition('_', expand=False)
        exp = Series([('a', '_', 'b_c'), ('c', '_', 'd_e'), NA,
                      ('f', '_', 'g_h')])
        tm.assert_series_equal(result, exp)

        result = values.str.rpartition('_', expand=False)
        exp = Series([('a_b', '_', 'c'), ('c_d', '_', 'e'), NA,
                      ('f_g', '_', 'h')])
        tm.assert_series_equal(result, exp)

        # more than one char
        values = Series(['a__b__c', 'c__d__e', NA, 'f__g__h'])
        result = values.str.partition('__', expand=False)
        exp = Series([('a', '__', 'b__c'), ('c', '__', 'd__e'), NA,
                      ('f', '__', 'g__h')])
        tm.assert_series_equal(result, exp)

        result = values.str.rpartition('__', expand=False)
        exp = Series([('a__b', '__', 'c'), ('c__d', '__', 'e'), NA,
                      ('f__g', '__', 'h')])
        tm.assert_series_equal(result, exp)

        # None
        values = Series(['a b c', 'c d e', NA, 'f g h'])
        result = values.str.partition(expand=False)
        exp = Series([('a', ' ', 'b c'), ('c', ' ', 'd e'), NA,
                      ('f', ' ', 'g h')])
        tm.assert_series_equal(result, exp)

        result = values.str.rpartition(expand=False)
        exp = Series([('a b', ' ', 'c'), ('c d', ' ', 'e'), NA,
                      ('f g', ' ', 'h')])
        tm.assert_series_equal(result, exp)

        # Not splited
        values = Series(['abc', 'cde', NA, 'fgh'])
        result = values.str.partition('_', expand=False)
        exp = Series([('abc', '', ''), ('cde', '', ''), NA, ('fgh', '', '')])
        tm.assert_series_equal(result, exp)

        result = values.str.rpartition('_', expand=False)
        exp = Series([('', '', 'abc'), ('', '', 'cde'), NA, ('', '', 'fgh')])
        tm.assert_series_equal(result, exp)

        # unicode
        values = Series([u'a_b_c', u'c_d_e', NA, u'f_g_h'])

        result = values.str.partition('_', expand=False)
        exp = Series([(u'a', u'_', u'b_c'), (u'c', u'_', u'd_e'),
                      NA, (u'f', u'_', u'g_h')])
        tm.assert_series_equal(result, exp)

        result = values.str.rpartition('_', expand=False)
        exp = Series([(u'a_b', u'_', u'c'), (u'c_d', u'_', u'e'),
                      NA, (u'f_g', u'_', u'h')])
        tm.assert_series_equal(result, exp)

        # compare to standard lib
        values = Series(['A_B_C', 'B_C_D', 'E_F_G', 'EFGHEF'])
        result = values.str.partition('_', expand=False).tolist()
        assert result == [v.partition('_') for v in values]
        result = values.str.rpartition('_', expand=False).tolist()
        assert result == [v.rpartition('_') for v in values]

    def test_partition_index(self):
        values = Index(['a_b_c', 'c_d_e', 'f_g_h'])

        result = values.str.partition('_', expand=False)
        exp = Index(np.array([('a', '_', 'b_c'), ('c', '_', 'd_e'), ('f', '_',
                                                                     'g_h')]))
        tm.assert_index_equal(result, exp)
        assert result.nlevels == 1

        result = values.str.rpartition('_', expand=False)
        exp = Index(np.array([('a_b', '_', 'c'), ('c_d', '_', 'e'), (
            'f_g', '_', 'h')]))
        tm.assert_index_equal(result, exp)
        assert result.nlevels == 1

        result = values.str.partition('_')
        exp = Index([('a', '_', 'b_c'), ('c', '_', 'd_e'), ('f', '_', 'g_h')])
        tm.assert_index_equal(result, exp)
        assert isinstance(result, MultiIndex)
        assert result.nlevels == 3

        result = values.str.rpartition('_')
        exp = Index([('a_b', '_', 'c'), ('c_d', '_', 'e'), ('f_g', '_', 'h')])
        tm.assert_index_equal(result, exp)
        assert isinstance(result, MultiIndex)
        assert result.nlevels == 3

    def test_partition_to_dataframe(self):
        values = Series(['a_b_c', 'c_d_e', NA, 'f_g_h'])
        result = values.str.partition('_')
        exp = DataFrame({0: ['a', 'c', np.nan, 'f'],
                         1: ['_', '_', np.nan, '_'],
                         2: ['b_c', 'd_e', np.nan, 'g_h']})
        tm.assert_frame_equal(result, exp)

        result = values.str.rpartition('_')
        exp = DataFrame({0: ['a_b', 'c_d', np.nan, 'f_g'],
                         1: ['_', '_', np.nan, '_'],
                         2: ['c', 'e', np.nan, 'h']})
        tm.assert_frame_equal(result, exp)

        values = Series(['a_b_c', 'c_d_e', NA, 'f_g_h'])
        result = values.str.partition('_', expand=True)
        exp = DataFrame({0: ['a', 'c', np.nan, 'f'],
                         1: ['_', '_', np.nan, '_'],
                         2: ['b_c', 'd_e', np.nan, 'g_h']})
        tm.assert_frame_equal(result, exp)

        result = values.str.rpartition('_', expand=True)
        exp = DataFrame({0: ['a_b', 'c_d', np.nan, 'f_g'],
                         1: ['_', '_', np.nan, '_'],
                         2: ['c', 'e', np.nan, 'h']})
        tm.assert_frame_equal(result, exp)

    def test_partition_with_name(self):
        # GH 12617

        s = Series(['a,b', 'c,d'], name='xxx')
        res = s.str.partition(',')
        exp = DataFrame({0: ['a', 'c'], 1: [',', ','], 2: ['b', 'd']})
        tm.assert_frame_equal(res, exp)

        # should preserve name
        res = s.str.partition(',', expand=False)
        exp = Series([('a', ',', 'b'), ('c', ',', 'd')], name='xxx')
        tm.assert_series_equal(res, exp)

        idx = Index(['a,b', 'c,d'], name='xxx')
        res = idx.str.partition(',')
        exp = MultiIndex.from_tuples([('a', ',', 'b'), ('c', ',', 'd')])
        assert res.nlevels == 3
        tm.assert_index_equal(res, exp)

        # should preserve name
        res = idx.str.partition(',', expand=False)
        exp = Index(np.array([('a', ',', 'b'), ('c', ',', 'd')]), name='xxx')
        assert res.nlevels == 1
        tm.assert_index_equal(res, exp)

    def test_pipe_failures(self):
        # #2119
        s = Series(['A|B|C'])

        result = s.str.split('|')
        exp = Series([['A', 'B', 'C']])

        tm.assert_series_equal(result, exp)

        result = s.str.replace('|', ' ')
        exp = Series(['A B C'])

        tm.assert_series_equal(result, exp)

    def test_slice(self):
        values = Series(['aafootwo', 'aabartwo', NA, 'aabazqux'])

        result = values.str.slice(2, 5)
        exp = Series(['foo', 'bar', NA, 'baz'])
        tm.assert_series_equal(result, exp)

        for start, stop, step in [(0, 3, -1), (None, None, -1), (3, 10, 2),
                                  (3, 0, -1)]:
            try:
                result = values.str.slice(start, stop, step)
                expected = Series([s[start:stop:step] if not isnull(s) else NA
                                   for s in values])
                tm.assert_series_equal(result, expected)
            except:
                print('failed on %s:%s:%s' % (start, stop, step))
                raise

        # mixed
        mixed = Series(['aafootwo', NA, 'aabartwo', True, datetime.today(),
                        None, 1, 2.])

        rs = Series(mixed).str.slice(2, 5)
        xp = Series(['foo', NA, 'bar', NA, NA, NA, NA, NA])

        assert isinstance(rs, Series)
        tm.assert_almost_equal(rs, xp)

        rs = Series(mixed).str.slice(2, 5, -1)
        xp = Series(['oof', NA, 'rab', NA, NA, NA, NA, NA])

        # unicode
        values = Series([u('aafootwo'), u('aabartwo'), NA, u('aabazqux')])

        result = values.str.slice(2, 5)
        exp = Series([u('foo'), u('bar'), NA, u('baz')])
        tm.assert_series_equal(result, exp)

        result = values.str.slice(0, -1, 2)
        exp = Series([u('afow'), u('abrw'), NA, u('abzu')])
        tm.assert_series_equal(result, exp)

    def test_slice_replace(self):
        values = Series(['short', 'a bit longer', 'evenlongerthanthat', '', NA
                         ])

        exp = Series(['shrt', 'a it longer', 'evnlongerthanthat', '', NA])
        result = values.str.slice_replace(2, 3)
        tm.assert_series_equal(result, exp)

        exp = Series(['shzrt', 'a zit longer', 'evznlongerthanthat', 'z', NA])
        result = values.str.slice_replace(2, 3, 'z')
        tm.assert_series_equal(result, exp)

        exp = Series(['shzort', 'a zbit longer', 'evzenlongerthanthat', 'z', NA
                      ])
        result = values.str.slice_replace(2, 2, 'z')
        tm.assert_series_equal(result, exp)

        exp = Series(['shzort', 'a zbit longer', 'evzenlongerthanthat', 'z', NA
                      ])
        result = values.str.slice_replace(2, 1, 'z')
        tm.assert_series_equal(result, exp)

        exp = Series(['shorz', 'a bit longez', 'evenlongerthanthaz', 'z', NA])
        result = values.str.slice_replace(-1, None, 'z')
        tm.assert_series_equal(result, exp)

        exp = Series(['zrt', 'zer', 'zat', 'z', NA])
        result = values.str.slice_replace(None, -2, 'z')
        tm.assert_series_equal(result, exp)

        exp = Series(['shortz', 'a bit znger', 'evenlozerthanthat', 'z', NA])
        result = values.str.slice_replace(6, 8, 'z')
        tm.assert_series_equal(result, exp)

        exp = Series(['zrt', 'a zit longer', 'evenlongzerthanthat', 'z', NA])
        result = values.str.slice_replace(-10, 3, 'z')
        tm.assert_series_equal(result, exp)

    def test_strip_lstrip_rstrip(self):
        values = Series(['  aa   ', ' bb \n', NA, 'cc  '])

        result = values.str.strip()
        exp = Series(['aa', 'bb', NA, 'cc'])
        tm.assert_series_equal(result, exp)

        result = values.str.lstrip()
        exp = Series(['aa   ', 'bb \n', NA, 'cc  '])
        tm.assert_series_equal(result, exp)

        result = values.str.rstrip()
        exp = Series(['  aa', ' bb', NA, 'cc'])
        tm.assert_series_equal(result, exp)

    def test_strip_lstrip_rstrip_mixed(self):
        # mixed
        mixed = Series(['  aa  ', NA, ' bb \t\n', True, datetime.today(), None,
                        1, 2.])

        rs = Series(mixed).str.strip()
        xp = Series(['aa', NA, 'bb', NA, NA, NA, NA, NA])

        assert isinstance(rs, Series)
        tm.assert_almost_equal(rs, xp)

        rs = Series(mixed).str.lstrip()
        xp = Series(['aa  ', NA, 'bb \t\n', NA, NA, NA, NA, NA])

        assert isinstance(rs, Series)
        tm.assert_almost_equal(rs, xp)

        rs = Series(mixed).str.rstrip()
        xp = Series(['  aa', NA, ' bb', NA, NA, NA, NA, NA])

        assert isinstance(rs, Series)
        tm.assert_almost_equal(rs, xp)

    def test_strip_lstrip_rstrip_unicode(self):
        # unicode
        values = Series([u('  aa   '), u(' bb \n'), NA, u('cc  ')])

        result = values.str.strip()
        exp = Series([u('aa'), u('bb'), NA, u('cc')])
        tm.assert_series_equal(result, exp)

        result = values.str.lstrip()
        exp = Series([u('aa   '), u('bb \n'), NA, u('cc  ')])
        tm.assert_series_equal(result, exp)

        result = values.str.rstrip()
        exp = Series([u('  aa'), u(' bb'), NA, u('cc')])
        tm.assert_series_equal(result, exp)

    def test_strip_lstrip_rstrip_args(self):
        values = Series(['xxABCxx', 'xx BNSD', 'LDFJH xx'])

        rs = values.str.strip('x')
        xp = Series(['ABC', ' BNSD', 'LDFJH '])
        assert_series_equal(rs, xp)

        rs = values.str.lstrip('x')
        xp = Series(['ABCxx', ' BNSD', 'LDFJH xx'])
        assert_series_equal(rs, xp)

        rs = values.str.rstrip('x')
        xp = Series(['xxABC', 'xx BNSD', 'LDFJH '])
        assert_series_equal(rs, xp)

    def test_strip_lstrip_rstrip_args_unicode(self):
        values = Series([u('xxABCxx'), u('xx BNSD'), u('LDFJH xx')])

        rs = values.str.strip(u('x'))
        xp = Series(['ABC', ' BNSD', 'LDFJH '])
        assert_series_equal(rs, xp)

        rs = values.str.lstrip(u('x'))
        xp = Series(['ABCxx', ' BNSD', 'LDFJH xx'])
        assert_series_equal(rs, xp)

        rs = values.str.rstrip(u('x'))
        xp = Series(['xxABC', 'xx BNSD', 'LDFJH '])
        assert_series_equal(rs, xp)

    def test_wrap(self):
        # test values are: two words less than width, two words equal to width,
        # two words greater than width, one word less than width, one word
        # equal to width, one word greater than width, multiple tokens with
        # trailing whitespace equal to width
        values = Series([u('hello world'), u('hello world!'), u(
            'hello world!!'), u('abcdefabcde'), u('abcdefabcdef'), u(
                'abcdefabcdefa'), u('ab ab ab ab '), u('ab ab ab ab a'), u(
                    '\t')])

        # expected values
        xp = Series([u('hello world'), u('hello world!'), u('hello\nworld!!'),
                     u('abcdefabcde'), u('abcdefabcdef'), u('abcdefabcdef\na'),
                     u('ab ab ab ab'), u('ab ab ab ab\na'), u('')])

        rs = values.str.wrap(12, break_long_words=True)
        assert_series_equal(rs, xp)

        # test with pre and post whitespace (non-unicode), NaN, and non-ascii
        # Unicode
        values = Series(['  pre  ', np.nan, u('\xac\u20ac\U00008000 abadcafe')
                         ])
        xp = Series(['  pre', NA, u('\xac\u20ac\U00008000 ab\nadcafe')])
        rs = values.str.wrap(6)
        assert_series_equal(rs, xp)

    def test_get(self):
        values = Series(['a_b_c', 'c_d_e', np.nan, 'f_g_h'])

        result = values.str.split('_').str.get(1)
        expected = Series(['b', 'd', np.nan, 'g'])
        tm.assert_series_equal(result, expected)

        # mixed
        mixed = Series(['a_b_c', NA, 'c_d_e', True, datetime.today(), None, 1,
                        2.])

        rs = Series(mixed).str.split('_').str.get(1)
        xp = Series(['b', NA, 'd', NA, NA, NA, NA, NA])

        assert isinstance(rs, Series)
        tm.assert_almost_equal(rs, xp)

        # unicode
        values = Series([u('a_b_c'), u('c_d_e'), np.nan, u('f_g_h')])

        result = values.str.split('_').str.get(1)
        expected = Series([u('b'), u('d'), np.nan, u('g')])
        tm.assert_series_equal(result, expected)

    def test_more_contains(self):
        # PR #1179
        s = Series(['A', 'B', 'C', 'Aaba', 'Baca', '', NA,
                    'CABA', 'dog', 'cat'])

        result = s.str.contains('a')
        expected = Series([False, False, False, True, True, False, np.nan,
                           False, False, True])
        assert_series_equal(result, expected)

        result = s.str.contains('a', case=False)
        expected = Series([True, False, False, True, True, False, np.nan, True,
                           False, True])
        assert_series_equal(result, expected)

        result = s.str.contains('Aa')
        expected = Series([False, False, False, True, False, False, np.nan,
                           False, False, False])
        assert_series_equal(result, expected)

        result = s.str.contains('ba')
        expected = Series([False, False, False, True, False, False, np.nan,
                           False, False, False])
        assert_series_equal(result, expected)

        result = s.str.contains('ba', case=False)
        expected = Series([False, False, False, True, True, False, np.nan,
                           True, False, False])
        assert_series_equal(result, expected)

    def test_contains_nan(self):
        # PR #14171
        s = Series([np.nan, np.nan, np.nan], dtype=np.object_)

        result = s.str.contains('foo', na=False)
        expected = Series([False, False, False], dtype=np.bool_)
        assert_series_equal(result, expected)

        result = s.str.contains('foo', na=True)
        expected = Series([True, True, True], dtype=np.bool_)
        assert_series_equal(result, expected)

        result = s.str.contains('foo', na="foo")
        expected = Series(["foo", "foo", "foo"], dtype=np.object_)
        assert_series_equal(result, expected)

        result = s.str.contains('foo')
        expected = Series([np.nan, np.nan, np.nan], dtype=np.object_)
        assert_series_equal(result, expected)

    def test_more_replace(self):
        # PR #1179
        s = Series(['A', 'B', 'C', 'Aaba', 'Baca', '', NA, 'CABA',
                    'dog', 'cat'])

        result = s.str.replace('A', 'YYY')
        expected = Series(['YYY', 'B', 'C', 'YYYaba', 'Baca', '', NA,
                           'CYYYBYYY', 'dog', 'cat'])
        assert_series_equal(result, expected)

        result = s.str.replace('A', 'YYY', case=False)
        expected = Series(['YYY', 'B', 'C', 'YYYYYYbYYY', 'BYYYcYYY', '', NA,
                           'CYYYBYYY', 'dog', 'cYYYt'])
        assert_series_equal(result, expected)

        result = s.str.replace('^.a|dog', 'XX-XX ', case=False)
        expected = Series(['A', 'B', 'C', 'XX-XX ba', 'XX-XX ca', '', NA,
                           'XX-XX BA', 'XX-XX ', 'XX-XX t'])
        assert_series_equal(result, expected)

    def test_string_slice_get_syntax(self):
        s = Series(['YYY', 'B', 'C', 'YYYYYYbYYY', 'BYYYcYYY', NA, 'CYYYBYYY',
                    'dog', 'cYYYt'])

        result = s.str[0]
        expected = s.str.get(0)
        assert_series_equal(result, expected)

        result = s.str[:3]
        expected = s.str.slice(stop=3)
        assert_series_equal(result, expected)

        result = s.str[2::-1]
        expected = s.str.slice(start=2, step=-1)
        assert_series_equal(result, expected)

    def test_string_slice_out_of_bounds(self):
        s = Series([(1, 2), (1, ), (3, 4, 5)])

        result = s.str[1]
        expected = Series([2, np.nan, 4])

        assert_series_equal(result, expected)

        s = Series(['foo', 'b', 'ba'])
        result = s.str[1]
        expected = Series(['o', np.nan, 'a'])
        assert_series_equal(result, expected)

    def test_match_findall_flags(self):
        data = {'Dave': 'dave@google.com',
                'Steve': 'steve@gmail.com',
                'Rob': 'rob@gmail.com',
                'Wes': np.nan}
        data = Series(data)

        pat = r'([A-Z0-9._%+-]+)@([A-Z0-9.-]+)\.([A-Z]{2,4})'

        result = data.str.extract(pat, flags=re.IGNORECASE, expand=True)
        assert result.iloc[0].tolist() == ['dave', 'google', 'com']

        result = data.str.match(pat, flags=re.IGNORECASE)
        assert result[0]

        result = data.str.findall(pat, flags=re.IGNORECASE)
        assert result[0][0] == ('dave', 'google', 'com')

        result = data.str.count(pat, flags=re.IGNORECASE)
        assert result[0] == 1

        with tm.assert_produces_warning(UserWarning):
            result = data.str.contains(pat, flags=re.IGNORECASE)
        assert result[0]

    def test_encode_decode(self):
        base = Series([u('a'), u('b'), u('a\xe4')])
        series = base.str.encode('utf-8')

        f = lambda x: x.decode('utf-8')
        result = series.str.decode('utf-8')
        exp = series.map(f)

        tm.assert_series_equal(result, exp)

    def test_encode_decode_errors(self):
        encodeBase = Series([u('a'), u('b'), u('a\x9d')])

        pytest.raises(UnicodeEncodeError, encodeBase.str.encode, 'cp1252')

        f = lambda x: x.encode('cp1252', 'ignore')
        result = encodeBase.str.encode('cp1252', 'ignore')
        exp = encodeBase.map(f)
        tm.assert_series_equal(result, exp)

        decodeBase = Series([b'a', b'b', b'a\x9d'])

        pytest.raises(UnicodeDecodeError, decodeBase.str.decode, 'cp1252')

        f = lambda x: x.decode('cp1252', 'ignore')
        result = decodeBase.str.decode('cp1252', 'ignore')
        exp = decodeBase.map(f)

        tm.assert_series_equal(result, exp)

    def test_normalize(self):
        values = ['ABC', u'ＡＢＣ', u'１２３', np.nan, u'ｱｲｴ']
        s = Series(values, index=['a', 'b', 'c', 'd', 'e'])

        normed = [u'ABC', u'ABC', u'123', np.nan, u'アイエ']
        expected = Series(normed, index=['a', 'b', 'c', 'd', 'e'])

        result = s.str.normalize('NFKC')
        tm.assert_series_equal(result, expected)

        expected = Series([u'ABC', u'ＡＢＣ', u'１２３', np.nan, u'ｱｲｴ'],
                          index=['a', 'b', 'c', 'd', 'e'])

        result = s.str.normalize('NFC')
        tm.assert_series_equal(result, expected)

        with tm.assert_raises_regex(ValueError,
                                    "invalid normalization form"):
            s.str.normalize('xxx')

        s = Index([u'ＡＢＣ', u'１２３', u'ｱｲｴ'])
        expected = Index([u'ABC', u'123', u'アイエ'])
        result = s.str.normalize('NFKC')
        tm.assert_index_equal(result, expected)

    def test_cat_on_filtered_index(self):
        df = DataFrame(index=MultiIndex.from_product(
            [[2011, 2012], [1, 2, 3]], names=['year', 'month']))

        df = df.reset_index()
        df = df[df.month > 1]

        str_year = df.year.astype('str')
        str_month = df.month.astype('str')
        str_both = str_year.str.cat(str_month, sep=' ')

        assert str_both.loc[1] == '2011 2'

        str_multiple = str_year.str.cat([str_month, str_month], sep=' ')

        assert str_multiple.loc[1] == '2011 2 2'

    def test_str_cat_raises_intuitive_error(self):
        # https://github.com/pandas-dev/pandas/issues/11334
        s = Series(['a', 'b', 'c', 'd'])
        message = "Did you mean to supply a `sep` keyword?"
        with tm.assert_raises_regex(ValueError, message):
            s.str.cat('|')
        with tm.assert_raises_regex(ValueError, message):
            s.str.cat('    ')

    def test_index_str_accessor_visibility(self):
        from pandas.core.strings import StringMethods

        if not compat.PY3:
            cases = [(['a', 'b'], 'string'), (['a', u('b')], 'mixed'),
                     ([u('a'), u('b')], 'unicode'),
                     (['a', 'b', 1], 'mixed-integer'),
                     (['a', 'b', 1.3], 'mixed'),
                     (['a', 'b', 1.3, 1], 'mixed-integer'),
                     (['aa', datetime(2011, 1, 1)], 'mixed')]
        else:
            cases = [(['a', 'b'], 'string'), (['a', u('b')], 'string'),
                     ([u('a'), u('b')], 'string'),
                     (['a', 'b', 1], 'mixed-integer'),
                     (['a', 'b', 1.3], 'mixed'),
                     (['a', 'b', 1.3, 1], 'mixed-integer'),
                     (['aa', datetime(2011, 1, 1)], 'mixed')]
        for values, tp in cases:
            idx = Index(values)
            assert isinstance(Series(values).str, StringMethods)
            assert isinstance(idx.str, StringMethods)
            assert idx.inferred_type == tp

        for values, tp in cases:
            idx = Index(values)
            assert isinstance(Series(values).str, StringMethods)
            assert isinstance(idx.str, StringMethods)
            assert idx.inferred_type == tp

        cases = [([1, np.nan], 'floating'),
                 ([datetime(2011, 1, 1)], 'datetime64'),
                 ([timedelta(1)], 'timedelta64')]
        for values, tp in cases:
            idx = Index(values)
            message = 'Can only use .str accessor with string values'
            with tm.assert_raises_regex(AttributeError, message):
                Series(values).str
            with tm.assert_raises_regex(AttributeError, message):
                idx.str
            assert idx.inferred_type == tp

        # MultiIndex has mixed dtype, but not allow to use accessor
        idx = MultiIndex.from_tuples([('a', 'b'), ('a', 'b')])
        assert idx.inferred_type == 'mixed'
        message = 'Can only use .str accessor with Index, not MultiIndex'
        with tm.assert_raises_regex(AttributeError, message):
            idx.str

    def test_str_accessor_no_new_attributes(self):
        # https://github.com/pandas-dev/pandas/issues/10673
        s = Series(list('aabbcde'))
        with tm.assert_raises_regex(AttributeError,
                                    "You cannot add any new attribute"):
            s.str.xlabel = "a"

    def test_method_on_bytes(self):
        lhs = Series(np.array(list('abc'), 'S1').astype(object))
        rhs = Series(np.array(list('def'), 'S1').astype(object))
        if compat.PY3:
            pytest.raises(TypeError, lhs.str.cat, rhs)
        else:
            result = lhs.str.cat(rhs)
            expected = Series(np.array(
                ['ad', 'be', 'cf'], 'S2').astype(object))
            tm.assert_series_equal(result, expected)<|MERGE_RESOLUTION|>--- conflicted
+++ resolved
@@ -2025,7 +2025,6 @@
         tm.assert_index_equal(result, exp)
         assert result.nlevels == 3
 
-<<<<<<< HEAD
         with self.assertRaises(ValueError):
             idx = Index(['some_unequal_splits', 'one_of_these_things_is_not'])
             result = idx.str.split('_', expand=True)
@@ -2034,15 +2033,6 @@
                                             'is', 'not')])
             tm.assert_index_equal(result, exp)
             self.assertEqual(result.nlevels, 6)
-=======
-        idx = Index(['some_unequal_splits', 'one_of_these_things_is_not'])
-        result = idx.str.split('_', expand=True)
-        exp = MultiIndex.from_tuples([('some', 'unequal', 'splits', NA, NA, NA
-                                       ), ('one', 'of', 'these', 'things',
-                                           'is', 'not')])
-        tm.assert_index_equal(result, exp)
-        assert result.nlevels == 6
->>>>>>> 3955261c
 
         with tm.assert_raises_regex(ValueError, "expand must be"):
             idx.str.split('_', expand="not_a_boolean")
