# -*- coding: utf-8 -*-
# pylint: disable-msg=E1101,W0612

from datetime import datetime, timedelta
import re

import nose

from numpy import nan as NA
import numpy as np
from numpy.random import randint

from pandas.compat import range, u
import pandas.compat as compat
from pandas import (Index, Series, DataFrame, isnull, MultiIndex)
import pandas.core.common as com

from pandas.util.testing import assert_series_equal
import pandas.util.testing as tm

import pandas.core.strings as strings


class TestStringMethods(tm.TestCase):

    _multiprocess_can_split_ = True

    def test_api(self):

        # GH 6106, GH 9322
        self.assertIs(Series.str, strings.StringMethods)
        self.assertIsInstance(Series(['']).str, strings.StringMethods)

        # GH 9184
        invalid = Series([1])
        with tm.assertRaisesRegexp(AttributeError, "only use .str accessor"):
            invalid.str
        self.assertFalse(hasattr(invalid, 'str'))

    def test_iter(self):
        # GH3638
        strs = 'google', 'wikimedia', 'wikipedia', 'wikitravel'
        ds = Series(strs)

        for s in ds.str:
            # iter must yield a Series
            tm.assertIsInstance(s, Series)

            # indices of each yielded Series should be equal to the index of
            # the original Series
            tm.assert_numpy_array_equal(s.index, ds.index)

            for el in s:
                # each element of the series is either a basestring/str or nan
                self.assertTrue(isinstance(el, compat.string_types) or isnull(
                    el))

        # desired behavior is to iterate until everything would be nan on the
        # next iter so make sure the last element of the iterator was 'l' in
        # this case since 'wikitravel' is the longest string
        self.assertEqual(s.dropna().values.item(), 'l')

    def test_iter_empty(self):
        ds = Series([], dtype=object)

        i, s = 100, 1

        for i, s in enumerate(ds.str):
            pass

        # nothing to iterate over so nothing defined values should remain
        # unchanged
        self.assertEqual(i, 100)
        self.assertEqual(s, 1)

    def test_iter_single_element(self):
        ds = Series(['a'])

        for i, s in enumerate(ds.str):
            pass

        self.assertFalse(i)
        assert_series_equal(ds, s)

    def test_iter_object_try_string(self):
        ds = Series([slice(None, randint(10), randint(10, 20)) for _ in range(
            4)])

        i, s = 100, 'h'

        for i, s in enumerate(ds.str):
            pass

        self.assertEqual(i, 100)
        self.assertEqual(s, 'h')

    def test_cat(self):
        one = ['a', 'a', 'b', 'b', 'c', NA]
        two = ['a', NA, 'b', 'd', 'foo', NA]

        # single array
        result = strings.str_cat(one)
        exp = 'aabbc'
        self.assertEqual(result, exp)

        result = strings.str_cat(one, na_rep='NA')
        exp = 'aabbcNA'
        self.assertEqual(result, exp)

        result = strings.str_cat(one, na_rep='-')
        exp = 'aabbc-'
        self.assertEqual(result, exp)

        result = strings.str_cat(one, sep='_', na_rep='NA')
        exp = 'a_a_b_b_c_NA'
        self.assertEqual(result, exp)

        # Multiple arrays
        result = strings.str_cat(one, [two], na_rep='NA')
        exp = ['aa', 'aNA', 'bb', 'bd', 'cfoo', 'NANA']
        self.assert_numpy_array_equal(result, exp)

        result = strings.str_cat(one, two)
        exp = ['aa', NA, 'bb', 'bd', 'cfoo', NA]
        tm.assert_almost_equal(result, exp)



    def test_count(self):
        values = ['foo', 'foofoo', NA, 'foooofooofommmfoo']

        result = strings.str_count(values, 'f[o]+')
        exp = [1, 2, NA, 4]
        tm.assert_almost_equal(result, exp)

        result = Series(values).str.count('f[o]+')
        tm.assertIsInstance(result, Series)
        tm.assert_almost_equal(result, exp)

        # mixed
        mixed = ['a', NA, 'b', True, datetime.today(), 'foo', None, 1, 2.]
        rs = strings.str_count(mixed, 'a')
        xp = [1, NA, 0, NA, NA, 0, NA, NA, NA]
        tm.assert_almost_equal(rs, xp)

        rs = Series(mixed).str.count('a')
        tm.assertIsInstance(rs, Series)
        tm.assert_almost_equal(rs, xp)

        # unicode
        values = [u('foo'), u('foofoo'), NA, u('foooofooofommmfoo')]

        result = strings.str_count(values, 'f[o]+')
        exp = [1, 2, NA, 4]
        tm.assert_almost_equal(result, exp)

        result = Series(values).str.count('f[o]+')
        tm.assertIsInstance(result, Series)
        tm.assert_almost_equal(result, exp)

    def test_contains(self):
        values = ['foo', NA, 'fooommm__foo', 'mmm_', 'foommm[_]+bar']
        pat = 'mmm[_]+'

        result = strings.str_contains(values, pat)
        expected = [False, NA, True, True, False]
        tm.assert_almost_equal(result, expected)

        result = strings.str_contains(values, pat, regex=False)
        expected = [False, NA, False, False, True]
        tm.assert_almost_equal(result, expected)

        values = ['foo', 'xyz', 'fooommm__foo', 'mmm_']
        result = strings.str_contains(values, pat)
        expected = [False, False, True, True]
        self.assertEqual(result.dtype, np.bool_)
        tm.assert_almost_equal(result, expected)

        # case insensitive using regex
        values = ['Foo', 'xYz', 'fOOomMm__fOo', 'MMM_']
        result = strings.str_contains(values, 'FOO|mmm', case=False)
        expected = [True, False, True, True]
        tm.assert_almost_equal(result, expected)

        # case insensitive without regex
        result = strings.str_contains(values, 'foo', regex=False, case=False)
        expected = [True, False, True, False]
        tm.assert_almost_equal(result, expected)

        # mixed
        mixed = ['a', NA, 'b', True, datetime.today(), 'foo', None, 1, 2.]
        rs = strings.str_contains(mixed, 'o')
        xp = [False, NA, False, NA, NA, True, NA, NA, NA]
        tm.assert_almost_equal(rs, xp)

        rs = Series(mixed).str.contains('o')
        tm.assertIsInstance(rs, Series)
        tm.assert_almost_equal(rs, xp)

        # unicode
        values = [u('foo'), NA, u('fooommm__foo'), u('mmm_')]
        pat = 'mmm[_]+'

        result = strings.str_contains(values, pat)
        expected = [False, np.nan, True, True]
        tm.assert_almost_equal(result, expected)

        result = strings.str_contains(values, pat, na=False)
        expected = [False, False, True, True]
        tm.assert_almost_equal(result, expected)

        values = ['foo', 'xyz', 'fooommm__foo', 'mmm_']
        result = strings.str_contains(values, pat)
        expected = [False, False, True, True]
        self.assertEqual(result.dtype, np.bool_)
        tm.assert_almost_equal(result, expected)

        # na
        values = Series(['om', 'foo', np.nan])
        res = values.str.contains('foo', na="foo")
        self.assertEqual(res.ix[2], "foo")

    def test_startswith(self):
        values = Series(['om', NA, 'foo_nom', 'nom', 'bar_foo', NA, 'foo'])

        result = values.str.startswith('foo')
        exp = Series([False, NA, True, False, False, NA, True])
        tm.assert_series_equal(result, exp)

        # mixed
        mixed = ['a', NA, 'b', True, datetime.today(), 'foo', None, 1, 2.]
        rs = strings.str_startswith(mixed, 'f')
        xp = [False, NA, False, NA, NA, True, NA, NA, NA]
        tm.assert_almost_equal(rs, xp)

        rs = Series(mixed).str.startswith('f')
        tm.assertIsInstance(rs, Series)
        tm.assert_almost_equal(rs, xp)

        # unicode
        values = Series([u('om'), NA, u('foo_nom'), u('nom'), u('bar_foo'), NA,
                         u('foo')])

        result = values.str.startswith('foo')
        exp = Series([False, NA, True, False, False, NA, True])
        tm.assert_series_equal(result, exp)

        result = values.str.startswith('foo', na=True)
        tm.assert_series_equal(result, exp.fillna(True).astype(bool))

    def test_endswith(self):
        values = Series(['om', NA, 'foo_nom', 'nom', 'bar_foo', NA, 'foo'])

        result = values.str.endswith('foo')
        exp = Series([False, NA, False, False, True, NA, True])
        tm.assert_series_equal(result, exp)

        # mixed
        mixed = ['a', NA, 'b', True, datetime.today(), 'foo', None, 1, 2.]
        rs = strings.str_endswith(mixed, 'f')
        xp = [False, NA, False, NA, NA, False, NA, NA, NA]
        tm.assert_almost_equal(rs, xp)

        rs = Series(mixed).str.endswith('f')
        tm.assertIsInstance(rs, Series)
        tm.assert_almost_equal(rs, xp)

        # unicode
        values = Series([u('om'), NA, u('foo_nom'), u('nom'), u('bar_foo'), NA,
                         u('foo')])

        result = values.str.endswith('foo')
        exp = Series([False, NA, False, False, True, NA, True])
        tm.assert_series_equal(result, exp)

        result = values.str.endswith('foo', na=False)
        tm.assert_series_equal(result, exp.fillna(False).astype(bool))

    def test_title(self):
        values = Series(["FOO", "BAR", NA, "Blah", "blurg"])

        result = values.str.title()
        exp = Series(["Foo", "Bar", NA, "Blah", "Blurg"])
        tm.assert_series_equal(result, exp)

        # mixed
        mixed = Series(["FOO", NA, "bar", True, datetime.today(), "blah", None,
                        1, 2.])
        mixed = mixed.str.title()
        exp = Series(["Foo", NA, "Bar", NA, NA, "Blah", NA, NA, NA])
        tm.assert_almost_equal(mixed, exp)

        # unicode
        values = Series([u("FOO"), NA, u("bar"), u("Blurg")])

        results = values.str.title()
        exp = Series([u("Foo"), NA, u("Bar"), u("Blurg")])

        tm.assert_series_equal(results, exp)

    def test_lower_upper(self):
        values = Series(['om', NA, 'nom', 'nom'])

        result = values.str.upper()
        exp = Series(['OM', NA, 'NOM', 'NOM'])
        tm.assert_series_equal(result, exp)

        result = result.str.lower()
        tm.assert_series_equal(result, values)

        # mixed
        mixed = Series(['a', NA, 'b', True, datetime.today(), 'foo', None, 1,
                        2.])
        mixed = mixed.str.upper()
        rs = Series(mixed).str.lower()
        xp = ['a', NA, 'b', NA, NA, 'foo', NA, NA, NA]
        tm.assertIsInstance(rs, Series)
        tm.assert_almost_equal(rs, xp)

        # unicode
        values = Series([u('om'), NA, u('nom'), u('nom')])

        result = values.str.upper()
        exp = Series([u('OM'), NA, u('NOM'), u('NOM')])
        tm.assert_series_equal(result, exp)

        result = result.str.lower()
        tm.assert_series_equal(result, values)

    def test_capitalize(self):
        values = Series(["FOO", "BAR", NA, "Blah", "blurg"])
        result = values.str.capitalize()
        exp = Series(["Foo", "Bar", NA, "Blah", "Blurg"])
        tm.assert_series_equal(result, exp)

        # mixed
        mixed = Series(["FOO", NA, "bar", True, datetime.today(), "blah", None,
                        1, 2.])
        mixed = mixed.str.capitalize()
        exp = Series(["Foo", NA, "Bar", NA, NA, "Blah", NA, NA, NA])
        tm.assert_almost_equal(mixed, exp)

        # unicode
        values = Series([u("FOO"), NA, u("bar"), u("Blurg")])
        results = values.str.capitalize()
        exp = Series([u("Foo"), NA, u("Bar"), u("Blurg")])
        tm.assert_series_equal(results, exp)

    def test_swapcase(self):
        values = Series(["FOO", "BAR", NA, "Blah", "blurg"])
        result = values.str.swapcase()
        exp = Series(["foo", "bar", NA, "bLAH", "BLURG"])
        tm.assert_series_equal(result, exp)

        # mixed
        mixed = Series(["FOO", NA, "bar", True, datetime.today(), "Blah", None,
                        1, 2.])
        mixed = mixed.str.swapcase()
        exp = Series(["foo", NA, "BAR", NA, NA, "bLAH", NA, NA, NA])
        tm.assert_almost_equal(mixed, exp)

        # unicode
        values = Series([u("FOO"), NA, u("bar"), u("Blurg")])
        results = values.str.swapcase()
        exp = Series([u("foo"), NA, u("BAR"), u("bLURG")])
        tm.assert_series_equal(results, exp)

    def test_casemethods(self):
        values = ['aaa', 'bbb', 'CCC', 'Dddd', 'eEEE']
        s = Series(values)
        self.assertEqual(s.str.lower().tolist(), [v.lower() for v in values])
        self.assertEqual(s.str.upper().tolist(), [v.upper() for v in values])
        self.assertEqual(s.str.title().tolist(), [v.title() for v in values])
        self.assertEqual(s.str.capitalize().tolist(), [
                         v.capitalize() for v in values])
        self.assertEqual(s.str.swapcase().tolist(), [
                         v.swapcase() for v in values])

    def test_replace(self):
        values = Series(['fooBAD__barBAD', NA])

        result = values.str.replace('BAD[_]*', '')
        exp = Series(['foobar', NA])
        tm.assert_series_equal(result, exp)

        result = values.str.replace('BAD[_]*', '', n=1)
        exp = Series(['foobarBAD', NA])
        tm.assert_series_equal(result, exp)

        # mixed
        mixed = Series(['aBAD', NA, 'bBAD', True, datetime.today(), 'fooBAD',
                        None, 1, 2.])

        rs = Series(mixed).str.replace('BAD[_]*', '')
        xp = ['a', NA, 'b', NA, NA, 'foo', NA, NA, NA]
        tm.assertIsInstance(rs, Series)
        tm.assert_almost_equal(rs, xp)

        # unicode
        values = Series([u('fooBAD__barBAD'), NA])

        result = values.str.replace('BAD[_]*', '')
        exp = Series([u('foobar'), NA])
        tm.assert_series_equal(result, exp)

        result = values.str.replace('BAD[_]*', '', n=1)
        exp = Series([u('foobarBAD'), NA])
        tm.assert_series_equal(result, exp)

        # flags + unicode
        values = Series([b"abcd,\xc3\xa0".decode("utf-8")])
        exp = Series([b"abcd, \xc3\xa0".decode("utf-8")])
        result = values.str.replace("(?<=\w),(?=\w)", ", ", flags=re.UNICODE)
        tm.assert_series_equal(result, exp)

    def test_repeat(self):
        values = Series(['a', 'b', NA, 'c', NA, 'd'])

        result = values.str.repeat(3)
        exp = Series(['aaa', 'bbb', NA, 'ccc', NA, 'ddd'])
        tm.assert_series_equal(result, exp)

        result = values.str.repeat([1, 2, 3, 4, 5, 6])
        exp = Series(['a', 'bb', NA, 'cccc', NA, 'dddddd'])
        tm.assert_series_equal(result, exp)

        # mixed
        mixed = Series(['a', NA, 'b', True, datetime.today(), 'foo', None, 1,
                        2.])

        rs = Series(mixed).str.repeat(3)
        xp = ['aaa', NA, 'bbb', NA, NA, 'foofoofoo', NA, NA, NA]
        tm.assertIsInstance(rs, Series)
        tm.assert_almost_equal(rs, xp)

        # unicode
        values = Series([u('a'), u('b'), NA, u('c'), NA, u('d')])

        result = values.str.repeat(3)
        exp = Series([u('aaa'), u('bbb'), NA, u('ccc'), NA, u('ddd')])
        tm.assert_series_equal(result, exp)

        result = values.str.repeat([1, 2, 3, 4, 5, 6])
        exp = Series([u('a'), u('bb'), NA, u('cccc'), NA, u('dddddd')])
        tm.assert_series_equal(result, exp)

    def test_deprecated_match(self):
        # Old match behavior, deprecated (but still default) in 0.13
        values = Series(['fooBAD__barBAD', NA, 'foo'])

        with tm.assert_produces_warning():
            result = values.str.match('.*(BAD[_]+).*(BAD)')
        exp = Series([('BAD__', 'BAD'), NA, []])
        tm.assert_series_equal(result, exp)

        # mixed
        mixed = Series(['aBAD_BAD', NA, 'BAD_b_BAD', True, datetime.today(),
                        'foo', None, 1, 2.])

        with tm.assert_produces_warning():
            rs = Series(mixed).str.match('.*(BAD[_]+).*(BAD)')
        xp = [('BAD_', 'BAD'), NA, ('BAD_', 'BAD'), NA, NA, [], NA, NA, NA]
        tm.assertIsInstance(rs, Series)
        tm.assert_almost_equal(rs, xp)

        # unicode
        values = Series([u('fooBAD__barBAD'), NA, u('foo')])

        with tm.assert_produces_warning():
            result = values.str.match('.*(BAD[_]+).*(BAD)')
        exp = Series([(u('BAD__'), u('BAD')), NA, []])
        tm.assert_series_equal(result, exp)

    def test_match(self):
        # New match behavior introduced in 0.13
        values = Series(['fooBAD__barBAD', NA, 'foo'])
        with tm.assert_produces_warning():
            result = values.str.match('.*(BAD[_]+).*(BAD)', as_indexer=True)
        exp = Series([True, NA, False])
        tm.assert_series_equal(result, exp)

        # If no groups, use new behavior even when as_indexer is False.
        # (Old behavior is pretty much useless in this case.)
        values = Series(['fooBAD__barBAD', NA, 'foo'])
        result = values.str.match('.*BAD[_]+.*BAD', as_indexer=False)
        exp = Series([True, NA, False])
        tm.assert_series_equal(result, exp)

        # mixed
        mixed = Series(['aBAD_BAD', NA, 'BAD_b_BAD', True, datetime.today(),
                        'foo', None, 1, 2.])

        with tm.assert_produces_warning():
            rs = Series(mixed).str.match('.*(BAD[_]+).*(BAD)', as_indexer=True)
        xp = [True, NA, True, NA, NA, False, NA, NA, NA]
        tm.assertIsInstance(rs, Series)
        tm.assert_almost_equal(rs, xp)

        # unicode
        values = Series([u('fooBAD__barBAD'), NA, u('foo')])

        with tm.assert_produces_warning():
            result = values.str.match('.*(BAD[_]+).*(BAD)', as_indexer=True)
        exp = Series([True, NA, False])
        tm.assert_series_equal(result, exp)

        # na GH #6609
        res = Series(['a', 0, np.nan]).str.match('a', na=False)
        exp = Series([True, False, False])
        assert_series_equal(exp, res)
        res = Series(['a', 0, np.nan]).str.match('a')
        exp = Series([True, np.nan, np.nan])
        assert_series_equal(exp, res)

    def test_extract(self):
        # Contains tests like those in test_match and some others.
        values = Series(['fooBAD__barBAD', NA, 'foo'])
        er = [NA, NA]  # empty row

        result = values.str.extract('.*(BAD[_]+).*(BAD)')
        exp = DataFrame([['BAD__', 'BAD'], er, er])
        tm.assert_frame_equal(result, exp)

        # mixed
        mixed = Series(['aBAD_BAD', NA, 'BAD_b_BAD', True, datetime.today(),
                        'foo', None, 1, 2.])

        rs = Series(mixed).str.extract('.*(BAD[_]+).*(BAD)')
        exp = DataFrame([['BAD_', 'BAD'], er, ['BAD_', 'BAD'], er, er, er, er,
                         er, er])
        tm.assert_frame_equal(rs, exp)

        # unicode
        values = Series([u('fooBAD__barBAD'), NA, u('foo')])

        result = values.str.extract('.*(BAD[_]+).*(BAD)')
        exp = DataFrame([[u('BAD__'), u('BAD')], er, er])
        tm.assert_frame_equal(result, exp)

        # GH9980
        # Index only works with one regex group since
        # multi-group would expand to a frame
        idx = Index(['A1', 'A2', 'A3', 'A4', 'B5'])
        with tm.assertRaisesRegexp(ValueError, "supported"):
            idx.str.extract('([AB])([123])')

        # these should work for both Series and Index
        for klass in [Series, Index]:
            # no groups
            s_or_idx = klass(['A1', 'B2', 'C3'])
            f = lambda: s_or_idx.str.extract('[ABC][123]')
            self.assertRaises(ValueError, f)

            # only non-capturing groups
            f = lambda: s_or_idx.str.extract('(?:[AB]).*')
            self.assertRaises(ValueError, f)

            # single group renames series/index properly
            s_or_idx = klass(['A1', 'A2'])
            result = s_or_idx.str.extract(r'(?P<uno>A)\d')
            tm.assert_equal(result.name, 'uno')
            tm.assert_numpy_array_equal(result, klass(['A', 'A']))

        s = Series(['A1', 'B2', 'C3'])
        # one group, no matches
        result = s.str.extract('(_)')
        exp = Series([NA, NA, NA], dtype=object)
        tm.assert_series_equal(result, exp)

        # two groups, no matches
        result = s.str.extract('(_)(_)')
        exp = DataFrame([[NA, NA], [NA, NA], [NA, NA]], dtype=object)
        tm.assert_frame_equal(result, exp)

        # one group, some matches
        result = s.str.extract('([AB])[123]')
        exp = Series(['A', 'B', NA])
        tm.assert_series_equal(result, exp)

        # two groups, some matches
        result = s.str.extract('([AB])([123])')
        exp = DataFrame([['A', '1'], ['B', '2'], [NA, NA]])
        tm.assert_frame_equal(result, exp)

        # one named group
        result = s.str.extract('(?P<letter>[AB])')
        exp = Series(['A', 'B', NA], name='letter')
        tm.assert_series_equal(result, exp)

        # two named groups
        result = s.str.extract('(?P<letter>[AB])(?P<number>[123])')
        exp = DataFrame([['A', '1'], ['B', '2'], [NA, NA]],
                        columns=['letter', 'number'])
        tm.assert_frame_equal(result, exp)

        # mix named and unnamed groups
        result = s.str.extract('([AB])(?P<number>[123])')
        exp = DataFrame([['A', '1'], ['B', '2'], [NA, NA]],
                        columns=[0, 'number'])
        tm.assert_frame_equal(result, exp)

        # one normal group, one non-capturing group
        result = s.str.extract('([AB])(?:[123])')
        exp = Series(['A', 'B', NA])
        tm.assert_series_equal(result, exp)

        # two normal groups, one non-capturing group
        result = Series(['A11', 'B22', 'C33']).str.extract(
            '([AB])([123])(?:[123])')
        exp = DataFrame([['A', '1'], ['B', '2'], [NA, NA]])
        tm.assert_frame_equal(result, exp)

        # one optional group followed by one normal group
        result = Series(['A1', 'B2', '3']).str.extract(
            '(?P<letter>[AB])?(?P<number>[123])')
        exp = DataFrame([['A', '1'], ['B', '2'], [NA, '3']],
                        columns=['letter', 'number'])
        tm.assert_frame_equal(result, exp)

        # one normal group followed by one optional group
        result = Series(['A1', 'B2', 'C']).str.extract(
            '(?P<letter>[ABC])(?P<number>[123])?')
        exp = DataFrame([['A', '1'], ['B', '2'], ['C', NA]],
                        columns=['letter', 'number'])
        tm.assert_frame_equal(result, exp)

        # GH6348
        # not passing index to the extractor
        def check_index(index):
            data = ['A1', 'B2', 'C']
            index = index[:len(data)]
            result = Series(data, index=index).str.extract('(\d)')
            exp = Series(['1', '2', NA], index=index)
            tm.assert_series_equal(result, exp)

            result = Series(
                data, index=index).str.extract('(?P<letter>\D)(?P<number>\d)?')
            exp = DataFrame([['A', '1'], ['B', '2'], ['C', NA]], columns=[
                'letter', 'number'
            ], index=index)
            tm.assert_frame_equal(result, exp)

        for index in [tm.makeStringIndex, tm.makeUnicodeIndex, tm.makeIntIndex,
                      tm.makeDateIndex, tm.makePeriodIndex]:
            check_index(index())

    def test_extract_single_series_name_is_preserved(self):
        s = Series(['a3', 'b3', 'c2'], name='bob')
        r = s.str.extract(r'(?P<sue>[a-z])')
        e = Series(['a', 'b', 'c'], name='sue')
        tm.assert_series_equal(r, e)
        self.assertEqual(r.name, e.name)

    def test_empty_str_methods(self):
        empty_str = empty = Series(dtype=str)
        empty_int = Series(dtype=int)
        empty_bool = Series(dtype=bool)
        empty_list = Series(dtype=list)
        empty_bytes = Series(dtype=object)

        # GH7241
        # (extract) on empty series

        tm.assert_series_equal(empty_str, empty.str.cat(empty))
        tm.assert_equal('', empty.str.cat())
        tm.assert_series_equal(empty_str, empty.str.title())
        tm.assert_series_equal(empty_int, empty.str.count('a'))
        tm.assert_series_equal(empty_bool, empty.str.contains('a'))
        tm.assert_series_equal(empty_bool, empty.str.startswith('a'))
        tm.assert_series_equal(empty_bool, empty.str.endswith('a'))
        tm.assert_series_equal(empty_str, empty.str.lower())
        tm.assert_series_equal(empty_str, empty.str.upper())
        tm.assert_series_equal(empty_str, empty.str.replace('a', 'b'))
        tm.assert_series_equal(empty_str, empty.str.repeat(3))
        tm.assert_series_equal(empty_bool, empty.str.match('^a'))
        tm.assert_series_equal(empty_str, empty.str.extract('()'))
        tm.assert_frame_equal(
            DataFrame(columns=[0, 1], dtype=str), empty.str.extract('()()'))
        tm.assert_frame_equal(DataFrame(dtype=str), empty.str.get_dummies())
        tm.assert_series_equal(empty_str, empty_list.str.join(''))
        tm.assert_series_equal(empty_int, empty.str.len())
        tm.assert_series_equal(empty_list, empty_list.str.findall('a'))
        tm.assert_series_equal(empty_int, empty.str.find('a'))
        tm.assert_series_equal(empty_int, empty.str.rfind('a'))
        tm.assert_series_equal(empty_str, empty.str.pad(42))
        tm.assert_series_equal(empty_str, empty.str.center(42))
        tm.assert_series_equal(empty_list, empty.str.split('a'))
        tm.assert_series_equal(empty_list, empty.str.rsplit('a'))
        tm.assert_series_equal(empty_list,
                               empty.str.partition('a', expand=False))
        tm.assert_series_equal(empty_list,
                               empty.str.rpartition('a', expand=False))
        tm.assert_series_equal(empty_str, empty.str.slice(stop=1))
        tm.assert_series_equal(empty_str, empty.str.slice(step=1))
        tm.assert_series_equal(empty_str, empty.str.strip())
        tm.assert_series_equal(empty_str, empty.str.lstrip())
        tm.assert_series_equal(empty_str, empty.str.rstrip())
        tm.assert_series_equal(empty_str, empty.str.rstrip())
        tm.assert_series_equal(empty_str, empty.str.wrap(42))
        tm.assert_series_equal(empty_str, empty.str.get(0))
        tm.assert_series_equal(empty_str, empty_bytes.str.decode('ascii'))
        tm.assert_series_equal(empty_bytes, empty.str.encode('ascii'))
        tm.assert_series_equal(empty_str, empty.str.isalnum())
        tm.assert_series_equal(empty_str, empty.str.isalpha())
        tm.assert_series_equal(empty_str, empty.str.isdigit())
        tm.assert_series_equal(empty_str, empty.str.isspace())
        tm.assert_series_equal(empty_str, empty.str.islower())
        tm.assert_series_equal(empty_str, empty.str.isupper())
        tm.assert_series_equal(empty_str, empty.str.istitle())
        tm.assert_series_equal(empty_str, empty.str.isnumeric())
        tm.assert_series_equal(empty_str, empty.str.isdecimal())
        tm.assert_series_equal(empty_str, empty.str.capitalize())
        tm.assert_series_equal(empty_str, empty.str.swapcase())
        tm.assert_series_equal(empty_str, empty.str.normalize('NFC'))
        if compat.PY3:
            table = str.maketrans('a', 'b')
        else:
            import string
            table = string.maketrans('a', 'b')
        tm.assert_series_equal(empty_str, empty.str.translate(table))

    def test_empty_str_methods_to_frame(self):
        empty = Series(dtype=str)
        empty_df = DataFrame([])
        tm.assert_frame_equal(empty_df, empty.str.partition('a'))
        tm.assert_frame_equal(empty_df, empty.str.rpartition('a'))

    def test_ismethods(self):
        values = ['A', 'b', 'Xy', '4', '3A', '', 'TT', '55', '-', '  ']
        str_s = Series(values)
        alnum_e = [True, True, True, True, True, False, True, True, False,
                   False]
        alpha_e = [True, True, True, False, False, False, True, False, False,
                   False]
        digit_e = [False, False, False, True, False, False, False, True, False,
                   False]

        # TODO: unused
        num_e = [False, False, False, True, False, False,  # noqa
                 False, True, False, False]

        space_e = [False, False, False, False, False, False, False, False,
                   False, True]
        lower_e = [False, True, False, False, False, False, False, False,
                   False, False]
        upper_e = [True, False, False, False, True, False, True, False, False,
                   False]
        title_e = [True, False, True, False, True, False, False, False, False,
                   False]

        tm.assert_series_equal(str_s.str.isalnum(), Series(alnum_e))
        tm.assert_series_equal(str_s.str.isalpha(), Series(alpha_e))
        tm.assert_series_equal(str_s.str.isdigit(), Series(digit_e))
        tm.assert_series_equal(str_s.str.isspace(), Series(space_e))
        tm.assert_series_equal(str_s.str.islower(), Series(lower_e))
        tm.assert_series_equal(str_s.str.isupper(), Series(upper_e))
        tm.assert_series_equal(str_s.str.istitle(), Series(title_e))

        self.assertEqual(str_s.str.isalnum().tolist(), [v.isalnum()
                                                        for v in values])
        self.assertEqual(str_s.str.isalpha().tolist(), [v.isalpha()
                                                        for v in values])
        self.assertEqual(str_s.str.isdigit().tolist(), [v.isdigit()
                                                        for v in values])
        self.assertEqual(str_s.str.isspace().tolist(), [v.isspace()
                                                        for v in values])
        self.assertEqual(str_s.str.islower().tolist(), [v.islower()
                                                        for v in values])
        self.assertEqual(str_s.str.isupper().tolist(), [v.isupper()
                                                        for v in values])
        self.assertEqual(str_s.str.istitle().tolist(), [v.istitle()
                                                        for v in values])

    def test_isnumeric(self):
        # 0x00bc: ¼ VULGAR FRACTION ONE QUARTER
        # 0x2605: ★ not number
        # 0x1378: ፸ ETHIOPIC NUMBER SEVENTY
        # 0xFF13: ３ Em 3
        values = ['A', '3', u'¼', u'★', u'፸', u'３', 'four']
        s = Series(values)
        numeric_e = [False, True, True, False, True, True, False]
        decimal_e = [False, True, False, False, False, True, False]
        tm.assert_series_equal(s.str.isnumeric(), Series(numeric_e))
        tm.assert_series_equal(s.str.isdecimal(), Series(decimal_e))

        unicodes = [u'A', u'3', u'¼', u'★', u'፸', u'３', u'four']
        self.assertEqual(s.str.isnumeric().tolist(), [
                         v.isnumeric() for v in unicodes])
        self.assertEqual(s.str.isdecimal().tolist(), [
                         v.isdecimal() for v in unicodes])

        values = ['A', np.nan, u'¼', u'★', np.nan, u'３', 'four']
        s = Series(values)
        numeric_e = [False, np.nan, True, False, np.nan, True, False]
        decimal_e = [False, np.nan, False, False, np.nan, True, False]
        tm.assert_series_equal(s.str.isnumeric(), Series(numeric_e))
        tm.assert_series_equal(s.str.isdecimal(), Series(decimal_e))

    def test_get_dummies(self):
        s = Series(['a|b', 'a|c', np.nan])
        result = s.str.get_dummies('|')
        expected = DataFrame([[1, 1, 0], [1, 0, 1], [0, 0, 0]],
                             columns=list('abc'))
        tm.assert_frame_equal(result, expected)

        s = Series(['a;b', 'a', 7])
        result = s.str.get_dummies(';')
        expected = DataFrame([[0, 1, 1], [0, 1, 0], [1, 0, 0]],
                             columns=list('7ab'))
        tm.assert_frame_equal(result, expected)

        # GH9980
        # Index.str does not support get_dummies() as it returns a frame
        with tm.assertRaisesRegexp(TypeError, "not supported"):
            idx = Index(['a|b', 'a|c', 'b|c'])
            idx.str.get_dummies('|')

    def test_join(self):
        values = Series(['a_b_c', 'c_d_e', np.nan, 'f_g_h'])
        result = values.str.split('_').str.join('_')
        tm.assert_series_equal(values, result)

        # mixed
        mixed = Series(['a_b', NA, 'asdf_cas_asdf', True, datetime.today(),
                        'foo', None, 1, 2.])

        rs = Series(mixed).str.split('_').str.join('_')
        xp = Series(['a_b', NA, 'asdf_cas_asdf', NA, NA, 'foo', NA, NA, NA])

        tm.assertIsInstance(rs, Series)
        tm.assert_almost_equal(rs, xp)

        # unicode
        values = Series([u('a_b_c'), u('c_d_e'), np.nan, u('f_g_h')])
        result = values.str.split('_').str.join('_')
        tm.assert_series_equal(values, result)

    def test_len(self):
        values = Series(['foo', 'fooo', 'fooooo', np.nan, 'fooooooo'])

        result = values.str.len()
        exp = values.map(lambda x: len(x) if com.notnull(x) else NA)
        tm.assert_series_equal(result, exp)

        # mixed
        mixed = Series(['a_b', NA, 'asdf_cas_asdf', True, datetime.today(),
                        'foo', None, 1, 2.])

        rs = Series(mixed).str.len()
        xp = Series([3, NA, 13, NA, NA, 3, NA, NA, NA])

        tm.assertIsInstance(rs, Series)
        tm.assert_almost_equal(rs, xp)

        # unicode
        values = Series([u('foo'), u('fooo'), u('fooooo'), np.nan, u(
            'fooooooo')])

        result = values.str.len()
        exp = values.map(lambda x: len(x) if com.notnull(x) else NA)
        tm.assert_series_equal(result, exp)

    def test_findall(self):
        values = Series(['fooBAD__barBAD', NA, 'foo', 'BAD'])

        result = values.str.findall('BAD[_]*')
        exp = Series([['BAD__', 'BAD'], NA, [], ['BAD']])
        tm.assert_almost_equal(result, exp)

        # mixed
        mixed = Series(['fooBAD__barBAD', NA, 'foo', True, datetime.today(),
                        'BAD', None, 1, 2.])

        rs = Series(mixed).str.findall('BAD[_]*')
        xp = Series([['BAD__', 'BAD'], NA, [], NA, NA, ['BAD'], NA, NA, NA])

        tm.assertIsInstance(rs, Series)
        tm.assert_almost_equal(rs, xp)

        # unicode
        values = Series([u('fooBAD__barBAD'), NA, u('foo'), u('BAD')])

        result = values.str.findall('BAD[_]*')
        exp = Series([[u('BAD__'), u('BAD')], NA, [], [u('BAD')]])
        tm.assert_almost_equal(result, exp)

    def test_find(self):
        values = Series(['ABCDEFG', 'BCDEFEF', 'DEFGHIJEF', 'EFGHEF', 'XXXX'])
        result = values.str.find('EF')
        tm.assert_series_equal(result, Series([4, 3, 1, 0, -1]))
        expected = np.array([v.find('EF') for v in values.values])
        tm.assert_numpy_array_equal(result.values, expected)

        result = values.str.rfind('EF')
        tm.assert_series_equal(result, Series([4, 5, 7, 4, -1]))
        expected = np.array([v.rfind('EF') for v in values.values])
        tm.assert_numpy_array_equal(result.values, expected)

        result = values.str.find('EF', 3)
        tm.assert_series_equal(result, Series([4, 3, 7, 4, -1]))
        expected = np.array([v.find('EF', 3) for v in values.values])
        tm.assert_numpy_array_equal(result.values, expected)

        result = values.str.rfind('EF', 3)
        tm.assert_series_equal(result, Series([4, 5, 7, 4, -1]))
        expected = np.array([v.rfind('EF', 3) for v in values.values])
        tm.assert_numpy_array_equal(result.values, expected)

        result = values.str.find('EF', 3, 6)
        tm.assert_series_equal(result, Series([4, 3, -1, 4, -1]))
        expected = np.array([v.find('EF', 3, 6) for v in values.values])
        tm.assert_numpy_array_equal(result.values, expected)

        result = values.str.rfind('EF', 3, 6)
        tm.assert_series_equal(result, Series([4, 3, -1, 4, -1]))
        expected = np.array([v.rfind('EF', 3, 6) for v in values.values])
        tm.assert_numpy_array_equal(result.values, expected)

        with tm.assertRaisesRegexp(TypeError,
                                   "expected a string object, not int"):
            result = values.str.find(0)

        with tm.assertRaisesRegexp(TypeError,
                                   "expected a string object, not int"):
            result = values.str.rfind(0)

    def test_find_nan(self):
        values = Series(['ABCDEFG', np.nan, 'DEFGHIJEF', np.nan, 'XXXX'])
        result = values.str.find('EF')
        tm.assert_series_equal(result, Series([4, np.nan, 1, np.nan, -1]))

        result = values.str.rfind('EF')
        tm.assert_series_equal(result, Series([4, np.nan, 7, np.nan, -1]))

        result = values.str.find('EF', 3)
        tm.assert_series_equal(result, Series([4, np.nan, 7, np.nan, -1]))

        result = values.str.rfind('EF', 3)
        tm.assert_series_equal(result, Series([4, np.nan, 7, np.nan, -1]))

        result = values.str.find('EF', 3, 6)
        tm.assert_series_equal(result, Series([4, np.nan, -1, np.nan, -1]))

        result = values.str.rfind('EF', 3, 6)
        tm.assert_series_equal(result, Series([4, np.nan, -1, np.nan, -1]))

    def test_index(self):
        for klass in [Series, Index]:
            s = klass(['ABCDEFG', 'BCDEFEF', 'DEFGHIJEF', 'EFGHEF'])

            result = s.str.index('EF')
            tm.assert_numpy_array_equal(result, klass([4, 3, 1, 0]))
            expected = np.array([v.index('EF') for v in s.values])
            tm.assert_numpy_array_equal(result.values, expected)

            result = s.str.rindex('EF')
            tm.assert_numpy_array_equal(result, klass([4, 5, 7, 4]))
            expected = np.array([v.rindex('EF') for v in s.values])
            tm.assert_numpy_array_equal(result.values, expected)

            result = s.str.index('EF', 3)
            tm.assert_numpy_array_equal(result, klass([4, 3, 7, 4]))
            expected = np.array([v.index('EF', 3) for v in s.values])
            tm.assert_numpy_array_equal(result.values, expected)

            result = s.str.rindex('EF', 3)
            tm.assert_numpy_array_equal(result, klass([4, 5, 7, 4]))
            expected = np.array([v.rindex('EF', 3) for v in s.values])
            tm.assert_numpy_array_equal(result.values, expected)

            result = s.str.index('E', 4, 8)
            tm.assert_numpy_array_equal(result, klass([4, 5, 7, 4]))
            expected = np.array([v.index('E', 4, 8) for v in s.values])
            tm.assert_numpy_array_equal(result.values, expected)

            result = s.str.rindex('E', 0, 5)
            tm.assert_numpy_array_equal(result, klass([4, 3, 1, 4]))
            expected = np.array([v.rindex('E', 0, 5) for v in s.values])
            tm.assert_numpy_array_equal(result.values, expected)

            with tm.assertRaisesRegexp(ValueError, "substring not found"):
                result = s.str.index('DE')

            with tm.assertRaisesRegexp(TypeError,
                                       "expected a string object, not int"):
                result = s.str.index(0)

        # test with nan
        s = Series(['abcb', 'ab', 'bcbe', np.nan])
        result = s.str.index('b')
        tm.assert_numpy_array_equal(result, Series([1, 1, 0, np.nan]))
        result = s.str.rindex('b')
        tm.assert_numpy_array_equal(result, Series([3, 1, 2, np.nan]))

    def test_pad(self):
        values = Series(['a', 'b', NA, 'c', NA, 'eeeeee'])

        result = values.str.pad(5, side='left')
        exp = Series(['    a', '    b', NA, '    c', NA, 'eeeeee'])
        tm.assert_almost_equal(result, exp)

        result = values.str.pad(5, side='right')
        exp = Series(['a    ', 'b    ', NA, 'c    ', NA, 'eeeeee'])
        tm.assert_almost_equal(result, exp)

        result = values.str.pad(5, side='both')
        exp = Series(['  a  ', '  b  ', NA, '  c  ', NA, 'eeeeee'])
        tm.assert_almost_equal(result, exp)

        # mixed
        mixed = Series(['a', NA, 'b', True, datetime.today(), 'ee', None, 1, 2.
                        ])

        rs = Series(mixed).str.pad(5, side='left')
        xp = Series(['    a', NA, '    b', NA, NA, '   ee', NA, NA, NA])

        tm.assertIsInstance(rs, Series)
        tm.assert_almost_equal(rs, xp)

        mixed = Series(['a', NA, 'b', True, datetime.today(), 'ee', None, 1, 2.
                        ])

        rs = Series(mixed).str.pad(5, side='right')
        xp = Series(['a    ', NA, 'b    ', NA, NA, 'ee   ', NA, NA, NA])

        tm.assertIsInstance(rs, Series)
        tm.assert_almost_equal(rs, xp)

        mixed = Series(['a', NA, 'b', True, datetime.today(), 'ee', None, 1, 2.
                        ])

        rs = Series(mixed).str.pad(5, side='both')
        xp = Series(['  a  ', NA, '  b  ', NA, NA, '  ee ', NA, NA, NA])

        tm.assertIsInstance(rs, Series)
        tm.assert_almost_equal(rs, xp)

        # unicode
        values = Series([u('a'), u('b'), NA, u('c'), NA, u('eeeeee')])

        result = values.str.pad(5, side='left')
        exp = Series([u('    a'), u('    b'), NA, u('    c'), NA, u('eeeeee')])
        tm.assert_almost_equal(result, exp)

        result = values.str.pad(5, side='right')
        exp = Series([u('a    '), u('b    '), NA, u('c    '), NA, u('eeeeee')])
        tm.assert_almost_equal(result, exp)

        result = values.str.pad(5, side='both')
        exp = Series([u('  a  '), u('  b  '), NA, u('  c  '), NA, u('eeeeee')])
        tm.assert_almost_equal(result, exp)

    def test_pad_fillchar(self):

        values = Series(['a', 'b', NA, 'c', NA, 'eeeeee'])

        result = values.str.pad(5, side='left', fillchar='X')
        exp = Series(['XXXXa', 'XXXXb', NA, 'XXXXc', NA, 'eeeeee'])
        tm.assert_almost_equal(result, exp)

        result = values.str.pad(5, side='right', fillchar='X')
        exp = Series(['aXXXX', 'bXXXX', NA, 'cXXXX', NA, 'eeeeee'])
        tm.assert_almost_equal(result, exp)

        result = values.str.pad(5, side='both', fillchar='X')
        exp = Series(['XXaXX', 'XXbXX', NA, 'XXcXX', NA, 'eeeeee'])
        tm.assert_almost_equal(result, exp)

        with tm.assertRaisesRegexp(TypeError,
                                   "fillchar must be a character, not str"):
            result = values.str.pad(5, fillchar='XY')

        with tm.assertRaisesRegexp(TypeError,
                                   "fillchar must be a character, not int"):
            result = values.str.pad(5, fillchar=5)

    def test_translate(self):
        for klass in [Series, Index]:
            s = klass(['abcdefg', 'abcc', 'cdddfg', 'cdefggg'])
            if not compat.PY3:
                import string
                table = string.maketrans('abc', 'cde')
            else:
                table = str.maketrans('abc', 'cde')
            result = s.str.translate(table)
            expected = klass(['cdedefg', 'cdee', 'edddfg', 'edefggg'])
            tm.assert_numpy_array_equal(result, expected)

            # use of deletechars is python 2 only
            if not compat.PY3:
                result = s.str.translate(table, deletechars='fg')
                expected = klass(['cdede', 'cdee', 'eddd', 'ede'])
                tm.assert_numpy_array_equal(result, expected)

                result = s.str.translate(None, deletechars='fg')
                expected = klass(['abcde', 'abcc', 'cddd', 'cde'])
                tm.assert_numpy_array_equal(result, expected)
            else:
                with tm.assertRaisesRegexp(
                        ValueError, "deletechars is not a valid argument"):
                    result = s.str.translate(table, deletechars='fg')

        # Series with non-string values
        s = Series(['a', 'b', 'c', 1.2])
        expected = Series(['c', 'd', 'e', np.nan])
        result = s.str.translate(table)
        tm.assert_numpy_array_equal(result, expected)

    def test_center_ljust_rjust(self):
        values = Series(['a', 'b', NA, 'c', NA, 'eeeeee'])

        result = values.str.center(5)
        exp = Series(['  a  ', '  b  ', NA, '  c  ', NA, 'eeeeee'])
        tm.assert_almost_equal(result, exp)

        result = values.str.ljust(5)
        exp = Series(['a    ', 'b    ', NA, 'c    ', NA, 'eeeeee'])
        tm.assert_almost_equal(result, exp)

        result = values.str.rjust(5)
        exp = Series(['    a', '    b', NA, '    c', NA, 'eeeeee'])
        tm.assert_almost_equal(result, exp)

        # mixed
        mixed = Series(['a', NA, 'b', True, datetime.today(), 'c', 'eee', None,
                        1, 2.])

        rs = Series(mixed).str.center(5)
        xp = Series(['  a  ', NA, '  b  ', NA, NA, '  c  ', ' eee ', NA, NA, NA
                     ])
        tm.assertIsInstance(rs, Series)
        tm.assert_almost_equal(rs, xp)

        rs = Series(mixed).str.ljust(5)
        xp = Series(['a    ', NA, 'b    ', NA, NA, 'c    ', 'eee  ', NA, NA, NA
                     ])
        tm.assertIsInstance(rs, Series)
        tm.assert_almost_equal(rs, xp)

        rs = Series(mixed).str.rjust(5)
        xp = Series(['    a', NA, '    b', NA, NA, '    c', '  eee', NA, NA, NA
                     ])
        tm.assertIsInstance(rs, Series)
        tm.assert_almost_equal(rs, xp)

        # unicode
        values = Series([u('a'), u('b'), NA, u('c'), NA, u('eeeeee')])

        result = values.str.center(5)
        exp = Series([u('  a  '), u('  b  '), NA, u('  c  '), NA, u('eeeeee')])
        tm.assert_almost_equal(result, exp)

        result = values.str.ljust(5)
        exp = Series([u('a    '), u('b    '), NA, u('c    '), NA, u('eeeeee')])
        tm.assert_almost_equal(result, exp)

        result = values.str.rjust(5)
        exp = Series([u('    a'), u('    b'), NA, u('    c'), NA, u('eeeeee')])
        tm.assert_almost_equal(result, exp)

    def test_center_ljust_rjust_fillchar(self):
        values = Series(['a', 'bb', 'cccc', 'ddddd', 'eeeeee'])

        result = values.str.center(5, fillchar='X')
        expected = Series(['XXaXX', 'XXbbX', 'Xcccc', 'ddddd', 'eeeeee'])
        tm.assert_series_equal(result, expected)
        expected = np.array([v.center(5, 'X') for v in values.values])
        tm.assert_numpy_array_equal(result.values, expected)

        result = values.str.ljust(5, fillchar='X')
        expected = Series(['aXXXX', 'bbXXX', 'ccccX', 'ddddd', 'eeeeee'])
        tm.assert_series_equal(result, expected)
        expected = np.array([v.ljust(5, 'X') for v in values.values])
        tm.assert_numpy_array_equal(result.values, expected)

        result = values.str.rjust(5, fillchar='X')
        expected = Series(['XXXXa', 'XXXbb', 'Xcccc', 'ddddd', 'eeeeee'])
        tm.assert_series_equal(result, expected)
        expected = np.array([v.rjust(5, 'X') for v in values.values])
        tm.assert_numpy_array_equal(result.values, expected)

        # If fillchar is not a charatter, normal str raises TypeError
        # 'aaa'.ljust(5, 'XY')
        # TypeError: must be char, not str
        with tm.assertRaisesRegexp(TypeError,
                                   "fillchar must be a character, not str"):
            result = values.str.center(5, fillchar='XY')

        with tm.assertRaisesRegexp(TypeError,
                                   "fillchar must be a character, not str"):
            result = values.str.ljust(5, fillchar='XY')

        with tm.assertRaisesRegexp(TypeError,
                                   "fillchar must be a character, not str"):
            result = values.str.rjust(5, fillchar='XY')

        with tm.assertRaisesRegexp(TypeError,
                                   "fillchar must be a character, not int"):
            result = values.str.center(5, fillchar=1)

        with tm.assertRaisesRegexp(TypeError,
                                   "fillchar must be a character, not int"):
            result = values.str.ljust(5, fillchar=1)

        with tm.assertRaisesRegexp(TypeError,
                                   "fillchar must be a character, not int"):
            result = values.str.rjust(5, fillchar=1)

    def test_zfill(self):
        values = Series(['1', '22', 'aaa', '333', '45678'])

        result = values.str.zfill(5)
        expected = Series(['00001', '00022', '00aaa', '00333', '45678'])
        tm.assert_series_equal(result, expected)
        expected = np.array([v.zfill(5) for v in values.values])
        tm.assert_numpy_array_equal(result.values, expected)

        result = values.str.zfill(3)
        expected = Series(['001', '022', 'aaa', '333', '45678'])
        tm.assert_series_equal(result, expected)
        expected = np.array([v.zfill(3) for v in values.values])
        tm.assert_numpy_array_equal(result.values, expected)

        values = Series(['1', np.nan, 'aaa', np.nan, '45678'])
        result = values.str.zfill(5)
        expected = Series(['00001', np.nan, '00aaa', np.nan, '45678'])
        tm.assert_series_equal(result, expected)

    def test_split(self):
        values = Series(['a_b_c', 'c_d_e', NA, 'f_g_h'])

        result = values.str.split('_')
        exp = Series([['a', 'b', 'c'], ['c', 'd', 'e'], NA, ['f', 'g', 'h']])
        tm.assert_series_equal(result, exp)

        # more than one char
        values = Series(['a__b__c', 'c__d__e', NA, 'f__g__h'])
        result = values.str.split('__')
        tm.assert_series_equal(result, exp)

        result = values.str.split('__', expand=False)
        tm.assert_series_equal(result, exp)

        # mixed
        mixed = Series(['a_b_c', NA, 'd_e_f', True, datetime.today(), None, 1,
                        2.])
        result = mixed.str.split('_')
        exp = Series([['a', 'b', 'c'], NA, ['d', 'e', 'f'], NA, NA, NA, NA, NA
                      ])
        tm.assertIsInstance(result, Series)
        tm.assert_almost_equal(result, exp)

        result = mixed.str.split('_', expand=False)
        tm.assertIsInstance(result, Series)
        tm.assert_almost_equal(result, exp)

        # unicode
        values = Series([u('a_b_c'), u('c_d_e'), NA, u('f_g_h')])

        result = values.str.split('_')
        exp = Series([[u('a'), u('b'), u('c')], [u('c'), u('d'), u('e')], NA,
                      [u('f'), u('g'), u('h')]])
        tm.assert_series_equal(result, exp)

        result = values.str.split('_', expand=False)
        tm.assert_series_equal(result, exp)

        # regex split
        values = Series([u('a,b_c'), u('c_d,e'), NA, u('f,g,h')])
        result = values.str.split('[,_]')
        exp = Series([[u('a'), u('b'), u('c')], [u('c'), u('d'), u('e')], NA,
                      [u('f'), u('g'), u('h')]])
        tm.assert_series_equal(result, exp)

    def test_rsplit(self):
        values = Series(['a_b_c', 'c_d_e', NA, 'f_g_h'])
        result = values.str.rsplit('_')
        exp = Series([['a', 'b', 'c'], ['c', 'd', 'e'], NA, ['f', 'g', 'h']])
        tm.assert_series_equal(result, exp)

        # more than one char
        values = Series(['a__b__c', 'c__d__e', NA, 'f__g__h'])
        result = values.str.rsplit('__')
        tm.assert_series_equal(result, exp)

        result = values.str.rsplit('__', expand=False)
        tm.assert_series_equal(result, exp)

        # mixed
        mixed = Series(['a_b_c', NA, 'd_e_f', True, datetime.today(), None, 1,
                        2.])
        result = mixed.str.rsplit('_')
        exp = Series([['a', 'b', 'c'], NA, ['d', 'e', 'f'], NA, NA, NA, NA, NA
                      ])
        tm.assertIsInstance(result, Series)
        tm.assert_almost_equal(result, exp)

        result = mixed.str.rsplit('_', expand=False)
        tm.assertIsInstance(result, Series)
        tm.assert_almost_equal(result, exp)

        # unicode
        values = Series([u('a_b_c'), u('c_d_e'), NA, u('f_g_h')])
        result = values.str.rsplit('_')
        exp = Series([[u('a'), u('b'), u('c')], [u('c'), u('d'), u('e')], NA,
                      [u('f'), u('g'), u('h')]])
        tm.assert_series_equal(result, exp)

        result = values.str.rsplit('_', expand=False)
        tm.assert_series_equal(result, exp)

        # regex split is not supported by rsplit
        values = Series([u('a,b_c'), u('c_d,e'), NA, u('f,g,h')])
        result = values.str.rsplit('[,_]')
        exp = Series([[u('a,b_c')], [u('c_d,e')], NA, [u('f,g,h')]])
        tm.assert_series_equal(result, exp)

        # setting max number of splits, make sure it's from reverse
        values = Series(['a_b_c', 'c_d_e', NA, 'f_g_h'])
        result = values.str.rsplit('_', n=1)
        exp = Series([['a_b', 'c'], ['c_d', 'e'], NA, ['f_g', 'h']])
        tm.assert_series_equal(result, exp)

    def test_split_noargs(self):
        # #1859
        s = Series(['Wes McKinney', 'Travis  Oliphant'])
        result = s.str.split()
        expected = ['Travis', 'Oliphant']
        self.assertEqual(result[1], expected)
        result = s.str.rsplit()
        self.assertEqual(result[1], expected)

    def test_split_maxsplit(self):
        # re.split 0, str.split -1
        s = Series(['bd asdf jfg', 'kjasdflqw asdfnfk'])

        result = s.str.split(n=-1)
        xp = s.str.split()
        tm.assert_series_equal(result, xp)

        result = s.str.split(n=0)
        tm.assert_series_equal(result, xp)

        xp = s.str.split('asdf')
        result = s.str.split('asdf', n=0)
        tm.assert_series_equal(result, xp)

        result = s.str.split('asdf', n=-1)
        tm.assert_series_equal(result, xp)

    def test_split_no_pat_with_nonzero_n(self):
        s = Series(['split once', 'split once too!'])
        result = s.str.split(n=1)
        expected = Series({0: ['split', 'once'], 1: ['split', 'once too!']})
        tm.assert_series_equal(expected, result, check_index_type=False)

    def test_split_to_dataframe(self):
        s = Series(['nosplit', 'alsonosplit'])

        with tm.assert_produces_warning(FutureWarning):
            result = s.str.split('_', return_type='frame')

        exp = DataFrame({0: Series(['nosplit', 'alsonosplit'])})
        tm.assert_frame_equal(result, exp)

        s = Series(['some_equal_splits', 'with_no_nans'])
        with tm.assert_produces_warning(FutureWarning):
            result = s.str.split('_', return_type='frame')
        exp = DataFrame({0: ['some', 'with'],
                         1: ['equal', 'no'],
                         2: ['splits', 'nans']})
        tm.assert_frame_equal(result, exp)

        s = Series(['some_unequal_splits', 'one_of_these_things_is_not'])
        with tm.assert_produces_warning(FutureWarning):
            result = s.str.split('_', return_type='frame')
        exp = DataFrame({0: ['some', 'one'],
                         1: ['unequal', 'of'],
                         2: ['splits', 'these'],
                         3: [NA, 'things'],
                         4: [NA, 'is'],
                         5: [NA, 'not']})
        tm.assert_frame_equal(result, exp)

        s = Series(['some_splits', 'with_index'], index=['preserve', 'me'])
        with tm.assert_produces_warning(FutureWarning):
            result = s.str.split('_', return_type='frame')
        exp = DataFrame({0: ['some', 'with'], 1: ['splits', 'index']},
                        index=['preserve', 'me'])
        tm.assert_frame_equal(result, exp)

        with tm.assertRaisesRegexp(ValueError, "expand must be"):
            with tm.assert_produces_warning(FutureWarning):
                s.str.split('_', return_type="some_invalid_type")

    def test_split_to_dataframe_expand(self):
        s = Series(['nosplit', 'alsonosplit'])
        result = s.str.split('_', expand=True)
        exp = DataFrame({0: Series(['nosplit', 'alsonosplit'])})
        tm.assert_frame_equal(result, exp)

        s = Series(['some_equal_splits', 'with_no_nans'])
        result = s.str.split('_', expand=True)
        exp = DataFrame({0: ['some', 'with'],
                         1: ['equal', 'no'],
                         2: ['splits', 'nans']})
        tm.assert_frame_equal(result, exp)

        s = Series(['some_unequal_splits', 'one_of_these_things_is_not'])
        result = s.str.split('_', expand=True)
        exp = DataFrame({0: ['some', 'one'],
                         1: ['unequal', 'of'],
                         2: ['splits', 'these'],
                         3: [NA, 'things'],
                         4: [NA, 'is'],
                         5: [NA, 'not']})
        tm.assert_frame_equal(result, exp)

        s = Series(['some_splits', 'with_index'], index=['preserve', 'me'])
        result = s.str.split('_', expand=True)
        exp = DataFrame({0: ['some', 'with'], 1: ['splits', 'index']},
                        index=['preserve', 'me'])
        tm.assert_frame_equal(result, exp)

        with tm.assertRaisesRegexp(ValueError, "expand must be"):
            with tm.assert_produces_warning(FutureWarning):
                s.str.split('_', return_type="some_invalid_type")

    def test_split_to_multiindex_expand(self):
        idx = Index(['nosplit', 'alsonosplit'])
        result = idx.str.split('_', expand=True)
        exp = idx
        tm.assert_index_equal(result, exp)
        self.assertEqual(result.nlevels, 1)

        idx = Index(['some_equal_splits', 'with_no_nans'])
        result = idx.str.split('_', expand=True)
        exp = MultiIndex.from_tuples([('some', 'equal', 'splits'), (
            'with', 'no', 'nans')])
        tm.assert_index_equal(result, exp)
        self.assertEqual(result.nlevels, 3)

        idx = Index(['some_unequal_splits', 'one_of_these_things_is_not'])
        result = idx.str.split('_', expand=True)
        exp = MultiIndex.from_tuples([('some', 'unequal', 'splits', NA, NA, NA
                                       ), ('one', 'of', 'these', 'things',
                                           'is', 'not')])
        tm.assert_index_equal(result, exp)
        self.assertEqual(result.nlevels, 6)

        with tm.assertRaisesRegexp(ValueError, "expand must be"):
            with tm.assert_produces_warning(FutureWarning):
                idx.str.split('_', return_type="some_invalid_type")

    def test_rsplit_to_dataframe_expand(self):
        s = Series(['nosplit', 'alsonosplit'])
        result = s.str.rsplit('_', expand=True)
        exp = DataFrame({0: Series(['nosplit', 'alsonosplit'])})
        tm.assert_frame_equal(result, exp)

        s = Series(['some_equal_splits', 'with_no_nans'])
        result = s.str.rsplit('_', expand=True)
        exp = DataFrame({0: ['some', 'with'],
                         1: ['equal', 'no'],
                         2: ['splits', 'nans']})
        tm.assert_frame_equal(result, exp)

        result = s.str.rsplit('_', expand=True, n=2)
        exp = DataFrame({0: ['some', 'with'],
                         1: ['equal', 'no'],
                         2: ['splits', 'nans']})
        tm.assert_frame_equal(result, exp)

        result = s.str.rsplit('_', expand=True, n=1)
        exp = DataFrame({0: ['some_equal', 'with_no'], 1: ['splits', 'nans']})
        tm.assert_frame_equal(result, exp)

        s = Series(['some_splits', 'with_index'], index=['preserve', 'me'])
        result = s.str.rsplit('_', expand=True)
        exp = DataFrame({0: ['some', 'with'], 1: ['splits', 'index']},
                        index=['preserve', 'me'])
        tm.assert_frame_equal(result, exp)

    def test_rsplit_to_multiindex_expand(self):
        idx = Index(['nosplit', 'alsonosplit'])
        result = idx.str.rsplit('_', expand=True)
        exp = idx
        tm.assert_index_equal(result, exp)
        self.assertEqual(result.nlevels, 1)

        idx = Index(['some_equal_splits', 'with_no_nans'])
        result = idx.str.rsplit('_', expand=True)
        exp = MultiIndex.from_tuples([('some', 'equal', 'splits'), (
            'with', 'no', 'nans')])
        tm.assert_index_equal(result, exp)
        self.assertEqual(result.nlevels, 3)

        idx = Index(['some_equal_splits', 'with_no_nans'])
        result = idx.str.rsplit('_', expand=True, n=1)
        exp = MultiIndex.from_tuples([('some_equal', 'splits'), ('with_no',
                                                                 'nans')])
        tm.assert_index_equal(result, exp)
        self.assertEqual(result.nlevels, 2)

    def test_partition_series(self):
        values = Series(['a_b_c', 'c_d_e', NA, 'f_g_h'])

        result = values.str.partition('_', expand=False)
        exp = Series([['a', '_', 'b_c'], ['c', '_', 'd_e'], NA, ['f', '_',
                                                                 'g_h']])
        tm.assert_series_equal(result, exp)

        result = values.str.rpartition('_', expand=False)
        exp = Series([['a_b', '_', 'c'], ['c_d', '_', 'e'], NA, ['f_g', '_',
                                                                 'h']])
        tm.assert_series_equal(result, exp)

        # more than one char
        values = Series(['a__b__c', 'c__d__e', NA, 'f__g__h'])
        result = values.str.partition('__', expand=False)
        exp = Series([['a', '__', 'b__c'], ['c', '__', 'd__e'], NA, ['f', '__',
                                                                     'g__h']])
        tm.assert_series_equal(result, exp)

        result = values.str.rpartition('__', expand=False)
        exp = Series([['a__b', '__', 'c'], ['c__d', '__', 'e'], NA,
                      ['f__g', '__', 'h']])
        tm.assert_series_equal(result, exp)

        # None
        values = Series(['a b c', 'c d e', NA, 'f g h'])
        result = values.str.partition(expand=False)
        exp = Series([['a', ' ', 'b c'], ['c', ' ', 'd e'], NA, ['f', ' ',
                                                                 'g h']])
        tm.assert_series_equal(result, exp)

        result = values.str.rpartition(expand=False)
        exp = Series([['a b', ' ', 'c'], ['c d', ' ', 'e'], NA, ['f g', ' ',
                                                                 'h']])
        tm.assert_series_equal(result, exp)

        # Not splited
        values = Series(['abc', 'cde', NA, 'fgh'])
        result = values.str.partition('_', expand=False)
        exp = Series([['abc', '', ''], ['cde', '', ''], NA, ['fgh', '', '']])
        tm.assert_series_equal(result, exp)

        result = values.str.rpartition('_', expand=False)
        exp = Series([['', '', 'abc'], ['', '', 'cde'], NA, ['', '', 'fgh']])
        tm.assert_series_equal(result, exp)

        # unicode
        values = Series([u('a_b_c'), u('c_d_e'), NA, u('f_g_h')])

        result = values.str.partition('_', expand=False)
        exp = Series([[u('a'), u('_'), u('b_c')], [u('c'), u('_'), u('d_e')],
                      NA, [u('f'), u('_'), u('g_h')]])
        tm.assert_series_equal(result, exp)

        result = values.str.rpartition('_', expand=False)
        exp = Series([[u('a_b'), u('_'), u('c')], [u('c_d'), u('_'), u('e')],
                      NA, [u('f_g'), u('_'), u('h')]])
        tm.assert_series_equal(result, exp)

        # compare to standard lib
        values = Series(['A_B_C', 'B_C_D', 'E_F_G', 'EFGHEF'])
        result = values.str.partition('_', expand=False).tolist()
        self.assertEqual(result, [v.partition('_') for v in values])
        result = values.str.rpartition('_', expand=False).tolist()
        self.assertEqual(result, [v.rpartition('_') for v in values])

    def test_partition_index(self):
        values = Index(['a_b_c', 'c_d_e', 'f_g_h'])

        result = values.str.partition('_', expand=False)
        exp = Index(np.array([('a', '_', 'b_c'), ('c', '_', 'd_e'), ('f', '_',
                                                                     'g_h')]))
        tm.assert_index_equal(result, exp)
        self.assertEqual(result.nlevels, 1)

        result = values.str.rpartition('_', expand=False)
        exp = Index(np.array([('a_b', '_', 'c'), ('c_d', '_', 'e'), (
            'f_g', '_', 'h')]))
        tm.assert_index_equal(result, exp)
        self.assertEqual(result.nlevels, 1)

        result = values.str.partition('_')
        exp = Index([('a', '_', 'b_c'), ('c', '_', 'd_e'), ('f', '_', 'g_h')])
        tm.assert_index_equal(result, exp)
        self.assertTrue(isinstance(result, MultiIndex))
        self.assertEqual(result.nlevels, 3)

        result = values.str.rpartition('_')
        exp = Index([('a_b', '_', 'c'), ('c_d', '_', 'e'), ('f_g', '_', 'h')])
        tm.assert_index_equal(result, exp)
        self.assertTrue(isinstance(result, MultiIndex))
        self.assertEqual(result.nlevels, 3)

    def test_partition_to_dataframe(self):
        values = Series(['a_b_c', 'c_d_e', NA, 'f_g_h'])
        result = values.str.partition('_')
        exp = DataFrame({0: ['a', 'c', np.nan, 'f'],
                         1: ['_', '_', np.nan, '_'],
                         2: ['b_c', 'd_e', np.nan, 'g_h']})
        tm.assert_frame_equal(result, exp)

        result = values.str.rpartition('_')
        exp = DataFrame({0: ['a_b', 'c_d', np.nan, 'f_g'],
                         1: ['_', '_', np.nan, '_'],
                         2: ['c', 'e', np.nan, 'h']})
        tm.assert_frame_equal(result, exp)

        values = Series(['a_b_c', 'c_d_e', NA, 'f_g_h'])
        result = values.str.partition('_', expand=True)
        exp = DataFrame({0: ['a', 'c', np.nan, 'f'],
                         1: ['_', '_', np.nan, '_'],
                         2: ['b_c', 'd_e', np.nan, 'g_h']})
        tm.assert_frame_equal(result, exp)

        result = values.str.rpartition('_', expand=True)
        exp = DataFrame({0: ['a_b', 'c_d', np.nan, 'f_g'],
                         1: ['_', '_', np.nan, '_'],
                         2: ['c', 'e', np.nan, 'h']})
        tm.assert_frame_equal(result, exp)

    def test_pipe_failures(self):
        # #2119
        s = Series(['A|B|C'])

        result = s.str.split('|')
        exp = Series([['A', 'B', 'C']])

        tm.assert_series_equal(result, exp)

        result = s.str.replace('|', ' ')
        exp = Series(['A B C'])

        tm.assert_series_equal(result, exp)

    def test_slice(self):
        values = Series(['aafootwo', 'aabartwo', NA, 'aabazqux'])

        result = values.str.slice(2, 5)
        exp = Series(['foo', 'bar', NA, 'baz'])
        tm.assert_series_equal(result, exp)

        for start, stop, step in [(0, 3, -1), (None, None, -1), (3, 10, 2),
                                  (3, 0, -1)]:
            try:
                result = values.str.slice(start, stop, step)
                expected = Series([s[start:stop:step] if not isnull(s) else NA
                                   for s in values])
                tm.assert_series_equal(result, expected)
            except:
                print('failed on %s:%s:%s' % (start, stop, step))
                raise

        # mixed
        mixed = Series(['aafootwo', NA, 'aabartwo', True, datetime.today(),
                        None, 1, 2.])

        rs = Series(mixed).str.slice(2, 5)
        xp = Series(['foo', NA, 'bar', NA, NA, NA, NA, NA])

        tm.assertIsInstance(rs, Series)
        tm.assert_almost_equal(rs, xp)

        rs = Series(mixed).str.slice(2, 5, -1)
        xp = Series(['oof', NA, 'rab', NA, NA, NA, NA, NA])

        # unicode
        values = Series([u('aafootwo'), u('aabartwo'), NA, u('aabazqux')])

        result = values.str.slice(2, 5)
        exp = Series([u('foo'), u('bar'), NA, u('baz')])
        tm.assert_series_equal(result, exp)

        result = values.str.slice(0, -1, 2)
        exp = Series([u('afow'), u('abrw'), NA, u('abzu')])
        tm.assert_series_equal(result, exp)

    def test_slice_replace(self):
        values = Series(['short', 'a bit longer', 'evenlongerthanthat', '', NA
                         ])

        exp = Series(['shrt', 'a it longer', 'evnlongerthanthat', '', NA])
        result = values.str.slice_replace(2, 3)
        tm.assert_series_equal(result, exp)

        exp = Series(['shzrt', 'a zit longer', 'evznlongerthanthat', 'z', NA])
        result = values.str.slice_replace(2, 3, 'z')
        tm.assert_series_equal(result, exp)

        exp = Series(['shzort', 'a zbit longer', 'evzenlongerthanthat', 'z', NA
                      ])
        result = values.str.slice_replace(2, 2, 'z')
        tm.assert_series_equal(result, exp)

        exp = Series(['shzort', 'a zbit longer', 'evzenlongerthanthat', 'z', NA
                      ])
        result = values.str.slice_replace(2, 1, 'z')
        tm.assert_series_equal(result, exp)

        exp = Series(['shorz', 'a bit longez', 'evenlongerthanthaz', 'z', NA])
        result = values.str.slice_replace(-1, None, 'z')
        tm.assert_series_equal(result, exp)

        exp = Series(['zrt', 'zer', 'zat', 'z', NA])
        result = values.str.slice_replace(None, -2, 'z')
        tm.assert_series_equal(result, exp)

        exp = Series(['shortz', 'a bit znger', 'evenlozerthanthat', 'z', NA])
        result = values.str.slice_replace(6, 8, 'z')
        tm.assert_series_equal(result, exp)

        exp = Series(['zrt', 'a zit longer', 'evenlongzerthanthat', 'z', NA])
        result = values.str.slice_replace(-10, 3, 'z')
        tm.assert_series_equal(result, exp)

    def test_strip_lstrip_rstrip(self):
        values = Series(['  aa   ', ' bb \n', NA, 'cc  '])

        result = values.str.strip()
        exp = Series(['aa', 'bb', NA, 'cc'])
        tm.assert_series_equal(result, exp)

        result = values.str.lstrip()
        exp = Series(['aa   ', 'bb \n', NA, 'cc  '])
        tm.assert_series_equal(result, exp)

        result = values.str.rstrip()
        exp = Series(['  aa', ' bb', NA, 'cc'])
        tm.assert_series_equal(result, exp)

    def test_strip_lstrip_rstrip_mixed(self):
        # mixed
        mixed = Series(['  aa  ', NA, ' bb \t\n', True, datetime.today(), None,
                        1, 2.])

        rs = Series(mixed).str.strip()
        xp = Series(['aa', NA, 'bb', NA, NA, NA, NA, NA])

        tm.assertIsInstance(rs, Series)
        tm.assert_almost_equal(rs, xp)

        rs = Series(mixed).str.lstrip()
        xp = Series(['aa  ', NA, 'bb \t\n', NA, NA, NA, NA, NA])

        tm.assertIsInstance(rs, Series)
        tm.assert_almost_equal(rs, xp)

        rs = Series(mixed).str.rstrip()
        xp = Series(['  aa', NA, ' bb', NA, NA, NA, NA, NA])

        tm.assertIsInstance(rs, Series)
        tm.assert_almost_equal(rs, xp)

    def test_strip_lstrip_rstrip_unicode(self):
        # unicode
        values = Series([u('  aa   '), u(' bb \n'), NA, u('cc  ')])

        result = values.str.strip()
        exp = Series([u('aa'), u('bb'), NA, u('cc')])
        tm.assert_series_equal(result, exp)

        result = values.str.lstrip()
        exp = Series([u('aa   '), u('bb \n'), NA, u('cc  ')])
        tm.assert_series_equal(result, exp)

        result = values.str.rstrip()
        exp = Series([u('  aa'), u(' bb'), NA, u('cc')])
        tm.assert_series_equal(result, exp)

    def test_strip_lstrip_rstrip_args(self):
        values = Series(['xxABCxx', 'xx BNSD', 'LDFJH xx'])

        rs = values.str.strip('x')
        xp = Series(['ABC', ' BNSD', 'LDFJH '])
        assert_series_equal(rs, xp)

        rs = values.str.lstrip('x')
        xp = Series(['ABCxx', ' BNSD', 'LDFJH xx'])
        assert_series_equal(rs, xp)

        rs = values.str.rstrip('x')
        xp = Series(['xxABC', 'xx BNSD', 'LDFJH '])
        assert_series_equal(rs, xp)

    def test_strip_lstrip_rstrip_args_unicode(self):
        values = Series([u('xxABCxx'), u('xx BNSD'), u('LDFJH xx')])

        rs = values.str.strip(u('x'))
        xp = Series(['ABC', ' BNSD', 'LDFJH '])
        assert_series_equal(rs, xp)

        rs = values.str.lstrip(u('x'))
        xp = Series(['ABCxx', ' BNSD', 'LDFJH xx'])
        assert_series_equal(rs, xp)

        rs = values.str.rstrip(u('x'))
        xp = Series(['xxABC', 'xx BNSD', 'LDFJH '])
        assert_series_equal(rs, xp)

    def test_wrap(self):
        # test values are: two words less than width, two words equal to width,
        # two words greater than width, one word less than width, one word
        # equal to width, one word greater than width, multiple tokens with
        # trailing whitespace equal to width
        values = Series([u('hello world'), u('hello world!'), u(
            'hello world!!'), u('abcdefabcde'), u('abcdefabcdef'), u(
                'abcdefabcdefa'), u('ab ab ab ab '), u('ab ab ab ab a'), u(
                    '\t')])

        # expected values
        xp = Series([u('hello world'), u('hello world!'), u('hello\nworld!!'),
                     u('abcdefabcde'), u('abcdefabcdef'), u('abcdefabcdef\na'),
                     u('ab ab ab ab'), u('ab ab ab ab\na'), u('')])

        rs = values.str.wrap(12, break_long_words=True)
        assert_series_equal(rs, xp)

        # test with pre and post whitespace (non-unicode), NaN, and non-ascii
        # Unicode
        values = Series(['  pre  ', np.nan, u('\xac\u20ac\U00008000 abadcafe')
                         ])
        xp = Series(['  pre', NA, u('\xac\u20ac\U00008000 ab\nadcafe')])
        rs = values.str.wrap(6)
        assert_series_equal(rs, xp)

    def test_get(self):
        values = Series(['a_b_c', 'c_d_e', np.nan, 'f_g_h'])

        result = values.str.split('_').str.get(1)
        expected = Series(['b', 'd', np.nan, 'g'])
        tm.assert_series_equal(result, expected)

        # mixed
        mixed = Series(['a_b_c', NA, 'c_d_e', True, datetime.today(), None, 1,
                        2.])

        rs = Series(mixed).str.split('_').str.get(1)
        xp = Series(['b', NA, 'd', NA, NA, NA, NA, NA])

        tm.assertIsInstance(rs, Series)
        tm.assert_almost_equal(rs, xp)

        # unicode
        values = Series([u('a_b_c'), u('c_d_e'), np.nan, u('f_g_h')])

        result = values.str.split('_').str.get(1)
        expected = Series([u('b'), u('d'), np.nan, u('g')])
        tm.assert_series_equal(result, expected)

    def test_more_contains(self):
        # PR #1179
        s = Series(['A', 'B', 'C', 'Aaba', 'Baca', '', NA,
                    'CABA', 'dog', 'cat'])

        result = s.str.contains('a')
        expected = Series([False, False, False, True, True, False, np.nan,
                           False, False, True])
        assert_series_equal(result, expected)

        result = s.str.contains('a', case=False)
        expected = Series([True, False, False, True, True, False, np.nan, True,
                           False, True])
        assert_series_equal(result, expected)

        result = s.str.contains('Aa')
        expected = Series([False, False, False, True, False, False, np.nan,
                           False, False, False])
        assert_series_equal(result, expected)

        result = s.str.contains('ba')
        expected = Series([False, False, False, True, False, False, np.nan,
                           False, False, False])
        assert_series_equal(result, expected)

        result = s.str.contains('ba', case=False)
        expected = Series([False, False, False, True, True, False, np.nan,
                           True, False, False])
        assert_series_equal(result, expected)

    def test_more_replace(self):
        # PR #1179
        s = Series(['A', 'B', 'C', 'Aaba', 'Baca', '', NA, 'CABA',
                    'dog', 'cat'])

        result = s.str.replace('A', 'YYY')
        expected = Series(['YYY', 'B', 'C', 'YYYaba', 'Baca', '', NA,
                           'CYYYBYYY', 'dog', 'cat'])
        assert_series_equal(result, expected)

        result = s.str.replace('A', 'YYY', case=False)
        expected = Series(['YYY', 'B', 'C', 'YYYYYYbYYY', 'BYYYcYYY', '', NA,
                           'CYYYBYYY', 'dog', 'cYYYt'])
        assert_series_equal(result, expected)

        result = s.str.replace('^.a|dog', 'XX-XX ', case=False)
        expected = Series(['A', 'B', 'C', 'XX-XX ba', 'XX-XX ca', '', NA,
                           'XX-XX BA', 'XX-XX ', 'XX-XX t'])
        assert_series_equal(result, expected)

    def test_string_slice_get_syntax(self):
        s = Series(['YYY', 'B', 'C', 'YYYYYYbYYY', 'BYYYcYYY', NA, 'CYYYBYYY',
                    'dog', 'cYYYt'])

        result = s.str[0]
        expected = s.str.get(0)
        assert_series_equal(result, expected)

        result = s.str[:3]
        expected = s.str.slice(stop=3)
        assert_series_equal(result, expected)

        result = s.str[2::-1]
        expected = s.str.slice(start=2, step=-1)
        assert_series_equal(result, expected)

    def test_string_slice_out_of_bounds(self):
        s = Series([(1, 2), (1, ), (3, 4, 5)])

        result = s.str[1]
        expected = Series([2, np.nan, 4])

        assert_series_equal(result, expected)

        s = Series(['foo', 'b', 'ba'])
        result = s.str[1]
        expected = Series(['o', np.nan, 'a'])
        assert_series_equal(result, expected)

    def test_match_findall_flags(self):
        data = {'Dave': 'dave@google.com',
                'Steve': 'steve@gmail.com',
                'Rob': 'rob@gmail.com',
                'Wes': np.nan}
        data = Series(data)

        pat = r'([A-Z0-9._%+-]+)@([A-Z0-9.-]+)\.([A-Z]{2,4})'

        with tm.assert_produces_warning(FutureWarning):
            result = data.str.match(pat, flags=re.IGNORECASE)

        self.assertEqual(result[0], ('dave', 'google', 'com'))

        result = data.str.findall(pat, flags=re.IGNORECASE)
        self.assertEqual(result[0][0], ('dave', 'google', 'com'))

        result = data.str.count(pat, flags=re.IGNORECASE)
        self.assertEqual(result[0], 1)

        with tm.assert_produces_warning(UserWarning):
            result = data.str.contains(pat, flags=re.IGNORECASE)
        self.assertEqual(result[0], True)

    def test_encode_decode(self):
        base = Series([u('a'), u('b'), u('a\xe4')])
        series = base.str.encode('utf-8')

        f = lambda x: x.decode('utf-8')
        result = series.str.decode('utf-8')
        exp = series.map(f)

        tm.assert_series_equal(result, exp)

    def test_encode_decode_errors(self):
        encodeBase = Series([u('a'), u('b'), u('a\x9d')])

        self.assertRaises(UnicodeEncodeError, encodeBase.str.encode, 'cp1252')

        f = lambda x: x.encode('cp1252', 'ignore')
        result = encodeBase.str.encode('cp1252', 'ignore')
        exp = encodeBase.map(f)
        tm.assert_series_equal(result, exp)

        decodeBase = Series([b'a', b'b', b'a\x9d'])

        self.assertRaises(UnicodeDecodeError, decodeBase.str.decode, 'cp1252')

        f = lambda x: x.decode('cp1252', 'ignore')
        result = decodeBase.str.decode('cp1252', 'ignore')
        exp = decodeBase.map(f)

        tm.assert_series_equal(result, exp)

    def test_normalize(self):
        values = ['ABC', u'ＡＢＣ', u'１２３', np.nan, u'ｱｲｴ']
        s = Series(values, index=['a', 'b', 'c', 'd', 'e'])

        normed = [u'ABC', u'ABC', u'123', np.nan, u'アイエ']
        expected = Series(normed, index=['a', 'b', 'c', 'd', 'e'])

        result = s.str.normalize('NFKC')
        tm.assert_series_equal(result, expected)

        expected = Series([u'ABC', u'ＡＢＣ', u'１２３', np.nan, u'ｱｲｴ'],
                          index=['a', 'b', 'c', 'd', 'e'])

        result = s.str.normalize('NFC')
        tm.assert_series_equal(result, expected)

        with tm.assertRaisesRegexp(ValueError, "invalid normalization form"):
            s.str.normalize('xxx')

        s = Index([u'ＡＢＣ', u'１２３', u'ｱｲｴ'])
        expected = Index([u'ABC', u'123', u'アイエ'])
        result = s.str.normalize('NFKC')
        tm.assert_index_equal(result, expected)

    def test_cat_on_filtered_index(self):
        df = DataFrame(index=MultiIndex.from_product(
            [[2011, 2012], [1, 2, 3]], names=['year', 'month']))

        df = df.reset_index()
        df = df[df.month > 1]

        str_year = df.year.astype('str')
        str_month = df.month.astype('str')
        str_both = str_year.str.cat(str_month, sep=' ')

        self.assertEqual(str_both.loc[1], '2011 2')

        str_multiple = str_year.str.cat([str_month, str_month], sep=' ')

        self.assertEqual(str_multiple.loc[1], '2011 2 2')

    def test_index_str_accessor_visibility(self):
        from pandas.core.strings import StringMethods

        if not compat.PY3:
            cases = [(['a', 'b'], 'string'), (['a', u('b')], 'mixed'),
                     ([u('a'), u('b')], 'unicode'),
                     (['a', 'b', 1], 'mixed-integer'),
                     (['a', 'b', 1.3], 'mixed'),
                     (['a', 'b', 1.3, 1], 'mixed-integer'),
                     (['aa', datetime(2011, 1, 1)], 'mixed')]
        else:
            cases = [(['a', 'b'], 'string'), (['a', u('b')], 'string'),
                     ([u('a'), u('b')], 'string'),
                     (['a', 'b', 1], 'mixed-integer'),
                     (['a', 'b', 1.3], 'mixed'),
                     (['a', 'b', 1.3, 1], 'mixed-integer'),
                     (['aa', datetime(2011, 1, 1)], 'mixed')]
        for values, tp in cases:
            idx = Index(values)
            self.assertTrue(isinstance(Series(values).str, StringMethods))
            self.assertTrue(isinstance(idx.str, StringMethods))
            self.assertEqual(idx.inferred_type, tp)

        for values, tp in cases:
            idx = Index(values)
            self.assertTrue(isinstance(Series(values).str, StringMethods))
            self.assertTrue(isinstance(idx.str, StringMethods))
            self.assertEqual(idx.inferred_type, tp)

        cases = [([1, np.nan], 'floating'),
                 ([datetime(2011, 1, 1)], 'datetime64'),
                 ([timedelta(1)], 'timedelta64')]
        for values, tp in cases:
            idx = Index(values)
            message = 'Can only use .str accessor with string values'
            with self.assertRaisesRegexp(AttributeError, message):
                Series(values).str
            with self.assertRaisesRegexp(AttributeError, message):
                idx.str
            self.assertEqual(idx.inferred_type, tp)

        # MultiIndex has mixed dtype, but not allow to use accessor
        idx = MultiIndex.from_tuples([('a', 'b'), ('a', 'b')])
        self.assertEqual(idx.inferred_type, 'mixed')
        message = 'Can only use .str accessor with Index, not MultiIndex'
        with self.assertRaisesRegexp(AttributeError, message):
            idx.str

    def test_str_accessor_no_new_attributes(self):
        # https://github.com/pydata/pandas/issues/10673
        s = Series(list('aabbcde'))
        with tm.assertRaisesRegexp(AttributeError,
                                   "You cannot add any new attribute"):
            s.str.xlabel = "a"

    def test_method_on_bytes(self):
        lhs = Series(np.array(list('abc'), 'S1').astype(object))
        rhs = Series(np.array(list('def'), 'S1').astype(object))
        if compat.PY3:
            self.assertRaises(TypeError, lhs.str.cat, rhs)
        else:
            result = lhs.str.cat(rhs)
            expected = Series(np.array(
                ['ad', 'be', 'cf'], 'S2').astype(object))
            tm.assert_series_equal(result, expected)

    def test_str_cat_raises_intuitive_error(self):
<<<<<<< HEAD
        # https://github.com/pydata/pandas/issues/11334i
=======
        # https://github.com/pydata/pandas/issues/11334
>>>>>>> 1109211d
        s = Series(['a','b','c','d'])
        message = "Did you mean to supply a `sep` keyword?"
        with tm.assertRaisesRegexp(ValueError, message):
            s.str.cat('|')
        with tm.assertRaisesRegexp(ValueError, message):
            s.str.cat('    ')





if __name__ == '__main__':
    nose.runmodule(argv=[__file__, '-vvs', '-x', '--pdb', '--pdb-failure'],
                   exit=False)<|MERGE_RESOLUTION|>--- conflicted
+++ resolved
@@ -2092,11 +2092,7 @@
             tm.assert_series_equal(result, expected)
 
     def test_str_cat_raises_intuitive_error(self):
-<<<<<<< HEAD
-        # https://github.com/pydata/pandas/issues/11334i
-=======
         # https://github.com/pydata/pandas/issues/11334
->>>>>>> 1109211d
         s = Series(['a','b','c','d'])
         message = "Did you mean to supply a `sep` keyword?"
         with tm.assertRaisesRegexp(ValueError, message):
