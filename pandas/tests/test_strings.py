from datetime import datetime, timedelta
import re

import numpy as np
from numpy.random import randint
import pytest

from pandas._libs import lib

from pandas import DataFrame, Index, MultiIndex, Series, concat, isna, notna
import pandas.core.strings as strings
import pandas.util.testing as tm


def assert_series_or_index_equal(left, right):
    if isinstance(left, Series):
        tm.assert_series_equal(left, right)
    else:  # Index
        tm.assert_index_equal(left, right)


_any_string_method = [
    ("cat", (), {"sep": ","}),
    ("cat", (Series(list("zyx")),), {"sep": ",", "join": "left"}),
    ("center", (10,), {}),
    ("contains", ("a",), {}),
    ("count", ("a",), {}),
    ("decode", ("UTF-8",), {}),
    ("encode", ("UTF-8",), {}),
    ("endswith", ("a",), {}),
    ("extract", ("([a-z]*)",), {"expand": False}),
    ("extract", ("([a-z]*)",), {"expand": True}),
    ("extractall", ("([a-z]*)",), {}),
    ("find", ("a",), {}),
    ("findall", ("a",), {}),
    ("get", (0,), {}),
    # because "index" (and "rindex") fail intentionally
    # if the string is not found, search only for empty string
    ("index", ("",), {}),
    ("join", (",",), {}),
    ("ljust", (10,), {}),
    ("match", ("a",), {}),
    ("normalize", ("NFC",), {}),
    ("pad", (10,), {}),
    ("partition", (" ",), {"expand": False}),
    ("partition", (" ",), {"expand": True}),
    ("repeat", (3,), {}),
    ("replace", ("a", "z"), {}),
    ("rfind", ("a",), {}),
    ("rindex", ("",), {}),
    ("rjust", (10,), {}),
    ("rpartition", (" ",), {"expand": False}),
    ("rpartition", (" ",), {"expand": True}),
    ("slice", (0, 1), {}),
    ("slice_replace", (0, 1, "z"), {}),
    ("split", (" ",), {"expand": False}),
    ("split", (" ",), {"expand": True}),
    ("startswith", ("a",), {}),
    # translating unicode points of "a" to "d"
    ("translate", ({97: 100},), {}),
    ("wrap", (2,), {}),
    ("zfill", (10,), {}),
] + list(
    zip(
        [
            # methods without positional arguments: zip with empty tuple and empty dict
            "capitalize",
            "cat",
            "get_dummies",
            "isalnum",
            "isalpha",
            "isdecimal",
            "isdigit",
            "islower",
            "isnumeric",
            "isspace",
            "istitle",
            "isupper",
            "len",
            "lower",
            "lstrip",
            "partition",
            "rpartition",
            "rsplit",
            "rstrip",
            "slice",
            "slice_replace",
            "split",
            "strip",
            "swapcase",
            "title",
            "upper",
            "casefold",
        ],
        [()] * 100,
        [{}] * 100,
    )
)
ids, _, _ = zip(*_any_string_method)  # use method name as fixture-id


# test that the above list captures all methods of StringMethods
missing_methods = {
    f for f in dir(strings.StringMethods) if not f.startswith("_")
} - set(ids)
assert not missing_methods


@pytest.fixture(params=_any_string_method, ids=ids)
def any_string_method(request):
    """
    Fixture for all public methods of `StringMethods`

    This fixture returns a tuple of the method name and sample arguments
    necessary to call the method.

    Returns
    -------
    method_name : str
        The name of the method in `StringMethods`
    args : tuple
        Sample values for the positional arguments
    kwargs : dict
        Sample values for the keyword arguments

    Examples
    --------
    >>> def test_something(any_string_method):
    ...     s = pd.Series(['a', 'b', np.nan, 'd'])
    ...
    ...     method_name, args, kwargs = any_string_method
    ...     method = getattr(s.str, method_name)
    ...     # will not raise
    ...     method(*args, **kwargs)
    """
    return request.param


# subset of the full set from pandas/conftest.py
_any_allowed_skipna_inferred_dtype = [
    ("string", ["a", np.nan, "c"]),
    ("bytes", [b"a", np.nan, b"c"]),
    ("empty", [np.nan, np.nan, np.nan]),
    ("empty", []),
    ("mixed-integer", ["a", np.nan, 2]),
]
ids, _ = zip(*_any_allowed_skipna_inferred_dtype)  # use inferred type as id


@pytest.fixture(params=_any_allowed_skipna_inferred_dtype, ids=ids)
def any_allowed_skipna_inferred_dtype(request):
    """
    Fixture for all (inferred) dtypes allowed in StringMethods.__init__

    The covered (inferred) types are:
    * 'string'
    * 'empty'
    * 'bytes'
    * 'mixed'
    * 'mixed-integer'

    Returns
    -------
    inferred_dtype : str
        The string for the inferred dtype from _libs.lib.infer_dtype
    values : np.ndarray
        An array of object dtype that will be inferred to have
        `inferred_dtype`

    Examples
    --------
    >>> import pandas._libs.lib as lib
    >>>
    >>> def test_something(any_allowed_skipna_inferred_dtype):
    ...     inferred_dtype, values = any_allowed_skipna_inferred_dtype
    ...     # will pass
    ...     assert lib.infer_dtype(values, skipna=True) == inferred_dtype
    ...
    ...     # constructor for .str-accessor will also pass
    ...     pd.Series(values).str
    """
    inferred_dtype, values = request.param
    values = np.array(values, dtype=object)  # object dtype to avoid casting

    # correctness of inference tested in tests/dtypes/test_inference.py
    return inferred_dtype, values


class TestStringMethods:
    def test_api(self):

        # GH 6106, GH 9322
        assert Series.str is strings.StringMethods
        assert isinstance(Series([""]).str, strings.StringMethods)

    def test_api_mi_raises(self):
        # GH 23679
        mi = MultiIndex.from_arrays([["a", "b", "c"]])
        msg = "Can only use .str accessor with Index, not MultiIndex"
        with pytest.raises(AttributeError, match=msg):
            mi.str
        assert not hasattr(mi, "str")

    @pytest.mark.parametrize("dtype", [object, "category"])
    @pytest.mark.parametrize("box", [Series, Index])
    def test_api_per_dtype(self, box, dtype, any_skipna_inferred_dtype):
        # one instance of parametrized fixture
        inferred_dtype, values = any_skipna_inferred_dtype

        t = box(values, dtype=dtype)  # explicit dtype to avoid casting

        # TODO: get rid of these xfails
        if dtype == "category" and inferred_dtype in ["period", "interval"]:
            pytest.xfail(
                reason="Conversion to numpy array fails because "
                "the ._values-attribute is not a numpy array for "
                "PeriodArray/IntervalArray; see GH 23553"
            )

        types_passing_constructor = [
            "string",
            "unicode",
            "empty",
            "bytes",
            "mixed",
            "mixed-integer",
        ]
        if inferred_dtype in types_passing_constructor:
            # GH 6106
            assert isinstance(t.str, strings.StringMethods)
        else:
            # GH 9184, GH 23011, GH 23163
            msg = "Can only use .str accessor with string values.*"
            with pytest.raises(AttributeError, match=msg):
                t.str
            assert not hasattr(t, "str")

    @pytest.mark.parametrize("dtype", [object, "category"])
    @pytest.mark.parametrize("box", [Series, Index])
    def test_api_per_method(
        self, box, dtype, any_allowed_skipna_inferred_dtype, any_string_method
    ):
        # this test does not check correctness of the different methods,
        # just that the methods work on the specified (inferred) dtypes,
        # and raise on all others

        # one instance of each parametrized fixture
        inferred_dtype, values = any_allowed_skipna_inferred_dtype
        method_name, args, kwargs = any_string_method

        # TODO: get rid of these xfails
        if (
            method_name in ["partition", "rpartition"]
            and box == Index
            and inferred_dtype == "empty"
        ):
            pytest.xfail(reason="Method cannot deal with empty Index")
        if (
            method_name == "split"
            and box == Index
            and values.size == 0
            and kwargs.get("expand", None) is not None
        ):
            pytest.xfail(reason="Split fails on empty Series when expand=True")
        if (
            method_name == "get_dummies"
            and box == Index
            and inferred_dtype == "empty"
            and (dtype == object or values.size == 0)
        ):
            pytest.xfail(reason="Need to fortify get_dummies corner cases")

        t = box(values, dtype=dtype)  # explicit dtype to avoid casting
        method = getattr(t.str, method_name)

        bytes_allowed = method_name in ["decode", "get", "len", "slice"]
        # as of v0.23.4, all methods except 'cat' are very lenient with the
        # allowed data types, just returning NaN for entries that error.
        # This could be changed with an 'errors'-kwarg to the `str`-accessor,
        # see discussion in GH 13877
        mixed_allowed = method_name not in ["cat"]

        allowed_types = (
            ["string", "unicode", "empty"]
            + ["bytes"] * bytes_allowed
            + ["mixed", "mixed-integer"] * mixed_allowed
        )

        if inferred_dtype in allowed_types:
            # xref GH 23555, GH 23556
            method(*args, **kwargs)  # works!
        else:
            # GH 23011, GH 23163
            msg = (
                "Cannot use .str.{name} with values of inferred dtype "
                "{inferred_dtype!r}.".format(
                    name=method_name, inferred_dtype=inferred_dtype
                )
            )
            with pytest.raises(TypeError, match=msg):
                method(*args, **kwargs)

    def test_api_for_categorical(self, any_string_method):
        # https://github.com/pandas-dev/pandas/issues/10661
        s = Series(list("aabb"))
        s = s + " " + s
        c = s.astype("category")
        assert isinstance(c.str, strings.StringMethods)

        method_name, args, kwargs = any_string_method

        result = getattr(c.str, method_name)(*args, **kwargs)
        expected = getattr(s.str, method_name)(*args, **kwargs)

        if isinstance(result, DataFrame):
            tm.assert_frame_equal(result, expected)
        elif isinstance(result, Series):
            tm.assert_series_equal(result, expected)
        else:
            # str.cat(others=None) returns string, for example
            assert result == expected

    def test_iter(self):
        # GH3638
        strs = "google", "wikimedia", "wikipedia", "wikitravel"
        ds = Series(strs)

        for s in ds.str:
            # iter must yield a Series
            assert isinstance(s, Series)

            # indices of each yielded Series should be equal to the index of
            # the original Series
            tm.assert_index_equal(s.index, ds.index)

            for el in s:
                # each element of the series is either a basestring/str or nan
                assert isinstance(el, str) or isna(el)

        # desired behavior is to iterate until everything would be nan on the
        # next iter so make sure the last element of the iterator was 'l' in
        # this case since 'wikitravel' is the longest string
        assert s.dropna().values.item() == "l"

    def test_iter_empty(self):
        ds = Series([], dtype=object)

        i, s = 100, 1

        for i, s in enumerate(ds.str):
            pass

        # nothing to iterate over so nothing defined values should remain
        # unchanged
        assert i == 100
        assert s == 1

    def test_iter_single_element(self):
        ds = Series(["a"])

        for i, s in enumerate(ds.str):
            pass

        assert not i
        tm.assert_series_equal(ds, s)

    def test_iter_object_try_string(self):
        ds = Series([slice(None, randint(10), randint(10, 20)) for _ in range(4)])

        i, s = 100, "h"

        for i, s in enumerate(ds.str):
            pass

        assert i == 100
        assert s == "h"

    @pytest.mark.parametrize("box", [Series, Index])
    @pytest.mark.parametrize("other", [None, Series, Index])
    def test_str_cat_name(self, box, other):
        # GH 21053
        values = ["a", "b"]
        if other:
            other = other(values)
        else:
            other = values
        result = box(values, name="name").str.cat(other, sep=",")
        assert result.name == "name"

    @pytest.mark.parametrize("box", [Series, Index])
    def test_str_cat(self, box):
        # test_cat above tests "str_cat" from ndarray;
        # here testing "str.cat" from Series/Indext to ndarray/list
        s = box(["a", "a", "b", "b", "c", np.nan])

        # single array
        result = s.str.cat()
        expected = "aabbc"
        assert result == expected

        result = s.str.cat(na_rep="-")
        expected = "aabbc-"
        assert result == expected

        result = s.str.cat(sep="_", na_rep="NA")
        expected = "a_a_b_b_c_NA"
        assert result == expected

        t = np.array(["a", np.nan, "b", "d", "foo", np.nan], dtype=object)
        expected = box(["aa", "a-", "bb", "bd", "cfoo", "--"])

        # Series/Index with array
        result = s.str.cat(t, na_rep="-")
        assert_series_or_index_equal(result, expected)

        # Series/Index with list
        result = s.str.cat(list(t), na_rep="-")
        assert_series_or_index_equal(result, expected)

        # errors for incorrect lengths
        rgx = r"If `others` contains arrays or lists \(or other list-likes.*"
        z = Series(["1", "2", "3"])

        with pytest.raises(ValueError, match=rgx):
            s.str.cat(z.values)

        with pytest.raises(ValueError, match=rgx):
            s.str.cat(list(z))

    @pytest.mark.parametrize("box", [Series, Index])
    def test_str_cat_raises_intuitive_error(self, box):
        # GH 11334
        s = box(["a", "b", "c", "d"])
        message = "Did you mean to supply a `sep` keyword?"
        with pytest.raises(ValueError, match=message):
            s.str.cat("|")
        with pytest.raises(ValueError, match=message):
            s.str.cat("    ")

    @pytest.mark.parametrize("sep", ["", None])
    @pytest.mark.parametrize("dtype_target", ["object", "category"])
    @pytest.mark.parametrize("dtype_caller", ["object", "category"])
    @pytest.mark.parametrize("box", [Series, Index])
    def test_str_cat_categorical(self, box, dtype_caller, dtype_target, sep):
        s = Index(["a", "a", "b", "a"], dtype=dtype_caller)
        s = s if box == Index else Series(s, index=s)
        t = Index(["b", "a", "b", "c"], dtype=dtype_target)

        expected = Index(["ab", "aa", "bb", "ac"])
        expected = expected if box == Index else Series(expected, index=s)

        # Series/Index with unaligned Index -> t.values
        result = s.str.cat(t.values, sep=sep)
        assert_series_or_index_equal(result, expected)

        # Series/Index with Series having matching Index
        t = Series(t.values, index=s)
        result = s.str.cat(t, sep=sep)
        assert_series_or_index_equal(result, expected)

        # Series/Index with Series.values
        result = s.str.cat(t.values, sep=sep)
        assert_series_or_index_equal(result, expected)

        # Series/Index with Series having different Index
        t = Series(t.values, index=t.values)
        expected = Index(["aa", "aa", "aa", "bb", "bb"])
        expected = (
            expected if box == Index else Series(expected, index=expected.str[:1])
        )

        result = s.str.cat(t, sep=sep)
        assert_series_or_index_equal(result, expected)

    # test integer/float dtypes (inferred by constructor) and mixed
    @pytest.mark.parametrize(
        "data",
        [[1, 2, 3], [0.1, 0.2, 0.3], [1, 2, "b"]],
        ids=["integers", "floats", "mixed"],
    )
    # without dtype=object, np.array would cast [1, 2, 'b'] to ['1', '2', 'b']
    @pytest.mark.parametrize(
        "box",
        [Series, Index, list, lambda x: np.array(x, dtype=object)],
        ids=["Series", "Index", "list", "np.array"],
    )
    def test_str_cat_wrong_dtype_raises(self, box, data):
        # GH 22722
        s = Series(["a", "b", "c"])
        t = box(data)

        msg = "Concatenation requires list-likes containing only strings.*"
        with pytest.raises(TypeError, match=msg):
            # need to use outer and na_rep, as otherwise Index would not raise
            s.str.cat(t, join="outer", na_rep="-")

    @pytest.mark.parametrize("box", [Series, Index])
    def test_str_cat_mixed_inputs(self, box):
        s = Index(["a", "b", "c", "d"])
        s = s if box == Index else Series(s, index=s)

        t = Series(["A", "B", "C", "D"], index=s.values)
        d = concat([t, Series(s, index=s)], axis=1)

        expected = Index(["aAa", "bBb", "cCc", "dDd"])
        expected = expected if box == Index else Series(expected.values, index=s.values)

        # Series/Index with DataFrame
        result = s.str.cat(d)
        assert_series_or_index_equal(result, expected)

        # Series/Index with two-dimensional ndarray
        result = s.str.cat(d.values)
        assert_series_or_index_equal(result, expected)

        # Series/Index with list of Series
        result = s.str.cat([t, s])
        assert_series_or_index_equal(result, expected)

        # Series/Index with mixed list of Series/array
        result = s.str.cat([t, s.values])
        assert_series_or_index_equal(result, expected)

        # Series/Index with list of Series; different indexes
        t.index = ["b", "c", "d", "a"]
        expected = box(["aDa", "bAb", "cBc", "dCd"])
        expected = expected if box == Index else Series(expected.values, index=s.values)
        result = s.str.cat([t, s])
        assert_series_or_index_equal(result, expected)

        # Series/Index with mixed list; different index
        result = s.str.cat([t, s.values])
        assert_series_or_index_equal(result, expected)

        # Series/Index with DataFrame; different indexes
        d.index = ["b", "c", "d", "a"]
        expected = box(["aDd", "bAa", "cBb", "dCc"])
        expected = expected if box == Index else Series(expected.values, index=s.values)
        result = s.str.cat(d)
        assert_series_or_index_equal(result, expected)

        # errors for incorrect lengths
        rgx = r"If `others` contains arrays or lists \(or other list-likes.*"
        z = Series(["1", "2", "3"])
        e = concat([z, z], axis=1)

        # two-dimensional ndarray
        with pytest.raises(ValueError, match=rgx):
            s.str.cat(e.values)

        # list of list-likes
        with pytest.raises(ValueError, match=rgx):
            s.str.cat([z.values, s.values])

        # mixed list of Series/list-like
        with pytest.raises(ValueError, match=rgx):
            s.str.cat([z.values, s])

        # errors for incorrect arguments in list-like
        rgx = "others must be Series, Index, DataFrame,.*"
        # make sure None/NaN do not crash checks in _get_series_list
        u = Series(["a", np.nan, "c", None])

        # mix of string and Series
        with pytest.raises(TypeError, match=rgx):
            s.str.cat([u, "u"])

        # DataFrame in list
        with pytest.raises(TypeError, match=rgx):
            s.str.cat([u, d])

        # 2-dim ndarray in list
        with pytest.raises(TypeError, match=rgx):
            s.str.cat([u, d.values])

        # nested lists
        with pytest.raises(TypeError, match=rgx):
            s.str.cat([u, [u, d]])

        # forbidden input type: set
        # GH 23009
        with pytest.raises(TypeError, match=rgx):
            s.str.cat(set(u))

        # forbidden input type: set in list
        # GH 23009
        with pytest.raises(TypeError, match=rgx):
            s.str.cat([u, set(u)])

        # other forbidden input type, e.g. int
        with pytest.raises(TypeError, match=rgx):
            s.str.cat(1)

        # nested list-likes
        with pytest.raises(TypeError, match=rgx):
            s.str.cat(iter([t.values, list(s)]))

    @pytest.mark.parametrize("join", ["left", "outer", "inner", "right"])
    @pytest.mark.parametrize("box", [Series, Index])
    def test_str_cat_align_indexed(self, box, join):
        # https://github.com/pandas-dev/pandas/issues/18657
        s = Series(["a", "b", "c", "d"], index=["a", "b", "c", "d"])
        t = Series(["D", "A", "E", "B"], index=["d", "a", "e", "b"])
        sa, ta = s.align(t, join=join)
        # result after manual alignment of inputs
        expected = sa.str.cat(ta, na_rep="-")

        if box == Index:
            s = Index(s)
            sa = Index(sa)
            expected = Index(expected)

        result = s.str.cat(t, join=join, na_rep="-")
        assert_series_or_index_equal(result, expected)

    @pytest.mark.parametrize("join", ["left", "outer", "inner", "right"])
    def test_str_cat_align_mixed_inputs(self, join):
        s = Series(["a", "b", "c", "d"])
        t = Series(["d", "a", "e", "b"], index=[3, 0, 4, 1])
        d = concat([t, t], axis=1)

        expected_outer = Series(["aaa", "bbb", "c--", "ddd", "-ee"])
        expected = expected_outer.loc[s.index.join(t.index, how=join)]

        # list of Series
        result = s.str.cat([t, t], join=join, na_rep="-")
        tm.assert_series_equal(result, expected)

        # DataFrame
        result = s.str.cat(d, join=join, na_rep="-")
        tm.assert_series_equal(result, expected)

        # mixed list of indexed/unindexed
        u = np.array(["A", "B", "C", "D"])
        expected_outer = Series(["aaA", "bbB", "c-C", "ddD", "-e-"])
        # joint index of rhs [t, u]; u will be forced have index of s
        rhs_idx = t.index & s.index if join == "inner" else t.index | s.index

        expected = expected_outer.loc[s.index.join(rhs_idx, how=join)]
        result = s.str.cat([t, u], join=join, na_rep="-")
        tm.assert_series_equal(result, expected)

        with pytest.raises(TypeError, match="others must be Series,.*"):
            # nested lists are forbidden
            s.str.cat([t, list(u)], join=join)

        # errors for incorrect lengths
        rgx = r"If `others` contains arrays or lists \(or other list-likes.*"
        z = Series(["1", "2", "3"]).values

        # unindexed object of wrong length
        with pytest.raises(ValueError, match=rgx):
            s.str.cat(z, join=join)

        # unindexed object of wrong length in list
        with pytest.raises(ValueError, match=rgx):
            s.str.cat([t, z], join=join)

    @pytest.mark.parametrize("box", [Series, Index])
    @pytest.mark.parametrize("other", [Series, Index])
    def test_str_cat_all_na(self, box, other):
        # GH 24044

        # check that all NaNs in caller / target work
        s = Index(["a", "b", "c", "d"])
        s = s if box == Index else Series(s, index=s)
        t = other([np.nan] * 4, dtype=object)
        # add index of s for alignment
        t = t if other == Index else Series(t, index=s)

        # all-NA target
        if box == Series:
            expected = Series([np.nan] * 4, index=s.index, dtype=object)
        else:  # box == Index
            expected = Index([np.nan] * 4, dtype=object)
        result = s.str.cat(t, join="left")
        assert_series_or_index_equal(result, expected)

        # all-NA caller (only for Series)
        if other == Series:
            expected = Series([np.nan] * 4, dtype=object, index=t.index)
            result = t.str.cat(s, join="left")
            tm.assert_series_equal(result, expected)

    def test_str_cat_special_cases(self):
        s = Series(["a", "b", "c", "d"])
        t = Series(["d", "a", "e", "b"], index=[3, 0, 4, 1])

        # iterator of elements with different types
        expected = Series(["aaa", "bbb", "c-c", "ddd", "-e-"])
        result = s.str.cat(iter([t, s.values]), join="outer", na_rep="-")
        tm.assert_series_equal(result, expected)

        # right-align with different indexes in others
        expected = Series(["aa-", "d-d"], index=[0, 3])
        result = s.str.cat([t.loc[[0]], t.loc[[3]]], join="right", na_rep="-")
        tm.assert_series_equal(result, expected)

    def test_cat_on_filtered_index(self):
        df = DataFrame(
            index=MultiIndex.from_product(
                [[2011, 2012], [1, 2, 3]], names=["year", "month"]
            )
        )

        df = df.reset_index()
        df = df[df.month > 1]

        str_year = df.year.astype("str")
        str_month = df.month.astype("str")
        str_both = str_year.str.cat(str_month, sep=" ")

        assert str_both.loc[1] == "2011 2"

        str_multiple = str_year.str.cat([str_month, str_month], sep=" ")

        assert str_multiple.loc[1] == "2011 2 2"

    def test_count(self):
        values = np.array(
            ["foo", "foofoo", np.nan, "foooofooofommmfoo"], dtype=np.object_
        )

        result = strings.str_count(values, "f[o]+")
        exp = np.array([1, 2, np.nan, 4])
        tm.assert_numpy_array_equal(result, exp)

        result = Series(values).str.count("f[o]+")
        exp = Series([1, 2, np.nan, 4])
        assert isinstance(result, Series)
        tm.assert_series_equal(result, exp)

        # mixed
        mixed = np.array(
            ["a", np.nan, "b", True, datetime.today(), "foo", None, 1, 2.0],
            dtype=object,
        )
        rs = strings.str_count(mixed, "a")
        xp = np.array([1, np.nan, 0, np.nan, np.nan, 0, np.nan, np.nan, np.nan])
        tm.assert_numpy_array_equal(rs, xp)

        rs = Series(mixed).str.count("a")
        xp = Series([1, np.nan, 0, np.nan, np.nan, 0, np.nan, np.nan, np.nan])
        assert isinstance(rs, Series)
        tm.assert_series_equal(rs, xp)

    def test_contains(self):
        values = np.array(
            ["foo", np.nan, "fooommm__foo", "mmm_", "foommm[_]+bar"], dtype=np.object_
        )
        pat = "mmm[_]+"

        result = strings.str_contains(values, pat)
        expected = np.array([False, np.nan, True, True, False], dtype=np.object_)
        tm.assert_numpy_array_equal(result, expected)

        result = strings.str_contains(values, pat, regex=False)
        expected = np.array([False, np.nan, False, False, True], dtype=np.object_)
        tm.assert_numpy_array_equal(result, expected)

        values = np.array(["foo", "xyz", "fooommm__foo", "mmm_"], dtype=object)
        result = strings.str_contains(values, pat)
        expected = np.array([False, False, True, True])
        assert result.dtype == np.bool_
        tm.assert_numpy_array_equal(result, expected)

        # case insensitive using regex
        values = np.array(["Foo", "xYz", "fOOomMm__fOo", "MMM_"], dtype=object)
        result = strings.str_contains(values, "FOO|mmm", case=False)
        expected = np.array([True, False, True, True])
        tm.assert_numpy_array_equal(result, expected)

        # case insensitive without regex
        result = strings.str_contains(values, "foo", regex=False, case=False)
        expected = np.array([True, False, True, False])
        tm.assert_numpy_array_equal(result, expected)

        # mixed
        mixed = np.array(
            ["a", np.nan, "b", True, datetime.today(), "foo", None, 1, 2.0],
            dtype=object,
        )
        rs = strings.str_contains(mixed, "o")
        xp = np.array(
            [False, np.nan, False, np.nan, np.nan, True, np.nan, np.nan, np.nan],
            dtype=np.object_,
        )
        tm.assert_numpy_array_equal(rs, xp)

        rs = Series(mixed).str.contains("o")
        xp = Series(
            [False, np.nan, False, np.nan, np.nan, True, np.nan, np.nan, np.nan]
        )
        assert isinstance(rs, Series)
        tm.assert_series_equal(rs, xp)

        # unicode
        values = np.array(["foo", np.nan, "fooommm__foo", "mmm_"], dtype=np.object_)
        pat = "mmm[_]+"

        result = strings.str_contains(values, pat)
        expected = np.array([False, np.nan, True, True], dtype=np.object_)
        tm.assert_numpy_array_equal(result, expected)

        result = strings.str_contains(values, pat, na=False)
        expected = np.array([False, False, True, True])
        tm.assert_numpy_array_equal(result, expected)

        values = np.array(["foo", "xyz", "fooommm__foo", "mmm_"], dtype=np.object_)
        result = strings.str_contains(values, pat)
        expected = np.array([False, False, True, True])
        assert result.dtype == np.bool_
        tm.assert_numpy_array_equal(result, expected)

    def test_contains_for_object_category(self):
        # gh 22158

        # na for category
        values = Series(["a", "b", "c", "a", np.nan], dtype="category")
        result = values.str.contains("a", na=True)
        expected = Series([True, False, False, True, True])
        tm.assert_series_equal(result, expected)

        result = values.str.contains("a", na=False)
        expected = Series([True, False, False, True, False])
        tm.assert_series_equal(result, expected)

        # na for objects
        values = Series(["a", "b", "c", "a", np.nan])
        result = values.str.contains("a", na=True)
        expected = Series([True, False, False, True, True])
        tm.assert_series_equal(result, expected)

        result = values.str.contains("a", na=False)
        expected = Series([True, False, False, True, False])
        tm.assert_series_equal(result, expected)

    def test_startswith(self):
        values = Series(["om", np.nan, "foo_nom", "nom", "bar_foo", np.nan, "foo"])

        result = values.str.startswith("foo")
        exp = Series([False, np.nan, True, False, False, np.nan, True])
        tm.assert_series_equal(result, exp)

        result = values.str.startswith("foo", na=True)
        tm.assert_series_equal(result, exp.fillna(True).astype(bool))

        # mixed
        mixed = np.array(
            ["a", np.nan, "b", True, datetime.today(), "foo", None, 1, 2.0],
            dtype=np.object_,
        )
        rs = strings.str_startswith(mixed, "f")
        xp = np.array(
            [False, np.nan, False, np.nan, np.nan, True, np.nan, np.nan, np.nan],
            dtype=np.object_,
        )
        tm.assert_numpy_array_equal(rs, xp)

        rs = Series(mixed).str.startswith("f")
        assert isinstance(rs, Series)
        xp = Series(
            [False, np.nan, False, np.nan, np.nan, True, np.nan, np.nan, np.nan]
        )
        tm.assert_series_equal(rs, xp)

    def test_endswith(self):
        values = Series(["om", np.nan, "foo_nom", "nom", "bar_foo", np.nan, "foo"])

        result = values.str.endswith("foo")
        exp = Series([False, np.nan, False, False, True, np.nan, True])
        tm.assert_series_equal(result, exp)

        result = values.str.endswith("foo", na=False)
        tm.assert_series_equal(result, exp.fillna(False).astype(bool))

        # mixed
        mixed = np.array(
            ["a", np.nan, "b", True, datetime.today(), "foo", None, 1, 2.0],
            dtype=object,
        )
        rs = strings.str_endswith(mixed, "f")
        xp = np.array(
            [False, np.nan, False, np.nan, np.nan, False, np.nan, np.nan, np.nan],
            dtype=np.object_,
        )
        tm.assert_numpy_array_equal(rs, xp)

        rs = Series(mixed).str.endswith("f")
        xp = Series(
            [False, np.nan, False, np.nan, np.nan, False, np.nan, np.nan, np.nan]
        )
        assert isinstance(rs, Series)
        tm.assert_series_equal(rs, xp)

    def test_title(self):
        values = Series(["FOO", "BAR", np.nan, "Blah", "blurg"])

        result = values.str.title()
        exp = Series(["Foo", "Bar", np.nan, "Blah", "Blurg"])
        tm.assert_series_equal(result, exp)

        # mixed
        mixed = Series(
            ["FOO", np.nan, "bar", True, datetime.today(), "blah", None, 1, 2.0]
        )
        mixed = mixed.str.title()
        exp = Series(
            ["Foo", np.nan, "Bar", np.nan, np.nan, "Blah", np.nan, np.nan, np.nan]
        )
        tm.assert_almost_equal(mixed, exp)

    def test_lower_upper(self):
        values = Series(["om", np.nan, "nom", "nom"])

        result = values.str.upper()
        exp = Series(["OM", np.nan, "NOM", "NOM"])
        tm.assert_series_equal(result, exp)

        result = result.str.lower()
        tm.assert_series_equal(result, values)

        # mixed
        mixed = Series(["a", np.nan, "b", True, datetime.today(), "foo", None, 1, 2.0])
        mixed = mixed.str.upper()
        rs = Series(mixed).str.lower()
        xp = Series(["a", np.nan, "b", np.nan, np.nan, "foo", np.nan, np.nan, np.nan])
        assert isinstance(rs, Series)
        tm.assert_series_equal(rs, xp)

    def test_capitalize(self):
        values = Series(["FOO", "BAR", np.nan, "Blah", "blurg"])
        result = values.str.capitalize()
        exp = Series(["Foo", "Bar", np.nan, "Blah", "Blurg"])
        tm.assert_series_equal(result, exp)

        # mixed
        mixed = Series(
            ["FOO", np.nan, "bar", True, datetime.today(), "blah", None, 1, 2.0]
        )
        mixed = mixed.str.capitalize()
        exp = Series(
            ["Foo", np.nan, "Bar", np.nan, np.nan, "Blah", np.nan, np.nan, np.nan]
        )
        tm.assert_almost_equal(mixed, exp)

    def test_swapcase(self):
        values = Series(["FOO", "BAR", np.nan, "Blah", "blurg"])
        result = values.str.swapcase()
        exp = Series(["foo", "bar", np.nan, "bLAH", "BLURG"])
        tm.assert_series_equal(result, exp)

        # mixed
        mixed = Series(
            ["FOO", np.nan, "bar", True, datetime.today(), "Blah", None, 1, 2.0]
        )
        mixed = mixed.str.swapcase()
        exp = Series(
            ["foo", np.nan, "BAR", np.nan, np.nan, "bLAH", np.nan, np.nan, np.nan]
        )
        tm.assert_almost_equal(mixed, exp)

    def test_casemethods(self):
        values = ["aaa", "bbb", "CCC", "Dddd", "eEEE"]
        s = Series(values)
        assert s.str.lower().tolist() == [v.lower() for v in values]
        assert s.str.upper().tolist() == [v.upper() for v in values]
        assert s.str.title().tolist() == [v.title() for v in values]
        assert s.str.capitalize().tolist() == [v.capitalize() for v in values]
        assert s.str.swapcase().tolist() == [v.swapcase() for v in values]

    def test_replace(self):
        values = Series(["fooBAD__barBAD", np.nan])

        result = values.str.replace("BAD[_]*", "")
        exp = Series(["foobar", np.nan])
        tm.assert_series_equal(result, exp)

        result = values.str.replace("BAD[_]*", "", n=1)
        exp = Series(["foobarBAD", np.nan])
        tm.assert_series_equal(result, exp)

        # mixed
        mixed = Series(
            ["aBAD", np.nan, "bBAD", True, datetime.today(), "fooBAD", None, 1, 2.0]
        )

        rs = Series(mixed).str.replace("BAD[_]*", "")
        xp = Series(["a", np.nan, "b", np.nan, np.nan, "foo", np.nan, np.nan, np.nan])
        assert isinstance(rs, Series)
        tm.assert_almost_equal(rs, xp)

        # flags + unicode
        values = Series([b"abcd,\xc3\xa0".decode("utf-8")])
        exp = Series([b"abcd, \xc3\xa0".decode("utf-8")])
        result = values.str.replace(r"(?<=\w),(?=\w)", ", ", flags=re.UNICODE)
        tm.assert_series_equal(result, exp)

        # GH 13438
        msg = "repl must be a string or callable"
        for klass in (Series, Index):
            for repl in (None, 3, {"a": "b"}):
                for data in (["a", "b", None], ["a", "b", "c", "ad"]):
                    values = klass(data)
                    with pytest.raises(TypeError, match=msg):
                        values.str.replace("a", repl)

    def test_replace_callable(self):
        # GH 15055
        values = Series(["fooBAD__barBAD", np.nan])

        # test with callable
        repl = lambda m: m.group(0).swapcase()
        result = values.str.replace("[a-z][A-Z]{2}", repl, n=2)
        exp = Series(["foObaD__baRbaD", np.nan])
        tm.assert_series_equal(result, exp)

        # test with wrong number of arguments, raising an error
        p_err = (
            r"((takes)|(missing)) (?(2)from \d+ to )?\d+ "
            r"(?(3)required )positional arguments?"
        )

        repl = lambda: None
        with pytest.raises(TypeError, match=p_err):
            values.str.replace("a", repl)

        repl = lambda m, x: None
        with pytest.raises(TypeError, match=p_err):
            values.str.replace("a", repl)

        repl = lambda m, x, y=None: None
        with pytest.raises(TypeError, match=p_err):
            values.str.replace("a", repl)

        # test regex named groups
        values = Series(["Foo Bar Baz", np.nan])
        pat = r"(?P<first>\w+) (?P<middle>\w+) (?P<last>\w+)"
        repl = lambda m: m.group("middle").swapcase()
        result = values.str.replace(pat, repl)
        exp = Series(["bAR", np.nan])
        tm.assert_series_equal(result, exp)

    def test_replace_compiled_regex(self):
        # GH 15446
        values = Series(["fooBAD__barBAD", np.nan])

        # test with compiled regex
        pat = re.compile(r"BAD[_]*")
        result = values.str.replace(pat, "")
        exp = Series(["foobar", np.nan])
        tm.assert_series_equal(result, exp)

        result = values.str.replace(pat, "", n=1)
        exp = Series(["foobarBAD", np.nan])
        tm.assert_series_equal(result, exp)

        # mixed
        mixed = Series(
            ["aBAD", np.nan, "bBAD", True, datetime.today(), "fooBAD", None, 1, 2.0]
        )

        rs = Series(mixed).str.replace(pat, "")
        xp = Series(["a", np.nan, "b", np.nan, np.nan, "foo", np.nan, np.nan, np.nan])
        assert isinstance(rs, Series)
        tm.assert_almost_equal(rs, xp)

        # flags + unicode
        values = Series([b"abcd,\xc3\xa0".decode("utf-8")])
        exp = Series([b"abcd, \xc3\xa0".decode("utf-8")])
        pat = re.compile(r"(?<=\w),(?=\w)", flags=re.UNICODE)
        result = values.str.replace(pat, ", ")
        tm.assert_series_equal(result, exp)

        # case and flags provided to str.replace will have no effect
        # and will produce warnings
        values = Series(["fooBAD__barBAD__bad", np.nan])
        pat = re.compile(r"BAD[_]*")

        with pytest.raises(ValueError, match="case and flags cannot be"):
            result = values.str.replace(pat, "", flags=re.IGNORECASE)

        with pytest.raises(ValueError, match="case and flags cannot be"):
            result = values.str.replace(pat, "", case=False)

        with pytest.raises(ValueError, match="case and flags cannot be"):
            result = values.str.replace(pat, "", case=True)

        # test with callable
        values = Series(["fooBAD__barBAD", np.nan])
        repl = lambda m: m.group(0).swapcase()
        pat = re.compile("[a-z][A-Z]{2}")
        result = values.str.replace(pat, repl, n=2)
        exp = Series(["foObaD__baRbaD", np.nan])
        tm.assert_series_equal(result, exp)

    def test_replace_literal(self):
        # GH16808 literal replace (regex=False vs regex=True)
        values = Series(["f.o", "foo", np.nan])
        exp = Series(["bao", "bao", np.nan])
        result = values.str.replace("f.", "ba")
        tm.assert_series_equal(result, exp)

        exp = Series(["bao", "foo", np.nan])
        result = values.str.replace("f.", "ba", regex=False)
        tm.assert_series_equal(result, exp)

        # Cannot do a literal replace if given a callable repl or compiled
        # pattern
        callable_repl = lambda m: m.group(0).swapcase()
        compiled_pat = re.compile("[a-z][A-Z]{2}")

        msg = "Cannot use a callable replacement when regex=False"
        with pytest.raises(ValueError, match=msg):
            values.str.replace("abc", callable_repl, regex=False)

        msg = "Cannot use a compiled regex as replacement pattern with regex=False"
        with pytest.raises(ValueError, match=msg):
            values.str.replace(compiled_pat, "", regex=False)

    def test_repeat(self):
        values = Series(["a", "b", np.nan, "c", np.nan, "d"])

        result = values.str.repeat(3)
        exp = Series(["aaa", "bbb", np.nan, "ccc", np.nan, "ddd"])
        tm.assert_series_equal(result, exp)

        result = values.str.repeat([1, 2, 3, 4, 5, 6])
        exp = Series(["a", "bb", np.nan, "cccc", np.nan, "dddddd"])
        tm.assert_series_equal(result, exp)

        # mixed
        mixed = Series(["a", np.nan, "b", True, datetime.today(), "foo", None, 1, 2.0])

        rs = Series(mixed).str.repeat(3)
        xp = Series(
            ["aaa", np.nan, "bbb", np.nan, np.nan, "foofoofoo", np.nan, np.nan, np.nan]
        )
        assert isinstance(rs, Series)
        tm.assert_series_equal(rs, xp)

    def test_match(self):
        # New match behavior introduced in 0.13
        values = Series(["fooBAD__barBAD", np.nan, "foo"])
        result = values.str.match(".*(BAD[_]+).*(BAD)")
        exp = Series([True, np.nan, False])
        tm.assert_series_equal(result, exp)

        values = Series(["fooBAD__barBAD", np.nan, "foo"])
        result = values.str.match(".*BAD[_]+.*BAD")
        exp = Series([True, np.nan, False])
        tm.assert_series_equal(result, exp)

        # mixed
        mixed = Series(
            [
                "aBAD_BAD",
                np.nan,
                "BAD_b_BAD",
                True,
                datetime.today(),
                "foo",
                None,
                1,
                2.0,
            ]
        )
        rs = Series(mixed).str.match(".*(BAD[_]+).*(BAD)")
        xp = Series([True, np.nan, True, np.nan, np.nan, False, np.nan, np.nan, np.nan])
        assert isinstance(rs, Series)
        tm.assert_series_equal(rs, xp)

        # na GH #6609
        res = Series(["a", 0, np.nan]).str.match("a", na=False)
        exp = Series([True, False, False])
        tm.assert_series_equal(exp, res)
        res = Series(["a", 0, np.nan]).str.match("a")
        exp = Series([True, np.nan, np.nan])
        tm.assert_series_equal(exp, res)

    def test_extract_expand_None(self):
        values = Series(["fooBAD__barBAD", np.nan, "foo"])
        with pytest.raises(ValueError, match="expand must be True or False"):
            values.str.extract(".*(BAD[_]+).*(BAD)", expand=None)

    def test_extract_expand_unspecified(self):
        values = Series(["fooBAD__barBAD", np.nan, "foo"])
        result_unspecified = values.str.extract(".*(BAD[_]+).*")
        assert isinstance(result_unspecified, DataFrame)
        result_true = values.str.extract(".*(BAD[_]+).*", expand=True)
        tm.assert_frame_equal(result_unspecified, result_true)

    def test_extract_expand_False(self):
        # Contains tests like those in test_match and some others.
        values = Series(["fooBAD__barBAD", np.nan, "foo"])
        er = [np.nan, np.nan]  # empty row

        result = values.str.extract(".*(BAD[_]+).*(BAD)", expand=False)
        exp = DataFrame([["BAD__", "BAD"], er, er])
        tm.assert_frame_equal(result, exp)

        # mixed
        mixed = Series(
            [
                "aBAD_BAD",
                np.nan,
                "BAD_b_BAD",
                True,
                datetime.today(),
                "foo",
                None,
                1,
                2.0,
            ]
        )

        rs = Series(mixed).str.extract(".*(BAD[_]+).*(BAD)", expand=False)
        exp = DataFrame([["BAD_", "BAD"], er, ["BAD_", "BAD"], er, er, er, er, er, er])
        tm.assert_frame_equal(rs, exp)

        # unicode
        values = Series(["fooBAD__barBAD", np.nan, "foo"])

        result = values.str.extract(".*(BAD[_]+).*(BAD)", expand=False)
        exp = DataFrame([["BAD__", "BAD"], er, er])
        tm.assert_frame_equal(result, exp)

        # GH9980
        # Index only works with one regex group since
        # multi-group would expand to a frame
        idx = Index(["A1", "A2", "A3", "A4", "B5"])
        with pytest.raises(ValueError, match="supported"):
            idx.str.extract("([AB])([123])", expand=False)

        # these should work for both Series and Index
        for klass in [Series, Index]:
            # no groups
            s_or_idx = klass(["A1", "B2", "C3"])
            msg = "pattern contains no capture groups"
            with pytest.raises(ValueError, match=msg):
                s_or_idx.str.extract("[ABC][123]", expand=False)

            # only non-capturing groups
            with pytest.raises(ValueError, match=msg):
                s_or_idx.str.extract("(?:[AB]).*", expand=False)

            # single group renames series/index properly
            s_or_idx = klass(["A1", "A2"])
            result = s_or_idx.str.extract(r"(?P<uno>A)\d", expand=False)
            assert result.name == "uno"

            exp = klass(["A", "A"], name="uno")
            if klass == Series:
                tm.assert_series_equal(result, exp)
            else:
                tm.assert_index_equal(result, exp)

        s = Series(["A1", "B2", "C3"])
        # one group, no matches
        result = s.str.extract("(_)", expand=False)
        exp = Series([np.nan, np.nan, np.nan], dtype=object)
        tm.assert_series_equal(result, exp)

        # two groups, no matches
        result = s.str.extract("(_)(_)", expand=False)
        exp = DataFrame(
            [[np.nan, np.nan], [np.nan, np.nan], [np.nan, np.nan]], dtype=object
        )
        tm.assert_frame_equal(result, exp)

        # one group, some matches
        result = s.str.extract("([AB])[123]", expand=False)
        exp = Series(["A", "B", np.nan])
        tm.assert_series_equal(result, exp)

        # two groups, some matches
        result = s.str.extract("([AB])([123])", expand=False)
        exp = DataFrame([["A", "1"], ["B", "2"], [np.nan, np.nan]])
        tm.assert_frame_equal(result, exp)

        # one named group
        result = s.str.extract("(?P<letter>[AB])", expand=False)
        exp = Series(["A", "B", np.nan], name="letter")
        tm.assert_series_equal(result, exp)

        # two named groups
        result = s.str.extract("(?P<letter>[AB])(?P<number>[123])", expand=False)
        exp = DataFrame(
            [["A", "1"], ["B", "2"], [np.nan, np.nan]], columns=["letter", "number"]
        )
        tm.assert_frame_equal(result, exp)

        # mix named and unnamed groups
        result = s.str.extract("([AB])(?P<number>[123])", expand=False)
        exp = DataFrame(
            [["A", "1"], ["B", "2"], [np.nan, np.nan]], columns=[0, "number"]
        )
        tm.assert_frame_equal(result, exp)

        # one normal group, one non-capturing group
        result = s.str.extract("([AB])(?:[123])", expand=False)
        exp = Series(["A", "B", np.nan])
        tm.assert_series_equal(result, exp)

        # two normal groups, one non-capturing group
        result = Series(["A11", "B22", "C33"]).str.extract(
            "([AB])([123])(?:[123])", expand=False
        )
        exp = DataFrame([["A", "1"], ["B", "2"], [np.nan, np.nan]])
        tm.assert_frame_equal(result, exp)

        # one optional group followed by one normal group
        result = Series(["A1", "B2", "3"]).str.extract(
            "(?P<letter>[AB])?(?P<number>[123])", expand=False
        )
        exp = DataFrame(
            [["A", "1"], ["B", "2"], [np.nan, "3"]], columns=["letter", "number"]
        )
        tm.assert_frame_equal(result, exp)

        # one normal group followed by one optional group
        result = Series(["A1", "B2", "C"]).str.extract(
            "(?P<letter>[ABC])(?P<number>[123])?", expand=False
        )
        exp = DataFrame(
            [["A", "1"], ["B", "2"], ["C", np.nan]], columns=["letter", "number"]
        )
        tm.assert_frame_equal(result, exp)

        # GH6348
        # not passing index to the extractor
        def check_index(index):
            data = ["A1", "B2", "C"]
            index = index[: len(data)]
            s = Series(data, index=index)
            result = s.str.extract(r"(\d)", expand=False)
            exp = Series(["1", "2", np.nan], index=index)
            tm.assert_series_equal(result, exp)

            result = Series(data, index=index).str.extract(
                r"(?P<letter>\D)(?P<number>\d)?", expand=False
            )
            e_list = [["A", "1"], ["B", "2"], ["C", np.nan]]
            exp = DataFrame(e_list, columns=["letter", "number"], index=index)
            tm.assert_frame_equal(result, exp)

        i_funs = [
            tm.makeStringIndex,
            tm.makeUnicodeIndex,
            tm.makeIntIndex,
            tm.makeDateIndex,
            tm.makePeriodIndex,
            tm.makeRangeIndex,
        ]
        for index in i_funs:
            check_index(index())

        # single_series_name_is_preserved.
        s = Series(["a3", "b3", "c2"], name="bob")
        r = s.str.extract(r"(?P<sue>[a-z])", expand=False)
        e = Series(["a", "b", "c"], name="sue")
        tm.assert_series_equal(r, e)
        assert r.name == e.name

    def test_extract_expand_True(self):
        # Contains tests like those in test_match and some others.
        values = Series(["fooBAD__barBAD", np.nan, "foo"])
        er = [np.nan, np.nan]  # empty row

        result = values.str.extract(".*(BAD[_]+).*(BAD)", expand=True)
        exp = DataFrame([["BAD__", "BAD"], er, er])
        tm.assert_frame_equal(result, exp)

        # mixed
        mixed = Series(
            [
                "aBAD_BAD",
                np.nan,
                "BAD_b_BAD",
                True,
                datetime.today(),
                "foo",
                None,
                1,
                2.0,
            ]
        )

        rs = Series(mixed).str.extract(".*(BAD[_]+).*(BAD)", expand=True)
        exp = DataFrame([["BAD_", "BAD"], er, ["BAD_", "BAD"], er, er, er, er, er, er])
        tm.assert_frame_equal(rs, exp)

        # these should work for both Series and Index
        for klass in [Series, Index]:
            # no groups
            s_or_idx = klass(["A1", "B2", "C3"])
            msg = "pattern contains no capture groups"
            with pytest.raises(ValueError, match=msg):
                s_or_idx.str.extract("[ABC][123]", expand=True)

            # only non-capturing groups
            with pytest.raises(ValueError, match=msg):
                s_or_idx.str.extract("(?:[AB]).*", expand=True)

            # single group renames series/index properly
            s_or_idx = klass(["A1", "A2"])
            result_df = s_or_idx.str.extract(r"(?P<uno>A)\d", expand=True)
            assert isinstance(result_df, DataFrame)
            result_series = result_df["uno"]
            tm.assert_series_equal(result_series, Series(["A", "A"], name="uno"))

    def test_extract_series(self):
        # extract should give the same result whether or not the
        # series has a name.
        for series_name in None, "series_name":
            s = Series(["A1", "B2", "C3"], name=series_name)
            # one group, no matches
            result = s.str.extract("(_)", expand=True)
            exp = DataFrame([np.nan, np.nan, np.nan], dtype=object)
            tm.assert_frame_equal(result, exp)

            # two groups, no matches
            result = s.str.extract("(_)(_)", expand=True)
            exp = DataFrame(
                [[np.nan, np.nan], [np.nan, np.nan], [np.nan, np.nan]], dtype=object
            )
            tm.assert_frame_equal(result, exp)

            # one group, some matches
            result = s.str.extract("([AB])[123]", expand=True)
            exp = DataFrame(["A", "B", np.nan])
            tm.assert_frame_equal(result, exp)

            # two groups, some matches
            result = s.str.extract("([AB])([123])", expand=True)
            exp = DataFrame([["A", "1"], ["B", "2"], [np.nan, np.nan]])
            tm.assert_frame_equal(result, exp)

            # one named group
            result = s.str.extract("(?P<letter>[AB])", expand=True)
            exp = DataFrame({"letter": ["A", "B", np.nan]})
            tm.assert_frame_equal(result, exp)

            # two named groups
            result = s.str.extract("(?P<letter>[AB])(?P<number>[123])", expand=True)
            e_list = [["A", "1"], ["B", "2"], [np.nan, np.nan]]
            exp = DataFrame(e_list, columns=["letter", "number"])
            tm.assert_frame_equal(result, exp)

            # mix named and unnamed groups
            result = s.str.extract("([AB])(?P<number>[123])", expand=True)
            exp = DataFrame(e_list, columns=[0, "number"])
            tm.assert_frame_equal(result, exp)

            # one normal group, one non-capturing group
            result = s.str.extract("([AB])(?:[123])", expand=True)
            exp = DataFrame(["A", "B", np.nan])
            tm.assert_frame_equal(result, exp)

    def test_extract_optional_groups(self):

        # two normal groups, one non-capturing group
        result = Series(["A11", "B22", "C33"]).str.extract(
            "([AB])([123])(?:[123])", expand=True
        )
        exp = DataFrame([["A", "1"], ["B", "2"], [np.nan, np.nan]])
        tm.assert_frame_equal(result, exp)

        # one optional group followed by one normal group
        result = Series(["A1", "B2", "3"]).str.extract(
            "(?P<letter>[AB])?(?P<number>[123])", expand=True
        )
        e_list = [["A", "1"], ["B", "2"], [np.nan, "3"]]
        exp = DataFrame(e_list, columns=["letter", "number"])
        tm.assert_frame_equal(result, exp)

        # one normal group followed by one optional group
        result = Series(["A1", "B2", "C"]).str.extract(
            "(?P<letter>[ABC])(?P<number>[123])?", expand=True
        )
        e_list = [["A", "1"], ["B", "2"], ["C", np.nan]]
        exp = DataFrame(e_list, columns=["letter", "number"])
        tm.assert_frame_equal(result, exp)

        # GH6348
        # not passing index to the extractor
        def check_index(index):
            data = ["A1", "B2", "C"]
            index = index[: len(data)]
            result = Series(data, index=index).str.extract(r"(\d)", expand=True)
            exp = DataFrame(["1", "2", np.nan], index=index)
            tm.assert_frame_equal(result, exp)

            result = Series(data, index=index).str.extract(
                r"(?P<letter>\D)(?P<number>\d)?", expand=True
            )
            e_list = [["A", "1"], ["B", "2"], ["C", np.nan]]
            exp = DataFrame(e_list, columns=["letter", "number"], index=index)
            tm.assert_frame_equal(result, exp)

        i_funs = [
            tm.makeStringIndex,
            tm.makeUnicodeIndex,
            tm.makeIntIndex,
            tm.makeDateIndex,
            tm.makePeriodIndex,
            tm.makeRangeIndex,
        ]
        for index in i_funs:
            check_index(index())

    def test_extract_single_group_returns_frame(self):
        # GH11386 extract should always return DataFrame, even when
        # there is only one group. Prior to v0.18.0, extract returned
        # Series when there was only one group in the regex.
        s = Series(["a3", "b3", "c2"], name="series_name")
        r = s.str.extract(r"(?P<letter>[a-z])", expand=True)
        e = DataFrame({"letter": ["a", "b", "c"]})
        tm.assert_frame_equal(r, e)

    def test_extractall(self):
        subject_list = [
            "dave@google.com",
            "tdhock5@gmail.com",
            "maudelaperriere@gmail.com",
            "rob@gmail.com some text steve@gmail.com",
            "a@b.com some text c@d.com and e@f.com",
            np.nan,
            "",
        ]
        expected_tuples = [
            ("dave", "google", "com"),
            ("tdhock5", "gmail", "com"),
            ("maudelaperriere", "gmail", "com"),
            ("rob", "gmail", "com"),
            ("steve", "gmail", "com"),
            ("a", "b", "com"),
            ("c", "d", "com"),
            ("e", "f", "com"),
        ]
        named_pattern = r"""
        (?P<user>[a-z0-9]+)
        @
        (?P<domain>[a-z]+)
        \.
        (?P<tld>[a-z]{2,4})
        """
        expected_columns = ["user", "domain", "tld"]
        S = Series(subject_list)
        # extractall should return a DataFrame with one row for each
        # match, indexed by the subject from which the match came.
        expected_index = MultiIndex.from_tuples(
            [(0, 0), (1, 0), (2, 0), (3, 0), (3, 1), (4, 0), (4, 1), (4, 2)],
            names=(None, "match"),
        )
        expected_df = DataFrame(expected_tuples, expected_index, expected_columns)
        computed_df = S.str.extractall(named_pattern, re.VERBOSE)
        tm.assert_frame_equal(computed_df, expected_df)

        # The index of the input Series should be used to construct
        # the index of the output DataFrame:
        series_index = MultiIndex.from_tuples(
            [
                ("single", "Dave"),
                ("single", "Toby"),
                ("single", "Maude"),
                ("multiple", "robAndSteve"),
                ("multiple", "abcdef"),
                ("none", "missing"),
                ("none", "empty"),
            ]
        )
        Si = Series(subject_list, series_index)
        expected_index = MultiIndex.from_tuples(
            [
                ("single", "Dave", 0),
                ("single", "Toby", 0),
                ("single", "Maude", 0),
                ("multiple", "robAndSteve", 0),
                ("multiple", "robAndSteve", 1),
                ("multiple", "abcdef", 0),
                ("multiple", "abcdef", 1),
                ("multiple", "abcdef", 2),
            ],
            names=(None, None, "match"),
        )
        expected_df = DataFrame(expected_tuples, expected_index, expected_columns)
        computed_df = Si.str.extractall(named_pattern, re.VERBOSE)
        tm.assert_frame_equal(computed_df, expected_df)

        # MultiIndexed subject with names.
        Sn = Series(subject_list, series_index)
        Sn.index.names = ("matches", "description")
        expected_index.names = ("matches", "description", "match")
        expected_df = DataFrame(expected_tuples, expected_index, expected_columns)
        computed_df = Sn.str.extractall(named_pattern, re.VERBOSE)
        tm.assert_frame_equal(computed_df, expected_df)

        # optional groups.
        subject_list = ["", "A1", "32"]
        named_pattern = "(?P<letter>[AB])?(?P<number>[123])"
        computed_df = Series(subject_list).str.extractall(named_pattern)
        expected_index = MultiIndex.from_tuples(
            [(1, 0), (2, 0), (2, 1)], names=(None, "match")
        )
        expected_df = DataFrame(
            [("A", "1"), (np.nan, "3"), (np.nan, "2")],
            expected_index,
            columns=["letter", "number"],
        )
        tm.assert_frame_equal(computed_df, expected_df)

        # only one of two groups has a name.
        pattern = "([AB])?(?P<number>[123])"
        computed_df = Series(subject_list).str.extractall(pattern)
        expected_df = DataFrame(
            [("A", "1"), (np.nan, "3"), (np.nan, "2")],
            expected_index,
            columns=[0, "number"],
        )
        tm.assert_frame_equal(computed_df, expected_df)

    def test_extractall_single_group(self):
        # extractall(one named group) returns DataFrame with one named
        # column.
        s = Series(["a3", "b3", "d4c2"], name="series_name")
        r = s.str.extractall(r"(?P<letter>[a-z])")
        i = MultiIndex.from_tuples(
            [(0, 0), (1, 0), (2, 0), (2, 1)], names=(None, "match")
        )
        e = DataFrame({"letter": ["a", "b", "d", "c"]}, i)
        tm.assert_frame_equal(r, e)

        # extractall(one un-named group) returns DataFrame with one
        # un-named column.
        r = s.str.extractall(r"([a-z])")
        e = DataFrame(["a", "b", "d", "c"], i)
        tm.assert_frame_equal(r, e)

    def test_extractall_single_group_with_quantifier(self):
        # extractall(one un-named group with quantifier) returns
        # DataFrame with one un-named column (GH13382).
        s = Series(["ab3", "abc3", "d4cd2"], name="series_name")
        r = s.str.extractall(r"([a-z]+)")
        i = MultiIndex.from_tuples(
            [(0, 0), (1, 0), (2, 0), (2, 1)], names=(None, "match")
        )
        e = DataFrame(["ab", "abc", "d", "cd"], i)
        tm.assert_frame_equal(r, e)

    @pytest.mark.parametrize(
        "data, names",
        [
            ([], (None,)),
            ([], ("i1",)),
            ([], (None, "i2")),
            ([], ("i1", "i2")),
            (["a3", "b3", "d4c2"], (None,)),
            (["a3", "b3", "d4c2"], ("i1", "i2")),
            (["a3", "b3", "d4c2"], (None, "i2")),
            (["a3", "b3", "d4c2"], ("i1", "i2")),
        ],
    )
    def test_extractall_no_matches(self, data, names):
        # GH19075 extractall with no matches should return a valid MultiIndex
        n = len(data)
        if len(names) == 1:
            i = Index(range(n), name=names[0])
        else:
            a = (tuple([i] * (n - 1)) for i in range(n))
            i = MultiIndex.from_tuples(a, names=names)
        s = Series(data, name="series_name", index=i, dtype="object")
        ei = MultiIndex.from_tuples([], names=(names + ("match",)))

        # one un-named group.
        r = s.str.extractall("(z)")
        e = DataFrame(columns=[0], index=ei)
        tm.assert_frame_equal(r, e)

        # two un-named groups.
        r = s.str.extractall("(z)(z)")
        e = DataFrame(columns=[0, 1], index=ei)
        tm.assert_frame_equal(r, e)

        # one named group.
        r = s.str.extractall("(?P<first>z)")
        e = DataFrame(columns=["first"], index=ei)
        tm.assert_frame_equal(r, e)

        # two named groups.
        r = s.str.extractall("(?P<first>z)(?P<second>z)")
        e = DataFrame(columns=["first", "second"], index=ei)
        tm.assert_frame_equal(r, e)

        # one named, one un-named.
        r = s.str.extractall("(z)(?P<second>z)")
        e = DataFrame(columns=[0, "second"], index=ei)
        tm.assert_frame_equal(r, e)

    def test_extractall_stringindex(self):
        s = Series(["a1a2", "b1", "c1"], name="xxx")
        res = s.str.extractall(r"[ab](?P<digit>\d)")
        exp_idx = MultiIndex.from_tuples(
            [(0, 0), (0, 1), (1, 0)], names=[None, "match"]
        )
        exp = DataFrame({"digit": ["1", "2", "1"]}, index=exp_idx)
        tm.assert_frame_equal(res, exp)

        # index should return the same result as the default index without name
        # thus index.name doesn't affect to the result
        for idx in [
            Index(["a1a2", "b1", "c1"]),
            Index(["a1a2", "b1", "c1"], name="xxx"),
        ]:

            res = idx.str.extractall(r"[ab](?P<digit>\d)")
            tm.assert_frame_equal(res, exp)

        s = Series(
            ["a1a2", "b1", "c1"],
            name="s_name",
            index=Index(["XX", "yy", "zz"], name="idx_name"),
        )
        res = s.str.extractall(r"[ab](?P<digit>\d)")
        exp_idx = MultiIndex.from_tuples(
            [("XX", 0), ("XX", 1), ("yy", 0)], names=["idx_name", "match"]
        )
        exp = DataFrame({"digit": ["1", "2", "1"]}, index=exp_idx)
        tm.assert_frame_equal(res, exp)

    def test_extractall_errors(self):
        # Does not make sense to use extractall with a regex that has
        # no capture groups. (it returns DataFrame with one column for
        # each capture group)
        s = Series(["a3", "b3", "d4c2"], name="series_name")
        with pytest.raises(ValueError, match="no capture groups"):
            s.str.extractall(r"[a-z]")

    def test_extract_index_one_two_groups(self):
        s = Series(["a3", "b3", "d4c2"], index=["A3", "B3", "D4"], name="series_name")
        r = s.index.str.extract(r"([A-Z])", expand=True)
        e = DataFrame(["A", "B", "D"])
        tm.assert_frame_equal(r, e)

        # Prior to v0.18.0, index.str.extract(regex with one group)
        # returned Index. With more than one group, extract raised an
        # error (GH9980). Now extract always returns DataFrame.
        r = s.index.str.extract(r"(?P<letter>[A-Z])(?P<digit>[0-9])", expand=True)
        e_list = [("A", "3"), ("B", "3"), ("D", "4")]
        e = DataFrame(e_list, columns=["letter", "digit"])
        tm.assert_frame_equal(r, e)

    def test_extractall_same_as_extract(self):
        s = Series(["a3", "b3", "c2"], name="series_name")

        pattern_two_noname = r"([a-z])([0-9])"
        extract_two_noname = s.str.extract(pattern_two_noname, expand=True)
        has_multi_index = s.str.extractall(pattern_two_noname)
        no_multi_index = has_multi_index.xs(0, level="match")
        tm.assert_frame_equal(extract_two_noname, no_multi_index)

        pattern_two_named = r"(?P<letter>[a-z])(?P<digit>[0-9])"
        extract_two_named = s.str.extract(pattern_two_named, expand=True)
        has_multi_index = s.str.extractall(pattern_two_named)
        no_multi_index = has_multi_index.xs(0, level="match")
        tm.assert_frame_equal(extract_two_named, no_multi_index)

        pattern_one_named = r"(?P<group_name>[a-z])"
        extract_one_named = s.str.extract(pattern_one_named, expand=True)
        has_multi_index = s.str.extractall(pattern_one_named)
        no_multi_index = has_multi_index.xs(0, level="match")
        tm.assert_frame_equal(extract_one_named, no_multi_index)

        pattern_one_noname = r"([a-z])"
        extract_one_noname = s.str.extract(pattern_one_noname, expand=True)
        has_multi_index = s.str.extractall(pattern_one_noname)
        no_multi_index = has_multi_index.xs(0, level="match")
        tm.assert_frame_equal(extract_one_noname, no_multi_index)

    def test_extractall_same_as_extract_subject_index(self):
        # same as above tests, but s has an MultiIndex.
        i = MultiIndex.from_tuples(
            [("A", "first"), ("B", "second"), ("C", "third")],
            names=("capital", "ordinal"),
        )
        s = Series(["a3", "b3", "c2"], i, name="series_name")

        pattern_two_noname = r"([a-z])([0-9])"
        extract_two_noname = s.str.extract(pattern_two_noname, expand=True)
        has_match_index = s.str.extractall(pattern_two_noname)
        no_match_index = has_match_index.xs(0, level="match")
        tm.assert_frame_equal(extract_two_noname, no_match_index)

        pattern_two_named = r"(?P<letter>[a-z])(?P<digit>[0-9])"
        extract_two_named = s.str.extract(pattern_two_named, expand=True)
        has_match_index = s.str.extractall(pattern_two_named)
        no_match_index = has_match_index.xs(0, level="match")
        tm.assert_frame_equal(extract_two_named, no_match_index)

        pattern_one_named = r"(?P<group_name>[a-z])"
        extract_one_named = s.str.extract(pattern_one_named, expand=True)
        has_match_index = s.str.extractall(pattern_one_named)
        no_match_index = has_match_index.xs(0, level="match")
        tm.assert_frame_equal(extract_one_named, no_match_index)

        pattern_one_noname = r"([a-z])"
        extract_one_noname = s.str.extract(pattern_one_noname, expand=True)
        has_match_index = s.str.extractall(pattern_one_noname)
        no_match_index = has_match_index.xs(0, level="match")
        tm.assert_frame_equal(extract_one_noname, no_match_index)

    def test_empty_str_methods(self):
        empty_str = empty = Series(dtype=object)
        empty_int = Series(dtype=int)
        empty_bool = Series(dtype=bool)
        empty_bytes = Series(dtype=object)

        # GH7241
        # (extract) on empty series

        tm.assert_series_equal(empty_str, empty.str.cat(empty))
        assert "" == empty.str.cat()
        tm.assert_series_equal(empty_str, empty.str.title())
        tm.assert_series_equal(empty_int, empty.str.count("a"))
        tm.assert_series_equal(empty_bool, empty.str.contains("a"))
        tm.assert_series_equal(empty_bool, empty.str.startswith("a"))
        tm.assert_series_equal(empty_bool, empty.str.endswith("a"))
        tm.assert_series_equal(empty_str, empty.str.lower())
        tm.assert_series_equal(empty_str, empty.str.upper())
        tm.assert_series_equal(empty_str, empty.str.replace("a", "b"))
        tm.assert_series_equal(empty_str, empty.str.repeat(3))
        tm.assert_series_equal(empty_bool, empty.str.match("^a"))
        tm.assert_frame_equal(
            DataFrame(columns=[0], dtype=str), empty.str.extract("()", expand=True)
        )
        tm.assert_frame_equal(
            DataFrame(columns=[0, 1], dtype=str), empty.str.extract("()()", expand=True)
        )
        tm.assert_series_equal(empty_str, empty.str.extract("()", expand=False))
        tm.assert_frame_equal(
            DataFrame(columns=[0, 1], dtype=str),
            empty.str.extract("()()", expand=False),
        )
        tm.assert_frame_equal(DataFrame(dtype=str), empty.str.get_dummies())
        tm.assert_series_equal(empty_str, empty_str.str.join(""))
        tm.assert_series_equal(empty_int, empty.str.len())
        tm.assert_series_equal(empty_str, empty_str.str.findall("a"))
        tm.assert_series_equal(empty_int, empty.str.find("a"))
        tm.assert_series_equal(empty_int, empty.str.rfind("a"))
        tm.assert_series_equal(empty_str, empty.str.pad(42))
        tm.assert_series_equal(empty_str, empty.str.center(42))
        tm.assert_series_equal(empty_str, empty.str.split("a"))
        tm.assert_series_equal(empty_str, empty.str.rsplit("a"))
        tm.assert_series_equal(empty_str, empty.str.partition("a", expand=False))
        tm.assert_series_equal(empty_str, empty.str.rpartition("a", expand=False))
        tm.assert_series_equal(empty_str, empty.str.slice(stop=1))
        tm.assert_series_equal(empty_str, empty.str.slice(step=1))
        tm.assert_series_equal(empty_str, empty.str.strip())
        tm.assert_series_equal(empty_str, empty.str.lstrip())
        tm.assert_series_equal(empty_str, empty.str.rstrip())
        tm.assert_series_equal(empty_str, empty.str.wrap(42))
        tm.assert_series_equal(empty_str, empty.str.get(0))
        tm.assert_series_equal(empty_str, empty_bytes.str.decode("ascii"))
        tm.assert_series_equal(empty_bytes, empty.str.encode("ascii"))
        # ismethods should always return boolean (GH 29624)
        tm.assert_series_equal(empty_bool, empty.str.isalnum())
        tm.assert_series_equal(empty_bool, empty.str.isalpha())
        tm.assert_series_equal(empty_bool, empty.str.isdigit())
        tm.assert_series_equal(empty_bool, empty.str.isspace())
        tm.assert_series_equal(empty_bool, empty.str.islower())
        tm.assert_series_equal(empty_bool, empty.str.isupper())
        tm.assert_series_equal(empty_bool, empty.str.istitle())
        tm.assert_series_equal(empty_bool, empty.str.isnumeric())
        tm.assert_series_equal(empty_bool, empty.str.isdecimal())
        tm.assert_series_equal(empty_str, empty.str.capitalize())
        tm.assert_series_equal(empty_str, empty.str.swapcase())
        tm.assert_series_equal(empty_str, empty.str.normalize("NFC"))

        table = str.maketrans("a", "b")
        tm.assert_series_equal(empty_str, empty.str.translate(table))

    def test_empty_str_methods_to_frame(self):
        empty = Series(dtype=str)
        empty_df = DataFrame()
        tm.assert_frame_equal(empty_df, empty.str.partition("a"))
        tm.assert_frame_equal(empty_df, empty.str.rpartition("a"))

    def test_ismethods(self):
        values = ["A", "b", "Xy", "4", "3A", "", "TT", "55", "-", "  "]
        str_s = Series(values)
        alnum_e = [True, True, True, True, True, False, True, True, False, False]
        alpha_e = [True, True, True, False, False, False, True, False, False, False]
        digit_e = [False, False, False, True, False, False, False, True, False, False]

        # TODO: unused
        num_e = [  # noqa
            False,
            False,
            False,
            True,
            False,
            False,
            False,
            True,
            False,
            False,
        ]

        space_e = [False, False, False, False, False, False, False, False, False, True]
        lower_e = [False, True, False, False, False, False, False, False, False, False]
        upper_e = [True, False, False, False, True, False, True, False, False, False]
        title_e = [True, False, True, False, True, False, False, False, False, False]

        tm.assert_series_equal(str_s.str.isalnum(), Series(alnum_e))
        tm.assert_series_equal(str_s.str.isalpha(), Series(alpha_e))
        tm.assert_series_equal(str_s.str.isdigit(), Series(digit_e))
        tm.assert_series_equal(str_s.str.isspace(), Series(space_e))
        tm.assert_series_equal(str_s.str.islower(), Series(lower_e))
        tm.assert_series_equal(str_s.str.isupper(), Series(upper_e))
        tm.assert_series_equal(str_s.str.istitle(), Series(title_e))

        assert str_s.str.isalnum().tolist() == [v.isalnum() for v in values]
        assert str_s.str.isalpha().tolist() == [v.isalpha() for v in values]
        assert str_s.str.isdigit().tolist() == [v.isdigit() for v in values]
        assert str_s.str.isspace().tolist() == [v.isspace() for v in values]
        assert str_s.str.islower().tolist() == [v.islower() for v in values]
        assert str_s.str.isupper().tolist() == [v.isupper() for v in values]
        assert str_s.str.istitle().tolist() == [v.istitle() for v in values]

    def test_isnumeric(self):
        # 0x00bc: ¼ VULGAR FRACTION ONE QUARTER
        # 0x2605: ★ not number
        # 0x1378: ፸ ETHIOPIC NUMBER SEVENTY
        # 0xFF13: ３ Em 3
        values = ["A", "3", "¼", "★", "፸", "３", "four"]
        s = Series(values)
        numeric_e = [False, True, True, False, True, True, False]
        decimal_e = [False, True, False, False, False, True, False]
        tm.assert_series_equal(s.str.isnumeric(), Series(numeric_e))
        tm.assert_series_equal(s.str.isdecimal(), Series(decimal_e))

        unicodes = ["A", "3", "¼", "★", "፸", "３", "four"]
        assert s.str.isnumeric().tolist() == [v.isnumeric() for v in unicodes]
        assert s.str.isdecimal().tolist() == [v.isdecimal() for v in unicodes]

        values = ["A", np.nan, "¼", "★", np.nan, "３", "four"]
        s = Series(values)
        numeric_e = [False, np.nan, True, False, np.nan, True, False]
        decimal_e = [False, np.nan, False, False, np.nan, True, False]
        tm.assert_series_equal(s.str.isnumeric(), Series(numeric_e))
        tm.assert_series_equal(s.str.isdecimal(), Series(decimal_e))

    def test_get_dummies(self):
        s = Series(["a|b", "a|c", np.nan])
        result = s.str.get_dummies("|")
        expected = DataFrame([[1, 1, 0], [1, 0, 1], [0, 0, 0]], columns=list("abc"))
        tm.assert_frame_equal(result, expected)

        s = Series(["a;b", "a", 7])
        result = s.str.get_dummies(";")
        expected = DataFrame([[0, 1, 1], [0, 1, 0], [1, 0, 0]], columns=list("7ab"))
        tm.assert_frame_equal(result, expected)

        # GH9980, GH8028
        idx = Index(["a|b", "a|c", "b|c"])
        result = idx.str.get_dummies("|")

        expected = MultiIndex.from_tuples(
            [(1, 1, 0), (1, 0, 1), (0, 1, 1)], names=("a", "b", "c")
        )
        tm.assert_index_equal(result, expected)

    def test_get_dummies_with_name_dummy(self):
        # GH 12180
        # Dummies named 'name' should work as expected
        s = Series(["a", "b,name", "b"])
        result = s.str.get_dummies(",")
        expected = DataFrame(
            [[1, 0, 0], [0, 1, 1], [0, 1, 0]], columns=["a", "b", "name"]
        )
        tm.assert_frame_equal(result, expected)

        idx = Index(["a|b", "name|c", "b|name"])
        result = idx.str.get_dummies("|")

        expected = MultiIndex.from_tuples(
            [(1, 1, 0, 0), (0, 0, 1, 1), (0, 1, 0, 1)], names=("a", "b", "c", "name")
        )
        tm.assert_index_equal(result, expected)

    def test_join(self):
        values = Series(["a_b_c", "c_d_e", np.nan, "f_g_h"])
        result = values.str.split("_").str.join("_")
        tm.assert_series_equal(values, result)

        # mixed
        mixed = Series(
            [
                "a_b",
                np.nan,
                "asdf_cas_asdf",
                True,
                datetime.today(),
                "foo",
                None,
                1,
                2.0,
            ]
        )

        rs = Series(mixed).str.split("_").str.join("_")
        xp = Series(
            [
                "a_b",
                np.nan,
                "asdf_cas_asdf",
                np.nan,
                np.nan,
                "foo",
                np.nan,
                np.nan,
                np.nan,
            ]
        )

        assert isinstance(rs, Series)
        tm.assert_almost_equal(rs, xp)

    def test_len(self):
        values = Series(["foo", "fooo", "fooooo", np.nan, "fooooooo"])

        result = values.str.len()
        exp = values.map(lambda x: len(x) if notna(x) else np.nan)
        tm.assert_series_equal(result, exp)

        # mixed
        mixed = Series(
            [
                "a_b",
                np.nan,
                "asdf_cas_asdf",
                True,
                datetime.today(),
                "foo",
                None,
                1,
                2.0,
            ]
        )

        rs = Series(mixed).str.len()
        xp = Series([3, np.nan, 13, np.nan, np.nan, 3, np.nan, np.nan, np.nan])

        assert isinstance(rs, Series)
        tm.assert_almost_equal(rs, xp)

    def test_findall(self):
        values = Series(["fooBAD__barBAD", np.nan, "foo", "BAD"])

        result = values.str.findall("BAD[_]*")
        exp = Series([["BAD__", "BAD"], np.nan, [], ["BAD"]])
        tm.assert_almost_equal(result, exp)

        # mixed
        mixed = Series(
            [
                "fooBAD__barBAD",
                np.nan,
                "foo",
                True,
                datetime.today(),
                "BAD",
                None,
                1,
                2.0,
            ]
        )

        rs = Series(mixed).str.findall("BAD[_]*")
        xp = Series(
            [
                ["BAD__", "BAD"],
                np.nan,
                [],
                np.nan,
                np.nan,
                ["BAD"],
                np.nan,
                np.nan,
                np.nan,
            ]
        )

        assert isinstance(rs, Series)
        tm.assert_almost_equal(rs, xp)

    def test_find(self):
        values = Series(["ABCDEFG", "BCDEFEF", "DEFGHIJEF", "EFGHEF", "XXXX"])
        result = values.str.find("EF")
        tm.assert_series_equal(result, Series([4, 3, 1, 0, -1]))
        expected = np.array([v.find("EF") for v in values.values], dtype=np.int64)
        tm.assert_numpy_array_equal(result.values, expected)

        result = values.str.rfind("EF")
        tm.assert_series_equal(result, Series([4, 5, 7, 4, -1]))
        expected = np.array([v.rfind("EF") for v in values.values], dtype=np.int64)
        tm.assert_numpy_array_equal(result.values, expected)

        result = values.str.find("EF", 3)
        tm.assert_series_equal(result, Series([4, 3, 7, 4, -1]))
        expected = np.array([v.find("EF", 3) for v in values.values], dtype=np.int64)
        tm.assert_numpy_array_equal(result.values, expected)

        result = values.str.rfind("EF", 3)
        tm.assert_series_equal(result, Series([4, 5, 7, 4, -1]))
        expected = np.array([v.rfind("EF", 3) for v in values.values], dtype=np.int64)
        tm.assert_numpy_array_equal(result.values, expected)

        result = values.str.find("EF", 3, 6)
        tm.assert_series_equal(result, Series([4, 3, -1, 4, -1]))
        expected = np.array([v.find("EF", 3, 6) for v in values.values], dtype=np.int64)
        tm.assert_numpy_array_equal(result.values, expected)

        result = values.str.rfind("EF", 3, 6)
        tm.assert_series_equal(result, Series([4, 3, -1, 4, -1]))
        expected = np.array(
            [v.rfind("EF", 3, 6) for v in values.values], dtype=np.int64
        )
        tm.assert_numpy_array_equal(result.values, expected)

        with pytest.raises(TypeError, match="expected a string object, not int"):
            result = values.str.find(0)

        with pytest.raises(TypeError, match="expected a string object, not int"):
            result = values.str.rfind(0)

    def test_find_nan(self):
        values = Series(["ABCDEFG", np.nan, "DEFGHIJEF", np.nan, "XXXX"])
        result = values.str.find("EF")
        tm.assert_series_equal(result, Series([4, np.nan, 1, np.nan, -1]))

        result = values.str.rfind("EF")
        tm.assert_series_equal(result, Series([4, np.nan, 7, np.nan, -1]))

        result = values.str.find("EF", 3)
        tm.assert_series_equal(result, Series([4, np.nan, 7, np.nan, -1]))

        result = values.str.rfind("EF", 3)
        tm.assert_series_equal(result, Series([4, np.nan, 7, np.nan, -1]))

        result = values.str.find("EF", 3, 6)
        tm.assert_series_equal(result, Series([4, np.nan, -1, np.nan, -1]))

        result = values.str.rfind("EF", 3, 6)
        tm.assert_series_equal(result, Series([4, np.nan, -1, np.nan, -1]))

    def test_index(self):
        def _check(result, expected):
            if isinstance(result, Series):
                tm.assert_series_equal(result, expected)
            else:
                tm.assert_index_equal(result, expected)

        for klass in [Series, Index]:
            s = klass(["ABCDEFG", "BCDEFEF", "DEFGHIJEF", "EFGHEF"])

            result = s.str.index("EF")
            _check(result, klass([4, 3, 1, 0]))
            expected = np.array([v.index("EF") for v in s.values], dtype=np.int64)
            tm.assert_numpy_array_equal(result.values, expected)

            result = s.str.rindex("EF")
            _check(result, klass([4, 5, 7, 4]))
            expected = np.array([v.rindex("EF") for v in s.values], dtype=np.int64)
            tm.assert_numpy_array_equal(result.values, expected)

            result = s.str.index("EF", 3)
            _check(result, klass([4, 3, 7, 4]))
            expected = np.array([v.index("EF", 3) for v in s.values], dtype=np.int64)
            tm.assert_numpy_array_equal(result.values, expected)

            result = s.str.rindex("EF", 3)
            _check(result, klass([4, 5, 7, 4]))
            expected = np.array([v.rindex("EF", 3) for v in s.values], dtype=np.int64)
            tm.assert_numpy_array_equal(result.values, expected)

            result = s.str.index("E", 4, 8)
            _check(result, klass([4, 5, 7, 4]))
            expected = np.array([v.index("E", 4, 8) for v in s.values], dtype=np.int64)
            tm.assert_numpy_array_equal(result.values, expected)

            result = s.str.rindex("E", 0, 5)
            _check(result, klass([4, 3, 1, 4]))
            expected = np.array([v.rindex("E", 0, 5) for v in s.values], dtype=np.int64)
            tm.assert_numpy_array_equal(result.values, expected)

            with pytest.raises(ValueError, match="substring not found"):
                result = s.str.index("DE")

            msg = "expected a string object, not int"
            with pytest.raises(TypeError, match=msg):
                result = s.str.index(0)

        # test with nan
        s = Series(["abcb", "ab", "bcbe", np.nan])
        result = s.str.index("b")
        tm.assert_series_equal(result, Series([1, 1, 0, np.nan]))
        result = s.str.rindex("b")
        tm.assert_series_equal(result, Series([3, 1, 2, np.nan]))

    def test_pad(self):
        values = Series(["a", "b", np.nan, "c", np.nan, "eeeeee"])

        result = values.str.pad(5, side="left")
        exp = Series(["    a", "    b", np.nan, "    c", np.nan, "eeeeee"])
        tm.assert_almost_equal(result, exp)

        result = values.str.pad(5, side="right")
        exp = Series(["a    ", "b    ", np.nan, "c    ", np.nan, "eeeeee"])
        tm.assert_almost_equal(result, exp)

        result = values.str.pad(5, side="both")
        exp = Series(["  a  ", "  b  ", np.nan, "  c  ", np.nan, "eeeeee"])
        tm.assert_almost_equal(result, exp)

        # mixed
        mixed = Series(["a", np.nan, "b", True, datetime.today(), "ee", None, 1, 2.0])

        rs = Series(mixed).str.pad(5, side="left")
        xp = Series(
            ["    a", np.nan, "    b", np.nan, np.nan, "   ee", np.nan, np.nan, np.nan]
        )

        assert isinstance(rs, Series)
        tm.assert_almost_equal(rs, xp)

        mixed = Series(["a", np.nan, "b", True, datetime.today(), "ee", None, 1, 2.0])

        rs = Series(mixed).str.pad(5, side="right")
        xp = Series(
            ["a    ", np.nan, "b    ", np.nan, np.nan, "ee   ", np.nan, np.nan, np.nan]
        )

        assert isinstance(rs, Series)
        tm.assert_almost_equal(rs, xp)

        mixed = Series(["a", np.nan, "b", True, datetime.today(), "ee", None, 1, 2.0])

        rs = Series(mixed).str.pad(5, side="both")
        xp = Series(
            ["  a  ", np.nan, "  b  ", np.nan, np.nan, "  ee ", np.nan, np.nan, np.nan]
        )

        assert isinstance(rs, Series)
        tm.assert_almost_equal(rs, xp)

    def test_pad_fillchar(self):

        values = Series(["a", "b", np.nan, "c", np.nan, "eeeeee"])

        result = values.str.pad(5, side="left", fillchar="X")
        exp = Series(["XXXXa", "XXXXb", np.nan, "XXXXc", np.nan, "eeeeee"])
        tm.assert_almost_equal(result, exp)

        result = values.str.pad(5, side="right", fillchar="X")
        exp = Series(["aXXXX", "bXXXX", np.nan, "cXXXX", np.nan, "eeeeee"])
        tm.assert_almost_equal(result, exp)

        result = values.str.pad(5, side="both", fillchar="X")
        exp = Series(["XXaXX", "XXbXX", np.nan, "XXcXX", np.nan, "eeeeee"])
        tm.assert_almost_equal(result, exp)

        msg = "fillchar must be a character, not str"
        with pytest.raises(TypeError, match=msg):
            result = values.str.pad(5, fillchar="XY")

        msg = "fillchar must be a character, not int"
        with pytest.raises(TypeError, match=msg):
            result = values.str.pad(5, fillchar=5)

    @pytest.mark.parametrize("f", ["center", "ljust", "rjust", "zfill", "pad"])
    def test_pad_width(self, f):
        # see gh-13598
        s = Series(["1", "22", "a", "bb"])
        msg = "width must be of integer type, not*"

        with pytest.raises(TypeError, match=msg):
            getattr(s.str, f)("f")

    def test_translate(self):
        def _check(result, expected):
            if isinstance(result, Series):
                tm.assert_series_equal(result, expected)
            else:
                tm.assert_index_equal(result, expected)

        for klass in [Series, Index]:
            s = klass(["abcdefg", "abcc", "cdddfg", "cdefggg"])
            table = str.maketrans("abc", "cde")
            result = s.str.translate(table)
            expected = klass(["cdedefg", "cdee", "edddfg", "edefggg"])
            _check(result, expected)

        # Series with non-string values
        s = Series(["a", "b", "c", 1.2])
        expected = Series(["c", "d", "e", np.nan])
        result = s.str.translate(table)
        tm.assert_series_equal(result, expected)

    def test_center_ljust_rjust(self):
        values = Series(["a", "b", np.nan, "c", np.nan, "eeeeee"])

        result = values.str.center(5)
        exp = Series(["  a  ", "  b  ", np.nan, "  c  ", np.nan, "eeeeee"])
        tm.assert_almost_equal(result, exp)

        result = values.str.ljust(5)
        exp = Series(["a    ", "b    ", np.nan, "c    ", np.nan, "eeeeee"])
        tm.assert_almost_equal(result, exp)

        result = values.str.rjust(5)
        exp = Series(["    a", "    b", np.nan, "    c", np.nan, "eeeeee"])
        tm.assert_almost_equal(result, exp)

        # mixed
        mixed = Series(
            ["a", np.nan, "b", True, datetime.today(), "c", "eee", None, 1, 2.0]
        )

        rs = Series(mixed).str.center(5)
        xp = Series(
            [
                "  a  ",
                np.nan,
                "  b  ",
                np.nan,
                np.nan,
                "  c  ",
                " eee ",
                np.nan,
                np.nan,
                np.nan,
            ]
        )
        assert isinstance(rs, Series)
        tm.assert_almost_equal(rs, xp)

        rs = Series(mixed).str.ljust(5)
        xp = Series(
            [
                "a    ",
                np.nan,
                "b    ",
                np.nan,
                np.nan,
                "c    ",
                "eee  ",
                np.nan,
                np.nan,
                np.nan,
            ]
        )
        assert isinstance(rs, Series)
        tm.assert_almost_equal(rs, xp)

        rs = Series(mixed).str.rjust(5)
        xp = Series(
            [
                "    a",
                np.nan,
                "    b",
                np.nan,
                np.nan,
                "    c",
                "  eee",
                np.nan,
                np.nan,
                np.nan,
            ]
        )
        assert isinstance(rs, Series)
        tm.assert_almost_equal(rs, xp)

    def test_center_ljust_rjust_fillchar(self):
        values = Series(["a", "bb", "cccc", "ddddd", "eeeeee"])

        result = values.str.center(5, fillchar="X")
        expected = Series(["XXaXX", "XXbbX", "Xcccc", "ddddd", "eeeeee"])
        tm.assert_series_equal(result, expected)
        expected = np.array([v.center(5, "X") for v in values.values], dtype=np.object_)
        tm.assert_numpy_array_equal(result.values, expected)

        result = values.str.ljust(5, fillchar="X")
        expected = Series(["aXXXX", "bbXXX", "ccccX", "ddddd", "eeeeee"])
        tm.assert_series_equal(result, expected)
        expected = np.array([v.ljust(5, "X") for v in values.values], dtype=np.object_)
        tm.assert_numpy_array_equal(result.values, expected)

        result = values.str.rjust(5, fillchar="X")
        expected = Series(["XXXXa", "XXXbb", "Xcccc", "ddddd", "eeeeee"])
        tm.assert_series_equal(result, expected)
        expected = np.array([v.rjust(5, "X") for v in values.values], dtype=np.object_)
        tm.assert_numpy_array_equal(result.values, expected)

        # If fillchar is not a charatter, normal str raises TypeError
        # 'aaa'.ljust(5, 'XY')
        # TypeError: must be char, not str
        template = "fillchar must be a character, not {dtype}"

        with pytest.raises(TypeError, match=template.format(dtype="str")):
            values.str.center(5, fillchar="XY")

        with pytest.raises(TypeError, match=template.format(dtype="str")):
            values.str.ljust(5, fillchar="XY")

        with pytest.raises(TypeError, match=template.format(dtype="str")):
            values.str.rjust(5, fillchar="XY")

        with pytest.raises(TypeError, match=template.format(dtype="int")):
            values.str.center(5, fillchar=1)

        with pytest.raises(TypeError, match=template.format(dtype="int")):
            values.str.ljust(5, fillchar=1)

        with pytest.raises(TypeError, match=template.format(dtype="int")):
            values.str.rjust(5, fillchar=1)

    def test_zfill(self):
        values = Series(["1", "22", "aaa", "333", "45678"])

        result = values.str.zfill(5)
        expected = Series(["00001", "00022", "00aaa", "00333", "45678"])
        tm.assert_series_equal(result, expected)
        expected = np.array([v.zfill(5) for v in values.values], dtype=np.object_)
        tm.assert_numpy_array_equal(result.values, expected)

        result = values.str.zfill(3)
        expected = Series(["001", "022", "aaa", "333", "45678"])
        tm.assert_series_equal(result, expected)
        expected = np.array([v.zfill(3) for v in values.values], dtype=np.object_)
        tm.assert_numpy_array_equal(result.values, expected)

        values = Series(["1", np.nan, "aaa", np.nan, "45678"])
        result = values.str.zfill(5)
        expected = Series(["00001", np.nan, "00aaa", np.nan, "45678"])
        tm.assert_series_equal(result, expected)

    def test_split(self):
        values = Series(["a_b_c", "c_d_e", np.nan, "f_g_h"])

        result = values.str.split("_")
        exp = Series([["a", "b", "c"], ["c", "d", "e"], np.nan, ["f", "g", "h"]])
        tm.assert_series_equal(result, exp)

        # more than one char
        values = Series(["a__b__c", "c__d__e", np.nan, "f__g__h"])
        result = values.str.split("__")
        tm.assert_series_equal(result, exp)

        result = values.str.split("__", expand=False)
        tm.assert_series_equal(result, exp)

        # mixed
        mixed = Series(["a_b_c", np.nan, "d_e_f", True, datetime.today(), None, 1, 2.0])
        result = mixed.str.split("_")
        exp = Series(
            [
                ["a", "b", "c"],
                np.nan,
                ["d", "e", "f"],
                np.nan,
                np.nan,
                np.nan,
                np.nan,
                np.nan,
            ]
        )
        assert isinstance(result, Series)
        tm.assert_almost_equal(result, exp)

        result = mixed.str.split("_", expand=False)
        assert isinstance(result, Series)
        tm.assert_almost_equal(result, exp)

        # regex split
        values = Series(["a,b_c", "c_d,e", np.nan, "f,g,h"])
        result = values.str.split("[,_]")
        exp = Series([["a", "b", "c"], ["c", "d", "e"], np.nan, ["f", "g", "h"]])
        tm.assert_series_equal(result, exp)

    def test_rsplit(self):
        values = Series(["a_b_c", "c_d_e", np.nan, "f_g_h"])
        result = values.str.rsplit("_")
        exp = Series([["a", "b", "c"], ["c", "d", "e"], np.nan, ["f", "g", "h"]])
        tm.assert_series_equal(result, exp)

        # more than one char
        values = Series(["a__b__c", "c__d__e", np.nan, "f__g__h"])
        result = values.str.rsplit("__")
        tm.assert_series_equal(result, exp)

        result = values.str.rsplit("__", expand=False)
        tm.assert_series_equal(result, exp)

        # mixed
        mixed = Series(["a_b_c", np.nan, "d_e_f", True, datetime.today(), None, 1, 2.0])
        result = mixed.str.rsplit("_")
        exp = Series(
            [
                ["a", "b", "c"],
                np.nan,
                ["d", "e", "f"],
                np.nan,
                np.nan,
                np.nan,
                np.nan,
                np.nan,
            ]
        )
        assert isinstance(result, Series)
        tm.assert_almost_equal(result, exp)

        result = mixed.str.rsplit("_", expand=False)
        assert isinstance(result, Series)
        tm.assert_almost_equal(result, exp)

        # regex split is not supported by rsplit
        values = Series(["a,b_c", "c_d,e", np.nan, "f,g,h"])
        result = values.str.rsplit("[,_]")
        exp = Series([["a,b_c"], ["c_d,e"], np.nan, ["f,g,h"]])
        tm.assert_series_equal(result, exp)

        # setting max number of splits, make sure it's from reverse
        values = Series(["a_b_c", "c_d_e", np.nan, "f_g_h"])
        result = values.str.rsplit("_", n=1)
        exp = Series([["a_b", "c"], ["c_d", "e"], np.nan, ["f_g", "h"]])
        tm.assert_series_equal(result, exp)

    def test_split_blank_string(self):
        # expand blank split GH 20067
        values = Series([""], name="test")
        result = values.str.split(expand=True)
        exp = DataFrame([[]])  # NOTE: this is NOT an empty DataFrame
        tm.assert_frame_equal(result, exp)

        values = Series(["a b c", "a b", "", " "], name="test")
        result = values.str.split(expand=True)
        exp = DataFrame(
            [
                ["a", "b", "c"],
                ["a", "b", np.nan],
                [np.nan, np.nan, np.nan],
                [np.nan, np.nan, np.nan],
            ]
        )
        tm.assert_frame_equal(result, exp)

    def test_split_noargs(self):
        # #1859
        s = Series(["Wes McKinney", "Travis  Oliphant"])
        result = s.str.split()
        expected = ["Travis", "Oliphant"]
        assert result[1] == expected
        result = s.str.rsplit()
        assert result[1] == expected

    def test_split_maxsplit(self):
        # re.split 0, str.split -1
        s = Series(["bd asdf jfg", "kjasdflqw asdfnfk"])

        result = s.str.split(n=-1)
        xp = s.str.split()
        tm.assert_series_equal(result, xp)

        result = s.str.split(n=0)
        tm.assert_series_equal(result, xp)

        xp = s.str.split("asdf")
        result = s.str.split("asdf", n=0)
        tm.assert_series_equal(result, xp)

        result = s.str.split("asdf", n=-1)
        tm.assert_series_equal(result, xp)

    def test_split_no_pat_with_nonzero_n(self):
        s = Series(["split once", "split once too!"])
        result = s.str.split(n=1)
        expected = Series({0: ["split", "once"], 1: ["split", "once too!"]})
        tm.assert_series_equal(expected, result, check_index_type=False)

    def test_split_to_dataframe(self):
        s = Series(["nosplit", "alsonosplit"])
        result = s.str.split("_", expand=True)
        exp = DataFrame({0: Series(["nosplit", "alsonosplit"])})
        tm.assert_frame_equal(result, exp)

        s = Series(["some_equal_splits", "with_no_nans"])
        result = s.str.split("_", expand=True)
        exp = DataFrame(
            {0: ["some", "with"], 1: ["equal", "no"], 2: ["splits", "nans"]}
        )
        tm.assert_frame_equal(result, exp)

        s = Series(["some_unequal_splits", "one_of_these_things_is_not"])
        result = s.str.split("_", expand=True)
        exp = DataFrame(
            {
                0: ["some", "one"],
                1: ["unequal", "of"],
                2: ["splits", "these"],
                3: [np.nan, "things"],
                4: [np.nan, "is"],
                5: [np.nan, "not"],
            }
        )
        tm.assert_frame_equal(result, exp)

        s = Series(["some_splits", "with_index"], index=["preserve", "me"])
        result = s.str.split("_", expand=True)
        exp = DataFrame(
            {0: ["some", "with"], 1: ["splits", "index"]}, index=["preserve", "me"]
        )
        tm.assert_frame_equal(result, exp)

        with pytest.raises(ValueError, match="expand must be"):
            s.str.split("_", expand="not_a_boolean")

    def test_split_to_multiindex_expand(self):
        # https://github.com/pandas-dev/pandas/issues/23677

        idx = Index(["nosplit", "alsonosplit", np.nan])
        result = idx.str.split("_", expand=True)
        exp = idx
        tm.assert_index_equal(result, exp)
        assert result.nlevels == 1

        idx = Index(["some_equal_splits", "with_no_nans", np.nan, None])
        result = idx.str.split("_", expand=True)
        exp = MultiIndex.from_tuples(
            [
                ("some", "equal", "splits"),
                ("with", "no", "nans"),
                [np.nan, np.nan, np.nan],
                [None, None, None],
            ]
        )
        tm.assert_index_equal(result, exp)
        assert result.nlevels == 3

        idx = Index(["some_unequal_splits", "one_of_these_things_is_not", np.nan, None])
        result = idx.str.split("_", expand=True)
        exp = MultiIndex.from_tuples(
            [
                ("some", "unequal", "splits", np.nan, np.nan, np.nan),
                ("one", "of", "these", "things", "is", "not"),
                (np.nan, np.nan, np.nan, np.nan, np.nan, np.nan),
                (None, None, None, None, None, None),
            ]
        )
        tm.assert_index_equal(result, exp)
        assert result.nlevels == 6

        with pytest.raises(ValueError, match="expand must be"):
            idx.str.split("_", expand="not_a_boolean")

    def test_rsplit_to_dataframe_expand(self):
        s = Series(["nosplit", "alsonosplit"])
        result = s.str.rsplit("_", expand=True)
        exp = DataFrame({0: Series(["nosplit", "alsonosplit"])})
        tm.assert_frame_equal(result, exp)

        s = Series(["some_equal_splits", "with_no_nans"])
        result = s.str.rsplit("_", expand=True)
        exp = DataFrame(
            {0: ["some", "with"], 1: ["equal", "no"], 2: ["splits", "nans"]}
        )
        tm.assert_frame_equal(result, exp)

        result = s.str.rsplit("_", expand=True, n=2)
        exp = DataFrame(
            {0: ["some", "with"], 1: ["equal", "no"], 2: ["splits", "nans"]}
        )
        tm.assert_frame_equal(result, exp)

        result = s.str.rsplit("_", expand=True, n=1)
        exp = DataFrame({0: ["some_equal", "with_no"], 1: ["splits", "nans"]})
        tm.assert_frame_equal(result, exp)

        s = Series(["some_splits", "with_index"], index=["preserve", "me"])
        result = s.str.rsplit("_", expand=True)
        exp = DataFrame(
            {0: ["some", "with"], 1: ["splits", "index"]}, index=["preserve", "me"]
        )
        tm.assert_frame_equal(result, exp)

    def test_rsplit_to_multiindex_expand(self):
        idx = Index(["nosplit", "alsonosplit"])
        result = idx.str.rsplit("_", expand=True)
        exp = idx
        tm.assert_index_equal(result, exp)
        assert result.nlevels == 1

        idx = Index(["some_equal_splits", "with_no_nans"])
        result = idx.str.rsplit("_", expand=True)
        exp = MultiIndex.from_tuples(
            [("some", "equal", "splits"), ("with", "no", "nans")]
        )
        tm.assert_index_equal(result, exp)
        assert result.nlevels == 3

        idx = Index(["some_equal_splits", "with_no_nans"])
        result = idx.str.rsplit("_", expand=True, n=1)
        exp = MultiIndex.from_tuples([("some_equal", "splits"), ("with_no", "nans")])
        tm.assert_index_equal(result, exp)
        assert result.nlevels == 2

    def test_split_nan_expand(self):
        # gh-18450
        s = Series(["foo,bar,baz", np.nan])
        result = s.str.split(",", expand=True)
        exp = DataFrame([["foo", "bar", "baz"], [np.nan, np.nan, np.nan]])
        tm.assert_frame_equal(result, exp)

        # check that these are actually np.nan and not None
        # TODO see GH 18463
        # tm.assert_frame_equal does not differentiate
        assert all(np.isnan(x) for x in result.iloc[1])

    def test_split_with_name(self):
        # GH 12617

        # should preserve name
        s = Series(["a,b", "c,d"], name="xxx")
        res = s.str.split(",")
        exp = Series([["a", "b"], ["c", "d"]], name="xxx")
        tm.assert_series_equal(res, exp)

        res = s.str.split(",", expand=True)
        exp = DataFrame([["a", "b"], ["c", "d"]])
        tm.assert_frame_equal(res, exp)

        idx = Index(["a,b", "c,d"], name="xxx")
        res = idx.str.split(",")
        exp = Index([["a", "b"], ["c", "d"]], name="xxx")
        assert res.nlevels == 1
        tm.assert_index_equal(res, exp)

        res = idx.str.split(",", expand=True)
        exp = MultiIndex.from_tuples([("a", "b"), ("c", "d")])
        assert res.nlevels == 2
        tm.assert_index_equal(res, exp)

    def test_partition_series(self):
        # https://github.com/pandas-dev/pandas/issues/23558

        values = Series(["a_b_c", "c_d_e", np.nan, "f_g_h", None])

        result = values.str.partition("_", expand=False)
        exp = Series(
            [("a", "_", "b_c"), ("c", "_", "d_e"), np.nan, ("f", "_", "g_h"), None]
        )
        tm.assert_series_equal(result, exp)

        result = values.str.rpartition("_", expand=False)
        exp = Series(
            [("a_b", "_", "c"), ("c_d", "_", "e"), np.nan, ("f_g", "_", "h"), None]
        )
        tm.assert_series_equal(result, exp)

        # more than one char
        values = Series(["a__b__c", "c__d__e", np.nan, "f__g__h", None])
        result = values.str.partition("__", expand=False)
        exp = Series(
            [
                ("a", "__", "b__c"),
                ("c", "__", "d__e"),
                np.nan,
                ("f", "__", "g__h"),
                None,
            ]
        )
        tm.assert_series_equal(result, exp)

        result = values.str.rpartition("__", expand=False)
        exp = Series(
            [
                ("a__b", "__", "c"),
                ("c__d", "__", "e"),
                np.nan,
                ("f__g", "__", "h"),
                None,
            ]
        )
        tm.assert_series_equal(result, exp)

        # None
        values = Series(["a b c", "c d e", np.nan, "f g h", None])
        result = values.str.partition(expand=False)
        exp = Series(
            [("a", " ", "b c"), ("c", " ", "d e"), np.nan, ("f", " ", "g h"), None]
        )
        tm.assert_series_equal(result, exp)

        result = values.str.rpartition(expand=False)
        exp = Series(
            [("a b", " ", "c"), ("c d", " ", "e"), np.nan, ("f g", " ", "h"), None]
        )
        tm.assert_series_equal(result, exp)

        # Not split
        values = Series(["abc", "cde", np.nan, "fgh", None])
        result = values.str.partition("_", expand=False)
        exp = Series([("abc", "", ""), ("cde", "", ""), np.nan, ("fgh", "", ""), None])
        tm.assert_series_equal(result, exp)

        result = values.str.rpartition("_", expand=False)
        exp = Series([("", "", "abc"), ("", "", "cde"), np.nan, ("", "", "fgh"), None])
        tm.assert_series_equal(result, exp)

        # unicode
        values = Series(["a_b_c", "c_d_e", np.nan, "f_g_h"])

        result = values.str.partition("_", expand=False)
        exp = Series([("a", "_", "b_c"), ("c", "_", "d_e"), np.nan, ("f", "_", "g_h")])
        tm.assert_series_equal(result, exp)

        result = values.str.rpartition("_", expand=False)
        exp = Series([("a_b", "_", "c"), ("c_d", "_", "e"), np.nan, ("f_g", "_", "h")])
        tm.assert_series_equal(result, exp)

        # compare to standard lib
        values = Series(["A_B_C", "B_C_D", "E_F_G", "EFGHEF"])
        result = values.str.partition("_", expand=False).tolist()
        assert result == [v.partition("_") for v in values]
        result = values.str.rpartition("_", expand=False).tolist()
        assert result == [v.rpartition("_") for v in values]

    def test_partition_index(self):
        # https://github.com/pandas-dev/pandas/issues/23558

        values = Index(["a_b_c", "c_d_e", "f_g_h", np.nan, None])

        result = values.str.partition("_", expand=False)
        exp = Index(
            np.array(
                [("a", "_", "b_c"), ("c", "_", "d_e"), ("f", "_", "g_h"), np.nan, None]
            )
        )
        tm.assert_index_equal(result, exp)
        assert result.nlevels == 1

        result = values.str.rpartition("_", expand=False)
        exp = Index(
            np.array(
                [("a_b", "_", "c"), ("c_d", "_", "e"), ("f_g", "_", "h"), np.nan, None]
            )
        )
        tm.assert_index_equal(result, exp)
        assert result.nlevels == 1

        result = values.str.partition("_")
        exp = Index(
            [
                ("a", "_", "b_c"),
                ("c", "_", "d_e"),
                ("f", "_", "g_h"),
                (np.nan, np.nan, np.nan),
                (None, None, None),
            ]
        )
        tm.assert_index_equal(result, exp)
        assert isinstance(result, MultiIndex)
        assert result.nlevels == 3

        result = values.str.rpartition("_")
        exp = Index(
            [
                ("a_b", "_", "c"),
                ("c_d", "_", "e"),
                ("f_g", "_", "h"),
                (np.nan, np.nan, np.nan),
                (None, None, None),
            ]
        )
        tm.assert_index_equal(result, exp)
        assert isinstance(result, MultiIndex)
        assert result.nlevels == 3

    def test_partition_to_dataframe(self):
        # https://github.com/pandas-dev/pandas/issues/23558

        values = Series(["a_b_c", "c_d_e", np.nan, "f_g_h", None])
        result = values.str.partition("_")
        exp = DataFrame(
            {
                0: ["a", "c", np.nan, "f", None],
                1: ["_", "_", np.nan, "_", None],
                2: ["b_c", "d_e", np.nan, "g_h", None],
            }
        )
        tm.assert_frame_equal(result, exp)

        result = values.str.rpartition("_")
        exp = DataFrame(
            {
                0: ["a_b", "c_d", np.nan, "f_g", None],
                1: ["_", "_", np.nan, "_", None],
                2: ["c", "e", np.nan, "h", None],
            }
        )
        tm.assert_frame_equal(result, exp)

        values = Series(["a_b_c", "c_d_e", np.nan, "f_g_h", None])
        result = values.str.partition("_", expand=True)
        exp = DataFrame(
            {
                0: ["a", "c", np.nan, "f", None],
                1: ["_", "_", np.nan, "_", None],
                2: ["b_c", "d_e", np.nan, "g_h", None],
            }
        )
        tm.assert_frame_equal(result, exp)

        result = values.str.rpartition("_", expand=True)
        exp = DataFrame(
            {
                0: ["a_b", "c_d", np.nan, "f_g", None],
                1: ["_", "_", np.nan, "_", None],
                2: ["c", "e", np.nan, "h", None],
            }
        )
        tm.assert_frame_equal(result, exp)

    def test_partition_with_name(self):
        # GH 12617

        s = Series(["a,b", "c,d"], name="xxx")
        res = s.str.partition(",")
        exp = DataFrame({0: ["a", "c"], 1: [",", ","], 2: ["b", "d"]})
        tm.assert_frame_equal(res, exp)

        # should preserve name
        res = s.str.partition(",", expand=False)
        exp = Series([("a", ",", "b"), ("c", ",", "d")], name="xxx")
        tm.assert_series_equal(res, exp)

        idx = Index(["a,b", "c,d"], name="xxx")
        res = idx.str.partition(",")
        exp = MultiIndex.from_tuples([("a", ",", "b"), ("c", ",", "d")])
        assert res.nlevels == 3
        tm.assert_index_equal(res, exp)

        # should preserve name
        res = idx.str.partition(",", expand=False)
        exp = Index(np.array([("a", ",", "b"), ("c", ",", "d")]), name="xxx")
        assert res.nlevels == 1
        tm.assert_index_equal(res, exp)

    def test_partition_deprecation(self):
        # GH 22676; depr kwarg "pat" in favor of "sep"
        values = Series(["a_b_c", "c_d_e", np.nan, "f_g_h"])

        # str.partition
        # using sep -> no warning
        expected = values.str.partition(sep="_")
        with tm.assert_produces_warning(FutureWarning):
            result = values.str.partition(pat="_")
            tm.assert_frame_equal(result, expected)

        # str.rpartition
        # using sep -> no warning
        expected = values.str.rpartition(sep="_")
        with tm.assert_produces_warning(FutureWarning):
            result = values.str.rpartition(pat="_")
            tm.assert_frame_equal(result, expected)

    def test_pipe_failures(self):
        # #2119
        s = Series(["A|B|C"])

        result = s.str.split("|")
        exp = Series([["A", "B", "C"]])

        tm.assert_series_equal(result, exp)

        result = s.str.replace("|", " ")
        exp = Series(["A B C"])

        tm.assert_series_equal(result, exp)

    @pytest.mark.parametrize(
        "start, stop, step, expected",
        [
            (2, 5, None, Series(["foo", "bar", np.nan, "baz"])),
            (0, 3, -1, Series(["", "", np.nan, ""])),
            (None, None, -1, Series(["owtoofaa", "owtrabaa", np.nan, "xuqzabaa"])),
            (3, 10, 2, Series(["oto", "ato", np.nan, "aqx"])),
            (3, 0, -1, Series(["ofa", "aba", np.nan, "aba"])),
        ],
    )
    def test_slice(self, start, stop, step, expected):
        values = Series(["aafootwo", "aabartwo", np.nan, "aabazqux"])
        result = values.str.slice(start, stop, step)
        tm.assert_series_equal(result, expected)

        # mixed
        mixed = Series(
            ["aafootwo", np.nan, "aabartwo", True, datetime.today(), None, 1, 2.0]
        )

        rs = Series(mixed).str.slice(2, 5)
        xp = Series(["foo", np.nan, "bar", np.nan, np.nan, np.nan, np.nan, np.nan])

        assert isinstance(rs, Series)
        tm.assert_almost_equal(rs, xp)

        rs = Series(mixed).str.slice(2, 5, -1)
        xp = Series(["oof", np.nan, "rab", np.nan, np.nan, np.nan, np.nan, np.nan])

    def test_slice_replace(self):
        values = Series(["short", "a bit longer", "evenlongerthanthat", "", np.nan])

        exp = Series(["shrt", "a it longer", "evnlongerthanthat", "", np.nan])
        result = values.str.slice_replace(2, 3)
        tm.assert_series_equal(result, exp)

        exp = Series(["shzrt", "a zit longer", "evznlongerthanthat", "z", np.nan])
        result = values.str.slice_replace(2, 3, "z")
        tm.assert_series_equal(result, exp)

        exp = Series(["shzort", "a zbit longer", "evzenlongerthanthat", "z", np.nan])
        result = values.str.slice_replace(2, 2, "z")
        tm.assert_series_equal(result, exp)

        exp = Series(["shzort", "a zbit longer", "evzenlongerthanthat", "z", np.nan])
        result = values.str.slice_replace(2, 1, "z")
        tm.assert_series_equal(result, exp)

        exp = Series(["shorz", "a bit longez", "evenlongerthanthaz", "z", np.nan])
        result = values.str.slice_replace(-1, None, "z")
        tm.assert_series_equal(result, exp)

        exp = Series(["zrt", "zer", "zat", "z", np.nan])
        result = values.str.slice_replace(None, -2, "z")
        tm.assert_series_equal(result, exp)

        exp = Series(["shortz", "a bit znger", "evenlozerthanthat", "z", np.nan])
        result = values.str.slice_replace(6, 8, "z")
        tm.assert_series_equal(result, exp)

        exp = Series(["zrt", "a zit longer", "evenlongzerthanthat", "z", np.nan])
        result = values.str.slice_replace(-10, 3, "z")
        tm.assert_series_equal(result, exp)

    def test_strip_lstrip_rstrip(self):
        values = Series(["  aa   ", " bb \n", np.nan, "cc  "])

        result = values.str.strip()
        exp = Series(["aa", "bb", np.nan, "cc"])
        tm.assert_series_equal(result, exp)

        result = values.str.lstrip()
        exp = Series(["aa   ", "bb \n", np.nan, "cc  "])
        tm.assert_series_equal(result, exp)

        result = values.str.rstrip()
        exp = Series(["  aa", " bb", np.nan, "cc"])
        tm.assert_series_equal(result, exp)

    def test_strip_lstrip_rstrip_mixed(self):
        # mixed
        mixed = Series(
            ["  aa  ", np.nan, " bb \t\n", True, datetime.today(), None, 1, 2.0]
        )

        rs = Series(mixed).str.strip()
        xp = Series(["aa", np.nan, "bb", np.nan, np.nan, np.nan, np.nan, np.nan])

        assert isinstance(rs, Series)
        tm.assert_almost_equal(rs, xp)

        rs = Series(mixed).str.lstrip()
        xp = Series(["aa  ", np.nan, "bb \t\n", np.nan, np.nan, np.nan, np.nan, np.nan])

        assert isinstance(rs, Series)
        tm.assert_almost_equal(rs, xp)

        rs = Series(mixed).str.rstrip()
        xp = Series(["  aa", np.nan, " bb", np.nan, np.nan, np.nan, np.nan, np.nan])

        assert isinstance(rs, Series)
        tm.assert_almost_equal(rs, xp)

    def test_strip_lstrip_rstrip_args(self):
        values = Series(["xxABCxx", "xx BNSD", "LDFJH xx"])

        rs = values.str.strip("x")
        xp = Series(["ABC", " BNSD", "LDFJH "])
        tm.assert_series_equal(rs, xp)

        rs = values.str.lstrip("x")
        xp = Series(["ABCxx", " BNSD", "LDFJH xx"])
        tm.assert_series_equal(rs, xp)

        rs = values.str.rstrip("x")
        xp = Series(["xxABC", "xx BNSD", "LDFJH "])
        tm.assert_series_equal(rs, xp)

    def test_wrap(self):
        # test values are: two words less than width, two words equal to width,
        # two words greater than width, one word less than width, one word
        # equal to width, one word greater than width, multiple tokens with
        # trailing whitespace equal to width
        values = Series(
            [
                "hello world",
                "hello world!",
                "hello world!!",
                "abcdefabcde",
                "abcdefabcdef",
                "abcdefabcdefa",
                "ab ab ab ab ",
                "ab ab ab ab a",
                "\t",
            ]
        )

        # expected values
        xp = Series(
            [
                "hello world",
                "hello world!",
                "hello\nworld!!",
                "abcdefabcde",
                "abcdefabcdef",
                "abcdefabcdef\na",
                "ab ab ab ab",
                "ab ab ab ab\na",
                "",
            ]
        )

        rs = values.str.wrap(12, break_long_words=True)
        tm.assert_series_equal(rs, xp)

        # test with pre and post whitespace (non-unicode), NaN, and non-ascii
        # Unicode
        values = Series(["  pre  ", np.nan, "\xac\u20ac\U00008000 abadcafe"])
        xp = Series(["  pre", np.nan, "\xac\u20ac\U00008000 ab\nadcafe"])
        rs = values.str.wrap(6)
        tm.assert_series_equal(rs, xp)

    def test_get(self):
        values = Series(["a_b_c", "c_d_e", np.nan, "f_g_h"])

        result = values.str.split("_").str.get(1)
        expected = Series(["b", "d", np.nan, "g"])
        tm.assert_series_equal(result, expected)

        # mixed
        mixed = Series(["a_b_c", np.nan, "c_d_e", True, datetime.today(), None, 1, 2.0])

        rs = Series(mixed).str.split("_").str.get(1)
        xp = Series(["b", np.nan, "d", np.nan, np.nan, np.nan, np.nan, np.nan])

        assert isinstance(rs, Series)
        tm.assert_almost_equal(rs, xp)

        # bounds testing
        values = Series(["1_2_3_4_5", "6_7_8_9_10", "11_12"])

        # positive index
        result = values.str.split("_").str.get(2)
        expected = Series(["3", "8", np.nan])
        tm.assert_series_equal(result, expected)

        # negative index
        result = values.str.split("_").str.get(-3)
        expected = Series(["3", "8", np.nan])
        tm.assert_series_equal(result, expected)

    def test_get_complex(self):
        # GH 20671, getting value not in dict raising `KeyError`
        values = Series([(1, 2, 3), [1, 2, 3], {1, 2, 3}, {1: "a", 2: "b", 3: "c"}])

        result = values.str.get(1)
        expected = Series([2, 2, np.nan, "a"])
        tm.assert_series_equal(result, expected)

        result = values.str.get(-1)
        expected = Series([3, 3, np.nan, np.nan])
        tm.assert_series_equal(result, expected)

    @pytest.mark.parametrize("to_type", [tuple, list, np.array])
    def test_get_complex_nested(self, to_type):
        values = Series([to_type([to_type([1, 2])])])

        result = values.str.get(0)
        expected = Series([to_type([1, 2])])
        tm.assert_series_equal(result, expected)

        result = values.str.get(1)
        expected = Series([np.nan])
        tm.assert_series_equal(result, expected)

    def test_contains_moar(self):
        # PR #1179
        s = Series(["A", "B", "C", "Aaba", "Baca", "", np.nan, "CABA", "dog", "cat"])

        result = s.str.contains("a")
        expected = Series(
            [False, False, False, True, True, False, np.nan, False, False, True]
        )
        tm.assert_series_equal(result, expected)

        result = s.str.contains("a", case=False)
        expected = Series(
            [True, False, False, True, True, False, np.nan, True, False, True]
        )
        tm.assert_series_equal(result, expected)

        result = s.str.contains("Aa")
        expected = Series(
            [False, False, False, True, False, False, np.nan, False, False, False]
        )
        tm.assert_series_equal(result, expected)

        result = s.str.contains("ba")
        expected = Series(
            [False, False, False, True, False, False, np.nan, False, False, False]
        )
        tm.assert_series_equal(result, expected)

        result = s.str.contains("ba", case=False)
        expected = Series(
            [False, False, False, True, True, False, np.nan, True, False, False]
        )
        tm.assert_series_equal(result, expected)

    def test_contains_nan(self):
        # PR #14171
        s = Series([np.nan, np.nan, np.nan], dtype=np.object_)

        result = s.str.contains("foo", na=False)
        expected = Series([False, False, False], dtype=np.bool_)
        tm.assert_series_equal(result, expected)

        result = s.str.contains("foo", na=True)
        expected = Series([True, True, True], dtype=np.bool_)
        tm.assert_series_equal(result, expected)

        result = s.str.contains("foo", na="foo")
        expected = Series(["foo", "foo", "foo"], dtype=np.object_)
        tm.assert_series_equal(result, expected)

        result = s.str.contains("foo")
        expected = Series([np.nan, np.nan, np.nan], dtype=np.object_)
        tm.assert_series_equal(result, expected)

    def test_replace_moar(self):
        # PR #1179
        s = Series(["A", "B", "C", "Aaba", "Baca", "", np.nan, "CABA", "dog", "cat"])

        result = s.str.replace("A", "YYY")
        expected = Series(
            ["YYY", "B", "C", "YYYaba", "Baca", "", np.nan, "CYYYBYYY", "dog", "cat"]
        )
        tm.assert_series_equal(result, expected)

        result = s.str.replace("A", "YYY", case=False)
        expected = Series(
            [
                "YYY",
                "B",
                "C",
                "YYYYYYbYYY",
                "BYYYcYYY",
                "",
                np.nan,
                "CYYYBYYY",
                "dog",
                "cYYYt",
            ]
        )
        tm.assert_series_equal(result, expected)

        result = s.str.replace("^.a|dog", "XX-XX ", case=False)
        expected = Series(
            [
                "A",
                "B",
                "C",
                "XX-XX ba",
                "XX-XX ca",
                "",
                np.nan,
                "XX-XX BA",
                "XX-XX ",
                "XX-XX t",
            ]
        )
        tm.assert_series_equal(result, expected)

    def test_string_slice_get_syntax(self):
        s = Series(
            [
                "YYY",
                "B",
                "C",
                "YYYYYYbYYY",
                "BYYYcYYY",
                np.nan,
                "CYYYBYYY",
                "dog",
                "cYYYt",
            ]
        )

        result = s.str[0]
        expected = s.str.get(0)
        tm.assert_series_equal(result, expected)

        result = s.str[:3]
        expected = s.str.slice(stop=3)
        tm.assert_series_equal(result, expected)

        result = s.str[2::-1]
        expected = s.str.slice(start=2, step=-1)
        tm.assert_series_equal(result, expected)

    def test_string_slice_out_of_bounds(self):
        s = Series([(1, 2), (1,), (3, 4, 5)])

        result = s.str[1]
        expected = Series([2, np.nan, 4])

        tm.assert_series_equal(result, expected)

        s = Series(["foo", "b", "ba"])
        result = s.str[1]
        expected = Series(["o", np.nan, "a"])
        tm.assert_series_equal(result, expected)

    def test_match_findall_flags(self):
        data = {
            "Dave": "dave@google.com",
            "Steve": "steve@gmail.com",
            "Rob": "rob@gmail.com",
            "Wes": np.nan,
        }
        data = Series(data)

        pat = r"([A-Z0-9._%+-]+)@([A-Z0-9.-]+)\.([A-Z]{2,4})"

        result = data.str.extract(pat, flags=re.IGNORECASE, expand=True)
        assert result.iloc[0].tolist() == ["dave", "google", "com"]

        result = data.str.match(pat, flags=re.IGNORECASE)
        assert result[0]

        result = data.str.findall(pat, flags=re.IGNORECASE)
        assert result[0][0] == ("dave", "google", "com")

        result = data.str.count(pat, flags=re.IGNORECASE)
        assert result[0] == 1

        with tm.assert_produces_warning(UserWarning):
            result = data.str.contains(pat, flags=re.IGNORECASE)
        assert result[0]

    def test_encode_decode(self):
        base = Series(["a", "b", "a\xe4"])
        series = base.str.encode("utf-8")

        f = lambda x: x.decode("utf-8")
        result = series.str.decode("utf-8")
        exp = series.map(f)

        tm.assert_series_equal(result, exp)

    def test_encode_decode_errors(self):
        encodeBase = Series(["a", "b", "a\x9d"])

        msg = (
            r"'charmap' codec can't encode character '\\x9d' in position 1:"
            " character maps to <undefined>"
        )
        with pytest.raises(UnicodeEncodeError, match=msg):
            encodeBase.str.encode("cp1252")

        f = lambda x: x.encode("cp1252", "ignore")
        result = encodeBase.str.encode("cp1252", "ignore")
        exp = encodeBase.map(f)
        tm.assert_series_equal(result, exp)

        decodeBase = Series([b"a", b"b", b"a\x9d"])

        msg = (
            "'charmap' codec can't decode byte 0x9d in position 1:"
            " character maps to <undefined>"
        )
        with pytest.raises(UnicodeDecodeError, match=msg):
            decodeBase.str.decode("cp1252")

        f = lambda x: x.decode("cp1252", "ignore")
        result = decodeBase.str.decode("cp1252", "ignore")
        exp = decodeBase.map(f)

        tm.assert_series_equal(result, exp)

    def test_normalize(self):
        values = ["ABC", "ＡＢＣ", "１２３", np.nan, "ｱｲｴ"]
        s = Series(values, index=["a", "b", "c", "d", "e"])

        normed = ["ABC", "ABC", "123", np.nan, "アイエ"]
        expected = Series(normed, index=["a", "b", "c", "d", "e"])

        result = s.str.normalize("NFKC")
        tm.assert_series_equal(result, expected)

        expected = Series(
            ["ABC", "ＡＢＣ", "１２３", np.nan, "ｱｲｴ"], index=["a", "b", "c", "d", "e"]
        )

        result = s.str.normalize("NFC")
        tm.assert_series_equal(result, expected)

        with pytest.raises(ValueError, match="invalid normalization form"):
            s.str.normalize("xxx")

        s = Index(["ＡＢＣ", "１２３", "ｱｲｴ"])
        expected = Index(["ABC", "123", "アイエ"])
        result = s.str.normalize("NFKC")
        tm.assert_index_equal(result, expected)

    def test_index_str_accessor_visibility(self):
        from pandas.core.strings import StringMethods

        cases = [
            (["a", "b"], "string"),
            (["a", "b", 1], "mixed-integer"),
            (["a", "b", 1.3], "mixed"),
            (["a", "b", 1.3, 1], "mixed-integer"),
            (["aa", datetime(2011, 1, 1)], "mixed"),
        ]
        for values, tp in cases:
            idx = Index(values)
            assert isinstance(Series(values).str, StringMethods)
            assert isinstance(idx.str, StringMethods)
            assert idx.inferred_type == tp

        for values, tp in cases:
            idx = Index(values)
            assert isinstance(Series(values).str, StringMethods)
            assert isinstance(idx.str, StringMethods)
            assert idx.inferred_type == tp

        cases = [
            ([1, np.nan], "floating"),
            ([datetime(2011, 1, 1)], "datetime64"),
            ([timedelta(1)], "timedelta64"),
        ]
        for values, tp in cases:
            idx = Index(values)
            message = "Can only use .str accessor with string values"
            with pytest.raises(AttributeError, match=message):
                Series(values).str
            with pytest.raises(AttributeError, match=message):
                idx.str
            assert idx.inferred_type == tp

        # MultiIndex has mixed dtype, but not allow to use accessor
        idx = MultiIndex.from_tuples([("a", "b"), ("a", "b")])
        assert idx.inferred_type == "mixed"
        message = "Can only use .str accessor with Index, not MultiIndex"
        with pytest.raises(AttributeError, match=message):
            idx.str

    def test_str_accessor_no_new_attributes(self):
        # https://github.com/pandas-dev/pandas/issues/10673
        s = Series(list("aabbcde"))
        with pytest.raises(AttributeError, match="You cannot add any new attribute"):
            s.str.xlabel = "a"

    def test_method_on_bytes(self):
        lhs = Series(np.array(list("abc"), "S1").astype(object))
        rhs = Series(np.array(list("def"), "S1").astype(object))
        with pytest.raises(TypeError, match="Cannot use .str.cat with values of.*"):
            lhs.str.cat(rhs)

    def test_casefold(self):
        # GH25405
        expected = Series(["ss", np.nan, "case", "ssd"])
        s = Series(["ß", np.nan, "case", "ßd"])
        result = s.str.casefold()

        tm.assert_series_equal(result, expected)


def test_string_array(any_string_method):
    method_name, args, kwargs = any_string_method
    if method_name == "decode":
        pytest.skip("decode requires bytes.")

    data = ["a", "bb", np.nan, "ccc"]
    a = Series(data, dtype=object)
    b = Series(data, dtype="string")

    expected = getattr(a.str, method_name)(*args, **kwargs)
    result = getattr(b.str, method_name)(*args, **kwargs)

    if isinstance(expected, Series):
        if expected.dtype == "object" and lib.is_string_array(
            expected.values, skipna=True
        ):
            assert result.dtype == "string"
            result = result.astype(object)

        elif expected.dtype == "float" and expected.isna().any():
            assert result.dtype == "Int64"
            result = result.astype("float")

    elif isinstance(expected, DataFrame):
        columns = expected.select_dtypes(include="object").columns
        assert all(result[columns].dtypes == "string")
        result[columns] = result[columns].astype(object)
    tm.assert_equal(result, expected)


<<<<<<< HEAD
@pytest.mark.xfail(reason="not implemented yet")
def test_string_dtype_numeric():
    s = Series(["a", "aa", None], dtype="string")
    result = s.str.count("a")
    expected = Series([1, 2, None], dtype="Int64")
=======
@pytest.mark.parametrize(
    "method,expected",
    [
        ("count", [2, None]),
        ("find", [0, None]),
        ("index", [0, None]),
        ("rindex", [2, None]),
    ],
)
def test_string_array_numeric_integer_array(method, expected):
    s = Series(["aba", None], dtype="string")
    result = getattr(s.str, method)("a")
    expected = Series(expected, dtype="Int64")
>>>>>>> 6b1f73e6
    tm.assert_series_equal(result, expected)<|MERGE_RESOLUTION|>--- conflicted
+++ resolved
@@ -3527,13 +3527,14 @@
     tm.assert_equal(result, expected)
 
 
-<<<<<<< HEAD
 @pytest.mark.xfail(reason="not implemented yet")
 def test_string_dtype_numeric():
     s = Series(["a", "aa", None], dtype="string")
     result = s.str.count("a")
     expected = Series([1, 2, None], dtype="Int64")
-=======
+    tm.assert_series_equal(result, expected)
+
+
 @pytest.mark.parametrize(
     "method,expected",
     [
@@ -3547,5 +3548,4 @@
     s = Series(["aba", None], dtype="string")
     result = getattr(s.str, method)("a")
     expected = Series(expected, dtype="Int64")
->>>>>>> 6b1f73e6
     tm.assert_series_equal(result, expected)