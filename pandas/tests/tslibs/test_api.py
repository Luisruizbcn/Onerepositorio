--- conflicted
+++ resolved
@@ -56,10 +56,7 @@
         "periods_per_day",
         "periods_per_second",
         "is_supported_unit",
-<<<<<<< HEAD
-=======
         "get_supported_reso",
->>>>>>> 523bf341
         "npy_unit_to_abbrev",
     ]
 
