import numpy as np
import pytest

from pandas._libs.tslibs.np_datetime import (
<<<<<<< HEAD
    py_get_unit_from_dtype,
    py_td64_to_tdstruct,
)
=======
    OutOfBoundsDatetime,
    astype_overflowsafe,
    py_get_unit_from_dtype,
)

import pandas._testing as tm
>>>>>>> 8f442441


def test_get_unit_from_dtype():
    # datetime64
    assert py_get_unit_from_dtype(np.dtype("M8[Y]")) == 0
    assert py_get_unit_from_dtype(np.dtype("M8[M]")) == 1
    assert py_get_unit_from_dtype(np.dtype("M8[W]")) == 2
    # B has been deprecated and removed -> no 3
    assert py_get_unit_from_dtype(np.dtype("M8[D]")) == 4
    assert py_get_unit_from_dtype(np.dtype("M8[h]")) == 5
    assert py_get_unit_from_dtype(np.dtype("M8[m]")) == 6
    assert py_get_unit_from_dtype(np.dtype("M8[s]")) == 7
    assert py_get_unit_from_dtype(np.dtype("M8[ms]")) == 8
    assert py_get_unit_from_dtype(np.dtype("M8[us]")) == 9
    assert py_get_unit_from_dtype(np.dtype("M8[ns]")) == 10
    assert py_get_unit_from_dtype(np.dtype("M8[ps]")) == 11
    assert py_get_unit_from_dtype(np.dtype("M8[fs]")) == 12
    assert py_get_unit_from_dtype(np.dtype("M8[as]")) == 13

    # timedelta64
    assert py_get_unit_from_dtype(np.dtype("m8[Y]")) == 0
    assert py_get_unit_from_dtype(np.dtype("m8[M]")) == 1
    assert py_get_unit_from_dtype(np.dtype("m8[W]")) == 2
    # B has been deprecated and removed -> no 3
    assert py_get_unit_from_dtype(np.dtype("m8[D]")) == 4
    assert py_get_unit_from_dtype(np.dtype("m8[h]")) == 5
    assert py_get_unit_from_dtype(np.dtype("m8[m]")) == 6
    assert py_get_unit_from_dtype(np.dtype("m8[s]")) == 7
    assert py_get_unit_from_dtype(np.dtype("m8[ms]")) == 8
    assert py_get_unit_from_dtype(np.dtype("m8[us]")) == 9
    assert py_get_unit_from_dtype(np.dtype("m8[ns]")) == 10
    assert py_get_unit_from_dtype(np.dtype("m8[ps]")) == 11
    assert py_get_unit_from_dtype(np.dtype("m8[fs]")) == 12
    assert py_get_unit_from_dtype(np.dtype("m8[as]")) == 13


<<<<<<< HEAD
def test_td64_to_tdstruct():
    val = 12454636234  # arbitrary value

    res1 = py_td64_to_tdstruct(val, 10)  # ns
    exp1 = {
        "days": 0,
        "hrs": 0,
        "min": 0,
        "sec": 12,
        "ms": 454,
        "us": 636,
        "ns": 234,
        "seconds": 12,
        "microseconds": 454636,
        "nanoseconds": 234,
    }
    assert res1 == exp1

    res2 = py_td64_to_tdstruct(val, 9)  # us
    exp2 = {
        "days": 0,
        "hrs": 3,
        "min": 27,
        "sec": 34,
        "ms": 636,
        "us": 234,
        "ns": 0,
        "seconds": 12454,
        "microseconds": 636234,
        "nanoseconds": 0,
    }
    assert res2 == exp2

    res3 = py_td64_to_tdstruct(val, 8)  # ms
    exp3 = {
        "days": 144,
        "hrs": 3,
        "min": 37,
        "sec": 16,
        "ms": 234,
        "us": 0,
        "ns": 0,
        "seconds": 13036,
        "microseconds": 234000,
        "nanoseconds": 0,
    }
    assert res3 == exp3

    # Note this out of bounds for nanosecond Timedelta
    res4 = py_td64_to_tdstruct(val, 7)  # s
    exp4 = {
        "days": 144150,
        "hrs": 21,
        "min": 10,
        "sec": 34,
        "ms": 0,
        "us": 0,
        "ns": 0,
        "seconds": 76234,
        "microseconds": 0,
        "nanoseconds": 0,
    }
    assert res4 == exp4
=======
class TestAstypeOverflowSafe:
    def test_pass_non_dt64_array(self):
        # check that we raise, not segfault
        arr = np.arange(5)
        dtype = np.dtype("M8[ns]")

        msg = "astype_overflowsafe values must have datetime64 dtype"
        with pytest.raises(TypeError, match=msg):
            astype_overflowsafe(arr, dtype, copy=True)

        with pytest.raises(TypeError, match=msg):
            astype_overflowsafe(arr, dtype, copy=False)

    def test_pass_non_dt64_dtype(self):
        # check that we raise, not segfault
        arr = np.arange(5, dtype="i8").view("M8[D]")
        dtype = np.dtype("m8[ns]")

        msg = "astype_overflowsafe dtype must be datetime64"
        with pytest.raises(TypeError, match=msg):
            astype_overflowsafe(arr, dtype, copy=True)

        with pytest.raises(TypeError, match=msg):
            astype_overflowsafe(arr, dtype, copy=False)

    def test_astype_overflowsafe(self):
        dtype = np.dtype("M8[ns]")

        dt = np.datetime64("2262-04-05", "D")
        arr = dt + np.arange(10, dtype="m8[D]")

        # arr.astype silently overflows, so this
        wrong = arr.astype(dtype)
        roundtrip = wrong.astype(arr.dtype)
        assert not (wrong == roundtrip).all()

        msg = "Out of bounds nanosecond timestamp"
        with pytest.raises(OutOfBoundsDatetime, match=msg):
            astype_overflowsafe(arr, dtype)

        # But converting to microseconds is fine, and we match numpy's results.
        dtype2 = np.dtype("M8[us]")
        result = astype_overflowsafe(arr, dtype2)
        expected = arr.astype(dtype2)
        tm.assert_numpy_array_equal(result, expected)
>>>>>>> 8f442441
<|MERGE_RESOLUTION|>--- conflicted
+++ resolved
@@ -2,18 +2,13 @@
 import pytest
 
 from pandas._libs.tslibs.np_datetime import (
-<<<<<<< HEAD
+    OutOfBoundsDatetime,
+    astype_overflowsafe,
     py_get_unit_from_dtype,
     py_td64_to_tdstruct,
 )
-=======
-    OutOfBoundsDatetime,
-    astype_overflowsafe,
-    py_get_unit_from_dtype,
-)
 
 import pandas._testing as tm
->>>>>>> 8f442441
 
 
 def test_get_unit_from_dtype():
@@ -50,7 +45,6 @@
     assert py_get_unit_from_dtype(np.dtype("m8[as]")) == 13
 
 
-<<<<<<< HEAD
 def test_td64_to_tdstruct():
     val = 12454636234  # arbitrary value
 
@@ -114,7 +108,8 @@
         "nanoseconds": 0,
     }
     assert res4 == exp4
-=======
+
+
 class TestAstypeOverflowSafe:
     def test_pass_non_dt64_array(self):
         # check that we raise, not segfault
@@ -159,5 +154,4 @@
         dtype2 = np.dtype("M8[us]")
         result = astype_overflowsafe(arr, dtype2)
         expected = arr.astype(dtype2)
-        tm.assert_numpy_array_equal(result, expected)
->>>>>>> 8f442441
+        tm.assert_numpy_array_equal(result, expected)