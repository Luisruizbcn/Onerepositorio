# -*- coding: utf-8 -*-
from __future__ import print_function
from datetime import datetime

import pytest

import numpy as np
import pandas as pd
from pandas.compat import PY37
from pandas import (Index, MultiIndex, CategoricalIndex,
                    DataFrame, Categorical, Series, qcut)
from pandas.util.testing import (assert_equal,
                                 assert_frame_equal, assert_series_equal)
import pandas.util.testing as tm


def cartesian_product_for_groupers(result, args, names):
    """ Reindex to a cartesian production for the groupers,
    preserving the nature (Categorical) of each grouper """

    def f(a):
        if isinstance(a, (CategoricalIndex, Categorical)):
            categories = a.categories
            a = Categorical.from_codes(np.arange(len(categories)),
                                       categories=categories,
                                       ordered=a.ordered)
        return a

    index = pd.MultiIndex.from_product(map(f, args), names=names)
    return result.reindex(index).sort_index()


def test_apply_use_categorical_name(df):
    cats = qcut(df.C, 4)

    def get_stats(group):
        return {'min': group.min(),
                'max': group.max(),
                'count': group.count(),
                'mean': group.mean()}

    result = df.groupby(cats, observed=False).D.apply(get_stats)
    assert result.index.names[0] == 'C'


def test_basic():

    cats = Categorical(["a", "a", "a", "b", "b", "b", "c", "c", "c"],
                       categories=["a", "b", "c", "d"], ordered=True)
    data = DataFrame({"a": [1, 1, 1, 2, 2, 2, 3, 4, 5], "b": cats})

    exp_index = CategoricalIndex(list('abcd'), name='b', ordered=True)
    expected = DataFrame({'a': [1, 2, 4, np.nan]}, index=exp_index)
    result = data.groupby("b", observed=False).mean()
    tm.assert_frame_equal(result, expected)

    cat1 = Categorical(["a", "a", "b", "b"],
                       categories=["a", "b", "z"], ordered=True)
    cat2 = Categorical(["c", "d", "c", "d"],
                       categories=["c", "d", "y"], ordered=True)
    df = DataFrame({"A": cat1, "B": cat2, "values": [1, 2, 3, 4]})

    # single grouper
    gb = df.groupby("A", observed=False)
    exp_idx = CategoricalIndex(['a', 'b', 'z'], name='A', ordered=True)
    expected = DataFrame({'values': Series([3, 7, 0], index=exp_idx)})
    result = gb.sum()
    tm.assert_frame_equal(result, expected)

    # GH 8623
    x = DataFrame([[1, 'John P. Doe'], [2, 'Jane Dove'],
                   [1, 'John P. Doe']],
                  columns=['person_id', 'person_name'])
    x['person_name'] = Categorical(x.person_name)

    g = x.groupby(['person_id'], observed=False)
    result = g.transform(lambda x: x)
    tm.assert_frame_equal(result, x[['person_name']])

    result = x.drop_duplicates('person_name')
    expected = x.iloc[[0, 1]]
    tm.assert_frame_equal(result, expected)

    def f(x):
        return x.drop_duplicates('person_name').iloc[0]

    result = g.apply(f)
    expected = x.iloc[[0, 1]].copy()
    expected.index = Index([1, 2], name='person_id')
    expected['person_name'] = expected['person_name'].astype('object')
    tm.assert_frame_equal(result, expected)

    # GH 9921
    # Monotonic
    df = DataFrame({"a": [5, 15, 25]})
    c = pd.cut(df.a, bins=[0, 10, 20, 30, 40])

    result = df.a.groupby(c, observed=False).transform(sum)
    tm.assert_series_equal(result, df['a'])

    tm.assert_series_equal(
        df.a.groupby(c, observed=False).transform(lambda xs: np.sum(xs)),
        df['a'])
    tm.assert_frame_equal(
        df.groupby(c, observed=False).transform(sum),
        df[['a']])
    tm.assert_frame_equal(
        df.groupby(c, observed=False).transform(lambda xs: np.max(xs)),
        df[['a']])

    # Filter
    tm.assert_series_equal(
        df.a.groupby(c, observed=False).filter(np.all),
        df['a'])
    tm.assert_frame_equal(
        df.groupby(c, observed=False).filter(np.all),
        df)

    # Non-monotonic
    df = DataFrame({"a": [5, 15, 25, -5]})
    c = pd.cut(df.a, bins=[-10, 0, 10, 20, 30, 40])

    result = df.a.groupby(c, observed=False).transform(sum)
    tm.assert_series_equal(result, df['a'])

    tm.assert_series_equal(
        df.a.groupby(c, observed=False).transform(lambda xs: np.sum(xs)),
        df['a'])
    tm.assert_frame_equal(
        df.groupby(c, observed=False).transform(sum),
        df[['a']])
    tm.assert_frame_equal(
        df.groupby(c, observed=False).transform(lambda xs: np.sum(xs)),
        df[['a']])

    # GH 9603
    df = DataFrame({'a': [1, 0, 0, 0]})
    c = pd.cut(df.a, [0, 1, 2, 3, 4], labels=Categorical(list('abcd')))
    result = df.groupby(c, observed=False).apply(len)

    exp_index = CategoricalIndex(
        c.values.categories, ordered=c.values.ordered)
    expected = Series([1, 0, 0, 0], index=exp_index)
    expected.index.name = 'a'
    tm.assert_series_equal(result, expected)

    # more basic
    levels = ['foo', 'bar', 'baz', 'qux']
    codes = np.random.randint(0, 4, size=100)

    cats = Categorical.from_codes(codes, levels, ordered=True)

    data = DataFrame(np.random.randn(100, 4))

    result = data.groupby(cats, observed=False).mean()

    expected = data.groupby(np.asarray(cats), observed=False).mean()
    exp_idx = CategoricalIndex(levels, categories=cats.categories,
                               ordered=True)
    expected = expected.reindex(exp_idx)

    assert_frame_equal(result, expected)

    grouped = data.groupby(cats, observed=False)
    desc_result = grouped.describe()

    idx = cats.codes.argsort()
    ord_labels = np.asarray(cats).take(idx)
    ord_data = data.take(idx)

    exp_cats = Categorical(ord_labels, ordered=True,
                           categories=['foo', 'bar', 'baz', 'qux'])
    expected = ord_data.groupby(
        exp_cats, sort=False, observed=False).describe()
    assert_frame_equal(desc_result, expected)

    # GH 10460
    expc = Categorical.from_codes(np.arange(4).repeat(8),
                                  levels, ordered=True)
    exp = CategoricalIndex(expc)
    tm.assert_index_equal((desc_result.stack().index
                           .get_level_values(0)), exp)
    exp = Index(['count', 'mean', 'std', 'min', '25%', '50%',
                 '75%', 'max'] * 4)
    tm.assert_index_equal((desc_result.stack().index
                           .get_level_values(1)), exp)


def test_level_get_group(observed):
    # GH15155
    df = DataFrame(data=np.arange(2, 22, 2),
                   index=MultiIndex(
                       levels=[pd.CategoricalIndex(["a", "b"]), range(10)],
                       codes=[[0] * 5 + [1] * 5, range(10)],
                       names=["Index1", "Index2"]))
    g = df.groupby(level=["Index1"], observed=observed)

    # expected should equal test.loc[["a"]]
    # GH15166
    expected = DataFrame(data=np.arange(2, 12, 2),
                         index=pd.MultiIndex(levels=[pd.CategoricalIndex(
                             ["a", "b"]), range(5)],
        codes=[[0] * 5, range(5)],
        names=["Index1", "Index2"]))
    result = g.get_group('a')

    assert_frame_equal(result, expected)


@pytest.mark.xfail(PY37, reason="flaky on 3.7, xref gh-21636", strict=False)
@pytest.mark.parametrize('ordered', [True, False])
def test_apply(ordered):
    # GH 10138

    dense = Categorical(list('abc'), ordered=ordered)

    # 'b' is in the categories but not in the list
    missing = Categorical(
        list('aaa'), categories=['a', 'b'], ordered=ordered)
    values = np.arange(len(dense))
    df = DataFrame({'missing': missing,
                    'dense': dense,
                    'values': values})
    grouped = df.groupby(['missing', 'dense'], observed=True)

    # missing category 'b' should still exist in the output index
    idx = MultiIndex.from_arrays(
        [missing, dense], names=['missing', 'dense'])
    expected = DataFrame([0, 1, 2.],
                         index=idx,
                         columns=['values'])

    result = grouped.apply(lambda x: np.mean(x))
    assert_frame_equal(result, expected)

    # we coerce back to ints
    expected = expected.astype('int')
    result = grouped.mean()
    assert_frame_equal(result, expected)

    result = grouped.agg(np.mean)
    assert_frame_equal(result, expected)

    # but for transform we should still get back the original index
    idx = MultiIndex.from_arrays([missing, dense],
                                 names=['missing', 'dense'])
    expected = Series(1, index=idx)
    result = grouped.apply(lambda x: 1)
    assert_series_equal(result, expected)


def test_observed(observed):
    # multiple groupers, don't re-expand the output space
    # of the grouper
    # gh-14942 (implement)
    # gh-10132 (back-compat)
    # gh-8138 (back-compat)
    # gh-8869

    cat1 = Categorical(["a", "a", "b", "b"],
                       categories=["a", "b", "z"], ordered=True)
    cat2 = Categorical(["c", "d", "c", "d"],
                       categories=["c", "d", "y"], ordered=True)
    df = DataFrame({"A": cat1, "B": cat2, "values": [1, 2, 3, 4]})
    df['C'] = ['foo', 'bar'] * 2

    # multiple groupers with a non-cat
    gb = df.groupby(['A', 'B', 'C'], observed=observed)
    exp_index = pd.MultiIndex.from_arrays(
        [cat1, cat2, ['foo', 'bar'] * 2],
        names=['A', 'B', 'C'])
    expected = DataFrame({'values': Series(
        [1, 2, 3, 4], index=exp_index)}).sort_index()
    result = gb.sum()
    if not observed:
        expected = cartesian_product_for_groupers(
            expected,
            [cat1, cat2, ['foo', 'bar']],
            list('ABC'))

    tm.assert_frame_equal(result, expected)

    gb = df.groupby(['A', 'B'], observed=observed)
    exp_index = pd.MultiIndex.from_arrays(
        [cat1, cat2],
        names=['A', 'B'])
    expected = DataFrame({'values': [1, 2, 3, 4]},
                         index=exp_index)
    result = gb.sum()
    if not observed:
        expected = cartesian_product_for_groupers(
            expected,
            [cat1, cat2],
            list('AB'))

    tm.assert_frame_equal(result, expected)

    # https://github.com/pandas-dev/pandas/issues/8138
    d = {'cat':
         pd.Categorical(["a", "b", "a", "b"], categories=["a", "b", "c"],
                        ordered=True),
         'ints': [1, 1, 2, 2],
         'val': [10, 20, 30, 40]}
    df = pd.DataFrame(d)

    # Grouping on a single column
    groups_single_key = df.groupby("cat", observed=observed)
    result = groups_single_key.mean()

    exp_index = pd.CategoricalIndex(list('ab'), name="cat",
                                    categories=list('abc'),
                                    ordered=True)
    expected = DataFrame({"ints": [1.5, 1.5], "val": [20., 30]},
                         index=exp_index)
    if not observed:
        index = pd.CategoricalIndex(list('abc'), name="cat",
                                    categories=list('abc'),
                                    ordered=True)
        expected = expected.reindex(index)

    tm.assert_frame_equal(result, expected)

    # Grouping on two columns
    groups_double_key = df.groupby(["cat", "ints"], observed=observed)
    result = groups_double_key.agg('mean')
    expected = DataFrame(
        {"val": [10, 30, 20, 40],
         "cat": pd.Categorical(['a', 'a', 'b', 'b'],
                               categories=['a', 'b', 'c'],
                               ordered=True),
         "ints": [1, 2, 1, 2]}).set_index(["cat", "ints"])
    if not observed:
        expected = cartesian_product_for_groupers(
            expected,
            [df.cat.values, [1, 2]],
            ['cat', 'ints'])

    tm.assert_frame_equal(result, expected)

    # GH 10132
    for key in [('a', 1), ('b', 2), ('b', 1), ('a', 2)]:
        c, i = key
        result = groups_double_key.get_group(key)
        expected = df[(df.cat == c) & (df.ints == i)]
        assert_frame_equal(result, expected)

    # gh-8869
    # with as_index
    d = {'foo': [10, 8, 4, 8, 4, 1, 1], 'bar': [10, 20, 30, 40, 50, 60, 70],
         'baz': ['d', 'c', 'e', 'a', 'a', 'd', 'c']}
    df = pd.DataFrame(d)
    cat = pd.cut(df['foo'], np.linspace(0, 10, 3))
    df['range'] = cat
    groups = df.groupby(['range', 'baz'], as_index=False, observed=observed)
    result = groups.agg('mean')

    groups2 = df.groupby(['range', 'baz'], as_index=True, observed=observed)
    expected = groups2.agg('mean').reset_index()
    tm.assert_frame_equal(result, expected)


def test_observed_codes_remap(observed):
    d = {'C1': [3, 3, 4, 5], 'C2': [1, 2, 3, 4], 'C3': [10, 100, 200, 34]}
    df = pd.DataFrame(d)
    values = pd.cut(df['C1'], [1, 2, 3, 6])
    values.name = "cat"
    groups_double_key = df.groupby([values, 'C2'], observed=observed)

    idx = MultiIndex.from_arrays([values, [1, 2, 3, 4]],
                                 names=["cat", "C2"])
    expected = DataFrame({"C1": [3, 3, 4, 5],
                          "C3": [10, 100, 200, 34]}, index=idx)
    if not observed:
        expected = cartesian_product_for_groupers(
            expected,
            [values.values, [1, 2, 3, 4]],
            ['cat', 'C2'])

    result = groups_double_key.agg('mean')
    tm.assert_frame_equal(result, expected)


def test_observed_perf():
    # we create a cartesian product, so this is
    # non-performant if we don't use observed values
    # gh-14942
    df = DataFrame({
        'cat': np.random.randint(0, 255, size=30000),
        'int_id': np.random.randint(0, 255, size=30000),
        'other_id': np.random.randint(0, 10000, size=30000),
        'foo': 0})
    df['cat'] = df.cat.astype(str).astype('category')

    grouped = df.groupby(['cat', 'int_id', 'other_id'], observed=True)
    result = grouped.count()
    assert result.index.levels[0].nunique() == df.cat.nunique()
    assert result.index.levels[1].nunique() == df.int_id.nunique()
    assert result.index.levels[2].nunique() == df.other_id.nunique()


def test_observed_groups(observed):
    # gh-20583
    # test that we have the appropriate groups

    cat = pd.Categorical(['a', 'c', 'a'], categories=['a', 'b', 'c'])
    df = pd.DataFrame({'cat': cat, 'vals': [1, 2, 3]})
    g = df.groupby('cat', observed=observed)

    result = g.groups
    if observed:
        expected = {'a': Index([0, 2], dtype='int64'),
                    'c': Index([1], dtype='int64')}
    else:
        expected = {'a': Index([0, 2], dtype='int64'),
                    'b': Index([], dtype='int64'),
                    'c': Index([1], dtype='int64')}

    tm.assert_dict_equal(result, expected)


def test_datetime():
    # GH9049: ensure backward compatibility
    levels = pd.date_range('2014-01-01', periods=4)
    codes = np.random.randint(0, 4, size=100)

    cats = Categorical.from_codes(codes, levels, ordered=True)

    data = DataFrame(np.random.randn(100, 4))
    result = data.groupby(cats, observed=False).mean()

    expected = data.groupby(np.asarray(cats), observed=False).mean()
    expected = expected.reindex(levels)
    expected.index = CategoricalIndex(expected.index,
                                      categories=expected.index,
                                      ordered=True)

    assert_frame_equal(result, expected)

    grouped = data.groupby(cats, observed=False)
    desc_result = grouped.describe()

    idx = cats.codes.argsort()
    ord_labels = cats.take_nd(idx)
    ord_data = data.take(idx)
    expected = ord_data.groupby(ord_labels, observed=False).describe()
    assert_frame_equal(desc_result, expected)
    tm.assert_index_equal(desc_result.index, expected.index)
    tm.assert_index_equal(
        desc_result.index.get_level_values(0),
        expected.index.get_level_values(0))

    # GH 10460
    expc = Categorical.from_codes(
        np.arange(4).repeat(8), levels, ordered=True)
    exp = CategoricalIndex(expc)
    tm.assert_index_equal((desc_result.stack().index
                           .get_level_values(0)), exp)
    exp = Index(['count', 'mean', 'std', 'min', '25%', '50%',
                 '75%', 'max'] * 4)
    tm.assert_index_equal((desc_result.stack().index
                           .get_level_values(1)), exp)


def test_categorical_index():

    s = np.random.RandomState(12345)
    levels = ['foo', 'bar', 'baz', 'qux']
    codes = s.randint(0, 4, size=20)
    cats = Categorical.from_codes(codes, levels, ordered=True)
    df = DataFrame(
        np.repeat(
            np.arange(20), 4).reshape(-1, 4), columns=list('abcd'))
    df['cats'] = cats

    # with a cat index
    result = df.set_index('cats').groupby(level=0, observed=False).sum()
    expected = df[list('abcd')].groupby(cats.codes, observed=False).sum()
    expected.index = CategoricalIndex(
        Categorical.from_codes(
            [0, 1, 2, 3], levels, ordered=True), name='cats')
    assert_frame_equal(result, expected)

    # with a cat column, should produce a cat index
    result = df.groupby('cats', observed=False).sum()
    expected = df[list('abcd')].groupby(cats.codes, observed=False).sum()
    expected.index = CategoricalIndex(
        Categorical.from_codes(
            [0, 1, 2, 3], levels, ordered=True), name='cats')
    assert_frame_equal(result, expected)


def test_describe_categorical_columns():
    # GH 11558
    cats = pd.CategoricalIndex(['qux', 'foo', 'baz', 'bar'],
                               categories=['foo', 'bar', 'baz', 'qux'],
                               ordered=True)
    df = DataFrame(np.random.randn(20, 4), columns=cats)
    result = df.groupby([1, 2, 3, 4] * 5).describe()

    tm.assert_index_equal(result.stack().columns, cats)
    tm.assert_categorical_equal(result.stack().columns.values, cats.values)


def test_unstack_categorical():
    # GH11558 (example is taken from the original issue)
    df = pd.DataFrame({'a': range(10),
                       'medium': ['A', 'B'] * 5,
                       'artist': list('XYXXY') * 2})
    df['medium'] = df['medium'].astype('category')

    gcat = df.groupby(
        ['artist', 'medium'], observed=False)['a'].count().unstack()
    result = gcat.describe()

    exp_columns = pd.CategoricalIndex(['A', 'B'], ordered=False,
                                      name='medium')
    tm.assert_index_equal(result.columns, exp_columns)
    tm.assert_categorical_equal(result.columns.values, exp_columns.values)

    result = gcat['A'] + gcat['B']
    expected = pd.Series([6, 4], index=pd.Index(['X', 'Y'], name='artist'))
    tm.assert_series_equal(result, expected)


def test_bins_unequal_len():
    # GH3011
    series = Series([np.nan, np.nan, 1, 1, 2, 2, 3, 3, 4, 4])
    bins = pd.cut(series.dropna().values, 4)

    # len(bins) != len(series) here
    with pytest.raises(ValueError):
        series.groupby(bins).mean()


def test_as_index():
    # GH13204
    df = DataFrame({'cat': Categorical([1, 2, 2], [1, 2, 3]),
                    'A': [10, 11, 11],
                    'B': [101, 102, 103]})
    result = df.groupby(['cat', 'A'], as_index=False, observed=True).sum()
    expected = DataFrame(
        {'cat': Categorical([1, 2], categories=df.cat.cat.categories),
         'A': [10, 11],
         'B': [101, 205]},
        columns=['cat', 'A', 'B'])
    tm.assert_frame_equal(result, expected)

    # function grouper
    f = lambda r: df.loc[r, 'A']
    result = df.groupby(['cat', f], as_index=False, observed=True).sum()
    expected = DataFrame(
        {'cat': Categorical([1, 2], categories=df.cat.cat.categories),
         'A': [10, 22],
         'B': [101, 205]},
        columns=['cat', 'A', 'B'])
    tm.assert_frame_equal(result, expected)

    # another not in-axis grouper (conflicting names in index)
    s = Series(['a', 'b', 'b'], name='cat')
    result = df.groupby(['cat', s], as_index=False, observed=True).sum()
    tm.assert_frame_equal(result, expected)

    # is original index dropped?
    group_columns = ['cat', 'A']
    expected = DataFrame(
        {'cat': Categorical([1, 2], categories=df.cat.cat.categories),
         'A': [10, 11],
         'B': [101, 205]},
        columns=['cat', 'A', 'B'])

    for name in [None, 'X', 'B']:
        df.index = Index(list("abc"), name=name)
        result = df.groupby(group_columns, as_index=False, observed=True).sum()

        tm.assert_frame_equal(result, expected)


def test_preserve_categories():
    # GH-13179
    categories = list('abc')

    # ordered=True
    df = DataFrame({'A': pd.Categorical(list('ba'),
                                        categories=categories,
                                        ordered=True)})
    index = pd.CategoricalIndex(categories, categories, ordered=True)
    tm.assert_index_equal(
        df.groupby('A', sort=True, observed=False).first().index, index)
    tm.assert_index_equal(
        df.groupby('A', sort=False, observed=False).first().index, index)

    # ordered=False
    df = DataFrame({'A': pd.Categorical(list('ba'),
                                        categories=categories,
                                        ordered=False)})
    sort_index = pd.CategoricalIndex(categories, categories, ordered=False)
    nosort_index = pd.CategoricalIndex(list('bac'), list('bac'),
                                       ordered=False)
    tm.assert_index_equal(
        df.groupby('A', sort=True, observed=False).first().index,
        sort_index)
    tm.assert_index_equal(
        df.groupby('A', sort=False, observed=False).first().index,
        nosort_index)


def test_preserve_categorical_dtype():
    # GH13743, GH13854
    df = DataFrame({'A': [1, 2, 1, 1, 2],
                    'B': [10, 16, 22, 28, 34],
                    'C1': Categorical(list("abaab"),
                                      categories=list("bac"),
                                      ordered=False),
                    'C2': Categorical(list("abaab"),
                                      categories=list("bac"),
                                      ordered=True)})
    # single grouper
    exp_full = DataFrame({'A': [2.0, 1.0, np.nan],
                          'B': [25.0, 20.0, np.nan],
                          'C1': Categorical(list("bac"),
                                            categories=list("bac"),
                                            ordered=False),
                          'C2': Categorical(list("bac"),
                                            categories=list("bac"),
                                            ordered=True)})
    for col in ['C1', 'C2']:
        result1 = df.groupby(by=col, as_index=False, observed=False).mean()
        result2 = df.groupby(
            by=col, as_index=True, observed=False).mean().reset_index()
        expected = exp_full.reindex(columns=result1.columns)
        tm.assert_frame_equal(result1, expected)
        tm.assert_frame_equal(result2, expected)


def test_categorical_no_compress():
    data = Series(np.random.randn(9))

    codes = np.array([0, 0, 0, 1, 1, 1, 2, 2, 2])
    cats = Categorical.from_codes(codes, [0, 1, 2], ordered=True)

    result = data.groupby(cats, observed=False).mean()
    exp = data.groupby(codes, observed=False).mean()

    exp.index = CategoricalIndex(exp.index, categories=cats.categories,
                                 ordered=cats.ordered)
    assert_series_equal(result, exp)

    codes = np.array([0, 0, 0, 1, 1, 1, 3, 3, 3])
    cats = Categorical.from_codes(codes, [0, 1, 2, 3], ordered=True)

    result = data.groupby(cats, observed=False).mean()
    exp = data.groupby(codes, observed=False).mean().reindex(cats.categories)
    exp.index = CategoricalIndex(exp.index, categories=cats.categories,
                                 ordered=cats.ordered)
    assert_series_equal(result, exp)

    cats = Categorical(["a", "a", "a", "b", "b", "b", "c", "c", "c"],
                       categories=["a", "b", "c", "d"], ordered=True)
    data = DataFrame({"a": [1, 1, 1, 2, 2, 2, 3, 4, 5], "b": cats})

    result = data.groupby("b", observed=False).mean()
    result = result["a"].values
    exp = np.array([1, 2, 4, np.nan])
    tm.assert_numpy_array_equal(result, exp)


def test_sort():

    # http://stackoverflow.com/questions/23814368/sorting-pandas-categorical-labels-after-groupby  # noqa: flake8
    # This should result in a properly sorted Series so that the plot
    # has a sorted x axis
    # self.cat.groupby(['value_group'])['value_group'].count().plot(kind='bar')

    df = DataFrame({'value': np.random.randint(0, 10000, 100)})
    labels = ["{0} - {1}".format(i, i + 499) for i in range(0, 10000, 500)]
    cat_labels = Categorical(labels, labels)

    df = df.sort_values(by=['value'], ascending=True)
    df['value_group'] = pd.cut(df.value, range(0, 10500, 500),
                               right=False, labels=cat_labels)

    res = df.groupby(['value_group'], observed=False)['value_group'].count()
    exp = res[sorted(res.index, key=lambda x: float(x.split()[0]))]
    exp.index = CategoricalIndex(exp.index, name=exp.index.name)
    tm.assert_series_equal(res, exp)


def test_sort2():
    # dataframe groupby sort was being ignored # GH 8868
    df = DataFrame([['(7.5, 10]', 10, 10],
                    ['(7.5, 10]', 8, 20],
                    ['(2.5, 5]', 5, 30],
                    ['(5, 7.5]', 6, 40],
                    ['(2.5, 5]', 4, 50],
                    ['(0, 2.5]', 1, 60],
                    ['(5, 7.5]', 7, 70]], columns=['range', 'foo', 'bar'])
    df['range'] = Categorical(df['range'], ordered=True)
    index = CategoricalIndex(['(0, 2.5]', '(2.5, 5]', '(5, 7.5]',
                              '(7.5, 10]'], name='range', ordered=True)
    expected_sort = DataFrame([[1, 60], [5, 30], [6, 40], [10, 10]],
                              columns=['foo', 'bar'], index=index)

    col = 'range'
    result_sort = df.groupby(col, sort=True, observed=False).first()
    assert_frame_equal(result_sort, expected_sort)

    # when categories is ordered, group is ordered by category's order
    expected_sort = result_sort
    result_sort = df.groupby(col, sort=False, observed=False).first()
    assert_frame_equal(result_sort, expected_sort)

    df['range'] = Categorical(df['range'], ordered=False)
    index = CategoricalIndex(['(0, 2.5]', '(2.5, 5]', '(5, 7.5]',
                              '(7.5, 10]'], name='range')
    expected_sort = DataFrame([[1, 60], [5, 30], [6, 40], [10, 10]],
                              columns=['foo', 'bar'], index=index)

    index = CategoricalIndex(['(7.5, 10]', '(2.5, 5]', '(5, 7.5]',
                              '(0, 2.5]'],
                             categories=['(7.5, 10]', '(2.5, 5]',
                                         '(5, 7.5]', '(0, 2.5]'],
                             name='range')
    expected_nosort = DataFrame([[10, 10], [5, 30], [6, 40], [1, 60]],
                                index=index, columns=['foo', 'bar'])

    col = 'range'

    # this is an unordered categorical, but we allow this ####
    result_sort = df.groupby(col, sort=True, observed=False).first()
    assert_frame_equal(result_sort, expected_sort)

    result_nosort = df.groupby(col, sort=False, observed=False).first()
    assert_frame_equal(result_nosort, expected_nosort)


def test_sort_datetimelike():
    # GH10505

    # use same data as test_groupby_sort_categorical, which category is
    # corresponding to datetime.month
    df = DataFrame({'dt': [datetime(2011, 7, 1), datetime(2011, 7, 1),
                           datetime(2011, 2, 1), datetime(2011, 5, 1),
                           datetime(2011, 2, 1), datetime(2011, 1, 1),
                           datetime(2011, 5, 1)],
                    'foo': [10, 8, 5, 6, 4, 1, 7],
                    'bar': [10, 20, 30, 40, 50, 60, 70]},
                   columns=['dt', 'foo', 'bar'])

    # ordered=True
    df['dt'] = Categorical(df['dt'], ordered=True)
    index = [datetime(2011, 1, 1), datetime(2011, 2, 1),
             datetime(2011, 5, 1), datetime(2011, 7, 1)]
    result_sort = DataFrame(
        [[1, 60], [5, 30], [6, 40], [10, 10]], columns=['foo', 'bar'])
    result_sort.index = CategoricalIndex(index, name='dt', ordered=True)

    index = [datetime(2011, 7, 1), datetime(2011, 2, 1),
             datetime(2011, 5, 1), datetime(2011, 1, 1)]
    result_nosort = DataFrame([[10, 10], [5, 30], [6, 40], [1, 60]],
                              columns=['foo', 'bar'])
    result_nosort.index = CategoricalIndex(index, categories=index,
                                           name='dt', ordered=True)

    col = 'dt'
    assert_frame_equal(
        result_sort, df.groupby(col, sort=True, observed=False).first())

    # when categories is ordered, group is ordered by category's order
    assert_frame_equal(
        result_sort, df.groupby(col, sort=False, observed=False).first())

    # ordered = False
    df['dt'] = Categorical(df['dt'], ordered=False)
    index = [datetime(2011, 1, 1), datetime(2011, 2, 1),
             datetime(2011, 5, 1), datetime(2011, 7, 1)]
    result_sort = DataFrame(
        [[1, 60], [5, 30], [6, 40], [10, 10]], columns=['foo', 'bar'])
    result_sort.index = CategoricalIndex(index, name='dt')

    index = [datetime(2011, 7, 1), datetime(2011, 2, 1),
             datetime(2011, 5, 1), datetime(2011, 1, 1)]
    result_nosort = DataFrame([[10, 10], [5, 30], [6, 40], [1, 60]],
                              columns=['foo', 'bar'])
    result_nosort.index = CategoricalIndex(index, categories=index,
                                           name='dt')

    col = 'dt'
    assert_frame_equal(
        result_sort, df.groupby(col, sort=True, observed=False).first())
    assert_frame_equal(
        result_nosort, df.groupby(col, sort=False, observed=False).first())


def test_empty_sum():
    # https://github.com/pandas-dev/pandas/issues/18678
    df = pd.DataFrame({"A": pd.Categorical(['a', 'a', 'b'],
                                           categories=['a', 'b', 'c']),
                       'B': [1, 2, 1]})
    expected_idx = pd.CategoricalIndex(['a', 'b', 'c'], name='A')

    # 0 by default
    result = df.groupby("A", observed=False).B.sum()
    expected = pd.Series([3, 1, 0], expected_idx, name='B')
    tm.assert_series_equal(result, expected)

    # min_count=0
    result = df.groupby("A", observed=False).B.sum(min_count=0)
    expected = pd.Series([3, 1, 0], expected_idx, name='B')
    tm.assert_series_equal(result, expected)

    # min_count=1
    result = df.groupby("A", observed=False).B.sum(min_count=1)
    expected = pd.Series([3, 1, np.nan], expected_idx, name='B')
    tm.assert_series_equal(result, expected)

    # min_count>1
    result = df.groupby("A", observed=False).B.sum(min_count=2)
    expected = pd.Series([3, np.nan, np.nan], expected_idx, name='B')
    tm.assert_series_equal(result, expected)


def test_empty_prod():
    # https://github.com/pandas-dev/pandas/issues/18678
    df = pd.DataFrame({"A": pd.Categorical(['a', 'a', 'b'],
                                           categories=['a', 'b', 'c']),
                       'B': [1, 2, 1]})

    expected_idx = pd.CategoricalIndex(['a', 'b', 'c'], name='A')

    # 1 by default
    result = df.groupby("A", observed=False).B.prod()
    expected = pd.Series([2, 1, 1], expected_idx, name='B')
    tm.assert_series_equal(result, expected)

    # min_count=0
    result = df.groupby("A", observed=False).B.prod(min_count=0)
    expected = pd.Series([2, 1, 1], expected_idx, name='B')
    tm.assert_series_equal(result, expected)

    # min_count=1
    result = df.groupby("A", observed=False).B.prod(min_count=1)
    expected = pd.Series([2, 1, np.nan], expected_idx, name='B')
    tm.assert_series_equal(result, expected)


def test_groupby_multiindex_categorical_datetime():
    # https://github.com/pandas-dev/pandas/issues/21390

    df = pd.DataFrame({
        'key1': pd.Categorical(list('abcbabcba')),
        'key2': pd.Categorical(
            list(pd.date_range('2018-06-01 00', freq='1T', periods=3)) * 3),
        'values': np.arange(9),
    })
    result = df.groupby(['key1', 'key2']).mean()

    idx = pd.MultiIndex.from_product(
        [pd.Categorical(['a', 'b', 'c']),
         pd.Categorical(pd.date_range('2018-06-01 00', freq='1T', periods=3))],
        names=['key1', 'key2'])
    expected = pd.DataFrame(
        {'values': [0, 4, 8, 3, 4, 5, 6, np.nan, 2]}, index=idx)
    assert_frame_equal(result, expected)


<<<<<<< HEAD
def test_groupby_agg_observed_true_single_column():
    # GH-23970
    expected = pd.DataFrame({
        'a': pd.Series([1, 1, 2], dtype='category'),
        'b': [1, 2, 2],
        'x': [1, 2, 3]
    })

    result = expected.groupby(
        ['a', 'b'], as_index=False, observed=True)['x'].sum()

    tm.assert_frame_equal(result, expected)
=======
@pytest.mark.parametrize('fill_value', [None, np.nan, pd.NaT])
def test_shift(fill_value):
    ct = pd.Categorical(['a', 'b', 'c', 'd'],
                        categories=['a', 'b', 'c', 'd'], ordered=False)
    expected = pd.Categorical([None, 'a', 'b', 'c'],
                              categories=['a', 'b', 'c', 'd'], ordered=False)
    res = ct.shift(1, fill_value=fill_value)
    assert_equal(res, expected)
>>>>>>> ef1bd69f
<|MERGE_RESOLUTION|>--- conflicted
+++ resolved
@@ -863,7 +863,6 @@
     assert_frame_equal(result, expected)
 
 
-<<<<<<< HEAD
 def test_groupby_agg_observed_true_single_column():
     # GH-23970
     expected = pd.DataFrame({
@@ -876,7 +875,8 @@
         ['a', 'b'], as_index=False, observed=True)['x'].sum()
 
     tm.assert_frame_equal(result, expected)
-=======
+
+
 @pytest.mark.parametrize('fill_value', [None, np.nan, pd.NaT])
 def test_shift(fill_value):
     ct = pd.Categorical(['a', 'b', 'c', 'd'],
@@ -884,5 +884,4 @@
     expected = pd.Categorical([None, 'a', 'b', 'c'],
                               categories=['a', 'b', 'c', 'd'], ordered=False)
     res = ct.shift(1, fill_value=fill_value)
-    assert_equal(res, expected)
->>>>>>> ef1bd69f
+    assert_equal(res, expected)