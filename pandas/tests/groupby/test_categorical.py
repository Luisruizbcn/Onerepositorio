--- conflicted
+++ resolved
@@ -294,17 +294,7 @@
     idx = MultiIndex.from_arrays([missing, dense], names=["missing", "dense"])
     expected = DataFrame([0, 1, 2.0], index=idx, columns=["values"])
 
-<<<<<<< HEAD
-    # GH#21636 tracking down the xfail, in some builds np.mean(df.loc[[0]])
-    #  is coming back as Series([0., 1., 0.], index=["missing", "dense", "values"])
-    #  when we expect Series(0., index=["values"])
-    with tm.assert_produces_warning(
-        None, match="Select only valid", check_stacklevel=False
-    ):
-        result = grouped.apply(lambda x: np.mean(x))
-=======
     result = grouped.apply(lambda x: np.mean(x))
->>>>>>> 9faf0a90
     tm.assert_frame_equal(result, expected)
 
     result = grouped.mean()
