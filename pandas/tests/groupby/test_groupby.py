from datetime import datetime, time
from decimal import Decimal
from io import StringIO

import numpy as np
import pytest

from pandas.compat import IS64
from pandas.errors import PerformanceWarning

import pandas as pd
from pandas import (
    Categorical,
    DataFrame,
    Grouper,
    Index,
    MultiIndex,
    RangeIndex,
    Series,
    Timestamp,
    date_range,
    read_csv,
    to_datetime,
)
import pandas._testing as tm
from pandas._testing.contexts import timeout
from pandas.core.base import SpecificationError
import pandas.core.common as com


def test_repr():
    # GH18203
    result = repr(Grouper(key="A", level="B"))
    expected = "Grouper(key='A', level='B', axis=0, sort=False)"
    assert result == expected


@pytest.mark.parametrize("dtype", ["int64", "int32", "float64", "float32"])
def test_basic(dtype):

    data = Series(np.arange(9) // 3, index=np.arange(9), dtype=dtype)

    index = np.arange(9)
    np.random.shuffle(index)
    data = data.reindex(index)

    grouped = data.groupby(lambda x: x // 3)

    for k, v in grouped:
        assert len(v) == 3

    agged = grouped.aggregate(np.mean)
    assert agged[1] == 1

    tm.assert_series_equal(agged, grouped.agg(np.mean))  # shorthand
    tm.assert_series_equal(agged, grouped.mean())
    tm.assert_series_equal(grouped.agg(np.sum), grouped.sum())

    expected = grouped.apply(lambda x: x * x.sum())
    transformed = grouped.transform(lambda x: x * x.sum())
    assert transformed[7] == 12
    tm.assert_series_equal(transformed, expected)

    value_grouped = data.groupby(data)
    tm.assert_series_equal(
        value_grouped.aggregate(np.mean), agged, check_index_type=False
    )

    # complex agg
    agged = grouped.aggregate([np.mean, np.std])

    msg = r"nested renamer is not supported"
    with pytest.raises(SpecificationError, match=msg):
        grouped.aggregate({"one": np.mean, "two": np.std})

    group_constants = {0: 10, 1: 20, 2: 30}
    agged = grouped.agg(lambda x: group_constants[x.name] + x.mean())
    assert agged[1] == 21

    # corner cases
    msg = "Must produce aggregated value"
    # exception raised is type Exception
    with pytest.raises(Exception, match=msg):
        grouped.aggregate(lambda x: x * 2)


def test_groupby_nonobject_dtype(mframe, df_mixed_floats):
    key = mframe.index.codes[0]
    grouped = mframe.groupby(key)
    result = grouped.sum()

    expected = mframe.groupby(key.astype("O")).sum()
    tm.assert_frame_equal(result, expected)

    # GH 3911, mixed frame non-conversion
    df = df_mixed_floats.copy()
    df["value"] = range(len(df))

    def max_value(group):
        return group.loc[group["value"].idxmax()]

    applied = df.groupby("A").apply(max_value)
    result = applied.dtypes
    expected = df.dtypes
    tm.assert_series_equal(result, expected)


def test_groupby_return_type():

    # GH2893, return a reduced type
    df1 = DataFrame(
        [
            {"val1": 1, "val2": 20},
            {"val1": 1, "val2": 19},
            {"val1": 2, "val2": 27},
            {"val1": 2, "val2": 12},
        ]
    )

    def func(dataf):
        return dataf["val2"] - dataf["val2"].mean()

    with tm.assert_produces_warning(FutureWarning):
        result = df1.groupby("val1", squeeze=True).apply(func)
    assert isinstance(result, Series)

    df2 = DataFrame(
        [
            {"val1": 1, "val2": 20},
            {"val1": 1, "val2": 19},
            {"val1": 1, "val2": 27},
            {"val1": 1, "val2": 12},
        ]
    )

    def func(dataf):
        return dataf["val2"] - dataf["val2"].mean()

    with tm.assert_produces_warning(FutureWarning):
        result = df2.groupby("val1", squeeze=True).apply(func)
    assert isinstance(result, Series)

    # GH3596, return a consistent type (regression in 0.11 from 0.10.1)
    df = DataFrame([[1, 1], [1, 1]], columns=["X", "Y"])
    with tm.assert_produces_warning(FutureWarning):
        result = df.groupby("X", squeeze=False).count()
    assert isinstance(result, DataFrame)


def test_inconsistent_return_type():
    # GH5592
    # inconsistent return type
    df = DataFrame(
        {
            "A": ["Tiger", "Tiger", "Tiger", "Lamb", "Lamb", "Pony", "Pony"],
            "B": Series(np.arange(7), dtype="int64"),
            "C": date_range("20130101", periods=7),
        }
    )

    def f(grp):
        return grp.iloc[0]

    expected = df.groupby("A").first()[["B"]]
    result = df.groupby("A").apply(f)[["B"]]
    tm.assert_frame_equal(result, expected)

    def f(grp):
        if grp.name == "Tiger":
            return None
        return grp.iloc[0]

    result = df.groupby("A").apply(f)[["B"]]
    e = expected.copy()
    e.loc["Tiger"] = np.nan
    tm.assert_frame_equal(result, e)

    def f(grp):
        if grp.name == "Pony":
            return None
        return grp.iloc[0]

    result = df.groupby("A").apply(f)[["B"]]
    e = expected.copy()
    e.loc["Pony"] = np.nan
    tm.assert_frame_equal(result, e)

    # 5592 revisited, with datetimes
    def f(grp):
        if grp.name == "Pony":
            return None
        return grp.iloc[0]

    result = df.groupby("A").apply(f)[["C"]]
    e = df.groupby("A").first()[["C"]]
    e.loc["Pony"] = pd.NaT
    tm.assert_frame_equal(result, e)

    # scalar outputs
    def f(grp):
        if grp.name == "Pony":
            return None
        return grp.iloc[0].loc["C"]

    result = df.groupby("A").apply(f)
    e = df.groupby("A").first()["C"].copy()
    e.loc["Pony"] = np.nan
    e.name = None
    tm.assert_series_equal(result, e)


def test_pass_args_kwargs(ts, tsframe):
    def f(x, q=None, axis=0):
        return np.percentile(x, q, axis=axis)

    g = lambda x: np.percentile(x, 80, axis=0)

    # Series
    ts_grouped = ts.groupby(lambda x: x.month)
    agg_result = ts_grouped.agg(np.percentile, 80, axis=0)
    apply_result = ts_grouped.apply(np.percentile, 80, axis=0)
    trans_result = ts_grouped.transform(np.percentile, 80, axis=0)

    agg_expected = ts_grouped.quantile(0.8)
    trans_expected = ts_grouped.transform(g)

    tm.assert_series_equal(apply_result, agg_expected)
    tm.assert_series_equal(agg_result, agg_expected)
    tm.assert_series_equal(trans_result, trans_expected)

    agg_result = ts_grouped.agg(f, q=80)
    apply_result = ts_grouped.apply(f, q=80)
    trans_result = ts_grouped.transform(f, q=80)
    tm.assert_series_equal(agg_result, agg_expected)
    tm.assert_series_equal(apply_result, agg_expected)
    tm.assert_series_equal(trans_result, trans_expected)

    # DataFrame
    for as_index in [True, False]:
        df_grouped = tsframe.groupby(lambda x: x.month, as_index=as_index)
        agg_result = df_grouped.agg(np.percentile, 80, axis=0)
        apply_result = df_grouped.apply(DataFrame.quantile, 0.8)
        expected = df_grouped.quantile(0.8)
        tm.assert_frame_equal(apply_result, expected, check_names=False)
        tm.assert_frame_equal(agg_result, expected)

        agg_result = df_grouped.agg(f, q=80)
        apply_result = df_grouped.apply(DataFrame.quantile, q=0.8)
        tm.assert_frame_equal(agg_result, expected)
        tm.assert_frame_equal(apply_result, expected, check_names=False)


@pytest.mark.parametrize("as_index", [True, False])
def test_pass_args_kwargs_duplicate_columns(tsframe, as_index):
    # go through _aggregate_frame with self.axis == 0 and duplicate columns
    tsframe.columns = ["A", "B", "A", "C"]
    gb = tsframe.groupby(lambda x: x.month, as_index=as_index)

    res = gb.agg(np.percentile, 80, axis=0)

    ex_data = {
        1: tsframe[tsframe.index.month == 1].quantile(0.8),
        2: tsframe[tsframe.index.month == 2].quantile(0.8),
    }
    expected = DataFrame(ex_data).T
    if not as_index:
        # TODO: try to get this more consistent?
        expected.index = Index(range(2))

    tm.assert_frame_equal(res, expected)


def test_len():
    df = tm.makeTimeDataFrame()
    grouped = df.groupby([lambda x: x.year, lambda x: x.month, lambda x: x.day])
    assert len(grouped) == len(df)

    grouped = df.groupby([lambda x: x.year, lambda x: x.month])
    expected = len({(x.year, x.month) for x in df.index})
    assert len(grouped) == expected

    # issue 11016
    df = DataFrame({"a": [np.nan] * 3, "b": [1, 2, 3]})
    assert len(df.groupby("a")) == 0
    assert len(df.groupby("b")) == 3
    assert len(df.groupby(["a", "b"])) == 3


def test_basic_regression():
    # regression
    result = Series([1.0 * x for x in list(range(1, 10)) * 10])

    data = np.random.random(1100) * 10.0
    groupings = Series(data)

    grouped = result.groupby(groupings)
    grouped.mean()


@pytest.mark.parametrize(
    "dtype", ["float64", "float32", "int64", "int32", "int16", "int8"]
)
def test_with_na_groups(dtype):
    index = Index(np.arange(10))
    values = Series(np.ones(10), index, dtype=dtype)
    labels = Series(
        [np.nan, "foo", "bar", "bar", np.nan, np.nan, "bar", "bar", np.nan, "foo"],
        index=index,
    )

    # this SHOULD be an int
    grouped = values.groupby(labels)
    agged = grouped.agg(len)
    expected = Series([4, 2], index=["bar", "foo"])

    tm.assert_series_equal(agged, expected, check_dtype=False)

    # assert issubclass(agged.dtype.type, np.integer)

    # explicitly return a float from my function
    def f(x):
        return float(len(x))

    agged = grouped.agg(f)
    expected = Series([4.0, 2.0], index=["bar", "foo"])

    tm.assert_series_equal(agged, expected)


def test_indices_concatenation_order():

    # GH 2808

    def f1(x):
        y = x[(x.b % 2) == 1] ** 2
        if y.empty:
            multiindex = MultiIndex(levels=[[]] * 2, codes=[[]] * 2, names=["b", "c"])
            res = DataFrame(columns=["a"], index=multiindex)
            return res
        else:
            y = y.set_index(["b", "c"])
            return y

    def f2(x):
        y = x[(x.b % 2) == 1] ** 2
        if y.empty:
            return DataFrame()
        else:
            y = y.set_index(["b", "c"])
            return y

    def f3(x):
        y = x[(x.b % 2) == 1] ** 2
        if y.empty:
            multiindex = MultiIndex(
                levels=[[]] * 2, codes=[[]] * 2, names=["foo", "bar"]
            )
            res = DataFrame(columns=["a", "b"], index=multiindex)
            return res
        else:
            return y

    df = DataFrame({"a": [1, 2, 2, 2], "b": range(4), "c": range(5, 9)})

    df2 = DataFrame({"a": [3, 2, 2, 2], "b": range(4), "c": range(5, 9)})

    # correct result
    result1 = df.groupby("a").apply(f1)
    result2 = df2.groupby("a").apply(f1)
    tm.assert_frame_equal(result1, result2)

    # should fail (not the same number of levels)
    msg = "Cannot concat indices that do not have the same number of levels"
    with pytest.raises(AssertionError, match=msg):
        df.groupby("a").apply(f2)
    with pytest.raises(AssertionError, match=msg):
        df2.groupby("a").apply(f2)

    # should fail (incorrect shape)
    with pytest.raises(AssertionError, match=msg):
        df.groupby("a").apply(f3)
    with pytest.raises(AssertionError, match=msg):
        df2.groupby("a").apply(f3)


def test_attr_wrapper(ts):
    grouped = ts.groupby(lambda x: x.weekday())

    result = grouped.std()
    expected = grouped.agg(lambda x: np.std(x, ddof=1))
    tm.assert_series_equal(result, expected)

    # this is pretty cool
    result = grouped.describe()
    expected = {name: gp.describe() for name, gp in grouped}
    expected = DataFrame(expected).T
    tm.assert_frame_equal(result, expected)

    # get attribute
    result = grouped.dtype
    expected = grouped.agg(lambda x: x.dtype)
    tm.assert_series_equal(result, expected)

    # make sure raises error
    msg = "'SeriesGroupBy' object has no attribute 'foo'"
    with pytest.raises(AttributeError, match=msg):
        getattr(grouped, "foo")


def test_frame_groupby(tsframe):
    grouped = tsframe.groupby(lambda x: x.weekday())

    # aggregate
    aggregated = grouped.aggregate(np.mean)
    assert len(aggregated) == 5
    assert len(aggregated.columns) == 4

    # by string
    tscopy = tsframe.copy()
    tscopy["weekday"] = [x.weekday() for x in tscopy.index]
    stragged = tscopy.groupby("weekday").aggregate(np.mean)
    tm.assert_frame_equal(stragged, aggregated, check_names=False)

    # transform
    grouped = tsframe.head(30).groupby(lambda x: x.weekday())
    transformed = grouped.transform(lambda x: x - x.mean())
    assert len(transformed) == 30
    assert len(transformed.columns) == 4

    # transform propagate
    transformed = grouped.transform(lambda x: x.mean())
    for name, group in grouped:
        mean = group.mean()
        for idx in group.index:
            tm.assert_series_equal(transformed.xs(idx), mean, check_names=False)

    # iterate
    for weekday, group in grouped:
        assert group.index[0].weekday() == weekday

    # groups / group_indices
    groups = grouped.groups
    indices = grouped.indices

    for k, v in groups.items():
        samething = tsframe.index.take(indices[k])
        assert (samething == v).all()


def test_frame_groupby_columns(tsframe):
    mapping = {"A": 0, "B": 0, "C": 1, "D": 1}
    grouped = tsframe.groupby(mapping, axis=1)

    # aggregate
    aggregated = grouped.aggregate(np.mean)
    assert len(aggregated) == len(tsframe)
    assert len(aggregated.columns) == 2

    # transform
    tf = lambda x: x - x.mean()
    groupedT = tsframe.T.groupby(mapping, axis=0)
    tm.assert_frame_equal(groupedT.transform(tf).T, grouped.transform(tf))

    # iterate
    for k, v in grouped:
        assert len(v.columns) == 2


def test_frame_set_name_single(df):
    grouped = df.groupby("A")

    result = grouped.mean()
    assert result.index.name == "A"

    result = df.groupby("A", as_index=False).mean()
    assert result.index.name != "A"

    result = grouped.agg(np.mean)
    assert result.index.name == "A"

    result = grouped.agg({"C": np.mean, "D": np.std})
    assert result.index.name == "A"

    result = grouped["C"].mean()
    assert result.index.name == "A"
    result = grouped["C"].agg(np.mean)
    assert result.index.name == "A"
    result = grouped["C"].agg([np.mean, np.std])
    assert result.index.name == "A"

    msg = r"nested renamer is not supported"
    with pytest.raises(SpecificationError, match=msg):
        grouped["C"].agg({"foo": np.mean, "bar": np.std})


def test_multi_func(df):
    col1 = df["A"]
    col2 = df["B"]

    grouped = df.groupby([col1.get, col2.get])
    agged = grouped.mean()
    expected = df.groupby(["A", "B"]).mean()

    # TODO groupby get drops names
    tm.assert_frame_equal(
        agged.loc[:, ["C", "D"]], expected.loc[:, ["C", "D"]], check_names=False
    )

    # some "groups" with no data
    df = DataFrame(
        {
            "v1": np.random.randn(6),
            "v2": np.random.randn(6),
            "k1": np.array(["b", "b", "b", "a", "a", "a"]),
            "k2": np.array(["1", "1", "1", "2", "2", "2"]),
        },
        index=["one", "two", "three", "four", "five", "six"],
    )
    # only verify that it works for now
    grouped = df.groupby(["k1", "k2"])
    grouped.agg(np.sum)


def test_multi_key_multiple_functions(df):
    grouped = df.groupby(["A", "B"])["C"]

    agged = grouped.agg([np.mean, np.std])
    expected = DataFrame({"mean": grouped.agg(np.mean), "std": grouped.agg(np.std)})
    tm.assert_frame_equal(agged, expected)


def test_frame_multi_key_function_list():
    data = DataFrame(
        {
            "A": [
                "foo",
                "foo",
                "foo",
                "foo",
                "bar",
                "bar",
                "bar",
                "bar",
                "foo",
                "foo",
                "foo",
            ],
            "B": [
                "one",
                "one",
                "one",
                "two",
                "one",
                "one",
                "one",
                "two",
                "two",
                "two",
                "one",
            ],
            "C": [
                "dull",
                "dull",
                "shiny",
                "dull",
                "dull",
                "shiny",
                "shiny",
                "dull",
                "shiny",
                "shiny",
                "shiny",
            ],
            "D": np.random.randn(11),
            "E": np.random.randn(11),
            "F": np.random.randn(11),
        }
    )

    grouped = data.groupby(["A", "B"])
    funcs = [np.mean, np.std]
    agged = grouped.agg(funcs)
    expected = pd.concat(
        [grouped["D"].agg(funcs), grouped["E"].agg(funcs), grouped["F"].agg(funcs)],
        keys=["D", "E", "F"],
        axis=1,
    )
    assert isinstance(agged.index, MultiIndex)
    assert isinstance(expected.index, MultiIndex)
    tm.assert_frame_equal(agged, expected)


@pytest.mark.parametrize("op", [lambda x: x.sum(), lambda x: x.mean()])
def test_groupby_multiple_columns(df, op):
    data = df
    grouped = data.groupby(["A", "B"])

    result1 = op(grouped)

    keys = []
    values = []
    for n1, gp1 in data.groupby("A"):
        for n2, gp2 in gp1.groupby("B"):
            keys.append((n1, n2))
            values.append(op(gp2.loc[:, ["C", "D"]]))

    mi = MultiIndex.from_tuples(keys, names=["A", "B"])
    expected = pd.concat(values, axis=1).T
    expected.index = mi

    # a little bit crude
    for col in ["C", "D"]:
        result_col = op(grouped[col])
        pivoted = result1[col]
        exp = expected[col]
        tm.assert_series_equal(result_col, exp)
        tm.assert_series_equal(pivoted, exp)

    # test single series works the same
    result = data["C"].groupby([data["A"], data["B"]]).mean()
    expected = data.groupby(["A", "B"]).mean()["C"]

    tm.assert_series_equal(result, expected)


def test_as_index_select_column():
    # GH 5764
    df = DataFrame([[1, 2], [1, 4], [5, 6]], columns=["A", "B"])
    result = df.groupby("A", as_index=False)["B"].get_group(1)
    expected = Series([2, 4], name="B")
    tm.assert_series_equal(result, expected)

    result = df.groupby("A", as_index=False)["B"].apply(lambda x: x.cumsum())
    expected = Series(
        [2, 6, 6], name="B", index=MultiIndex.from_tuples([(0, 0), (0, 1), (1, 2)])
    )
    tm.assert_series_equal(result, expected)


def test_groupby_as_index_select_column_sum_empty_df():
    # GH 35246
    df = DataFrame(columns=Index(["A", "B", "C"], name="alpha"))
    left = df.groupby(by="A", as_index=False)["B"].sum(numeric_only=False)

    expected = DataFrame(columns=df.columns[:2], index=range(0))
    tm.assert_frame_equal(left, expected)


def test_groupby_as_index_agg(df):
    grouped = df.groupby("A", as_index=False)

    # single-key

    result = grouped.agg(np.mean)
    expected = grouped.mean()
    tm.assert_frame_equal(result, expected)

    result2 = grouped.agg({"C": np.mean, "D": np.sum})
    expected2 = grouped.mean()
    expected2["D"] = grouped.sum()["D"]
    tm.assert_frame_equal(result2, expected2)

    grouped = df.groupby("A", as_index=True)

    msg = r"nested renamer is not supported"
    with pytest.raises(SpecificationError, match=msg):
        grouped["C"].agg({"Q": np.sum})

    # multi-key

    grouped = df.groupby(["A", "B"], as_index=False)

    result = grouped.agg(np.mean)
    expected = grouped.mean()
    tm.assert_frame_equal(result, expected)

    result2 = grouped.agg({"C": np.mean, "D": np.sum})
    expected2 = grouped.mean()
    expected2["D"] = grouped.sum()["D"]
    tm.assert_frame_equal(result2, expected2)

    expected3 = grouped["C"].sum()
    expected3 = DataFrame(expected3).rename(columns={"C": "Q"})
    result3 = grouped["C"].agg({"Q": np.sum})
    tm.assert_frame_equal(result3, expected3)

    # GH7115 & GH8112 & GH8582
    df = DataFrame(np.random.randint(0, 100, (50, 3)), columns=["jim", "joe", "jolie"])
    ts = Series(np.random.randint(5, 10, 50), name="jim")

    gr = df.groupby(ts)
    gr.nth(0)  # invokes set_selection_from_grouper internally
    tm.assert_frame_equal(gr.apply(sum), df.groupby(ts).apply(sum))

    for attr in ["mean", "max", "count", "idxmax", "cumsum", "all"]:
        gr = df.groupby(ts, as_index=False)
        left = getattr(gr, attr)()

        gr = df.groupby(ts.values, as_index=True)
        right = getattr(gr, attr)().reset_index(drop=True)

        tm.assert_frame_equal(left, right)


def test_ops_not_as_index(reduction_func):
    # GH 10355, 21090
    # Using as_index=False should not modify grouped column

    if reduction_func in ("corrwith",):
        pytest.skip("Test not applicable")

    if reduction_func in ("nth", "ngroup"):
        pytest.skip("Skip until behavior is determined (GH #5755)")

    df = DataFrame(np.random.randint(0, 5, size=(100, 2)), columns=["a", "b"])
    expected = getattr(df.groupby("a"), reduction_func)()
    if reduction_func == "size":
        expected = expected.rename("size")
    expected = expected.reset_index()

    g = df.groupby("a", as_index=False)

    result = getattr(g, reduction_func)()
    tm.assert_frame_equal(result, expected)

    result = g.agg(reduction_func)
    tm.assert_frame_equal(result, expected)

    result = getattr(g["b"], reduction_func)()
    tm.assert_frame_equal(result, expected)

    result = g["b"].agg(reduction_func)
    tm.assert_frame_equal(result, expected)


def test_as_index_series_return_frame(df):
    grouped = df.groupby("A", as_index=False)
    grouped2 = df.groupby(["A", "B"], as_index=False)

    result = grouped["C"].agg(np.sum)
    expected = grouped.agg(np.sum).loc[:, ["A", "C"]]
    assert isinstance(result, DataFrame)
    tm.assert_frame_equal(result, expected)

    result2 = grouped2["C"].agg(np.sum)
    expected2 = grouped2.agg(np.sum).loc[:, ["A", "B", "C"]]
    assert isinstance(result2, DataFrame)
    tm.assert_frame_equal(result2, expected2)

    result = grouped["C"].sum()
    expected = grouped.sum().loc[:, ["A", "C"]]
    assert isinstance(result, DataFrame)
    tm.assert_frame_equal(result, expected)

    result2 = grouped2["C"].sum()
    expected2 = grouped2.sum().loc[:, ["A", "B", "C"]]
    assert isinstance(result2, DataFrame)
    tm.assert_frame_equal(result2, expected2)


def test_as_index_series_column_slice_raises(df):
    # GH15072
    grouped = df.groupby("A", as_index=False)
    msg = r"Column\(s\) C already selected"

    with pytest.raises(IndexError, match=msg):
        grouped["C"].__getitem__("D")


def test_groupby_as_index_cython(df):
    data = df

    # single-key
    grouped = data.groupby("A", as_index=False)
    result = grouped.mean()
    expected = data.groupby(["A"]).mean()
    expected.insert(0, "A", expected.index)
    expected.index = np.arange(len(expected))
    tm.assert_frame_equal(result, expected)

    # multi-key
    grouped = data.groupby(["A", "B"], as_index=False)
    result = grouped.mean()
    expected = data.groupby(["A", "B"]).mean()

    arrays = list(zip(*expected.index.values))
    expected.insert(0, "A", arrays[0])
    expected.insert(1, "B", arrays[1])
    expected.index = np.arange(len(expected))
    tm.assert_frame_equal(result, expected)


def test_groupby_as_index_series_scalar(df):
    grouped = df.groupby(["A", "B"], as_index=False)

    # GH #421

    result = grouped["C"].agg(len)
    expected = grouped.agg(len).loc[:, ["A", "B", "C"]]
    tm.assert_frame_equal(result, expected)


def test_groupby_as_index_corner(df, ts):
    msg = "as_index=False only valid with DataFrame"
    with pytest.raises(TypeError, match=msg):
        ts.groupby(lambda x: x.weekday(), as_index=False)

    msg = "as_index=False only valid for axis=0"
    with pytest.raises(ValueError, match=msg):
        df.groupby(lambda x: x.lower(), as_index=False, axis=1)


def test_groupby_multiple_key(df):
    df = tm.makeTimeDataFrame()
    grouped = df.groupby([lambda x: x.year, lambda x: x.month, lambda x: x.day])
    agged = grouped.sum()
    tm.assert_almost_equal(df.values, agged.values)

    grouped = df.T.groupby(
        [lambda x: x.year, lambda x: x.month, lambda x: x.day], axis=1
    )

    agged = grouped.agg(lambda x: x.sum())
    tm.assert_index_equal(agged.index, df.columns)
    tm.assert_almost_equal(df.T.values, agged.values)

    agged = grouped.agg(lambda x: x.sum())
    tm.assert_almost_equal(df.T.values, agged.values)


def test_groupby_multi_corner(df):
    # test that having an all-NA column doesn't mess you up
    df = df.copy()
    df["bad"] = np.nan
    agged = df.groupby(["A", "B"]).mean()

    expected = df.groupby(["A", "B"]).mean()
    expected["bad"] = np.nan

    tm.assert_frame_equal(agged, expected)


def test_omit_nuisance(df):
    grouped = df.groupby("A")

    result = grouped.mean()
    expected = df.loc[:, ["A", "C", "D"]].groupby("A").mean()
    tm.assert_frame_equal(result, expected)

    agged = grouped.agg(np.mean)
    exp = grouped.mean()
    tm.assert_frame_equal(agged, exp)

    df = df.loc[:, ["A", "C", "D"]]
    df["E"] = datetime.now()
    grouped = df.groupby("A")
    result = grouped.agg(np.sum)
    expected = grouped.sum()
    tm.assert_frame_equal(result, expected)

    # won't work with axis = 1
    grouped = df.groupby({"A": 0, "C": 0, "D": 1, "E": 1}, axis=1)
    msg = "'DatetimeArray' does not implement reduction 'sum'"
    with pytest.raises(TypeError, match=msg):
        grouped.agg(lambda x: x.sum(0, numeric_only=False))


def test_omit_nuisance_sem(df):
    # GH 38774 - sem should work with nuisance columns
    grouped = df.groupby("A")
    result = grouped.sem()
    expected = df.loc[:, ["A", "C", "D"]].groupby("A").sem()
    tm.assert_frame_equal(result, expected)


def test_omit_nuisance_python_multiple(three_group):
    grouped = three_group.groupby(["A", "B"])

    agged = grouped.agg(np.mean)
    exp = grouped.mean()
    tm.assert_frame_equal(agged, exp)


def test_empty_groups_corner(mframe):
    # handle empty groups
    df = DataFrame(
        {
            "k1": np.array(["b", "b", "b", "a", "a", "a"]),
            "k2": np.array(["1", "1", "1", "2", "2", "2"]),
            "k3": ["foo", "bar"] * 3,
            "v1": np.random.randn(6),
            "v2": np.random.randn(6),
        }
    )

    grouped = df.groupby(["k1", "k2"])
    result = grouped.agg(np.mean)
    expected = grouped.mean()
    tm.assert_frame_equal(result, expected)

    grouped = mframe[3:5].groupby(level=0)
    agged = grouped.apply(lambda x: x.mean())
    agged_A = grouped["A"].apply(np.mean)
    tm.assert_series_equal(agged["A"], agged_A)
    assert agged.index.name == "first"


def test_nonsense_func():
    df = DataFrame([0])
    msg = r"unsupported operand type\(s\) for \+: 'int' and 'str'"
    with pytest.raises(TypeError, match=msg):
        df.groupby(lambda x: x + "foo")


def test_wrap_aggregated_output_multindex(mframe):
    df = mframe.T
    df["baz", "two"] = "peekaboo"

    keys = [np.array([0, 0, 1]), np.array([0, 0, 1])]
    agged = df.groupby(keys).agg(np.mean)
    assert isinstance(agged.columns, MultiIndex)

    def aggfun(ser):
        if ser.name == ("foo", "one"):
            raise TypeError
        else:
            return ser.sum()

    with tm.assert_produces_warning(FutureWarning, match="Dropping invalid columns"):
        agged2 = df.groupby(keys).aggregate(aggfun)
    assert len(agged2.columns) + 1 == len(df.columns)


def test_groupby_level_apply(mframe):

    result = mframe.groupby(level=0).count()
    assert result.index.name == "first"
    result = mframe.groupby(level=1).count()
    assert result.index.name == "second"

    result = mframe["A"].groupby(level=0).count()
    assert result.index.name == "first"


def test_groupby_level_mapper(mframe):
    deleveled = mframe.reset_index()

    mapper0 = {"foo": 0, "bar": 0, "baz": 1, "qux": 1}
    mapper1 = {"one": 0, "two": 0, "three": 1}

    result0 = mframe.groupby(mapper0, level=0).sum()
    result1 = mframe.groupby(mapper1, level=1).sum()

    mapped_level0 = np.array([mapper0.get(x) for x in deleveled["first"]])
    mapped_level1 = np.array([mapper1.get(x) for x in deleveled["second"]])
    expected0 = mframe.groupby(mapped_level0).sum()
    expected1 = mframe.groupby(mapped_level1).sum()
    expected0.index.name, expected1.index.name = "first", "second"

    tm.assert_frame_equal(result0, expected0)
    tm.assert_frame_equal(result1, expected1)


def test_groupby_level_nonmulti():
    # GH 1313, GH 13901
    s = Series([1, 2, 3, 10, 4, 5, 20, 6], Index([1, 2, 3, 1, 4, 5, 2, 6], name="foo"))
    expected = Series([11, 22, 3, 4, 5, 6], Index(range(1, 7), name="foo"))

    result = s.groupby(level=0).sum()
    tm.assert_series_equal(result, expected)
    result = s.groupby(level=[0]).sum()
    tm.assert_series_equal(result, expected)
    result = s.groupby(level=-1).sum()
    tm.assert_series_equal(result, expected)
    result = s.groupby(level=[-1]).sum()
    tm.assert_series_equal(result, expected)

    msg = "level > 0 or level < -1 only valid with MultiIndex"
    with pytest.raises(ValueError, match=msg):
        s.groupby(level=1)
    with pytest.raises(ValueError, match=msg):
        s.groupby(level=-2)
    msg = "No group keys passed!"
    with pytest.raises(ValueError, match=msg):
        s.groupby(level=[])
    msg = "multiple levels only valid with MultiIndex"
    with pytest.raises(ValueError, match=msg):
        s.groupby(level=[0, 0])
    with pytest.raises(ValueError, match=msg):
        s.groupby(level=[0, 1])
    msg = "level > 0 or level < -1 only valid with MultiIndex"
    with pytest.raises(ValueError, match=msg):
        s.groupby(level=[1])


def test_groupby_complex():
    # GH 12902
    a = Series(data=np.arange(4) * (1 + 2j), index=[0, 0, 1, 1])
    expected = Series((1 + 2j, 5 + 10j))

    result = a.groupby(level=0).sum()
    tm.assert_series_equal(result, expected)

    with tm.assert_produces_warning(FutureWarning):
        result = a.sum(level=0)
    tm.assert_series_equal(result, expected)


def test_groupby_series_indexed_differently():
    s1 = Series(
        [5.0, -9.0, 4.0, 100.0, -5.0, 55.0, 6.7],
        index=Index(["a", "b", "c", "d", "e", "f", "g"]),
    )
    s2 = Series(
        [1.0, 1.0, 4.0, 5.0, 5.0, 7.0], index=Index(["a", "b", "d", "f", "g", "h"])
    )

    grouped = s1.groupby(s2)
    agged = grouped.mean()
    exp = s1.groupby(s2.reindex(s1.index).get).mean()
    tm.assert_series_equal(agged, exp)


def test_groupby_with_hier_columns():
    tuples = list(
        zip(
            *[
                ["bar", "bar", "baz", "baz", "foo", "foo", "qux", "qux"],
                ["one", "two", "one", "two", "one", "two", "one", "two"],
            ]
        )
    )
    index = MultiIndex.from_tuples(tuples)
    columns = MultiIndex.from_tuples(
        [("A", "cat"), ("B", "dog"), ("B", "cat"), ("A", "dog")]
    )
    df = DataFrame(np.random.randn(8, 4), index=index, columns=columns)

    result = df.groupby(level=0).mean()
    tm.assert_index_equal(result.columns, columns)

    result = df.groupby(level=0, axis=1).mean()
    tm.assert_index_equal(result.index, df.index)

    result = df.groupby(level=0).agg(np.mean)
    tm.assert_index_equal(result.columns, columns)

    result = df.groupby(level=0).apply(lambda x: x.mean())
    tm.assert_index_equal(result.columns, columns)

    result = df.groupby(level=0, axis=1).agg(lambda x: x.mean(1))
    tm.assert_index_equal(result.columns, Index(["A", "B"]))
    tm.assert_index_equal(result.index, df.index)

    # add a nuisance column
    sorted_columns, _ = columns.sortlevel(0)
    df["A", "foo"] = "bar"
    result = df.groupby(level=0).mean()
    tm.assert_index_equal(result.columns, df.columns[:-1])


def test_grouping_ndarray(df):
    grouped = df.groupby(df["A"].values)

    result = grouped.sum()
    expected = df.groupby("A").sum()
    tm.assert_frame_equal(
        result, expected, check_names=False
    )  # Note: no names when grouping by value


def test_groupby_wrong_multi_labels():
    data = """index,foo,bar,baz,spam,data
0,foo1,bar1,baz1,spam2,20
1,foo1,bar2,baz1,spam3,30
2,foo2,bar2,baz1,spam2,40
3,foo1,bar1,baz2,spam1,50
4,foo3,bar1,baz2,spam1,60"""

    data = read_csv(StringIO(data), index_col=0)

    grouped = data.groupby(["foo", "bar", "baz", "spam"])

    result = grouped.agg(np.mean)
    expected = grouped.mean()
    tm.assert_frame_equal(result, expected)


def test_groupby_series_with_name(df):
    result = df.groupby(df["A"]).mean()
    result2 = df.groupby(df["A"], as_index=False).mean()
    assert result.index.name == "A"
    assert "A" in result2

    result = df.groupby([df["A"], df["B"]]).mean()
    result2 = df.groupby([df["A"], df["B"]], as_index=False).mean()
    assert result.index.names == ("A", "B")
    assert "A" in result2
    assert "B" in result2


def test_seriesgroupby_name_attr(df):
    # GH 6265
    result = df.groupby("A")["C"]
    assert result.count().name == "C"
    assert result.mean().name == "C"

    testFunc = lambda x: np.sum(x) * 2
    assert result.agg(testFunc).name == "C"


def test_consistency_name():
    # GH 12363

    df = DataFrame(
        {
            "A": ["foo", "bar", "foo", "bar", "foo", "bar", "foo", "foo"],
            "B": ["one", "one", "two", "two", "two", "two", "one", "two"],
            "C": np.random.randn(8) + 1.0,
            "D": np.arange(8),
        }
    )

    expected = df.groupby(["A"]).B.count()
    result = df.B.groupby(df.A).count()
    tm.assert_series_equal(result, expected)


def test_groupby_name_propagation(df):
    # GH 6124
    def summarize(df, name=None):
        return Series({"count": 1, "mean": 2, "omissions": 3}, name=name)

    def summarize_random_name(df):
        # Provide a different name for each Series.  In this case, groupby
        # should not attempt to propagate the Series name since they are
        # inconsistent.
        return Series({"count": 1, "mean": 2, "omissions": 3}, name=df.iloc[0]["A"])

    metrics = df.groupby("A").apply(summarize)
    assert metrics.columns.name is None
    metrics = df.groupby("A").apply(summarize, "metrics")
    assert metrics.columns.name == "metrics"
    metrics = df.groupby("A").apply(summarize_random_name)
    assert metrics.columns.name is None


def test_groupby_nonstring_columns():
    df = DataFrame([np.arange(10) for x in range(10)])
    grouped = df.groupby(0)
    result = grouped.mean()
    expected = df.groupby(df[0]).mean()
    tm.assert_frame_equal(result, expected)


def test_groupby_mixed_type_columns():
    # GH 13432, unorderable types in py3
    df = DataFrame([[0, 1, 2]], columns=["A", "B", 0])
    expected = DataFrame([[1, 2]], columns=["B", 0], index=Index([0], name="A"))

    result = df.groupby("A").first()
    tm.assert_frame_equal(result, expected)

    result = df.groupby("A").sum()
    tm.assert_frame_equal(result, expected)


# TODO: Ensure warning isn't emitted in the first place
@pytest.mark.filterwarnings("ignore:Mean of:RuntimeWarning")
def test_cython_grouper_series_bug_noncontig():
    arr = np.empty((100, 100))
    arr.fill(np.nan)
    obj = Series(arr[:, 0])
    inds = np.tile(range(10), 10)

    result = obj.groupby(inds).agg(Series.median)
    assert result.isna().all()


def test_series_grouper_noncontig_index():
    index = Index(tm.rands_array(10, 100))

    values = Series(np.random.randn(50), index=index[::2])
    labels = np.random.randint(0, 5, 50)

    # it works!
    grouped = values.groupby(labels)

    # accessing the index elements causes segfault
    f = lambda x: len(set(map(id, x.index)))
    grouped.agg(f)


def test_convert_objects_leave_decimal_alone():

    s = Series(range(5))
    labels = np.array(["a", "b", "c", "d", "e"], dtype="O")

    def convert_fast(x):
        return Decimal(str(x.mean()))

    def convert_force_pure(x):
        # base will be length 0
        assert len(x.values.base) > 0
        return Decimal(str(x.mean()))

    grouped = s.groupby(labels)

    result = grouped.agg(convert_fast)
    assert result.dtype == np.object_
    assert isinstance(result[0], Decimal)

    result = grouped.agg(convert_force_pure)
    assert result.dtype == np.object_
    assert isinstance(result[0], Decimal)


def test_groupby_dtype_inference_empty():
    # GH 6733
    df = DataFrame({"x": [], "range": np.arange(0, dtype="int64")})
    assert df["x"].dtype == np.float64

    result = df.groupby("x").first()
    exp_index = Index([], name="x", dtype=np.float64)
    expected = DataFrame({"range": Series([], index=exp_index, dtype="int64")})
    tm.assert_frame_equal(result, expected, by_blocks=True)


def test_groupby_unit64_float_conversion():
    #  GH: 30859 groupby converts unit64 to floats sometimes
    df = DataFrame({"first": [1], "second": [1], "value": [16148277970000000000]})
    result = df.groupby(["first", "second"])["value"].max()
    expected = Series(
        [16148277970000000000],
        MultiIndex.from_product([[1], [1]], names=["first", "second"]),
        name="value",
    )
    tm.assert_series_equal(result, expected)


def test_groupby_list_infer_array_like(df):
    result = df.groupby(list(df["A"])).mean()
    expected = df.groupby(df["A"]).mean()
    tm.assert_frame_equal(result, expected, check_names=False)

    with pytest.raises(KeyError, match=r"^'foo'$"):
        df.groupby(list(df["A"][:-1]))

    # pathological case of ambiguity
    df = DataFrame({"foo": [0, 1], "bar": [3, 4], "val": np.random.randn(2)})

    result = df.groupby(["foo", "bar"]).mean()
    expected = df.groupby([df["foo"], df["bar"]]).mean()[["val"]]


def test_groupby_keys_same_size_as_index():
    # GH 11185
    freq = "s"
    index = date_range(
        start=Timestamp("2015-09-29T11:34:44-0700"), periods=2, freq=freq
    )
    df = DataFrame([["A", 10], ["B", 15]], columns=["metric", "values"], index=index)
    result = df.groupby([Grouper(level=0, freq=freq), "metric"]).mean()
    expected = df.set_index([df.index, "metric"]).astype(float)

    tm.assert_frame_equal(result, expected)


def test_groupby_one_row():
    # GH 11741
    msg = r"^'Z'$"
    df1 = DataFrame(np.random.randn(1, 4), columns=list("ABCD"))
    with pytest.raises(KeyError, match=msg):
        df1.groupby("Z")
    df2 = DataFrame(np.random.randn(2, 4), columns=list("ABCD"))
    with pytest.raises(KeyError, match=msg):
        df2.groupby("Z")


def test_groupby_nat_exclude():
    # GH 6992
    df = DataFrame(
        {
            "values": np.random.randn(8),
            "dt": [
                np.nan,
                Timestamp("2013-01-01"),
                np.nan,
                Timestamp("2013-02-01"),
                np.nan,
                Timestamp("2013-02-01"),
                np.nan,
                Timestamp("2013-01-01"),
            ],
            "str": [np.nan, "a", np.nan, "a", np.nan, "a", np.nan, "b"],
        }
    )
    grouped = df.groupby("dt")

    expected = [Index([1, 7]), Index([3, 5])]
    keys = sorted(grouped.groups.keys())
    assert len(keys) == 2
    for k, e in zip(keys, expected):
        # grouped.groups keys are np.datetime64 with system tz
        # not to be affected by tz, only compare values
        tm.assert_index_equal(grouped.groups[k], e)

    # confirm obj is not filtered
    tm.assert_frame_equal(grouped.grouper.groupings[0].obj, df)
    assert grouped.ngroups == 2

    expected = {
        Timestamp("2013-01-01 00:00:00"): np.array([1, 7], dtype=np.intp),
        Timestamp("2013-02-01 00:00:00"): np.array([3, 5], dtype=np.intp),
    }

    for k in grouped.indices:
        tm.assert_numpy_array_equal(grouped.indices[k], expected[k])

    tm.assert_frame_equal(grouped.get_group(Timestamp("2013-01-01")), df.iloc[[1, 7]])
    tm.assert_frame_equal(grouped.get_group(Timestamp("2013-02-01")), df.iloc[[3, 5]])

    with pytest.raises(KeyError, match=r"^NaT$"):
        grouped.get_group(pd.NaT)

    nan_df = DataFrame(
        {"nan": [np.nan, np.nan, np.nan], "nat": [pd.NaT, pd.NaT, pd.NaT]}
    )
    assert nan_df["nan"].dtype == "float64"
    assert nan_df["nat"].dtype == "datetime64[ns]"

    for key in ["nan", "nat"]:
        grouped = nan_df.groupby(key)
        assert grouped.groups == {}
        assert grouped.ngroups == 0
        assert grouped.indices == {}
        with pytest.raises(KeyError, match=r"^nan$"):
            grouped.get_group(np.nan)
        with pytest.raises(KeyError, match=r"^NaT$"):
            grouped.get_group(pd.NaT)


def test_groupby_two_group_keys_all_nan():
    # GH #36842: Grouping over two group keys shouldn't raise an error
    df = DataFrame({"a": [np.nan, np.nan], "b": [np.nan, np.nan], "c": [1, 2]})
    result = df.groupby(["a", "b"]).indices
    assert result == {}


def test_groupby_2d_malformed():
    d = DataFrame(index=range(2))
    d["group"] = ["g1", "g2"]
    d["zeros"] = [0, 0]
    d["ones"] = [1, 1]
    d["label"] = ["l1", "l2"]
    tmp = d.groupby(["group"]).mean()
    res_values = np.array([[0.0, 1.0], [0.0, 1.0]])
    tm.assert_index_equal(tmp.columns, Index(["zeros", "ones"]))
    tm.assert_numpy_array_equal(tmp.values, res_values)


def test_int32_overflow():
    B = np.concatenate((np.arange(10000), np.arange(10000), np.arange(5000)))
    A = np.arange(25000)
    df = DataFrame({"A": A, "B": B, "C": A, "D": B, "E": np.random.randn(25000)})

    left = df.groupby(["A", "B", "C", "D"]).sum()
    right = df.groupby(["D", "C", "B", "A"]).sum()
    assert len(left) == len(right)


def test_groupby_sort_multi():
    df = DataFrame(
        {
            "a": ["foo", "bar", "baz"],
            "b": [3, 2, 1],
            "c": [0, 1, 2],
            "d": np.random.randn(3),
        }
    )

    tups = [tuple(row) for row in df[["a", "b", "c"]].values]
    tups = com.asarray_tuplesafe(tups)
    result = df.groupby(["a", "b", "c"], sort=True).sum()
    tm.assert_numpy_array_equal(result.index.values, tups[[1, 2, 0]])

    tups = [tuple(row) for row in df[["c", "a", "b"]].values]
    tups = com.asarray_tuplesafe(tups)
    result = df.groupby(["c", "a", "b"], sort=True).sum()
    tm.assert_numpy_array_equal(result.index.values, tups)

    tups = [tuple(x) for x in df[["b", "c", "a"]].values]
    tups = com.asarray_tuplesafe(tups)
    result = df.groupby(["b", "c", "a"], sort=True).sum()
    tm.assert_numpy_array_equal(result.index.values, tups[[2, 1, 0]])

    df = DataFrame(
        {"a": [0, 1, 2, 0, 1, 2], "b": [0, 0, 0, 1, 1, 1], "d": np.random.randn(6)}
    )
    grouped = df.groupby(["a", "b"])["d"]
    result = grouped.sum()

    def _check_groupby(df, result, keys, field, f=lambda x: x.sum()):
        tups = [tuple(row) for row in df[keys].values]
        tups = com.asarray_tuplesafe(tups)
        expected = f(df.groupby(tups)[field])
        for k, v in expected.items():
            assert result[k] == v

    _check_groupby(df, result, ["a", "b"], "d")


def test_dont_clobber_name_column():
    df = DataFrame(
        {"key": ["a", "a", "a", "b", "b", "b"], "name": ["foo", "bar", "baz"] * 2}
    )

    result = df.groupby("key").apply(lambda x: x)
    tm.assert_frame_equal(result, df)


def test_skip_group_keys():

    tsf = tm.makeTimeDataFrame()

    grouped = tsf.groupby(lambda x: x.month, group_keys=False)
    result = grouped.apply(lambda x: x.sort_values(by="A")[:3])

    pieces = [group.sort_values(by="A")[:3] for key, group in grouped]

    expected = pd.concat(pieces)
    tm.assert_frame_equal(result, expected)

    grouped = tsf["A"].groupby(lambda x: x.month, group_keys=False)
    result = grouped.apply(lambda x: x.sort_values()[:3])

    pieces = [group.sort_values()[:3] for key, group in grouped]

    expected = pd.concat(pieces)
    tm.assert_series_equal(result, expected)


def test_no_nonsense_name(float_frame):
    # GH #995
    s = float_frame["C"].copy()
    s.name = None

    result = s.groupby(float_frame["A"]).agg(np.sum)
    assert result.name is None


def test_multifunc_sum_bug():
    # GH #1065
    x = DataFrame(np.arange(9).reshape(3, 3))
    x["test"] = 0
    x["fl"] = [1.3, 1.5, 1.6]

    grouped = x.groupby("test")
    result = grouped.agg({"fl": "sum", 2: "size"})
    assert result["fl"].dtype == np.float64


def test_handle_dict_return_value(df):
    def f(group):
        return {"max": group.max(), "min": group.min()}

    def g(group):
        return Series({"max": group.max(), "min": group.min()})

    result = df.groupby("A")["C"].apply(f)
    expected = df.groupby("A")["C"].apply(g)

    assert isinstance(result, Series)
    tm.assert_series_equal(result, expected)


@pytest.mark.parametrize("grouper", ["A", ["A", "B"]])
def test_set_group_name(df, grouper):
    def f(group):
        assert group.name is not None
        return group

    def freduce(group):
        assert group.name is not None
        return group.sum()

    def foo(x):
        return freduce(x)

    grouped = df.groupby(grouper)

    # make sure all these work
    grouped.apply(f)
    grouped.aggregate(freduce)
    grouped.aggregate({"C": freduce, "D": freduce})
    grouped.transform(f)

    grouped["C"].apply(f)
    grouped["C"].aggregate(freduce)
    grouped["C"].aggregate([freduce, foo])
    grouped["C"].transform(f)


def test_group_name_available_in_inference_pass():
    # gh-15062
    df = DataFrame({"a": [0, 0, 1, 1, 2, 2], "b": np.arange(6)})

    names = []

    def f(group):
        names.append(group.name)
        return group.copy()

    df.groupby("a", sort=False, group_keys=False).apply(f)

    expected_names = [0, 1, 2]
    assert names == expected_names


def test_no_dummy_key_names(df):
    # see gh-1291
    result = df.groupby(df["A"].values).sum()
    assert result.index.name is None

    result = df.groupby([df["A"].values, df["B"].values]).sum()
    assert result.index.names == (None, None)


def test_groupby_sort_multiindex_series():
    # series multiindex groupby sort argument was not being passed through
    # _compress_group_index
    # GH 9444
    index = MultiIndex(
        levels=[[1, 2], [1, 2]],
        codes=[[0, 0, 0, 0, 1, 1], [1, 1, 0, 0, 0, 0]],
        names=["a", "b"],
    )
    mseries = Series([0, 1, 2, 3, 4, 5], index=index)
    index = MultiIndex(
        levels=[[1, 2], [1, 2]], codes=[[0, 0, 1], [1, 0, 0]], names=["a", "b"]
    )
    mseries_result = Series([0, 2, 4], index=index)

    result = mseries.groupby(level=["a", "b"], sort=False).first()
    tm.assert_series_equal(result, mseries_result)
    result = mseries.groupby(level=["a", "b"], sort=True).first()
    tm.assert_series_equal(result, mseries_result.sort_index())


def test_groupby_reindex_inside_function():

    periods = 1000
    ind = date_range(start="2012/1/1", freq="5min", periods=periods)
    df = DataFrame({"high": np.arange(periods), "low": np.arange(periods)}, index=ind)

    def agg_before(func, fix=False):
        """
        Run an aggregate func on the subset of data.
        """

        def _func(data):
            d = data.loc[data.index.map(lambda x: x.hour < 11)].dropna()
            if fix:
                data[data.index[0]]
            if len(d) == 0:
                return None
            return func(d)

        return _func

    grouped = df.groupby(lambda x: datetime(x.year, x.month, x.day))
    closure_bad = grouped.agg({"high": agg_before(np.max)})
    closure_good = grouped.agg({"high": agg_before(np.max, True)})

    tm.assert_frame_equal(closure_bad, closure_good)


def test_groupby_multiindex_missing_pair():
    # GH9049
    df = DataFrame(
        {
            "group1": ["a", "a", "a", "b"],
            "group2": ["c", "c", "d", "c"],
            "value": [1, 1, 1, 5],
        }
    )
    df = df.set_index(["group1", "group2"])
    df_grouped = df.groupby(level=["group1", "group2"], sort=True)

    res = df_grouped.agg("sum")
    idx = MultiIndex.from_tuples(
        [("a", "c"), ("a", "d"), ("b", "c")], names=["group1", "group2"]
    )
    exp = DataFrame([[2], [1], [5]], index=idx, columns=["value"])

    tm.assert_frame_equal(res, exp)


def test_groupby_multiindex_not_lexsorted():
    # GH 11640

    # define the lexsorted version
    lexsorted_mi = MultiIndex.from_tuples(
        [("a", ""), ("b1", "c1"), ("b2", "c2")], names=["b", "c"]
    )
    lexsorted_df = DataFrame([[1, 3, 4]], columns=lexsorted_mi)
    assert lexsorted_df.columns._is_lexsorted()

    # define the non-lexsorted version
    not_lexsorted_df = DataFrame(
        columns=["a", "b", "c", "d"], data=[[1, "b1", "c1", 3], [1, "b2", "c2", 4]]
    )
    not_lexsorted_df = not_lexsorted_df.pivot_table(
        index="a", columns=["b", "c"], values="d"
    )
    not_lexsorted_df = not_lexsorted_df.reset_index()
    assert not not_lexsorted_df.columns._is_lexsorted()

    # compare the results
    tm.assert_frame_equal(lexsorted_df, not_lexsorted_df)

    expected = lexsorted_df.groupby("a").mean()
    with tm.assert_produces_warning(PerformanceWarning):
        result = not_lexsorted_df.groupby("a").mean()
    tm.assert_frame_equal(expected, result)

    # a transforming function should work regardless of sort
    # GH 14776
    df = DataFrame(
        {"x": ["a", "a", "b", "a"], "y": [1, 1, 2, 2], "z": [1, 2, 3, 4]}
    ).set_index(["x", "y"])
    assert not df.index._is_lexsorted()

    for level in [0, 1, [0, 1]]:
        for sort in [False, True]:
            result = df.groupby(level=level, sort=sort).apply(DataFrame.drop_duplicates)
            expected = df
            tm.assert_frame_equal(expected, result)

            result = (
                df.sort_index()
                .groupby(level=level, sort=sort)
                .apply(DataFrame.drop_duplicates)
            )
            expected = df.sort_index()
            tm.assert_frame_equal(expected, result)


def test_index_label_overlaps_location():
    # checking we don't have any label/location confusion in the
    # wake of GH5375
    df = DataFrame(list("ABCDE"), index=[2, 0, 2, 1, 1])
    g = df.groupby(list("ababb"))
    actual = g.filter(lambda x: len(x) > 2)
    expected = df.iloc[[1, 3, 4]]
    tm.assert_frame_equal(actual, expected)

    ser = df[0]
    g = ser.groupby(list("ababb"))
    actual = g.filter(lambda x: len(x) > 2)
    expected = ser.take([1, 3, 4])
    tm.assert_series_equal(actual, expected)

    #  and again, with a generic Index of floats
    df.index = df.index.astype(float)
    g = df.groupby(list("ababb"))
    actual = g.filter(lambda x: len(x) > 2)
    expected = df.iloc[[1, 3, 4]]
    tm.assert_frame_equal(actual, expected)

    ser = df[0]
    g = ser.groupby(list("ababb"))
    actual = g.filter(lambda x: len(x) > 2)
    expected = ser.take([1, 3, 4])
    tm.assert_series_equal(actual, expected)


def test_transform_doesnt_clobber_ints():
    # GH 7972
    n = 6
    x = np.arange(n)
    df = DataFrame({"a": x // 2, "b": 2.0 * x, "c": 3.0 * x})
    df2 = DataFrame({"a": x // 2 * 1.0, "b": 2.0 * x, "c": 3.0 * x})

    gb = df.groupby("a")
    result = gb.transform("mean")

    gb2 = df2.groupby("a")
    expected = gb2.transform("mean")
    tm.assert_frame_equal(result, expected)


@pytest.mark.parametrize(
    "sort_column",
    ["ints", "floats", "strings", ["ints", "floats"], ["ints", "strings"]],
)
@pytest.mark.parametrize(
    "group_column", ["int_groups", "string_groups", ["int_groups", "string_groups"]]
)
def test_groupby_preserves_sort(sort_column, group_column):
    # Test to ensure that groupby always preserves sort order of original
    # object. Issue #8588 and #9651

    df = DataFrame(
        {
            "int_groups": [3, 1, 0, 1, 0, 3, 3, 3],
            "string_groups": ["z", "a", "z", "a", "a", "g", "g", "g"],
            "ints": [8, 7, 4, 5, 2, 9, 1, 1],
            "floats": [2.3, 5.3, 6.2, -2.4, 2.2, 1.1, 1.1, 5],
            "strings": ["z", "d", "a", "e", "word", "word2", "42", "47"],
        }
    )

    # Try sorting on different types and with different group types

    df = df.sort_values(by=sort_column)
    g = df.groupby(group_column)

    def test_sort(x):
        tm.assert_frame_equal(x, x.sort_values(by=sort_column))

    g.apply(test_sort)


def test_pivot_table_values_key_error():
    # This test is designed to replicate the error in issue #14938
    df = DataFrame(
        {
            "eventDate": date_range(datetime.today(), periods=20, freq="M").tolist(),
            "thename": range(0, 20),
        }
    )

    df["year"] = df.set_index("eventDate").index.year
    df["month"] = df.set_index("eventDate").index.month

    with pytest.raises(KeyError, match="'badname'"):
        df.reset_index().pivot_table(
            index="year", columns="month", values="badname", aggfunc="count"
        )


@pytest.mark.parametrize("columns", ["C", ["C"]])
@pytest.mark.parametrize("keys", [["A"], ["A", "B"]])
@pytest.mark.parametrize(
    "values",
    [
        [True],
        [0],
        [0.0],
        ["a"],
        Categorical([0]),
        [to_datetime(0)],
        date_range(0, 1, 1, tz="US/Eastern"),
        pd.array([0], dtype="Int64"),
        pd.array([0], dtype="Float64"),
        pd.array([False], dtype="boolean"),
    ],
)
@pytest.mark.parametrize("method", ["attr", "agg", "apply"])
@pytest.mark.parametrize(
    "op", ["idxmax", "idxmin", "mad", "min", "max", "sum", "prod", "skew"]
)
@pytest.mark.filterwarnings("ignore:Dropping invalid columns:FutureWarning")
@pytest.mark.filterwarnings("ignore:.*Select only valid:FutureWarning")
def test_empty_groupby(columns, keys, values, method, op, request):
    # GH8093 & GH26411
    override_dtype = None

    if (
        isinstance(values, Categorical)
        and not isinstance(columns, list)
        and op in ["sum", "prod"]
        and method != "apply"
    ):
        # handled below GH#41291
        pass
    elif isinstance(values, Categorical) and len(keys) == 1 and method == "apply":
        mark = pytest.mark.xfail(raises=TypeError, match="'str' object is not callable")
        request.node.add_marker(mark)
    elif (
        isinstance(values, Categorical)
        and len(keys) == 1
        and op in ["idxmax", "idxmin"]
    ):
        mark = pytest.mark.xfail(
            raises=ValueError, match="attempt to get arg(min|max) of an empty sequence"
        )
        request.node.add_marker(mark)
    elif (
        isinstance(values, Categorical)
        and len(keys) == 1
        and not isinstance(columns, list)
    ):
        mark = pytest.mark.xfail(
            raises=TypeError, match="'Categorical' does not implement"
        )
        request.node.add_marker(mark)
    elif (
        isinstance(values, Categorical)
        and len(keys) == 1
        and op in ["mad", "min", "max", "sum", "prod", "skew"]
    ):
        mark = pytest.mark.xfail(
            raises=AssertionError, match="(DataFrame|Series) are different"
        )
        request.node.add_marker(mark)
    elif (
        isinstance(values, Categorical)
        and len(keys) == 2
        and op in ["min", "max", "sum"]
        and method != "apply"
    ):
        mark = pytest.mark.xfail(
            raises=AssertionError, match="(DataFrame|Series) are different"
        )
        request.node.add_marker(mark)
    elif (
        isinstance(values, pd.core.arrays.BooleanArray)
        and op in ["sum", "prod"]
        and method != "apply"
    ):
        # We expect to get Int64 back for these
        override_dtype = "Int64"

    if isinstance(values[0], bool) and op in ("prod", "sum") and method != "apply":
        # sum/product of bools is an integer
        override_dtype = "int64"

    df = DataFrame({"A": values, "B": values, "C": values}, columns=list("ABC"))

    if hasattr(values, "dtype"):
        # check that we did the construction right
        assert (df.dtypes == values.dtype).all()

    df = df.iloc[:0]

    gb = df.groupby(keys)[columns]

    def get_result():
        if method == "attr":
            return getattr(gb, op)()
        else:
            return getattr(gb, method)(op)

    if columns == "C":
        # i.e. SeriesGroupBy
        if op in ["prod", "sum"]:
            # ops that require more than just ordered-ness
            if method != "apply":
                # FIXME: apply goes through different code path
                if df.dtypes[0].kind == "M":
                    # GH#41291
                    # datetime64 -> prod and sum are invalid
                    msg = "datetime64 type does not support"
                    with pytest.raises(TypeError, match=msg):
                        get_result()

                    return
                elif isinstance(values, Categorical):
                    # GH#41291
                    msg = "category type does not support"
                    with pytest.raises(TypeError, match=msg):
                        get_result()

                    return
    else:
        # ie. DataFrameGroupBy
        if op in ["prod", "sum"]:
            # ops that require more than just ordered-ness
            if method != "apply":
                # FIXME: apply goes through different code path
                if df.dtypes[0].kind == "M":
                    # GH#41291
                    # datetime64 -> prod and sum are invalid
                    result = get_result()

                    # with numeric_only=True, these are dropped, and we get
                    # an empty DataFrame back
                    expected = df.set_index(keys)[[]]
                    tm.assert_equal(result, expected)
                    return

                elif isinstance(values, Categorical):
                    # GH#41291
                    # Categorical doesn't implement sum or prod
                    result = get_result()

                    # with numeric_only=True, these are dropped, and we get
                    # an empty DataFrame back
                    expected = df.set_index(keys)[[]]
                    if len(keys) != 1 and op == "prod":
                        # TODO: why just prod and not sum?
                        # Categorical is special without 'observed=True'
                        lev = Categorical([0], dtype=values.dtype)
                        mi = MultiIndex.from_product([lev, lev], names=["A", "B"])
                        expected = DataFrame([], columns=[], index=mi)

                    tm.assert_equal(result, expected)
                    return

                elif df.dtypes[0] == object:
                    # FIXME: the test is actually wrong here, xref #41341
                    result = get_result()
                    # In this case we have list-of-list, will raise TypeError,
                    # and subsequently be dropped as nuisance columns
                    expected = df.set_index(keys)[[]]
                    tm.assert_equal(result, expected)
                    return

    result = get_result()
    expected = df.set_index(keys)[columns]
    if override_dtype is not None:
        expected = expected.astype(override_dtype)
    if len(keys) == 1:
        expected.index.name = keys[0]
    tm.assert_equal(result, expected)


def test_tuple_as_grouping():
    # https://github.com/pandas-dev/pandas/issues/18314
    df = DataFrame(
        {
            ("a", "b"): [1, 1, 1, 1],
            "a": [2, 2, 2, 2],
            "b": [2, 2, 2, 2],
            "c": [1, 1, 1, 1],
        }
    )

    with pytest.raises(KeyError, match=r"('a', 'b')"):
        df[["a", "b", "c"]].groupby(("a", "b"))

    result = df.groupby(("a", "b"))["c"].sum()
    expected = Series([4], name="c", index=Index([1], name=("a", "b")))
    tm.assert_series_equal(result, expected)


def test_tuple_correct_keyerror():
    # https://github.com/pandas-dev/pandas/issues/18798
    df = DataFrame(1, index=range(3), columns=MultiIndex.from_product([[1, 2], [3, 4]]))
    with pytest.raises(KeyError, match=r"^\(7, 8\)$"):
        df.groupby((7, 8)).mean()


def test_groupby_agg_ohlc_non_first():
    # GH 21716
    df = DataFrame(
        [[1], [1]],
        columns=Index(["foo"], name="mycols"),
        index=date_range("2018-01-01", periods=2, freq="D", name="dti"),
    )

    expected = DataFrame(
        [[1, 1, 1, 1, 1], [1, 1, 1, 1, 1]],
        columns=MultiIndex.from_tuples(
            (
                ("foo", "sum", "foo"),
                ("foo", "ohlc", "open"),
                ("foo", "ohlc", "high"),
                ("foo", "ohlc", "low"),
                ("foo", "ohlc", "close"),
            ),
            names=["mycols", None, None],
        ),
        index=date_range("2018-01-01", periods=2, freq="D", name="dti"),
    )

    result = df.groupby(Grouper(freq="D")).agg(["sum", "ohlc"])

    tm.assert_frame_equal(result, expected)


def test_groupby_multiindex_nat():
    # GH 9236
    values = [
        (pd.NaT, "a"),
        (datetime(2012, 1, 2), "a"),
        (datetime(2012, 1, 2), "b"),
        (datetime(2012, 1, 3), "a"),
    ]
    mi = MultiIndex.from_tuples(values, names=["date", None])
    ser = Series([3, 2, 2.5, 4], index=mi)

    result = ser.groupby(level=1).mean()
    expected = Series([3.0, 2.5], index=["a", "b"])
    tm.assert_series_equal(result, expected)


def test_groupby_empty_list_raises():
    # GH 5289
    values = zip(range(10), range(10))
    df = DataFrame(values, columns=["apple", "b"])
    msg = "Grouper and axis must be same length"
    with pytest.raises(ValueError, match=msg):
        df.groupby([[]])


def test_groupby_multiindex_series_keys_len_equal_group_axis():
    # GH 25704
    index_array = [["x", "x"], ["a", "b"], ["k", "k"]]
    index_names = ["first", "second", "third"]
    ri = MultiIndex.from_arrays(index_array, names=index_names)
    s = Series(data=[1, 2], index=ri)
    result = s.groupby(["first", "third"]).sum()

    index_array = [["x"], ["k"]]
    index_names = ["first", "third"]
    ei = MultiIndex.from_arrays(index_array, names=index_names)
    expected = Series([3], index=ei)

    tm.assert_series_equal(result, expected)


def test_groupby_groups_in_BaseGrouper():
    # GH 26326
    # Test if DataFrame grouped with a pandas.Grouper has correct groups
    mi = MultiIndex.from_product([["A", "B"], ["C", "D"]], names=["alpha", "beta"])
    df = DataFrame({"foo": [1, 2, 1, 2], "bar": [1, 2, 3, 4]}, index=mi)
    result = df.groupby([Grouper(level="alpha"), "beta"])
    expected = df.groupby(["alpha", "beta"])
    assert result.groups == expected.groups

    result = df.groupby(["beta", Grouper(level="alpha")])
    expected = df.groupby(["beta", "alpha"])
    assert result.groups == expected.groups


@pytest.mark.parametrize("group_name", ["x", ["x"]])
def test_groupby_axis_1(group_name):
    # GH 27614
    df = DataFrame(
        np.arange(12).reshape(3, 4), index=[0, 1, 0], columns=[10, 20, 10, 20]
    )
    df.index.name = "y"
    df.columns.name = "x"

    results = df.groupby(group_name, axis=1).sum()
    expected = df.T.groupby(group_name).sum().T
    tm.assert_frame_equal(results, expected)

    # test on MI column
    iterables = [["bar", "baz", "foo"], ["one", "two"]]
    mi = MultiIndex.from_product(iterables=iterables, names=["x", "x1"])
    df = DataFrame(np.arange(18).reshape(3, 6), index=[0, 1, 0], columns=mi)
    results = df.groupby(group_name, axis=1).sum()
    expected = df.T.groupby(group_name).sum().T
    tm.assert_frame_equal(results, expected)


@pytest.mark.parametrize(
    "op, expected",
    [
        (
            "shift",
            {
                "time": [
                    None,
                    None,
                    Timestamp("2019-01-01 12:00:00"),
                    Timestamp("2019-01-01 12:30:00"),
                    None,
                    None,
                ]
            },
        ),
        (
            "bfill",
            {
                "time": [
                    Timestamp("2019-01-01 12:00:00"),
                    Timestamp("2019-01-01 12:30:00"),
                    Timestamp("2019-01-01 14:00:00"),
                    Timestamp("2019-01-01 14:30:00"),
                    Timestamp("2019-01-01 14:00:00"),
                    Timestamp("2019-01-01 14:30:00"),
                ]
            },
        ),
        (
            "ffill",
            {
                "time": [
                    Timestamp("2019-01-01 12:00:00"),
                    Timestamp("2019-01-01 12:30:00"),
                    Timestamp("2019-01-01 12:00:00"),
                    Timestamp("2019-01-01 12:30:00"),
                    Timestamp("2019-01-01 14:00:00"),
                    Timestamp("2019-01-01 14:30:00"),
                ]
            },
        ),
    ],
)
def test_shift_bfill_ffill_tz(tz_naive_fixture, op, expected):
    # GH19995, GH27992: Check that timezone does not drop in shift, bfill, and ffill
    tz = tz_naive_fixture
    data = {
        "id": ["A", "B", "A", "B", "A", "B"],
        "time": [
            Timestamp("2019-01-01 12:00:00"),
            Timestamp("2019-01-01 12:30:00"),
            None,
            None,
            Timestamp("2019-01-01 14:00:00"),
            Timestamp("2019-01-01 14:30:00"),
        ],
    }
    df = DataFrame(data).assign(time=lambda x: x.time.dt.tz_localize(tz))

    grouped = df.groupby("id")
    result = getattr(grouped, op)()
    expected = DataFrame(expected).assign(time=lambda x: x.time.dt.tz_localize(tz))
    tm.assert_frame_equal(result, expected)


def test_groupby_only_none_group():
    # see GH21624
    # this was crashing with "ValueError: Length of passed values is 1, index implies 0"
    df = DataFrame({"g": [None], "x": 1})
    actual = df.groupby("g")["x"].transform("sum")
    expected = Series([np.nan], name="x")

    tm.assert_series_equal(actual, expected)


def test_groupby_duplicate_index():
    # GH#29189 the groupby call here used to raise
    ser = Series([2, 5, 6, 8], index=[2.0, 4.0, 4.0, 5.0])
    gb = ser.groupby(level=0)

    result = gb.mean()
    expected = Series([2, 5.5, 8], index=[2.0, 4.0, 5.0])
    tm.assert_series_equal(result, expected)


@pytest.mark.parametrize(
    "idx",
    [
        Index(["a", "a"], name="foo"),
        MultiIndex.from_tuples((("a", "a"), ("a", "a")), names=["foo", "bar"]),
    ],
)
@pytest.mark.filterwarnings("ignore:tshift is deprecated:FutureWarning")
def test_dup_labels_output_shape(groupby_func, idx):
    if groupby_func in {"size", "ngroup", "cumcount"}:
        pytest.skip("Not applicable")

    df = DataFrame([[1, 1]], columns=idx)
    grp_by = df.groupby([0])

    args = []
    if groupby_func in {"fillna", "nth"}:
        args.append(0)
    elif groupby_func == "corrwith":
        args.append(df)
    elif groupby_func == "tshift":
        df.index = [Timestamp("today")]
        args.extend([1, "D"])

    result = getattr(grp_by, groupby_func)(*args)

    assert result.shape == (1, 2)
    tm.assert_index_equal(result.columns, idx)


def test_groupby_crash_on_nunique(axis):
    # Fix following 30253
    dti = date_range("2016-01-01", periods=2, name="foo")
    df = DataFrame({("A", "B"): [1, 2], ("A", "C"): [1, 3], ("D", "B"): [0, 0]})
    df.columns.names = ("bar", "baz")
    df.index = dti

    axis_number = df._get_axis_number(axis)
    if not axis_number:
        df = df.T

    gb = df.groupby(axis=axis_number, level=0)
    result = gb.nunique()

    expected = DataFrame({"A": [1, 2], "D": [1, 1]}, index=dti)
    expected.columns.name = "bar"
    if not axis_number:
        expected = expected.T

    tm.assert_frame_equal(result, expected)

    if axis_number == 0:
        # same thing, but empty columns
        gb2 = df[[]].groupby(axis=axis_number, level=0)
        exp = expected[[]]
    else:
        # same thing, but empty rows
        gb2 = df.loc[[]].groupby(axis=axis_number, level=0)
        # default for empty when we can't infer a dtype is float64
        exp = expected.loc[[]].astype(np.float64)

    res = gb2.nunique()
    tm.assert_frame_equal(res, exp)


def test_groupby_list_level():
    # GH 9790
    expected = DataFrame(np.arange(0, 9).reshape(3, 3), dtype=float)
    result = expected.groupby(level=[0]).mean()
    tm.assert_frame_equal(result, expected)


@pytest.mark.parametrize(
    "max_seq_items, expected",
    [
        (5, "{0: [0], 1: [1], 2: [2], 3: [3], 4: [4]}"),
        (4, "{0: [0], 1: [1], 2: [2], 3: [3], ...}"),
        (1, "{0: [0], ...}"),
    ],
)
def test_groups_repr_truncates(max_seq_items, expected):
    # GH 1135
    df = DataFrame(np.random.randn(5, 1))
    df["a"] = df.index

    with pd.option_context("display.max_seq_items", max_seq_items):
        result = df.groupby("a").groups.__repr__()
        assert result == expected

        result = df.groupby(np.array(df.a)).groups.__repr__()
        assert result == expected


def test_group_on_two_row_multiindex_returns_one_tuple_key():
    # GH 18451
    df = DataFrame([{"a": 1, "b": 2, "c": 99}, {"a": 1, "b": 2, "c": 88}])
    df = df.set_index(["a", "b"])

    grp = df.groupby(["a", "b"])
    result = grp.indices
    expected = {(1, 2): np.array([0, 1], dtype=np.int64)}

    assert len(result) == 1
    key = (1, 2)
    assert (result[key] == expected[key]).all()


@pytest.mark.parametrize(
    "klass, attr, value",
    [
        (DataFrame, "level", "a"),
        (DataFrame, "as_index", False),
        (DataFrame, "sort", False),
        (DataFrame, "group_keys", False),
        (DataFrame, "squeeze", True),
        (DataFrame, "observed", True),
        (DataFrame, "dropna", False),
        pytest.param(
            Series,
            "axis",
            1,
            marks=pytest.mark.xfail(
                reason="GH 35443: Attribute currently not passed on to series"
            ),
        ),
        (Series, "level", "a"),
        (Series, "as_index", False),
        (Series, "sort", False),
        (Series, "group_keys", False),
        (Series, "squeeze", True),
        (Series, "observed", True),
        (Series, "dropna", False),
    ],
)
@pytest.mark.filterwarnings(
    "ignore:The `squeeze` parameter is deprecated:FutureWarning"
)
def test_subsetting_columns_keeps_attrs(klass, attr, value):
    # GH 9959 - When subsetting columns, don't drop attributes
    df = DataFrame({"a": [1], "b": [2], "c": [3]})
    if attr != "axis":
        df = df.set_index("a")

    expected = df.groupby("a", **{attr: value})
    result = expected[["b"]] if klass is DataFrame else expected["b"]
    assert getattr(result, attr) == getattr(expected, attr)


def test_subsetting_columns_axis_1():
    # GH 37725
    g = DataFrame({"A": [1], "B": [2], "C": [3]}).groupby([0, 0, 1], axis=1)
    match = "Cannot subset columns when using axis=1"
    with pytest.raises(ValueError, match=match):
        g[["A", "B"]].sum()


@pytest.mark.parametrize("func", ["sum", "any", "shift"])
def test_groupby_column_index_name_lost(func):
    # GH: 29764 groupby loses index sometimes
    expected = Index(["a"], name="idx")
    df = DataFrame([[1]], columns=expected)
    df_grouped = df.groupby([1])
    result = getattr(df_grouped, func)().columns
    tm.assert_index_equal(result, expected)


def test_groupby_duplicate_columns():
    # GH: 31735
    df = DataFrame(
        {"A": ["f", "e", "g", "h"], "B": ["a", "b", "c", "d"], "C": [1, 2, 3, 4]}
    ).astype(object)
    df.columns = ["A", "B", "B"]
    result = df.groupby([0, 0, 0, 0]).min()
    expected = DataFrame([["e", "a", 1]], columns=["A", "B", "B"])
    tm.assert_frame_equal(result, expected)


def test_groupby_series_with_tuple_name():
    # GH 37755
    ser = Series([1, 2, 3, 4], index=[1, 1, 2, 2], name=("a", "a"))
    ser.index.name = ("b", "b")
    result = ser.groupby(level=0).last()
    expected = Series([2, 4], index=[1, 2], name=("a", "a"))
    expected.index.name = ("b", "b")
    tm.assert_series_equal(result, expected)


@pytest.mark.xfail(not IS64, reason="GH#38778: fail on 32-bit system")
@pytest.mark.parametrize(
    "func, values", [("sum", [97.0, 98.0]), ("mean", [24.25, 24.5])]
)
def test_groupby_numerical_stability_sum_mean(func, values):
    # GH#38778
    data = [1e16, 1e16, 97, 98, -5e15, -5e15, -5e15, -5e15]
    df = DataFrame({"group": [1, 2] * 4, "a": data, "b": data})
    result = getattr(df.groupby("group"), func)()
    expected = DataFrame({"a": values, "b": values}, index=Index([1, 2], name="group"))
    tm.assert_frame_equal(result, expected)


@pytest.mark.xfail(not IS64, reason="GH#38778: fail on 32-bit system")
def test_groupby_numerical_stability_cumsum():
    # GH#38934
    data = [1e16, 1e16, 97, 98, -5e15, -5e15, -5e15, -5e15]
    df = DataFrame({"group": [1, 2] * 4, "a": data, "b": data})
    result = df.groupby("group").cumsum()
    exp_data = (
        [1e16] * 2 + [1e16 + 96, 1e16 + 98] + [5e15 + 97, 5e15 + 98] + [97.0, 98.0]
    )
    expected = DataFrame({"a": exp_data, "b": exp_data})
    tm.assert_frame_equal(result, expected, check_exact=True)


def test_groupby_mean_duplicate_index(rand_series_with_duplicate_datetimeindex):
    dups = rand_series_with_duplicate_datetimeindex
    result = dups.groupby(level=0).mean()
    expected = dups.groupby(dups.index).mean()
    tm.assert_series_equal(result, expected)


<<<<<<< HEAD
def test_groupby_categorical_crossproduct():
    def _make_df(n, k):
        df = DataFrame({
            "A": Categorical(np.arange(n), np.arange(n)),
        })
        for i in range(1, k):
            v = np.tile(np.arange(25), n // 25)
            df[i] = v
        return df

    # This combination will trigger the signed integer overlfow for a 64 bit
    # integer, thus triggering the ValueError code path. If somehow this doesn't
    # throw a ValueError, it will throw a MemoryError, trying to allocate > 4 exibytes
    # of memory.
    n = 1000
    k = 16
    df = _make_df(n, k)

    message = (r"Group by product space too large to allocate arrays.*")
    with pytest.raises(ValueError, match=message):
        g = df.groupby(list(df.columns))
        with timeout(1):
            g[1].sum()
    g = df.groupby(list(df.columns), observed=True)
    with timeout(1):
        assert g[1].sum().max() == 24

    # This combination will just throw a MemoryError as it tries to allocate
    # more than 4 exibytes. Test for the patched error message.
    k = 12
    df = _make_df(n, k)

    message = (r"Unable to allocate.+(Consider setting `observed=True`).*")
    with pytest.raises(MemoryError, match=message):
        g = df.groupby(list(df.columns))
        with timeout(1):
            g[1].sum()
    g = df.groupby(list(df.columns), observed=True)
    with timeout(1):
        assert g[1].sum().max() == 24
=======
def test_groupby_all_nan_groups_drop():
    # GH 15036
    s = Series([1, 2, 3], [np.nan, np.nan, np.nan])
    result = s.groupby(s.index).sum()
    expected = Series([], index=Index([], dtype=np.float64), dtype=np.int64)
    tm.assert_series_equal(result, expected)


@pytest.mark.parametrize("numeric_only", [True, False])
def test_groupby_empty_multi_column(as_index, numeric_only):
    # GH 15106 & GH 41998
    df = DataFrame(data=[], columns=["A", "B", "C"])
    gb = df.groupby(["A", "B"], as_index=as_index)
    result = gb.sum(numeric_only=numeric_only)
    if as_index:
        index = MultiIndex([[], []], [[], []], names=["A", "B"])
        columns = ["C"] if not numeric_only else []
    else:
        index = RangeIndex(0)
        columns = ["A", "B", "C"] if not numeric_only else ["A", "B"]
    expected = DataFrame([], columns=columns, index=index)
    tm.assert_frame_equal(result, expected)


def test_groupby_filtered_df_std():
    # GH 16174
    dicts = [
        {"filter_col": False, "groupby_col": True, "bool_col": True, "float_col": 10.5},
        {"filter_col": True, "groupby_col": True, "bool_col": True, "float_col": 20.5},
        {"filter_col": True, "groupby_col": True, "bool_col": True, "float_col": 30.5},
    ]
    df = DataFrame(dicts)

    df_filter = df[df["filter_col"] == True]  # noqa:E712
    dfgb = df_filter.groupby("groupby_col")
    result = dfgb.std()
    expected = DataFrame(
        [[0.0, 0.0, 7.071068]],
        columns=["filter_col", "bool_col", "float_col"],
        index=Index([True], name="groupby_col"),
    )
    tm.assert_frame_equal(result, expected)


def test_datetime_categorical_multikey_groupby_indices():
    # GH 26859
    df = DataFrame(
        {
            "a": Series(list("abc")),
            "b": Series(
                to_datetime(["2018-01-01", "2018-02-01", "2018-03-01"]),
                dtype="category",
            ),
            "c": Categorical.from_codes([-1, 0, 1], categories=[0, 1]),
        }
    )
    result = df.groupby(["a", "b"]).indices
    expected = {
        ("a", Timestamp("2018-01-01 00:00:00")): np.array([0]),
        ("b", Timestamp("2018-02-01 00:00:00")): np.array([1]),
        ("c", Timestamp("2018-03-01 00:00:00")): np.array([2]),
    }
    assert result == expected
>>>>>>> b8c8aca6
<|MERGE_RESOLUTION|>--- conflicted
+++ resolved
@@ -2354,48 +2354,6 @@
     tm.assert_series_equal(result, expected)
 
 
-<<<<<<< HEAD
-def test_groupby_categorical_crossproduct():
-    def _make_df(n, k):
-        df = DataFrame({
-            "A": Categorical(np.arange(n), np.arange(n)),
-        })
-        for i in range(1, k):
-            v = np.tile(np.arange(25), n // 25)
-            df[i] = v
-        return df
-
-    # This combination will trigger the signed integer overlfow for a 64 bit
-    # integer, thus triggering the ValueError code path. If somehow this doesn't
-    # throw a ValueError, it will throw a MemoryError, trying to allocate > 4 exibytes
-    # of memory.
-    n = 1000
-    k = 16
-    df = _make_df(n, k)
-
-    message = (r"Group by product space too large to allocate arrays.*")
-    with pytest.raises(ValueError, match=message):
-        g = df.groupby(list(df.columns))
-        with timeout(1):
-            g[1].sum()
-    g = df.groupby(list(df.columns), observed=True)
-    with timeout(1):
-        assert g[1].sum().max() == 24
-
-    # This combination will just throw a MemoryError as it tries to allocate
-    # more than 4 exibytes. Test for the patched error message.
-    k = 12
-    df = _make_df(n, k)
-
-    message = (r"Unable to allocate.+(Consider setting `observed=True`).*")
-    with pytest.raises(MemoryError, match=message):
-        g = df.groupby(list(df.columns))
-        with timeout(1):
-            g[1].sum()
-    g = df.groupby(list(df.columns), observed=True)
-    with timeout(1):
-        assert g[1].sum().max() == 24
-=======
 def test_groupby_all_nan_groups_drop():
     # GH 15036
     s = Series([1, 2, 3], [np.nan, np.nan, np.nan])
@@ -2459,4 +2417,44 @@
         ("c", Timestamp("2018-03-01 00:00:00")): np.array([2]),
     }
     assert result == expected
->>>>>>> b8c8aca6
+
+def test_groupby_categorical_crossproduct():
+    def _make_df(n, k):
+        df = DataFrame({
+            "A": Categorical(np.arange(n), np.arange(n)),
+        })
+        for i in range(1, k):
+            v = np.tile(np.arange(25), n // 25)
+            df[i] = v
+        return df
+
+    # This combination will trigger the signed integer overlfow for a 64 bit
+    # integer, thus triggering the ValueError code path. If somehow this doesn't
+    # throw a ValueError, it will throw a MemoryError, trying to allocate > 4 exibytes
+    # of memory.
+    n = 1000
+    k = 16
+    df = _make_df(n, k)
+
+    message = (r"Group by product space too large to allocate arrays.*")
+    with pytest.raises(ValueError, match=message):
+        g = df.groupby(list(df.columns))
+        with timeout(1):
+            g[1].sum()
+    g = df.groupby(list(df.columns), observed=True)
+    with timeout(1):
+        assert g[1].sum().max() == 24
+
+    # This combination will just throw a MemoryError as it tries to allocate
+    # more than 4 exibytes. Test for the patched error message.
+    k = 12
+    df = _make_df(n, k)
+
+    message = (r"Unable to allocate.+(Consider setting `observed=True`).*")
+    with pytest.raises(MemoryError, match=message):
+        g = df.groupby(list(df.columns))
+        with timeout(1):
+            g[1].sum()
+    g = df.groupby(list(df.columns), observed=True)
+    with timeout(1):
+        assert g[1].sum().max() == 24