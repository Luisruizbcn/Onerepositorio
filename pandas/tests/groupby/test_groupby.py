from datetime import datetime
from decimal import Decimal
import re

import numpy as np
import pytest

<<<<<<< HEAD
from pandas.compat.pyarrow import pa_installed
=======
from pandas.compat import pa_version_under7p0
>>>>>>> ac5587cf
from pandas.errors import (
    PerformanceWarning,
    SpecificationError,
)

import pandas as pd
from pandas import (
    Categorical,
    DataFrame,
    Grouper,
    Index,
    Interval,
    MultiIndex,
    RangeIndex,
    Series,
    Timedelta,
    Timestamp,
    date_range,
    to_datetime,
)
import pandas._testing as tm
from pandas.core.arrays import BooleanArray
import pandas.core.common as com
from pandas.tests.groupby import get_groupby_method_args

pytestmark = pytest.mark.filterwarnings("ignore:Mean of empty slice:RuntimeWarning")


def test_repr():
    # GH18203
    result = repr(Grouper(key="A", level="B"))
    expected = "Grouper(key='A', level='B', axis=0, sort=False, dropna=True)"
    assert result == expected


def test_groupby_std_datetimelike():
    # GH#48481
    tdi = pd.timedelta_range("1 Day", periods=10000)
    ser = Series(tdi)
    ser[::5] *= 2  # get different std for different groups

    df = ser.to_frame("A")

    df["B"] = ser + Timestamp(0)
    df["C"] = ser + Timestamp(0, tz="UTC")
    df.iloc[-1] = pd.NaT  # last group includes NaTs

    gb = df.groupby(list(range(5)) * 2000)

    result = gb.std()

    # Note: this does not _exactly_ match what we would get if we did
    # [gb.get_group(i).std() for i in gb.groups]
    #  but it _does_ match the floating point error we get doing the
    #  same operation on int64 data xref GH#51332
    td1 = Timedelta("2887 days 11:21:02.326710176")
    td4 = Timedelta("2886 days 00:42:34.664668096")
    exp_ser = Series([td1 * 2, td1, td1, td1, td4], index=np.arange(5))
    expected = DataFrame({"A": exp_ser, "B": exp_ser, "C": exp_ser})
    tm.assert_frame_equal(result, expected)


@pytest.mark.parametrize("dtype", ["int64", "int32", "float64", "float32"])
def test_basic_aggregations(dtype):
    data = Series(np.arange(9) // 3, index=np.arange(9), dtype=dtype)

    index = np.arange(9)
    np.random.default_rng(2).shuffle(index)
    data = data.reindex(index)

    grouped = data.groupby(lambda x: x // 3, group_keys=False)

    for k, v in grouped:
        assert len(v) == 3

    msg = "using SeriesGroupBy.mean"
    with tm.assert_produces_warning(FutureWarning, match=msg):
        agged = grouped.aggregate(np.mean)
    assert agged[1] == 1

    msg = "using SeriesGroupBy.mean"
    with tm.assert_produces_warning(FutureWarning, match=msg):
        expected = grouped.agg(np.mean)
    tm.assert_series_equal(agged, expected)  # shorthand
    tm.assert_series_equal(agged, grouped.mean())
    result = grouped.sum()
    msg = "using SeriesGroupBy.sum"
    with tm.assert_produces_warning(FutureWarning, match=msg):
        expected = grouped.agg(np.sum)
    tm.assert_series_equal(result, expected)

    expected = grouped.apply(lambda x: x * x.sum())
    transformed = grouped.transform(lambda x: x * x.sum())
    assert transformed[7] == 12
    tm.assert_series_equal(transformed, expected)

    value_grouped = data.groupby(data)
    msg = "using SeriesGroupBy.mean"
    with tm.assert_produces_warning(FutureWarning, match=msg):
        result = value_grouped.aggregate(np.mean)
    tm.assert_series_equal(result, agged, check_index_type=False)

    # complex agg
    msg = "using SeriesGroupBy.[mean|std]"
    with tm.assert_produces_warning(FutureWarning, match=msg):
        agged = grouped.aggregate([np.mean, np.std])

    msg = r"nested renamer is not supported"
    with pytest.raises(SpecificationError, match=msg):
        grouped.aggregate({"one": np.mean, "two": np.std})

    group_constants = {0: 10, 1: 20, 2: 30}
    msg = (
        "Pinning the groupby key to each group in SeriesGroupBy.agg is deprecated, "
        "and cases that relied on it will raise in a future version"
    )
    with tm.assert_produces_warning(FutureWarning, match=msg):
        # GH#41090
        agged = grouped.agg(lambda x: group_constants[x.name] + x.mean())
    assert agged[1] == 21

    # corner cases
    msg = "Must produce aggregated value"
    # exception raised is type Exception
    with pytest.raises(Exception, match=msg):
        grouped.aggregate(lambda x: x * 2)


def test_groupby_nonobject_dtype(mframe, df_mixed_floats):
    key = mframe.index.codes[0]
    grouped = mframe.groupby(key)
    result = grouped.sum()

    expected = mframe.groupby(key.astype("O")).sum()
    assert result.index.dtype == np.int8
    assert expected.index.dtype == np.int64
    tm.assert_frame_equal(result, expected, check_index_type=False)

    # GH 3911, mixed frame non-conversion
    df = df_mixed_floats.copy()
    df["value"] = range(len(df))

    def max_value(group):
        return group.loc[group["value"].idxmax()]

    msg = "DataFrameGroupBy.apply operated on the grouping columns"
    with tm.assert_produces_warning(FutureWarning, match=msg):
        applied = df.groupby("A").apply(max_value)
    result = applied.dtypes
    expected = df.dtypes
    tm.assert_series_equal(result, expected)


def test_inconsistent_return_type():
    # GH5592
    # inconsistent return type
    df = DataFrame(
        {
            "A": ["Tiger", "Tiger", "Tiger", "Lamb", "Lamb", "Pony", "Pony"],
            "B": Series(np.arange(7), dtype="int64"),
            "C": date_range("20130101", periods=7),
        }
    )

    def f_0(grp):
        return grp.iloc[0]

    expected = df.groupby("A").first()[["B"]]
    msg = "DataFrameGroupBy.apply operated on the grouping columns"
    with tm.assert_produces_warning(FutureWarning, match=msg):
        result = df.groupby("A").apply(f_0)[["B"]]
    tm.assert_frame_equal(result, expected)

    def f_1(grp):
        if grp.name == "Tiger":
            return None
        return grp.iloc[0]

    msg = "DataFrameGroupBy.apply operated on the grouping columns"
    with tm.assert_produces_warning(FutureWarning, match=msg):
        result = df.groupby("A").apply(f_1)[["B"]]
    e = expected.copy()
    e.loc["Tiger"] = np.nan
    tm.assert_frame_equal(result, e)

    def f_2(grp):
        if grp.name == "Pony":
            return None
        return grp.iloc[0]

    msg = "DataFrameGroupBy.apply operated on the grouping columns"
    with tm.assert_produces_warning(FutureWarning, match=msg):
        result = df.groupby("A").apply(f_2)[["B"]]
    e = expected.copy()
    e.loc["Pony"] = np.nan
    tm.assert_frame_equal(result, e)

    # 5592 revisited, with datetimes
    def f_3(grp):
        if grp.name == "Pony":
            return None
        return grp.iloc[0]

    msg = "DataFrameGroupBy.apply operated on the grouping columns"
    with tm.assert_produces_warning(FutureWarning, match=msg):
        result = df.groupby("A").apply(f_3)[["C"]]
    e = df.groupby("A").first()[["C"]]
    e.loc["Pony"] = pd.NaT
    tm.assert_frame_equal(result, e)

    # scalar outputs
    def f_4(grp):
        if grp.name == "Pony":
            return None
        return grp.iloc[0].loc["C"]

    msg = "DataFrameGroupBy.apply operated on the grouping columns"
    with tm.assert_produces_warning(FutureWarning, match=msg):
        result = df.groupby("A").apply(f_4)
    e = df.groupby("A").first()["C"].copy()
    e.loc["Pony"] = np.nan
    e.name = None
    tm.assert_series_equal(result, e)


def test_pass_args_kwargs(ts, tsframe):
    def f(x, q=None, axis=0):
        return np.percentile(x, q, axis=axis)

    g = lambda x: np.percentile(x, 80, axis=0)

    # Series
    ts_grouped = ts.groupby(lambda x: x.month)
    agg_result = ts_grouped.agg(np.percentile, 80, axis=0)
    apply_result = ts_grouped.apply(np.percentile, 80, axis=0)
    trans_result = ts_grouped.transform(np.percentile, 80, axis=0)

    agg_expected = ts_grouped.quantile(0.8)
    trans_expected = ts_grouped.transform(g)

    tm.assert_series_equal(apply_result, agg_expected)
    tm.assert_series_equal(agg_result, agg_expected)
    tm.assert_series_equal(trans_result, trans_expected)

    agg_result = ts_grouped.agg(f, q=80)
    apply_result = ts_grouped.apply(f, q=80)
    trans_result = ts_grouped.transform(f, q=80)
    tm.assert_series_equal(agg_result, agg_expected)
    tm.assert_series_equal(apply_result, agg_expected)
    tm.assert_series_equal(trans_result, trans_expected)

    # DataFrame
    for as_index in [True, False]:
        df_grouped = tsframe.groupby(lambda x: x.month, as_index=as_index)
        warn = None if as_index else FutureWarning
        msg = "A grouping .* was excluded from the result"
        with tm.assert_produces_warning(warn, match=msg):
            agg_result = df_grouped.agg(np.percentile, 80, axis=0)
        with tm.assert_produces_warning(warn, match=msg):
            apply_result = df_grouped.apply(DataFrame.quantile, 0.8)
        with tm.assert_produces_warning(warn, match=msg):
            expected = df_grouped.quantile(0.8)
        tm.assert_frame_equal(apply_result, expected, check_names=False)
        tm.assert_frame_equal(agg_result, expected)

        apply_result = df_grouped.apply(DataFrame.quantile, [0.4, 0.8])
        with tm.assert_produces_warning(warn, match=msg):
            expected_seq = df_grouped.quantile([0.4, 0.8])
        tm.assert_frame_equal(apply_result, expected_seq, check_names=False)

        with tm.assert_produces_warning(warn, match=msg):
            agg_result = df_grouped.agg(f, q=80)
        with tm.assert_produces_warning(warn, match=msg):
            apply_result = df_grouped.apply(DataFrame.quantile, q=0.8)
        tm.assert_frame_equal(agg_result, expected)
        tm.assert_frame_equal(apply_result, expected, check_names=False)


@pytest.mark.parametrize("as_index", [True, False])
def test_pass_args_kwargs_duplicate_columns(tsframe, as_index):
    # go through _aggregate_frame with self.axis == 0 and duplicate columns
    tsframe.columns = ["A", "B", "A", "C"]
    gb = tsframe.groupby(lambda x: x.month, as_index=as_index)

    warn = None if as_index else FutureWarning
    msg = "A grouping .* was excluded from the result"
    with tm.assert_produces_warning(warn, match=msg):
        res = gb.agg(np.percentile, 80, axis=0)

    ex_data = {
        1: tsframe[tsframe.index.month == 1].quantile(0.8),
        2: tsframe[tsframe.index.month == 2].quantile(0.8),
    }
    expected = DataFrame(ex_data).T
    if not as_index:
        # TODO: try to get this more consistent?
        expected.index = Index(range(2))

    tm.assert_frame_equal(res, expected)


def test_len():
    df = tm.makeTimeDataFrame()
    grouped = df.groupby([lambda x: x.year, lambda x: x.month, lambda x: x.day])
    assert len(grouped) == len(df)

    grouped = df.groupby([lambda x: x.year, lambda x: x.month])
    expected = len({(x.year, x.month) for x in df.index})
    assert len(grouped) == expected

    # issue 11016
    df = DataFrame({"a": [np.nan] * 3, "b": [1, 2, 3]})
    assert len(df.groupby("a")) == 0
    assert len(df.groupby("b")) == 3
    assert len(df.groupby(["a", "b"])) == 3


def test_basic_regression():
    # regression
    result = Series([1.0 * x for x in list(range(1, 10)) * 10])

    data = np.random.default_rng(2).random(1100) * 10.0
    groupings = Series(data)

    grouped = result.groupby(groupings)
    grouped.mean()


@pytest.mark.parametrize(
    "dtype", ["float64", "float32", "int64", "int32", "int16", "int8"]
)
def test_with_na_groups(dtype):
    index = Index(np.arange(10))
    values = Series(np.ones(10), index, dtype=dtype)
    labels = Series(
        [np.nan, "foo", "bar", "bar", np.nan, np.nan, "bar", "bar", np.nan, "foo"],
        index=index,
    )

    # this SHOULD be an int
    grouped = values.groupby(labels)
    agged = grouped.agg(len)
    expected = Series([4, 2], index=["bar", "foo"])

    tm.assert_series_equal(agged, expected, check_dtype=False)

    # assert issubclass(agged.dtype.type, np.integer)

    # explicitly return a float from my function
    def f(x):
        return float(len(x))

    agged = grouped.agg(f)
    expected = Series([4.0, 2.0], index=["bar", "foo"])

    tm.assert_series_equal(agged, expected)


def test_indices_concatenation_order():
    # GH 2808

    def f1(x):
        y = x[(x.b % 2) == 1] ** 2
        if y.empty:
            multiindex = MultiIndex(levels=[[]] * 2, codes=[[]] * 2, names=["b", "c"])
            res = DataFrame(columns=["a"], index=multiindex)
            return res
        else:
            y = y.set_index(["b", "c"])
            return y

    def f2(x):
        y = x[(x.b % 2) == 1] ** 2
        if y.empty:
            return DataFrame()
        else:
            y = y.set_index(["b", "c"])
            return y

    def f3(x):
        y = x[(x.b % 2) == 1] ** 2
        if y.empty:
            multiindex = MultiIndex(
                levels=[[]] * 2, codes=[[]] * 2, names=["foo", "bar"]
            )
            res = DataFrame(columns=["a", "b"], index=multiindex)
            return res
        else:
            return y

    df = DataFrame({"a": [1, 2, 2, 2], "b": range(4), "c": range(5, 9)})

    df2 = DataFrame({"a": [3, 2, 2, 2], "b": range(4), "c": range(5, 9)})

    depr_msg = "The behavior of array concatenation with empty entries is deprecated"

    # correct result
    msg = "DataFrameGroupBy.apply operated on the grouping columns"
    with tm.assert_produces_warning(FutureWarning, match=msg):
        result1 = df.groupby("a").apply(f1)
    with tm.assert_produces_warning(FutureWarning, match=msg):
        result2 = df2.groupby("a").apply(f1)
    tm.assert_frame_equal(result1, result2)

    # should fail (not the same number of levels)
    msg = "Cannot concat indices that do not have the same number of levels"
    with pytest.raises(AssertionError, match=msg):
        df.groupby("a").apply(f2)
    with pytest.raises(AssertionError, match=msg):
        df2.groupby("a").apply(f2)

    # should fail (incorrect shape)
    with pytest.raises(AssertionError, match=msg):
        df.groupby("a").apply(f3)
    with pytest.raises(AssertionError, match=msg):
        with tm.assert_produces_warning(FutureWarning, match=depr_msg):
            df2.groupby("a").apply(f3)


def test_attr_wrapper(ts):
    grouped = ts.groupby(lambda x: x.weekday())

    result = grouped.std()
    expected = grouped.agg(lambda x: np.std(x, ddof=1))
    tm.assert_series_equal(result, expected)

    # this is pretty cool
    result = grouped.describe()
    expected = {name: gp.describe() for name, gp in grouped}
    expected = DataFrame(expected).T
    tm.assert_frame_equal(result, expected)

    # get attribute
    result = grouped.dtype
    expected = grouped.agg(lambda x: x.dtype)
    tm.assert_series_equal(result, expected)

    # make sure raises error
    msg = "'SeriesGroupBy' object has no attribute 'foo'"
    with pytest.raises(AttributeError, match=msg):
        getattr(grouped, "foo")


def test_frame_groupby(tsframe):
    grouped = tsframe.groupby(lambda x: x.weekday())

    # aggregate
    aggregated = grouped.aggregate("mean")
    assert len(aggregated) == 5
    assert len(aggregated.columns) == 4

    # by string
    tscopy = tsframe.copy()
    tscopy["weekday"] = [x.weekday() for x in tscopy.index]
    stragged = tscopy.groupby("weekday").aggregate("mean")
    tm.assert_frame_equal(stragged, aggregated, check_names=False)

    # transform
    grouped = tsframe.head(30).groupby(lambda x: x.weekday())
    transformed = grouped.transform(lambda x: x - x.mean())
    assert len(transformed) == 30
    assert len(transformed.columns) == 4

    # transform propagate
    transformed = grouped.transform(lambda x: x.mean())
    for name, group in grouped:
        mean = group.mean()
        for idx in group.index:
            tm.assert_series_equal(transformed.xs(idx), mean, check_names=False)

    # iterate
    for weekday, group in grouped:
        assert group.index[0].weekday() == weekday

    # groups / group_indices
    groups = grouped.groups
    indices = grouped.indices

    for k, v in groups.items():
        samething = tsframe.index.take(indices[k])
        assert (samething == v).all()


def test_frame_groupby_columns(tsframe):
    mapping = {"A": 0, "B": 0, "C": 1, "D": 1}
    msg = "DataFrame.groupby with axis=1 is deprecated"
    with tm.assert_produces_warning(FutureWarning, match=msg):
        grouped = tsframe.groupby(mapping, axis=1)

    # aggregate
    aggregated = grouped.aggregate("mean")
    assert len(aggregated) == len(tsframe)
    assert len(aggregated.columns) == 2

    # transform
    tf = lambda x: x - x.mean()
    msg = "The 'axis' keyword in DataFrame.groupby is deprecated"
    with tm.assert_produces_warning(FutureWarning, match=msg):
        groupedT = tsframe.T.groupby(mapping, axis=0)
    tm.assert_frame_equal(groupedT.transform(tf).T, grouped.transform(tf))

    # iterate
    for k, v in grouped:
        assert len(v.columns) == 2


def test_frame_set_name_single(df):
    grouped = df.groupby("A")

    result = grouped.mean(numeric_only=True)
    assert result.index.name == "A"

    result = df.groupby("A", as_index=False).mean(numeric_only=True)
    assert result.index.name != "A"

    result = grouped[["C", "D"]].agg("mean")
    assert result.index.name == "A"

    result = grouped.agg({"C": "mean", "D": "std"})
    assert result.index.name == "A"

    result = grouped["C"].mean()
    assert result.index.name == "A"
    result = grouped["C"].agg("mean")
    assert result.index.name == "A"
    result = grouped["C"].agg(["mean", "std"])
    assert result.index.name == "A"

    msg = r"nested renamer is not supported"
    with pytest.raises(SpecificationError, match=msg):
        grouped["C"].agg({"foo": "mean", "bar": "std"})


def test_multi_func(df):
    col1 = df["A"]
    col2 = df["B"]

    grouped = df.groupby([col1.get, col2.get])
    agged = grouped.mean(numeric_only=True)
    expected = df.groupby(["A", "B"]).mean()

    # TODO groupby get drops names
    tm.assert_frame_equal(
        agged.loc[:, ["C", "D"]], expected.loc[:, ["C", "D"]], check_names=False
    )

    # some "groups" with no data
    df = DataFrame(
        {
            "v1": np.random.default_rng(2).standard_normal(6),
            "v2": np.random.default_rng(2).standard_normal(6),
            "k1": np.array(["b", "b", "b", "a", "a", "a"]),
            "k2": np.array(["1", "1", "1", "2", "2", "2"]),
        },
        index=["one", "two", "three", "four", "five", "six"],
    )
    # only verify that it works for now
    grouped = df.groupby(["k1", "k2"])
    grouped.agg("sum")


def test_multi_key_multiple_functions(df):
    grouped = df.groupby(["A", "B"])["C"]

    agged = grouped.agg(["mean", "std"])
    expected = DataFrame({"mean": grouped.agg("mean"), "std": grouped.agg("std")})
    tm.assert_frame_equal(agged, expected)


def test_frame_multi_key_function_list():
    data = DataFrame(
        {
            "A": [
                "foo",
                "foo",
                "foo",
                "foo",
                "bar",
                "bar",
                "bar",
                "bar",
                "foo",
                "foo",
                "foo",
            ],
            "B": [
                "one",
                "one",
                "one",
                "two",
                "one",
                "one",
                "one",
                "two",
                "two",
                "two",
                "one",
            ],
            "D": np.random.default_rng(2).standard_normal(11),
            "E": np.random.default_rng(2).standard_normal(11),
            "F": np.random.default_rng(2).standard_normal(11),
        }
    )

    grouped = data.groupby(["A", "B"])
    funcs = ["mean", "std"]
    agged = grouped.agg(funcs)
    expected = pd.concat(
        [grouped["D"].agg(funcs), grouped["E"].agg(funcs), grouped["F"].agg(funcs)],
        keys=["D", "E", "F"],
        axis=1,
    )
    assert isinstance(agged.index, MultiIndex)
    assert isinstance(expected.index, MultiIndex)
    tm.assert_frame_equal(agged, expected)


def test_frame_multi_key_function_list_partial_failure():
    data = DataFrame(
        {
            "A": [
                "foo",
                "foo",
                "foo",
                "foo",
                "bar",
                "bar",
                "bar",
                "bar",
                "foo",
                "foo",
                "foo",
            ],
            "B": [
                "one",
                "one",
                "one",
                "two",
                "one",
                "one",
                "one",
                "two",
                "two",
                "two",
                "one",
            ],
            "C": [
                "dull",
                "dull",
                "shiny",
                "dull",
                "dull",
                "shiny",
                "shiny",
                "dull",
                "shiny",
                "shiny",
                "shiny",
            ],
            "D": np.random.default_rng(2).standard_normal(11),
            "E": np.random.default_rng(2).standard_normal(11),
            "F": np.random.default_rng(2).standard_normal(11),
        }
    )

    grouped = data.groupby(["A", "B"])
    funcs = ["mean", "std"]
    msg = re.escape("agg function failed [how->mean,dtype->object]")
    with pytest.raises(TypeError, match=msg):
        grouped.agg(funcs)


@pytest.mark.parametrize("op", [lambda x: x.sum(), lambda x: x.mean()])
def test_groupby_multiple_columns(df, op):
    data = df
    grouped = data.groupby(["A", "B"])

    result1 = op(grouped)

    keys = []
    values = []
    for n1, gp1 in data.groupby("A"):
        for n2, gp2 in gp1.groupby("B"):
            keys.append((n1, n2))
            values.append(op(gp2.loc[:, ["C", "D"]]))

    mi = MultiIndex.from_tuples(keys, names=["A", "B"])
    expected = pd.concat(values, axis=1).T
    expected.index = mi

    # a little bit crude
    for col in ["C", "D"]:
        result_col = op(grouped[col])
        pivoted = result1[col]
        exp = expected[col]
        tm.assert_series_equal(result_col, exp)
        tm.assert_series_equal(pivoted, exp)

    # test single series works the same
    result = data["C"].groupby([data["A"], data["B"]]).mean()
    expected = data.groupby(["A", "B"]).mean()["C"]

    tm.assert_series_equal(result, expected)


def test_as_index_select_column():
    # GH 5764
    df = DataFrame([[1, 2], [1, 4], [5, 6]], columns=["A", "B"])
    result = df.groupby("A", as_index=False)["B"].get_group(1)
    expected = Series([2, 4], name="B")
    tm.assert_series_equal(result, expected)

    result = df.groupby("A", as_index=False, group_keys=True)["B"].apply(
        lambda x: x.cumsum()
    )
    expected = Series(
        [2, 6, 6], name="B", index=MultiIndex.from_tuples([(0, 0), (0, 1), (1, 2)])
    )
    tm.assert_series_equal(result, expected)


def test_obj_arg_get_group_deprecated():
    depr_msg = "obj is deprecated"

    df = DataFrame({"a": [1, 1, 2], "b": [3, 4, 5]})
    expected = df.iloc[df.groupby("b").indices.get(4)]
    with tm.assert_produces_warning(FutureWarning, match=depr_msg):
        result = df.groupby("b").get_group(4, obj=df)
        tm.assert_frame_equal(result, expected)


def test_groupby_as_index_select_column_sum_empty_df():
    # GH 35246
    df = DataFrame(columns=Index(["A", "B", "C"], name="alpha"))
    left = df.groupby(by="A", as_index=False)["B"].sum(numeric_only=False)

    expected = DataFrame(columns=df.columns[:2], index=range(0))
    # GH#50744 - Columns after selection shouldn't retain names
    expected.columns.names = [None]
    tm.assert_frame_equal(left, expected)


def test_groupby_as_index_agg(df):
    grouped = df.groupby("A", as_index=False)

    # single-key

    result = grouped[["C", "D"]].agg("mean")
    expected = grouped.mean(numeric_only=True)
    tm.assert_frame_equal(result, expected)

    result2 = grouped.agg({"C": "mean", "D": "sum"})
    expected2 = grouped.mean(numeric_only=True)
    expected2["D"] = grouped.sum()["D"]
    tm.assert_frame_equal(result2, expected2)

    grouped = df.groupby("A", as_index=True)

    msg = r"nested renamer is not supported"
    with pytest.raises(SpecificationError, match=msg):
        grouped["C"].agg({"Q": "sum"})

    # multi-key

    grouped = df.groupby(["A", "B"], as_index=False)

    result = grouped.agg("mean")
    expected = grouped.mean()
    tm.assert_frame_equal(result, expected)

    result2 = grouped.agg({"C": "mean", "D": "sum"})
    expected2 = grouped.mean()
    expected2["D"] = grouped.sum()["D"]
    tm.assert_frame_equal(result2, expected2)

    expected3 = grouped["C"].sum()
    expected3 = DataFrame(expected3).rename(columns={"C": "Q"})
    msg = "Passing a dictionary to SeriesGroupBy.agg is deprecated"
    with tm.assert_produces_warning(FutureWarning, match=msg):
        result3 = grouped["C"].agg({"Q": "sum"})
    tm.assert_frame_equal(result3, expected3)

    # GH7115 & GH8112 & GH8582
    df = DataFrame(
        np.random.default_rng(2).integers(0, 100, (50, 3)),
        columns=["jim", "joe", "jolie"],
    )
    ts = Series(np.random.default_rng(2).integers(5, 10, 50), name="jim")

    gr = df.groupby(ts)
    gr.nth(0)  # invokes set_selection_from_grouper internally

    msg = "The behavior of DataFrame.sum with axis=None is deprecated"
    with tm.assert_produces_warning(FutureWarning, match=msg, check_stacklevel=False):
        res = gr.apply(sum)
    with tm.assert_produces_warning(FutureWarning, match=msg, check_stacklevel=False):
        alt = df.groupby(ts).apply(sum)
    tm.assert_frame_equal(res, alt)

    for attr in ["mean", "max", "count", "idxmax", "cumsum", "all"]:
        gr = df.groupby(ts, as_index=False)
        left = getattr(gr, attr)()

        gr = df.groupby(ts.values, as_index=True)
        right = getattr(gr, attr)().reset_index(drop=True)

        tm.assert_frame_equal(left, right)


def test_ops_not_as_index(reduction_func):
    # GH 10355, 21090
    # Using as_index=False should not modify grouped column

    if reduction_func in ("corrwith", "nth", "ngroup"):
        pytest.skip(f"GH 5755: Test not applicable for {reduction_func}")

    df = DataFrame(
        np.random.default_rng(2).integers(0, 5, size=(100, 2)), columns=["a", "b"]
    )
    expected = getattr(df.groupby("a"), reduction_func)()
    if reduction_func == "size":
        expected = expected.rename("size")
    expected = expected.reset_index()

    if reduction_func != "size":
        # 32 bit compat -> groupby preserves dtype whereas reset_index casts to int64
        expected["a"] = expected["a"].astype(df["a"].dtype)

    g = df.groupby("a", as_index=False)

    result = getattr(g, reduction_func)()
    tm.assert_frame_equal(result, expected)

    result = g.agg(reduction_func)
    tm.assert_frame_equal(result, expected)

    result = getattr(g["b"], reduction_func)()
    tm.assert_frame_equal(result, expected)

    result = g["b"].agg(reduction_func)
    tm.assert_frame_equal(result, expected)


def test_as_index_series_return_frame(df):
    grouped = df.groupby("A", as_index=False)
    grouped2 = df.groupby(["A", "B"], as_index=False)

    result = grouped["C"].agg("sum")
    expected = grouped.agg("sum").loc[:, ["A", "C"]]
    assert isinstance(result, DataFrame)
    tm.assert_frame_equal(result, expected)

    result2 = grouped2["C"].agg("sum")
    expected2 = grouped2.agg("sum").loc[:, ["A", "B", "C"]]
    assert isinstance(result2, DataFrame)
    tm.assert_frame_equal(result2, expected2)

    result = grouped["C"].sum()
    expected = grouped.sum().loc[:, ["A", "C"]]
    assert isinstance(result, DataFrame)
    tm.assert_frame_equal(result, expected)

    result2 = grouped2["C"].sum()
    expected2 = grouped2.sum().loc[:, ["A", "B", "C"]]
    assert isinstance(result2, DataFrame)
    tm.assert_frame_equal(result2, expected2)


def test_as_index_series_column_slice_raises(df):
    # GH15072
    grouped = df.groupby("A", as_index=False)
    msg = r"Column\(s\) C already selected"

    with pytest.raises(IndexError, match=msg):
        grouped["C"].__getitem__("D")


def test_groupby_as_index_cython(df):
    data = df

    # single-key
    grouped = data.groupby("A", as_index=False)
    result = grouped.mean(numeric_only=True)
    expected = data.groupby(["A"]).mean(numeric_only=True)
    expected.insert(0, "A", expected.index)
    expected.index = RangeIndex(len(expected))
    tm.assert_frame_equal(result, expected)

    # multi-key
    grouped = data.groupby(["A", "B"], as_index=False)
    result = grouped.mean()
    expected = data.groupby(["A", "B"]).mean()

    arrays = list(zip(*expected.index.values))
    expected.insert(0, "A", arrays[0])
    expected.insert(1, "B", arrays[1])
    expected.index = RangeIndex(len(expected))
    tm.assert_frame_equal(result, expected)


def test_groupby_as_index_series_scalar(df):
    grouped = df.groupby(["A", "B"], as_index=False)

    # GH #421

    result = grouped["C"].agg(len)
    expected = grouped.agg(len).loc[:, ["A", "B", "C"]]
    tm.assert_frame_equal(result, expected)


def test_groupby_as_index_corner(df, ts):
    msg = "as_index=False only valid with DataFrame"
    with pytest.raises(TypeError, match=msg):
        ts.groupby(lambda x: x.weekday(), as_index=False)

    msg = "as_index=False only valid for axis=0"
    depr_msg = "DataFrame.groupby with axis=1 is deprecated"
    with pytest.raises(ValueError, match=msg):
        with tm.assert_produces_warning(FutureWarning, match=depr_msg):
            df.groupby(lambda x: x.lower(), as_index=False, axis=1)


def test_groupby_multiple_key():
    df = tm.makeTimeDataFrame()
    grouped = df.groupby([lambda x: x.year, lambda x: x.month, lambda x: x.day])
    agged = grouped.sum()
    tm.assert_almost_equal(df.values, agged.values)

    depr_msg = "DataFrame.groupby with axis=1 is deprecated"
    with tm.assert_produces_warning(FutureWarning, match=depr_msg):
        grouped = df.T.groupby(
            [lambda x: x.year, lambda x: x.month, lambda x: x.day], axis=1
        )

    agged = grouped.agg(lambda x: x.sum())
    tm.assert_index_equal(agged.index, df.columns)
    tm.assert_almost_equal(df.T.values, agged.values)

    agged = grouped.agg(lambda x: x.sum())
    tm.assert_almost_equal(df.T.values, agged.values)


def test_groupby_multi_corner(df):
    # test that having an all-NA column doesn't mess you up
    df = df.copy()
    df["bad"] = np.nan
    agged = df.groupby(["A", "B"]).mean()

    expected = df.groupby(["A", "B"]).mean()
    expected["bad"] = np.nan

    tm.assert_frame_equal(agged, expected)


def test_raises_on_nuisance(df):
    grouped = df.groupby("A")
    msg = re.escape("agg function failed [how->mean,dtype->object]")
    with pytest.raises(TypeError, match=msg):
        grouped.agg("mean")
    with pytest.raises(TypeError, match=msg):
        grouped.mean()

    df = df.loc[:, ["A", "C", "D"]]
    df["E"] = datetime.now()
    grouped = df.groupby("A")
    msg = "datetime64 type does not support sum operations"
    with pytest.raises(TypeError, match=msg):
        grouped.agg("sum")
    with pytest.raises(TypeError, match=msg):
        grouped.sum()

    # won't work with axis = 1
    depr_msg = "DataFrame.groupby with axis=1 is deprecated"
    with tm.assert_produces_warning(FutureWarning, match=depr_msg):
        grouped = df.groupby({"A": 0, "C": 0, "D": 1, "E": 1}, axis=1)
    msg = "does not support reduction 'sum'"
    with pytest.raises(TypeError, match=msg):
        grouped.agg(lambda x: x.sum(0, numeric_only=False))


@pytest.mark.parametrize(
    "agg_function",
    ["max", "min"],
)
def test_keep_nuisance_agg(df, agg_function):
    # GH 38815
    grouped = df.groupby("A")
    result = getattr(grouped, agg_function)()
    expected = result.copy()
    expected.loc["bar", "B"] = getattr(df.loc[df["A"] == "bar", "B"], agg_function)()
    expected.loc["foo", "B"] = getattr(df.loc[df["A"] == "foo", "B"], agg_function)()
    tm.assert_frame_equal(result, expected)


@pytest.mark.parametrize(
    "agg_function",
    ["sum", "mean", "prod", "std", "var", "sem", "median"],
)
@pytest.mark.parametrize("numeric_only", [True, False])
def test_omit_nuisance_agg(df, agg_function, numeric_only):
    # GH 38774, GH 38815
    grouped = df.groupby("A")

    no_drop_nuisance = ("var", "std", "sem", "mean", "prod", "median")
    if agg_function in no_drop_nuisance and not numeric_only:
        # Added numeric_only as part of GH#46560; these do not drop nuisance
        # columns when numeric_only is False
        if agg_function in ("std", "sem"):
            klass = ValueError
            msg = "could not convert string to float: 'one'"
        else:
            klass = TypeError
            msg = re.escape(f"agg function failed [how->{agg_function},dtype->object]")
        with pytest.raises(klass, match=msg):
            getattr(grouped, agg_function)(numeric_only=numeric_only)
    else:
        result = getattr(grouped, agg_function)(numeric_only=numeric_only)
        if not numeric_only and agg_function == "sum":
            # sum is successful on column B
            columns = ["A", "B", "C", "D"]
        else:
            columns = ["A", "C", "D"]
        expected = getattr(df.loc[:, columns].groupby("A"), agg_function)(
            numeric_only=numeric_only
        )
        tm.assert_frame_equal(result, expected)


def test_raise_on_nuisance_python_single(df):
    # GH 38815
    grouped = df.groupby("A")
    with pytest.raises(ValueError, match="could not convert"):
        grouped.skew()


def test_raise_on_nuisance_python_multiple(three_group):
    grouped = three_group.groupby(["A", "B"])
    msg = re.escape("agg function failed [how->mean,dtype->object]")
    with pytest.raises(TypeError, match=msg):
        grouped.agg("mean")
    with pytest.raises(TypeError, match=msg):
        grouped.mean()


def test_empty_groups_corner(mframe):
    # handle empty groups
    df = DataFrame(
        {
            "k1": np.array(["b", "b", "b", "a", "a", "a"]),
            "k2": np.array(["1", "1", "1", "2", "2", "2"]),
            "k3": ["foo", "bar"] * 3,
            "v1": np.random.default_rng(2).standard_normal(6),
            "v2": np.random.default_rng(2).standard_normal(6),
        }
    )

    grouped = df.groupby(["k1", "k2"])
    result = grouped[["v1", "v2"]].agg("mean")
    expected = grouped.mean(numeric_only=True)
    tm.assert_frame_equal(result, expected)

    grouped = mframe[3:5].groupby(level=0)
    agged = grouped.apply(lambda x: x.mean())
    agged_A = grouped["A"].apply("mean")
    tm.assert_series_equal(agged["A"], agged_A)
    assert agged.index.name == "first"


def test_nonsense_func():
    df = DataFrame([0])
    msg = r"unsupported operand type\(s\) for \+: 'int' and 'str'"
    with pytest.raises(TypeError, match=msg):
        df.groupby(lambda x: x + "foo")


def test_wrap_aggregated_output_multindex(mframe):
    df = mframe.T
    df["baz", "two"] = "peekaboo"

    keys = [np.array([0, 0, 1]), np.array([0, 0, 1])]
    msg = re.escape("agg function failed [how->mean,dtype->object]")
    with pytest.raises(TypeError, match=msg):
        df.groupby(keys).agg("mean")
    agged = df.drop(columns=("baz", "two")).groupby(keys).agg("mean")
    assert isinstance(agged.columns, MultiIndex)

    def aggfun(ser):
        if ser.name == ("foo", "one"):
            raise TypeError("Test error message")
        return ser.sum()

    with pytest.raises(TypeError, match="Test error message"):
        df.groupby(keys).aggregate(aggfun)


def test_groupby_level_apply(mframe):
    result = mframe.groupby(level=0).count()
    assert result.index.name == "first"
    result = mframe.groupby(level=1).count()
    assert result.index.name == "second"

    result = mframe["A"].groupby(level=0).count()
    assert result.index.name == "first"


def test_groupby_level_mapper(mframe):
    deleveled = mframe.reset_index()

    mapper0 = {"foo": 0, "bar": 0, "baz": 1, "qux": 1}
    mapper1 = {"one": 0, "two": 0, "three": 1}

    result0 = mframe.groupby(mapper0, level=0).sum()
    result1 = mframe.groupby(mapper1, level=1).sum()

    mapped_level0 = np.array(
        [mapper0.get(x) for x in deleveled["first"]], dtype=np.int64
    )
    mapped_level1 = np.array(
        [mapper1.get(x) for x in deleveled["second"]], dtype=np.int64
    )
    expected0 = mframe.groupby(mapped_level0).sum()
    expected1 = mframe.groupby(mapped_level1).sum()
    expected0.index.name, expected1.index.name = "first", "second"

    tm.assert_frame_equal(result0, expected0)
    tm.assert_frame_equal(result1, expected1)


def test_groupby_level_nonmulti():
    # GH 1313, GH 13901
    s = Series([1, 2, 3, 10, 4, 5, 20, 6], Index([1, 2, 3, 1, 4, 5, 2, 6], name="foo"))
    expected = Series([11, 22, 3, 4, 5, 6], Index(range(1, 7), name="foo"))

    result = s.groupby(level=0).sum()
    tm.assert_series_equal(result, expected)
    result = s.groupby(level=[0]).sum()
    tm.assert_series_equal(result, expected)
    result = s.groupby(level=-1).sum()
    tm.assert_series_equal(result, expected)
    result = s.groupby(level=[-1]).sum()
    tm.assert_series_equal(result, expected)

    msg = "level > 0 or level < -1 only valid with MultiIndex"
    with pytest.raises(ValueError, match=msg):
        s.groupby(level=1)
    with pytest.raises(ValueError, match=msg):
        s.groupby(level=-2)
    msg = "No group keys passed!"
    with pytest.raises(ValueError, match=msg):
        s.groupby(level=[])
    msg = "multiple levels only valid with MultiIndex"
    with pytest.raises(ValueError, match=msg):
        s.groupby(level=[0, 0])
    with pytest.raises(ValueError, match=msg):
        s.groupby(level=[0, 1])
    msg = "level > 0 or level < -1 only valid with MultiIndex"
    with pytest.raises(ValueError, match=msg):
        s.groupby(level=[1])


def test_groupby_complex():
    # GH 12902
    a = Series(data=np.arange(4) * (1 + 2j), index=[0, 0, 1, 1])
    expected = Series((1 + 2j, 5 + 10j))

    result = a.groupby(level=0).sum()
    tm.assert_series_equal(result, expected)


def test_groupby_complex_numbers():
    # GH 17927
    df = DataFrame(
        [
            {"a": 1, "b": 1 + 1j},
            {"a": 1, "b": 1 + 2j},
            {"a": 4, "b": 1},
        ]
    )
    expected = DataFrame(
        np.array([1, 1, 1], dtype=np.int64),
        index=Index([(1 + 1j), (1 + 2j), (1 + 0j)], name="b"),
        columns=Index(["a"], dtype="object"),
    )
    result = df.groupby("b", sort=False).count()
    tm.assert_frame_equal(result, expected)

    # Sorted by the magnitude of the complex numbers
    expected.index = Index([(1 + 0j), (1 + 1j), (1 + 2j)], name="b")
    result = df.groupby("b", sort=True).count()
    tm.assert_frame_equal(result, expected)


def test_groupby_series_indexed_differently():
    s1 = Series(
        [5.0, -9.0, 4.0, 100.0, -5.0, 55.0, 6.7],
        index=Index(["a", "b", "c", "d", "e", "f", "g"]),
    )
    s2 = Series(
        [1.0, 1.0, 4.0, 5.0, 5.0, 7.0], index=Index(["a", "b", "d", "f", "g", "h"])
    )

    grouped = s1.groupby(s2)
    agged = grouped.mean()
    exp = s1.groupby(s2.reindex(s1.index).get).mean()
    tm.assert_series_equal(agged, exp)


def test_groupby_with_hier_columns():
    tuples = list(
        zip(
            *[
                ["bar", "bar", "baz", "baz", "foo", "foo", "qux", "qux"],
                ["one", "two", "one", "two", "one", "two", "one", "two"],
            ]
        )
    )
    index = MultiIndex.from_tuples(tuples)
    columns = MultiIndex.from_tuples(
        [("A", "cat"), ("B", "dog"), ("B", "cat"), ("A", "dog")]
    )
    df = DataFrame(
        np.random.default_rng(2).standard_normal((8, 4)), index=index, columns=columns
    )

    result = df.groupby(level=0).mean()
    tm.assert_index_equal(result.columns, columns)

    depr_msg = "DataFrame.groupby with axis=1 is deprecated"
    with tm.assert_produces_warning(FutureWarning, match=depr_msg):
        gb = df.groupby(level=0, axis=1)
    result = gb.mean()
    tm.assert_index_equal(result.index, df.index)

    result = df.groupby(level=0).agg("mean")
    tm.assert_index_equal(result.columns, columns)

    result = df.groupby(level=0).apply(lambda x: x.mean())
    tm.assert_index_equal(result.columns, columns)

    with tm.assert_produces_warning(FutureWarning, match=depr_msg):
        gb = df.groupby(level=0, axis=1)
    result = gb.agg(lambda x: x.mean(1))
    tm.assert_index_equal(result.columns, Index(["A", "B"]))
    tm.assert_index_equal(result.index, df.index)

    # add a nuisance column
    sorted_columns, _ = columns.sortlevel(0)
    df["A", "foo"] = "bar"
    result = df.groupby(level=0).mean(numeric_only=True)
    tm.assert_index_equal(result.columns, df.columns[:-1])


def test_grouping_ndarray(df):
    grouped = df.groupby(df["A"].values)
    result = grouped.sum()
    expected = df.groupby(df["A"].rename(None)).sum()
    tm.assert_frame_equal(result, expected)


def test_groupby_wrong_multi_labels():
    index = Index([0, 1, 2, 3, 4], name="index")
    data = DataFrame(
        {
            "foo": ["foo1", "foo1", "foo2", "foo1", "foo3"],
            "bar": ["bar1", "bar2", "bar2", "bar1", "bar1"],
            "baz": ["baz1", "baz1", "baz1", "baz2", "baz2"],
            "spam": ["spam2", "spam3", "spam2", "spam1", "spam1"],
            "data": [20, 30, 40, 50, 60],
        },
        index=index,
    )

    grouped = data.groupby(["foo", "bar", "baz", "spam"])

    result = grouped.agg("mean")
    expected = grouped.mean()
    tm.assert_frame_equal(result, expected)


def test_groupby_series_with_name(df):
    result = df.groupby(df["A"]).mean(numeric_only=True)
    result2 = df.groupby(df["A"], as_index=False).mean(numeric_only=True)
    assert result.index.name == "A"
    assert "A" in result2

    result = df.groupby([df["A"], df["B"]]).mean()
    result2 = df.groupby([df["A"], df["B"]], as_index=False).mean()
    assert result.index.names == ("A", "B")
    assert "A" in result2
    assert "B" in result2


def test_seriesgroupby_name_attr(df):
    # GH 6265
    result = df.groupby("A")["C"]
    assert result.count().name == "C"
    assert result.mean().name == "C"

    testFunc = lambda x: np.sum(x) * 2
    assert result.agg(testFunc).name == "C"


def test_consistency_name():
    # GH 12363

    df = DataFrame(
        {
            "A": ["foo", "bar", "foo", "bar", "foo", "bar", "foo", "foo"],
            "B": ["one", "one", "two", "two", "two", "two", "one", "two"],
            "C": np.random.default_rng(2).standard_normal(8) + 1.0,
            "D": np.arange(8),
        }
    )

    expected = df.groupby(["A"]).B.count()
    result = df.B.groupby(df.A).count()
    tm.assert_series_equal(result, expected)


def test_groupby_name_propagation(df):
    # GH 6124
    def summarize(df, name=None):
        return Series({"count": 1, "mean": 2, "omissions": 3}, name=name)

    def summarize_random_name(df):
        # Provide a different name for each Series.  In this case, groupby
        # should not attempt to propagate the Series name since they are
        # inconsistent.
        return Series({"count": 1, "mean": 2, "omissions": 3}, name=df.iloc[0]["A"])

    msg = "DataFrameGroupBy.apply operated on the grouping columns"
    with tm.assert_produces_warning(FutureWarning, match=msg):
        metrics = df.groupby("A").apply(summarize)
    assert metrics.columns.name is None
    with tm.assert_produces_warning(FutureWarning, match=msg):
        metrics = df.groupby("A").apply(summarize, "metrics")
    assert metrics.columns.name == "metrics"
    with tm.assert_produces_warning(FutureWarning, match=msg):
        metrics = df.groupby("A").apply(summarize_random_name)
    assert metrics.columns.name is None


def test_groupby_nonstring_columns():
    df = DataFrame([np.arange(10) for x in range(10)])
    grouped = df.groupby(0)
    result = grouped.mean()
    expected = df.groupby(df[0]).mean()
    tm.assert_frame_equal(result, expected)


def test_groupby_mixed_type_columns():
    # GH 13432, unorderable types in py3
    df = DataFrame([[0, 1, 2]], columns=["A", "B", 0])
    expected = DataFrame([[1, 2]], columns=["B", 0], index=Index([0], name="A"))

    result = df.groupby("A").first()
    tm.assert_frame_equal(result, expected)

    result = df.groupby("A").sum()
    tm.assert_frame_equal(result, expected)


def test_cython_grouper_series_bug_noncontig():
    arr = np.empty((100, 100))
    arr.fill(np.nan)
    obj = Series(arr[:, 0])
    inds = np.tile(range(10), 10)

    result = obj.groupby(inds).agg(Series.median)
    assert result.isna().all()


def test_series_grouper_noncontig_index():
    index = Index(["a" * 10] * 100)

    values = Series(np.random.default_rng(2).standard_normal(50), index=index[::2])
    labels = np.random.default_rng(2).integers(0, 5, 50)

    # it works!
    grouped = values.groupby(labels)

    # accessing the index elements causes segfault
    f = lambda x: len(set(map(id, x.index)))
    grouped.agg(f)


def test_convert_objects_leave_decimal_alone():
    s = Series(range(5))
    labels = np.array(["a", "b", "c", "d", "e"], dtype="O")

    def convert_fast(x):
        return Decimal(str(x.mean()))

    def convert_force_pure(x):
        # base will be length 0
        assert len(x.values.base) > 0
        return Decimal(str(x.mean()))

    grouped = s.groupby(labels)

    result = grouped.agg(convert_fast)
    assert result.dtype == np.object_
    assert isinstance(result.iloc[0], Decimal)

    result = grouped.agg(convert_force_pure)
    assert result.dtype == np.object_
    assert isinstance(result.iloc[0], Decimal)


def test_groupby_dtype_inference_empty():
    # GH 6733
    df = DataFrame({"x": [], "range": np.arange(0, dtype="int64")})
    assert df["x"].dtype == np.float64

    result = df.groupby("x").first()
    exp_index = Index([], name="x", dtype=np.float64)
    expected = DataFrame({"range": Series([], index=exp_index, dtype="int64")})
    tm.assert_frame_equal(result, expected, by_blocks=True)


def test_groupby_unit64_float_conversion():
    # GH: 30859 groupby converts unit64 to floats sometimes
    df = DataFrame({"first": [1], "second": [1], "value": [16148277970000000000]})
    result = df.groupby(["first", "second"])["value"].max()
    expected = Series(
        [16148277970000000000],
        MultiIndex.from_product([[1], [1]], names=["first", "second"]),
        name="value",
    )
    tm.assert_series_equal(result, expected)


def test_groupby_list_infer_array_like(df):
    result = df.groupby(list(df["A"])).mean(numeric_only=True)
    expected = df.groupby(df["A"]).mean(numeric_only=True)
    tm.assert_frame_equal(result, expected, check_names=False)

    with pytest.raises(KeyError, match=r"^'foo'$"):
        df.groupby(list(df["A"][:-1]))

    # pathological case of ambiguity
    df = DataFrame(
        {
            "foo": [0, 1],
            "bar": [3, 4],
            "val": np.random.default_rng(2).standard_normal(2),
        }
    )

    result = df.groupby(["foo", "bar"]).mean()
    expected = df.groupby([df["foo"], df["bar"]]).mean()[["val"]]


def test_groupby_keys_same_size_as_index():
    # GH 11185
    freq = "s"
    index = date_range(
        start=Timestamp("2015-09-29T11:34:44-0700"), periods=2, freq=freq
    )
    df = DataFrame([["A", 10], ["B", 15]], columns=["metric", "values"], index=index)
    result = df.groupby([Grouper(level=0, freq=freq), "metric"]).mean()
    expected = df.set_index([df.index, "metric"]).astype(float)

    tm.assert_frame_equal(result, expected)


def test_groupby_one_row():
    # GH 11741
    msg = r"^'Z'$"
    df1 = DataFrame(
        np.random.default_rng(2).standard_normal((1, 4)), columns=list("ABCD")
    )
    with pytest.raises(KeyError, match=msg):
        df1.groupby("Z")
    df2 = DataFrame(
        np.random.default_rng(2).standard_normal((2, 4)), columns=list("ABCD")
    )
    with pytest.raises(KeyError, match=msg):
        df2.groupby("Z")


def test_groupby_nat_exclude():
    # GH 6992
    df = DataFrame(
        {
            "values": np.random.default_rng(2).standard_normal(8),
            "dt": [
                np.nan,
                Timestamp("2013-01-01"),
                np.nan,
                Timestamp("2013-02-01"),
                np.nan,
                Timestamp("2013-02-01"),
                np.nan,
                Timestamp("2013-01-01"),
            ],
            "str": [np.nan, "a", np.nan, "a", np.nan, "a", np.nan, "b"],
        }
    )
    grouped = df.groupby("dt")

    expected = [Index([1, 7]), Index([3, 5])]
    keys = sorted(grouped.groups.keys())
    assert len(keys) == 2
    for k, e in zip(keys, expected):
        # grouped.groups keys are np.datetime64 with system tz
        # not to be affected by tz, only compare values
        tm.assert_index_equal(grouped.groups[k], e)

    # confirm obj is not filtered
    tm.assert_frame_equal(grouped.grouper.groupings[0].obj, df)
    assert grouped.ngroups == 2

    expected = {
        Timestamp("2013-01-01 00:00:00"): np.array([1, 7], dtype=np.intp),
        Timestamp("2013-02-01 00:00:00"): np.array([3, 5], dtype=np.intp),
    }

    for k in grouped.indices:
        tm.assert_numpy_array_equal(grouped.indices[k], expected[k])

    tm.assert_frame_equal(grouped.get_group(Timestamp("2013-01-01")), df.iloc[[1, 7]])
    tm.assert_frame_equal(grouped.get_group(Timestamp("2013-02-01")), df.iloc[[3, 5]])

    with pytest.raises(KeyError, match=r"^NaT$"):
        grouped.get_group(pd.NaT)

    nan_df = DataFrame(
        {"nan": [np.nan, np.nan, np.nan], "nat": [pd.NaT, pd.NaT, pd.NaT]}
    )
    assert nan_df["nan"].dtype == "float64"
    assert nan_df["nat"].dtype == "datetime64[ns]"

    for key in ["nan", "nat"]:
        grouped = nan_df.groupby(key)
        assert grouped.groups == {}
        assert grouped.ngroups == 0
        assert grouped.indices == {}
        with pytest.raises(KeyError, match=r"^nan$"):
            grouped.get_group(np.nan)
        with pytest.raises(KeyError, match=r"^NaT$"):
            grouped.get_group(pd.NaT)


def test_groupby_two_group_keys_all_nan():
    # GH #36842: Grouping over two group keys shouldn't raise an error
    df = DataFrame({"a": [np.nan, np.nan], "b": [np.nan, np.nan], "c": [1, 2]})
    result = df.groupby(["a", "b"]).indices
    assert result == {}


def test_groupby_2d_malformed():
    d = DataFrame(index=range(2))
    d["group"] = ["g1", "g2"]
    d["zeros"] = [0, 0]
    d["ones"] = [1, 1]
    d["label"] = ["l1", "l2"]
    tmp = d.groupby(["group"]).mean(numeric_only=True)
    res_values = np.array([[0.0, 1.0], [0.0, 1.0]])
    tm.assert_index_equal(tmp.columns, Index(["zeros", "ones"]))
    tm.assert_numpy_array_equal(tmp.values, res_values)


def test_int32_overflow():
    B = np.concatenate((np.arange(10000), np.arange(10000), np.arange(5000)))
    A = np.arange(25000)
    df = DataFrame(
        {
            "A": A,
            "B": B,
            "C": A,
            "D": B,
            "E": np.random.default_rng(2).standard_normal(25000),
        }
    )

    left = df.groupby(["A", "B", "C", "D"]).sum()
    right = df.groupby(["D", "C", "B", "A"]).sum()
    assert len(left) == len(right)


def test_groupby_sort_multi():
    df = DataFrame(
        {
            "a": ["foo", "bar", "baz"],
            "b": [3, 2, 1],
            "c": [0, 1, 2],
            "d": np.random.default_rng(2).standard_normal(3),
        }
    )

    tups = [tuple(row) for row in df[["a", "b", "c"]].values]
    tups = com.asarray_tuplesafe(tups)
    result = df.groupby(["a", "b", "c"], sort=True).sum()
    tm.assert_numpy_array_equal(result.index.values, tups[[1, 2, 0]])

    tups = [tuple(row) for row in df[["c", "a", "b"]].values]
    tups = com.asarray_tuplesafe(tups)
    result = df.groupby(["c", "a", "b"], sort=True).sum()
    tm.assert_numpy_array_equal(result.index.values, tups)

    tups = [tuple(x) for x in df[["b", "c", "a"]].values]
    tups = com.asarray_tuplesafe(tups)
    result = df.groupby(["b", "c", "a"], sort=True).sum()
    tm.assert_numpy_array_equal(result.index.values, tups[[2, 1, 0]])

    df = DataFrame(
        {
            "a": [0, 1, 2, 0, 1, 2],
            "b": [0, 0, 0, 1, 1, 1],
            "d": np.random.default_rng(2).standard_normal(6),
        }
    )
    grouped = df.groupby(["a", "b"])["d"]
    result = grouped.sum()

    def _check_groupby(df, result, keys, field, f=lambda x: x.sum()):
        tups = [tuple(row) for row in df[keys].values]
        tups = com.asarray_tuplesafe(tups)
        expected = f(df.groupby(tups)[field])
        for k, v in expected.items():
            assert result[k] == v

    _check_groupby(df, result, ["a", "b"], "d")


def test_dont_clobber_name_column():
    df = DataFrame(
        {"key": ["a", "a", "a", "b", "b", "b"], "name": ["foo", "bar", "baz"] * 2}
    )

    msg = "DataFrameGroupBy.apply operated on the grouping columns"
    with tm.assert_produces_warning(FutureWarning, match=msg):
        result = df.groupby("key", group_keys=False).apply(lambda x: x)
    tm.assert_frame_equal(result, df)


def test_skip_group_keys():
    tsf = tm.makeTimeDataFrame()

    grouped = tsf.groupby(lambda x: x.month, group_keys=False)
    result = grouped.apply(lambda x: x.sort_values(by="A")[:3])

    pieces = [group.sort_values(by="A")[:3] for key, group in grouped]

    expected = pd.concat(pieces)
    tm.assert_frame_equal(result, expected)

    grouped = tsf["A"].groupby(lambda x: x.month, group_keys=False)
    result = grouped.apply(lambda x: x.sort_values()[:3])

    pieces = [group.sort_values()[:3] for key, group in grouped]

    expected = pd.concat(pieces)
    tm.assert_series_equal(result, expected)


def test_no_nonsense_name(float_frame):
    # GH #995
    s = float_frame["C"].copy()
    s.name = None

    result = s.groupby(float_frame["A"]).agg("sum")
    assert result.name is None


def test_multifunc_sum_bug():
    # GH #1065
    x = DataFrame(np.arange(9).reshape(3, 3))
    x["test"] = 0
    x["fl"] = [1.3, 1.5, 1.6]

    grouped = x.groupby("test")
    result = grouped.agg({"fl": "sum", 2: "size"})
    assert result["fl"].dtype == np.float64


def test_handle_dict_return_value(df):
    def f(group):
        return {"max": group.max(), "min": group.min()}

    def g(group):
        return Series({"max": group.max(), "min": group.min()})

    result = df.groupby("A")["C"].apply(f)
    expected = df.groupby("A")["C"].apply(g)

    assert isinstance(result, Series)
    tm.assert_series_equal(result, expected)


@pytest.mark.parametrize("grouper", ["A", ["A", "B"]])
def test_set_group_name(df, grouper):
    def f(group):
        assert group.name is not None
        return group

    def freduce(group):
        assert group.name is not None
        return group.sum()

    def freducex(x):
        return freduce(x)

    grouped = df.groupby(grouper, group_keys=False)

    # make sure all these work
    msg = "DataFrameGroupBy.apply operated on the grouping columns"
    with tm.assert_produces_warning(FutureWarning, match=msg):
        grouped.apply(f)
    grouped.aggregate(freduce)
    grouped.aggregate({"C": freduce, "D": freduce})
    grouped.transform(f)

    grouped["C"].apply(f)
    grouped["C"].aggregate(freduce)
    grouped["C"].aggregate([freduce, freducex])
    grouped["C"].transform(f)


def test_group_name_available_in_inference_pass():
    # gh-15062
    df = DataFrame({"a": [0, 0, 1, 1, 2, 2], "b": np.arange(6)})

    names = []

    def f(group):
        names.append(group.name)
        return group.copy()

    msg = "DataFrameGroupBy.apply operated on the grouping columns"
    with tm.assert_produces_warning(FutureWarning, match=msg):
        df.groupby("a", sort=False, group_keys=False).apply(f)

    expected_names = [0, 1, 2]
    assert names == expected_names


def test_no_dummy_key_names(df):
    # see gh-1291
    result = df.groupby(df["A"].values).sum()
    assert result.index.name is None

    result = df.groupby([df["A"].values, df["B"].values]).sum()
    assert result.index.names == (None, None)


def test_groupby_sort_multiindex_series():
    # series multiindex groupby sort argument was not being passed through
    # _compress_group_index
    # GH 9444
    index = MultiIndex(
        levels=[[1, 2], [1, 2]],
        codes=[[0, 0, 0, 0, 1, 1], [1, 1, 0, 0, 0, 0]],
        names=["a", "b"],
    )
    mseries = Series([0, 1, 2, 3, 4, 5], index=index)
    index = MultiIndex(
        levels=[[1, 2], [1, 2]], codes=[[0, 0, 1], [1, 0, 0]], names=["a", "b"]
    )
    mseries_result = Series([0, 2, 4], index=index)

    result = mseries.groupby(level=["a", "b"], sort=False).first()
    tm.assert_series_equal(result, mseries_result)
    result = mseries.groupby(level=["a", "b"], sort=True).first()
    tm.assert_series_equal(result, mseries_result.sort_index())


def test_groupby_reindex_inside_function():
    periods = 1000
    ind = date_range(start="2012/1/1", freq="5min", periods=periods)
    df = DataFrame({"high": np.arange(periods), "low": np.arange(periods)}, index=ind)

    def agg_before(func, fix=False):
        """
        Run an aggregate func on the subset of data.
        """

        def _func(data):
            d = data.loc[data.index.map(lambda x: x.hour < 11)].dropna()
            if fix:
                data[data.index[0]]
            if len(d) == 0:
                return None
            return func(d)

        return _func

    grouped = df.groupby(lambda x: datetime(x.year, x.month, x.day))
    closure_bad = grouped.agg({"high": agg_before(np.max)})
    closure_good = grouped.agg({"high": agg_before(np.max, True)})

    tm.assert_frame_equal(closure_bad, closure_good)


def test_groupby_multiindex_missing_pair():
    # GH9049
    df = DataFrame(
        {
            "group1": ["a", "a", "a", "b"],
            "group2": ["c", "c", "d", "c"],
            "value": [1, 1, 1, 5],
        }
    )
    df = df.set_index(["group1", "group2"])
    df_grouped = df.groupby(level=["group1", "group2"], sort=True)

    res = df_grouped.agg("sum")
    idx = MultiIndex.from_tuples(
        [("a", "c"), ("a", "d"), ("b", "c")], names=["group1", "group2"]
    )
    exp = DataFrame([[2], [1], [5]], index=idx, columns=["value"])

    tm.assert_frame_equal(res, exp)


def test_groupby_multiindex_not_lexsorted():
    # GH 11640

    # define the lexsorted version
    lexsorted_mi = MultiIndex.from_tuples(
        [("a", ""), ("b1", "c1"), ("b2", "c2")], names=["b", "c"]
    )
    lexsorted_df = DataFrame([[1, 3, 4]], columns=lexsorted_mi)
    assert lexsorted_df.columns._is_lexsorted()

    # define the non-lexsorted version
    not_lexsorted_df = DataFrame(
        columns=["a", "b", "c", "d"], data=[[1, "b1", "c1", 3], [1, "b2", "c2", 4]]
    )
    not_lexsorted_df = not_lexsorted_df.pivot_table(
        index="a", columns=["b", "c"], values="d"
    )
    not_lexsorted_df = not_lexsorted_df.reset_index()
    assert not not_lexsorted_df.columns._is_lexsorted()

    expected = lexsorted_df.groupby("a").mean()
    with tm.assert_produces_warning(PerformanceWarning):
        result = not_lexsorted_df.groupby("a").mean()
    tm.assert_frame_equal(expected, result)

    # a transforming function should work regardless of sort
    # GH 14776
    df = DataFrame(
        {"x": ["a", "a", "b", "a"], "y": [1, 1, 2, 2], "z": [1, 2, 3, 4]}
    ).set_index(["x", "y"])
    assert not df.index._is_lexsorted()

    for level in [0, 1, [0, 1]]:
        for sort in [False, True]:
            result = df.groupby(level=level, sort=sort, group_keys=False).apply(
                DataFrame.drop_duplicates
            )
            expected = df
            tm.assert_frame_equal(expected, result)

            result = (
                df.sort_index()
                .groupby(level=level, sort=sort, group_keys=False)
                .apply(DataFrame.drop_duplicates)
            )
            expected = df.sort_index()
            tm.assert_frame_equal(expected, result)


def test_index_label_overlaps_location():
    # checking we don't have any label/location confusion in the
    # wake of GH5375
    df = DataFrame(list("ABCDE"), index=[2, 0, 2, 1, 1])
    g = df.groupby(list("ababb"))
    actual = g.filter(lambda x: len(x) > 2)
    expected = df.iloc[[1, 3, 4]]
    tm.assert_frame_equal(actual, expected)

    ser = df[0]
    g = ser.groupby(list("ababb"))
    actual = g.filter(lambda x: len(x) > 2)
    expected = ser.take([1, 3, 4])
    tm.assert_series_equal(actual, expected)

    #  and again, with a generic Index of floats
    df.index = df.index.astype(float)
    g = df.groupby(list("ababb"))
    actual = g.filter(lambda x: len(x) > 2)
    expected = df.iloc[[1, 3, 4]]
    tm.assert_frame_equal(actual, expected)

    ser = df[0]
    g = ser.groupby(list("ababb"))
    actual = g.filter(lambda x: len(x) > 2)
    expected = ser.take([1, 3, 4])
    tm.assert_series_equal(actual, expected)


def test_transform_doesnt_clobber_ints():
    # GH 7972
    n = 6
    x = np.arange(n)
    df = DataFrame({"a": x // 2, "b": 2.0 * x, "c": 3.0 * x})
    df2 = DataFrame({"a": x // 2 * 1.0, "b": 2.0 * x, "c": 3.0 * x})

    gb = df.groupby("a")
    result = gb.transform("mean")

    gb2 = df2.groupby("a")
    expected = gb2.transform("mean")
    tm.assert_frame_equal(result, expected)


@pytest.mark.parametrize(
    "sort_column",
    ["ints", "floats", "strings", ["ints", "floats"], ["ints", "strings"]],
)
@pytest.mark.parametrize(
    "group_column", ["int_groups", "string_groups", ["int_groups", "string_groups"]]
)
def test_groupby_preserves_sort(sort_column, group_column):
    # Test to ensure that groupby always preserves sort order of original
    # object. Issue #8588 and #9651

    df = DataFrame(
        {
            "int_groups": [3, 1, 0, 1, 0, 3, 3, 3],
            "string_groups": ["z", "a", "z", "a", "a", "g", "g", "g"],
            "ints": [8, 7, 4, 5, 2, 9, 1, 1],
            "floats": [2.3, 5.3, 6.2, -2.4, 2.2, 1.1, 1.1, 5],
            "strings": ["z", "d", "a", "e", "word", "word2", "42", "47"],
        }
    )

    # Try sorting on different types and with different group types

    df = df.sort_values(by=sort_column)
    g = df.groupby(group_column)

    def test_sort(x):
        tm.assert_frame_equal(x, x.sort_values(by=sort_column))

    msg = "DataFrameGroupBy.apply operated on the grouping columns"
    with tm.assert_produces_warning(FutureWarning, match=msg):
        g.apply(test_sort)


def test_pivot_table_values_key_error():
    # This test is designed to replicate the error in issue #14938
    df = DataFrame(
        {
            "eventDate": date_range(datetime.today(), periods=20, freq="ME").tolist(),
            "thename": range(20),
        }
    )

    df["year"] = df.set_index("eventDate").index.year
    df["month"] = df.set_index("eventDate").index.month

    with pytest.raises(KeyError, match="'badname'"):
        df.reset_index().pivot_table(
            index="year", columns="month", values="badname", aggfunc="count"
        )


@pytest.mark.parametrize("columns", ["C", ["C"]])
@pytest.mark.parametrize("keys", [["A"], ["A", "B"]])
@pytest.mark.parametrize(
    "values",
    [
        [True],
        [0],
        [0.0],
        ["a"],
        Categorical([0]),
        [to_datetime(0)],
        date_range(0, 1, 1, tz="US/Eastern"),
        pd.period_range("2016-01-01", periods=3, freq="D"),
        pd.array([0], dtype="Int64"),
        pd.array([0], dtype="Float64"),
        pd.array([False], dtype="boolean"),
    ],
    ids=[
        "bool",
        "int",
        "float",
        "str",
        "cat",
        "dt64",
        "dt64tz",
        "period",
        "Int64",
        "Float64",
        "boolean",
    ],
)
@pytest.mark.parametrize("method", ["attr", "agg", "apply"])
@pytest.mark.parametrize(
    "op", ["idxmax", "idxmin", "min", "max", "sum", "prod", "skew"]
)
def test_empty_groupby(columns, keys, values, method, op, using_array_manager, dropna):
    # GH8093 & GH26411
    override_dtype = None

    if isinstance(values, BooleanArray) and op in ["sum", "prod"]:
        # We expect to get Int64 back for these
        override_dtype = "Int64"

    if isinstance(values[0], bool) and op in ("prod", "sum"):
        # sum/product of bools is an integer
        override_dtype = "int64"

    df = DataFrame({"A": values, "B": values, "C": values}, columns=list("ABC"))

    if hasattr(values, "dtype"):
        # check that we did the construction right
        assert (df.dtypes == values.dtype).all()

    df = df.iloc[:0]

    gb = df.groupby(keys, group_keys=False, dropna=dropna, observed=False)[columns]

    def get_result(**kwargs):
        if method == "attr":
            return getattr(gb, op)(**kwargs)
        else:
            return getattr(gb, method)(op, **kwargs)

    def get_categorical_invalid_expected():
        # Categorical is special without 'observed=True', we get an NaN entry
        #  corresponding to the unobserved group. If we passed observed=True
        #  to groupby, expected would just be 'df.set_index(keys)[columns]'
        #  as below
        lev = Categorical([0], dtype=values.dtype)
        if len(keys) != 1:
            idx = MultiIndex.from_product([lev, lev], names=keys)
        else:
            # all columns are dropped, but we end up with one row
            # Categorical is special without 'observed=True'
            idx = Index(lev, name=keys[0])

        expected = DataFrame([], columns=[], index=idx)
        return expected

    is_per = isinstance(df.dtypes.iloc[0], pd.PeriodDtype)
    is_dt64 = df.dtypes.iloc[0].kind == "M"
    is_cat = isinstance(values, Categorical)

    if (
        isinstance(values, Categorical)
        and not values.ordered
        and op in ["min", "max", "idxmin", "idxmax"]
    ):
        if op in ["min", "max"]:
            msg = f"Cannot perform {op} with non-ordered Categorical"
            klass = TypeError
        else:
            msg = f"Can't get {op} of an empty group due to unobserved categories"
            klass = ValueError
        with pytest.raises(klass, match=msg):
            get_result()

        if op in ["min", "max"] and isinstance(columns, list):
            # i.e. DataframeGroupBy, not SeriesGroupBy
            result = get_result(numeric_only=True)
            expected = get_categorical_invalid_expected()
            tm.assert_equal(result, expected)
        return

    if op in ["prod", "sum", "skew"]:
        # ops that require more than just ordered-ness
        if is_dt64 or is_cat or is_per:
            # GH#41291
            # datetime64 -> prod and sum are invalid
            if is_dt64:
                msg = "datetime64 type does not support"
            elif is_per:
                msg = "Period type does not support"
            else:
                msg = "category type does not support"
            if op == "skew":
                msg = "|".join([msg, "does not support reduction 'skew'"])
            with pytest.raises(TypeError, match=msg):
                get_result()

            if not isinstance(columns, list):
                # i.e. SeriesGroupBy
                return
            elif op == "skew":
                # TODO: test the numeric_only=True case
                return
            else:
                # i.e. op in ["prod", "sum"]:
                # i.e. DataFrameGroupBy
                # ops that require more than just ordered-ness
                # GH#41291
                result = get_result(numeric_only=True)

                # with numeric_only=True, these are dropped, and we get
                # an empty DataFrame back
                expected = df.set_index(keys)[[]]
                if is_cat:
                    expected = get_categorical_invalid_expected()
                tm.assert_equal(result, expected)
                return

    result = get_result()
    expected = df.set_index(keys)[columns]
    if op in ["idxmax", "idxmin"]:
        expected = expected.astype(df.index.dtype)
    if override_dtype is not None:
        expected = expected.astype(override_dtype)
    if len(keys) == 1:
        expected.index.name = keys[0]
    tm.assert_equal(result, expected)


def test_empty_groupby_apply_nonunique_columns():
    # GH#44417
    df = DataFrame(np.random.default_rng(2).standard_normal((0, 4)))
    df[3] = df[3].astype(np.int64)
    df.columns = [0, 1, 2, 0]
    gb = df.groupby(df[1], group_keys=False)
    msg = "DataFrameGroupBy.apply operated on the grouping columns"
    with tm.assert_produces_warning(FutureWarning, match=msg):
        res = gb.apply(lambda x: x)
    assert (res.dtypes == df.dtypes).all()


def test_tuple_as_grouping():
    # https://github.com/pandas-dev/pandas/issues/18314
    df = DataFrame(
        {
            ("a", "b"): [1, 1, 1, 1],
            "a": [2, 2, 2, 2],
            "b": [2, 2, 2, 2],
            "c": [1, 1, 1, 1],
        }
    )

    with pytest.raises(KeyError, match=r"('a', 'b')"):
        df[["a", "b", "c"]].groupby(("a", "b"))

    result = df.groupby(("a", "b"))["c"].sum()
    expected = Series([4], name="c", index=Index([1], name=("a", "b")))
    tm.assert_series_equal(result, expected)


def test_tuple_correct_keyerror():
    # https://github.com/pandas-dev/pandas/issues/18798
    df = DataFrame(1, index=range(3), columns=MultiIndex.from_product([[1, 2], [3, 4]]))
    with pytest.raises(KeyError, match=r"^\(7, 8\)$"):
        df.groupby((7, 8)).mean()


def test_groupby_agg_ohlc_non_first():
    # GH 21716
    df = DataFrame(
        [[1], [1]],
        columns=Index(["foo"], name="mycols"),
        index=date_range("2018-01-01", periods=2, freq="D", name="dti"),
    )

    expected = DataFrame(
        [[1, 1, 1, 1, 1], [1, 1, 1, 1, 1]],
        columns=MultiIndex.from_tuples(
            (
                ("foo", "sum", "foo"),
                ("foo", "ohlc", "open"),
                ("foo", "ohlc", "high"),
                ("foo", "ohlc", "low"),
                ("foo", "ohlc", "close"),
            ),
            names=["mycols", None, None],
        ),
        index=date_range("2018-01-01", periods=2, freq="D", name="dti"),
    )

    result = df.groupby(Grouper(freq="D")).agg(["sum", "ohlc"])

    tm.assert_frame_equal(result, expected)


def test_groupby_multiindex_nat():
    # GH 9236
    values = [
        (pd.NaT, "a"),
        (datetime(2012, 1, 2), "a"),
        (datetime(2012, 1, 2), "b"),
        (datetime(2012, 1, 3), "a"),
    ]
    mi = MultiIndex.from_tuples(values, names=["date", None])
    ser = Series([3, 2, 2.5, 4], index=mi)

    result = ser.groupby(level=1).mean()
    expected = Series([3.0, 2.5], index=["a", "b"])
    tm.assert_series_equal(result, expected)


def test_groupby_empty_list_raises():
    # GH 5289
    values = zip(range(10), range(10))
    df = DataFrame(values, columns=["apple", "b"])
    msg = "Grouper and axis must be same length"
    with pytest.raises(ValueError, match=msg):
        df.groupby([[]])


def test_groupby_multiindex_series_keys_len_equal_group_axis():
    # GH 25704
    index_array = [["x", "x"], ["a", "b"], ["k", "k"]]
    index_names = ["first", "second", "third"]
    ri = MultiIndex.from_arrays(index_array, names=index_names)
    s = Series(data=[1, 2], index=ri)
    result = s.groupby(["first", "third"]).sum()

    index_array = [["x"], ["k"]]
    index_names = ["first", "third"]
    ei = MultiIndex.from_arrays(index_array, names=index_names)
    expected = Series([3], index=ei)

    tm.assert_series_equal(result, expected)


def test_groupby_groups_in_BaseGrouper():
    # GH 26326
    # Test if DataFrame grouped with a pandas.Grouper has correct groups
    mi = MultiIndex.from_product([["A", "B"], ["C", "D"]], names=["alpha", "beta"])
    df = DataFrame({"foo": [1, 2, 1, 2], "bar": [1, 2, 3, 4]}, index=mi)
    result = df.groupby([Grouper(level="alpha"), "beta"])
    expected = df.groupby(["alpha", "beta"])
    assert result.groups == expected.groups

    result = df.groupby(["beta", Grouper(level="alpha")])
    expected = df.groupby(["beta", "alpha"])
    assert result.groups == expected.groups


@pytest.mark.parametrize("group_name", ["x", ["x"]])
def test_groupby_axis_1(group_name):
    # GH 27614
    df = DataFrame(
        np.arange(12).reshape(3, 4), index=[0, 1, 0], columns=[10, 20, 10, 20]
    )
    df.index.name = "y"
    df.columns.name = "x"

    depr_msg = "DataFrame.groupby with axis=1 is deprecated"
    with tm.assert_produces_warning(FutureWarning, match=depr_msg):
        gb = df.groupby(group_name, axis=1)

    results = gb.sum()
    expected = df.T.groupby(group_name).sum().T
    tm.assert_frame_equal(results, expected)

    # test on MI column
    iterables = [["bar", "baz", "foo"], ["one", "two"]]
    mi = MultiIndex.from_product(iterables=iterables, names=["x", "x1"])
    df = DataFrame(np.arange(18).reshape(3, 6), index=[0, 1, 0], columns=mi)
    with tm.assert_produces_warning(FutureWarning, match=depr_msg):
        gb = df.groupby(group_name, axis=1)
    results = gb.sum()
    expected = df.T.groupby(group_name).sum().T
    tm.assert_frame_equal(results, expected)


@pytest.mark.parametrize(
    "op, expected",
    [
        (
            "shift",
            {
                "time": [
                    None,
                    None,
                    Timestamp("2019-01-01 12:00:00"),
                    Timestamp("2019-01-01 12:30:00"),
                    None,
                    None,
                ]
            },
        ),
        (
            "bfill",
            {
                "time": [
                    Timestamp("2019-01-01 12:00:00"),
                    Timestamp("2019-01-01 12:30:00"),
                    Timestamp("2019-01-01 14:00:00"),
                    Timestamp("2019-01-01 14:30:00"),
                    Timestamp("2019-01-01 14:00:00"),
                    Timestamp("2019-01-01 14:30:00"),
                ]
            },
        ),
        (
            "ffill",
            {
                "time": [
                    Timestamp("2019-01-01 12:00:00"),
                    Timestamp("2019-01-01 12:30:00"),
                    Timestamp("2019-01-01 12:00:00"),
                    Timestamp("2019-01-01 12:30:00"),
                    Timestamp("2019-01-01 14:00:00"),
                    Timestamp("2019-01-01 14:30:00"),
                ]
            },
        ),
    ],
)
def test_shift_bfill_ffill_tz(tz_naive_fixture, op, expected):
    # GH19995, GH27992: Check that timezone does not drop in shift, bfill, and ffill
    tz = tz_naive_fixture
    data = {
        "id": ["A", "B", "A", "B", "A", "B"],
        "time": [
            Timestamp("2019-01-01 12:00:00"),
            Timestamp("2019-01-01 12:30:00"),
            None,
            None,
            Timestamp("2019-01-01 14:00:00"),
            Timestamp("2019-01-01 14:30:00"),
        ],
    }
    df = DataFrame(data).assign(time=lambda x: x.time.dt.tz_localize(tz))

    grouped = df.groupby("id")
    result = getattr(grouped, op)()
    expected = DataFrame(expected).assign(time=lambda x: x.time.dt.tz_localize(tz))
    tm.assert_frame_equal(result, expected)


def test_groupby_only_none_group():
    # see GH21624
    # this was crashing with "ValueError: Length of passed values is 1, index implies 0"
    df = DataFrame({"g": [None], "x": 1})
    actual = df.groupby("g")["x"].transform("sum")
    expected = Series([np.nan], name="x")

    tm.assert_series_equal(actual, expected)


def test_groupby_duplicate_index():
    # GH#29189 the groupby call here used to raise
    ser = Series([2, 5, 6, 8], index=[2.0, 4.0, 4.0, 5.0])
    gb = ser.groupby(level=0)

    result = gb.mean()
    expected = Series([2, 5.5, 8], index=[2.0, 4.0, 5.0])
    tm.assert_series_equal(result, expected)


def test_group_on_empty_multiindex(transformation_func, request):
    # GH 47787
    # With one row, those are transforms so the schema should be the same
    df = DataFrame(
        data=[[1, Timestamp("today"), 3, 4]],
        columns=["col_1", "col_2", "col_3", "col_4"],
    )
    df["col_3"] = df["col_3"].astype(int)
    df["col_4"] = df["col_4"].astype(int)
    df = df.set_index(["col_1", "col_2"])
    if transformation_func == "fillna":
        args = ("ffill",)
    else:
        args = ()
    result = df.iloc[:0].groupby(["col_1"]).transform(transformation_func, *args)
    expected = df.groupby(["col_1"]).transform(transformation_func, *args).iloc[:0]
    if transformation_func in ("diff", "shift"):
        expected = expected.astype(int)
    tm.assert_equal(result, expected)

    result = (
        df["col_3"].iloc[:0].groupby(["col_1"]).transform(transformation_func, *args)
    )
    expected = (
        df["col_3"].groupby(["col_1"]).transform(transformation_func, *args).iloc[:0]
    )
    if transformation_func in ("diff", "shift"):
        expected = expected.astype(int)
    tm.assert_equal(result, expected)


@pytest.mark.parametrize(
    "idx",
    [
        Index(["a", "a"], name="foo"),
        MultiIndex.from_tuples((("a", "a"), ("a", "a")), names=["foo", "bar"]),
    ],
)
def test_dup_labels_output_shape(groupby_func, idx):
    if groupby_func in {"size", "ngroup", "cumcount"}:
        pytest.skip(f"Not applicable for {groupby_func}")

    df = DataFrame([[1, 1]], columns=idx)
    grp_by = df.groupby([0])

    args = get_groupby_method_args(groupby_func, df)
    result = getattr(grp_by, groupby_func)(*args)

    assert result.shape == (1, 2)
    tm.assert_index_equal(result.columns, idx)


def test_groupby_crash_on_nunique(axis):
    # Fix following 30253
    dti = date_range("2016-01-01", periods=2, name="foo")
    df = DataFrame({("A", "B"): [1, 2], ("A", "C"): [1, 3], ("D", "B"): [0, 0]})
    df.columns.names = ("bar", "baz")
    df.index = dti

    axis_number = df._get_axis_number(axis)
    if not axis_number:
        df = df.T
        msg = "The 'axis' keyword in DataFrame.groupby is deprecated"
    else:
        msg = "DataFrame.groupby with axis=1 is deprecated"

    with tm.assert_produces_warning(FutureWarning, match=msg):
        gb = df.groupby(axis=axis_number, level=0)
    result = gb.nunique()

    expected = DataFrame({"A": [1, 2], "D": [1, 1]}, index=dti)
    expected.columns.name = "bar"
    if not axis_number:
        expected = expected.T

    tm.assert_frame_equal(result, expected)

    if axis_number == 0:
        # same thing, but empty columns
        with tm.assert_produces_warning(FutureWarning, match=msg):
            gb2 = df[[]].groupby(axis=axis_number, level=0)
        exp = expected[[]]
    else:
        # same thing, but empty rows
        with tm.assert_produces_warning(FutureWarning, match=msg):
            gb2 = df.loc[[]].groupby(axis=axis_number, level=0)
        # default for empty when we can't infer a dtype is float64
        exp = expected.loc[[]].astype(np.float64)

    res = gb2.nunique()
    tm.assert_frame_equal(res, exp)


def test_groupby_list_level():
    # GH 9790
    expected = DataFrame(np.arange(0, 9).reshape(3, 3), dtype=float)
    result = expected.groupby(level=[0]).mean()
    tm.assert_frame_equal(result, expected)


@pytest.mark.parametrize(
    "max_seq_items, expected",
    [
        (5, "{0: [0], 1: [1], 2: [2], 3: [3], 4: [4]}"),
        (4, "{0: [0], 1: [1], 2: [2], 3: [3], ...}"),
        (1, "{0: [0], ...}"),
    ],
)
def test_groups_repr_truncates(max_seq_items, expected):
    # GH 1135
    df = DataFrame(np.random.default_rng(2).standard_normal((5, 1)))
    df["a"] = df.index

    with pd.option_context("display.max_seq_items", max_seq_items):
        result = df.groupby("a").groups.__repr__()
        assert result == expected

        result = df.groupby(np.array(df.a)).groups.__repr__()
        assert result == expected


def test_group_on_two_row_multiindex_returns_one_tuple_key():
    # GH 18451
    df = DataFrame([{"a": 1, "b": 2, "c": 99}, {"a": 1, "b": 2, "c": 88}])
    df = df.set_index(["a", "b"])

    grp = df.groupby(["a", "b"])
    result = grp.indices
    expected = {(1, 2): np.array([0, 1], dtype=np.int64)}

    assert len(result) == 1
    key = (1, 2)
    assert (result[key] == expected[key]).all()


@pytest.mark.parametrize(
    "klass, attr, value",
    [
        (DataFrame, "level", "a"),
        (DataFrame, "as_index", False),
        (DataFrame, "sort", False),
        (DataFrame, "group_keys", False),
        (DataFrame, "observed", True),
        (DataFrame, "dropna", False),
        (Series, "level", "a"),
        (Series, "as_index", False),
        (Series, "sort", False),
        (Series, "group_keys", False),
        (Series, "observed", True),
        (Series, "dropna", False),
    ],
)
def test_subsetting_columns_keeps_attrs(klass, attr, value):
    # GH 9959 - When subsetting columns, don't drop attributes
    df = DataFrame({"a": [1], "b": [2], "c": [3]})
    if attr != "axis":
        df = df.set_index("a")

    expected = df.groupby("a", **{attr: value})
    result = expected[["b"]] if klass is DataFrame else expected["b"]
    assert getattr(result, attr) == getattr(expected, attr)


def test_subsetting_columns_axis_1():
    # GH 37725
    df = DataFrame({"A": [1], "B": [2], "C": [3]})
    msg = "DataFrame.groupby with axis=1 is deprecated"
    with tm.assert_produces_warning(FutureWarning, match=msg):
        g = df.groupby([0, 0, 1], axis=1)
    match = "Cannot subset columns when using axis=1"
    with pytest.raises(ValueError, match=match):
        g[["A", "B"]].sum()


@pytest.mark.parametrize("func", ["sum", "any", "shift"])
def test_groupby_column_index_name_lost(func):
    # GH: 29764 groupby loses index sometimes
    expected = Index(["a"], name="idx")
    df = DataFrame([[1]], columns=expected)
    df_grouped = df.groupby([1])
    result = getattr(df_grouped, func)().columns
    tm.assert_index_equal(result, expected)


@pytest.mark.parametrize(
    "infer_string",
    [
        False,
        pytest.param(
            True,
            marks=pytest.mark.skipif(pa_version_under7p0, reason="arrow not installed"),
        ),
    ],
)
def test_groupby_duplicate_columns(infer_string):
    # GH: 31735
    df = DataFrame(
        {"A": ["f", "e", "g", "h"], "B": ["a", "b", "c", "d"], "C": [1, 2, 3, 4]}
    ).astype(object)
    df.columns = ["A", "B", "B"]
    with pd.option_context("future.infer_string", infer_string):
        result = df.groupby([0, 0, 0, 0]).min()
    expected = DataFrame(
        [["e", "a", 1]], index=np.array([0]), columns=["A", "B", "B"], dtype=object
    )
    tm.assert_frame_equal(result, expected)


def test_groupby_series_with_tuple_name():
    # GH 37755
    ser = Series([1, 2, 3, 4], index=[1, 1, 2, 2], name=("a", "a"))
    ser.index.name = ("b", "b")
    result = ser.groupby(level=0).last()
    expected = Series([2, 4], index=[1, 2], name=("a", "a"))
    expected.index.name = ("b", "b")
    tm.assert_series_equal(result, expected)


@pytest.mark.parametrize(
    "func, values", [("sum", [97.0, 98.0]), ("mean", [24.25, 24.5])]
)
def test_groupby_numerical_stability_sum_mean(func, values):
    # GH#38778
    data = [1e16, 1e16, 97, 98, -5e15, -5e15, -5e15, -5e15]
    df = DataFrame({"group": [1, 2] * 4, "a": data, "b": data})
    result = getattr(df.groupby("group"), func)()
    expected = DataFrame({"a": values, "b": values}, index=Index([1, 2], name="group"))
    tm.assert_frame_equal(result, expected)


def test_groupby_numerical_stability_cumsum():
    # GH#38934
    data = [1e16, 1e16, 97, 98, -5e15, -5e15, -5e15, -5e15]
    df = DataFrame({"group": [1, 2] * 4, "a": data, "b": data})
    result = df.groupby("group").cumsum()
    exp_data = (
        [1e16] * 2 + [1e16 + 96, 1e16 + 98] + [5e15 + 97, 5e15 + 98] + [97.0, 98.0]
    )
    expected = DataFrame({"a": exp_data, "b": exp_data})
    tm.assert_frame_equal(result, expected, check_exact=True)


def test_groupby_cumsum_skipna_false():
    # GH#46216 don't propagate np.nan above the diagonal
    arr = np.random.default_rng(2).standard_normal((5, 5))
    df = DataFrame(arr)
    for i in range(5):
        df.iloc[i, i] = np.nan

    df["A"] = 1
    gb = df.groupby("A")

    res = gb.cumsum(skipna=False)

    expected = df[[0, 1, 2, 3, 4]].cumsum(skipna=False)
    tm.assert_frame_equal(res, expected)


def test_groupby_cumsum_timedelta64():
    # GH#46216 don't ignore is_datetimelike in libgroupby.group_cumsum
    dti = date_range("2016-01-01", periods=5)
    ser = Series(dti) - dti[0]
    ser[2] = pd.NaT

    df = DataFrame({"A": 1, "B": ser})
    gb = df.groupby("A")

    res = gb.cumsum(numeric_only=False, skipna=True)
    exp = DataFrame({"B": [ser[0], ser[1], pd.NaT, ser[4], ser[4] * 2]})
    tm.assert_frame_equal(res, exp)

    res = gb.cumsum(numeric_only=False, skipna=False)
    exp = DataFrame({"B": [ser[0], ser[1], pd.NaT, pd.NaT, pd.NaT]})
    tm.assert_frame_equal(res, exp)


def test_groupby_mean_duplicate_index(rand_series_with_duplicate_datetimeindex):
    dups = rand_series_with_duplicate_datetimeindex
    result = dups.groupby(level=0).mean()
    expected = dups.groupby(dups.index).mean()
    tm.assert_series_equal(result, expected)


def test_groupby_all_nan_groups_drop():
    # GH 15036
    s = Series([1, 2, 3], [np.nan, np.nan, np.nan])
    result = s.groupby(s.index).sum()
    expected = Series([], index=Index([], dtype=np.float64), dtype=np.int64)
    tm.assert_series_equal(result, expected)


@pytest.mark.parametrize("numeric_only", [True, False])
def test_groupby_empty_multi_column(as_index, numeric_only):
    # GH 15106 & GH 41998
    df = DataFrame(data=[], columns=["A", "B", "C"])
    gb = df.groupby(["A", "B"], as_index=as_index)
    result = gb.sum(numeric_only=numeric_only)
    if as_index:
        index = MultiIndex([[], []], [[], []], names=["A", "B"])
        columns = ["C"] if not numeric_only else []
    else:
        index = RangeIndex(0)
        columns = ["A", "B", "C"] if not numeric_only else ["A", "B"]
    expected = DataFrame([], columns=columns, index=index)
    tm.assert_frame_equal(result, expected)


def test_groupby_aggregation_non_numeric_dtype():
    # GH #43108
    df = DataFrame(
        [["M", [1]], ["M", [1]], ["W", [10]], ["W", [20]]], columns=["MW", "v"]
    )

    expected = DataFrame(
        {
            "v": [[1, 1], [10, 20]],
        },
        index=Index(["M", "W"], dtype="object", name="MW"),
    )

    gb = df.groupby(by=["MW"])
    result = gb.sum()
    tm.assert_frame_equal(result, expected)


def test_groupby_aggregation_multi_non_numeric_dtype():
    # GH #42395
    df = DataFrame(
        {
            "x": [1, 0, 1, 1, 0],
            "y": [Timedelta(i, "days") for i in range(1, 6)],
            "z": [Timedelta(i * 10, "days") for i in range(1, 6)],
        }
    )

    expected = DataFrame(
        {
            "y": [Timedelta(i, "days") for i in range(7, 9)],
            "z": [Timedelta(i * 10, "days") for i in range(7, 9)],
        },
        index=Index([0, 1], dtype="int64", name="x"),
    )

    gb = df.groupby(by=["x"])
    result = gb.sum()
    tm.assert_frame_equal(result, expected)


def test_groupby_aggregation_numeric_with_non_numeric_dtype():
    # GH #43108
    df = DataFrame(
        {
            "x": [1, 0, 1, 1, 0],
            "y": [Timedelta(i, "days") for i in range(1, 6)],
            "z": list(range(1, 6)),
        }
    )

    expected = DataFrame(
        {"y": [Timedelta(7, "days"), Timedelta(8, "days")], "z": [7, 8]},
        index=Index([0, 1], dtype="int64", name="x"),
    )

    gb = df.groupby(by=["x"])
    result = gb.sum()
    tm.assert_frame_equal(result, expected)


def test_groupby_filtered_df_std():
    # GH 16174
    dicts = [
        {"filter_col": False, "groupby_col": True, "bool_col": True, "float_col": 10.5},
        {"filter_col": True, "groupby_col": True, "bool_col": True, "float_col": 20.5},
        {"filter_col": True, "groupby_col": True, "bool_col": True, "float_col": 30.5},
    ]
    df = DataFrame(dicts)

    df_filter = df[df["filter_col"] == True]  # noqa: E712
    dfgb = df_filter.groupby("groupby_col")
    result = dfgb.std()
    expected = DataFrame(
        [[0.0, 0.0, 7.071068]],
        columns=["filter_col", "bool_col", "float_col"],
        index=Index([True], name="groupby_col"),
    )
    tm.assert_frame_equal(result, expected)


def test_datetime_categorical_multikey_groupby_indices():
    # GH 26859
    df = DataFrame(
        {
            "a": Series(list("abc")),
            "b": Series(
                to_datetime(["2018-01-01", "2018-02-01", "2018-03-01"]),
                dtype="category",
            ),
            "c": Categorical.from_codes([-1, 0, 1], categories=[0, 1]),
        }
    )
    result = df.groupby(["a", "b"], observed=False).indices
    expected = {
        ("a", Timestamp("2018-01-01 00:00:00")): np.array([0]),
        ("b", Timestamp("2018-02-01 00:00:00")): np.array([1]),
        ("c", Timestamp("2018-03-01 00:00:00")): np.array([2]),
    }
    assert result == expected


def test_rolling_wrong_param_min_period():
    # GH34037
    name_l = ["Alice"] * 5 + ["Bob"] * 5
    val_l = [np.nan, np.nan, 1, 2, 3] + [np.nan, 1, 2, 3, 4]
    test_df = DataFrame([name_l, val_l]).T
    test_df.columns = ["name", "val"]

    result_error_msg = r"__init__\(\) got an unexpected keyword argument 'min_period'"
    with pytest.raises(TypeError, match=result_error_msg):
        test_df.groupby("name")["val"].rolling(window=2, min_period=1).sum()


@pytest.mark.parametrize(
    "dtype",
    [
        object,
        pytest.param(
            "string[pyarrow_numpy]",
            marks=pytest.mark.skipif(pa_installed, reason="arrow not installed"),
        ),
    ],
)
def test_by_column_values_with_same_starting_value(dtype):
    # GH29635
    df = DataFrame(
        {
            "Name": ["Thomas", "Thomas", "Thomas John"],
            "Credit": [1200, 1300, 900],
            "Mood": Series(["sad", "happy", "happy"], dtype=dtype),
        }
    )
    aggregate_details = {"Mood": Series.mode, "Credit": "sum"}

    result = df.groupby(["Name"]).agg(aggregate_details)
    expected_result = DataFrame(
        {
            "Mood": [["happy", "sad"], "happy"],
            "Credit": [2500, 900],
            "Name": ["Thomas", "Thomas John"],
        }
    ).set_index("Name")

    tm.assert_frame_equal(result, expected_result)


def test_groupby_none_in_first_mi_level():
    # GH#47348
    arr = [[None, 1, 0, 1], [2, 3, 2, 3]]
    ser = Series(1, index=MultiIndex.from_arrays(arr, names=["a", "b"]))
    result = ser.groupby(level=[0, 1]).sum()
    expected = Series(
        [1, 2], MultiIndex.from_tuples([(0.0, 2), (1.0, 3)], names=["a", "b"])
    )
    tm.assert_series_equal(result, expected)


def test_groupby_none_column_name():
    # GH#47348
    df = DataFrame({None: [1, 1, 2, 2], "b": [1, 1, 2, 3], "c": [4, 5, 6, 7]})
    result = df.groupby(by=[None]).sum()
    expected = DataFrame({"b": [2, 5], "c": [9, 13]}, index=Index([1, 2], name=None))
    tm.assert_frame_equal(result, expected)


@pytest.mark.parametrize("selection", [None, "a", ["a"]])
def test_single_element_list_grouping(selection):
    # GH#42795, GH#53500
    df = DataFrame({"a": [1, 2], "b": [np.nan, 5], "c": [np.nan, 2]}, index=["x", "y"])
    grouped = df.groupby(["a"]) if selection is None else df.groupby(["a"])[selection]
    result = [key for key, _ in grouped]

    expected = [(1,), (2,)]
    assert result == expected


def test_groupby_string_dtype():
    # GH 40148
    df = DataFrame({"str_col": ["a", "b", "c", "a"], "num_col": [1, 2, 3, 2]})
    df["str_col"] = df["str_col"].astype("string")
    expected = DataFrame(
        {
            "str_col": [
                "a",
                "b",
                "c",
            ],
            "num_col": [1.5, 2.0, 3.0],
        }
    )
    expected["str_col"] = expected["str_col"].astype("string")
    grouped = df.groupby("str_col", as_index=False)
    result = grouped.mean()
    tm.assert_frame_equal(result, expected)


@pytest.mark.parametrize(
    "level_arg, multiindex", [([0], False), ((0,), False), ([0], True), ((0,), True)]
)
def test_single_element_listlike_level_grouping_deprecation(level_arg, multiindex):
    # GH 51583
    df = DataFrame({"a": [1, 2], "b": [3, 4], "c": [5, 6]}, index=["x", "y"])
    if multiindex:
        df = df.set_index(["a", "b"])
    depr_msg = (
        "Creating a Groupby object with a length-1 list-like "
        "level parameter will yield indexes as tuples in a future version. "
        "To keep indexes as scalars, create Groupby objects with "
        "a scalar level parameter instead."
    )
    with tm.assert_produces_warning(FutureWarning, match=depr_msg):
        [key for key, _ in df.groupby(level=level_arg)]


@pytest.mark.parametrize("func", ["sum", "cumsum", "cumprod", "prod"])
def test_groupby_avoid_casting_to_float(func):
    # GH#37493
    val = 922337203685477580
    df = DataFrame({"a": 1, "b": [val]})
    result = getattr(df.groupby("a"), func)() - val
    expected = DataFrame({"b": [0]}, index=Index([1], name="a"))
    if func in ["cumsum", "cumprod"]:
        expected = expected.reset_index(drop=True)
    tm.assert_frame_equal(result, expected)


@pytest.mark.parametrize("func, val", [("sum", 3), ("prod", 2)])
def test_groupby_sum_support_mask(any_numeric_ea_dtype, func, val):
    # GH#37493
    df = DataFrame({"a": 1, "b": [1, 2, pd.NA]}, dtype=any_numeric_ea_dtype)
    result = getattr(df.groupby("a"), func)()
    expected = DataFrame(
        {"b": [val]},
        index=Index([1], name="a", dtype=any_numeric_ea_dtype),
        dtype=any_numeric_ea_dtype,
    )
    tm.assert_frame_equal(result, expected)


@pytest.mark.parametrize("val, dtype", [(111, "int"), (222, "uint")])
def test_groupby_overflow(val, dtype):
    # GH#37493
    df = DataFrame({"a": 1, "b": [val, val]}, dtype=f"{dtype}8")
    result = df.groupby("a").sum()
    expected = DataFrame(
        {"b": [val * 2]},
        index=Index([1], name="a", dtype=f"{dtype}8"),
        dtype=f"{dtype}64",
    )
    tm.assert_frame_equal(result, expected)

    result = df.groupby("a").cumsum()
    expected = DataFrame({"b": [val, val * 2]}, dtype=f"{dtype}64")
    tm.assert_frame_equal(result, expected)

    result = df.groupby("a").prod()
    expected = DataFrame(
        {"b": [val * val]},
        index=Index([1], name="a", dtype=f"{dtype}8"),
        dtype=f"{dtype}64",
    )
    tm.assert_frame_equal(result, expected)


@pytest.mark.parametrize("skipna, val", [(True, 3), (False, pd.NA)])
def test_groupby_cumsum_mask(any_numeric_ea_dtype, skipna, val):
    # GH#37493
    df = DataFrame({"a": 1, "b": [1, pd.NA, 2]}, dtype=any_numeric_ea_dtype)
    result = df.groupby("a").cumsum(skipna=skipna)
    expected = DataFrame(
        {"b": [1, pd.NA, val]},
        dtype=any_numeric_ea_dtype,
    )
    tm.assert_frame_equal(result, expected)


@pytest.mark.parametrize(
    "val_in, index, val_out",
    [
        (
            [1.0, 2.0, 3.0, 4.0, 5.0],
            ["foo", "foo", "bar", "baz", "blah"],
            [3.0, 4.0, 5.0, 3.0],
        ),
        (
            [1.0, 2.0, 3.0, 4.0, 5.0, 6.0],
            ["foo", "foo", "bar", "baz", "blah", "blah"],
            [3.0, 4.0, 11.0, 3.0],
        ),
    ],
)
def test_groupby_index_name_in_index_content(val_in, index, val_out):
    # GH 48567
    series = Series(data=val_in, name="values", index=Index(index, name="blah"))
    result = series.groupby("blah").sum()
    expected = Series(
        data=val_out,
        name="values",
        index=Index(["bar", "baz", "blah", "foo"], name="blah"),
    )
    tm.assert_series_equal(result, expected)

    result = series.to_frame().groupby("blah").sum()
    expected = expected.to_frame()
    tm.assert_frame_equal(result, expected)


@pytest.mark.parametrize("n", [1, 10, 32, 100, 1000])
def test_sum_of_booleans(n):
    # GH 50347
    df = DataFrame({"groupby_col": 1, "bool": [True] * n})
    df["bool"] = df["bool"].eq(True)
    result = df.groupby("groupby_col").sum()
    expected = DataFrame({"bool": [n]}, index=Index([1], name="groupby_col"))
    tm.assert_frame_equal(result, expected)


@pytest.mark.filterwarnings(
    "ignore:invalid value encountered in remainder:RuntimeWarning"
)
@pytest.mark.parametrize("method", ["head", "tail", "nth", "first", "last"])
def test_groupby_method_drop_na(method):
    # GH 21755
    df = DataFrame({"A": ["a", np.nan, "b", np.nan, "c"], "B": range(5)})

    if method == "nth":
        result = getattr(df.groupby("A"), method)(n=0)
    else:
        result = getattr(df.groupby("A"), method)()

    if method in ["first", "last"]:
        expected = DataFrame({"B": [0, 2, 4]}).set_index(
            Series(["a", "b", "c"], name="A")
        )
    else:
        expected = DataFrame({"A": ["a", "b", "c"], "B": [0, 2, 4]}, index=[0, 2, 4])
    tm.assert_frame_equal(result, expected)


def test_groupby_reduce_period():
    # GH#51040
    pi = pd.period_range("2016-01-01", periods=100, freq="D")
    grps = list(range(10)) * 10
    ser = pi.to_series()
    gb = ser.groupby(grps)

    with pytest.raises(TypeError, match="Period type does not support sum operations"):
        gb.sum()
    with pytest.raises(
        TypeError, match="Period type does not support cumsum operations"
    ):
        gb.cumsum()
    with pytest.raises(TypeError, match="Period type does not support prod operations"):
        gb.prod()
    with pytest.raises(
        TypeError, match="Period type does not support cumprod operations"
    ):
        gb.cumprod()

    res = gb.max()
    expected = ser[-10:]
    expected.index = Index(range(10), dtype=int)
    tm.assert_series_equal(res, expected)

    res = gb.min()
    expected = ser[:10]
    expected.index = Index(range(10), dtype=int)
    tm.assert_series_equal(res, expected)


def test_obj_with_exclusions_duplicate_columns():
    # GH#50806
    df = DataFrame([[0, 1, 2, 3]])
    df.columns = [0, 1, 2, 0]
    gb = df.groupby(df[1])
    result = gb._obj_with_exclusions
    expected = df.take([0, 2, 3], axis=1)
    tm.assert_frame_equal(result, expected)


@pytest.mark.parametrize("numeric_only", [True, False])
def test_groupby_numeric_only_std_no_result(numeric_only):
    # GH 51080
    dicts_non_numeric = [{"a": "foo", "b": "bar"}, {"a": "car", "b": "dar"}]
    df = DataFrame(dicts_non_numeric)
    dfgb = df.groupby("a", as_index=False, sort=False)

    if numeric_only:
        result = dfgb.std(numeric_only=True)
        expected_df = DataFrame(["foo", "car"], columns=["a"])
        tm.assert_frame_equal(result, expected_df)
    else:
        with pytest.raises(
            ValueError, match="could not convert string to float: 'bar'"
        ):
            dfgb.std(numeric_only=numeric_only)


def test_grouping_with_categorical_interval_columns():
    # GH#34164
    df = DataFrame({"x": [0.1, 0.2, 0.3, -0.4, 0.5], "w": ["a", "b", "a", "c", "a"]})
    qq = pd.qcut(df["x"], q=np.linspace(0, 1, 5))
    result = df.groupby([qq, "w"], observed=False)["x"].agg("mean")
    categorical_index_level_1 = Categorical(
        [
            Interval(-0.401, 0.1, closed="right"),
            Interval(0.1, 0.2, closed="right"),
            Interval(0.2, 0.3, closed="right"),
            Interval(0.3, 0.5, closed="right"),
        ],
        ordered=True,
    )
    index_level_2 = ["a", "b", "c"]
    mi = MultiIndex.from_product(
        [categorical_index_level_1, index_level_2], names=["x", "w"]
    )
    expected = Series(
        np.array(
            [
                0.1,
                np.nan,
                -0.4,
                np.nan,
                0.2,
                np.nan,
                0.3,
                np.nan,
                np.nan,
                0.5,
                np.nan,
                np.nan,
            ]
        ),
        index=mi,
        name="x",
    )
    tm.assert_series_equal(result, expected)


@pytest.mark.parametrize("bug_var", [1, "a"])
def test_groupby_sum_on_nan_should_return_nan(bug_var):
    # GH 24196
    df = DataFrame({"A": [bug_var, bug_var, bug_var, np.nan]})
    dfgb = df.groupby(lambda x: x)
    result = dfgb.sum(min_count=1)

    expected_df = DataFrame([bug_var, bug_var, bug_var, None], columns=["A"])
    tm.assert_frame_equal(result, expected_df)


@pytest.mark.parametrize(
    "method",
    [
        "count",
        "corr",
        "cummax",
        "cummin",
        "cumprod",
        "describe",
        "rank",
        "quantile",
        "diff",
        "shift",
        "all",
        "any",
        "idxmin",
        "idxmax",
        "ffill",
        "bfill",
        "pct_change",
    ],
)
def test_groupby_selection_with_methods(df, method):
    # some methods which require DatetimeIndex
    rng = date_range("2014", periods=len(df))
    df.index = rng

    g = df.groupby(["A"])[["C"]]
    g_exp = df[["C"]].groupby(df["A"])
    # TODO check groupby with > 1 col ?

    res = getattr(g, method)()
    exp = getattr(g_exp, method)()

    # should always be frames!
    tm.assert_frame_equal(res, exp)


def test_groupby_selection_other_methods(df):
    # some methods which require DatetimeIndex
    rng = date_range("2014", periods=len(df))
    df.columns.name = "foo"
    df.index = rng

    g = df.groupby(["A"])[["C"]]
    g_exp = df[["C"]].groupby(df["A"])

    # methods which aren't just .foo()
    tm.assert_frame_equal(g.fillna(0), g_exp.fillna(0))
    msg = "DataFrameGroupBy.dtypes is deprecated"
    with tm.assert_produces_warning(FutureWarning, match=msg):
        tm.assert_frame_equal(g.dtypes, g_exp.dtypes)
    tm.assert_frame_equal(g.apply(lambda x: x.sum()), g_exp.apply(lambda x: x.sum()))

    tm.assert_frame_equal(g.resample("D").mean(), g_exp.resample("D").mean())
    tm.assert_frame_equal(g.resample("D").ohlc(), g_exp.resample("D").ohlc())

    tm.assert_frame_equal(
        g.filter(lambda x: len(x) == 3), g_exp.filter(lambda x: len(x) == 3)
    )


def test_groupby_with_Time_Grouper():
    idx2 = [
        to_datetime("2016-08-31 22:08:12.000"),
        to_datetime("2016-08-31 22:09:12.200"),
        to_datetime("2016-08-31 22:20:12.400"),
    ]

    test_data = DataFrame(
        {"quant": [1.0, 1.0, 3.0], "quant2": [1.0, 1.0, 3.0], "time2": idx2}
    )

    expected_output = DataFrame(
        {
            "time2": date_range("2016-08-31 22:08:00", periods=13, freq="1min"),
            "quant": [1, 1, 0, 0, 0, 0, 0, 0, 0, 0, 0, 0, 1],
            "quant2": [1, 1, 0, 0, 0, 0, 0, 0, 0, 0, 0, 0, 1],
        }
    )

    df = test_data.groupby(Grouper(key="time2", freq="1min")).count().reset_index()

    tm.assert_frame_equal(df, expected_output)


def test_groupby_series_with_datetimeindex_month_name():
    # GH 48509
    s = Series([0, 1, 0], index=date_range("2022-01-01", periods=3), name="jan")
    result = s.groupby(s).count()
    expected = Series([2, 1], name="jan")
    expected.index.name = "jan"
    tm.assert_series_equal(result, expected)


@pytest.mark.parametrize("test_series", [True, False])
@pytest.mark.parametrize(
    "kwarg, value, name, warn",
    [
        ("by", "a", 1, None),
        ("by", ["a"], 1, FutureWarning),
        ("by", ["a"], (1,), None),
        ("level", 0, 1, None),
        ("level", [0], 1, FutureWarning),
        ("level", [0], (1,), None),
    ],
)
def test_depr_get_group_len_1_list_likes(test_series, kwarg, value, name, warn):
    # GH#25971
    obj = DataFrame({"b": [3, 4, 5]}, index=Index([1, 1, 2], name="a"))
    if test_series:
        obj = obj["b"]
    gb = obj.groupby(**{kwarg: value})
    msg = "you will need to pass a length-1 tuple"
    with tm.assert_produces_warning(warn, match=msg):
        result = gb.get_group(name)
    if test_series:
        expected = Series([3, 4], index=Index([1, 1], name="a"), name="b")
    else:
        expected = DataFrame({"b": [3, 4]}, index=Index([1, 1], name="a"))
    tm.assert_equal(result, expected)


def test_groupby_ngroup_with_nan():
    # GH#50100
    df = DataFrame({"a": Categorical([np.nan]), "b": [1]})
    result = df.groupby(["a", "b"], dropna=False, observed=False).ngroup()
    expected = Series([0])
    tm.assert_series_equal(result, expected)


def test_get_group_axis_1():
    # GH#54858
    df = DataFrame(
        {
            "col1": [0, 3, 2, 3],
            "col2": [4, 1, 6, 7],
            "col3": [3, 8, 2, 10],
            "col4": [1, 13, 6, 15],
            "col5": [-4, 5, 6, -7],
        }
    )
    with tm.assert_produces_warning(FutureWarning, match="deprecated"):
        grouped = df.groupby(axis=1, by=[1, 2, 3, 2, 1])
    result = grouped.get_group(1)
    expected = DataFrame(
        {
            "col1": [0, 3, 2, 3],
            "col5": [-4, 5, 6, -7],
        }
    )
    tm.assert_frame_equal(result, expected)


def test_groupby_ffill_with_duplicated_index():
    # GH#43412
    df = DataFrame({"a": [1, 2, 3, 4, np.nan, np.nan]}, index=[0, 1, 2, 0, 1, 2])

    result = df.groupby(level=0).ffill()
    expected = DataFrame({"a": [1, 2, 3, 4, 2, 3]}, index=[0, 1, 2, 0, 1, 2])
    tm.assert_frame_equal(result, expected, check_dtype=False)<|MERGE_RESOLUTION|>--- conflicted
+++ resolved
@@ -5,11 +5,7 @@
 import numpy as np
 import pytest
 
-<<<<<<< HEAD
 from pandas.compat.pyarrow import pa_installed
-=======
-from pandas.compat import pa_version_under7p0
->>>>>>> ac5587cf
 from pandas.errors import (
     PerformanceWarning,
     SpecificationError,
@@ -2548,7 +2544,7 @@
         False,
         pytest.param(
             True,
-            marks=pytest.mark.skipif(pa_version_under7p0, reason="arrow not installed"),
+            marks=pytest.mark.skipif(not pa_installed, reason="arrow not installed"),
         ),
     ],
 )
@@ -2785,7 +2781,7 @@
         object,
         pytest.param(
             "string[pyarrow_numpy]",
-            marks=pytest.mark.skipif(pa_installed, reason="arrow not installed"),
+            marks=pytest.mark.skipif(not pa_installed, reason="arrow not installed"),
         ),
     ],
 )
