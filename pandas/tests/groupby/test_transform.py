""" test with the .transform """
from io import StringIO

import numpy as np
import pytest

from pandas._libs import groupby

from pandas.core.dtypes.common import ensure_platform_int, is_timedelta64_dtype

import pandas as pd
from pandas import (
    Categorical,
    DataFrame,
    MultiIndex,
    Series,
    Timestamp,
    concat,
    date_range,
)
from pandas.core.groupby.groupby import DataError
import pandas.util.testing as tm


def assert_fp_equal(a, b):
    assert (np.abs(a - b) < 1e-12).all()


def test_transform():
    data = Series(np.arange(9) // 3, index=np.arange(9))

    index = np.arange(9)
    np.random.shuffle(index)
    data = data.reindex(index)

    grouped = data.groupby(lambda x: x // 3)

    transformed = grouped.transform(lambda x: x * x.sum())
    assert transformed[7] == 12

    # GH 8046
    # make sure that we preserve the input order

    df = DataFrame(
        np.arange(6, dtype="int64").reshape(3, 2), columns=["a", "b"], index=[0, 2, 1]
    )
    key = [0, 0, 1]
    expected = (
        df.sort_index()
        .groupby(key)
        .transform(lambda x: x - x.mean())
        .groupby(key)
        .mean()
    )
    result = df.groupby(key).transform(lambda x: x - x.mean()).groupby(key).mean()
    tm.assert_frame_equal(result, expected)

    def demean(arr):
        return arr - arr.mean()

    people = DataFrame(
        np.random.randn(5, 5),
        columns=["a", "b", "c", "d", "e"],
        index=["Joe", "Steve", "Wes", "Jim", "Travis"],
    )
    key = ["one", "two", "one", "two", "one"]
    result = people.groupby(key).transform(demean).groupby(key).mean()
    expected = people.groupby(key).apply(demean).groupby(key).mean()
    tm.assert_frame_equal(result, expected)

    # GH 8430
    df = tm.makeTimeDataFrame()
    g = df.groupby(pd.Grouper(freq="M"))
    g.transform(lambda x: x - 1)

    # GH 9700
    df = DataFrame({"a": range(5, 10), "b": range(5)})
    result = df.groupby("a").transform(max)
    expected = DataFrame({"b": range(5)})
    tm.assert_frame_equal(result, expected)


def test_transform_fast():

    df = DataFrame({"id": np.arange(100000) / 3, "val": np.random.randn(100000)})

    grp = df.groupby("id")["val"]

    values = np.repeat(grp.mean().values, ensure_platform_int(grp.count().values))
    expected = pd.Series(values, index=df.index, name="val")

    result = grp.transform(np.mean)
    tm.assert_series_equal(result, expected)

    result = grp.transform("mean")
    tm.assert_series_equal(result, expected)

    # GH 12737
    df = pd.DataFrame(
        {
            "grouping": [0, 1, 1, 3],
            "f": [1.1, 2.1, 3.1, 4.5],
            "d": pd.date_range("2014-1-1", "2014-1-4"),
            "i": [1, 2, 3, 4],
        },
        columns=["grouping", "f", "i", "d"],
    )
    result = df.groupby("grouping").transform("first")

    dates = [
        pd.Timestamp("2014-1-1"),
        pd.Timestamp("2014-1-2"),
        pd.Timestamp("2014-1-2"),
        pd.Timestamp("2014-1-4"),
    ]
    expected = pd.DataFrame(
        {"f": [1.1, 2.1, 2.1, 4.5], "d": dates, "i": [1, 2, 2, 4]},
        columns=["f", "i", "d"],
    )
    tm.assert_frame_equal(result, expected)

    # selection
    result = df.groupby("grouping")[["f", "i"]].transform("first")
    expected = expected[["f", "i"]]
    tm.assert_frame_equal(result, expected)

    # dup columns
    df = pd.DataFrame([[1, 2, 3], [4, 5, 6]], columns=["g", "a", "a"])
    result = df.groupby("g").transform("first")
    expected = df.drop("g", axis=1)
    tm.assert_frame_equal(result, expected)


def test_transform_broadcast(tsframe, ts):
    grouped = ts.groupby(lambda x: x.month)
    result = grouped.transform(np.mean)

    tm.assert_index_equal(result.index, ts.index)
    for _, gp in grouped:
        assert_fp_equal(result.reindex(gp.index), gp.mean())

    grouped = tsframe.groupby(lambda x: x.month)
    result = grouped.transform(np.mean)
    tm.assert_index_equal(result.index, tsframe.index)
    for _, gp in grouped:
        agged = gp.mean()
        res = result.reindex(gp.index)
        for col in tsframe:
            assert_fp_equal(res[col], agged[col])

    # group columns
    grouped = tsframe.groupby({"A": 0, "B": 0, "C": 1, "D": 1}, axis=1)
    result = grouped.transform(np.mean)
    tm.assert_index_equal(result.index, tsframe.index)
    tm.assert_index_equal(result.columns, tsframe.columns)
    for _, gp in grouped:
        agged = gp.mean(1)
        res = result.reindex(columns=gp.columns)
        for idx in gp.index:
            assert_fp_equal(res.xs(idx), agged[idx])


def test_transform_axis(tsframe):

    # make sure that we are setting the axes
    # correctly when on axis=0 or 1
    # in the presence of a non-monotonic indexer
    # GH12713

    base = tsframe.iloc[0:5]
    r = len(base.index)
    c = len(base.columns)
    tso = DataFrame(
        np.random.randn(r, c), index=base.index, columns=base.columns, dtype="float64"
    )
    # monotonic
    ts = tso
    grouped = ts.groupby(lambda x: x.weekday())
    result = ts - grouped.transform("mean")
    expected = grouped.apply(lambda x: x - x.mean())
    tm.assert_frame_equal(result, expected)

    ts = ts.T
    grouped = ts.groupby(lambda x: x.weekday(), axis=1)
    result = ts - grouped.transform("mean")
    expected = grouped.apply(lambda x: (x.T - x.mean(1)).T)
    tm.assert_frame_equal(result, expected)

    # non-monotonic
    ts = tso.iloc[[1, 0] + list(range(2, len(base)))]
    grouped = ts.groupby(lambda x: x.weekday())
    result = ts - grouped.transform("mean")
    expected = grouped.apply(lambda x: x - x.mean())
    tm.assert_frame_equal(result, expected)

    ts = ts.T
    grouped = ts.groupby(lambda x: x.weekday(), axis=1)
    result = ts - grouped.transform("mean")
    expected = grouped.apply(lambda x: (x.T - x.mean(1)).T)
    tm.assert_frame_equal(result, expected)


def test_transform_dtype():
    # GH 9807
    # Check transform dtype output is preserved
    df = DataFrame([[1, 3], [2, 3]])
    result = df.groupby(1).transform("mean")
    expected = DataFrame([[1.5], [1.5]])
    tm.assert_frame_equal(result, expected)


def test_transform_bug():
    # GH 5712
    # transforming on a datetime column
    df = DataFrame(dict(A=Timestamp("20130101"), B=np.arange(5)))
    result = df.groupby("A")["B"].transform(lambda x: x.rank(ascending=False))
    expected = Series(np.arange(5, 0, step=-1), name="B")
    tm.assert_series_equal(result, expected)


def test_transform_numeric_to_boolean():
    # GH 16875
    # inconsistency in transforming boolean values
    expected = pd.Series([True, True], name="A")

    df = pd.DataFrame({"A": [1.1, 2.2], "B": [1, 2]})
    result = df.groupby("B").A.transform(lambda x: True)
    tm.assert_series_equal(result, expected)

    df = pd.DataFrame({"A": [1, 2], "B": [1, 2]})
    result = df.groupby("B").A.transform(lambda x: True)
    tm.assert_series_equal(result, expected)


def test_transform_datetime_to_timedelta():
    # GH 15429
    # transforming a datetime to timedelta
    df = DataFrame(dict(A=Timestamp("20130101"), B=np.arange(5)))
    expected = pd.Series([Timestamp("20130101") - Timestamp("20130101")] * 5, name="A")

    # this does date math without changing result type in transform
    base_time = df["A"][0]
    result = (
        df.groupby("A")["A"].transform(lambda x: x.max() - x.min() + base_time)
        - base_time
    )
    tm.assert_series_equal(result, expected)

    # this does date math and causes the transform to return timedelta
    result = df.groupby("A")["A"].transform(lambda x: x.max() - x.min())
    tm.assert_series_equal(result, expected)


def test_transform_datetime_to_numeric():
    # GH 10972
    # convert dt to float
    df = DataFrame({"a": 1, "b": date_range("2015-01-01", periods=2, freq="D")})
    result = df.groupby("a").b.transform(
        lambda x: x.dt.dayofweek - x.dt.dayofweek.mean()
    )

    expected = Series([-0.5, 0.5], name="b")
    tm.assert_series_equal(result, expected)

    # convert dt to int
    df = DataFrame({"a": 1, "b": date_range("2015-01-01", periods=2, freq="D")})
    result = df.groupby("a").b.transform(
        lambda x: x.dt.dayofweek - x.dt.dayofweek.min()
    )

    expected = Series([0, 1], name="b")
    tm.assert_series_equal(result, expected)


def test_transform_casting():
    # 13046
    data = """
    idx     A         ID3              DATETIME
    0   B-028  b76cd912ff "2014-10-08 13:43:27"
    1   B-054  4a57ed0b02 "2014-10-08 14:26:19"
    2   B-076  1a682034f8 "2014-10-08 14:29:01"
    3   B-023  b76cd912ff "2014-10-08 18:39:34"
    4   B-023  f88g8d7sds "2014-10-08 18:40:18"
    5   B-033  b76cd912ff "2014-10-08 18:44:30"
    6   B-032  b76cd912ff "2014-10-08 18:46:00"
    7   B-037  b76cd912ff "2014-10-08 18:52:15"
    8   B-046  db959faf02 "2014-10-08 18:59:59"
    9   B-053  b76cd912ff "2014-10-08 19:17:48"
    10  B-065  b76cd912ff "2014-10-08 19:21:38"
    """
    df = pd.read_csv(
        StringIO(data), sep=r"\s+", index_col=[0], parse_dates=["DATETIME"]
    )

    result = df.groupby("ID3")["DATETIME"].transform(lambda x: x.diff())
    assert is_timedelta64_dtype(result.dtype)

    result = df[["ID3", "DATETIME"]].groupby("ID3").transform(lambda x: x.diff())
    assert is_timedelta64_dtype(result.DATETIME.dtype)


def test_transform_multiple(ts):
    grouped = ts.groupby([lambda x: x.year, lambda x: x.month])

    grouped.transform(lambda x: x * 2)
    grouped.transform(np.mean)


def test_dispatch_transform(tsframe):
    df = tsframe[::5].reindex(tsframe.index)

    grouped = df.groupby(lambda x: x.month)

    filled = grouped.fillna(method="pad")
    fillit = lambda x: x.fillna(method="pad")
    expected = df.groupby(lambda x: x.month).transform(fillit)
    tm.assert_frame_equal(filled, expected)


def test_transform_select_columns(df):
    f = lambda x: x.mean()
    result = df.groupby("A")["C", "D"].transform(f)

    selection = df[["C", "D"]]
    expected = selection.groupby(df["A"]).transform(f)

    tm.assert_frame_equal(result, expected)


def test_transform_exclude_nuisance(df):

    # this also tests orderings in transform between
    # series/frame to make sure it's consistent
    expected = {}
    grouped = df.groupby("A")
    expected["C"] = grouped["C"].transform(np.mean)
    expected["D"] = grouped["D"].transform(np.mean)
    expected = DataFrame(expected)
    result = df.groupby("A").transform(np.mean)

    tm.assert_frame_equal(result, expected)


def test_transform_function_aliases(df):
    result = df.groupby("A").transform("mean")
    expected = df.groupby("A").transform(np.mean)
    tm.assert_frame_equal(result, expected)

    result = df.groupby("A")["C"].transform("mean")
    expected = df.groupby("A")["C"].transform(np.mean)
    tm.assert_series_equal(result, expected)


def test_series_fast_transform_date():
    # GH 13191
    df = pd.DataFrame(
        {"grouping": [np.nan, 1, 1, 3], "d": pd.date_range("2014-1-1", "2014-1-4")}
    )
    result = df.groupby("grouping")["d"].transform("first")
    dates = [
        pd.NaT,
        pd.Timestamp("2014-1-2"),
        pd.Timestamp("2014-1-2"),
        pd.Timestamp("2014-1-4"),
    ]
    expected = pd.Series(dates, name="d")
    tm.assert_series_equal(result, expected)


def test_transform_length():
    # GH 9697
    df = pd.DataFrame({"col1": [1, 1, 2, 2], "col2": [1, 2, 3, np.nan]})
    expected = pd.Series([3.0] * 4)

    def nsum(x):
        return np.nansum(x)

    results = [
        df.groupby("col1").transform(sum)["col2"],
        df.groupby("col1")["col2"].transform(sum),
        df.groupby("col1").transform(nsum)["col2"],
        df.groupby("col1")["col2"].transform(nsum),
    ]
    for result in results:
        tm.assert_series_equal(result, expected, check_names=False)


def test_transform_coercion():

    # 14457
    # when we are transforming be sure to not coerce
    # via assignment
    df = pd.DataFrame(dict(A=["a", "a"], B=[0, 1]))
    g = df.groupby("A")

    expected = g.transform(np.mean)
    result = g.transform(lambda x: np.mean(x))
    tm.assert_frame_equal(result, expected)


def test_groupby_transform_with_int():

    # GH 3740, make sure that we might upcast on item-by-item transform

    # floats
    df = DataFrame(
        dict(
            A=[1, 1, 1, 2, 2, 2],
            B=Series(1, dtype="float64"),
            C=Series([1, 2, 3, 1, 2, 3], dtype="float64"),
            D="foo",
        )
    )
    with np.errstate(all="ignore"):
        result = df.groupby("A").transform(lambda x: (x - x.mean()) / x.std())
    expected = DataFrame(
        dict(B=np.nan, C=Series([-1, 0, 1, -1, 0, 1], dtype="float64"))
    )
    tm.assert_frame_equal(result, expected)

    # int case
    df = DataFrame(dict(A=[1, 1, 1, 2, 2, 2], B=1, C=[1, 2, 3, 1, 2, 3], D="foo"))
    with np.errstate(all="ignore"):
        result = df.groupby("A").transform(lambda x: (x - x.mean()) / x.std())
    expected = DataFrame(dict(B=np.nan, C=[-1, 0, 1, -1, 0, 1]))
    tm.assert_frame_equal(result, expected)

    # int that needs float conversion
    s = Series([2, 3, 4, 10, 5, -1])
    df = DataFrame(dict(A=[1, 1, 1, 2, 2, 2], B=1, C=s, D="foo"))
    with np.errstate(all="ignore"):
        result = df.groupby("A").transform(lambda x: (x - x.mean()) / x.std())

    s1 = s.iloc[0:3]
    s1 = (s1 - s1.mean()) / s1.std()
    s2 = s.iloc[3:6]
    s2 = (s2 - s2.mean()) / s2.std()
    expected = DataFrame(dict(B=np.nan, C=concat([s1, s2])))
    tm.assert_frame_equal(result, expected)

    # int downcasting
    result = df.groupby("A").transform(lambda x: x * 2 / 2)
    expected = DataFrame(dict(B=1, C=[2, 3, 4, 10, 5, -1]))
    tm.assert_frame_equal(result, expected)


def test_groupby_transform_with_nan_group():
    # GH 9941
    df = pd.DataFrame({"a": range(10), "b": [1, 1, 2, 3, np.nan, 4, 4, 5, 5, 5]})
    result = df.groupby(df.b)["a"].transform(max)
    expected = pd.Series(
        [1.0, 1.0, 2.0, 3.0, np.nan, 6.0, 6.0, 9.0, 9.0, 9.0], name="a"
    )
    tm.assert_series_equal(result, expected)


def test_transform_mixed_type(as_index):
    index = MultiIndex.from_arrays([[0, 0, 0, 1, 1, 1], [1, 2, 3, 1, 2, 3]])
    df = DataFrame(
        {
            "d": [1.0, 1.0, 1.0, 2.0, 2.0, 2.0],
            "c": np.tile(["a", "b", "c"], 2),
            "v": np.arange(1.0, 7.0),
        },
        index=index,
    )

    def f(group):
        group["g"] = group["d"] * 2
        return group[:1]

    grouped = df.groupby("c", as_index=as_index)
    result = grouped.apply(f)

    assert result["d"].dtype == np.float64

    # this is by definition a mutating operation!
    with pd.option_context("mode.chained_assignment", None):
        for index, (key, group) in enumerate(grouped):
            res = f(group)
<<<<<<< HEAD
            if as_index:
                res = res.drop("c", 1)
                k = key
            else:
                k = index

            assert_frame_equal(res, result.loc[k])
=======
            tm.assert_frame_equal(res, result.loc[key])
>>>>>>> 3c0cf229


def _check_cython_group_transform_cumulative(pd_op, np_op, dtype):
    """
    Check a group transform that executes a cumulative function.

    Parameters
    ----------
    pd_op : callable
        The pandas cumulative function.
    np_op : callable
        The analogous one in NumPy.
    dtype : type
        The specified dtype of the data.
    """

    is_datetimelike = False

    data = np.array([[1], [2], [3], [4]], dtype=dtype)
    ans = np.zeros_like(data)

    labels = np.array([0, 0, 0, 0], dtype=np.int64)
    ngroups = 1
    pd_op(ans, data, labels, ngroups, is_datetimelike)

    tm.assert_numpy_array_equal(np_op(data), ans[:, 0], check_dtype=False)


def test_cython_group_transform_cumsum(any_real_dtype):
    # see gh-4095
    dtype = np.dtype(any_real_dtype).type
    pd_op, np_op = groupby.group_cumsum, np.cumsum
    _check_cython_group_transform_cumulative(pd_op, np_op, dtype)


def test_cython_group_transform_cumprod():
    # see gh-4095
    dtype = np.float64
    pd_op, np_op = groupby.group_cumprod_float64, np.cumproduct
    _check_cython_group_transform_cumulative(pd_op, np_op, dtype)


def test_cython_group_transform_algos():
    # see gh-4095
    is_datetimelike = False

    # with nans
    labels = np.array([0, 0, 0, 0, 0], dtype=np.int64)
    ngroups = 1

    data = np.array([[1], [2], [3], [np.nan], [4]], dtype="float64")
    actual = np.zeros_like(data)
    actual.fill(np.nan)
    groupby.group_cumprod_float64(actual, data, labels, ngroups, is_datetimelike)
    expected = np.array([1, 2, 6, np.nan, 24], dtype="float64")
    tm.assert_numpy_array_equal(actual[:, 0], expected)

    actual = np.zeros_like(data)
    actual.fill(np.nan)
    groupby.group_cumsum(actual, data, labels, ngroups, is_datetimelike)
    expected = np.array([1, 3, 6, np.nan, 10], dtype="float64")
    tm.assert_numpy_array_equal(actual[:, 0], expected)

    # timedelta
    is_datetimelike = True
    data = np.array([np.timedelta64(1, "ns")] * 5, dtype="m8[ns]")[:, None]
    actual = np.zeros_like(data, dtype="int64")
    groupby.group_cumsum(actual, data.view("int64"), labels, ngroups, is_datetimelike)
    expected = np.array(
        [
            np.timedelta64(1, "ns"),
            np.timedelta64(2, "ns"),
            np.timedelta64(3, "ns"),
            np.timedelta64(4, "ns"),
            np.timedelta64(5, "ns"),
        ]
    )
    tm.assert_numpy_array_equal(actual[:, 0].view("m8[ns]"), expected)


@pytest.mark.parametrize(
    "op, args, targop",
    [
        ("cumprod", (), lambda x: x.cumprod()),
        ("cumsum", (), lambda x: x.cumsum()),
        ("shift", (-1,), lambda x: x.shift(-1)),
        ("shift", (1,), lambda x: x.shift()),
    ],
)
def test_cython_transform_series(op, args, targop):
    # GH 4095
    s = Series(np.random.randn(1000))
    s_missing = s.copy()
    s_missing.iloc[2:10] = np.nan
    labels = np.random.randint(0, 50, size=1000).astype(float)

    # series
    for data in [s, s_missing]:
        # print(data.head())
        expected = data.groupby(labels).transform(targop)

        tm.assert_series_equal(expected, data.groupby(labels).transform(op, *args))
        tm.assert_series_equal(expected, getattr(data.groupby(labels), op)(*args))


@pytest.mark.parametrize("op", ["cumprod", "cumsum"])
@pytest.mark.parametrize("skipna", [False, True])
@pytest.mark.parametrize(
    "input, exp",
    [
        # When everything is NaN
        ({"key": ["b"] * 10, "value": np.nan}, pd.Series([np.nan] * 10, name="value")),
        # When there is a single NaN
        (
            {"key": ["b"] * 10 + ["a"] * 2, "value": [3] * 3 + [np.nan] + [3] * 8},
            {
                ("cumprod", False): [3.0, 9.0, 27.0] + [np.nan] * 7 + [3.0, 9.0],
                ("cumprod", True): [
                    3.0,
                    9.0,
                    27.0,
                    np.nan,
                    81.0,
                    243.0,
                    729.0,
                    2187.0,
                    6561.0,
                    19683.0,
                    3.0,
                    9.0,
                ],
                ("cumsum", False): [3.0, 6.0, 9.0] + [np.nan] * 7 + [3.0, 6.0],
                ("cumsum", True): [
                    3.0,
                    6.0,
                    9.0,
                    np.nan,
                    12.0,
                    15.0,
                    18.0,
                    21.0,
                    24.0,
                    27.0,
                    3.0,
                    6.0,
                ],
            },
        ),
    ],
)
def test_groupby_cum_skipna(op, skipna, input, exp):
    df = pd.DataFrame(input)
    result = df.groupby("key")["value"].transform(op, skipna=skipna)
    if isinstance(exp, dict):
        expected = exp[(op, skipna)]
    else:
        expected = exp
    expected = pd.Series(expected, name="value")
    tm.assert_series_equal(expected, result)


@pytest.mark.parametrize(
    "op, args, targop",
    [
        ("cumprod", (), lambda x: x.cumprod()),
        ("cumsum", (), lambda x: x.cumsum()),
        ("shift", (-1,), lambda x: x.shift(-1)),
        ("shift", (1,), lambda x: x.shift()),
    ],
)
def test_cython_transform_frame(op, args, targop):
    s = Series(np.random.randn(1000))
    s_missing = s.copy()
    s_missing.iloc[2:10] = np.nan
    labels = np.random.randint(0, 50, size=1000).astype(float)
    strings = list("qwertyuiopasdfghjklz")
    strings_missing = strings[:]
    strings_missing[5] = np.nan
    df = DataFrame(
        {
            "float": s,
            "float_missing": s_missing,
            "int": [1, 1, 1, 1, 2] * 200,
            "datetime": pd.date_range("1990-1-1", periods=1000),
            "timedelta": pd.timedelta_range(1, freq="s", periods=1000),
            "string": strings * 50,
            "string_missing": strings_missing * 50,
        },
        columns=[
            "float",
            "float_missing",
            "int",
            "datetime",
            "timedelta",
            "string",
            "string_missing",
        ],
    )
    df["cat"] = df["string"].astype("category")

    df2 = df.copy()
    df2.index = pd.MultiIndex.from_product([range(100), range(10)])

    # DataFrame - Single and MultiIndex,
    # group by values, index level, columns
    for df in [df, df2]:
        for gb_target in [
            dict(by=labels),
            dict(level=0),
            dict(by="string"),
        ]:  # dict(by='string_missing')]:
            # dict(by=['int','string'])]:

            gb = df.groupby(**gb_target)
            # whitelisted methods set the selection before applying
            # bit a of hack to make sure the cythonized shift
            # is equivalent to pre 0.17.1 behavior
            if op == "shift":
                gb._set_group_selection()

            if op != "shift" and "int" not in gb_target:
                # numeric apply fastpath promotes dtype so have
                # to apply separately and concat
                i = gb[["int"]].apply(targop)
                f = gb[["float", "float_missing"]].apply(targop)
                expected = pd.concat([f, i], axis=1)
            else:
                expected = gb.apply(targop)

            expected = expected.sort_index(axis=1)
            tm.assert_frame_equal(expected, gb.transform(op, *args).sort_index(axis=1))
            tm.assert_frame_equal(expected, getattr(gb, op)(*args).sort_index(axis=1))
            # individual columns
            for c in df:
                if c not in ["float", "int", "float_missing"] and op != "shift":
                    msg = "No numeric types to aggregate"
                    with pytest.raises(DataError, match=msg):
                        gb[c].transform(op)
                    with pytest.raises(DataError, match=msg):
                        getattr(gb[c], op)()
                else:
                    expected = gb[c].apply(targop)
                    expected.name = c
                    tm.assert_series_equal(expected, gb[c].transform(op, *args))
                    tm.assert_series_equal(expected, getattr(gb[c], op)(*args))


def test_transform_with_non_scalar_group():
    # GH 10165
    cols = pd.MultiIndex.from_tuples(
        [
            ("syn", "A"),
            ("mis", "A"),
            ("non", "A"),
            ("syn", "C"),
            ("mis", "C"),
            ("non", "C"),
            ("syn", "T"),
            ("mis", "T"),
            ("non", "T"),
            ("syn", "G"),
            ("mis", "G"),
            ("non", "G"),
        ]
    )
    df = pd.DataFrame(
        np.random.randint(1, 10, (4, 12)), columns=cols, index=["A", "C", "G", "T"]
    )

    msg = "transform must return a scalar value for each group.*"
    with pytest.raises(ValueError, match=msg):
        df.groupby(axis=1, level=1).transform(lambda z: z.div(z.sum(axis=1), axis=0))


@pytest.mark.parametrize(
    "cols,exp,comp_func",
    [
        ("a", pd.Series([1, 1, 1], name="a"), tm.assert_series_equal),
        (
            ["a", "c"],
            pd.DataFrame({"a": [1, 1, 1], "c": [1, 1, 1]}),
            tm.assert_frame_equal,
        ),
    ],
)
@pytest.mark.parametrize("agg_func", ["count", "rank", "size"])
def test_transform_numeric_ret(cols, exp, comp_func, agg_func):
    if agg_func == "size" and isinstance(cols, list):
        pytest.xfail("'size' transformation not supported with NDFrameGroupy")

    # GH 19200
    df = pd.DataFrame(
        {"a": pd.date_range("2018-01-01", periods=3), "b": range(3), "c": range(7, 10)}
    )

    result = df.groupby("b")[cols].transform(agg_func)

    if agg_func == "rank":
        exp = exp.astype("float")

    comp_func(result, exp)


@pytest.mark.parametrize("mix_groupings", [True, False])
@pytest.mark.parametrize("as_series", [True, False])
@pytest.mark.parametrize("val1,val2", [("foo", "bar"), (1, 2), (1.0, 2.0)])
@pytest.mark.parametrize(
    "fill_method,limit,exp_vals",
    [
        (
            "ffill",
            None,
            [np.nan, np.nan, "val1", "val1", "val1", "val2", "val2", "val2"],
        ),
        ("ffill", 1, [np.nan, np.nan, "val1", "val1", np.nan, "val2", "val2", np.nan]),
        (
            "bfill",
            None,
            ["val1", "val1", "val1", "val2", "val2", "val2", np.nan, np.nan],
        ),
        ("bfill", 1, [np.nan, "val1", "val1", np.nan, "val2", "val2", np.nan, np.nan]),
    ],
)
def test_group_fill_methods(
    mix_groupings, as_series, val1, val2, fill_method, limit, exp_vals
):
    vals = [np.nan, np.nan, val1, np.nan, np.nan, val2, np.nan, np.nan]
    _exp_vals = list(exp_vals)
    # Overwrite placeholder values
    for index, exp_val in enumerate(_exp_vals):
        if exp_val == "val1":
            _exp_vals[index] = val1
        elif exp_val == "val2":
            _exp_vals[index] = val2

    # Need to modify values and expectations depending on the
    # Series / DataFrame that we ultimately want to generate
    if mix_groupings:  # ['a', 'b', 'a, 'b', ...]
        keys = ["a", "b"] * len(vals)

        def interweave(list_obj):
            temp = list()
            for x in list_obj:
                temp.extend([x, x])

            return temp

        _exp_vals = interweave(_exp_vals)
        vals = interweave(vals)
    else:  # ['a', 'a', 'a', ... 'b', 'b', 'b']
        keys = ["a"] * len(vals) + ["b"] * len(vals)
        _exp_vals = _exp_vals * 2
        vals = vals * 2

    df = DataFrame({"key": keys, "val": vals})
    if as_series:
        result = getattr(df.groupby("key")["val"], fill_method)(limit=limit)
        exp = Series(_exp_vals, name="val")
        tm.assert_series_equal(result, exp)
    else:
        result = getattr(df.groupby("key"), fill_method)(limit=limit)
        exp = DataFrame({"val": _exp_vals})
        tm.assert_frame_equal(result, exp)


@pytest.mark.parametrize("fill_method", ["ffill", "bfill"])
def test_pad_stable_sorting(fill_method):
    # GH 21207
    x = [0] * 20
    y = [np.nan] * 10 + [1] * 10

    if fill_method == "bfill":
        y = y[::-1]

    df = pd.DataFrame({"x": x, "y": y})
    expected = df.drop("x", 1)

    result = getattr(df.groupby("x"), fill_method)()

    tm.assert_frame_equal(result, expected)


@pytest.mark.parametrize("test_series", [True, False])
@pytest.mark.parametrize(
    "freq",
    [
        None,
        pytest.param(
            "D",
            marks=pytest.mark.xfail(
                reason="GH#23918 before method uses freq in vectorized approach"
            ),
        ),
    ],
)
@pytest.mark.parametrize(
    "periods,fill_method,limit",
    [
        (1, "ffill", None),
        (1, "ffill", 1),
        (1, "bfill", None),
        (1, "bfill", 1),
        (-1, "ffill", None),
        (-1, "ffill", 1),
        (-1, "bfill", None),
        (-1, "bfill", 1),
    ],
)
def test_pct_change(test_series, freq, periods, fill_method, limit):
    # GH  21200, 21621
    vals = [3, np.nan, np.nan, np.nan, 1, 2, 4, 10, np.nan, 4]
    keys = ["a", "b"]
    key_v = np.repeat(keys, len(vals))
    df = DataFrame({"key": key_v, "vals": vals * 2})

    df_g = getattr(df.groupby("key"), fill_method)(limit=limit)
    grp = df_g.groupby(df.key)

    expected = grp["vals"].obj / grp["vals"].shift(periods) - 1

    if test_series:
        result = df.groupby("key")["vals"].pct_change(
            periods=periods, fill_method=fill_method, limit=limit, freq=freq
        )
        tm.assert_series_equal(result, expected)
    else:
        result = df.groupby("key").pct_change(
            periods=periods, fill_method=fill_method, limit=limit, freq=freq
        )
        tm.assert_frame_equal(result, expected.to_frame("vals"))


@pytest.mark.parametrize("func", [np.any, np.all])
def test_any_all_np_func(func):
    # GH 20653
    df = pd.DataFrame(
        [["foo", True], [np.nan, True], ["foo", True]], columns=["key", "val"]
    )

    exp = pd.Series([True, np.nan, True], name="val")

    res = df.groupby("key")["val"].transform(func)
    tm.assert_series_equal(res, exp)


def test_groupby_transform_rename():
    # https://github.com/pandas-dev/pandas/issues/23461
    def demean_rename(x):
        result = x - x.mean()

        if isinstance(x, pd.Series):
            return result

        result = result.rename(
            columns={c: "{}_demeaned".format(c) for c in result.columns}
        )

        return result

    df = pd.DataFrame({"group": list("ababa"), "value": [1, 1, 1, 2, 2]})
    expected = pd.DataFrame({"value": [-1.0 / 3, -0.5, -1.0 / 3, 0.5, 2.0 / 3]})

    result = df.groupby("group").transform(demean_rename)
    tm.assert_frame_equal(result, expected)
    result_single = df.groupby("group").value.transform(demean_rename)
    tm.assert_series_equal(result_single, expected["value"])


@pytest.mark.parametrize("func", [min, max, np.min, np.max, "first", "last"])
def test_groupby_transform_timezone_column(func):
    # GH 24198
    ts = pd.to_datetime("now", utc=True).tz_convert("Asia/Singapore")
    result = pd.DataFrame({"end_time": [ts], "id": [1]})
    result["max_end_time"] = result.groupby("id").end_time.transform(func)
    expected = pd.DataFrame([[ts, 1, ts]], columns=["end_time", "id", "max_end_time"])
    tm.assert_frame_equal(result, expected)


@pytest.mark.parametrize(
    "func, values",
    [
        ("idxmin", ["1/1/2011"] * 2 + ["1/3/2011"] * 7 + ["1/10/2011"]),
        ("idxmax", ["1/2/2011"] * 2 + ["1/9/2011"] * 7 + ["1/10/2011"]),
    ],
)
def test_groupby_transform_with_datetimes(func, values):
    # GH 15306
    dates = pd.date_range("1/1/2011", periods=10, freq="D")

    stocks = pd.DataFrame({"price": np.arange(10.0)}, index=dates)
    stocks["week_id"] = pd.to_datetime(stocks.index).week

    result = stocks.groupby(stocks["week_id"])["price"].transform(func)

    expected = pd.Series(data=pd.to_datetime(values), index=dates, name="price")

    tm.assert_series_equal(result, expected)


@pytest.mark.parametrize("func", ["cumsum", "cumprod", "cummin", "cummax"])
def test_transform_absent_categories(func):
    # GH 16771
    # cython transforms with more groups than rows
    x_vals = [1]
    x_cats = range(2)
    y = [1]
    df = DataFrame(dict(x=Categorical(x_vals, x_cats), y=y))
    result = getattr(df.y.groupby(df.x), func)()
    expected = df.y
    tm.assert_series_equal(result, expected)


@pytest.mark.parametrize("func", ["ffill", "bfill", "shift"])
@pytest.mark.parametrize("key, val", [("level", 0), ("by", Series([0]))])
def test_ffill_not_in_axis(func, key, val):
    # GH 21521
    df = pd.DataFrame([[np.nan]])
    result = getattr(df.groupby(**{key: val}), func)()
    expected = df

    tm.assert_frame_equal(result, expected)


def test_transform_invalid_name_raises():
    # GH#27486
    df = DataFrame(dict(a=[0, 1, 1, 2]))
    g = df.groupby(["a", "b", "b", "c"])
    with pytest.raises(ValueError, match="not a valid function name"):
        g.transform("some_arbitrary_name")

    # method exists on the object, but is not a valid transformation/agg
    assert hasattr(g, "aggregate")  # make sure the method exists
    with pytest.raises(ValueError, match="not a valid function name"):
        g.transform("aggregate")

    # Test SeriesGroupBy
    g = df["a"].groupby(["a", "b", "b", "c"])
    with pytest.raises(ValueError, match="not a valid function name"):
        g.transform("some_arbitrary_name")


@pytest.mark.parametrize(
    "obj",
    [
        DataFrame(
            dict(a=[0, 0, 0, 1, 1, 1], b=range(6)), index=["A", "B", "C", "D", "E", "F"]
        ),
        Series([0, 0, 0, 1, 1, 1], index=["A", "B", "C", "D", "E", "F"]),
    ],
)
def test_transform_agg_by_name(reduction_func, obj):
    func = reduction_func
    g = obj.groupby(np.repeat([0, 1], 3))

    if func == "ngroup":  # GH#27468
        pytest.xfail("TODO: g.transform('ngroup') doesn't work")
    if func == "size":  # GH#27469
        pytest.xfail("TODO: g.transform('size') doesn't work")

    args = {"nth": [0], "quantile": [0.5]}.get(func, [])

    result = g.transform(func, *args)

    # this is the *definition* of a transformation
    tm.assert_index_equal(result.index, obj.index)
    if hasattr(obj, "columns"):
        tm.assert_index_equal(result.columns, obj.columns)

    # verify that values were broadcasted across each group
    assert len(set(DataFrame(result).iloc[-3:, -1])) == 1


def test_transform_lambda_with_datetimetz():
    # GH 27496
    df = DataFrame(
        {
            "time": [
                Timestamp("2010-07-15 03:14:45"),
                Timestamp("2010-11-19 18:47:06"),
            ],
            "timezone": ["Etc/GMT+4", "US/Eastern"],
        }
    )
    result = df.groupby(["timezone"])["time"].transform(
        lambda x: x.dt.tz_localize(x.name)
    )
    expected = Series(
        [
            Timestamp("2010-07-15 03:14:45", tz="Etc/GMT+4"),
            Timestamp("2010-11-19 18:47:06", tz="US/Eastern"),
        ],
        name="time",
    )
    tm.assert_series_equal(result, expected)<|MERGE_RESOLUTION|>--- conflicted
+++ resolved
@@ -478,7 +478,6 @@
     with pd.option_context("mode.chained_assignment", None):
         for index, (key, group) in enumerate(grouped):
             res = f(group)
-<<<<<<< HEAD
             if as_index:
                 res = res.drop("c", 1)
                 k = key
@@ -486,9 +485,6 @@
                 k = index
 
             assert_frame_equal(res, result.loc[k])
-=======
-            tm.assert_frame_equal(res, result.loc[key])
->>>>>>> 3c0cf229
 
 
 def _check_cython_group_transform_cumulative(pd_op, np_op, dtype):
