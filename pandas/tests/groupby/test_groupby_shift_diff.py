--- conflicted
+++ resolved
@@ -157,7 +157,24 @@
     tm.assert_index_equal(shifted.index, shifted_with_fill.index)
 
 
-<<<<<<< HEAD
+def test_shift_periods_freq():
+    # GH 54093
+    data = {"a": [1, 2, 3, 4, 5, 6], "b": [0, 0, 0, 1, 1, 1]}
+    df = DataFrame(data, index=date_range(start="20100101", periods=6))
+    result = df.groupby(df.index).shift(periods=-2, freq="D")
+    expected = DataFrame(data, index=date_range(start="2009-12-30", periods=6))
+    tm.assert_frame_equal(result, expected)
+
+
+def test_shift_disallow_freq_and_fill_value():
+    # GH 53832
+    data = {"a": [1, 2, 3, 4, 5, 6], "b": [0, 0, 0, 1, 1, 1]}
+    df = DataFrame(data, index=date_range(start="20100101", periods=6))
+    msg = "Cannot pass both 'freq' and 'fill_value' to (Series|DataFrame).shift"
+    with pytest.raises(ValueError, match=msg):
+        df.groupby(df.index).shift(periods=-2, freq="D", fill_value="1")
+
+
 @pytest.mark.filterwarnings("ignore:The 'axis' keyword in")
 def test_group_shift_with_multiple_periods():
     df = DataFrame({"a": [1, 2, 3, 3, 2], "b": [True, True, False, False, True]})
@@ -212,22 +229,4 @@
     # both
     msg = r"Cannot pass both 'freq' and 'fill_value' to.*"
     with pytest.raises(ValueError, match=msg):
-        df.shift([1, 2], fill_value=1, freq="H")
-=======
-def test_shift_periods_freq():
-    # GH 54093
-    data = {"a": [1, 2, 3, 4, 5, 6], "b": [0, 0, 0, 1, 1, 1]}
-    df = DataFrame(data, index=date_range(start="20100101", periods=6))
-    result = df.groupby(df.index).shift(periods=-2, freq="D")
-    expected = DataFrame(data, index=date_range(start="2009-12-30", periods=6))
-    tm.assert_frame_equal(result, expected)
-
-
-def test_shift_disallow_freq_and_fill_value():
-    # GH 53832
-    data = {"a": [1, 2, 3, 4, 5, 6], "b": [0, 0, 0, 1, 1, 1]}
-    df = DataFrame(data, index=date_range(start="20100101", periods=6))
-    msg = "Cannot pass both 'freq' and 'fill_value' to (Series|DataFrame).shift"
-    with pytest.raises(ValueError, match=msg):
-        df.groupby(df.index).shift(periods=-2, freq="D", fill_value="1")
->>>>>>> c92b3701
+        df.shift([1, 2], fill_value=1, freq="H")