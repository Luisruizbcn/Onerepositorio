--- conflicted
+++ resolved
@@ -75,7 +75,7 @@
     tm.assert_frame_equal(result, expected)
 
 
-def test_apply_trivial2():
+def test_apply_trivial_fail():
     # GH 20066
     df = DataFrame(
         {"key": ["a", "a", "b", "b", "a"], "data": [1.0, 2.0, 3.0, 4.0, 5.0]},
@@ -416,11 +416,7 @@
     # Low level tinkering could be unsafe, make sure not
     df = DataFrame({"key": [1, 1, 1, 2, 2, 2, 3, 3, 3], "value": range(9)})
 
-<<<<<<< HEAD
-    result = df.groupby("key", group_keys=group_keys).apply(lambda x: x[:2])
-=======
-    result = df.groupby("key", group_keys=False).apply(lambda x: x.iloc[:2])
->>>>>>> ce8fae0d
+    result = df.groupby("key", group_keys=group_keys).apply(lambda x: x.iloc[:2])
     expected = df.take([0, 1, 3, 4, 6, 7])
     if group_keys:
         expected.index = MultiIndex.from_arrays(
