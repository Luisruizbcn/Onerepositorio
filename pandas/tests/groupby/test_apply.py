--- conflicted
+++ resolved
@@ -1306,10 +1306,7 @@
 def test_apply_nonmonotonic_float_index(arg, idx):
     # GH 34455
     expected = DataFrame({"col": arg}, index=idx)
-<<<<<<< HEAD
     result = expected.groupby("col", group_keys=False).apply(lambda x: x)
-=======
-    result = expected.groupby("col").apply(lambda x: x)
     tm.assert_frame_equal(result, expected)
 
 
@@ -1319,5 +1316,4 @@
     gb = df.groupby("A")
     result = gb.apply("sum", *args, **kwargs)
     expected = gb.sum(numeric_only=True)
->>>>>>> 53827c02
     tm.assert_frame_equal(result, expected)