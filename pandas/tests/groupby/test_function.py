--- conflicted
+++ resolved
@@ -1164,34 +1164,6 @@
     tm.assert_series_equal(result, expected)
 
 
-<<<<<<< HEAD
-def test_sum_with_nan_inf():
-    df = DataFrame(
-        {"a": ["hello", "hello", "world", "world"], "b": [np.inf, 10, np.nan, 10]}
-    )
-    gb = df.groupby("a")
-    result = gb.sum()
-    expected = DataFrame(
-        [np.inf, 10], index=Index(["hello", "world"], name="a"), columns=["b"]
-    )
-    tm.assert_frame_equal(result, expected)
-
-
-def test_cumsum_inf():
-    ser = Series([np.inf, 1, 1])
-
-    result = ser.groupby([1, 1, 1]).cumsum()
-    expected = Series([np.inf, np.inf, np.inf])
-    tm.assert_series_equal(result, expected)
-
-
-def test_cumsum_ninf_inf():
-    ser = Series([np.inf, 1, 1, -np.inf, 1])
-
-    result = ser.groupby([1, 1, 1, 1, 1]).cumsum()
-    expected = Series([np.inf, np.inf, np.inf, np.nan, np.nan])
-    tm.assert_series_equal(result, expected)
-=======
 def test_groupby_sum_timedelta_with_nat():
     # GH#42659
     df = DataFrame(
@@ -1214,4 +1186,31 @@
     res = gb["b"].sum(min_count=2)
     expected = Series([td3, pd.NaT], dtype="m8[ns]", name="b", index=expected.index)
     tm.assert_series_equal(res, expected)
->>>>>>> a3702e22
+
+
+def test_sum_with_nan_inf():
+    df = DataFrame(
+        {"a": ["hello", "hello", "world", "world"], "b": [np.inf, 10, np.nan, 10]}
+    )
+    gb = df.groupby("a")
+    result = gb.sum()
+    expected = DataFrame(
+        [np.inf, 10], index=Index(["hello", "world"], name="a"), columns=["b"]
+    )
+    tm.assert_frame_equal(result, expected)
+
+
+def test_cumsum_inf():
+    ser = Series([np.inf, 1, 1])
+
+    result = ser.groupby([1, 1, 1]).cumsum()
+    expected = Series([np.inf, np.inf, np.inf])
+    tm.assert_series_equal(result, expected)
+
+
+def test_cumsum_ninf_inf():
+    ser = Series([np.inf, 1, 1, -np.inf, 1])
+
+    result = ser.groupby([1, 1, 1, 1, 1]).cumsum()
+    expected = Series([np.inf, np.inf, np.inf, np.nan, np.nan])
+    tm.assert_series_equal(result, expected)