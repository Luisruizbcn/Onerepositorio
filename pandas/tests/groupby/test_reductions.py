--- conflicted
+++ resolved
@@ -468,11 +468,7 @@
     assert "ss" in result
 
 
-<<<<<<< HEAD
 def test_max_min_object_multiple_columns(using_infer_string):
-=======
-def test_max_min_object_multiple_columns():
->>>>>>> 5c111675
     # GH#41111 case where the aggregation is valid for some columns but not
     # others; we split object blocks column-wise, consistent with
     # DataFrame._reduce
@@ -485,14 +481,10 @@
         }
     )
     df._consolidate_inplace()  # should already be consolidate, but double-check
-<<<<<<< HEAD
     if using_infer_string:
         assert len(df._mgr.blocks) == 3
     else:
         assert len(df._mgr.blocks) == 2
-=======
-    assert len(df._mgr.blocks) == 2
->>>>>>> 5c111675
 
     gb = df.groupby("A")
 
