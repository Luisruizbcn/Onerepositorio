--- conflicted
+++ resolved
@@ -384,11 +384,7 @@
     expected = df.groupby("A")["C"].agg(ex_funcs)
     tm.assert_frame_equal(result, expected)
 
-<<<<<<< HEAD
-    klass = None if get_option("use_hom_api") else FutureWarning
-=======
     klass = None if get_option("api.use_hom") else FutureWarning
->>>>>>> f00e37a2
     with tm.assert_produces_warning(
         klass, match=r"\['B'\] did not aggregate successfully"
     ):
@@ -555,11 +551,7 @@
     # GH 25692
     df = DataFrame({"A": [1, 1, 2, 2], "B": [1, 2, 3, 4]})
 
-<<<<<<< HEAD
-    if get_option("use_hom_api"):
-=======
     if get_option("api.use_hom"):
->>>>>>> f00e37a2
         # TODO (GH 35725): This will not raise when agg-must-agg is implemented
         msg = "Cannot concat indices that do not have the same number of levels"
         with pytest.raises(AssertionError, match=msg):
@@ -1283,11 +1275,7 @@
     g = df.groupby("a")
 
     result = g.agg(["cumsum"])
-<<<<<<< HEAD
-    if get_option("use_hom_api"):
-=======
     if get_option("api.use_hom"):
->>>>>>> f00e37a2
         result.columns = result.columns.droplevel(0)
     else:
         result.columns = result.columns.droplevel(-1)
