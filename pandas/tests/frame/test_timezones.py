# -*- coding: utf-8 -*-
"""
Tests for DataFrame timezone-related methods
"""
from datetime import datetime

import numpy as np
import pytest
import pytz

<<<<<<< HEAD
import pandas.util.testing as tm
import pandas as pd
=======
>>>>>>> 945445d8
from pandas.compat import lrange

from pandas.core.dtypes.dtypes import DatetimeTZDtype

from pandas import DataFrame, Series
from pandas.core.indexes.datetimes import date_range
import pandas.util.testing as tm


class TestDataFrameTimezones(object):

    def test_frame_values_with_tz(self):
        tz = "US/Central"
        df = DataFrame({"A": date_range('2000', periods=4, tz=tz)})
        result = df.values
        expected = np.array([
            [pd.Timestamp('2000-01-01', tz=tz)],
            [pd.Timestamp('2000-01-02', tz=tz)],
            [pd.Timestamp('2000-01-03', tz=tz)],
            [pd.Timestamp('2000-01-04', tz=tz)],
        ])
        tm.assert_numpy_array_equal(result, expected)

        # two columns, homogenous

        df = df.assign(B=df.A)
        result = df.values
        expected = np.concatenate([expected, expected], axis=1)
        tm.assert_numpy_array_equal(result, expected)

        # three columns, heterogenous
        est = "US/Eastern"
        df = df.assign(C=df.A.dt.tz_convert(est))

        new = np.array([
            [pd.Timestamp('2000-01-01T01:00:00', tz=est)],
            [pd.Timestamp('2000-01-02T01:00:00', tz=est)],
            [pd.Timestamp('2000-01-03T01:00:00', tz=est)],
            [pd.Timestamp('2000-01-04T01:00:00', tz=est)],
        ])
        expected = np.concatenate([expected, new], axis=1)
        result = df.values
        tm.assert_numpy_array_equal(result, expected)

    def test_frame_from_records_utc(self):
        rec = {'datum': 1.5,
               'begin_time': datetime(2006, 4, 27, tzinfo=pytz.utc)}

        # it works
        DataFrame.from_records([rec], index='begin_time')

    def test_frame_tz_localize(self):
        rng = date_range('1/1/2011', periods=100, freq='H')

        df = DataFrame({'a': 1}, index=rng)
        result = df.tz_localize('utc')
        expected = DataFrame({'a': 1}, rng.tz_localize('UTC'))
        assert result.index.tz.zone == 'UTC'
        tm.assert_frame_equal(result, expected)

        df = df.T
        result = df.tz_localize('utc', axis=1)
        assert result.columns.tz.zone == 'UTC'
        tm.assert_frame_equal(result, expected.T)

    def test_frame_tz_convert(self):
        rng = date_range('1/1/2011', periods=200, freq='D', tz='US/Eastern')

        df = DataFrame({'a': 1}, index=rng)
        result = df.tz_convert('Europe/Berlin')
        expected = DataFrame({'a': 1}, rng.tz_convert('Europe/Berlin'))
        assert result.index.tz.zone == 'Europe/Berlin'
        tm.assert_frame_equal(result, expected)

        df = df.T
        result = df.tz_convert('Europe/Berlin', axis=1)
        assert result.columns.tz.zone == 'Europe/Berlin'
        tm.assert_frame_equal(result, expected.T)

    def test_frame_join_tzaware(self):
        test1 = DataFrame(np.zeros((6, 3)),
                          index=date_range("2012-11-15 00:00:00", periods=6,
                                           freq="100L", tz="US/Central"))
        test2 = DataFrame(np.zeros((3, 3)),
                          index=date_range("2012-11-15 00:00:00", periods=3,
                                           freq="250L", tz="US/Central"),
                          columns=lrange(3, 6))

        result = test1.join(test2, how='outer')
        ex_index = test1.index.union(test2.index)

        tm.assert_index_equal(result.index, ex_index)
        assert result.index.tz.zone == 'US/Central'

    def test_frame_add_tz_mismatch_converts_to_utc(self):
        rng = date_range('1/1/2011', periods=10, freq='H', tz='US/Eastern')
        df = DataFrame(np.random.randn(len(rng)), index=rng, columns=['a'])

        df_moscow = df.tz_convert('Europe/Moscow')
        result = df + df_moscow
        assert result.index.tz is pytz.utc

        result = df_moscow + df
        assert result.index.tz is pytz.utc

    def test_frame_align_aware(self):
        idx1 = date_range('2001', periods=5, freq='H', tz='US/Eastern')
        idx2 = date_range('2001', periods=5, freq='2H', tz='US/Eastern')
        df1 = DataFrame(np.random.randn(len(idx1), 3), idx1)
        df2 = DataFrame(np.random.randn(len(idx2), 3), idx2)
        new1, new2 = df1.align(df2)
        assert df1.index.tz == new1.index.tz
        assert df2.index.tz == new2.index.tz

        # different timezones convert to UTC

        # frame with frame
        df1_central = df1.tz_convert('US/Central')
        new1, new2 = df1.align(df1_central)
        assert new1.index.tz == pytz.UTC
        assert new2.index.tz == pytz.UTC

        # frame with Series
        new1, new2 = df1.align(df1_central[0], axis=0)
        assert new1.index.tz == pytz.UTC
        assert new2.index.tz == pytz.UTC

        df1[0].align(df1_central, axis=0)
        assert new1.index.tz == pytz.UTC
        assert new2.index.tz == pytz.UTC

    @pytest.mark.parametrize('tz', ['US/Eastern', 'dateutil/US/Eastern'])
    def test_frame_no_datetime64_dtype(self, tz):
        # after GH#7822
        # these retain the timezones on dict construction
        dr = date_range('2011/1/1', '2012/1/1', freq='W-FRI')
        dr_tz = dr.tz_localize(tz)
        df = DataFrame({'A': 'foo', 'B': dr_tz}, index=dr)
        tz_expected = DatetimeTZDtype('ns', dr_tz.tzinfo)
        assert df['B'].dtype == tz_expected

        # GH#2810 (with timezones)
        datetimes_naive = [ts.to_pydatetime() for ts in dr]
        datetimes_with_tz = [ts.to_pydatetime() for ts in dr_tz]
        df = DataFrame({'dr': dr,
                        'dr_tz': dr_tz,
                        'datetimes_naive': datetimes_naive,
                        'datetimes_with_tz': datetimes_with_tz})
        result = df.get_dtype_counts().sort_index()
        expected = Series({'datetime64[ns]': 2,
                           str(tz_expected): 2}).sort_index()
        tm.assert_series_equal(result, expected)

    @pytest.mark.parametrize('tz', ['US/Eastern', 'dateutil/US/Eastern'])
    def test_frame_reset_index(self, tz):
        dr = date_range('2012-06-02', periods=10, tz=tz)
        df = DataFrame(np.random.randn(len(dr)), dr)
        roundtripped = df.reset_index().set_index('index')
        xp = df.index.tz
        rs = roundtripped.index.tz
        assert xp == rs

    @pytest.mark.parametrize('tz', [None, 'America/New_York'])
    def test_boolean_compare_transpose_tzindex_with_dst(self, tz):
        # GH 19970
        idx = date_range('20161101', '20161130', freq='4H', tz=tz)
        df = DataFrame({'a': range(len(idx)), 'b': range(len(idx))},
                       index=idx)
        result = df.T == df.T
        expected = DataFrame(True, index=list('ab'), columns=idx)
        tm.assert_frame_equal(result, expected)<|MERGE_RESOLUTION|>--- conflicted
+++ resolved
@@ -8,15 +8,11 @@
 import pytest
 import pytz
 
-<<<<<<< HEAD
-import pandas.util.testing as tm
-import pandas as pd
-=======
->>>>>>> 945445d8
 from pandas.compat import lrange
 
 from pandas.core.dtypes.dtypes import DatetimeTZDtype
 
+import pandas as pd
 from pandas import DataFrame, Series
 from pandas.core.indexes.datetimes import date_range
 import pandas.util.testing as tm
