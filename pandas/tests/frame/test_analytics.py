--- conflicted
+++ resolved
@@ -1747,56 +1747,6 @@
         expected = Series({"col4": False})
         tm.assert_series_equal(result, expected)
 
-<<<<<<< HEAD
-    @pytest.mark.parametrize('func, data, expected', [
-        (np.any, {}, False),
-        (np.all, {}, True),
-        (np.any, {'A': []}, False),
-        (np.all, {'A': []}, True),
-        (np.any, {'A': [False, False]}, False),
-        (np.all, {'A': [False, False]}, False),
-        (np.any, {'A': [True, False]}, True),
-        (np.all, {'A': [True, False]}, False),
-        (np.any, {'A': [True, True]}, True),
-        (np.all, {'A': [True, True]}, True),
-
-        (np.any, {'A': [False], 'B': [False]}, False),
-        (np.all, {'A': [False], 'B': [False]}, False),
-
-        (np.any, {'A': [False, False], 'B': [False, True]}, True),
-        (np.all, {'A': [False, False], 'B': [False, True]}, False),
-
-        # other types
-        (np.all, {'A': pd.Series([0.0, 1.0], dtype='float')}, False),
-        (np.any, {'A': pd.Series([0.0, 1.0], dtype='float')}, True),
-        (np.all, {'A': pd.Series([0, 1], dtype=int)}, False),
-        (np.any, {'A': pd.Series([0, 1], dtype=int)}, True),
-        pytest.param(np.all, {'A': pd.Series([0, 1], dtype='M8[ns]')}, False,
-                     marks=[td.skip_if_np_lt("1.15")]),
-        pytest.param(np.any, {'A': pd.Series([0, 1], dtype='M8[ns]')}, True,
-                     marks=[td.skip_if_np_lt("1.15")]),
-        pytest.param(np.all, {'A': pd.Series([1, 2], dtype='M8[ns]')}, True,
-                     marks=[td.skip_if_np_lt("1.15")]),
-        pytest.param(np.any, {'A': pd.Series([1, 2], dtype='M8[ns]')}, True,
-                     marks=[td.skip_if_np_lt("1.15")]),
-        pytest.param(np.all, {'A': pd.Series([0, 1], dtype='m8[ns]')}, False,
-                     marks=[td.skip_if_np_lt("1.15")]),
-        pytest.param(np.any, {'A': pd.Series([0, 1], dtype='m8[ns]')}, True,
-                     marks=[td.skip_if_np_lt("1.15")]),
-        pytest.param(np.all, {'A': pd.Series([1, 2], dtype='m8[ns]')}, True,
-                     marks=[td.skip_if_np_lt("1.15")]),
-        pytest.param(np.any, {'A': pd.Series([1, 2], dtype='m8[ns]')}, True,
-                     marks=[td.skip_if_np_lt("1.15")]),
-        (np.all, {'A': pd.Series([0, 1], dtype='category')}, False),
-        (np.any, {'A': pd.Series([0, 1], dtype='category')}, True),
-        (np.all, {'A': pd.Series([1, 2], dtype='category')}, True),
-        (np.any, {'A': pd.Series([1, 2], dtype='category')}, True),
-
-        # Mix GH#21484
-        (np.all, {'A': pd.Series([10, 20], dtype='M8[ns]'),
-                  'B': pd.Series([10, 20], dtype='m8[ns]')}, True),
-    ])
-=======
     @pytest.mark.parametrize(
         "func, data, expected",
         [
@@ -1871,13 +1821,12 @@
             (np.any, {"A": pd.Series([0, 1], dtype="category")}, True),
             (np.all, {"A": pd.Series([1, 2], dtype="category")}, True),
             (np.any, {"A": pd.Series([1, 2], dtype="category")}, True),
-            # # Mix
-            # GH 21484
-            # (np.all, {'A': pd.Series([10, 20], dtype='M8[ns]'),
-            #           'B': pd.Series([10, 20], dtype='m8[ns]')}, True),
+
+            # Mix GH#21484
+            (np.all, {"A": pd.Series([10, 20], dtype="M8[ns]"),
+                      "B": pd.Series([10, 20], dtype="m8[ns]")}, True),
         ],
     )
->>>>>>> 8ea102ac
     def test_any_all_np_func(self, func, data, expected):
         # GH 19976
         data = DataFrame(data)
