--- conflicted
+++ resolved
@@ -131,24 +131,6 @@
              'B': ser * 2})
         tm.assert_frame_equal(result, expected)
 
-<<<<<<< HEAD
-
-class TestFrameArithmetic(object):
-    def test_df_bool_mul_int(self):
-        # GH#22047, GH#22163 multiplication by 1 should result in int dtype,
-        # not object dtype
-        df = pd.DataFrame([[False, True], [False, False]])
-        result = df * 1
-
-        # On appveyor this comes back as np.int32 instead of np.int64,
-        # so we check dtype.kind instead of just dtype
-        kinds = result.dtypes.apply(lambda x: x.kind)
-        assert (kinds == 'i').all()
-
-        result = 1 * df
-        kinds = result.dtypes.apply(lambda x: x.kind)
-        assert (kinds == 'i').all()
-=======
     def test_arith_flex_frame(self):
         seriesd = tm.getSeriesData()
         frame = pd.DataFrame(seriesd).copy()
@@ -316,4 +298,20 @@
 
         with tm.assert_raises_regex(NotImplementedError, 'fill_value'):
             df_len0.sub(df['A'], axis=None, fill_value=3)
->>>>>>> cc3ab4ad
+
+
+class TestFrameArithmetic(object):
+    def test_df_bool_mul_int(self):
+        # GH#22047, GH#22163 multiplication by 1 should result in int dtype,
+        # not object dtype
+        df = pd.DataFrame([[False, True], [False, False]])
+        result = df * 1
+
+        # On appveyor this comes back as np.int32 instead of np.int64,
+        # so we check dtype.kind instead of just dtype
+        kinds = result.dtypes.apply(lambda x: x.kind)
+        assert (kinds == 'i').all()
+
+        result = 1 * df
+        kinds = result.dtypes.apply(lambda x: x.kind)
+        assert (kinds == 'i').all()