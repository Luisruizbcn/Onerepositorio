import array
from collections import (
    OrderedDict,
    abc,
    defaultdict,
    namedtuple,
)
from collections.abc import Iterator
from dataclasses import make_dataclass
from datetime import (
    date,
    datetime,
    timedelta,
)
import functools
import re

import numpy as np
from numpy import ma
from numpy.ma import mrecords
import pytest
import pytz

from pandas._config import using_pyarrow_string_dtype

from pandas._libs import lib
from pandas.errors import IntCastingNaNError

from pandas.core.dtypes.common import is_integer_dtype
from pandas.core.dtypes.dtypes import (
    DatetimeTZDtype,
    IntervalDtype,
    NumpyEADtype,
    PeriodDtype,
)

import pandas as pd
from pandas import (
    Categorical,
    CategoricalIndex,
    DataFrame,
    DatetimeIndex,
    Index,
    Interval,
    MultiIndex,
    Period,
    RangeIndex,
    Series,
    Timedelta,
    Timestamp,
    cut,
    date_range,
    isna,
)
import pandas._testing as tm
from pandas.arrays import (
    DatetimeArray,
    IntervalArray,
    PeriodArray,
    SparseArray,
    TimedeltaArray,
)

MIXED_FLOAT_DTYPES = ["float16", "float32", "float64"]
MIXED_INT_DTYPES = [
    "uint8",
    "uint16",
    "uint32",
    "uint64",
    "int8",
    "int16",
    "int32",
    "int64",
]


class TestDataFrameConstructors:
    def test_constructor_from_ndarray_with_str_dtype(self):
        # If we don't ravel/reshape around ensure_str_array, we end up
        #  with an array of strings each of which is e.g. "[0 1 2]"
        arr = np.arange(12).reshape(4, 3)
        df = DataFrame(arr, dtype=str)
        expected = DataFrame(arr.astype(str), dtype=object)
        tm.assert_frame_equal(df, expected)

    def test_constructor_from_2d_datetimearray(self):
        dti = date_range("2016-01-01", periods=6, tz="US/Pacific")
        dta = dti._data.reshape(3, 2)

        df = DataFrame(dta)
        expected = DataFrame({0: dta[:, 0], 1: dta[:, 1]})
        tm.assert_frame_equal(df, expected)
        # GH#44724 big performance hit if we de-consolidate
        assert len(df._mgr.blocks) == 1

    def test_constructor_dict_with_tzaware_scalar(self):
        # GH#42505
        dt = Timestamp("2019-11-03 01:00:00-0700").tz_convert("America/Los_Angeles")
        dt = dt.as_unit("ns")

        df = DataFrame({"dt": dt}, index=[0])
        expected = DataFrame({"dt": [dt]})
        tm.assert_frame_equal(df, expected)

        # Non-homogeneous
        df = DataFrame({"dt": dt, "value": [1]})
        expected = DataFrame({"dt": [dt], "value": [1]})
        tm.assert_frame_equal(df, expected)

    def test_construct_ndarray_with_nas_and_int_dtype(self):
        # GH#26919 match Series by not casting np.nan to meaningless int
        arr = np.array([[1, np.nan], [2, 3]])
        msg = r"Cannot convert non-finite values \(NA or inf\) to integer"
        with pytest.raises(IntCastingNaNError, match=msg):
            DataFrame(arr, dtype="i8")

        # check this matches Series behavior
        with pytest.raises(IntCastingNaNError, match=msg):
            Series(arr[0], dtype="i8", name=0)

    def test_construct_from_list_of_datetimes(self):
        df = DataFrame([datetime.now(), datetime.now()])
        assert df[0].dtype == np.dtype("M8[ns]")

    def test_constructor_from_tzaware_datetimeindex(self):
        # don't cast a DatetimeIndex WITH a tz, leave as object
        # GH#6032
        naive = DatetimeIndex(["2013-1-1 13:00", "2013-1-2 14:00"], name="B")
        idx = naive.tz_localize("US/Pacific")

        expected = Series(np.array(idx.tolist(), dtype="object"), name="B")
        assert expected.dtype == idx.dtype

        # convert index to series
        result = Series(idx)
        tm.assert_series_equal(result, expected)

    def test_columns_with_leading_underscore_work_with_to_dict(self):
        col_underscore = "_b"
        df = DataFrame({"a": [1, 2], col_underscore: [3, 4]})
        d = df.to_dict(orient="records")

        ref_d = [{"a": 1, col_underscore: 3}, {"a": 2, col_underscore: 4}]

        assert ref_d == d

    def test_columns_with_leading_number_and_underscore_work_with_to_dict(self):
        col_with_num = "1_b"
        df = DataFrame({"a": [1, 2], col_with_num: [3, 4]})
        d = df.to_dict(orient="records")

        ref_d = [{"a": 1, col_with_num: 3}, {"a": 2, col_with_num: 4}]

        assert ref_d == d

    def test_array_of_dt64_nat_with_td64dtype_raises(self, frame_or_series):
        # GH#39462
        nat = np.datetime64("NaT", "ns")
        arr = np.array([nat], dtype=object)
        if frame_or_series is DataFrame:
            arr = arr.reshape(1, 1)

        msg = "Invalid type for timedelta scalar: <class 'numpy.datetime64'>"
        with pytest.raises(TypeError, match=msg):
            frame_or_series(arr, dtype="m8[ns]")

    @pytest.mark.parametrize("kind", ["m", "M"])
    def test_datetimelike_values_with_object_dtype(self, kind, frame_or_series):
        # with dtype=object, we should cast dt64 values to Timestamps, not pydatetimes
        if kind == "M":
            dtype = "M8[ns]"
            scalar_type = Timestamp
        else:
            dtype = "m8[ns]"
            scalar_type = Timedelta

        arr = np.arange(6, dtype="i8").view(dtype).reshape(3, 2)
        if frame_or_series is Series:
            arr = arr[:, 0]

        obj = frame_or_series(arr, dtype=object)
        assert obj._mgr.arrays[0].dtype == object
        assert isinstance(obj._mgr.arrays[0].ravel()[0], scalar_type)

        # go through a different path in internals.construction
        obj = frame_or_series(frame_or_series(arr), dtype=object)
        assert obj._mgr.arrays[0].dtype == object
        assert isinstance(obj._mgr.arrays[0].ravel()[0], scalar_type)

        obj = frame_or_series(frame_or_series(arr), dtype=NumpyEADtype(object))
        assert obj._mgr.arrays[0].dtype == object
        assert isinstance(obj._mgr.arrays[0].ravel()[0], scalar_type)

        if frame_or_series is DataFrame:
            # other paths through internals.construction
            sers = [Series(x) for x in arr]
            obj = frame_or_series(sers, dtype=object)
            assert obj._mgr.arrays[0].dtype == object
            assert isinstance(obj._mgr.arrays[0].ravel()[0], scalar_type)

    def test_series_with_name_not_matching_column(self):
        # GH#9232
        x = Series(range(5), name=1)
        y = Series(range(5), name=0)

        result = DataFrame(x, columns=[0])
        expected = DataFrame([], columns=[0])
        tm.assert_frame_equal(result, expected)

        result = DataFrame(y, columns=[1])
        expected = DataFrame([], columns=[1])
        tm.assert_frame_equal(result, expected)

    @pytest.mark.parametrize(
        "constructor",
        [
            lambda: DataFrame(),
            lambda: DataFrame(None),
            lambda: DataFrame(()),
            lambda: DataFrame([]),
            lambda: DataFrame(_ for _ in []),
            lambda: DataFrame(range(0)),
            lambda: DataFrame(data=None),
            lambda: DataFrame(data=()),
            lambda: DataFrame(data=[]),
            lambda: DataFrame(data=(_ for _ in [])),
            lambda: DataFrame(data=range(0)),
        ],
    )
    def test_empty_constructor(self, constructor):
        expected = DataFrame()
        result = constructor()
        assert len(result.index) == 0
        assert len(result.columns) == 0
        tm.assert_frame_equal(result, expected)

    @pytest.mark.parametrize(
        "constructor",
        [
            lambda: DataFrame({}),
            lambda: DataFrame(data={}),
        ],
    )
    def test_empty_constructor_object_index(self, constructor):
        expected = DataFrame(index=RangeIndex(0), columns=RangeIndex(0))
        result = constructor()
        assert len(result.index) == 0
        assert len(result.columns) == 0
        tm.assert_frame_equal(result, expected, check_index_type=True)

    @pytest.mark.parametrize(
        "emptylike,expected_index,expected_columns",
        [
            ([[]], RangeIndex(1), RangeIndex(0)),
            ([[], []], RangeIndex(2), RangeIndex(0)),
            ([(_ for _ in [])], RangeIndex(1), RangeIndex(0)),
        ],
    )
    def test_emptylike_constructor(self, emptylike, expected_index, expected_columns):
        expected = DataFrame(index=expected_index, columns=expected_columns)
        result = DataFrame(emptylike)
        tm.assert_frame_equal(result, expected)

    def test_constructor_mixed(self, float_string_frame, using_infer_string):
        dtype = "string" if using_infer_string else np.object_
        assert float_string_frame["foo"].dtype == dtype

    def test_constructor_cast_failure(self):
        # as of 2.0, we raise if we can't respect "dtype", previously we
        #  silently ignored
        msg = "could not convert string to float"
        with pytest.raises(ValueError, match=msg):
            DataFrame({"a": ["a", "b", "c"]}, dtype=np.float64)

        # GH 3010, constructing with odd arrays
        df = DataFrame(np.ones((4, 2)))

        # this is ok
        df["foo"] = np.ones((4, 2)).tolist()

        # this is not ok
        msg = "Expected a 1D array, got an array with shape \\(4, 2\\)"
        with pytest.raises(ValueError, match=msg):
            df["test"] = np.ones((4, 2))

        # this is ok
        df["foo2"] = np.ones((4, 2)).tolist()

    def test_constructor_dtype_copy(self):
        orig_df = DataFrame({"col1": [1.0], "col2": [2.0], "col3": [3.0]})

        new_df = DataFrame(orig_df, dtype=float, copy=True)

        new_df["col1"] = 200.0
        assert orig_df["col1"][0] == 1.0

    def test_constructor_dtype_nocast_view_dataframe(
        self, using_copy_on_write, warn_copy_on_write
    ):
        df = DataFrame([[1, 2]])
        should_be_view = DataFrame(df, dtype=df[0].dtype)
        if using_copy_on_write:
            should_be_view.iloc[0, 0] = 99
            assert df.values[0, 0] == 1
        else:
            with tm.assert_cow_warning(warn_copy_on_write):
                should_be_view.iloc[0, 0] = 99
            assert df.values[0, 0] == 99

    def test_constructor_dtype_nocast_view_2d_array(
        self, using_copy_on_write, warn_copy_on_write
    ):
        df = DataFrame([[1, 2], [3, 4]], dtype="int64")
        if not using_copy_on_write:
            should_be_view = DataFrame(df.values, dtype=df[0].dtype)
            # TODO(CoW-warn) this should warn
            # with tm.assert_cow_warning(warn_copy_on_write):
            should_be_view.iloc[0, 0] = 97
            assert df.values[0, 0] == 97
        else:
            # INFO(ArrayManager) DataFrame(ndarray) doesn't necessarily preserve
            # a view on the array to ensure contiguous 1D arrays
            df2 = DataFrame(df.values, dtype=df[0].dtype)
            assert df2._mgr.arrays[0].flags.c_contiguous

    @pytest.mark.xfail(using_pyarrow_string_dtype(), reason="conversion copies")
    def test_1d_object_array_does_not_copy(self):
        # https://github.com/pandas-dev/pandas/issues/39272
        arr = np.array(["a", "b"], dtype="object")
        df = DataFrame(arr, copy=False)
        assert np.shares_memory(df.values, arr)

    @pytest.mark.xfail(using_pyarrow_string_dtype(), reason="conversion copies")
    def test_2d_object_array_does_not_copy(self):
        # https://github.com/pandas-dev/pandas/issues/39272
        arr = np.array([["a", "b"], ["c", "d"]], dtype="object")
        df = DataFrame(arr, copy=False)
        assert np.shares_memory(df.values, arr)

    def test_constructor_dtype_list_data(self):
        df = DataFrame([[1, "2"], [None, "a"]], dtype=object)
        assert df.loc[1, 0] is None
        assert df.loc[0, 1] == "2"

    def test_constructor_list_of_2d_raises(self):
        # https://github.com/pandas-dev/pandas/issues/32289
        a = DataFrame()
        b = np.empty((0, 0))
        with pytest.raises(ValueError, match=r"shape=\(1, 0, 0\)"):
            DataFrame([a])

        with pytest.raises(ValueError, match=r"shape=\(1, 0, 0\)"):
            DataFrame([b])

        a = DataFrame({"A": [1, 2]})
        with pytest.raises(ValueError, match=r"shape=\(2, 2, 1\)"):
            DataFrame([a, a])

    @pytest.mark.parametrize(
        "typ, ad",
        [
            # mixed floating and integer coexist in the same frame
            ["float", {}],
            # add lots of types
            ["float", {"A": 1, "B": "foo", "C": "bar"}],
            # GH 622
            ["int", {}],
        ],
    )
    def test_constructor_mixed_dtypes(self, typ, ad):
        if typ == "int":
            dtypes = MIXED_INT_DTYPES
            arrays = [
                np.array(np.random.default_rng(2).random(10), dtype=d) for d in dtypes
            ]
        elif typ == "float":
            dtypes = MIXED_FLOAT_DTYPES
            arrays = [
                np.array(np.random.default_rng(2).integers(10, size=10), dtype=d)
                for d in dtypes
            ]

        for d, a in zip(dtypes, arrays):
            assert a.dtype == d
        ad.update(dict(zip(dtypes, arrays)))
        df = DataFrame(ad)

        dtypes = MIXED_FLOAT_DTYPES + MIXED_INT_DTYPES
        for d in dtypes:
            if d in df:
                assert df.dtypes[d] == d

    def test_constructor_complex_dtypes(self):
        # GH10952
        a = np.random.default_rng(2).random(10).astype(np.complex64)
        b = np.random.default_rng(2).random(10).astype(np.complex128)

        df = DataFrame({"a": a, "b": b})
        assert a.dtype == df.a.dtype
        assert b.dtype == df.b.dtype

    def test_constructor_dtype_str_na_values(self, string_dtype):
        # https://github.com/pandas-dev/pandas/issues/21083
        df = DataFrame({"A": ["x", None]}, dtype=string_dtype)
        result = df.isna()
        expected = DataFrame({"A": [False, True]})
        tm.assert_frame_equal(result, expected)
        assert df.iloc[1, 0] is None

        df = DataFrame({"A": ["x", np.nan]}, dtype=string_dtype)
        assert np.isnan(df.iloc[1, 0])

    def test_constructor_rec(self, float_frame):
        rec = float_frame.to_records(index=False)
        rec.dtype.names = list(rec.dtype.names)[::-1]

        index = float_frame.index

        df = DataFrame(rec)
        tm.assert_index_equal(df.columns, Index(rec.dtype.names))

        df2 = DataFrame(rec, index=index)
        tm.assert_index_equal(df2.columns, Index(rec.dtype.names))
        tm.assert_index_equal(df2.index, index)

        # case with columns != the ones we would infer from the data
        rng = np.arange(len(rec))[::-1]
        df3 = DataFrame(rec, index=rng, columns=["C", "B"])
        expected = DataFrame(rec, index=rng).reindex(columns=["C", "B"])
        tm.assert_frame_equal(df3, expected)

    def test_constructor_bool(self):
        df = DataFrame({0: np.ones(10, dtype=bool), 1: np.zeros(10, dtype=bool)})
        assert df.values.dtype == np.bool_

    def test_constructor_overflow_int64(self):
        # see gh-14881
        values = np.array([2**64 - i for i in range(1, 10)], dtype=np.uint64)

        result = DataFrame({"a": values})
        assert result["a"].dtype == np.uint64

        # see gh-2355
        data_scores = [
            (6311132704823138710, 273),
            (2685045978526272070, 23),
            (8921811264899370420, 45),
            (17019687244989530680, 270),
            (9930107427299601010, 273),
        ]
        dtype = [("uid", "u8"), ("score", "u8")]
        data = np.zeros((len(data_scores),), dtype=dtype)
        data[:] = data_scores
        df_crawls = DataFrame(data)
        assert df_crawls["uid"].dtype == np.uint64

    @pytest.mark.parametrize(
        "values",
        [
            np.array([2**64], dtype=object),
            np.array([2**65]),
            [2**64 + 1],
            np.array([-(2**63) - 4], dtype=object),
            np.array([-(2**64) - 1]),
            [-(2**65) - 2],
        ],
    )
    def test_constructor_int_overflow(self, values):
        # see gh-18584
        value = values[0]
        result = DataFrame(values)

        assert result[0].dtype == object
        assert result[0][0] == value

    @pytest.mark.parametrize(
        "values",
        [
            np.array([1], dtype=np.uint16),
            np.array([1], dtype=np.uint32),
            np.array([1], dtype=np.uint64),
            [np.uint16(1)],
            [np.uint32(1)],
            [np.uint64(1)],
        ],
    )
    def test_constructor_numpy_uints(self, values):
        # GH#47294
        value = values[0]
        result = DataFrame(values)

        assert result[0].dtype == value.dtype
        assert result[0][0] == value

    def test_constructor_ordereddict(self):
        nitems = 100
        nums = list(range(nitems))
        np.random.default_rng(2).shuffle(nums)
        expected = [f"A{i:d}" for i in nums]
        df = DataFrame(OrderedDict(zip(expected, [[0]] * nitems)))
        assert expected == list(df.columns)

    def test_constructor_dict(self):
        datetime_series = Series(
            np.arange(30, dtype=np.float64), index=date_range("2020-01-01", periods=30)
        )
        # test expects index shifted by 5
        datetime_series_short = datetime_series[5:]

        frame = DataFrame({"col1": datetime_series, "col2": datetime_series_short})

        # col2 is padded with NaN
        assert len(datetime_series) == 30
        assert len(datetime_series_short) == 25

        tm.assert_series_equal(frame["col1"], datetime_series.rename("col1"))

        exp = Series(
            np.concatenate([[np.nan] * 5, datetime_series_short.values]),
            index=datetime_series.index,
            name="col2",
        )
        tm.assert_series_equal(exp, frame["col2"])

        frame = DataFrame(
            {"col1": datetime_series, "col2": datetime_series_short},
            columns=["col2", "col3", "col4"],
        )

        assert len(frame) == len(datetime_series_short)
        assert "col1" not in frame
        assert isna(frame["col3"]).all()

        # Corner cases
        assert len(DataFrame()) == 0

        # mix dict and array, wrong size - no spec for which error should raise
        # first
        msg = "Mixing dicts with non-Series may lead to ambiguous ordering."
        with pytest.raises(ValueError, match=msg):
            DataFrame({"A": {"a": "a", "b": "b"}, "B": ["a", "b", "c"]})

    def test_constructor_dict_length1(self):
        # Length-one dict micro-optimization
        frame = DataFrame({"A": {"1": 1, "2": 2}})
        tm.assert_index_equal(frame.index, Index(["1", "2"]))

    def test_constructor_dict_with_index(self):
        # empty dict plus index
        idx = Index([0, 1, 2])
        frame = DataFrame({}, index=idx)
        assert frame.index is idx

    def test_constructor_dict_with_index_and_columns(self):
        # empty dict with index and columns
        idx = Index([0, 1, 2])
        frame = DataFrame({}, index=idx, columns=idx)
        assert frame.index is idx
        assert frame.columns is idx
        assert len(frame._series) == 3

    def test_constructor_dict_of_empty_lists(self):
        # with dict of empty list and Series
        frame = DataFrame({"A": [], "B": []}, columns=["A", "B"])
        tm.assert_index_equal(frame.index, RangeIndex(0), exact=True)

    def test_constructor_dict_with_none(self):
        # GH 14381
        # Dict with None value
        frame_none = DataFrame({"a": None}, index=[0])
        frame_none_list = DataFrame({"a": [None]}, index=[0])
        assert frame_none._get_value(0, "a") is None
        assert frame_none_list._get_value(0, "a") is None
        tm.assert_frame_equal(frame_none, frame_none_list)

    def test_constructor_dict_errors(self):
        # GH10856
        # dict with scalar values should raise error, even if columns passed
        msg = "If using all scalar values, you must pass an index"
        with pytest.raises(ValueError, match=msg):
            DataFrame({"a": 0.7})

        with pytest.raises(ValueError, match=msg):
            DataFrame({"a": 0.7}, columns=["a"])

    @pytest.mark.parametrize("scalar", [2, np.nan, None, "D"])
    def test_constructor_invalid_items_unused(self, scalar):
        # No error if invalid (scalar) value is in fact not used:
        result = DataFrame({"a": scalar}, columns=["b"])
        expected = DataFrame(columns=["b"])
        tm.assert_frame_equal(result, expected)

    @pytest.mark.parametrize("value", [2, np.nan, None, float("nan")])
    def test_constructor_dict_nan_key(self, value):
        # GH 18455
        cols = [1, value, 3]
        idx = ["a", value]
        values = [[0, 3], [1, 4], [2, 5]]
        data = {cols[c]: Series(values[c], index=idx) for c in range(3)}
        result = DataFrame(data).sort_values(1).sort_values("a", axis=1)
        expected = DataFrame(
            np.arange(6, dtype="int64").reshape(2, 3), index=idx, columns=cols
        )
        tm.assert_frame_equal(result, expected)

        result = DataFrame(data, index=idx).sort_values("a", axis=1)
        tm.assert_frame_equal(result, expected)

        result = DataFrame(data, index=idx, columns=cols)
        tm.assert_frame_equal(result, expected)

    @pytest.mark.parametrize("value", [np.nan, None, float("nan")])
    def test_constructor_dict_nan_tuple_key(self, value):
        # GH 18455
        cols = Index([(11, 21), (value, 22), (13, value)])
        idx = Index([("a", value), (value, 2)])
        values = [[0, 3], [1, 4], [2, 5]]
        data = {cols[c]: Series(values[c], index=idx) for c in range(3)}
        result = DataFrame(data).sort_values((11, 21)).sort_values(("a", value), axis=1)
        expected = DataFrame(
            np.arange(6, dtype="int64").reshape(2, 3), index=idx, columns=cols
        )
        tm.assert_frame_equal(result, expected)

        result = DataFrame(data, index=idx).sort_values(("a", value), axis=1)
        tm.assert_frame_equal(result, expected)

        result = DataFrame(data, index=idx, columns=cols)
        tm.assert_frame_equal(result, expected)

    def test_constructor_dict_order_insertion(self):
        datetime_series = Series(
            np.arange(10, dtype=np.float64), index=date_range("2020-01-01", periods=10)
        )
        datetime_series_short = datetime_series[:5]

        # GH19018
        # initialization ordering: by insertion order if python>= 3.6
        d = {"b": datetime_series_short, "a": datetime_series}
        frame = DataFrame(data=d)
        expected = DataFrame(data=d, columns=list("ba"))
        tm.assert_frame_equal(frame, expected)

    def test_constructor_dict_nan_key_and_columns(self):
        # GH 16894
        result = DataFrame({np.nan: [1, 2], 2: [2, 3]}, columns=[np.nan, 2])
        expected = DataFrame([[1, 2], [2, 3]], columns=[np.nan, 2])
        tm.assert_frame_equal(result, expected)

    def test_constructor_multi_index(self):
        # GH 4078
        # construction error with mi and all-nan frame
        tuples = [(2, 3), (3, 3), (3, 3)]
        mi = MultiIndex.from_tuples(tuples)
        df = DataFrame(index=mi, columns=mi)
        assert isna(df).values.ravel().all()

        tuples = [(3, 3), (2, 3), (3, 3)]
        mi = MultiIndex.from_tuples(tuples)
        df = DataFrame(index=mi, columns=mi)
        assert isna(df).values.ravel().all()

    def test_constructor_2d_index(self):
        # GH 25416
        # handling of 2d index in construction
        df = DataFrame([[1]], columns=[[1]], index=[1, 2])
        expected = DataFrame(
            [1, 1],
            index=Index([1, 2], dtype="int64"),
            columns=MultiIndex(levels=[[1]], codes=[[0]]),
        )
        tm.assert_frame_equal(df, expected)

        df = DataFrame([[1]], columns=[[1]], index=[[1, 2]])
        expected = DataFrame(
            [1, 1],
            index=MultiIndex(levels=[[1, 2]], codes=[[0, 1]]),
            columns=MultiIndex(levels=[[1]], codes=[[0]]),
        )
        tm.assert_frame_equal(df, expected)

    def test_constructor_error_msgs(self):
        msg = "Empty data passed with indices specified."
        # passing an empty array with columns specified.
        with pytest.raises(ValueError, match=msg):
            DataFrame(np.empty(0), index=[1])

        msg = "Mixing dicts with non-Series may lead to ambiguous ordering."
        # mix dict and array, wrong size
        with pytest.raises(ValueError, match=msg):
            DataFrame({"A": {"a": "a", "b": "b"}, "B": ["a", "b", "c"]})

        # wrong size ndarray, GH 3105
        msg = r"Shape of passed values is \(4, 3\), indices imply \(3, 3\)"
        with pytest.raises(ValueError, match=msg):
            DataFrame(
                np.arange(12).reshape((4, 3)),
                columns=["foo", "bar", "baz"],
                index=date_range("2000-01-01", periods=3),
            )

        arr = np.array([[4, 5, 6]])
        msg = r"Shape of passed values is \(1, 3\), indices imply \(1, 4\)"
        with pytest.raises(ValueError, match=msg):
            DataFrame(index=[0], columns=range(4), data=arr)

        arr = np.array([4, 5, 6])
        msg = r"Shape of passed values is \(3, 1\), indices imply \(1, 4\)"
        with pytest.raises(ValueError, match=msg):
            DataFrame(index=[0], columns=range(4), data=arr)

        # higher dim raise exception
        with pytest.raises(ValueError, match="Must pass 2-d input"):
            DataFrame(np.zeros((3, 3, 3)), columns=["A", "B", "C"], index=[1])

        # wrong size axis labels
        msg = r"Shape of passed values is \(2, 3\), indices imply \(1, 3\)"
        with pytest.raises(ValueError, match=msg):
            DataFrame(
                np.random.default_rng(2).random((2, 3)),
                columns=["A", "B", "C"],
                index=[1],
            )

        msg = r"Shape of passed values is \(2, 3\), indices imply \(2, 2\)"
        with pytest.raises(ValueError, match=msg):
            DataFrame(
                np.random.default_rng(2).random((2, 3)),
                columns=["A", "B"],
                index=[1, 2],
            )

        # gh-26429
        msg = "2 columns passed, passed data had 10 columns"
        with pytest.raises(ValueError, match=msg):
            DataFrame((range(10), range(10, 20)), columns=("ones", "twos"))

        msg = "If using all scalar values, you must pass an index"
        with pytest.raises(ValueError, match=msg):
            DataFrame({"a": False, "b": True})

    def test_constructor_subclass_dict(self, dict_subclass):
        # Test for passing dict subclass to constructor
        data = {
            "col1": dict_subclass((x, 10.0 * x) for x in range(10)),
            "col2": dict_subclass((x, 20.0 * x) for x in range(10)),
        }
        df = DataFrame(data)
        refdf = DataFrame({col: dict(val.items()) for col, val in data.items()})
        tm.assert_frame_equal(refdf, df)

        data = dict_subclass(data.items())
        df = DataFrame(data)
        tm.assert_frame_equal(refdf, df)

    def test_constructor_defaultdict(self, float_frame):
        # try with defaultdict
        data = {}
        float_frame.loc[: float_frame.index[10], "B"] = np.nan

        for k, v in float_frame.items():
            dct = defaultdict(dict)
            dct.update(v.to_dict())
            data[k] = dct
        frame = DataFrame(data)
        expected = frame.reindex(index=float_frame.index)
        tm.assert_frame_equal(float_frame, expected)

    def test_constructor_dict_block(self):
        expected = np.array([[4.0, 3.0, 2.0, 1.0]])
        df = DataFrame(
            {"d": [4.0], "c": [3.0], "b": [2.0], "a": [1.0]},
            columns=["d", "c", "b", "a"],
        )
        tm.assert_numpy_array_equal(df.values, expected)

    def test_constructor_dict_cast(self, using_infer_string):
        # cast float tests
        test_data = {"A": {"1": 1, "2": 2}, "B": {"1": "1", "2": "2", "3": "3"}}
        frame = DataFrame(test_data, dtype=float)
        assert len(frame) == 3
        assert frame["B"].dtype == np.float64
        assert frame["A"].dtype == np.float64

        frame = DataFrame(test_data)
        assert len(frame) == 3
        assert frame["B"].dtype == np.object_ if not using_infer_string else "string"
        assert frame["A"].dtype == np.float64

    def test_constructor_dict_cast2(self):
        # can't cast to float
        test_data = {
            "A": dict(zip(range(20), [f"word_{i}" for i in range(20)])),
            "B": dict(zip(range(15), np.random.default_rng(2).standard_normal(15))),
        }
        with pytest.raises(ValueError, match="could not convert string"):
            DataFrame(test_data, dtype=float)

    def test_constructor_dict_dont_upcast(self):
        d = {"Col1": {"Row1": "A String", "Row2": np.nan}}
        df = DataFrame(d)
        assert isinstance(df["Col1"]["Row2"], float)

    def test_constructor_dict_dont_upcast2(self):
        dm = DataFrame([[1, 2], ["a", "b"]], index=[1, 2], columns=[1, 2])
        assert isinstance(dm[1][1], int)

    def test_constructor_dict_of_tuples(self):
        # GH #1491
        data = {"a": (1, 2, 3), "b": (4, 5, 6)}

        result = DataFrame(data)
        expected = DataFrame({k: list(v) for k, v in data.items()})
        tm.assert_frame_equal(result, expected, check_dtype=False)

    def test_constructor_dict_of_ranges(self):
        # GH 26356
        data = {"a": range(3), "b": range(3, 6)}

        result = DataFrame(data)
        expected = DataFrame({"a": [0, 1, 2], "b": [3, 4, 5]})
        tm.assert_frame_equal(result, expected)

    def test_constructor_dict_of_iterators(self):
        # GH 26349
        data = {"a": iter(range(3)), "b": reversed(range(3))}

        result = DataFrame(data)
        expected = DataFrame({"a": [0, 1, 2], "b": [2, 1, 0]})
        tm.assert_frame_equal(result, expected)

    def test_constructor_dict_of_generators(self):
        # GH 26349
        data = {"a": (i for i in (range(3))), "b": (i for i in reversed(range(3)))}
        result = DataFrame(data)
        expected = DataFrame({"a": [0, 1, 2], "b": [2, 1, 0]})
        tm.assert_frame_equal(result, expected)

    def test_constructor_dict_multiindex(self):
        d = {
            ("a", "a"): {("i", "i"): 0, ("i", "j"): 1, ("j", "i"): 2},
            ("b", "a"): {("i", "i"): 6, ("i", "j"): 5, ("j", "i"): 4},
            ("b", "c"): {("i", "i"): 7, ("i", "j"): 8, ("j", "i"): 9},
        }
        _d = sorted(d.items())
        df = DataFrame(d)
        expected = DataFrame(
            [x[1] for x in _d], index=MultiIndex.from_tuples([x[0] for x in _d])
        ).T
        expected.index = MultiIndex.from_tuples(expected.index)
        tm.assert_frame_equal(
            df,
            expected,
        )

        d["z"] = {"y": 123.0, ("i", "i"): 111, ("i", "j"): 111, ("j", "i"): 111}
        _d.insert(0, ("z", d["z"]))
        expected = DataFrame(
            [x[1] for x in _d], index=Index([x[0] for x in _d], tupleize_cols=False)
        ).T
        expected.index = Index(expected.index, tupleize_cols=False)
        df = DataFrame(d)
        df = df.reindex(columns=expected.columns, index=expected.index)
        tm.assert_frame_equal(df, expected)

    def test_constructor_dict_datetime64_index(self):
        # GH 10160
        dates_as_str = ["1984-02-19", "1988-11-06", "1989-12-03", "1990-03-15"]

        def create_data(constructor):
            return {i: {constructor(s): 2 * i} for i, s in enumerate(dates_as_str)}

        data_datetime64 = create_data(np.datetime64)
        data_datetime = create_data(lambda x: datetime.strptime(x, "%Y-%m-%d"))
        data_Timestamp = create_data(Timestamp)

        expected = DataFrame(
            [
                {0: 0, 1: None, 2: None, 3: None},
                {0: None, 1: 2, 2: None, 3: None},
                {0: None, 1: None, 2: 4, 3: None},
                {0: None, 1: None, 2: None, 3: 6},
            ],
            index=[Timestamp(dt) for dt in dates_as_str],
        )

        result_datetime64 = DataFrame(data_datetime64)
        result_datetime = DataFrame(data_datetime)
        result_Timestamp = DataFrame(data_Timestamp)
        tm.assert_frame_equal(result_datetime64, expected)
        tm.assert_frame_equal(result_datetime, expected)
        tm.assert_frame_equal(result_Timestamp, expected)

    @pytest.mark.parametrize(
        "klass,name",
        [
            (lambda x: np.timedelta64(x, "D"), "timedelta64"),
            (lambda x: timedelta(days=x), "pytimedelta"),
            (lambda x: Timedelta(x, "D"), "Timedelta[ns]"),
            (lambda x: Timedelta(x, "D").as_unit("s"), "Timedelta[s]"),
        ],
    )
    def test_constructor_dict_timedelta64_index(self, klass, name):
        # GH 10160
        td_as_int = [1, 2, 3, 4]

        data = {i: {klass(s): 2 * i} for i, s in enumerate(td_as_int)}

        expected = DataFrame(
            [
                {0: 0, 1: None, 2: None, 3: None},
                {0: None, 1: 2, 2: None, 3: None},
                {0: None, 1: None, 2: 4, 3: None},
                {0: None, 1: None, 2: None, 3: 6},
            ],
            index=[Timedelta(td, "D") for td in td_as_int],
        )

        result = DataFrame(data)

        tm.assert_frame_equal(result, expected)

    def test_constructor_period_dict(self):
        # PeriodIndex
        a = pd.PeriodIndex(["2012-01", "NaT", "2012-04"], freq="M")
        b = pd.PeriodIndex(["2012-02-01", "2012-03-01", "NaT"], freq="D")
        df = DataFrame({"a": a, "b": b})
        assert df["a"].dtype == a.dtype
        assert df["b"].dtype == b.dtype

        # list of periods
        df = DataFrame({"a": a.astype(object).tolist(), "b": b.astype(object).tolist()})
        assert df["a"].dtype == a.dtype
        assert df["b"].dtype == b.dtype

    def test_constructor_dict_extension_scalar(self, ea_scalar_and_dtype):
        ea_scalar, ea_dtype = ea_scalar_and_dtype
        df = DataFrame({"a": ea_scalar}, index=[0])
        assert df["a"].dtype == ea_dtype

        expected = DataFrame(index=[0], columns=["a"], data=ea_scalar)

        tm.assert_frame_equal(df, expected)

    @pytest.mark.parametrize(
        "data,dtype",
        [
            (Period("2020-01"), PeriodDtype("M")),
            (Interval(left=0, right=5), IntervalDtype("int64", "right")),
            (
                Timestamp("2011-01-01", tz="US/Eastern"),
                DatetimeTZDtype(unit="s", tz="US/Eastern"),
            ),
        ],
    )
    def test_constructor_extension_scalar_data(self, data, dtype):
        # GH 34832
        df = DataFrame(index=[0, 1], columns=["a", "b"], data=data)

        assert df["a"].dtype == dtype
        assert df["b"].dtype == dtype

        arr = pd.array([data] * 2, dtype=dtype)
        expected = DataFrame({"a": arr, "b": arr})

        tm.assert_frame_equal(df, expected)

    def test_nested_dict_frame_constructor(self):
        rng = pd.period_range("1/1/2000", periods=5)
        df = DataFrame(np.random.default_rng(2).standard_normal((10, 5)), columns=rng)

        data = {}
        for col in df.columns:
            for row in df.index:
                data.setdefault(col, {})[row] = df._get_value(row, col)

        result = DataFrame(data, columns=rng)
        tm.assert_frame_equal(result, df)

        data = {}
        for col in df.columns:
            for row in df.index:
                data.setdefault(row, {})[col] = df._get_value(row, col)

        result = DataFrame(data, index=rng).T
        tm.assert_frame_equal(result, df)

    def _check_basic_constructor(self, empty):
        # mat: 2d matrix with shape (3, 2) to input. empty - makes sized
        # objects
        mat = empty((2, 3), dtype=float)
        # 2-D input
        frame = DataFrame(mat, columns=["A", "B", "C"], index=[1, 2])

        assert len(frame.index) == 2
        assert len(frame.columns) == 3

        # 1-D input
        frame = DataFrame(empty((3,)), columns=["A"], index=[1, 2, 3])
        assert len(frame.index) == 3
        assert len(frame.columns) == 1

        if empty is not np.ones:
            msg = r"Cannot convert non-finite values \(NA or inf\) to integer"
            with pytest.raises(IntCastingNaNError, match=msg):
                DataFrame(mat, columns=["A", "B", "C"], index=[1, 2], dtype=np.int64)
            return
        else:
            frame = DataFrame(
                mat, columns=["A", "B", "C"], index=[1, 2], dtype=np.int64
            )
            assert frame.values.dtype == np.int64

        # wrong size axis labels
        msg = r"Shape of passed values is \(2, 3\), indices imply \(1, 3\)"
        with pytest.raises(ValueError, match=msg):
            DataFrame(mat, columns=["A", "B", "C"], index=[1])
        msg = r"Shape of passed values is \(2, 3\), indices imply \(2, 2\)"
        with pytest.raises(ValueError, match=msg):
            DataFrame(mat, columns=["A", "B"], index=[1, 2])

        # higher dim raise exception
        with pytest.raises(ValueError, match="Must pass 2-d input"):
            DataFrame(empty((3, 3, 3)), columns=["A", "B", "C"], index=[1])

        # automatic labeling
        frame = DataFrame(mat)
        tm.assert_index_equal(frame.index, Index(range(2)), exact=True)
        tm.assert_index_equal(frame.columns, Index(range(3)), exact=True)

        frame = DataFrame(mat, index=[1, 2])
        tm.assert_index_equal(frame.columns, Index(range(3)), exact=True)

        frame = DataFrame(mat, columns=["A", "B", "C"])
        tm.assert_index_equal(frame.index, Index(range(2)), exact=True)

        # 0-length axis
        frame = DataFrame(empty((0, 3)))
        assert len(frame.index) == 0

        frame = DataFrame(empty((3, 0)))
        assert len(frame.columns) == 0

    def test_constructor_ndarray(self):
        self._check_basic_constructor(np.ones)

        frame = DataFrame(["foo", "bar"], index=[0, 1], columns=["A"])
        assert len(frame) == 2

    def test_constructor_maskedarray(self):
        self._check_basic_constructor(ma.masked_all)

        # Check non-masked values
        mat = ma.masked_all((2, 3), dtype=float)
        mat[0, 0] = 1.0
        mat[1, 2] = 2.0
        frame = DataFrame(mat, columns=["A", "B", "C"], index=[1, 2])
        assert 1.0 == frame["A"][1]
        assert 2.0 == frame["C"][2]

        # what is this even checking??
        mat = ma.masked_all((2, 3), dtype=float)
        frame = DataFrame(mat, columns=["A", "B", "C"], index=[1, 2])
        assert np.all(~np.asarray(frame == frame))

    @pytest.mark.filterwarnings(
        "ignore:elementwise comparison failed:DeprecationWarning"
    )
    def test_constructor_maskedarray_nonfloat(self):
        # masked int promoted to float
        mat = ma.masked_all((2, 3), dtype=int)
        # 2-D input
        frame = DataFrame(mat, columns=["A", "B", "C"], index=[1, 2])

        assert len(frame.index) == 2
        assert len(frame.columns) == 3
        assert np.all(~np.asarray(frame == frame))

        # cast type
        frame = DataFrame(mat, columns=["A", "B", "C"], index=[1, 2], dtype=np.float64)
        assert frame.values.dtype == np.float64

        # Check non-masked values
        mat2 = ma.copy(mat)
        mat2[0, 0] = 1
        mat2[1, 2] = 2
        frame = DataFrame(mat2, columns=["A", "B", "C"], index=[1, 2])
        assert 1 == frame["A"][1]
        assert 2 == frame["C"][2]

        # masked np.datetime64 stays (use NaT as null)
        mat = ma.masked_all((2, 3), dtype="M8[ns]")
        # 2-D input
        frame = DataFrame(mat, columns=["A", "B", "C"], index=[1, 2])

        assert len(frame.index) == 2
        assert len(frame.columns) == 3
        assert isna(frame).values.all()

        # cast type
        msg = r"datetime64\[ns\] values and dtype=int64 is not supported"
        with pytest.raises(TypeError, match=msg):
            DataFrame(mat, columns=["A", "B", "C"], index=[1, 2], dtype=np.int64)

        # Check non-masked values
        mat2 = ma.copy(mat)
        mat2[0, 0] = 1
        mat2[1, 2] = 2
        frame = DataFrame(mat2, columns=["A", "B", "C"], index=[1, 2])
        assert 1 == frame["A"].astype("i8")[1]
        assert 2 == frame["C"].astype("i8")[2]

        # masked bool promoted to object
        mat = ma.masked_all((2, 3), dtype=bool)
        # 2-D input
        frame = DataFrame(mat, columns=["A", "B", "C"], index=[1, 2])

        assert len(frame.index) == 2
        assert len(frame.columns) == 3
        assert np.all(~np.asarray(frame == frame))

        # cast type
        frame = DataFrame(mat, columns=["A", "B", "C"], index=[1, 2], dtype=object)
        assert frame.values.dtype == object

        # Check non-masked values
        mat2 = ma.copy(mat)
        mat2[0, 0] = True
        mat2[1, 2] = False
        frame = DataFrame(mat2, columns=["A", "B", "C"], index=[1, 2])
        assert frame["A"][1] is True
        assert frame["C"][2] is False

    def test_constructor_maskedarray_hardened(self):
        # Check numpy masked arrays with hard masks -- from GH24574
        mat_hard = ma.masked_all((2, 2), dtype=float).harden_mask()
        result = DataFrame(mat_hard, columns=["A", "B"], index=[1, 2])
        expected = DataFrame(
            {"A": [np.nan, np.nan], "B": [np.nan, np.nan]},
            columns=["A", "B"],
            index=[1, 2],
            dtype=float,
        )
        tm.assert_frame_equal(result, expected)
        # Check case where mask is hard but no data are masked
        mat_hard = ma.ones((2, 2), dtype=float).harden_mask()
        result = DataFrame(mat_hard, columns=["A", "B"], index=[1, 2])
        expected = DataFrame(
            {"A": [1.0, 1.0], "B": [1.0, 1.0]},
            columns=["A", "B"],
            index=[1, 2],
            dtype=float,
        )
        tm.assert_frame_equal(result, expected)

    def test_constructor_maskedrecarray_dtype(self):
        # Ensure constructor honors dtype
        data = np.ma.array(
            np.ma.zeros(5, dtype=[("date", "<f8"), ("price", "<f8")]), mask=[False] * 5
        )
        data = data.view(mrecords.mrecarray)
        with pytest.raises(TypeError, match=r"Pass \{name: data\[name\]"):
            # Support for MaskedRecords deprecated GH#40363
            DataFrame(data, dtype=int)

    def test_constructor_corner_shape(self):
        df = DataFrame(index=[])
        assert df.values.shape == (0, 0)

    @pytest.mark.parametrize(
        "data, index, columns, dtype, expected",
        [
            (None, list(range(10)), ["a", "b"], object, np.object_),
            (None, None, ["a", "b"], "int64", np.dtype("int64")),
            (None, list(range(10)), ["a", "b"], int, np.dtype("float64")),
            ({}, None, ["foo", "bar"], None, np.object_),
            ({"b": 1}, list(range(10)), list("abc"), int, np.dtype("float64")),
        ],
    )
    def test_constructor_dtype(self, data, index, columns, dtype, expected):
        df = DataFrame(data, index, columns, dtype)
        assert df.values.dtype == expected

    @pytest.mark.parametrize(
        "data,input_dtype,expected_dtype",
        (
            ([True, False, None], "boolean", pd.BooleanDtype),
            ([1.0, 2.0, None], "Float64", pd.Float64Dtype),
            ([1, 2, None], "Int64", pd.Int64Dtype),
            (["a", "b", "c"], "string", pd.StringDtype),
        ),
    )
    def test_constructor_dtype_nullable_extension_arrays(
        self, data, input_dtype, expected_dtype
    ):
        df = DataFrame({"a": data}, dtype=input_dtype)
        assert df["a"].dtype == expected_dtype()

    def test_constructor_scalar_inference(self, using_infer_string):
        data = {"int": 1, "bool": True, "float": 3.0, "complex": 4j, "object": "foo"}
        df = DataFrame(data, index=np.arange(10))

        assert df["int"].dtype == np.int64
        assert df["bool"].dtype == np.bool_
        assert df["float"].dtype == np.float64
        assert df["complex"].dtype == np.complex128
        assert df["object"].dtype == np.object_ if not using_infer_string else "string"

    def test_constructor_arrays_and_scalars(self):
        df = DataFrame({"a": np.random.default_rng(2).standard_normal(10), "b": True})
        exp = DataFrame({"a": df["a"].values, "b": [True] * 10})

        tm.assert_frame_equal(df, exp)
        with pytest.raises(ValueError, match="must pass an index"):
            DataFrame({"a": False, "b": True})

    def test_constructor_DataFrame(self, float_frame):
        df = DataFrame(float_frame)
        tm.assert_frame_equal(df, float_frame)

        df_casted = DataFrame(float_frame, dtype=np.int64)
        assert df_casted.values.dtype == np.int64

    def test_constructor_empty_dataframe(self):
        # GH 20624
        actual = DataFrame(DataFrame(), dtype="object")
        expected = DataFrame([], dtype="object")
        tm.assert_frame_equal(actual, expected)

    def test_constructor_more(self, float_frame):
        # used to be in test_matrix.py
        arr = np.random.default_rng(2).standard_normal(10)
        dm = DataFrame(arr, columns=["A"], index=np.arange(10))
        assert dm.values.ndim == 2

        arr = np.random.default_rng(2).standard_normal(0)
        dm = DataFrame(arr)
        assert dm.values.ndim == 2
        assert dm.values.ndim == 2

        # no data specified
        dm = DataFrame(columns=["A", "B"], index=np.arange(10))
        assert dm.values.shape == (10, 2)

        dm = DataFrame(columns=["A", "B"])
        assert dm.values.shape == (0, 2)

        dm = DataFrame(index=np.arange(10))
        assert dm.values.shape == (10, 0)

        # can't cast
        mat = np.array(["foo", "bar"], dtype=object).reshape(2, 1)
        msg = "could not convert string to float: 'foo'"
        with pytest.raises(ValueError, match=msg):
            DataFrame(mat, index=[0, 1], columns=[0], dtype=float)

        dm = DataFrame(DataFrame(float_frame._series))
        tm.assert_frame_equal(dm, float_frame)

        # int cast
        dm = DataFrame(
            {"A": np.ones(10, dtype=int), "B": np.ones(10, dtype=np.float64)},
            index=np.arange(10),
        )

        assert len(dm.columns) == 2
        assert dm.values.dtype == np.float64

    def test_constructor_empty_list(self):
        df = DataFrame([], index=[])
        expected = DataFrame(index=[])
        tm.assert_frame_equal(df, expected)

        # GH 9939
        df = DataFrame([], columns=["A", "B"])
        expected = DataFrame({}, columns=["A", "B"])
        tm.assert_frame_equal(df, expected)

        # Empty generator: list(empty_gen()) == []
        def empty_gen():
            yield from ()

        df = DataFrame(empty_gen(), columns=["A", "B"])
        tm.assert_frame_equal(df, expected)

    def test_constructor_list_of_lists(self, using_infer_string):
        # GH #484
        df = DataFrame(data=[[1, "a"], [2, "b"]], columns=["num", "str"])
        assert is_integer_dtype(df["num"])
        assert df["str"].dtype == np.object_ if not using_infer_string else "string"

        # GH 4851
        # list of 0-dim ndarrays
        expected = DataFrame({0: np.arange(10)})
        data = [np.array(x) for x in range(10)]
        result = DataFrame(data)
        tm.assert_frame_equal(result, expected)

    def test_nested_pandasarray_matches_nested_ndarray(self):
        # GH#43986
        ser = Series([1, 2])

        arr = np.array([None, None], dtype=object)
        arr[0] = ser
        arr[1] = ser * 2

        df = DataFrame(arr)
        expected = DataFrame(pd.array(arr))
        tm.assert_frame_equal(df, expected)
        assert df.shape == (2, 1)
        tm.assert_numpy_array_equal(df[0].values, arr)

    def test_constructor_list_like_data_nested_list_column(self):
        # GH 32173
        arrays = [list("abcd"), list("cdef")]
        result = DataFrame([[1, 2, 3, 4], [4, 5, 6, 7]], columns=arrays)

        mi = MultiIndex.from_arrays(arrays)
        expected = DataFrame([[1, 2, 3, 4], [4, 5, 6, 7]], columns=mi)

        tm.assert_frame_equal(result, expected)

    def test_constructor_wrong_length_nested_list_column(self):
        # GH 32173
        arrays = [list("abc"), list("cde")]

        msg = "3 columns passed, passed data had 4"
        with pytest.raises(ValueError, match=msg):
            DataFrame([[1, 2, 3, 4], [4, 5, 6, 7]], columns=arrays)

    def test_constructor_unequal_length_nested_list_column(self):
        # GH 32173
        arrays = [list("abcd"), list("cde")]

        # exception raised inside MultiIndex constructor
        msg = "all arrays must be same length"
        with pytest.raises(ValueError, match=msg):
            DataFrame([[1, 2, 3, 4], [4, 5, 6, 7]], columns=arrays)

    @pytest.mark.parametrize(
        "data",
        [
            [[Timestamp("2021-01-01")]],
            [{"x": Timestamp("2021-01-01")}],
            {"x": [Timestamp("2021-01-01")]},
            {"x": Timestamp("2021-01-01").as_unit("ns")},
        ],
    )
    def test_constructor_one_element_data_list(self, data):
        # GH#42810
        result = DataFrame(data, index=[0, 1, 2], columns=["x"])
        expected = DataFrame({"x": [Timestamp("2021-01-01")] * 3})
        tm.assert_frame_equal(result, expected)

    def test_constructor_sequence_like(self):
        # GH 3783
        # collections.Sequence like

        class DummyContainer(abc.Sequence):
            def __init__(self, lst) -> None:
                self._lst = lst

            def __getitem__(self, n):
                return self._lst.__getitem__(n)

            def __len__(self) -> int:
                return self._lst.__len__()

        lst_containers = [DummyContainer([1, "a"]), DummyContainer([2, "b"])]
        columns = ["num", "str"]
        result = DataFrame(lst_containers, columns=columns)
        expected = DataFrame([[1, "a"], [2, "b"]], columns=columns)
        tm.assert_frame_equal(result, expected, check_dtype=False)

    def test_constructor_stdlib_array(self):
        # GH 4297
        # support Array
        result = DataFrame({"A": array.array("i", range(10))})
        expected = DataFrame({"A": list(range(10))})
        tm.assert_frame_equal(result, expected, check_dtype=False)

        expected = DataFrame([list(range(10)), list(range(10))])
        result = DataFrame([array.array("i", range(10)), array.array("i", range(10))])
        tm.assert_frame_equal(result, expected, check_dtype=False)

    def test_constructor_range(self):
        # GH26342
        result = DataFrame(range(10))
        expected = DataFrame(list(range(10)))
        tm.assert_frame_equal(result, expected)

    def test_constructor_list_of_ranges(self):
        result = DataFrame([range(10), range(10)])
        expected = DataFrame([list(range(10)), list(range(10))])
        tm.assert_frame_equal(result, expected)

    def test_constructor_iterable(self):
        # GH 21987
        class Iter:
            def __iter__(self) -> Iterator:
                for i in range(10):
                    yield [1, 2, 3]

        expected = DataFrame([[1, 2, 3]] * 10)
        result = DataFrame(Iter())
        tm.assert_frame_equal(result, expected)

    def test_constructor_iterator(self):
        result = DataFrame(iter(range(10)))
        expected = DataFrame(list(range(10)))
        tm.assert_frame_equal(result, expected)

    def test_constructor_list_of_iterators(self):
        result = DataFrame([iter(range(10)), iter(range(10))])
        expected = DataFrame([list(range(10)), list(range(10))])
        tm.assert_frame_equal(result, expected)

    def test_constructor_generator(self):
        # related #2305

        gen1 = (i for i in range(10))
        gen2 = (i for i in range(10))

        expected = DataFrame([list(range(10)), list(range(10))])
        result = DataFrame([gen1, gen2])
        tm.assert_frame_equal(result, expected)

        gen = ([i, "a"] for i in range(10))
        result = DataFrame(gen)
        expected = DataFrame({0: range(10), 1: "a"})
        tm.assert_frame_equal(result, expected, check_dtype=False)

    def test_constructor_list_of_dicts(self):
        result = DataFrame([{}])
        expected = DataFrame(index=RangeIndex(1), columns=[])
        tm.assert_frame_equal(result, expected)

    def test_constructor_ordered_dict_nested_preserve_order(self):
        # see gh-18166
        nested1 = OrderedDict([("b", 1), ("a", 2)])
        nested2 = OrderedDict([("b", 2), ("a", 5)])
        data = OrderedDict([("col2", nested1), ("col1", nested2)])
        result = DataFrame(data)
        data = {"col2": [1, 2], "col1": [2, 5]}
        expected = DataFrame(data=data, index=["b", "a"])
        tm.assert_frame_equal(result, expected)

    @pytest.mark.parametrize("dict_type", [dict, OrderedDict])
    def test_constructor_ordered_dict_preserve_order(self, dict_type):
        # see gh-13304
        expected = DataFrame([[2, 1]], columns=["b", "a"])

        data = dict_type()
        data["b"] = [2]
        data["a"] = [1]

        result = DataFrame(data)
        tm.assert_frame_equal(result, expected)

        data = dict_type()
        data["b"] = 2
        data["a"] = 1

        result = DataFrame([data])
        tm.assert_frame_equal(result, expected)

    @pytest.mark.parametrize("dict_type", [dict, OrderedDict])
    def test_constructor_ordered_dict_conflicting_orders(self, dict_type):
        # the first dict element sets the ordering for the DataFrame,
        # even if there are conflicting orders from subsequent ones
        row_one = dict_type()
        row_one["b"] = 2
        row_one["a"] = 1

        row_two = dict_type()
        row_two["a"] = 1
        row_two["b"] = 2

        row_three = {"b": 2, "a": 1}

        expected = DataFrame([[2, 1], [2, 1]], columns=["b", "a"])
        result = DataFrame([row_one, row_two])
        tm.assert_frame_equal(result, expected)

        expected = DataFrame([[2, 1], [2, 1], [2, 1]], columns=["b", "a"])
        result = DataFrame([row_one, row_two, row_three])
        tm.assert_frame_equal(result, expected)

    def test_constructor_list_of_series_aligned_index(self):
        series = [Series(i, index=["b", "a", "c"], name=str(i)) for i in range(3)]
        result = DataFrame(series)
        expected = DataFrame(
            {"b": [0, 1, 2], "a": [0, 1, 2], "c": [0, 1, 2]},
            columns=["b", "a", "c"],
            index=["0", "1", "2"],
        )
        tm.assert_frame_equal(result, expected)

    def test_constructor_list_of_derived_dicts(self):
        class CustomDict(dict):
            pass

        d = {"a": 1.5, "b": 3}

        data_custom = [CustomDict(d)]
        data = [d]

        result_custom = DataFrame(data_custom)
        result = DataFrame(data)
        tm.assert_frame_equal(result, result_custom)

    def test_constructor_ragged(self):
        data = {
            "A": np.random.default_rng(2).standard_normal(10),
            "B": np.random.default_rng(2).standard_normal(8),
        }
        with pytest.raises(ValueError, match="All arrays must be of the same length"):
            DataFrame(data)

    def test_constructor_scalar(self):
        idx = Index(range(3))
        df = DataFrame({"a": 0}, index=idx)
        expected = DataFrame({"a": [0, 0, 0]}, index=idx)
        tm.assert_frame_equal(df, expected, check_dtype=False)

    def test_constructor_Series_copy_bug(self, float_frame):
        df = DataFrame(float_frame["A"], index=float_frame.index, columns=["A"])
        df.copy()

    def test_constructor_mixed_dict_and_Series(self):
        data = {}
        data["A"] = {"foo": 1, "bar": 2, "baz": 3}
        data["B"] = Series([4, 3, 2, 1], index=["bar", "qux", "baz", "foo"])

        result = DataFrame(data)
        assert result.index.is_monotonic_increasing

        # ordering ambiguous, raise exception
        with pytest.raises(ValueError, match="ambiguous ordering"):
            DataFrame({"A": ["a", "b"], "B": {"a": "a", "b": "b"}})

        # this is OK though
        result = DataFrame({"A": ["a", "b"], "B": Series(["a", "b"], index=["a", "b"])})
        expected = DataFrame({"A": ["a", "b"], "B": ["a", "b"]}, index=["a", "b"])
        tm.assert_frame_equal(result, expected)

    def test_constructor_mixed_type_rows(self):
        # Issue 25075
        data = [[1, 2], (3, 4)]
        result = DataFrame(data)
        expected = DataFrame([[1, 2], [3, 4]])
        tm.assert_frame_equal(result, expected)

    @pytest.mark.parametrize(
        "tuples,lists",
        [
            ((), []),
            ((()), []),
            (((), ()), [(), ()]),
            (((), ()), [[], []]),
            (([], []), [[], []]),
            (([1], [2]), [[1], [2]]),  # GH 32776
            (([1, 2, 3], [4, 5, 6]), [[1, 2, 3], [4, 5, 6]]),
        ],
    )
    def test_constructor_tuple(self, tuples, lists):
        # GH 25691
        result = DataFrame(tuples)
        expected = DataFrame(lists)
        tm.assert_frame_equal(result, expected)

    def test_constructor_list_of_tuples(self):
        result = DataFrame({"A": [(1, 2), (3, 4)]})
        expected = DataFrame({"A": Series([(1, 2), (3, 4)])})
        tm.assert_frame_equal(result, expected)

    def test_constructor_list_of_namedtuples(self):
        # GH11181
        named_tuple = namedtuple("Pandas", list("ab"))
        tuples = [named_tuple(1, 3), named_tuple(2, 4)]
        expected = DataFrame({"a": [1, 2], "b": [3, 4]})
        result = DataFrame(tuples)
        tm.assert_frame_equal(result, expected)

        # with columns
        expected = DataFrame({"y": [1, 2], "z": [3, 4]})
        result = DataFrame(tuples, columns=["y", "z"])
        tm.assert_frame_equal(result, expected)

    def test_constructor_list_of_dataclasses(self):
        # GH21910
        Point = make_dataclass("Point", [("x", int), ("y", int)])

        data = [Point(0, 3), Point(1, 3)]
        expected = DataFrame({"x": [0, 1], "y": [3, 3]})
        result = DataFrame(data)
        tm.assert_frame_equal(result, expected)

    def test_constructor_list_of_dataclasses_with_varying_types(self):
        # GH21910
        # varying types
        Point = make_dataclass("Point", [("x", int), ("y", int)])
        HLine = make_dataclass("HLine", [("x0", int), ("x1", int), ("y", int)])

        data = [Point(0, 3), HLine(1, 3, 3)]

        expected = DataFrame(
            {"x": [0, np.nan], "y": [3, 3], "x0": [np.nan, 1], "x1": [np.nan, 3]}
        )
        result = DataFrame(data)
        tm.assert_frame_equal(result, expected)

    def test_constructor_list_of_dataclasses_error_thrown(self):
        # GH21910
        Point = make_dataclass("Point", [("x", int), ("y", int)])

        # expect TypeError
        msg = "asdict() should be called on dataclass instances"
        with pytest.raises(TypeError, match=re.escape(msg)):
            DataFrame([Point(0, 0), {"x": 1, "y": 0}])

    def test_constructor_list_of_dict_order(self):
        # GH10056
        data = [
            {"First": 1, "Second": 4, "Third": 7, "Fourth": 10},
            {"Second": 5, "First": 2, "Fourth": 11, "Third": 8},
            {"Second": 6, "First": 3, "Fourth": 12, "Third": 9, "YYY": 14, "XXX": 13},
        ]
        expected = DataFrame(
            {
                "First": [1, 2, 3],
                "Second": [4, 5, 6],
                "Third": [7, 8, 9],
                "Fourth": [10, 11, 12],
                "YYY": [None, None, 14],
                "XXX": [None, None, 13],
            }
        )
        result = DataFrame(data)
        tm.assert_frame_equal(result, expected)

    def test_constructor_Series_named(self):
        a = Series([1, 2, 3], index=["a", "b", "c"], name="x")
        df = DataFrame(a)
        assert df.columns[0] == "x"
        tm.assert_index_equal(df.index, a.index)

        # ndarray like
        arr = np.random.default_rng(2).standard_normal(10)
        s = Series(arr, name="x")
        df = DataFrame(s)
        expected = DataFrame({"x": s})
        tm.assert_frame_equal(df, expected)

        s = Series(arr, index=range(3, 13))
        df = DataFrame(s)
        expected = DataFrame({0: s})
        tm.assert_frame_equal(df, expected)

        msg = r"Shape of passed values is \(10, 1\), indices imply \(10, 2\)"
        with pytest.raises(ValueError, match=msg):
            DataFrame(s, columns=[1, 2])

        # #2234
        a = Series([], name="x", dtype=object)
        df = DataFrame(a)
        assert df.columns[0] == "x"

        # series with name and w/o
        s1 = Series(arr, name="x")
        df = DataFrame([s1, arr]).T
        expected = DataFrame({"x": s1, "Unnamed 0": arr}, columns=["x", "Unnamed 0"])
        tm.assert_frame_equal(df, expected)

        # this is a bit non-intuitive here; the series collapse down to arrays
        df = DataFrame([arr, s1]).T
        expected = DataFrame({1: s1, 0: arr}, columns=[0, 1])
        tm.assert_frame_equal(df, expected)

    def test_constructor_Series_named_and_columns(self):
        # GH 9232 validation

        s0 = Series(range(5), name=0)
        s1 = Series(range(5), name=1)

        # matching name and column gives standard frame
        tm.assert_frame_equal(DataFrame(s0, columns=[0]), s0.to_frame())
        tm.assert_frame_equal(DataFrame(s1, columns=[1]), s1.to_frame())

        # non-matching produces empty frame
        assert DataFrame(s0, columns=[1]).empty
        assert DataFrame(s1, columns=[0]).empty

    def test_constructor_Series_differently_indexed(self):
        # name
        s1 = Series([1, 2, 3], index=["a", "b", "c"], name="x")

        # no name
        s2 = Series([1, 2, 3], index=["a", "b", "c"])

        other_index = Index(["a", "b"])

        df1 = DataFrame(s1, index=other_index)
        exp1 = DataFrame(s1.reindex(other_index))
        assert df1.columns[0] == "x"
        tm.assert_frame_equal(df1, exp1)

        df2 = DataFrame(s2, index=other_index)
        exp2 = DataFrame(s2.reindex(other_index))
        assert df2.columns[0] == 0
        tm.assert_index_equal(df2.index, other_index)
        tm.assert_frame_equal(df2, exp2)

    @pytest.mark.parametrize(
        "name_in1,name_in2,name_in3,name_out",
        [
            ("idx", "idx", "idx", "idx"),
            ("idx", "idx", None, None),
            ("idx", None, None, None),
            ("idx1", "idx2", None, None),
            ("idx1", "idx1", "idx2", None),
            ("idx1", "idx2", "idx3", None),
            (None, None, None, None),
        ],
    )
    def test_constructor_index_names(self, name_in1, name_in2, name_in3, name_out):
        # GH13475
        indices = [
            Index(["a", "b", "c"], name=name_in1),
            Index(["b", "c", "d"], name=name_in2),
            Index(["c", "d", "e"], name=name_in3),
        ]
        series = {
            c: Series([0, 1, 2], index=i) for i, c in zip(indices, ["x", "y", "z"])
        }
        result = DataFrame(series)

        exp_ind = Index(["a", "b", "c", "d", "e"], name=name_out)
        expected = DataFrame(
            {
                "x": [0, 1, 2, np.nan, np.nan],
                "y": [np.nan, 0, 1, 2, np.nan],
                "z": [np.nan, np.nan, 0, 1, 2],
            },
            index=exp_ind,
        )

        tm.assert_frame_equal(result, expected)

    def test_constructor_manager_resize(self, float_frame):
        index = list(float_frame.index[:5])
        columns = list(float_frame.columns[:3])

        msg = "Passing a BlockManager to DataFrame"
        with tm.assert_produces_warning(
            DeprecationWarning, match=msg, check_stacklevel=False
        ):
            result = DataFrame(float_frame._mgr, index=index, columns=columns)
        tm.assert_index_equal(result.index, Index(index))
        tm.assert_index_equal(result.columns, Index(columns))

    def test_constructor_mix_series_nonseries(self, float_frame):
        df = DataFrame(
            {"A": float_frame["A"], "B": list(float_frame["B"])}, columns=["A", "B"]
        )
        tm.assert_frame_equal(df, float_frame.loc[:, ["A", "B"]])

        msg = "does not match index length"
        with pytest.raises(ValueError, match=msg):
            DataFrame({"A": float_frame["A"], "B": list(float_frame["B"])[:-2]})

    def test_constructor_miscast_na_int_dtype(self):
        msg = r"Cannot convert non-finite values \(NA or inf\) to integer"

        with pytest.raises(IntCastingNaNError, match=msg):
            DataFrame([[np.nan, 1], [1, 0]], dtype=np.int64)

    def test_constructor_column_duplicates(self):
        # it works! #2079
        df = DataFrame([[8, 5]], columns=["a", "a"])
        edf = DataFrame([[8, 5]])
        edf.columns = ["a", "a"]

        tm.assert_frame_equal(df, edf)

        idf = DataFrame.from_records([(8, 5)], columns=["a", "a"])

        tm.assert_frame_equal(idf, edf)

    def test_constructor_empty_with_string_dtype(self):
        # GH 9428
        expected = DataFrame(index=[0, 1], columns=[0, 1], dtype=object)

        df = DataFrame(index=[0, 1], columns=[0, 1], dtype=str)
        tm.assert_frame_equal(df, expected)
        df = DataFrame(index=[0, 1], columns=[0, 1], dtype=np.str_)
        tm.assert_frame_equal(df, expected)
        df = DataFrame(index=[0, 1], columns=[0, 1], dtype="U5")
        tm.assert_frame_equal(df, expected)

    def test_constructor_empty_with_string_extension(self, nullable_string_dtype):
        # GH 34915
        expected = DataFrame(columns=["c1"], dtype=nullable_string_dtype)
        df = DataFrame(columns=["c1"], dtype=nullable_string_dtype)
        tm.assert_frame_equal(df, expected)

    def test_constructor_single_value(self):
        # expecting single value upcasting here
        df = DataFrame(0.0, index=[1, 2, 3], columns=["a", "b", "c"])
        tm.assert_frame_equal(
            df, DataFrame(np.zeros(df.shape).astype("float64"), df.index, df.columns)
        )

        df = DataFrame(0, index=[1, 2, 3], columns=["a", "b", "c"])
        tm.assert_frame_equal(
            df, DataFrame(np.zeros(df.shape).astype("int64"), df.index, df.columns)
        )

        df = DataFrame("a", index=[1, 2], columns=["a", "c"])
        tm.assert_frame_equal(
            df,
            DataFrame(
                np.array([["a", "a"], ["a", "a"]], dtype=object),
                index=[1, 2],
                columns=["a", "c"],
            ),
        )

        msg = "DataFrame constructor not properly called!"
        with pytest.raises(ValueError, match=msg):
            DataFrame("a", [1, 2])
        with pytest.raises(ValueError, match=msg):
            DataFrame("a", columns=["a", "c"])

        msg = "incompatible data and dtype"
        with pytest.raises(TypeError, match=msg):
            DataFrame("a", [1, 2], ["a", "c"], float)

    def test_constructor_with_datetimes(self, using_infer_string):
        intname = np.dtype(int).name
        floatname = np.dtype(np.float64).name
        objectname = np.dtype(np.object_).name

        # single item
        df = DataFrame(
            {
                "A": 1,
                "B": "foo",
                "C": "bar",
                "D": Timestamp("20010101"),
                "E": datetime(2001, 1, 2, 0, 0),
            },
            index=np.arange(10),
        )
        result = df.dtypes
        expected = Series(
            [np.dtype("int64")]
            + [np.dtype(objectname) if not using_infer_string else "string"] * 2
            + [np.dtype("M8[s]"), np.dtype("M8[us]")],
            index=list("ABCDE"),
        )
        tm.assert_series_equal(result, expected)

        # check with ndarray construction ndim==0 (e.g. we are passing a ndim 0
        # ndarray with a dtype specified)
        df = DataFrame(
            {
                "a": 1.0,
                "b": 2,
                "c": "foo",
                floatname: np.array(1.0, dtype=floatname),
                intname: np.array(1, dtype=intname),
            },
            index=np.arange(10),
        )
        result = df.dtypes
        expected = Series(
            [np.dtype("float64")]
            + [np.dtype("int64")]
            + [np.dtype("object") if not using_infer_string else "string"]
            + [np.dtype("float64")]
            + [np.dtype(intname)],
            index=["a", "b", "c", floatname, intname],
        )
        tm.assert_series_equal(result, expected)

        # check with ndarray construction ndim>0
        df = DataFrame(
            {
                "a": 1.0,
                "b": 2,
                "c": "foo",
                floatname: np.array([1.0] * 10, dtype=floatname),
                intname: np.array([1] * 10, dtype=intname),
            },
            index=np.arange(10),
        )
        result = df.dtypes
        expected = Series(
            [np.dtype("float64")]
            + [np.dtype("int64")]
            + [np.dtype("object") if not using_infer_string else "string"]
            + [np.dtype("float64")]
            + [np.dtype(intname)],
            index=["a", "b", "c", floatname, intname],
        )
        tm.assert_series_equal(result, expected)

    def test_constructor_with_datetimes1(self):
        # GH 2809
        ind = date_range(start="2000-01-01", freq="D", periods=10)
        datetimes = [ts.to_pydatetime() for ts in ind]
        datetime_s = Series(datetimes)
        assert datetime_s.dtype == "M8[ns]"

    def test_constructor_with_datetimes2(self):
        # GH 2810
        ind = date_range(start="2000-01-01", freq="D", periods=10)
        datetimes = [ts.to_pydatetime() for ts in ind]
        dates = [ts.date() for ts in ind]
        df = DataFrame(datetimes, columns=["datetimes"])
        df["dates"] = dates
        result = df.dtypes
        expected = Series(
            [np.dtype("datetime64[ns]"), np.dtype("object")],
            index=["datetimes", "dates"],
        )
        tm.assert_series_equal(result, expected)

    def test_constructor_with_datetimes3(self):
        # GH 7594
        # don't coerce tz-aware
        tz = pytz.timezone("US/Eastern")
        dt = tz.localize(datetime(2012, 1, 1))

        df = DataFrame({"End Date": dt}, index=[0])
        assert df.iat[0, 0] == dt
        tm.assert_series_equal(
            df.dtypes, Series({"End Date": "datetime64[us, US/Eastern]"}, dtype=object)
        )

        df = DataFrame([{"End Date": dt}])
        assert df.iat[0, 0] == dt
        tm.assert_series_equal(
            df.dtypes, Series({"End Date": "datetime64[ns, US/Eastern]"}, dtype=object)
        )

    def test_constructor_with_datetimes4(self):
        # tz-aware (UTC and other tz's)
        # GH 8411
        dr = date_range("20130101", periods=3)
        df = DataFrame({"value": dr})
        assert df.iat[0, 0].tz is None
        dr = date_range("20130101", periods=3, tz="UTC")
        df = DataFrame({"value": dr})
        assert str(df.iat[0, 0].tz) == "UTC"
        dr = date_range("20130101", periods=3, tz="US/Eastern")
        df = DataFrame({"value": dr})
        assert str(df.iat[0, 0].tz) == "US/Eastern"

    def test_constructor_with_datetimes5(self):
        # GH 7822
        # preserver an index with a tz on dict construction
        i = date_range("1/1/2011", periods=5, freq="10s", tz="US/Eastern")

        expected = DataFrame({"a": i.to_series().reset_index(drop=True)})
        df = DataFrame()
        df["a"] = i
        tm.assert_frame_equal(df, expected)

        df = DataFrame({"a": i})
        tm.assert_frame_equal(df, expected)

    def test_constructor_with_datetimes6(self):
        # multiples
        i = date_range("1/1/2011", periods=5, freq="10s", tz="US/Eastern")
        i_no_tz = date_range("1/1/2011", periods=5, freq="10s")
        df = DataFrame({"a": i, "b": i_no_tz})
        expected = DataFrame({"a": i.to_series().reset_index(drop=True), "b": i_no_tz})
        tm.assert_frame_equal(df, expected)

    @pytest.mark.parametrize(
        "arr",
        [
            np.array([None, None, None, None, datetime.now(), None]),
            np.array([None, None, datetime.now(), None]),
            [[np.datetime64("NaT")], [None]],
            [[np.datetime64("NaT")], [pd.NaT]],
            [[None], [np.datetime64("NaT")]],
            [[None], [pd.NaT]],
            [[pd.NaT], [np.datetime64("NaT")]],
            [[pd.NaT], [None]],
        ],
    )
    def test_constructor_datetimes_with_nulls(self, arr):
        # gh-15869, GH#11220
        result = DataFrame(arr).dtypes
        expected = Series([np.dtype("datetime64[ns]")])
        tm.assert_series_equal(result, expected)

    @pytest.mark.parametrize("order", ["K", "A", "C", "F"])
    @pytest.mark.parametrize(
        "unit",
        ["M", "D", "h", "m", "s", "ms", "us", "ns"],
    )
    def test_constructor_datetimes_non_ns(self, order, unit):
        dtype = f"datetime64[{unit}]"
        na = np.array(
            [
                ["2015-01-01", "2015-01-02", "2015-01-03"],
                ["2017-01-01", "2017-01-02", "2017-02-03"],
            ],
            dtype=dtype,
            order=order,
        )
        df = DataFrame(na)
        expected = DataFrame(na.astype("M8[ns]"))
        if unit in ["M", "D", "h", "m"]:
            with pytest.raises(TypeError, match="Cannot cast"):
                expected.astype(dtype)

            # instead the constructor casts to the closest supported reso, i.e. "s"
            expected = expected.astype("datetime64[s]")
        else:
            expected = expected.astype(dtype=dtype)

        tm.assert_frame_equal(df, expected)

    @pytest.mark.parametrize("order", ["K", "A", "C", "F"])
    @pytest.mark.parametrize(
        "unit",
        [
            "D",
            "h",
            "m",
            "s",
            "ms",
            "us",
            "ns",
        ],
    )
    def test_constructor_timedelta_non_ns(self, order, unit):
        dtype = f"timedelta64[{unit}]"
        na = np.array(
            [
                [np.timedelta64(1, "D"), np.timedelta64(2, "D")],
                [np.timedelta64(4, "D"), np.timedelta64(5, "D")],
            ],
            dtype=dtype,
            order=order,
        )
        df = DataFrame(na)
        if unit in ["D", "h", "m"]:
            # we get the nearest supported unit, i.e. "s"
            exp_unit = "s"
        else:
            exp_unit = unit
        exp_dtype = np.dtype(f"m8[{exp_unit}]")
        expected = DataFrame(
            [
                [Timedelta(1, "D"), Timedelta(2, "D")],
                [Timedelta(4, "D"), Timedelta(5, "D")],
            ],
            dtype=exp_dtype,
        )
        # TODO(2.0): ideally we should get the same 'expected' without passing
        #  dtype=exp_dtype.
        tm.assert_frame_equal(df, expected)

    def test_constructor_for_list_with_dtypes(self, using_infer_string):
        # test list of lists/ndarrays
        df = DataFrame([np.arange(5) for x in range(5)])
        result = df.dtypes
        expected = Series([np.dtype("int")] * 5)
        tm.assert_series_equal(result, expected)

        df = DataFrame([np.array(np.arange(5), dtype="int32") for x in range(5)])
        result = df.dtypes
        expected = Series([np.dtype("int32")] * 5)
        tm.assert_series_equal(result, expected)

        # overflow issue? (we always expected int64 upcasting here)
        df = DataFrame({"a": [2**31, 2**31 + 1]})
        assert df.dtypes.iloc[0] == np.dtype("int64")

        # GH #2751 (construction with no index specified), make sure we cast to
        # platform values
        df = DataFrame([1, 2])
        assert df.dtypes.iloc[0] == np.dtype("int64")

        df = DataFrame([1.0, 2.0])
        assert df.dtypes.iloc[0] == np.dtype("float64")

        df = DataFrame({"a": [1, 2]})
        assert df.dtypes.iloc[0] == np.dtype("int64")

        df = DataFrame({"a": [1.0, 2.0]})
        assert df.dtypes.iloc[0] == np.dtype("float64")

        df = DataFrame({"a": 1}, index=range(3))
        assert df.dtypes.iloc[0] == np.dtype("int64")

        df = DataFrame({"a": 1.0}, index=range(3))
        assert df.dtypes.iloc[0] == np.dtype("float64")

        # with object list
        df = DataFrame(
            {
                "a": [1, 2, 4, 7],
                "b": [1.2, 2.3, 5.1, 6.3],
                "c": list("abcd"),
                "d": [datetime(2000, 1, 1) for i in range(4)],
                "e": [1.0, 2, 4.0, 7],
            }
        )
        result = df.dtypes
        expected = Series(
            [
                np.dtype("int64"),
                np.dtype("float64"),
                np.dtype("object") if not using_infer_string else "string",
                np.dtype("datetime64[ns]"),
                np.dtype("float64"),
            ],
            index=list("abcde"),
        )
        tm.assert_series_equal(result, expected)

    def test_constructor_frame_copy(self, float_frame):
        cop = DataFrame(float_frame, copy=True)
        cop["A"] = 5
        assert (cop["A"] == 5).all()
        assert not (float_frame["A"] == 5).all()

    def test_constructor_frame_shallow_copy(self, float_frame):
        # constructing a DataFrame from DataFrame with copy=False should still
        # give a "shallow" copy (share data, not attributes)
        # https://github.com/pandas-dev/pandas/issues/49523
        orig = float_frame.copy()
        cop = DataFrame(float_frame)
        assert cop._mgr is not float_frame._mgr
        # Overwriting index of copy doesn't change original
        cop.index = np.arange(len(cop))
        tm.assert_frame_equal(float_frame, orig)

    def test_constructor_ndarray_copy(self, float_frame, using_copy_on_write):
        arr = float_frame.values.copy()
        df = DataFrame(arr)

        arr[5] = 5
        if using_copy_on_write:
            assert not (df.values[5] == 5).all()
        else:
            assert (df.values[5] == 5).all()

        df = DataFrame(arr, copy=True)
        arr[6] = 6
        assert not (df.values[6] == 6).all()

    def test_constructor_series_copy(self, float_frame):
        series = float_frame._series

        df = DataFrame({"A": series["A"]}, copy=True)
        # TODO can be replaced with `df.loc[:, "A"] = 5` after deprecation about
        # inplace mutation is enforced
        df.loc[df.index[0] : df.index[-1], "A"] = 5

        assert not (series["A"] == 5).all()

    @pytest.mark.parametrize(
        "df",
        [
            DataFrame([[1, 2, 3], [4, 5, 6]], index=[1, np.nan]),
            DataFrame([[1, 2, 3], [4, 5, 6]], columns=[1.1, 2.2, np.nan]),
            DataFrame([[0, 1, 2, 3], [4, 5, 6, 7]], columns=[np.nan, 1.1, 2.2, np.nan]),
            DataFrame(
                [[0.0, 1, 2, 3.0], [4, 5, 6, 7]], columns=[np.nan, 1.1, 2.2, np.nan]
            ),
            DataFrame([[0.0, 1, 2, 3.0], [4, 5, 6, 7]], columns=[np.nan, 1, 2, 2]),
        ],
    )
    def test_constructor_with_nas(self, df):
        # GH 5016
        # na's in indices
        # GH 21428 (non-unique columns)

        for i in range(len(df.columns)):
            df.iloc[:, i]

        indexer = np.arange(len(df.columns))[isna(df.columns)]

        # No NaN found -> error
        if len(indexer) == 0:
            with pytest.raises(KeyError, match="^nan$"):
                df.loc[:, np.nan]
        # single nan should result in Series
        elif len(indexer) == 1:
            tm.assert_series_equal(df.iloc[:, indexer[0]], df.loc[:, np.nan])
        # multiple nans should result in DataFrame
        else:
            tm.assert_frame_equal(df.iloc[:, indexer], df.loc[:, np.nan])

    def test_constructor_lists_to_object_dtype(self):
        # from #1074
        d = DataFrame({"a": [np.nan, False]})
        assert d["a"].dtype == np.object_
        assert not d["a"][1]

    def test_constructor_ndarray_categorical_dtype(self):
        cat = Categorical(["A", "B", "C"])
        arr = np.array(cat).reshape(-1, 1)
        arr = np.broadcast_to(arr, (3, 4))

        result = DataFrame(arr, dtype=cat.dtype)

        expected = DataFrame({0: cat, 1: cat, 2: cat, 3: cat})
        tm.assert_frame_equal(result, expected)

    def test_constructor_categorical(self):
        # GH8626

        # dict creation
        df = DataFrame({"A": list("abc")}, dtype="category")
        expected = Series(list("abc"), dtype="category", name="A")
        tm.assert_series_equal(df["A"], expected)

        # to_frame
        s = Series(list("abc"), dtype="category")
        result = s.to_frame()
        expected = Series(list("abc"), dtype="category", name=0)
        tm.assert_series_equal(result[0], expected)
        result = s.to_frame(name="foo")
        expected = Series(list("abc"), dtype="category", name="foo")
        tm.assert_series_equal(result["foo"], expected)

        # list-like creation
        df = DataFrame(list("abc"), dtype="category")
        expected = Series(list("abc"), dtype="category", name=0)
        tm.assert_series_equal(df[0], expected)

    def test_construct_from_1item_list_of_categorical(self):
        # pre-2.0 this behaved as DataFrame({0: cat}), in 2.0 we remove
        #  Categorical special case
        # ndim != 1
        cat = Categorical(list("abc"))
        df = DataFrame([cat])
        expected = DataFrame([cat.astype(object)])
        tm.assert_frame_equal(df, expected)

    def test_construct_from_list_of_categoricals(self):
        # pre-2.0 this behaved as DataFrame({0: cat}), in 2.0 we remove
        #  Categorical special case

        df = DataFrame([Categorical(list("abc")), Categorical(list("abd"))])
        expected = DataFrame([["a", "b", "c"], ["a", "b", "d"]])
        tm.assert_frame_equal(df, expected)

    def test_from_nested_listlike_mixed_types(self):
        # pre-2.0 this behaved as DataFrame({0: cat}), in 2.0 we remove
        #  Categorical special case
        # mixed
        df = DataFrame([Categorical(list("abc")), list("def")])
        expected = DataFrame([["a", "b", "c"], ["d", "e", "f"]])
        tm.assert_frame_equal(df, expected)

    def test_construct_from_listlikes_mismatched_lengths(self):
        df = DataFrame([Categorical(list("abc")), Categorical(list("abdefg"))])
        expected = DataFrame([list("abc"), list("abdefg")])
        tm.assert_frame_equal(df, expected)

    def test_constructor_categorical_series(self):
        items = [1, 2, 3, 1]
        exp = Series(items).astype("category")
        res = Series(items, dtype="category")
        tm.assert_series_equal(res, exp)

        items = ["a", "b", "c", "a"]
        exp = Series(items).astype("category")
        res = Series(items, dtype="category")
        tm.assert_series_equal(res, exp)

        # insert into frame with different index
        # GH 8076
        index = date_range("20000101", periods=3)
        expected = Series(
            Categorical(values=[np.nan, np.nan, np.nan], categories=["a", "b", "c"])
        )
        expected.index = index

        expected = DataFrame({"x": expected})
        df = DataFrame({"x": Series(["a", "b", "c"], dtype="category")}, index=index)
        tm.assert_frame_equal(df, expected)

    @pytest.mark.parametrize(
        "dtype",
        tm.ALL_NUMERIC_DTYPES
        + tm.DATETIME64_DTYPES
        + tm.TIMEDELTA64_DTYPES
        + tm.BOOL_DTYPES,
    )
    def test_check_dtype_empty_numeric_column(self, dtype):
        # GH24386: Ensure dtypes are set correctly for an empty DataFrame.
        # Empty DataFrame is generated via dictionary data with non-overlapping columns.
        data = DataFrame({"a": [1, 2]}, columns=["b"], dtype=dtype)

        assert data.b.dtype == dtype

    @pytest.mark.parametrize(
        "dtype", tm.STRING_DTYPES + tm.BYTES_DTYPES + tm.OBJECT_DTYPES
    )
<<<<<<< HEAD
    def test_check_dtype_empty_string_column(self, dtype):
=======
    def test_check_dtype_empty_string_column(self, request, dtype):
>>>>>>> 12d69c8b
        # GH24386: Ensure dtypes are set correctly for an empty DataFrame.
        # Empty DataFrame is generated via dictionary data with non-overlapping columns.
        data = DataFrame({"a": [1, 2]}, columns=["b"], dtype=dtype)
        assert data.b.dtype.name == "object"

    def test_to_frame_with_falsey_names(self):
        # GH 16114
        result = Series(name=0, dtype=object).to_frame().dtypes
        expected = Series({0: object})
        tm.assert_series_equal(result, expected)

        result = DataFrame(Series(name=0, dtype=object)).dtypes
        tm.assert_series_equal(result, expected)

    @pytest.mark.arm_slow
    @pytest.mark.parametrize("dtype", [None, "uint8", "category"])
    def test_constructor_range_dtype(self, dtype):
        expected = DataFrame({"A": [0, 1, 2, 3, 4]}, dtype=dtype or "int64")

        # GH 26342
        result = DataFrame(range(5), columns=["A"], dtype=dtype)
        tm.assert_frame_equal(result, expected)

        # GH 16804
        result = DataFrame({"A": range(5)}, dtype=dtype)
        tm.assert_frame_equal(result, expected)

    def test_frame_from_list_subclass(self):
        # GH21226
        class List(list):
            pass

        expected = DataFrame([[1, 2, 3], [4, 5, 6]])
        result = DataFrame(List([List([1, 2, 3]), List([4, 5, 6])]))
        tm.assert_frame_equal(result, expected)

    @pytest.mark.parametrize(
        "extension_arr",
        [
            Categorical(list("aabbc")),
            SparseArray([1, np.nan, np.nan, np.nan]),
            IntervalArray([Interval(0, 1), Interval(1, 5)]),
            PeriodArray(pd.period_range(start="1/1/2017", end="1/1/2018", freq="M")),
        ],
    )
    def test_constructor_with_extension_array(self, extension_arr):
        # GH11363
        expected = DataFrame(Series(extension_arr))
        result = DataFrame(extension_arr)
        tm.assert_frame_equal(result, expected)

    def test_datetime_date_tuple_columns_from_dict(self):
        # GH 10863
        v = date.today()
        tup = v, v
        result = DataFrame({tup: Series(range(3), index=range(3))}, columns=[tup])
        expected = DataFrame([0, 1, 2], columns=Index(Series([tup])))
        tm.assert_frame_equal(result, expected)

    def test_construct_with_two_categoricalindex_series(self):
        # GH 14600
        s1 = Series([39, 6, 4], index=CategoricalIndex(["female", "male", "unknown"]))
        s2 = Series(
            [2, 152, 2, 242, 150],
            index=CategoricalIndex(["f", "female", "m", "male", "unknown"]),
        )
        result = DataFrame([s1, s2])
        expected = DataFrame(
            np.array([[39, 6, 4, np.nan, np.nan], [152.0, 242.0, 150.0, 2.0, 2.0]]),
            columns=["female", "male", "unknown", "f", "m"],
        )
        tm.assert_frame_equal(result, expected)

    def test_constructor_series_nonexact_categoricalindex(self):
        # GH 42424
        ser = Series(range(100))
        ser1 = cut(ser, 10).value_counts().head(5)
        ser2 = cut(ser, 10).value_counts().tail(5)
        result = DataFrame({"1": ser1, "2": ser2})
        index = CategoricalIndex(
            [
                Interval(-0.099, 9.9, closed="right"),
                Interval(9.9, 19.8, closed="right"),
                Interval(19.8, 29.7, closed="right"),
                Interval(29.7, 39.6, closed="right"),
                Interval(39.6, 49.5, closed="right"),
                Interval(49.5, 59.4, closed="right"),
                Interval(59.4, 69.3, closed="right"),
                Interval(69.3, 79.2, closed="right"),
                Interval(79.2, 89.1, closed="right"),
                Interval(89.1, 99, closed="right"),
            ],
            ordered=True,
        )
        expected = DataFrame(
            {"1": [10] * 5 + [np.nan] * 5, "2": [np.nan] * 5 + [10] * 5}, index=index
        )
        tm.assert_frame_equal(expected, result)

    def test_from_M8_structured(self):
        dates = [(datetime(2012, 9, 9, 0, 0), datetime(2012, 9, 8, 15, 10))]
        arr = np.array(dates, dtype=[("Date", "M8[us]"), ("Forecasting", "M8[us]")])
        df = DataFrame(arr)

        assert df["Date"][0] == dates[0][0]
        assert df["Forecasting"][0] == dates[0][1]

        s = Series(arr["Date"])
        assert isinstance(s[0], Timestamp)
        assert s[0] == dates[0][0]

    def test_from_datetime_subclass(self):
        # GH21142 Verify whether Datetime subclasses are also of dtype datetime
        class DatetimeSubclass(datetime):
            pass

        data = DataFrame({"datetime": [DatetimeSubclass(2020, 1, 1, 1, 1)]})
        assert data.datetime.dtype == "datetime64[ns]"

    def test_with_mismatched_index_length_raises(self):
        # GH#33437
        dti = date_range("2016-01-01", periods=3, tz="US/Pacific")
        msg = "Shape of passed values|Passed arrays should have the same length"
        with pytest.raises(ValueError, match=msg):
            DataFrame(dti, index=range(4))

    def test_frame_ctor_datetime64_column(self):
        rng = date_range("1/1/2000 00:00:00", "1/1/2000 1:59:50", freq="10s")
        dates = np.asarray(rng)

        df = DataFrame(
            {"A": np.random.default_rng(2).standard_normal(len(rng)), "B": dates}
        )
        assert np.issubdtype(df["B"].dtype, np.dtype("M8[ns]"))

    def test_dataframe_constructor_infer_multiindex(self):
        index_lists = [["a", "a", "b", "b"], ["x", "y", "x", "y"]]

        multi = DataFrame(
            np.random.default_rng(2).standard_normal((4, 4)),
            index=[np.array(x) for x in index_lists],
        )
        assert isinstance(multi.index, MultiIndex)
        assert not isinstance(multi.columns, MultiIndex)

        multi = DataFrame(
            np.random.default_rng(2).standard_normal((4, 4)), columns=index_lists
        )
        assert isinstance(multi.columns, MultiIndex)

    @pytest.mark.parametrize(
        "input_vals",
        [
            ([1, 2]),
            (["1", "2"]),
            (list(date_range("1/1/2011", periods=2, freq="h"))),
            (list(date_range("1/1/2011", periods=2, freq="h", tz="US/Eastern"))),
            ([Interval(left=0, right=5)]),
        ],
    )
    def test_constructor_list_str(self, input_vals, string_dtype):
        # GH#16605
        # Ensure that data elements are converted to strings when
        # dtype is str, 'str', or 'U'

        result = DataFrame({"A": input_vals}, dtype=string_dtype)
        expected = DataFrame({"A": input_vals}).astype({"A": string_dtype})
        tm.assert_frame_equal(result, expected)

    def test_constructor_list_str_na(self, string_dtype):
        result = DataFrame({"A": [1.0, 2.0, None]}, dtype=string_dtype)
        expected = DataFrame({"A": ["1.0", "2.0", None]}, dtype=object)
        tm.assert_frame_equal(result, expected)

    @pytest.mark.parametrize("copy", [False, True])
    def test_dict_nocopy(
        self,
        copy,
        any_numeric_ea_dtype,
        any_numpy_dtype,
        using_copy_on_write,
    ):
        a = np.array([1, 2], dtype=any_numpy_dtype)
        b = np.array([3, 4], dtype=any_numpy_dtype)
        if b.dtype.kind in ["S", "U"]:
            # These get cast, making the checks below more cumbersome
            pytest.skip(f"{b.dtype} get cast, making the checks below more cumbersome")

        c = pd.array([1, 2], dtype=any_numeric_ea_dtype)
        c_orig = c.copy()
        df = DataFrame({"a": a, "b": b, "c": c}, copy=copy)

        def get_base(obj):
            if isinstance(obj, np.ndarray):
                return obj.base
            elif isinstance(obj.dtype, np.dtype):
                # i.e. DatetimeArray, TimedeltaArray
                return obj._ndarray.base
            else:
                raise TypeError

        def check_views(c_only: bool = False):
            # written to work for either BlockManager or ArrayManager

            # Check that the underlying data behind df["c"] is still `c`
            #  after setting with iloc.  Since we don't know which entry in
            #  df._mgr.arrays corresponds to df["c"], we just check that exactly
            #  one of these arrays is `c`.  GH#38939
            assert sum(x is c for x in df._mgr.arrays) == 1
            if c_only:
                # If we ever stop consolidating in setitem_with_indexer,
                #  this will become unnecessary.
                return

            assert (
                sum(
                    get_base(x) is a
                    for x in df._mgr.arrays
                    if isinstance(x.dtype, np.dtype)
                )
                == 1
            )
            assert (
                sum(
                    get_base(x) is b
                    for x in df._mgr.arrays
                    if isinstance(x.dtype, np.dtype)
                )
                == 1
            )

        if not copy:
            # constructor preserves views
            check_views()

        # TODO: most of the rest of this test belongs in indexing tests
        if lib.is_np_dtype(df.dtypes.iloc[0], "fciuO"):
            warn = None
        else:
            warn = FutureWarning
        with tm.assert_produces_warning(warn, match="incompatible dtype"):
            df.iloc[0, 0] = 0
            df.iloc[0, 1] = 0
        if not copy:
            check_views(True)

        # FIXME(GH#35417): until GH#35417, iloc.setitem into EA values does not preserve
        #  view, so we have to check in the other direction
        df.iloc[:, 2] = pd.array([45, 46], dtype=c.dtype)
        assert df.dtypes.iloc[2] == c.dtype
        if not copy and not using_copy_on_write:
            check_views(True)

        if copy:
            if a.dtype.kind == "M":
                assert a[0] == a.dtype.type(1, "ns")
                assert b[0] == b.dtype.type(3, "ns")
            else:
                assert a[0] == a.dtype.type(1)
                assert b[0] == b.dtype.type(3)
            # FIXME(GH#35417): enable after GH#35417
            assert c[0] == c_orig[0]  # i.e. df.iloc[0, 2]=45 did *not* update c
        elif not using_copy_on_write:
            # TODO: we can call check_views if we stop consolidating
            #  in setitem_with_indexer
            assert c[0] == 45  # i.e. df.iloc[0, 2]=45 *did* update c
            # TODO: we can check b[0] == 0 if we stop consolidating in
            #  setitem_with_indexer (except for datetimelike?)

    def test_construct_from_dict_ea_series(self):
        # GH#53744 - default of copy=True should also apply for Series with
        # extension dtype
        ser = Series([1, 2, 3], dtype="Int64")
        df = DataFrame({"a": ser})
        assert not np.shares_memory(ser.values._data, df["a"].values._data)

    def test_from_series_with_name_with_columns(self):
        # GH 7893
        result = DataFrame(Series(1, name="foo"), columns=["bar"])
        expected = DataFrame(columns=["bar"])
        tm.assert_frame_equal(result, expected)

    def test_nested_list_columns(self):
        # GH 14467
        result = DataFrame(
            [[1, 2, 3], [4, 5, 6]], columns=[["A", "A", "A"], ["a", "b", "c"]]
        )
        expected = DataFrame(
            [[1, 2, 3], [4, 5, 6]],
            columns=MultiIndex.from_tuples([("A", "a"), ("A", "b"), ("A", "c")]),
        )
        tm.assert_frame_equal(result, expected)

    def test_from_2d_object_array_of_periods_or_intervals(self):
        # Period analogue to GH#26825
        pi = pd.period_range("2016-04-05", periods=3)
        data = pi._data.astype(object).reshape(1, -1)
        df = DataFrame(data)
        assert df.shape == (1, 3)
        assert (df.dtypes == pi.dtype).all()
        assert (df == pi).all().all()

        ii = pd.IntervalIndex.from_breaks([3, 4, 5, 6])
        data2 = ii._data.astype(object).reshape(1, -1)
        df2 = DataFrame(data2)
        assert df2.shape == (1, 3)
        assert (df2.dtypes == ii.dtype).all()
        assert (df2 == ii).all().all()

        # mixed
        data3 = np.r_[data, data2, data, data2].T
        df3 = DataFrame(data3)
        expected = DataFrame({0: pi, 1: ii, 2: pi, 3: ii})
        tm.assert_frame_equal(df3, expected)

    @pytest.mark.parametrize(
        "col_a, col_b",
        [
            ([[1], [2]], np.array([[1], [2]])),
            (np.array([[1], [2]]), [[1], [2]]),
            (np.array([[1], [2]]), np.array([[1], [2]])),
        ],
    )
    def test_error_from_2darray(self, col_a, col_b):
        msg = "Per-column arrays must each be 1-dimensional"
        with pytest.raises(ValueError, match=msg):
            DataFrame({"a": col_a, "b": col_b})

    def test_from_dict_with_missing_copy_false(self):
        # GH#45369 filled columns should not be views of one another
        df = DataFrame(index=[1, 2, 3], columns=["a", "b", "c"], copy=False)
        assert not np.shares_memory(df["a"]._values, df["b"]._values)

        df.iloc[0, 0] = 0
        expected = DataFrame(
            {
                "a": [0, np.nan, np.nan],
                "b": [np.nan, np.nan, np.nan],
                "c": [np.nan, np.nan, np.nan],
            },
            index=[1, 2, 3],
            dtype=object,
        )
        tm.assert_frame_equal(df, expected)

    def test_construction_empty_array_multi_column_raises(self):
        # GH#46822
        msg = r"Shape of passed values is \(0, 1\), indices imply \(0, 2\)"
        with pytest.raises(ValueError, match=msg):
            DataFrame(data=np.array([]), columns=["a", "b"])

    def test_construct_with_strings_and_none(self):
        # GH#32218
        df = DataFrame(["1", "2", None], columns=["a"], dtype="str")
        expected = DataFrame({"a": ["1", "2", None]}, dtype="str")
        tm.assert_frame_equal(df, expected)

    def test_frame_string_inference(self):
        # GH#54430
        pytest.importorskip("pyarrow")
        dtype = "string[pyarrow_numpy]"
        expected = DataFrame(
            {"a": ["a", "b"]}, dtype=dtype, columns=Index(["a"], dtype=dtype)
        )
        with pd.option_context("future.infer_string", True):
            df = DataFrame({"a": ["a", "b"]})
        tm.assert_frame_equal(df, expected)

        expected = DataFrame(
            {"a": ["a", "b"]},
            dtype=dtype,
            columns=Index(["a"], dtype=dtype),
            index=Index(["x", "y"], dtype=dtype),
        )
        with pd.option_context("future.infer_string", True):
            df = DataFrame({"a": ["a", "b"]}, index=["x", "y"])
        tm.assert_frame_equal(df, expected)

        expected = DataFrame(
            {"a": ["a", 1]}, dtype="object", columns=Index(["a"], dtype=dtype)
        )
        with pd.option_context("future.infer_string", True):
            df = DataFrame({"a": ["a", 1]})
        tm.assert_frame_equal(df, expected)

        expected = DataFrame(
            {"a": ["a", "b"]}, dtype="object", columns=Index(["a"], dtype=dtype)
        )
        with pd.option_context("future.infer_string", True):
            df = DataFrame({"a": ["a", "b"]}, dtype="object")
        tm.assert_frame_equal(df, expected)

    def test_frame_string_inference_array_string_dtype(self):
        # GH#54496
        pytest.importorskip("pyarrow")
        dtype = "string[pyarrow_numpy]"
        expected = DataFrame(
            {"a": ["a", "b"]}, dtype=dtype, columns=Index(["a"], dtype=dtype)
        )
        with pd.option_context("future.infer_string", True):
            df = DataFrame({"a": np.array(["a", "b"])})
        tm.assert_frame_equal(df, expected)

        expected = DataFrame({0: ["a", "b"], 1: ["c", "d"]}, dtype=dtype)
        with pd.option_context("future.infer_string", True):
            df = DataFrame(np.array([["a", "c"], ["b", "d"]]))
        tm.assert_frame_equal(df, expected)

        expected = DataFrame(
            {"a": ["a", "b"], "b": ["c", "d"]},
            dtype=dtype,
            columns=Index(["a", "b"], dtype=dtype),
        )
        with pd.option_context("future.infer_string", True):
            df = DataFrame(np.array([["a", "c"], ["b", "d"]]), columns=["a", "b"])
        tm.assert_frame_equal(df, expected)

    def test_frame_string_inference_block_dim(self):
        # GH#55363
        pytest.importorskip("pyarrow")
        with pd.option_context("future.infer_string", True):
            df = DataFrame(np.array([["hello", "goodbye"], ["hello", "Hello"]]))
        assert df._mgr.blocks[0].ndim == 2

    def test_inference_on_pandas_objects(self):
        # GH#56012
        idx = Index([Timestamp("2019-12-31")], dtype=object)
        with tm.assert_produces_warning(FutureWarning, match="Dtype inference"):
            result = DataFrame(idx, columns=["a"])
        assert result.dtypes.iloc[0] != np.object_
        result = DataFrame({"a": idx})
        assert result.dtypes.iloc[0] == np.object_

        ser = Series([Timestamp("2019-12-31")], dtype=object)

        with tm.assert_produces_warning(FutureWarning, match="Dtype inference"):
            result = DataFrame(ser, columns=["a"])
        assert result.dtypes.iloc[0] != np.object_
        result = DataFrame({"a": ser})
        assert result.dtypes.iloc[0] == np.object_


class TestDataFrameConstructorIndexInference:
    def test_frame_from_dict_of_series_overlapping_monthly_period_indexes(self):
        rng1 = pd.period_range("1/1/1999", "1/1/2012", freq="M")
        s1 = Series(np.random.default_rng(2).standard_normal(len(rng1)), rng1)

        rng2 = pd.period_range("1/1/1980", "12/1/2001", freq="M")
        s2 = Series(np.random.default_rng(2).standard_normal(len(rng2)), rng2)
        df = DataFrame({"s1": s1, "s2": s2})

        exp = pd.period_range("1/1/1980", "1/1/2012", freq="M")
        tm.assert_index_equal(df.index, exp)

    def test_frame_from_dict_with_mixed_tzaware_indexes(self):
        # GH#44091
        dti = date_range("2016-01-01", periods=3)

        ser1 = Series(range(3), index=dti)
        ser2 = Series(range(3), index=dti.tz_localize("UTC"))
        ser3 = Series(range(3), index=dti.tz_localize("US/Central"))
        ser4 = Series(range(3))

        # no tz-naive, but we do have mixed tzs and a non-DTI
        df1 = DataFrame({"A": ser2, "B": ser3, "C": ser4})
        exp_index = Index(
            list(ser2.index) + list(ser3.index) + list(ser4.index), dtype=object
        )
        tm.assert_index_equal(df1.index, exp_index)

        df2 = DataFrame({"A": ser2, "C": ser4, "B": ser3})
        exp_index3 = Index(
            list(ser2.index) + list(ser4.index) + list(ser3.index), dtype=object
        )
        tm.assert_index_equal(df2.index, exp_index3)

        df3 = DataFrame({"B": ser3, "A": ser2, "C": ser4})
        exp_index3 = Index(
            list(ser3.index) + list(ser2.index) + list(ser4.index), dtype=object
        )
        tm.assert_index_equal(df3.index, exp_index3)

        df4 = DataFrame({"C": ser4, "B": ser3, "A": ser2})
        exp_index4 = Index(
            list(ser4.index) + list(ser3.index) + list(ser2.index), dtype=object
        )
        tm.assert_index_equal(df4.index, exp_index4)

        # TODO: not clear if these raising is desired (no extant tests),
        #  but this is de facto behavior 2021-12-22
        msg = "Cannot join tz-naive with tz-aware DatetimeIndex"
        with pytest.raises(TypeError, match=msg):
            DataFrame({"A": ser2, "B": ser3, "C": ser4, "D": ser1})
        with pytest.raises(TypeError, match=msg):
            DataFrame({"A": ser2, "B": ser3, "D": ser1})
        with pytest.raises(TypeError, match=msg):
            DataFrame({"D": ser1, "A": ser2, "B": ser3})

    @pytest.mark.parametrize(
        "key_val, col_vals, col_type",
        [
            ["3", ["3", "4"], "utf8"],
            [3, [3, 4], "int8"],
        ],
    )
    def test_dict_data_arrow_column_expansion(self, key_val, col_vals, col_type):
        # GH 53617
        pa = pytest.importorskip("pyarrow")
        cols = pd.arrays.ArrowExtensionArray(
            pa.array(col_vals, type=pa.dictionary(pa.int8(), getattr(pa, col_type)()))
        )
        result = DataFrame({key_val: [1, 2]}, columns=cols)
        expected = DataFrame([[1, np.nan], [2, np.nan]], columns=cols)
        expected.iloc[:, 1] = expected.iloc[:, 1].astype(object)
        tm.assert_frame_equal(result, expected)


class TestDataFrameConstructorWithDtypeCoercion:
    def test_floating_values_integer_dtype(self):
        # GH#40110 make DataFrame behavior with arraylike floating data and
        #  inty dtype match Series behavior

        arr = np.random.default_rng(2).standard_normal((10, 5))

        # GH#49599 in 2.0 we raise instead of either
        #  a) silently ignoring dtype and returningfloat (the old Series behavior) or
        #  b) rounding (the old DataFrame behavior)
        msg = "Trying to coerce float values to integers"
        with pytest.raises(ValueError, match=msg):
            DataFrame(arr, dtype="i8")

        df = DataFrame(arr.round(), dtype="i8")
        assert (df.dtypes == "i8").all()

        # with NaNs, we go through a different path with a different warning
        arr[0, 0] = np.nan
        msg = r"Cannot convert non-finite values \(NA or inf\) to integer"
        with pytest.raises(IntCastingNaNError, match=msg):
            DataFrame(arr, dtype="i8")
        with pytest.raises(IntCastingNaNError, match=msg):
            Series(arr[0], dtype="i8")
        # The future (raising) behavior matches what we would get via astype:
        msg = r"Cannot convert non-finite values \(NA or inf\) to integer"
        with pytest.raises(IntCastingNaNError, match=msg):
            DataFrame(arr).astype("i8")
        with pytest.raises(IntCastingNaNError, match=msg):
            Series(arr[0]).astype("i8")


class TestDataFrameConstructorWithDatetimeTZ:
    @pytest.mark.parametrize("tz", ["US/Eastern", "dateutil/US/Eastern"])
    def test_construction_preserves_tzaware_dtypes(self, tz):
        # after GH#7822
        # these retain the timezones on dict construction
        dr = date_range("2011/1/1", "2012/1/1", freq="W-FRI")
        dr_tz = dr.tz_localize(tz)
        df = DataFrame({"A": "foo", "B": dr_tz}, index=dr)
        tz_expected = DatetimeTZDtype("ns", dr_tz.tzinfo)
        assert df["B"].dtype == tz_expected

        # GH#2810 (with timezones)
        datetimes_naive = [ts.to_pydatetime() for ts in dr]
        datetimes_with_tz = [ts.to_pydatetime() for ts in dr_tz]
        df = DataFrame({"dr": dr})
        df["dr_tz"] = dr_tz
        df["datetimes_naive"] = datetimes_naive
        df["datetimes_with_tz"] = datetimes_with_tz
        result = df.dtypes
        expected = Series(
            [
                np.dtype("datetime64[ns]"),
                DatetimeTZDtype(tz=tz),
                np.dtype("datetime64[ns]"),
                DatetimeTZDtype(tz=tz),
            ],
            index=["dr", "dr_tz", "datetimes_naive", "datetimes_with_tz"],
        )
        tm.assert_series_equal(result, expected)

    @pytest.mark.parametrize("pydt", [True, False])
    def test_constructor_data_aware_dtype_naive(self, tz_aware_fixture, pydt):
        # GH#25843, GH#41555, GH#33401
        tz = tz_aware_fixture
        ts = Timestamp("2019", tz=tz)
        if pydt:
            ts = ts.to_pydatetime()

        msg = (
            "Cannot convert timezone-aware data to timezone-naive dtype. "
            r"Use pd.Series\(values\).dt.tz_localize\(None\) instead."
        )
        with pytest.raises(ValueError, match=msg):
            DataFrame({0: [ts]}, dtype="datetime64[ns]")

        msg2 = "Cannot unbox tzaware Timestamp to tznaive dtype"
        with pytest.raises(TypeError, match=msg2):
            DataFrame({0: ts}, index=[0], dtype="datetime64[ns]")

        with pytest.raises(ValueError, match=msg):
            DataFrame([ts], dtype="datetime64[ns]")

        with pytest.raises(ValueError, match=msg):
            DataFrame(np.array([ts], dtype=object), dtype="datetime64[ns]")

        with pytest.raises(TypeError, match=msg2):
            DataFrame(ts, index=[0], columns=[0], dtype="datetime64[ns]")

        with pytest.raises(ValueError, match=msg):
            DataFrame([Series([ts])], dtype="datetime64[ns]")

        with pytest.raises(ValueError, match=msg):
            DataFrame([[ts]], columns=[0], dtype="datetime64[ns]")

    def test_from_dict(self):
        # 8260
        # support datetime64 with tz

        idx = Index(date_range("20130101", periods=3, tz="US/Eastern"), name="foo")
        dr = date_range("20130110", periods=3)

        # construction
        df = DataFrame({"A": idx, "B": dr})
        assert df["A"].dtype, "M8[ns, US/Eastern"
        assert df["A"].name == "A"
        tm.assert_series_equal(df["A"], Series(idx, name="A"))
        tm.assert_series_equal(df["B"], Series(dr, name="B"))

    def test_from_index(self):
        # from index
        idx2 = date_range("20130101", periods=3, tz="US/Eastern", name="foo")
        df2 = DataFrame(idx2)
        tm.assert_series_equal(df2["foo"], Series(idx2, name="foo"))
        df2 = DataFrame(Series(idx2))
        tm.assert_series_equal(df2["foo"], Series(idx2, name="foo"))

        idx2 = date_range("20130101", periods=3, tz="US/Eastern")
        df2 = DataFrame(idx2)
        tm.assert_series_equal(df2[0], Series(idx2, name=0))
        df2 = DataFrame(Series(idx2))
        tm.assert_series_equal(df2[0], Series(idx2, name=0))

    def test_frame_dict_constructor_datetime64_1680(self):
        dr = date_range("1/1/2012", periods=10)
        s = Series(dr, index=dr)

        # it works!
        DataFrame({"a": "foo", "b": s}, index=dr)
        DataFrame({"a": "foo", "b": s.values}, index=dr)

    def test_frame_datetime64_mixed_index_ctor_1681(self):
        dr = date_range("2011/1/1", "2012/1/1", freq="W-FRI")
        ts = Series(dr)

        # it works!
        d = DataFrame({"A": "foo", "B": ts}, index=dr)
        assert d["B"].isna().all()

    def test_frame_timeseries_column(self):
        # GH19157
        dr = date_range(
            start="20130101T10:00:00", periods=3, freq="min", tz="US/Eastern"
        )
        result = DataFrame(dr, columns=["timestamps"])
        expected = DataFrame(
            {
                "timestamps": [
                    Timestamp("20130101T10:00:00", tz="US/Eastern"),
                    Timestamp("20130101T10:01:00", tz="US/Eastern"),
                    Timestamp("20130101T10:02:00", tz="US/Eastern"),
                ]
            }
        )
        tm.assert_frame_equal(result, expected)

    def test_nested_dict_construction(self):
        # GH22227
        columns = ["Nevada", "Ohio"]
        pop = {
            "Nevada": {2001: 2.4, 2002: 2.9},
            "Ohio": {2000: 1.5, 2001: 1.7, 2002: 3.6},
        }
        result = DataFrame(pop, index=[2001, 2002, 2003], columns=columns)
        expected = DataFrame(
            [(2.4, 1.7), (2.9, 3.6), (np.nan, np.nan)],
            columns=columns,
            index=Index([2001, 2002, 2003]),
        )
        tm.assert_frame_equal(result, expected)

    def test_from_tzaware_object_array(self):
        # GH#26825 2D object array of tzaware timestamps should not raise
        dti = date_range("2016-04-05 04:30", periods=3, tz="UTC")
        data = dti._data.astype(object).reshape(1, -1)
        df = DataFrame(data)
        assert df.shape == (1, 3)
        assert (df.dtypes == dti.dtype).all()
        assert (df == dti).all().all()

    def test_from_tzaware_mixed_object_array(self):
        # GH#26825
        arr = np.array(
            [
                [
                    Timestamp("2013-01-01 00:00:00"),
                    Timestamp("2013-01-02 00:00:00"),
                    Timestamp("2013-01-03 00:00:00"),
                ],
                [
                    Timestamp("2013-01-01 00:00:00-0500", tz="US/Eastern"),
                    pd.NaT,
                    Timestamp("2013-01-03 00:00:00-0500", tz="US/Eastern"),
                ],
                [
                    Timestamp("2013-01-01 00:00:00+0100", tz="CET"),
                    pd.NaT,
                    Timestamp("2013-01-03 00:00:00+0100", tz="CET"),
                ],
            ],
            dtype=object,
        ).T
        res = DataFrame(arr, columns=["A", "B", "C"])

        expected_dtypes = [
            "datetime64[ns]",
            "datetime64[ns, US/Eastern]",
            "datetime64[ns, CET]",
        ]
        assert (res.dtypes == expected_dtypes).all()

    def test_from_2d_ndarray_with_dtype(self):
        # GH#12513
        array_dim2 = np.arange(10).reshape((5, 2))
        df = DataFrame(array_dim2, dtype="datetime64[ns, UTC]")

        expected = DataFrame(array_dim2).astype("datetime64[ns, UTC]")
        tm.assert_frame_equal(df, expected)

    @pytest.mark.parametrize("typ", [set, frozenset])
    def test_construction_from_set_raises(self, typ):
        # https://github.com/pandas-dev/pandas/issues/32582
        values = typ({1, 2, 3})
        msg = f"'{typ.__name__}' type is unordered"
        with pytest.raises(TypeError, match=msg):
            DataFrame({"a": values})

        with pytest.raises(TypeError, match=msg):
            Series(values)

    def test_construction_from_ndarray_datetimelike(self):
        # ensure the underlying arrays are properly wrapped as EA when
        # constructed from 2D ndarray
        arr = np.arange(0, 12, dtype="datetime64[ns]").reshape(4, 3)
        df = DataFrame(arr)
        assert all(isinstance(arr, DatetimeArray) for arr in df._mgr.arrays)

    def test_construction_from_ndarray_with_eadtype_mismatched_columns(self):
        arr = np.random.default_rng(2).standard_normal((10, 2))
        dtype = pd.array([2.0]).dtype
        msg = r"len\(arrays\) must match len\(columns\)"
        with pytest.raises(ValueError, match=msg):
            DataFrame(arr, columns=["foo"], dtype=dtype)

        arr2 = pd.array([2.0, 3.0, 4.0])
        with pytest.raises(ValueError, match=msg):
            DataFrame(arr2, columns=["foo", "bar"])

    def test_columns_indexes_raise_on_sets(self):
        # GH 47215
        data = [[1, 2, 3], [4, 5, 6]]
        with pytest.raises(ValueError, match="index cannot be a set"):
            DataFrame(data, index={"a", "b"})
        with pytest.raises(ValueError, match="columns cannot be a set"):
            DataFrame(data, columns={"a", "b", "c"})


def get1(obj):  # TODO: make a helper in tm?
    if isinstance(obj, Series):
        return obj.iloc[0]
    else:
        return obj.iloc[0, 0]


class TestFromScalar:
    @pytest.fixture(params=[list, dict, None])
    def box(self, request):
        return request.param

    @pytest.fixture
    def constructor(self, frame_or_series, box):
        extra = {"index": range(2)}
        if frame_or_series is DataFrame:
            extra["columns"] = ["A"]

        if box is None:
            return functools.partial(frame_or_series, **extra)

        elif box is dict:
            if frame_or_series is Series:
                return lambda x, **kwargs: frame_or_series(
                    {0: x, 1: x}, **extra, **kwargs
                )
            else:
                return lambda x, **kwargs: frame_or_series({"A": x}, **extra, **kwargs)
        elif frame_or_series is Series:
            return lambda x, **kwargs: frame_or_series([x, x], **extra, **kwargs)
        else:
            return lambda x, **kwargs: frame_or_series({"A": [x, x]}, **extra, **kwargs)

    @pytest.mark.parametrize("dtype", ["M8[ns]", "m8[ns]"])
    def test_from_nat_scalar(self, dtype, constructor):
        obj = constructor(pd.NaT, dtype=dtype)
        assert np.all(obj.dtypes == dtype)
        assert np.all(obj.isna())

    def test_from_timedelta_scalar_preserves_nanos(self, constructor):
        td = Timedelta(1)

        obj = constructor(td, dtype="m8[ns]")
        assert get1(obj) == td

    def test_from_timestamp_scalar_preserves_nanos(self, constructor, fixed_now_ts):
        ts = fixed_now_ts + Timedelta(1)

        obj = constructor(ts, dtype="M8[ns]")
        assert get1(obj) == ts

    def test_from_timedelta64_scalar_object(self, constructor):
        td = Timedelta(1)
        td64 = td.to_timedelta64()

        obj = constructor(td64, dtype=object)
        assert isinstance(get1(obj), np.timedelta64)

    @pytest.mark.parametrize("cls", [np.datetime64, np.timedelta64])
    def test_from_scalar_datetimelike_mismatched(self, constructor, cls):
        scalar = cls("NaT", "ns")
        dtype = {np.datetime64: "m8[ns]", np.timedelta64: "M8[ns]"}[cls]

        if cls is np.datetime64:
            msg1 = "Invalid type for timedelta scalar: <class 'numpy.datetime64'>"
        else:
            msg1 = "<class 'numpy.timedelta64'> is not convertible to datetime"
        msg = "|".join(["Cannot cast", msg1])

        with pytest.raises(TypeError, match=msg):
            constructor(scalar, dtype=dtype)

        scalar = cls(4, "ns")
        with pytest.raises(TypeError, match=msg):
            constructor(scalar, dtype=dtype)

    @pytest.mark.parametrize("cls", [datetime, np.datetime64])
    def test_from_out_of_bounds_ns_datetime(
        self, constructor, cls, request, box, frame_or_series
    ):
        # scalar that won't fit in nanosecond dt64, but will fit in microsecond
        if box is list or (frame_or_series is Series and box is dict):
            mark = pytest.mark.xfail(
                reason="Timestamp constructor has been updated to cast dt64 to "
                "non-nano, but DatetimeArray._from_sequence has not",
                strict=True,
            )
            request.applymarker(mark)

        scalar = datetime(9999, 1, 1)
        exp_dtype = "M8[us]"  # pydatetime objects default to this reso

        if cls is np.datetime64:
            scalar = np.datetime64(scalar, "D")
            exp_dtype = "M8[s]"  # closest reso to input
        result = constructor(scalar)

        item = get1(result)
        dtype = tm.get_dtype(result)

        assert type(item) is Timestamp
        assert item.asm8.dtype == exp_dtype
        assert dtype == exp_dtype

    @pytest.mark.skip_ubsan
    def test_out_of_s_bounds_datetime64(self, constructor):
        scalar = np.datetime64(np.iinfo(np.int64).max, "D")
        result = constructor(scalar)
        item = get1(result)
        assert type(item) is np.datetime64
        dtype = tm.get_dtype(result)
        assert dtype == object

    @pytest.mark.parametrize("cls", [timedelta, np.timedelta64])
    def test_from_out_of_bounds_ns_timedelta(
        self, constructor, cls, request, box, frame_or_series
    ):
        # scalar that won't fit in nanosecond td64, but will fit in microsecond
        if box is list or (frame_or_series is Series and box is dict):
            mark = pytest.mark.xfail(
                reason="TimedeltaArray constructor has been updated to cast td64 "
                "to non-nano, but TimedeltaArray._from_sequence has not",
                strict=True,
            )
            request.applymarker(mark)

        scalar = datetime(9999, 1, 1) - datetime(1970, 1, 1)
        exp_dtype = "m8[us]"  # smallest reso that fits
        if cls is np.timedelta64:
            scalar = np.timedelta64(scalar, "D")
            exp_dtype = "m8[s]"  # closest reso to input
        result = constructor(scalar)

        item = get1(result)
        dtype = tm.get_dtype(result)

        assert type(item) is Timedelta
        assert item.asm8.dtype == exp_dtype
        assert dtype == exp_dtype

    @pytest.mark.skip_ubsan
    @pytest.mark.parametrize("cls", [np.datetime64, np.timedelta64])
    def test_out_of_s_bounds_timedelta64(self, constructor, cls):
        scalar = cls(np.iinfo(np.int64).max, "D")
        result = constructor(scalar)
        item = get1(result)
        assert type(item) is cls
        dtype = tm.get_dtype(result)
        assert dtype == object

    def test_tzaware_data_tznaive_dtype(self, constructor, box, frame_or_series):
        tz = "US/Eastern"
        ts = Timestamp("2019", tz=tz)

        if box is None or (frame_or_series is DataFrame and box is dict):
            msg = "Cannot unbox tzaware Timestamp to tznaive dtype"
            err = TypeError
        else:
            msg = (
                "Cannot convert timezone-aware data to timezone-naive dtype. "
                r"Use pd.Series\(values\).dt.tz_localize\(None\) instead."
            )
            err = ValueError

        with pytest.raises(err, match=msg):
            constructor(ts, dtype="M8[ns]")


# TODO: better location for this test?
class TestAllowNonNano:
    # Until 2.0, we do not preserve non-nano dt64/td64 when passed as ndarray,
    #  but do preserve it when passed as DTA/TDA

    @pytest.fixture(params=[True, False])
    def as_td(self, request):
        return request.param

    @pytest.fixture
    def arr(self, as_td):
        values = np.arange(5).astype(np.int64).view("M8[s]")
        if as_td:
            values = values - values[0]
            return TimedeltaArray._simple_new(values, dtype=values.dtype)
        else:
            return DatetimeArray._simple_new(values, dtype=values.dtype)

    def test_index_allow_non_nano(self, arr):
        idx = Index(arr)
        assert idx.dtype == arr.dtype

    def test_dti_tdi_allow_non_nano(self, arr, as_td):
        if as_td:
            idx = pd.TimedeltaIndex(arr)
        else:
            idx = DatetimeIndex(arr)
        assert idx.dtype == arr.dtype

    def test_series_allow_non_nano(self, arr):
        ser = Series(arr)
        assert ser.dtype == arr.dtype

    def test_frame_allow_non_nano(self, arr):
        df = DataFrame(arr)
        assert df.dtypes[0] == arr.dtype

    def test_frame_from_dict_allow_non_nano(self, arr):
        df = DataFrame({0: arr})
        assert df.dtypes[0] == arr.dtype<|MERGE_RESOLUTION|>--- conflicted
+++ resolved
@@ -2308,11 +2308,7 @@
     @pytest.mark.parametrize(
         "dtype", tm.STRING_DTYPES + tm.BYTES_DTYPES + tm.OBJECT_DTYPES
     )
-<<<<<<< HEAD
-    def test_check_dtype_empty_string_column(self, dtype):
-=======
     def test_check_dtype_empty_string_column(self, request, dtype):
->>>>>>> 12d69c8b
         # GH24386: Ensure dtypes are set correctly for an empty DataFrame.
         # Empty DataFrame is generated via dictionary data with non-overlapping columns.
         data = DataFrame({"a": [1, 2]}, columns=["b"], dtype=dtype)
