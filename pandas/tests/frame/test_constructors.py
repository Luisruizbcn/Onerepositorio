from collections import OrderedDict, abc
from datetime import date, datetime, timedelta
import functools
import itertools

import numpy as np
import numpy.ma as ma
import numpy.ma.mrecords as mrecords
import pytest
import pytz

<<<<<<< HEAD
from pandas.compat import PY37, is_platform_little_endian
=======
from pandas.compat import is_platform_little_endian
from pandas.compat.numpy import _is_numpy_dev
>>>>>>> 4603c637

from pandas.core.dtypes.common import is_integer_dtype

import pandas as pd
from pandas import (
    Categorical,
    DataFrame,
    Index,
    MultiIndex,
    RangeIndex,
    Series,
    Timedelta,
    Timestamp,
    date_range,
    isna,
)
import pandas._testing as tm
from pandas.arrays import IntervalArray, PeriodArray, SparseArray
from pandas.core.construction import create_series_with_explicit_dtype

MIXED_FLOAT_DTYPES = ["float16", "float32", "float64"]
MIXED_INT_DTYPES = [
    "uint8",
    "uint16",
    "uint32",
    "uint64",
    "int8",
    "int16",
    "int32",
    "int64",
]


class TestDataFrameConstructors:
    def test_series_with_name_not_matching_column(self):
        # GH#9232
        x = Series(range(5), name=1)
        y = Series(range(5), name=0)

        result = DataFrame(x, columns=[0])
        expected = DataFrame([], columns=[0])
        tm.assert_frame_equal(result, expected)

        result = DataFrame(y, columns=[1])
        expected = DataFrame([], columns=[1])
        tm.assert_frame_equal(result, expected)

    @pytest.mark.parametrize(
        "constructor",
        [
            lambda: DataFrame(),
            lambda: DataFrame(None),
            lambda: DataFrame({}),
            lambda: DataFrame(()),
            lambda: DataFrame([]),
            lambda: DataFrame((_ for _ in [])),
            lambda: DataFrame(range(0)),
            lambda: DataFrame(data=None),
            lambda: DataFrame(data={}),
            lambda: DataFrame(data=()),
            lambda: DataFrame(data=[]),
            lambda: DataFrame(data=(_ for _ in [])),
            lambda: DataFrame(data=range(0)),
        ],
    )
    def test_empty_constructor(self, constructor):
        expected = DataFrame()
        result = constructor()
        assert len(result.index) == 0
        assert len(result.columns) == 0
        tm.assert_frame_equal(result, expected)

    @pytest.mark.parametrize(
        "emptylike,expected_index,expected_columns",
        [
            ([[]], RangeIndex(1), RangeIndex(0)),
            ([[], []], RangeIndex(2), RangeIndex(0)),
            ([(_ for _ in [])], RangeIndex(1), RangeIndex(0)),
        ],
    )
    def test_emptylike_constructor(self, emptylike, expected_index, expected_columns):
        expected = DataFrame(index=expected_index, columns=expected_columns)
        result = DataFrame(emptylike)
        tm.assert_frame_equal(result, expected)

    def test_constructor_mixed(self, float_string_frame):
        index, data = tm.getMixedTypeDict()

        # TODO(wesm), incomplete test?
        indexed_frame = DataFrame(data, index=index)  # noqa
        unindexed_frame = DataFrame(data)  # noqa

        assert float_string_frame["foo"].dtype == np.object_

    def test_constructor_cast_failure(self):
        foo = DataFrame({"a": ["a", "b", "c"]}, dtype=np.float64)
        assert foo["a"].dtype == object

        # GH 3010, constructing with odd arrays
        df = DataFrame(np.ones((4, 2)))

        # this is ok
        df["foo"] = np.ones((4, 2)).tolist()

        # this is not ok
        msg = "Wrong number of items passed 2, placement implies 1"
        with pytest.raises(ValueError, match=msg):
            df["test"] = np.ones((4, 2))

        # this is ok
        df["foo2"] = np.ones((4, 2)).tolist()

    def test_constructor_dtype_copy(self):
        orig_df = DataFrame({"col1": [1.0], "col2": [2.0], "col3": [3.0]})

        new_df = DataFrame(orig_df, dtype=float, copy=True)

        new_df["col1"] = 200.0
        assert orig_df["col1"][0] == 1.0

    def test_constructor_dtype_nocast_view(self):
        df = DataFrame([[1, 2]])
        should_be_view = DataFrame(df, dtype=df[0].dtype)
        should_be_view[0][0] = 99
        assert df.values[0, 0] == 99

        should_be_view = DataFrame(df.values, dtype=df[0].dtype)
        should_be_view[0][0] = 97
        assert df.values[0, 0] == 97

    def test_constructor_dtype_list_data(self):
        df = DataFrame([[1, "2"], [None, "a"]], dtype=object)
        assert df.loc[1, 0] is None
        assert df.loc[0, 1] == "2"

    @pytest.mark.xfail(_is_numpy_dev, reason="Interprets list of frame as 3D")
    def test_constructor_list_frames(self):
        # see gh-3243
        result = DataFrame([DataFrame()])
        assert result.shape == (1, 0)

        result = DataFrame([DataFrame(dict(A=np.arange(5)))])
        assert isinstance(result.iloc[0, 0], DataFrame)

    def test_constructor_mixed_dtypes(self):
        def _make_mixed_dtypes_df(typ, ad=None):

            if typ == "int":
                dtypes = MIXED_INT_DTYPES
                arrays = [np.array(np.random.rand(10), dtype=d) for d in dtypes]
            elif typ == "float":
                dtypes = MIXED_FLOAT_DTYPES
                arrays = [
                    np.array(np.random.randint(10, size=10), dtype=d) for d in dtypes
                ]

            for d, a in zip(dtypes, arrays):
                assert a.dtype == d
            if ad is None:
                ad = dict()
            ad.update({d: a for d, a in zip(dtypes, arrays)})
            return DataFrame(ad)

        def _check_mixed_dtypes(df, dtypes=None):
            if dtypes is None:
                dtypes = MIXED_FLOAT_DTYPES + MIXED_INT_DTYPES
            for d in dtypes:
                if d in df:
                    assert df.dtypes[d] == d

        # mixed floating and integer coexist in the same frame
        df = _make_mixed_dtypes_df("float")
        _check_mixed_dtypes(df)

        # add lots of types
        df = _make_mixed_dtypes_df("float", dict(A=1, B="foo", C="bar"))
        _check_mixed_dtypes(df)

        # GH 622
        df = _make_mixed_dtypes_df("int")
        _check_mixed_dtypes(df)

    def test_constructor_complex_dtypes(self):
        # GH10952
        a = np.random.rand(10).astype(np.complex64)
        b = np.random.rand(10).astype(np.complex128)

        df = DataFrame({"a": a, "b": b})
        assert a.dtype == df.a.dtype
        assert b.dtype == df.b.dtype

    def test_constructor_dtype_str_na_values(self, string_dtype):
        # https://github.com/pandas-dev/pandas/issues/21083
        df = DataFrame({"A": ["x", None]}, dtype=string_dtype)
        result = df.isna()
        expected = DataFrame({"A": [False, True]})
        tm.assert_frame_equal(result, expected)
        assert df.iloc[1, 0] is None

        df = DataFrame({"A": ["x", np.nan]}, dtype=string_dtype)
        assert np.isnan(df.iloc[1, 0])

    def test_constructor_rec(self, float_frame):
        rec = float_frame.to_records(index=False)
        rec.dtype.names = list(rec.dtype.names)[::-1]

        index = float_frame.index

        df = DataFrame(rec)
        tm.assert_index_equal(df.columns, Index(rec.dtype.names))

        df2 = DataFrame(rec, index=index)
        tm.assert_index_equal(df2.columns, Index(rec.dtype.names))
        tm.assert_index_equal(df2.index, index)

        rng = np.arange(len(rec))[::-1]
        df3 = DataFrame(rec, index=rng, columns=["C", "B"])
        expected = DataFrame(rec, index=rng).reindex(columns=["C", "B"])
        tm.assert_frame_equal(df3, expected)

    def test_constructor_bool(self):
        df = DataFrame({0: np.ones(10, dtype=bool), 1: np.zeros(10, dtype=bool)})
        assert df.values.dtype == np.bool_

    def test_constructor_overflow_int64(self):
        # see gh-14881
        values = np.array([2 ** 64 - i for i in range(1, 10)], dtype=np.uint64)

        result = DataFrame({"a": values})
        assert result["a"].dtype == np.uint64

        # see gh-2355
        data_scores = [
            (6311132704823138710, 273),
            (2685045978526272070, 23),
            (8921811264899370420, 45),
            (17019687244989530680, 270),
            (9930107427299601010, 273),
        ]
        dtype = [("uid", "u8"), ("score", "u8")]
        data = np.zeros((len(data_scores),), dtype=dtype)
        data[:] = data_scores
        df_crawls = DataFrame(data)
        assert df_crawls["uid"].dtype == np.uint64

    @pytest.mark.parametrize(
        "values",
        [
            np.array([2 ** 64], dtype=object),
            np.array([2 ** 65]),
            [2 ** 64 + 1],
            np.array([-(2 ** 63) - 4], dtype=object),
            np.array([-(2 ** 64) - 1]),
            [-(2 ** 65) - 2],
        ],
    )
    def test_constructor_int_overflow(self, values):
        # see gh-18584
        value = values[0]
        result = DataFrame(values)

        assert result[0].dtype == object
        assert result[0][0] == value

    def test_constructor_ordereddict(self):
        import random

        nitems = 100
        nums = list(range(nitems))
        random.shuffle(nums)
        expected = [f"A{i:d}" for i in nums]
        df = DataFrame(OrderedDict(zip(expected, [[0]] * nitems)))
        assert expected == list(df.columns)

    def test_constructor_dict(self):
        datetime_series = tm.makeTimeSeries(nper=30)
        # test expects index shifted by 5
        datetime_series_short = tm.makeTimeSeries(nper=30)[5:]

        frame = DataFrame({"col1": datetime_series, "col2": datetime_series_short})

        # col2 is padded with NaN
        assert len(datetime_series) == 30
        assert len(datetime_series_short) == 25

        tm.assert_series_equal(frame["col1"], datetime_series.rename("col1"))

        exp = Series(
            np.concatenate([[np.nan] * 5, datetime_series_short.values]),
            index=datetime_series.index,
            name="col2",
        )
        tm.assert_series_equal(exp, frame["col2"])

        frame = DataFrame(
            {"col1": datetime_series, "col2": datetime_series_short},
            columns=["col2", "col3", "col4"],
        )

        assert len(frame) == len(datetime_series_short)
        assert "col1" not in frame
        assert isna(frame["col3"]).all()

        # Corner cases
        assert len(DataFrame()) == 0

        # mix dict and array, wrong size - no spec for which error should raise
        # first
        msg = "Mixing dicts with non-Series may lead to ambiguous ordering."
        with pytest.raises(ValueError, match=msg):
            DataFrame({"A": {"a": "a", "b": "b"}, "B": ["a", "b", "c"]})

        # Length-one dict micro-optimization
        frame = DataFrame({"A": {"1": 1, "2": 2}})
        tm.assert_index_equal(frame.index, Index(["1", "2"]))

        # empty dict plus index
        idx = Index([0, 1, 2])
        frame = DataFrame({}, index=idx)
        assert frame.index is idx

        # empty dict with index and columns
        idx = Index([0, 1, 2])
        frame = DataFrame({}, index=idx, columns=idx)
        assert frame.index is idx
        assert frame.columns is idx
        assert len(frame._series) == 3

        # with dict of empty list and Series
        frame = DataFrame({"A": [], "B": []}, columns=["A", "B"])
        tm.assert_index_equal(frame.index, Index([], dtype=np.int64))

        # GH 14381
        # Dict with None value
        frame_none = DataFrame(dict(a=None), index=[0])
        frame_none_list = DataFrame(dict(a=[None]), index=[0])
        assert frame_none._get_value(0, "a") is None
        assert frame_none_list._get_value(0, "a") is None
        tm.assert_frame_equal(frame_none, frame_none_list)

        # GH10856
        # dict with scalar values should raise error, even if columns passed
        msg = "If using all scalar values, you must pass an index"
        with pytest.raises(ValueError, match=msg):
            DataFrame({"a": 0.7})

        with pytest.raises(ValueError, match=msg):
            DataFrame({"a": 0.7}, columns=["a"])

    @pytest.mark.parametrize("scalar", [2, np.nan, None, "D"])
    def test_constructor_invalid_items_unused(self, scalar):
        # No error if invalid (scalar) value is in fact not used:
        result = DataFrame({"a": scalar}, columns=["b"])
        expected = DataFrame(columns=["b"])
        tm.assert_frame_equal(result, expected)

    @pytest.mark.parametrize("value", [2, np.nan, None, float("nan")])
    def test_constructor_dict_nan_key(self, value):
        # GH 18455
        cols = [1, value, 3]
        idx = ["a", value]
        values = [[0, 3], [1, 4], [2, 5]]
        data = {cols[c]: Series(values[c], index=idx) for c in range(3)}
        result = DataFrame(data).sort_values(1).sort_values("a", axis=1)
        expected = DataFrame(
            np.arange(6, dtype="int64").reshape(2, 3), index=idx, columns=cols
        )
        tm.assert_frame_equal(result, expected)

        result = DataFrame(data, index=idx).sort_values("a", axis=1)
        tm.assert_frame_equal(result, expected)

        result = DataFrame(data, index=idx, columns=cols)
        tm.assert_frame_equal(result, expected)

    @pytest.mark.parametrize("value", [np.nan, None, float("nan")])
    def test_constructor_dict_nan_tuple_key(self, value):
        # GH 18455
        cols = Index([(11, 21), (value, 22), (13, value)])
        idx = Index([("a", value), (value, 2)])
        values = [[0, 3], [1, 4], [2, 5]]
        data = {cols[c]: Series(values[c], index=idx) for c in range(3)}
        result = DataFrame(data).sort_values((11, 21)).sort_values(("a", value), axis=1)
        expected = DataFrame(
            np.arange(6, dtype="int64").reshape(2, 3), index=idx, columns=cols
        )
        tm.assert_frame_equal(result, expected)

        result = DataFrame(data, index=idx).sort_values(("a", value), axis=1)
        tm.assert_frame_equal(result, expected)

        result = DataFrame(data, index=idx, columns=cols)
        tm.assert_frame_equal(result, expected)

    def test_constructor_dict_order_insertion(self):
        datetime_series = tm.makeTimeSeries(nper=30)
        datetime_series_short = tm.makeTimeSeries(nper=25)

        # GH19018
        # initialization ordering: by insertion order if python>= 3.6
        d = {"b": datetime_series_short, "a": datetime_series}
        frame = DataFrame(data=d)
        expected = DataFrame(data=d, columns=list("ba"))
        tm.assert_frame_equal(frame, expected)

    def test_constructor_dict_nan_key_and_columns(self):
        # GH 16894
        result = DataFrame({np.nan: [1, 2], 2: [2, 3]}, columns=[np.nan, 2])
        expected = DataFrame([[1, 2], [2, 3]], columns=[np.nan, 2])
        tm.assert_frame_equal(result, expected)

    def test_constructor_multi_index(self):
        # GH 4078
        # construction error with mi and all-nan frame
        tuples = [(2, 3), (3, 3), (3, 3)]
        mi = MultiIndex.from_tuples(tuples)
        df = DataFrame(index=mi, columns=mi)
        assert isna(df).values.ravel().all()

        tuples = [(3, 3), (2, 3), (3, 3)]
        mi = MultiIndex.from_tuples(tuples)
        df = DataFrame(index=mi, columns=mi)
        assert isna(df).values.ravel().all()

    def test_constructor_2d_index(self):
        # GH 25416
        # handling of 2d index in construction
        df = DataFrame([[1]], columns=[[1]], index=[1, 2])
        expected = DataFrame(
            [1, 1],
            index=pd.Int64Index([1, 2], dtype="int64"),
            columns=MultiIndex(levels=[[1]], codes=[[0]]),
        )
        tm.assert_frame_equal(df, expected)

        df = DataFrame([[1]], columns=[[1]], index=[[1, 2]])
        expected = DataFrame(
            [1, 1],
            index=MultiIndex(levels=[[1, 2]], codes=[[0, 1]]),
            columns=MultiIndex(levels=[[1]], codes=[[0]]),
        )
        tm.assert_frame_equal(df, expected)

    def test_constructor_error_msgs(self):
        msg = "Empty data passed with indices specified."
        # passing an empty array with columns specified.
        with pytest.raises(ValueError, match=msg):
            DataFrame(np.empty(0), columns=list("abc"))

        msg = "Mixing dicts with non-Series may lead to ambiguous ordering."
        # mix dict and array, wrong size
        with pytest.raises(ValueError, match=msg):
            DataFrame({"A": {"a": "a", "b": "b"}, "B": ["a", "b", "c"]})

        # wrong size ndarray, GH 3105
        msg = r"Shape of passed values is \(4, 3\), indices imply \(3, 3\)"
        with pytest.raises(ValueError, match=msg):
            DataFrame(
                np.arange(12).reshape((4, 3)),
                columns=["foo", "bar", "baz"],
                index=date_range("2000-01-01", periods=3),
            )

        arr = np.array([[4, 5, 6]])
        msg = r"Shape of passed values is \(1, 3\), indices imply \(1, 4\)"
        with pytest.raises(ValueError, match=msg):
            DataFrame(index=[0], columns=range(0, 4), data=arr)

        arr = np.array([4, 5, 6])
        msg = r"Shape of passed values is \(3, 1\), indices imply \(1, 4\)"
        with pytest.raises(ValueError, match=msg):
            DataFrame(index=[0], columns=range(0, 4), data=arr)

        # higher dim raise exception
        with pytest.raises(ValueError, match="Must pass 2-d input"):
            DataFrame(np.zeros((3, 3, 3)), columns=["A", "B", "C"], index=[1])

        # wrong size axis labels
        msg = r"Shape of passed values is \(2, 3\), indices imply \(1, 3\)"
        with pytest.raises(ValueError, match=msg):
            DataFrame(np.random.rand(2, 3), columns=["A", "B", "C"], index=[1])

        msg = r"Shape of passed values is \(2, 3\), indices imply \(2, 2\)"
        with pytest.raises(ValueError, match=msg):
            DataFrame(np.random.rand(2, 3), columns=["A", "B"], index=[1, 2])

        # gh-26429
        msg = "2 columns passed, passed data had 10 columns"
        with pytest.raises(ValueError, match=msg):
            DataFrame((range(10), range(10, 20)), columns=("ones", "twos"))

        msg = "If using all scalar values, you must pass an index"
        with pytest.raises(ValueError, match=msg):
            DataFrame({"a": False, "b": True})

    @pytest.mark.xfail(_is_numpy_dev, reason="Interprets embedded frame as 3D")
    def test_constructor_with_embedded_frames(self):

        # embedded data frames
        df1 = DataFrame({"a": [1, 2, 3], "b": [3, 4, 5]})
        df2 = DataFrame([df1, df1 + 10])

        df2.dtypes
        str(df2)

        result = df2.loc[0, 0]
        tm.assert_frame_equal(result, df1)

        result = df2.loc[1, 0]
        tm.assert_frame_equal(result, df1 + 10)

    def test_constructor_subclass_dict(self, float_frame, dict_subclass):
        # Test for passing dict subclass to constructor
        data = {
            "col1": dict_subclass((x, 10.0 * x) for x in range(10)),
            "col2": dict_subclass((x, 20.0 * x) for x in range(10)),
        }
        df = DataFrame(data)
        refdf = DataFrame({col: dict(val.items()) for col, val in data.items()})
        tm.assert_frame_equal(refdf, df)

        data = dict_subclass(data.items())
        df = DataFrame(data)
        tm.assert_frame_equal(refdf, df)

        # try with defaultdict
        from collections import defaultdict

        data = {}
        float_frame["B"][:10] = np.nan
        for k, v in float_frame.items():
            dct = defaultdict(dict)
            dct.update(v.to_dict())
            data[k] = dct
        frame = DataFrame(data)
        expected = frame.reindex(index=float_frame.index)
        tm.assert_frame_equal(float_frame, expected)

    def test_constructor_dict_block(self):
        expected = np.array([[4.0, 3.0, 2.0, 1.0]])
        df = DataFrame(
            {"d": [4.0], "c": [3.0], "b": [2.0], "a": [1.0]},
            columns=["d", "c", "b", "a"],
        )
        tm.assert_numpy_array_equal(df.values, expected)

    def test_constructor_dict_cast(self):
        # cast float tests
        test_data = {"A": {"1": 1, "2": 2}, "B": {"1": "1", "2": "2", "3": "3"}}
        frame = DataFrame(test_data, dtype=float)
        assert len(frame) == 3
        assert frame["B"].dtype == np.float64
        assert frame["A"].dtype == np.float64

        frame = DataFrame(test_data)
        assert len(frame) == 3
        assert frame["B"].dtype == np.object_
        assert frame["A"].dtype == np.float64

        # can't cast to float
        test_data = {
            "A": dict(zip(range(20), tm.makeStringIndex(20))),
            "B": dict(zip(range(15), np.random.randn(15))),
        }
        frame = DataFrame(test_data, dtype=float)
        assert len(frame) == 20
        assert frame["A"].dtype == np.object_
        assert frame["B"].dtype == np.float64

    def test_constructor_dict_dont_upcast(self):
        d = {"Col1": {"Row1": "A String", "Row2": np.nan}}
        df = DataFrame(d)
        assert isinstance(df["Col1"]["Row2"], float)

        dm = DataFrame([[1, 2], ["a", "b"]], index=[1, 2], columns=[1, 2])
        assert isinstance(dm[1][1], int)

    def test_constructor_dict_of_tuples(self):
        # GH #1491
        data = {"a": (1, 2, 3), "b": (4, 5, 6)}

        result = DataFrame(data)
        expected = DataFrame({k: list(v) for k, v in data.items()})
        tm.assert_frame_equal(result, expected, check_dtype=False)

    def test_constructor_dict_of_ranges(self):
        # GH 26356
        data = {"a": range(3), "b": range(3, 6)}

        result = DataFrame(data)
        expected = DataFrame({"a": [0, 1, 2], "b": [3, 4, 5]})
        tm.assert_frame_equal(result, expected)

    def test_constructor_dict_of_iterators(self):
        # GH 26349
        data = {"a": iter(range(3)), "b": reversed(range(3))}

        result = DataFrame(data)
        expected = DataFrame({"a": [0, 1, 2], "b": [2, 1, 0]})
        tm.assert_frame_equal(result, expected)

    def test_constructor_dict_of_generators(self):
        # GH 26349
        data = {"a": (i for i in (range(3))), "b": (i for i in reversed(range(3)))}
        result = DataFrame(data)
        expected = DataFrame({"a": [0, 1, 2], "b": [2, 1, 0]})
        tm.assert_frame_equal(result, expected)

    def test_constructor_dict_multiindex(self):
        def check(result, expected):
            return tm.assert_frame_equal(
                result,
                expected,
                check_dtype=True,
                check_index_type=True,
                check_column_type=True,
                check_names=True,
            )

        d = {
            ("a", "a"): {("i", "i"): 0, ("i", "j"): 1, ("j", "i"): 2},
            ("b", "a"): {("i", "i"): 6, ("i", "j"): 5, ("j", "i"): 4},
            ("b", "c"): {("i", "i"): 7, ("i", "j"): 8, ("j", "i"): 9},
        }
        _d = sorted(d.items())
        df = DataFrame(d)
        expected = DataFrame(
            [x[1] for x in _d], index=MultiIndex.from_tuples([x[0] for x in _d])
        ).T
        expected.index = MultiIndex.from_tuples(expected.index)
        check(df, expected)

        d["z"] = {"y": 123.0, ("i", "i"): 111, ("i", "j"): 111, ("j", "i"): 111}
        _d.insert(0, ("z", d["z"]))
        expected = DataFrame(
            [x[1] for x in _d], index=Index([x[0] for x in _d], tupleize_cols=False)
        ).T
        expected.index = Index(expected.index, tupleize_cols=False)
        df = DataFrame(d)
        df = df.reindex(columns=expected.columns, index=expected.index)
        check(df, expected)

    def test_constructor_dict_datetime64_index(self):
        # GH 10160
        dates_as_str = ["1984-02-19", "1988-11-06", "1989-12-03", "1990-03-15"]

        def create_data(constructor):
            return {i: {constructor(s): 2 * i} for i, s in enumerate(dates_as_str)}

        data_datetime64 = create_data(np.datetime64)
        data_datetime = create_data(lambda x: datetime.strptime(x, "%Y-%m-%d"))
        data_Timestamp = create_data(Timestamp)

        expected = DataFrame(
            [
                {0: 0, 1: None, 2: None, 3: None},
                {0: None, 1: 2, 2: None, 3: None},
                {0: None, 1: None, 2: 4, 3: None},
                {0: None, 1: None, 2: None, 3: 6},
            ],
            index=[Timestamp(dt) for dt in dates_as_str],
        )

        result_datetime64 = DataFrame(data_datetime64)
        result_datetime = DataFrame(data_datetime)
        result_Timestamp = DataFrame(data_Timestamp)
        tm.assert_frame_equal(result_datetime64, expected)
        tm.assert_frame_equal(result_datetime, expected)
        tm.assert_frame_equal(result_Timestamp, expected)

    def test_constructor_dict_timedelta64_index(self):
        # GH 10160
        td_as_int = [1, 2, 3, 4]

        def create_data(constructor):
            return {i: {constructor(s): 2 * i} for i, s in enumerate(td_as_int)}

        data_timedelta64 = create_data(lambda x: np.timedelta64(x, "D"))
        data_timedelta = create_data(lambda x: timedelta(days=x))
        data_Timedelta = create_data(lambda x: Timedelta(x, "D"))

        expected = DataFrame(
            [
                {0: 0, 1: None, 2: None, 3: None},
                {0: None, 1: 2, 2: None, 3: None},
                {0: None, 1: None, 2: 4, 3: None},
                {0: None, 1: None, 2: None, 3: 6},
            ],
            index=[Timedelta(td, "D") for td in td_as_int],
        )

        result_timedelta64 = DataFrame(data_timedelta64)
        result_timedelta = DataFrame(data_timedelta)
        result_Timedelta = DataFrame(data_Timedelta)
        tm.assert_frame_equal(result_timedelta64, expected)
        tm.assert_frame_equal(result_timedelta, expected)
        tm.assert_frame_equal(result_Timedelta, expected)

    def test_constructor_period(self):
        # PeriodIndex
        a = pd.PeriodIndex(["2012-01", "NaT", "2012-04"], freq="M")
        b = pd.PeriodIndex(["2012-02-01", "2012-03-01", "NaT"], freq="D")
        df = DataFrame({"a": a, "b": b})
        assert df["a"].dtype == a.dtype
        assert df["b"].dtype == b.dtype

        # list of periods
        df = DataFrame({"a": a.astype(object).tolist(), "b": b.astype(object).tolist()})
        assert df["a"].dtype == a.dtype
        assert df["b"].dtype == b.dtype

    def test_nested_dict_frame_constructor(self):
        rng = pd.period_range("1/1/2000", periods=5)
        df = DataFrame(np.random.randn(10, 5), columns=rng)

        data = {}
        for col in df.columns:
            for row in df.index:
                data.setdefault(col, {})[row] = df._get_value(row, col)

        result = DataFrame(data, columns=rng)
        tm.assert_frame_equal(result, df)

        data = {}
        for col in df.columns:
            for row in df.index:
                data.setdefault(row, {})[col] = df._get_value(row, col)

        result = DataFrame(data, index=rng).T
        tm.assert_frame_equal(result, df)

    def _check_basic_constructor(self, empty):
        # mat: 2d matrix with shape (3, 2) to input. empty - makes sized
        # objects
        mat = empty((2, 3), dtype=float)
        # 2-D input
        frame = DataFrame(mat, columns=["A", "B", "C"], index=[1, 2])

        assert len(frame.index) == 2
        assert len(frame.columns) == 3

        # 1-D input
        frame = DataFrame(empty((3,)), columns=["A"], index=[1, 2, 3])
        assert len(frame.index) == 3
        assert len(frame.columns) == 1

        # cast type
        frame = DataFrame(mat, columns=["A", "B", "C"], index=[1, 2], dtype=np.int64)
        assert frame.values.dtype == np.int64

        # wrong size axis labels
        msg = r"Shape of passed values is \(2, 3\), indices imply \(1, 3\)"
        with pytest.raises(ValueError, match=msg):
            DataFrame(mat, columns=["A", "B", "C"], index=[1])
        msg = r"Shape of passed values is \(2, 3\), indices imply \(2, 2\)"
        with pytest.raises(ValueError, match=msg):
            DataFrame(mat, columns=["A", "B"], index=[1, 2])

        # higher dim raise exception
        with pytest.raises(ValueError, match="Must pass 2-d input"):
            DataFrame(empty((3, 3, 3)), columns=["A", "B", "C"], index=[1])

        # automatic labeling
        frame = DataFrame(mat)
        tm.assert_index_equal(frame.index, pd.Int64Index(range(2)))
        tm.assert_index_equal(frame.columns, pd.Int64Index(range(3)))

        frame = DataFrame(mat, index=[1, 2])
        tm.assert_index_equal(frame.columns, pd.Int64Index(range(3)))

        frame = DataFrame(mat, columns=["A", "B", "C"])
        tm.assert_index_equal(frame.index, pd.Int64Index(range(2)))

        # 0-length axis
        frame = DataFrame(empty((0, 3)))
        assert len(frame.index) == 0

        frame = DataFrame(empty((3, 0)))
        assert len(frame.columns) == 0

    def test_constructor_ndarray(self):
        self._check_basic_constructor(np.ones)

        frame = DataFrame(["foo", "bar"], index=[0, 1], columns=["A"])
        assert len(frame) == 2

    def test_constructor_maskedarray(self):
        self._check_basic_constructor(ma.masked_all)

        # Check non-masked values
        mat = ma.masked_all((2, 3), dtype=float)
        mat[0, 0] = 1.0
        mat[1, 2] = 2.0
        frame = DataFrame(mat, columns=["A", "B", "C"], index=[1, 2])
        assert 1.0 == frame["A"][1]
        assert 2.0 == frame["C"][2]

        # what is this even checking??
        mat = ma.masked_all((2, 3), dtype=float)
        frame = DataFrame(mat, columns=["A", "B", "C"], index=[1, 2])
        assert np.all(~np.asarray(frame == frame))

    def test_constructor_maskedarray_nonfloat(self):
        # masked int promoted to float
        mat = ma.masked_all((2, 3), dtype=int)
        # 2-D input
        frame = DataFrame(mat, columns=["A", "B", "C"], index=[1, 2])

        assert len(frame.index) == 2
        assert len(frame.columns) == 3
        assert np.all(~np.asarray(frame == frame))

        # cast type
        frame = DataFrame(mat, columns=["A", "B", "C"], index=[1, 2], dtype=np.float64)
        assert frame.values.dtype == np.float64

        # Check non-masked values
        mat2 = ma.copy(mat)
        mat2[0, 0] = 1
        mat2[1, 2] = 2
        frame = DataFrame(mat2, columns=["A", "B", "C"], index=[1, 2])
        assert 1 == frame["A"][1]
        assert 2 == frame["C"][2]

        # masked np.datetime64 stays (use NaT as null)
        mat = ma.masked_all((2, 3), dtype="M8[ns]")
        # 2-D input
        frame = DataFrame(mat, columns=["A", "B", "C"], index=[1, 2])

        assert len(frame.index) == 2
        assert len(frame.columns) == 3
        assert isna(frame).values.all()

        # cast type
        frame = DataFrame(mat, columns=["A", "B", "C"], index=[1, 2], dtype=np.int64)
        assert frame.values.dtype == np.int64

        # Check non-masked values
        mat2 = ma.copy(mat)
        mat2[0, 0] = 1
        mat2[1, 2] = 2
        frame = DataFrame(mat2, columns=["A", "B", "C"], index=[1, 2])
        assert 1 == frame["A"].view("i8")[1]
        assert 2 == frame["C"].view("i8")[2]

        # masked bool promoted to object
        mat = ma.masked_all((2, 3), dtype=bool)
        # 2-D input
        frame = DataFrame(mat, columns=["A", "B", "C"], index=[1, 2])

        assert len(frame.index) == 2
        assert len(frame.columns) == 3
        assert np.all(~np.asarray(frame == frame))

        # cast type
        frame = DataFrame(mat, columns=["A", "B", "C"], index=[1, 2], dtype=object)
        assert frame.values.dtype == object

        # Check non-masked values
        mat2 = ma.copy(mat)
        mat2[0, 0] = True
        mat2[1, 2] = False
        frame = DataFrame(mat2, columns=["A", "B", "C"], index=[1, 2])
        assert frame["A"][1] is True
        assert frame["C"][2] is False

    def test_constructor_maskedarray_hardened(self):
        # Check numpy masked arrays with hard masks -- from GH24574
        mat_hard = ma.masked_all((2, 2), dtype=float).harden_mask()
        result = DataFrame(mat_hard, columns=["A", "B"], index=[1, 2])
        expected = DataFrame(
            {"A": [np.nan, np.nan], "B": [np.nan, np.nan]},
            columns=["A", "B"],
            index=[1, 2],
            dtype=float,
        )
        tm.assert_frame_equal(result, expected)
        # Check case where mask is hard but no data are masked
        mat_hard = ma.ones((2, 2), dtype=float).harden_mask()
        result = DataFrame(mat_hard, columns=["A", "B"], index=[1, 2])
        expected = DataFrame(
            {"A": [1.0, 1.0], "B": [1.0, 1.0]},
            columns=["A", "B"],
            index=[1, 2],
            dtype=float,
        )
        tm.assert_frame_equal(result, expected)

    def test_constructor_maskedrecarray_dtype(self):
        # Ensure constructor honors dtype
        data = np.ma.array(
            np.ma.zeros(5, dtype=[("date", "<f8"), ("price", "<f8")]), mask=[False] * 5
        )
        data = data.view(mrecords.mrecarray)
        result = DataFrame(data, dtype=int)
        expected = DataFrame(np.zeros((5, 2), dtype=int), columns=["date", "price"])
        tm.assert_frame_equal(result, expected)

    def test_constructor_mrecarray(self):
        # Ensure mrecarray produces frame identical to dict of masked arrays
        # from GH3479

        assert_fr_equal = functools.partial(
            tm.assert_frame_equal, check_index_type=True, check_column_type=True,
        )
        arrays = [
            ("float", np.array([1.5, 2.0])),
            ("int", np.array([1, 2])),
            ("str", np.array(["abc", "def"])),
        ]
        for name, arr in arrays[:]:
            arrays.append(
                ("masked1_" + name, np.ma.masked_array(arr, mask=[False, True]))
            )
        arrays.append(("masked_all", np.ma.masked_all((2,))))
        arrays.append(("masked_none", np.ma.masked_array([1.0, 2.5], mask=False)))

        # call assert_frame_equal for all selections of 3 arrays
        for comb in itertools.combinations(arrays, 3):
            names, data = zip(*comb)
            mrecs = mrecords.fromarrays(data, names=names)

            # fill the comb
            comb = {k: (v.filled() if hasattr(v, "filled") else v) for k, v in comb}

            expected = DataFrame(comb, columns=names)
            result = DataFrame(mrecs)
            assert_fr_equal(result, expected)

            # specify columns
            expected = DataFrame(comb, columns=names[::-1])
            result = DataFrame(mrecs, columns=names[::-1])
            assert_fr_equal(result, expected)

            # specify index
            expected = DataFrame(comb, columns=names, index=[1, 2])
            result = DataFrame(mrecs, index=[1, 2])
            assert_fr_equal(result, expected)

    def test_constructor_corner_shape(self):
        df = DataFrame(index=[])
        assert df.values.shape == (0, 0)

    @pytest.mark.parametrize(
        "data, index, columns, dtype, expected",
        [
            (None, list(range(10)), ["a", "b"], object, np.object_),
            (None, None, ["a", "b"], "int64", np.dtype("int64")),
            (None, list(range(10)), ["a", "b"], int, np.dtype("float64")),
            ({}, None, ["foo", "bar"], None, np.object_),
            ({"b": 1}, list(range(10)), list("abc"), int, np.dtype("float64")),
        ],
    )
    def test_constructor_dtype(self, data, index, columns, dtype, expected):
        df = DataFrame(data, index, columns, dtype)
        assert df.values.dtype == expected

    def test_constructor_scalar_inference(self):
        data = {"int": 1, "bool": True, "float": 3.0, "complex": 4j, "object": "foo"}
        df = DataFrame(data, index=np.arange(10))

        assert df["int"].dtype == np.int64
        assert df["bool"].dtype == np.bool_
        assert df["float"].dtype == np.float64
        assert df["complex"].dtype == np.complex128
        assert df["object"].dtype == np.object_

    def test_constructor_arrays_and_scalars(self):
        df = DataFrame({"a": np.random.randn(10), "b": True})
        exp = DataFrame({"a": df["a"].values, "b": [True] * 10})

        tm.assert_frame_equal(df, exp)
        with pytest.raises(ValueError, match="must pass an index"):
            DataFrame({"a": False, "b": True})

    def test_constructor_DataFrame(self, float_frame):
        df = DataFrame(float_frame)
        tm.assert_frame_equal(df, float_frame)

        df_casted = DataFrame(float_frame, dtype=np.int64)
        assert df_casted.values.dtype == np.int64

    def test_constructor_more(self, float_frame):
        # used to be in test_matrix.py
        arr = np.random.randn(10)
        dm = DataFrame(arr, columns=["A"], index=np.arange(10))
        assert dm.values.ndim == 2

        arr = np.random.randn(0)
        dm = DataFrame(arr)
        assert dm.values.ndim == 2
        assert dm.values.ndim == 2

        # no data specified
        dm = DataFrame(columns=["A", "B"], index=np.arange(10))
        assert dm.values.shape == (10, 2)

        dm = DataFrame(columns=["A", "B"])
        assert dm.values.shape == (0, 2)

        dm = DataFrame(index=np.arange(10))
        assert dm.values.shape == (10, 0)

        # can't cast
        mat = np.array(["foo", "bar"], dtype=object).reshape(2, 1)
        with pytest.raises(ValueError, match="cast"):
            DataFrame(mat, index=[0, 1], columns=[0], dtype=float)

        dm = DataFrame(DataFrame(float_frame._series))
        tm.assert_frame_equal(dm, float_frame)

        # int cast
        dm = DataFrame(
            {"A": np.ones(10, dtype=int), "B": np.ones(10, dtype=np.float64)},
            index=np.arange(10),
        )

        assert len(dm.columns) == 2
        assert dm.values.dtype == np.float64

    def test_constructor_empty_list(self):
        df = DataFrame([], index=[])
        expected = DataFrame(index=[])
        tm.assert_frame_equal(df, expected)

        # GH 9939
        df = DataFrame([], columns=["A", "B"])
        expected = DataFrame({}, columns=["A", "B"])
        tm.assert_frame_equal(df, expected)

        # Empty generator: list(empty_gen()) == []
        def empty_gen():
            return
            yield

        df = DataFrame(empty_gen(), columns=["A", "B"])
        tm.assert_frame_equal(df, expected)

    def test_constructor_list_of_lists(self):
        # GH #484
        df = DataFrame(data=[[1, "a"], [2, "b"]], columns=["num", "str"])
        assert is_integer_dtype(df["num"])
        assert df["str"].dtype == np.object_

        # GH 4851
        # list of 0-dim ndarrays
        expected = DataFrame({0: np.arange(10)})
        data = [np.array(x) for x in range(10)]
        result = DataFrame(data)
        tm.assert_frame_equal(result, expected)

    def test_constructor_sequence_like(self):
        # GH 3783
        # collections.Squence like

        class DummyContainer(abc.Sequence):
            def __init__(self, lst):
                self._lst = lst

            def __getitem__(self, n):
                return self._lst.__getitem__(n)

            def __len__(self, n):
                return self._lst.__len__()

        lst_containers = [DummyContainer([1, "a"]), DummyContainer([2, "b"])]
        columns = ["num", "str"]
        result = DataFrame(lst_containers, columns=columns)
        expected = DataFrame([[1, "a"], [2, "b"]], columns=columns)
        tm.assert_frame_equal(result, expected, check_dtype=False)

        # GH 4297
        # support Array
        import array

        result = DataFrame({"A": array.array("i", range(10))})
        expected = DataFrame({"A": list(range(10))})
        tm.assert_frame_equal(result, expected, check_dtype=False)

        expected = DataFrame([list(range(10)), list(range(10))])
        result = DataFrame([array.array("i", range(10)), array.array("i", range(10))])
        tm.assert_frame_equal(result, expected, check_dtype=False)

    def test_constructor_range(self):
        # GH26342
        result = DataFrame(range(10))
        expected = DataFrame(list(range(10)))
        tm.assert_frame_equal(result, expected)

    def test_constructor_list_of_ranges(self):
        result = DataFrame([range(10), range(10)])
        expected = DataFrame([list(range(10)), list(range(10))])
        tm.assert_frame_equal(result, expected)

    def test_constructor_iterable(self):
        # GH 21987
        class Iter:
            def __iter__(self):
                for i in range(10):
                    yield [1, 2, 3]

        expected = DataFrame([[1, 2, 3]] * 10)
        result = DataFrame(Iter())
        tm.assert_frame_equal(result, expected)

    def test_constructor_iterator(self):
        result = DataFrame(iter(range(10)))
        expected = DataFrame(list(range(10)))
        tm.assert_frame_equal(result, expected)

    def test_constructor_list_of_iterators(self):
        result = DataFrame([iter(range(10)), iter(range(10))])
        expected = DataFrame([list(range(10)), list(range(10))])
        tm.assert_frame_equal(result, expected)

    def test_constructor_generator(self):
        # related #2305

        gen1 = (i for i in range(10))
        gen2 = (i for i in range(10))

        expected = DataFrame([list(range(10)), list(range(10))])
        result = DataFrame([gen1, gen2])
        tm.assert_frame_equal(result, expected)

        gen = ([i, "a"] for i in range(10))
        result = DataFrame(gen)
        expected = DataFrame({0: range(10), 1: "a"})
        tm.assert_frame_equal(result, expected, check_dtype=False)

    def test_constructor_list_of_odicts(self):
        data = [
            OrderedDict([["a", 1.5], ["b", 3], ["c", 4], ["d", 6]]),
            OrderedDict([["a", 1.5], ["b", 3], ["d", 6]]),
            OrderedDict([["a", 1.5], ["d", 6]]),
            OrderedDict(),
            OrderedDict([["a", 1.5], ["b", 3], ["c", 4]]),
            OrderedDict([["b", 3], ["c", 4], ["d", 6]]),
        ]

        result = DataFrame(data)
        expected = DataFrame.from_dict(
            dict(zip(range(len(data)), data)), orient="index"
        )
        tm.assert_frame_equal(result, expected.reindex(result.index))

        result = DataFrame([{}])
        expected = DataFrame(index=[0])
        tm.assert_frame_equal(result, expected)

    def test_constructor_ordered_dict_preserve_order(self):
        # see gh-13304
        expected = DataFrame([[2, 1]], columns=["b", "a"])

        data = OrderedDict()
        data["b"] = [2]
        data["a"] = [1]

        result = DataFrame(data)
        tm.assert_frame_equal(result, expected)

        data = OrderedDict()
        data["b"] = 2
        data["a"] = 1

        result = DataFrame([data])
        tm.assert_frame_equal(result, expected)

    def test_constructor_ordered_dict_conflicting_orders(self):
        # the first dict element sets the ordering for the DataFrame,
        # even if there are conflicting orders from subsequent ones
        row_one = OrderedDict()
        row_one["b"] = 2
        row_one["a"] = 1

        row_two = OrderedDict()
        row_two["a"] = 1
        row_two["b"] = 2

        row_three = {"b": 2, "a": 1}

        expected = DataFrame([[2, 1], [2, 1]], columns=["b", "a"])
        result = DataFrame([row_one, row_two])
        tm.assert_frame_equal(result, expected)

        expected = DataFrame([[2, 1], [2, 1], [2, 1]], columns=["b", "a"])
        result = DataFrame([row_one, row_two, row_three])
        tm.assert_frame_equal(result, expected)

    def test_constructor_list_of_series(self):
        data = [
            OrderedDict([["a", 1.5], ["b", 3.0], ["c", 4.0]]),
            OrderedDict([["a", 1.5], ["b", 3.0], ["c", 6.0]]),
        ]
        sdict = OrderedDict(zip(["x", "y"], data))
        idx = Index(["a", "b", "c"])

        # all named
        data2 = [
            Series([1.5, 3, 4], idx, dtype="O", name="x"),
            Series([1.5, 3, 6], idx, name="y"),
        ]
        result = DataFrame(data2)
        expected = DataFrame.from_dict(sdict, orient="index")
        tm.assert_frame_equal(result, expected)

        # some unnamed
        data2 = [
            Series([1.5, 3, 4], idx, dtype="O", name="x"),
            Series([1.5, 3, 6], idx),
        ]
        result = DataFrame(data2)

        sdict = OrderedDict(zip(["x", "Unnamed 0"], data))
        expected = DataFrame.from_dict(sdict, orient="index")
        tm.assert_frame_equal(result, expected)

        # none named
        data = [
            OrderedDict([["a", 1.5], ["b", 3], ["c", 4], ["d", 6]]),
            OrderedDict([["a", 1.5], ["b", 3], ["d", 6]]),
            OrderedDict([["a", 1.5], ["d", 6]]),
            OrderedDict(),
            OrderedDict([["a", 1.5], ["b", 3], ["c", 4]]),
            OrderedDict([["b", 3], ["c", 4], ["d", 6]]),
        ]
        data = [
            create_series_with_explicit_dtype(d, dtype_if_empty=object) for d in data
        ]

        result = DataFrame(data)
        sdict = OrderedDict(zip(range(len(data)), data))
        expected = DataFrame.from_dict(sdict, orient="index")
        tm.assert_frame_equal(result, expected.reindex(result.index))

        result2 = DataFrame(data, index=np.arange(6))
        tm.assert_frame_equal(result, result2)

        result = DataFrame([Series(dtype=object)])
        expected = DataFrame(index=[0])
        tm.assert_frame_equal(result, expected)

        data = [
            OrderedDict([["a", 1.5], ["b", 3.0], ["c", 4.0]]),
            OrderedDict([["a", 1.5], ["b", 3.0], ["c", 6.0]]),
        ]
        sdict = OrderedDict(zip(range(len(data)), data))

        idx = Index(["a", "b", "c"])
        data2 = [Series([1.5, 3, 4], idx, dtype="O"), Series([1.5, 3, 6], idx)]
        result = DataFrame(data2)
        expected = DataFrame.from_dict(sdict, orient="index")
        tm.assert_frame_equal(result, expected)

    def test_constructor_list_of_series_aligned_index(self):
        series = [Series(i, index=["b", "a", "c"], name=str(i)) for i in range(3)]
        result = DataFrame(series)
        expected = DataFrame(
            {"b": [0, 1, 2], "a": [0, 1, 2], "c": [0, 1, 2]},
            columns=["b", "a", "c"],
            index=["0", "1", "2"],
        )
        tm.assert_frame_equal(result, expected)

    def test_constructor_list_of_derived_dicts(self):
        class CustomDict(dict):
            pass

        d = {"a": 1.5, "b": 3}

        data_custom = [CustomDict(d)]
        data = [d]

        result_custom = DataFrame(data_custom)
        result = DataFrame(data)
        tm.assert_frame_equal(result, result_custom)

    def test_constructor_ragged(self):
        data = {"A": np.random.randn(10), "B": np.random.randn(8)}
        with pytest.raises(ValueError, match="arrays must all be same length"):
            DataFrame(data)

    def test_constructor_scalar(self):
        idx = Index(range(3))
        df = DataFrame({"a": 0}, index=idx)
        expected = DataFrame({"a": [0, 0, 0]}, index=idx)
        tm.assert_frame_equal(df, expected, check_dtype=False)

    def test_constructor_Series_copy_bug(self, float_frame):
        df = DataFrame(float_frame["A"], index=float_frame.index, columns=["A"])
        df.copy()

    def test_constructor_mixed_dict_and_Series(self):
        data = {}
        data["A"] = {"foo": 1, "bar": 2, "baz": 3}
        data["B"] = Series([4, 3, 2, 1], index=["bar", "qux", "baz", "foo"])

        result = DataFrame(data)
        assert result.index.is_monotonic

        # ordering ambiguous, raise exception
        with pytest.raises(ValueError, match="ambiguous ordering"):
            DataFrame({"A": ["a", "b"], "B": {"a": "a", "b": "b"}})

        # this is OK though
        result = DataFrame({"A": ["a", "b"], "B": Series(["a", "b"], index=["a", "b"])})
        expected = DataFrame({"A": ["a", "b"], "B": ["a", "b"]}, index=["a", "b"])
        tm.assert_frame_equal(result, expected)

    def test_constructor_mixed_type_rows(self):
        # Issue 25075
        data = [[1, 2], (3, 4)]
        result = DataFrame(data)
        expected = DataFrame([[1, 2], [3, 4]])
        tm.assert_frame_equal(result, expected)

    @pytest.mark.parametrize(
        "tuples,lists",
        [
            ((), []),
            ((()), []),
            (((), ()), [(), ()]),
            (((), ()), [[], []]),
            (([], []), [[], []]),
            (([1, 2, 3], [4, 5, 6]), [[1, 2, 3], [4, 5, 6]]),
        ],
    )
    def test_constructor_tuple(self, tuples, lists):
        # GH 25691
        result = DataFrame(tuples)
        expected = DataFrame(lists)
        tm.assert_frame_equal(result, expected)

    def test_constructor_list_of_tuples(self):
        result = DataFrame({"A": [(1, 2), (3, 4)]})
        expected = DataFrame({"A": Series([(1, 2), (3, 4)])})
        tm.assert_frame_equal(result, expected)

    def test_constructor_list_of_namedtuples(self):
        # GH11181
        from collections import namedtuple

        named_tuple = namedtuple("Pandas", list("ab"))
        tuples = [named_tuple(1, 3), named_tuple(2, 4)]
        expected = DataFrame({"a": [1, 2], "b": [3, 4]})
        result = DataFrame(tuples)
        tm.assert_frame_equal(result, expected)

        # with columns
        expected = DataFrame({"y": [1, 2], "z": [3, 4]})
        result = DataFrame(tuples, columns=["y", "z"])
        tm.assert_frame_equal(result, expected)

    @pytest.mark.skipif(not PY37, reason="Requires Python >= 3.7")
    def test_constructor_list_of_dataclasses(self):
        # GH21910
        from dataclasses import make_dataclass

        Point = make_dataclass("Point", [("x", int), ("y", int)])

        datas = [Point(0, 3), Point(1, 3)]
        expected = DataFrame({"x": [0, 1], "y": [3, 3]})
        result = DataFrame(datas)
        tm.assert_frame_equal(result, expected)

    @pytest.mark.skipif(not PY37, reason="Requires Python >= 3.7")
    def test_constructor_list_of_dataclasses_with_varying_types(self):
        # GH21910
        from dataclasses import make_dataclass

        # varying types
        Point = make_dataclass("Point", [("x", int), ("y", int)])
        HLine = make_dataclass("HLine", [("x0", int), ("x1", int), ("y", int)])

        datas = [Point(0, 3), HLine(1, 3, 3)]

        expected = DataFrame(
            {"x": [0, np.nan], "y": [3, 3], "x0": [np.nan, 1], "x1": [np.nan, 3]}
        )
        result = DataFrame(datas)
        tm.assert_frame_equal(result, expected)

    @pytest.mark.skipif(not PY37, reason="Requires Python >= 3.7")
    def test_constructor_list_of_dataclasses_error_thrown(self):
        # GH21910
        from dataclasses import make_dataclass

        Point = make_dataclass("Point", [("x", int), ("y", int)])

        # expect TypeError
        with pytest.raises(TypeError):
            DataFrame([Point(0, 0), {"x": 1, "y": 0}])

    def test_constructor_list_of_dict_order(self):
        # GH10056
        data = [
            {"First": 1, "Second": 4, "Third": 7, "Fourth": 10},
            {"Second": 5, "First": 2, "Fourth": 11, "Third": 8},
            {"Second": 6, "First": 3, "Fourth": 12, "Third": 9, "YYY": 14, "XXX": 13},
        ]
        expected = DataFrame(
            {
                "First": [1, 2, 3],
                "Second": [4, 5, 6],
                "Third": [7, 8, 9],
                "Fourth": [10, 11, 12],
                "YYY": [None, None, 14],
                "XXX": [None, None, 13],
            }
        )
        result = DataFrame(data)
        tm.assert_frame_equal(result, expected)

    def test_constructor_orient(self, float_string_frame):
        data_dict = float_string_frame.T._series
        recons = DataFrame.from_dict(data_dict, orient="index")
        expected = float_string_frame.reindex(index=recons.index)
        tm.assert_frame_equal(recons, expected)

        # dict of sequence
        a = {"hi": [32, 3, 3], "there": [3, 5, 3]}
        rs = DataFrame.from_dict(a, orient="index")
        xp = DataFrame.from_dict(a).T.reindex(list(a.keys()))
        tm.assert_frame_equal(rs, xp)

    def test_constructor_from_ordered_dict(self):
        # GH8425
        a = OrderedDict(
            [
                ("one", OrderedDict([("col_a", "foo1"), ("col_b", "bar1")])),
                ("two", OrderedDict([("col_a", "foo2"), ("col_b", "bar2")])),
                ("three", OrderedDict([("col_a", "foo3"), ("col_b", "bar3")])),
            ]
        )
        expected = DataFrame.from_dict(a, orient="columns").T
        result = DataFrame.from_dict(a, orient="index")
        tm.assert_frame_equal(result, expected)

    def test_from_dict_columns_parameter(self):
        # GH 18529
        # Test new columns parameter for from_dict that was added to make
        # from_items(..., orient='index', columns=[...]) easier to replicate
        result = DataFrame.from_dict(
            OrderedDict([("A", [1, 2]), ("B", [4, 5])]),
            orient="index",
            columns=["one", "two"],
        )
        expected = DataFrame([[1, 2], [4, 5]], index=["A", "B"], columns=["one", "two"])
        tm.assert_frame_equal(result, expected)

        msg = "cannot use columns parameter with orient='columns'"
        with pytest.raises(ValueError, match=msg):
            DataFrame.from_dict(
                dict([("A", [1, 2]), ("B", [4, 5])]),
                orient="columns",
                columns=["one", "two"],
            )
        with pytest.raises(ValueError, match=msg):
            DataFrame.from_dict(
                dict([("A", [1, 2]), ("B", [4, 5])]), columns=["one", "two"]
            )

    @pytest.mark.parametrize(
        "data_dict, keys",
        [
            ([{("a",): 1}, {("a",): 2}], [("a",)]),
            ([OrderedDict([(("a",), 1), (("b",), 2)])], [("a",), ("b",)]),
            ([{("a", "b"): 1}], [("a", "b")]),
        ],
    )
    def test_constructor_from_dict_tuples(self, data_dict, keys):
        # GH 16769
        df = DataFrame.from_dict(data_dict)

        result = df.columns
        expected = Index(keys, dtype="object", tupleize_cols=False)

        tm.assert_index_equal(result, expected)

    def test_constructor_Series_named(self):
        a = Series([1, 2, 3], index=["a", "b", "c"], name="x")
        df = DataFrame(a)
        assert df.columns[0] == "x"
        tm.assert_index_equal(df.index, a.index)

        # ndarray like
        arr = np.random.randn(10)
        s = Series(arr, name="x")
        df = DataFrame(s)
        expected = DataFrame(dict(x=s))
        tm.assert_frame_equal(df, expected)

        s = Series(arr, index=range(3, 13))
        df = DataFrame(s)
        expected = DataFrame({0: s})
        tm.assert_frame_equal(df, expected)

        msg = r"Shape of passed values is \(10, 1\), indices imply \(10, 2\)"
        with pytest.raises(ValueError, match=msg):
            DataFrame(s, columns=[1, 2])

        # #2234
        a = Series([], name="x", dtype=object)
        df = DataFrame(a)
        assert df.columns[0] == "x"

        # series with name and w/o
        s1 = Series(arr, name="x")
        df = DataFrame([s1, arr]).T
        expected = DataFrame({"x": s1, "Unnamed 0": arr}, columns=["x", "Unnamed 0"])
        tm.assert_frame_equal(df, expected)

        # this is a bit non-intuitive here; the series collapse down to arrays
        df = DataFrame([arr, s1]).T
        expected = DataFrame({1: s1, 0: arr}, columns=[0, 1])
        tm.assert_frame_equal(df, expected)

    def test_constructor_Series_named_and_columns(self):
        # GH 9232 validation

        s0 = Series(range(5), name=0)
        s1 = Series(range(5), name=1)

        # matching name and column gives standard frame
        tm.assert_frame_equal(DataFrame(s0, columns=[0]), s0.to_frame())
        tm.assert_frame_equal(DataFrame(s1, columns=[1]), s1.to_frame())

        # non-matching produces empty frame
        assert DataFrame(s0, columns=[1]).empty
        assert DataFrame(s1, columns=[0]).empty

    def test_constructor_Series_differently_indexed(self):
        # name
        s1 = Series([1, 2, 3], index=["a", "b", "c"], name="x")

        # no name
        s2 = Series([1, 2, 3], index=["a", "b", "c"])

        other_index = Index(["a", "b"])

        df1 = DataFrame(s1, index=other_index)
        exp1 = DataFrame(s1.reindex(other_index))
        assert df1.columns[0] == "x"
        tm.assert_frame_equal(df1, exp1)

        df2 = DataFrame(s2, index=other_index)
        exp2 = DataFrame(s2.reindex(other_index))
        assert df2.columns[0] == 0
        tm.assert_index_equal(df2.index, other_index)
        tm.assert_frame_equal(df2, exp2)

    def test_constructor_manager_resize(self, float_frame):
        index = list(float_frame.index[:5])
        columns = list(float_frame.columns[:3])

        result = DataFrame(float_frame._data, index=index, columns=columns)
        tm.assert_index_equal(result.index, Index(index))
        tm.assert_index_equal(result.columns, Index(columns))

    def test_constructor_mix_series_nonseries(self, float_frame):
        df = DataFrame(
            {"A": float_frame["A"], "B": list(float_frame["B"])}, columns=["A", "B"]
        )
        tm.assert_frame_equal(df, float_frame.loc[:, ["A", "B"]])

        msg = "does not match index length"
        with pytest.raises(ValueError, match=msg):
            DataFrame({"A": float_frame["A"], "B": list(float_frame["B"])[:-2]})

    def test_constructor_miscast_na_int_dtype(self):
        df = DataFrame([[np.nan, 1], [1, 0]], dtype=np.int64)
        expected = DataFrame([[np.nan, 1], [1, 0]])
        tm.assert_frame_equal(df, expected)

    def test_constructor_column_duplicates(self):
        # it works! #2079
        df = DataFrame([[8, 5]], columns=["a", "a"])
        edf = DataFrame([[8, 5]])
        edf.columns = ["a", "a"]

        tm.assert_frame_equal(df, edf)

        idf = DataFrame.from_records([(8, 5)], columns=["a", "a"])

        tm.assert_frame_equal(idf, edf)

        msg = "If using all scalar values, you must pass an index"
        with pytest.raises(ValueError, match=msg):
            DataFrame.from_dict(OrderedDict([("b", 8), ("a", 5), ("a", 6)]))

    def test_constructor_empty_with_string_dtype(self):
        # GH 9428
        expected = DataFrame(index=[0, 1], columns=[0, 1], dtype=object)

        df = DataFrame(index=[0, 1], columns=[0, 1], dtype=str)
        tm.assert_frame_equal(df, expected)
        df = DataFrame(index=[0, 1], columns=[0, 1], dtype=np.str_)
        tm.assert_frame_equal(df, expected)
        df = DataFrame(index=[0, 1], columns=[0, 1], dtype=np.unicode_)
        tm.assert_frame_equal(df, expected)
        df = DataFrame(index=[0, 1], columns=[0, 1], dtype="U5")
        tm.assert_frame_equal(df, expected)

    def test_constructor_single_value(self):
        # expecting single value upcasting here
        df = DataFrame(0.0, index=[1, 2, 3], columns=["a", "b", "c"])
        tm.assert_frame_equal(
            df, DataFrame(np.zeros(df.shape).astype("float64"), df.index, df.columns)
        )

        df = DataFrame(0, index=[1, 2, 3], columns=["a", "b", "c"])
        tm.assert_frame_equal(
            df, DataFrame(np.zeros(df.shape).astype("int64"), df.index, df.columns)
        )

        df = DataFrame("a", index=[1, 2], columns=["a", "c"])
        tm.assert_frame_equal(
            df,
            DataFrame(
                np.array([["a", "a"], ["a", "a"]], dtype=object),
                index=[1, 2],
                columns=["a", "c"],
            ),
        )

        msg = "DataFrame constructor not properly called!"
        with pytest.raises(ValueError, match=msg):
            DataFrame("a", [1, 2])
        with pytest.raises(ValueError, match=msg):
            DataFrame("a", columns=["a", "c"])

        msg = "incompatible data and dtype"
        with pytest.raises(TypeError, match=msg):
            DataFrame("a", [1, 2], ["a", "c"], float)

    def test_constructor_with_datetimes(self):
        intname = np.dtype(np.int_).name
        floatname = np.dtype(np.float_).name
        datetime64name = np.dtype("M8[ns]").name
        objectname = np.dtype(np.object_).name

        # single item
        df = DataFrame(
            {
                "A": 1,
                "B": "foo",
                "C": "bar",
                "D": Timestamp("20010101"),
                "E": datetime(2001, 1, 2, 0, 0),
            },
            index=np.arange(10),
        )
        result = df.dtypes
        expected = Series(
            [np.dtype("int64")]
            + [np.dtype(objectname)] * 2
            + [np.dtype(datetime64name)] * 2,
            index=list("ABCDE"),
        )
        tm.assert_series_equal(result, expected)

        # check with ndarray construction ndim==0 (e.g. we are passing a ndim 0
        # ndarray with a dtype specified)
        df = DataFrame(
            {
                "a": 1.0,
                "b": 2,
                "c": "foo",
                floatname: np.array(1.0, dtype=floatname),
                intname: np.array(1, dtype=intname),
            },
            index=np.arange(10),
        )
        result = df.dtypes
        expected = Series(
            [np.dtype("float64")]
            + [np.dtype("int64")]
            + [np.dtype("object")]
            + [np.dtype("float64")]
            + [np.dtype(intname)],
            index=["a", "b", "c", floatname, intname],
        )
        tm.assert_series_equal(result, expected)

        # check with ndarray construction ndim>0
        df = DataFrame(
            {
                "a": 1.0,
                "b": 2,
                "c": "foo",
                floatname: np.array([1.0] * 10, dtype=floatname),
                intname: np.array([1] * 10, dtype=intname),
            },
            index=np.arange(10),
        )
        result = df.dtypes
        expected = Series(
            [np.dtype("float64")]
            + [np.dtype("int64")]
            + [np.dtype("object")]
            + [np.dtype("float64")]
            + [np.dtype(intname)],
            index=["a", "b", "c", floatname, intname],
        )
        tm.assert_series_equal(result, expected)

        # GH 2809
        ind = date_range(start="2000-01-01", freq="D", periods=10)
        datetimes = [ts.to_pydatetime() for ts in ind]
        datetime_s = Series(datetimes)
        assert datetime_s.dtype == "M8[ns]"

        # GH 2810
        ind = date_range(start="2000-01-01", freq="D", periods=10)
        datetimes = [ts.to_pydatetime() for ts in ind]
        dates = [ts.date() for ts in ind]
        df = DataFrame(datetimes, columns=["datetimes"])
        df["dates"] = dates
        result = df.dtypes
        expected = Series(
            [np.dtype("datetime64[ns]"), np.dtype("object")],
            index=["datetimes", "dates"],
        )
        tm.assert_series_equal(result, expected)

        # GH 7594
        # don't coerce tz-aware
        import pytz

        tz = pytz.timezone("US/Eastern")
        dt = tz.localize(datetime(2012, 1, 1))

        df = DataFrame({"End Date": dt}, index=[0])
        assert df.iat[0, 0] == dt
        tm.assert_series_equal(
            df.dtypes, Series({"End Date": "datetime64[ns, US/Eastern]"})
        )

        df = DataFrame([{"End Date": dt}])
        assert df.iat[0, 0] == dt
        tm.assert_series_equal(
            df.dtypes, Series({"End Date": "datetime64[ns, US/Eastern]"})
        )

        # tz-aware (UTC and other tz's)
        # GH 8411
        dr = date_range("20130101", periods=3)
        df = DataFrame({"value": dr})
        assert df.iat[0, 0].tz is None
        dr = date_range("20130101", periods=3, tz="UTC")
        df = DataFrame({"value": dr})
        assert str(df.iat[0, 0].tz) == "UTC"
        dr = date_range("20130101", periods=3, tz="US/Eastern")
        df = DataFrame({"value": dr})
        assert str(df.iat[0, 0].tz) == "US/Eastern"

        # GH 7822
        # preserver an index with a tz on dict construction
        i = date_range("1/1/2011", periods=5, freq="10s", tz="US/Eastern")

        expected = DataFrame({"a": i.to_series().reset_index(drop=True)})
        df = DataFrame()
        df["a"] = i
        tm.assert_frame_equal(df, expected)

        df = DataFrame({"a": i})
        tm.assert_frame_equal(df, expected)

        # multiples
        i_no_tz = date_range("1/1/2011", periods=5, freq="10s")
        df = DataFrame({"a": i, "b": i_no_tz})
        expected = DataFrame({"a": i.to_series().reset_index(drop=True), "b": i_no_tz})
        tm.assert_frame_equal(df, expected)

    @pytest.mark.parametrize(
        "arr",
        [
            np.array([None, None, None, None, datetime.now(), None]),
            np.array([None, None, datetime.now(), None]),
            [[np.datetime64("NaT")], [None]],
            [[np.datetime64("NaT")], [pd.NaT]],
            [[None], [np.datetime64("NaT")]],
            [[None], [pd.NaT]],
            [[pd.NaT], [np.datetime64("NaT")]],
            [[pd.NaT], [None]],
        ],
    )
    def test_constructor_datetimes_with_nulls(self, arr):
        # gh-15869, GH#11220
        result = DataFrame(arr).dtypes
        expected = Series([np.dtype("datetime64[ns]")])
        tm.assert_series_equal(result, expected)

    def test_constructor_for_list_with_dtypes(self):
        # test list of lists/ndarrays
        df = DataFrame([np.arange(5) for x in range(5)])
        result = df.dtypes
        expected = Series([np.dtype("int64")] * 5)
        tm.assert_series_equal(result, expected)

        df = DataFrame([np.array(np.arange(5), dtype="int32") for x in range(5)])
        result = df.dtypes
        expected = Series([np.dtype("int64")] * 5)
        tm.assert_series_equal(result, expected)

        # overflow issue? (we always expecte int64 upcasting here)
        df = DataFrame({"a": [2 ** 31, 2 ** 31 + 1]})
        assert df.dtypes.iloc[0] == np.dtype("int64")

        # GH #2751 (construction with no index specified), make sure we cast to
        # platform values
        df = DataFrame([1, 2])
        assert df.dtypes.iloc[0] == np.dtype("int64")

        df = DataFrame([1.0, 2.0])
        assert df.dtypes.iloc[0] == np.dtype("float64")

        df = DataFrame({"a": [1, 2]})
        assert df.dtypes.iloc[0] == np.dtype("int64")

        df = DataFrame({"a": [1.0, 2.0]})
        assert df.dtypes.iloc[0] == np.dtype("float64")

        df = DataFrame({"a": 1}, index=range(3))
        assert df.dtypes.iloc[0] == np.dtype("int64")

        df = DataFrame({"a": 1.0}, index=range(3))
        assert df.dtypes.iloc[0] == np.dtype("float64")

        # with object list
        df = DataFrame(
            {
                "a": [1, 2, 4, 7],
                "b": [1.2, 2.3, 5.1, 6.3],
                "c": list("abcd"),
                "d": [datetime(2000, 1, 1) for i in range(4)],
                "e": [1.0, 2, 4.0, 7],
            }
        )
        result = df.dtypes
        expected = Series(
            [
                np.dtype("int64"),
                np.dtype("float64"),
                np.dtype("object"),
                np.dtype("datetime64[ns]"),
                np.dtype("float64"),
            ],
            index=list("abcde"),
        )
        tm.assert_series_equal(result, expected)

    def test_constructor_frame_copy(self, float_frame):
        cop = DataFrame(float_frame, copy=True)
        cop["A"] = 5
        assert (cop["A"] == 5).all()
        assert not (float_frame["A"] == 5).all()

    def test_constructor_ndarray_copy(self, float_frame):
        df = DataFrame(float_frame.values)

        float_frame.values[5] = 5
        assert (df.values[5] == 5).all()

        df = DataFrame(float_frame.values, copy=True)
        float_frame.values[6] = 6
        assert not (df.values[6] == 6).all()

    def test_constructor_series_copy(self, float_frame):
        series = float_frame._series

        df = DataFrame({"A": series["A"]})
        df["A"][:] = 5

        assert not (series["A"] == 5).all()

    def test_constructor_with_nas(self):
        # GH 5016
        # na's in indices

        def check(df):
            for i in range(len(df.columns)):
                df.iloc[:, i]

            indexer = np.arange(len(df.columns))[isna(df.columns)]

            # No NaN found -> error
            if len(indexer) == 0:
                with pytest.raises(KeyError, match="^nan$"):
                    df.loc[:, np.nan]
            # single nan should result in Series
            elif len(indexer) == 1:
                tm.assert_series_equal(df.iloc[:, indexer[0]], df.loc[:, np.nan])
            # multiple nans should result in DataFrame
            else:
                tm.assert_frame_equal(df.iloc[:, indexer], df.loc[:, np.nan])

        df = DataFrame([[1, 2, 3], [4, 5, 6]], index=[1, np.nan])
        check(df)

        df = DataFrame([[1, 2, 3], [4, 5, 6]], columns=[1.1, 2.2, np.nan])
        check(df)

        df = DataFrame([[0, 1, 2, 3], [4, 5, 6, 7]], columns=[np.nan, 1.1, 2.2, np.nan])
        check(df)

        df = DataFrame(
            [[0.0, 1, 2, 3.0], [4, 5, 6, 7]], columns=[np.nan, 1.1, 2.2, np.nan]
        )
        check(df)

        # GH 21428 (non-unique columns)
        df = DataFrame([[0.0, 1, 2, 3.0], [4, 5, 6, 7]], columns=[np.nan, 1, 2, 2])
        check(df)

    def test_constructor_lists_to_object_dtype(self):
        # from #1074
        d = DataFrame({"a": [np.nan, False]})
        assert d["a"].dtype == np.object_
        assert not d["a"][1]

    def test_constructor_categorical(self):

        # GH8626

        # dict creation
        df = DataFrame({"A": list("abc")}, dtype="category")
        expected = Series(list("abc"), dtype="category", name="A")
        tm.assert_series_equal(df["A"], expected)

        # to_frame
        s = Series(list("abc"), dtype="category")
        result = s.to_frame()
        expected = Series(list("abc"), dtype="category", name=0)
        tm.assert_series_equal(result[0], expected)
        result = s.to_frame(name="foo")
        expected = Series(list("abc"), dtype="category", name="foo")
        tm.assert_series_equal(result["foo"], expected)

        # list-like creation
        df = DataFrame(list("abc"), dtype="category")
        expected = Series(list("abc"), dtype="category", name=0)
        tm.assert_series_equal(df[0], expected)

        # ndim != 1
        df = DataFrame([Categorical(list("abc"))])
        expected = DataFrame({0: Series(list("abc"), dtype="category")})
        tm.assert_frame_equal(df, expected)

        df = DataFrame([Categorical(list("abc")), Categorical(list("abd"))])
        expected = DataFrame(
            {
                0: Series(list("abc"), dtype="category"),
                1: Series(list("abd"), dtype="category"),
            },
            columns=[0, 1],
        )
        tm.assert_frame_equal(df, expected)

        # mixed
        df = DataFrame([Categorical(list("abc")), list("def")])
        expected = DataFrame(
            {0: Series(list("abc"), dtype="category"), 1: list("def")}, columns=[0, 1]
        )
        tm.assert_frame_equal(df, expected)

        # invalid (shape)
        msg = r"Shape of passed values is \(6, 2\), indices imply \(3, 2\)"
        with pytest.raises(ValueError, match=msg):
            DataFrame([Categorical(list("abc")), Categorical(list("abdefg"))])

        # ndim > 1
        msg = "> 1 ndim Categorical are not supported at this time"
        with pytest.raises(NotImplementedError, match=msg):
            Categorical(np.array([list("abcd")]))

    def test_constructor_categorical_series(self):

        items = [1, 2, 3, 1]
        exp = Series(items).astype("category")
        res = Series(items, dtype="category")
        tm.assert_series_equal(res, exp)

        items = ["a", "b", "c", "a"]
        exp = Series(items).astype("category")
        res = Series(items, dtype="category")
        tm.assert_series_equal(res, exp)

        # insert into frame with different index
        # GH 8076
        index = date_range("20000101", periods=3)
        expected = Series(
            Categorical(values=[np.nan, np.nan, np.nan], categories=["a", "b", "c"])
        )
        expected.index = index

        expected = DataFrame({"x": expected})
        df = DataFrame({"x": Series(["a", "b", "c"], dtype="category")}, index=index)
        tm.assert_frame_equal(df, expected)

    def test_from_records_to_records(self):
        # from numpy documentation
        arr = np.zeros((2,), dtype=("i4,f4,a10"))
        arr[:] = [(1, 2.0, "Hello"), (2, 3.0, "World")]

        # TODO(wesm): unused
        frame = DataFrame.from_records(arr)  # noqa

        index = Index(np.arange(len(arr))[::-1])
        indexed_frame = DataFrame.from_records(arr, index=index)
        tm.assert_index_equal(indexed_frame.index, index)

        # without names, it should go to last ditch
        arr2 = np.zeros((2, 3))
        tm.assert_frame_equal(DataFrame.from_records(arr2), DataFrame(arr2))

        # wrong length
        msg = r"Shape of passed values is \(2, 3\), indices imply \(1, 3\)"
        with pytest.raises(ValueError, match=msg):
            DataFrame.from_records(arr, index=index[:-1])

        indexed_frame = DataFrame.from_records(arr, index="f1")

        # what to do?
        records = indexed_frame.to_records()
        assert len(records.dtype.names) == 3

        records = indexed_frame.to_records(index=False)
        assert len(records.dtype.names) == 2
        assert "index" not in records.dtype.names

    def test_from_records_nones(self):
        tuples = [(1, 2, None, 3), (1, 2, None, 3), (None, 2, 5, 3)]

        df = DataFrame.from_records(tuples, columns=["a", "b", "c", "d"])
        assert np.isnan(df["c"][0])

    def test_from_records_iterator(self):
        arr = np.array(
            [(1.0, 1.0, 2, 2), (3.0, 3.0, 4, 4), (5.0, 5.0, 6, 6), (7.0, 7.0, 8, 8)],
            dtype=[
                ("x", np.float64),
                ("u", np.float32),
                ("y", np.int64),
                ("z", np.int32),
            ],
        )
        df = DataFrame.from_records(iter(arr), nrows=2)
        xp = DataFrame(
            {
                "x": np.array([1.0, 3.0], dtype=np.float64),
                "u": np.array([1.0, 3.0], dtype=np.float32),
                "y": np.array([2, 4], dtype=np.int64),
                "z": np.array([2, 4], dtype=np.int32),
            }
        )
        tm.assert_frame_equal(df.reindex_like(xp), xp)

        # no dtypes specified here, so just compare with the default
        arr = [(1.0, 2), (3.0, 4), (5.0, 6), (7.0, 8)]
        df = DataFrame.from_records(iter(arr), columns=["x", "y"], nrows=2)
        tm.assert_frame_equal(df, xp.reindex(columns=["x", "y"]), check_dtype=False)

    def test_from_records_tuples_generator(self):
        def tuple_generator(length):
            for i in range(length):
                letters = "ABCDEFGHIJKLMNOPQRSTUVWXYZ"
                yield (i, letters[i % len(letters)], i / length)

        columns_names = ["Integer", "String", "Float"]
        columns = [
            [i[j] for i in tuple_generator(10)] for j in range(len(columns_names))
        ]
        data = {"Integer": columns[0], "String": columns[1], "Float": columns[2]}
        expected = DataFrame(data, columns=columns_names)

        generator = tuple_generator(10)
        result = DataFrame.from_records(generator, columns=columns_names)
        tm.assert_frame_equal(result, expected)

    def test_from_records_lists_generator(self):
        def list_generator(length):
            for i in range(length):
                letters = "ABCDEFGHIJKLMNOPQRSTUVWXYZ"
                yield [i, letters[i % len(letters)], i / length]

        columns_names = ["Integer", "String", "Float"]
        columns = [
            [i[j] for i in list_generator(10)] for j in range(len(columns_names))
        ]
        data = {"Integer": columns[0], "String": columns[1], "Float": columns[2]}
        expected = DataFrame(data, columns=columns_names)

        generator = list_generator(10)
        result = DataFrame.from_records(generator, columns=columns_names)
        tm.assert_frame_equal(result, expected)

    def test_from_records_columns_not_modified(self):
        tuples = [(1, 2, 3), (1, 2, 3), (2, 5, 3)]

        columns = ["a", "b", "c"]
        original_columns = list(columns)

        df = DataFrame.from_records(tuples, columns=columns, index="a")  # noqa

        assert columns == original_columns

    def test_from_records_decimal(self):
        from decimal import Decimal

        tuples = [(Decimal("1.5"),), (Decimal("2.5"),), (None,)]

        df = DataFrame.from_records(tuples, columns=["a"])
        assert df["a"].dtype == object

        df = DataFrame.from_records(tuples, columns=["a"], coerce_float=True)
        assert df["a"].dtype == np.float64
        assert np.isnan(df["a"].values[-1])

    def test_from_records_duplicates(self):
        result = DataFrame.from_records([(1, 2, 3), (4, 5, 6)], columns=["a", "b", "a"])

        expected = DataFrame([(1, 2, 3), (4, 5, 6)], columns=["a", "b", "a"])

        tm.assert_frame_equal(result, expected)

    def test_from_records_set_index_name(self):
        def create_dict(order_id):
            return {
                "order_id": order_id,
                "quantity": np.random.randint(1, 10),
                "price": np.random.randint(1, 10),
            }

        documents = [create_dict(i) for i in range(10)]
        # demo missing data
        documents.append({"order_id": 10, "quantity": 5})

        result = DataFrame.from_records(documents, index="order_id")
        assert result.index.name == "order_id"

        # MultiIndex
        result = DataFrame.from_records(documents, index=["order_id", "quantity"])
        assert result.index.names == ("order_id", "quantity")

    def test_from_records_misc_brokenness(self):
        # #2179

        data = {1: ["foo"], 2: ["bar"]}

        result = DataFrame.from_records(data, columns=["a", "b"])
        exp = DataFrame(data, columns=["a", "b"])
        tm.assert_frame_equal(result, exp)

        # overlap in index/index_names

        data = {"a": [1, 2, 3], "b": [4, 5, 6]}

        result = DataFrame.from_records(data, index=["a", "b", "c"])
        exp = DataFrame(data, index=["a", "b", "c"])
        tm.assert_frame_equal(result, exp)

        # GH 2623
        rows = []
        rows.append([datetime(2010, 1, 1), 1])
        rows.append([datetime(2010, 1, 2), "hi"])  # test col upconverts to obj
        df2_obj = DataFrame.from_records(rows, columns=["date", "test"])
        result = df2_obj.dtypes
        expected = Series(
            [np.dtype("datetime64[ns]"), np.dtype("object")], index=["date", "test"]
        )
        tm.assert_series_equal(result, expected)

        rows = []
        rows.append([datetime(2010, 1, 1), 1])
        rows.append([datetime(2010, 1, 2), 1])
        df2_obj = DataFrame.from_records(rows, columns=["date", "test"])
        result = df2_obj.dtypes
        expected = Series(
            [np.dtype("datetime64[ns]"), np.dtype("int64")], index=["date", "test"]
        )
        tm.assert_series_equal(result, expected)

    def test_from_records_empty(self):
        # 3562
        result = DataFrame.from_records([], columns=["a", "b", "c"])
        expected = DataFrame(columns=["a", "b", "c"])
        tm.assert_frame_equal(result, expected)

        result = DataFrame.from_records([], columns=["a", "b", "b"])
        expected = DataFrame(columns=["a", "b", "b"])
        tm.assert_frame_equal(result, expected)

    def test_from_records_empty_with_nonempty_fields_gh3682(self):
        a = np.array([(1, 2)], dtype=[("id", np.int64), ("value", np.int64)])
        df = DataFrame.from_records(a, index="id")
        tm.assert_index_equal(df.index, Index([1], name="id"))
        assert df.index.name == "id"
        tm.assert_index_equal(df.columns, Index(["value"]))

        b = np.array([], dtype=[("id", np.int64), ("value", np.int64)])
        df = DataFrame.from_records(b, index="id")
        tm.assert_index_equal(df.index, Index([], name="id"))
        assert df.index.name == "id"

    def test_from_records_with_datetimes(self):

        # this may fail on certain platforms because of a numpy issue
        # related GH6140
        if not is_platform_little_endian():
            pytest.skip("known failure of test on non-little endian")

        # construction with a null in a recarray
        # GH 6140
        expected = DataFrame({"EXPIRY": [datetime(2005, 3, 1, 0, 0), None]})

        arrdata = [np.array([datetime(2005, 3, 1, 0, 0), None])]
        dtypes = [("EXPIRY", "<M8[ns]")]

        try:
            recarray = np.core.records.fromarrays(arrdata, dtype=dtypes)
        except (ValueError):
            pytest.skip("known failure of numpy rec array creation")

        result = DataFrame.from_records(recarray)
        tm.assert_frame_equal(result, expected)

        # coercion should work too
        arrdata = [np.array([datetime(2005, 3, 1, 0, 0), None])]
        dtypes = [("EXPIRY", "<M8[m]")]
        recarray = np.core.records.fromarrays(arrdata, dtype=dtypes)
        result = DataFrame.from_records(recarray)
        tm.assert_frame_equal(result, expected)

    def test_from_records_sequencelike(self):
        df = DataFrame(
            {
                "A": np.array(np.random.randn(6), dtype=np.float64),
                "A1": np.array(np.random.randn(6), dtype=np.float64),
                "B": np.array(np.arange(6), dtype=np.int64),
                "C": ["foo"] * 6,
                "D": np.array([True, False] * 3, dtype=bool),
                "E": np.array(np.random.randn(6), dtype=np.float32),
                "E1": np.array(np.random.randn(6), dtype=np.float32),
                "F": np.array(np.arange(6), dtype=np.int32),
            }
        )

        # this is actually tricky to create the recordlike arrays and
        # have the dtypes be intact
        blocks = df._to_dict_of_blocks()
        tuples = []
        columns = []
        dtypes = []
        for dtype, b in blocks.items():
            columns.extend(b.columns)
            dtypes.extend([(c, np.dtype(dtype).descr[0][1]) for c in b.columns])
        for i in range(len(df.index)):
            tup = []
            for _, b in blocks.items():
                tup.extend(b.iloc[i].values)
            tuples.append(tuple(tup))

        recarray = np.array(tuples, dtype=dtypes).view(np.recarray)
        recarray2 = df.to_records()
        lists = [list(x) for x in tuples]

        # tuples (lose the dtype info)
        result = DataFrame.from_records(tuples, columns=columns).reindex(
            columns=df.columns
        )

        # created recarray and with to_records recarray (have dtype info)
        result2 = DataFrame.from_records(recarray, columns=columns).reindex(
            columns=df.columns
        )
        result3 = DataFrame.from_records(recarray2, columns=columns).reindex(
            columns=df.columns
        )

        # list of tupels (no dtype info)
        result4 = DataFrame.from_records(lists, columns=columns).reindex(
            columns=df.columns
        )

        tm.assert_frame_equal(result, df, check_dtype=False)
        tm.assert_frame_equal(result2, df)
        tm.assert_frame_equal(result3, df)
        tm.assert_frame_equal(result4, df, check_dtype=False)

        # tuples is in the order of the columns
        result = DataFrame.from_records(tuples)
        tm.assert_index_equal(result.columns, pd.RangeIndex(8))

        # test exclude parameter & we are casting the results here (as we don't
        # have dtype info to recover)
        columns_to_test = [columns.index("C"), columns.index("E1")]

        exclude = list(set(range(8)) - set(columns_to_test))
        result = DataFrame.from_records(tuples, exclude=exclude)
        result.columns = [columns[i] for i in sorted(columns_to_test)]
        tm.assert_series_equal(result["C"], df["C"])
        tm.assert_series_equal(result["E1"], df["E1"].astype("float64"))

        # empty case
        result = DataFrame.from_records([], columns=["foo", "bar", "baz"])
        assert len(result) == 0
        tm.assert_index_equal(result.columns, Index(["foo", "bar", "baz"]))

        result = DataFrame.from_records([])
        assert len(result) == 0
        assert len(result.columns) == 0

    def test_from_records_dictlike(self):

        # test the dict methods
        df = DataFrame(
            {
                "A": np.array(np.random.randn(6), dtype=np.float64),
                "A1": np.array(np.random.randn(6), dtype=np.float64),
                "B": np.array(np.arange(6), dtype=np.int64),
                "C": ["foo"] * 6,
                "D": np.array([True, False] * 3, dtype=bool),
                "E": np.array(np.random.randn(6), dtype=np.float32),
                "E1": np.array(np.random.randn(6), dtype=np.float32),
                "F": np.array(np.arange(6), dtype=np.int32),
            }
        )

        # columns is in a different order here than the actual items iterated
        # from the dict
        blocks = df._to_dict_of_blocks()
        columns = []
        for dtype, b in blocks.items():
            columns.extend(b.columns)

        asdict = {x: y for x, y in df.items()}
        asdict2 = {x: y.values for x, y in df.items()}

        # dict of series & dict of ndarrays (have dtype info)
        results = []
        results.append(DataFrame.from_records(asdict).reindex(columns=df.columns))
        results.append(
            DataFrame.from_records(asdict, columns=columns).reindex(columns=df.columns)
        )
        results.append(
            DataFrame.from_records(asdict2, columns=columns).reindex(columns=df.columns)
        )

        for r in results:
            tm.assert_frame_equal(r, df)

    def test_from_records_with_index_data(self):
        df = DataFrame(np.random.randn(10, 3), columns=["A", "B", "C"])

        data = np.random.randn(10)
        df1 = DataFrame.from_records(df, index=data)
        tm.assert_index_equal(df1.index, Index(data))

    def test_from_records_bad_index_column(self):
        df = DataFrame(np.random.randn(10, 3), columns=["A", "B", "C"])

        # should pass
        df1 = DataFrame.from_records(df, index=["C"])
        tm.assert_index_equal(df1.index, Index(df.C))

        df1 = DataFrame.from_records(df, index="C")
        tm.assert_index_equal(df1.index, Index(df.C))

        # should fail
        msg = r"Shape of passed values is \(10, 3\), indices imply \(1, 3\)"
        with pytest.raises(ValueError, match=msg):
            DataFrame.from_records(df, index=[2])
        with pytest.raises(KeyError, match=r"^2$"):
            DataFrame.from_records(df, index=2)

    def test_from_records_non_tuple(self):
        class Record:
            def __init__(self, *args):
                self.args = args

            def __getitem__(self, i):
                return self.args[i]

            def __iter__(self):
                return iter(self.args)

        recs = [Record(1, 2, 3), Record(4, 5, 6), Record(7, 8, 9)]
        tups = [tuple(rec) for rec in recs]

        result = DataFrame.from_records(recs)
        expected = DataFrame.from_records(tups)
        tm.assert_frame_equal(result, expected)

    def test_from_records_len0_with_columns(self):
        # #2633
        result = DataFrame.from_records([], index="foo", columns=["foo", "bar"])
        expected = Index(["bar"])

        assert len(result) == 0
        assert result.index.name == "foo"
        tm.assert_index_equal(result.columns, expected)

    def test_from_records_series_list_dict(self):
        # GH27358
        expected = DataFrame([[{"a": 1, "b": 2}, {"a": 3, "b": 4}]]).T
        data = Series([[{"a": 1, "b": 2}], [{"a": 3, "b": 4}]])
        result = DataFrame.from_records(data)
        tm.assert_frame_equal(result, expected)

    def test_frame_from_records_utc(self):
        rec = {"datum": 1.5, "begin_time": datetime(2006, 4, 27, tzinfo=pytz.utc)}

        # it works
        DataFrame.from_records([rec], index="begin_time")

    def test_to_frame_with_falsey_names(self):
        # GH 16114
        result = Series(name=0, dtype=object).to_frame().dtypes
        expected = Series({0: object})
        tm.assert_series_equal(result, expected)

        result = DataFrame(Series(name=0, dtype=object)).dtypes
        tm.assert_series_equal(result, expected)

    @pytest.mark.parametrize("dtype", [None, "uint8", "category"])
    def test_constructor_range_dtype(self, dtype):
        expected = DataFrame({"A": [0, 1, 2, 3, 4]}, dtype=dtype or "int64")

        # GH 26342
        result = DataFrame(range(5), columns=["A"], dtype=dtype)
        tm.assert_frame_equal(result, expected)

        # GH 16804
        result = DataFrame({"A": range(5)}, dtype=dtype)
        tm.assert_frame_equal(result, expected)

    def test_frame_from_list_subclass(self):
        # GH21226
        class List(list):
            pass

        expected = DataFrame([[1, 2, 3], [4, 5, 6]])
        result = DataFrame(List([List([1, 2, 3]), List([4, 5, 6])]))
        tm.assert_frame_equal(result, expected)

    @pytest.mark.parametrize(
        "extension_arr",
        [
            Categorical(list("aabbc")),
            SparseArray([1, np.nan, np.nan, np.nan]),
            IntervalArray([pd.Interval(0, 1), pd.Interval(1, 5)]),
            PeriodArray(pd.period_range(start="1/1/2017", end="1/1/2018", freq="M")),
        ],
    )
    def test_constructor_with_extension_array(self, extension_arr):
        # GH11363
        expected = DataFrame(Series(extension_arr))
        result = DataFrame(extension_arr)
        tm.assert_frame_equal(result, expected)

    def test_datetime_date_tuple_columns_from_dict(self):
        # GH 10863
        v = date.today()
        tup = v, v
        result = DataFrame({tup: Series(range(3), index=range(3))}, columns=[tup])
        expected = DataFrame([0, 1, 2], columns=Index(Series([tup])))
        tm.assert_frame_equal(result, expected)

    def test_construct_with_two_categoricalindex_series(self):
        # GH 14600
        s1 = Series(
            [39, 6, 4], index=pd.CategoricalIndex(["female", "male", "unknown"])
        )
        s2 = Series(
            [2, 152, 2, 242, 150],
            index=pd.CategoricalIndex(["f", "female", "m", "male", "unknown"]),
        )
        result = DataFrame([s1, s2])
        expected = DataFrame(
            np.array(
                [[np.nan, 39.0, np.nan, 6.0, 4.0], [2.0, 152.0, 2.0, 242.0, 150.0]]
            ),
            columns=["f", "female", "m", "male", "unknown"],
        )
        tm.assert_frame_equal(result, expected)

    def test_from_M8_structured(self):
        dates = [(datetime(2012, 9, 9, 0, 0), datetime(2012, 9, 8, 15, 10))]
        arr = np.array(dates, dtype=[("Date", "M8[us]"), ("Forecasting", "M8[us]")])
        df = DataFrame(arr)

        assert df["Date"][0] == dates[0][0]
        assert df["Forecasting"][0] == dates[0][1]

        s = Series(arr["Date"])
        assert isinstance(s[0], Timestamp)
        assert s[0] == dates[0][0]


class TestDataFrameConstructorWithDatetimeTZ:
    def test_from_dict(self):

        # 8260
        # support datetime64 with tz

        idx = Index(date_range("20130101", periods=3, tz="US/Eastern"), name="foo")
        dr = date_range("20130110", periods=3)

        # construction
        df = DataFrame({"A": idx, "B": dr})
        assert df["A"].dtype, "M8[ns, US/Eastern"
        assert df["A"].name == "A"
        tm.assert_series_equal(df["A"], Series(idx, name="A"))
        tm.assert_series_equal(df["B"], Series(dr, name="B"))

    def test_from_index(self):

        # from index
        idx2 = date_range("20130101", periods=3, tz="US/Eastern", name="foo")
        df2 = DataFrame(idx2)
        tm.assert_series_equal(df2["foo"], Series(idx2, name="foo"))
        df2 = DataFrame(Series(idx2))
        tm.assert_series_equal(df2["foo"], Series(idx2, name="foo"))

        idx2 = date_range("20130101", periods=3, tz="US/Eastern")
        df2 = DataFrame(idx2)
        tm.assert_series_equal(df2[0], Series(idx2, name=0))
        df2 = DataFrame(Series(idx2))
        tm.assert_series_equal(df2[0], Series(idx2, name=0))

    def test_frame_dict_constructor_datetime64_1680(self):
        dr = date_range("1/1/2012", periods=10)
        s = Series(dr, index=dr)

        # it works!
        DataFrame({"a": "foo", "b": s}, index=dr)
        DataFrame({"a": "foo", "b": s.values}, index=dr)

    def test_frame_datetime64_mixed_index_ctor_1681(self):
        dr = date_range("2011/1/1", "2012/1/1", freq="W-FRI")
        ts = Series(dr)

        # it works!
        d = DataFrame({"A": "foo", "B": ts}, index=dr)
        assert d["B"].isna().all()

    def test_frame_timeseries_to_records(self):
        index = date_range("1/1/2000", periods=10)
        df = DataFrame(np.random.randn(10, 3), index=index, columns=["a", "b", "c"])

        result = df.to_records()
        result["index"].dtype == "M8[ns]"

        result = df.to_records(index=False)

    def test_frame_timeseries_column(self):
        # GH19157
        dr = date_range(start="20130101T10:00:00", periods=3, freq="T", tz="US/Eastern")
        result = DataFrame(dr, columns=["timestamps"])
        expected = DataFrame(
            {
                "timestamps": [
                    Timestamp("20130101T10:00:00", tz="US/Eastern"),
                    Timestamp("20130101T10:01:00", tz="US/Eastern"),
                    Timestamp("20130101T10:02:00", tz="US/Eastern"),
                ]
            }
        )
        tm.assert_frame_equal(result, expected)

    def test_nested_dict_construction(self):
        # GH22227
        columns = ["Nevada", "Ohio"]
        pop = {
            "Nevada": {2001: 2.4, 2002: 2.9},
            "Ohio": {2000: 1.5, 2001: 1.7, 2002: 3.6},
        }
        result = DataFrame(pop, index=[2001, 2002, 2003], columns=columns)
        expected = DataFrame(
            [(2.4, 1.7), (2.9, 3.6), (np.nan, np.nan)],
            columns=columns,
            index=Index([2001, 2002, 2003]),
        )
        tm.assert_frame_equal(result, expected)

    def test_from_tzaware_object_array(self):
        # GH#26825 2D object array of tzaware timestamps should not raise
        dti = date_range("2016-04-05 04:30", periods=3, tz="UTC")
        data = dti._data.astype(object).reshape(1, -1)
        df = DataFrame(data)
        assert df.shape == (1, 3)
        assert (df.dtypes == dti.dtype).all()
        assert (df == dti).all().all()

    def test_from_tzaware_mixed_object_array(self):
        # GH#26825
        arr = np.array(
            [
                [
                    Timestamp("2013-01-01 00:00:00"),
                    Timestamp("2013-01-02 00:00:00"),
                    Timestamp("2013-01-03 00:00:00"),
                ],
                [
                    Timestamp("2013-01-01 00:00:00-0500", tz="US/Eastern"),
                    pd.NaT,
                    Timestamp("2013-01-03 00:00:00-0500", tz="US/Eastern"),
                ],
                [
                    Timestamp("2013-01-01 00:00:00+0100", tz="CET"),
                    pd.NaT,
                    Timestamp("2013-01-03 00:00:00+0100", tz="CET"),
                ],
            ],
            dtype=object,
        ).T
        res = DataFrame(arr, columns=["A", "B", "C"])

        expected_dtypes = [
            "datetime64[ns]",
            "datetime64[ns, US/Eastern]",
            "datetime64[ns, CET]",
        ]
        assert (res.dtypes == expected_dtypes).all()

    def test_from_2d_ndarray_with_dtype(self):
        # GH#12513
        array_dim2 = np.arange(10).reshape((5, 2))
        df = DataFrame(array_dim2, dtype="datetime64[ns, UTC]")

        expected = DataFrame(array_dim2).astype("datetime64[ns, UTC]")
        tm.assert_frame_equal(df, expected)<|MERGE_RESOLUTION|>--- conflicted
+++ resolved
@@ -9,12 +9,8 @@
 import pytest
 import pytz
 
-<<<<<<< HEAD
 from pandas.compat import PY37, is_platform_little_endian
-=======
-from pandas.compat import is_platform_little_endian
 from pandas.compat.numpy import _is_numpy_dev
->>>>>>> 4603c637
 
 from pandas.core.dtypes.common import is_integer_dtype
 
