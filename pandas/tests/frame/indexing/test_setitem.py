--- conflicted
+++ resolved
@@ -325,7 +325,6 @@
         )
         tm.assert_frame_equal(df, expected)
 
-<<<<<<< HEAD
     def test_loc_setitem_complete_column_float32(self):
         # GH#18415
         mi = MultiIndex.from_tuples([(1, 2), (1, 3), (2, 2)])
@@ -333,7 +332,7 @@
         df.loc[:, (1, slice(2, 3))] = np.ones((2, 2), dtype=np.float32)
         expected = DataFrame([[1, 1, 0], [1, 1, 0]], dtype=np.float32, columns=mi)
         tm.assert_frame_equal(df, expected)
-=======
+
     @pytest.mark.parametrize("dtype", ["f8", "i8", "u8"])
     def test_setitem_bool_with_numeric_index(self, dtype):
         # GH#36319
@@ -365,7 +364,6 @@
 
         expected = Series([100, 2, 3], name="a")
         tm.assert_series_equal(ser, expected)
->>>>>>> 0805043f
 
 
 class TestDataFrameSetItemSlicing:
