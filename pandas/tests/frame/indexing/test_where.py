--- conflicted
+++ resolved
@@ -1034,14 +1034,9 @@
 
     # setting all of one column, none of the other
     expected = DataFrame({"A": other[:, 0], "B": dta[:, 1]})
-<<<<<<< HEAD
-    msg = "Downcasting behavior in Series and DataFrame methods 'where'"
-    with tm.assert_produces_warning(FutureWarning, match=msg):
-=======
     with tm.assert_produces_warning(
         FutureWarning, match="Setting an item of incompatible dtype"
     ):
->>>>>>> 61e54c20
         _check_where_equivalences(df, mask, other, expected)
 
     # setting part of one column, none of the other
