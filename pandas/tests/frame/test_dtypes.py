from collections import OrderedDict
from datetime import timedelta

import numpy as np
import pytest

from pandas.core.dtypes.dtypes import CategoricalDtype, DatetimeTZDtype

import pandas as pd
from pandas import (
    Categorical, DataFrame, Series, Timedelta, Timestamp,
    _np_version_under1p14, concat, date_range, option_context)
from pandas.core.arrays import integer_array
import pandas.util.testing as tm
from pandas.util.testing import (
    assert_frame_equal, assert_series_equal, makeCustomDataframe as mkdf)


<<<<<<< HEAD
@pytest.fixture(params=[str, compat.text_type])
def text_dtype(request):
    return request.param


def _check_cast(df, v):
    """
    Check if all dtypes of df are equal to v
    """
    assert all(s.dtype.name == v for _, s in compat.iteritems(df))


class TestDataFrameDataTypes():
=======
class TestDataFrameDataTypes(TestData):
>>>>>>> e9f9ca1f

    def test_concat_empty_dataframe_dtypes(self):
        df = DataFrame(columns=list("abc"))
        df['a'] = df['a'].astype(np.bool_)
        df['b'] = df['b'].astype(np.int32)
        df['c'] = df['c'].astype(np.float64)

        result = pd.concat([df, df])
        assert result['a'].dtype == np.bool_
        assert result['b'].dtype == np.int32
        assert result['c'].dtype == np.float64

        result = pd.concat([df, df.astype(np.float64)])
        assert result['a'].dtype == np.object_
        assert result['b'].dtype == np.float64
        assert result['c'].dtype == np.float64

    def test_empty_frame_dtypes_ftypes(self):
        empty_df = pd.DataFrame()
        assert_series_equal(empty_df.dtypes, pd.Series(dtype=np.object))

        # GH 26705 - Assert .ftypes is deprecated
        with tm.assert_produces_warning(FutureWarning):
            assert_series_equal(empty_df.ftypes, pd.Series(dtype=np.object))

        nocols_df = pd.DataFrame(index=[1, 2, 3])
        assert_series_equal(nocols_df.dtypes, pd.Series(dtype=np.object))

        # GH 26705 - Assert .ftypes is deprecated
        with tm.assert_produces_warning(FutureWarning):
            assert_series_equal(nocols_df.ftypes, pd.Series(dtype=np.object))

        norows_df = pd.DataFrame(columns=list("abc"))
        assert_series_equal(norows_df.dtypes, pd.Series(
            np.object, index=list("abc")))

        # GH 26705 - Assert .ftypes is deprecated
        with tm.assert_produces_warning(FutureWarning):
            assert_series_equal(norows_df.ftypes, pd.Series(
                'object:dense', index=list("abc")))

        norows_int_df = pd.DataFrame(columns=list("abc")).astype(np.int32)
        assert_series_equal(norows_int_df.dtypes, pd.Series(
            np.dtype('int32'), index=list("abc")))
        # GH 26705 - Assert .ftypes is deprecated
        with tm.assert_produces_warning(FutureWarning):
            assert_series_equal(norows_int_df.ftypes, pd.Series(
                'int32:dense', index=list("abc")))

        odict = OrderedDict
        df = pd.DataFrame(odict([('a', 1), ('b', True), ('c', 1.0)]),
                          index=[1, 2, 3])
        ex_dtypes = pd.Series(odict([('a', np.int64),
                                     ('b', np.bool),
                                     ('c', np.float64)]))
        ex_ftypes = pd.Series(odict([('a', 'int64:dense'),
                                     ('b', 'bool:dense'),
                                     ('c', 'float64:dense')]))
        assert_series_equal(df.dtypes, ex_dtypes)

        # GH 26705 - Assert .ftypes is deprecated
        with tm.assert_produces_warning(FutureWarning):
            assert_series_equal(df.ftypes, ex_ftypes)

        # same but for empty slice of df
        assert_series_equal(df[:0].dtypes, ex_dtypes)

        # GH 26705 - Assert .ftypes is deprecated
        with tm.assert_produces_warning(FutureWarning):
            assert_series_equal(df[:0].ftypes, ex_ftypes)

    def test_datetime_with_tz_dtypes(self):
        tzframe = DataFrame({'A': date_range('20130101', periods=3),
                             'B': date_range('20130101', periods=3,
                                             tz='US/Eastern'),
                             'C': date_range('20130101', periods=3, tz='CET')})
        tzframe.iloc[1, 1] = pd.NaT
        tzframe.iloc[1, 2] = pd.NaT
        result = tzframe.dtypes.sort_index()
        expected = Series([np.dtype('datetime64[ns]'),
                           DatetimeTZDtype('ns', 'US/Eastern'),
                           DatetimeTZDtype('ns', 'CET')],
                          ['A', 'B', 'C'])

        assert_series_equal(result, expected)

    def test_dtypes_are_correct_after_column_slice(self):
        # GH6525
        df = pd.DataFrame(index=range(5), columns=list("abc"), dtype=np.float_)
        odict = OrderedDict
        assert_series_equal(df.dtypes,
                            pd.Series(odict([('a', np.float_),
                                             ('b', np.float_),
                                             ('c', np.float_)])))
        assert_series_equal(df.iloc[:, 2:].dtypes,
                            pd.Series(odict([('c', np.float_)])))
        assert_series_equal(df.dtypes,
                            pd.Series(odict([('a', np.float_),
                                             ('b', np.float_),
                                             ('c', np.float_)])))

    def test_select_dtypes_include_using_list_like(self):
        df = DataFrame({'a': list('abc'),
                        'b': list(range(1, 4)),
                        'c': np.arange(3, 6).astype('u1'),
                        'd': np.arange(4.0, 7.0, dtype='float64'),
                        'e': [True, False, True],
                        'f': pd.Categorical(list('abc')),
                        'g': pd.date_range('20130101', periods=3),
                        'h': pd.date_range('20130101', periods=3,
                                           tz='US/Eastern'),
                        'i': pd.date_range('20130101', periods=3,
                                           tz='CET'),
                        'j': pd.period_range('2013-01', periods=3,
                                             freq='M'),
                        'k': pd.timedelta_range('1 day', periods=3)})

        ri = df.select_dtypes(include=[np.number])
        ei = df[['b', 'c', 'd', 'k']]
        assert_frame_equal(ri, ei)

        ri = df.select_dtypes(include=[np.number], exclude=['timedelta'])
        ei = df[['b', 'c', 'd']]
        assert_frame_equal(ri, ei)

        ri = df.select_dtypes(include=[np.number, 'category'],
                              exclude=['timedelta'])
        ei = df[['b', 'c', 'd', 'f']]
        assert_frame_equal(ri, ei)

        ri = df.select_dtypes(include=['datetime'])
        ei = df[['g']]
        assert_frame_equal(ri, ei)

        ri = df.select_dtypes(include=['datetime64'])
        ei = df[['g']]
        assert_frame_equal(ri, ei)

        ri = df.select_dtypes(include=['datetimetz'])
        ei = df[['h', 'i']]
        assert_frame_equal(ri, ei)

        with pytest.raises(NotImplementedError, match=r"^$"):
            df.select_dtypes(include=['period'])

    def test_select_dtypes_exclude_using_list_like(self):
        df = DataFrame({'a': list('abc'),
                        'b': list(range(1, 4)),
                        'c': np.arange(3, 6).astype('u1'),
                        'd': np.arange(4.0, 7.0, dtype='float64'),
                        'e': [True, False, True]})
        re = df.select_dtypes(exclude=[np.number])
        ee = df[['a', 'e']]
        assert_frame_equal(re, ee)

    def test_select_dtypes_exclude_include_using_list_like(self):
        df = DataFrame({'a': list('abc'),
                        'b': list(range(1, 4)),
                        'c': np.arange(3, 6).astype('u1'),
                        'd': np.arange(4.0, 7.0, dtype='float64'),
                        'e': [True, False, True],
                        'f': pd.date_range('now', periods=3).values})
        exclude = np.datetime64,
        include = np.bool_, 'integer'
        r = df.select_dtypes(include=include, exclude=exclude)
        e = df[['b', 'c', 'e']]
        assert_frame_equal(r, e)

        exclude = 'datetime',
        include = 'bool', 'int64', 'int32'
        r = df.select_dtypes(include=include, exclude=exclude)
        e = df[['b', 'e']]
        assert_frame_equal(r, e)

    def test_select_dtypes_include_using_scalars(self):
        df = DataFrame({'a': list('abc'),
                        'b': list(range(1, 4)),
                        'c': np.arange(3, 6).astype('u1'),
                        'd': np.arange(4.0, 7.0, dtype='float64'),
                        'e': [True, False, True],
                        'f': pd.Categorical(list('abc')),
                        'g': pd.date_range('20130101', periods=3),
                        'h': pd.date_range('20130101', periods=3,
                                           tz='US/Eastern'),
                        'i': pd.date_range('20130101', periods=3,
                                           tz='CET'),
                        'j': pd.period_range('2013-01', periods=3,
                                             freq='M'),
                        'k': pd.timedelta_range('1 day', periods=3)})

        ri = df.select_dtypes(include=np.number)
        ei = df[['b', 'c', 'd', 'k']]
        assert_frame_equal(ri, ei)

        ri = df.select_dtypes(include='datetime')
        ei = df[['g']]
        assert_frame_equal(ri, ei)

        ri = df.select_dtypes(include='datetime64')
        ei = df[['g']]
        assert_frame_equal(ri, ei)

        ri = df.select_dtypes(include='category')
        ei = df[['f']]
        assert_frame_equal(ri, ei)

        with pytest.raises(NotImplementedError, match=r"^$"):
            df.select_dtypes(include='period')

    def test_select_dtypes_exclude_using_scalars(self):
        df = DataFrame({'a': list('abc'),
                        'b': list(range(1, 4)),
                        'c': np.arange(3, 6).astype('u1'),
                        'd': np.arange(4.0, 7.0, dtype='float64'),
                        'e': [True, False, True],
                        'f': pd.Categorical(list('abc')),
                        'g': pd.date_range('20130101', periods=3),
                        'h': pd.date_range('20130101', periods=3,
                                           tz='US/Eastern'),
                        'i': pd.date_range('20130101', periods=3,
                                           tz='CET'),
                        'j': pd.period_range('2013-01', periods=3,
                                             freq='M'),
                        'k': pd.timedelta_range('1 day', periods=3)})

        ri = df.select_dtypes(exclude=np.number)
        ei = df[['a', 'e', 'f', 'g', 'h', 'i', 'j']]
        assert_frame_equal(ri, ei)

        ri = df.select_dtypes(exclude='category')
        ei = df[['a', 'b', 'c', 'd', 'e', 'g', 'h', 'i', 'j', 'k']]
        assert_frame_equal(ri, ei)

        with pytest.raises(NotImplementedError, match=r"^$"):
            df.select_dtypes(exclude='period')

    def test_select_dtypes_include_exclude_using_scalars(self):
        df = DataFrame({'a': list('abc'),
                        'b': list(range(1, 4)),
                        'c': np.arange(3, 6).astype('u1'),
                        'd': np.arange(4.0, 7.0, dtype='float64'),
                        'e': [True, False, True],
                        'f': pd.Categorical(list('abc')),
                        'g': pd.date_range('20130101', periods=3),
                        'h': pd.date_range('20130101', periods=3,
                                           tz='US/Eastern'),
                        'i': pd.date_range('20130101', periods=3,
                                           tz='CET'),
                        'j': pd.period_range('2013-01', periods=3,
                                             freq='M'),
                        'k': pd.timedelta_range('1 day', periods=3)})

        ri = df.select_dtypes(include=np.number, exclude='floating')
        ei = df[['b', 'c', 'k']]
        assert_frame_equal(ri, ei)

    def test_select_dtypes_include_exclude_mixed_scalars_lists(self):
        df = DataFrame({'a': list('abc'),
                        'b': list(range(1, 4)),
                        'c': np.arange(3, 6).astype('u1'),
                        'd': np.arange(4.0, 7.0, dtype='float64'),
                        'e': [True, False, True],
                        'f': pd.Categorical(list('abc')),
                        'g': pd.date_range('20130101', periods=3),
                        'h': pd.date_range('20130101', periods=3,
                                           tz='US/Eastern'),
                        'i': pd.date_range('20130101', periods=3,
                                           tz='CET'),
                        'j': pd.period_range('2013-01', periods=3,
                                             freq='M'),
                        'k': pd.timedelta_range('1 day', periods=3)})

        ri = df.select_dtypes(include=np.number,
                              exclude=['floating', 'timedelta'])
        ei = df[['b', 'c']]
        assert_frame_equal(ri, ei)

        ri = df.select_dtypes(include=[np.number, 'category'],
                              exclude='floating')
        ei = df[['b', 'c', 'f', 'k']]
        assert_frame_equal(ri, ei)

    def test_select_dtypes_duplicate_columns(self):
        # GH20839
        odict = OrderedDict
        df = DataFrame(odict([('a', list('abc')),
                              ('b', list(range(1, 4))),
                              ('c', np.arange(3, 6).astype('u1')),
                              ('d', np.arange(4.0, 7.0, dtype='float64')),
                              ('e', [True, False, True]),
                              ('f', pd.date_range('now', periods=3).values)]))
        df.columns = ['a', 'a', 'b', 'b', 'b', 'c']

        expected = DataFrame({'a': list(range(1, 4)),
                              'b': np.arange(3, 6).astype('u1')})

        result = df.select_dtypes(include=[np.number], exclude=['floating'])
        assert_frame_equal(result, expected)

    def test_select_dtypes_not_an_attr_but_still_valid_dtype(self):
        df = DataFrame({'a': list('abc'),
                        'b': list(range(1, 4)),
                        'c': np.arange(3, 6).astype('u1'),
                        'd': np.arange(4.0, 7.0, dtype='float64'),
                        'e': [True, False, True],
                        'f': pd.date_range('now', periods=3).values})
        df['g'] = df.f.diff()
        assert not hasattr(np, 'u8')
        r = df.select_dtypes(include=['i8', 'O'], exclude=['timedelta'])
        e = df[['a', 'b']]
        assert_frame_equal(r, e)

        r = df.select_dtypes(include=['i8', 'O', 'timedelta64[ns]'])
        e = df[['a', 'b', 'g']]
        assert_frame_equal(r, e)

    def test_select_dtypes_empty(self):
        df = DataFrame({'a': list('abc'), 'b': list(range(1, 4))})
        msg = 'at least one of include or exclude must be nonempty'
        with pytest.raises(ValueError, match=msg):
            df.select_dtypes()

    def test_select_dtypes_bad_datetime64(self):
        df = DataFrame({'a': list('abc'),
                        'b': list(range(1, 4)),
                        'c': np.arange(3, 6).astype('u1'),
                        'd': np.arange(4.0, 7.0, dtype='float64'),
                        'e': [True, False, True],
                        'f': pd.date_range('now', periods=3).values})
        with pytest.raises(ValueError, match='.+ is too specific'):
            df.select_dtypes(include=['datetime64[D]'])

        with pytest.raises(ValueError, match='.+ is too specific'):
            df.select_dtypes(exclude=['datetime64[as]'])

    def test_select_dtypes_datetime_with_tz(self):

        df2 = DataFrame(dict(A=Timestamp('20130102', tz='US/Eastern'),
                             B=Timestamp('20130603', tz='CET')),
                        index=range(5))
        df3 = pd.concat([df2.A.to_frame(), df2.B.to_frame()], axis=1)
        result = df3.select_dtypes(include=['datetime64[ns]'])
        expected = df3.reindex(columns=[])
        assert_frame_equal(result, expected)

    @pytest.mark.parametrize("dtype", [
        str, "str", np.string_, "S1", "unicode", np.unicode_, "U1"])
    @pytest.mark.parametrize("arg", ["include", "exclude"])
    def test_select_dtypes_str_raises(self, dtype, arg):
        df = DataFrame({"a": list("abc"),
                        "g": list("abc"),
                        "b": list(range(1, 4)),
                        "c": np.arange(3, 6).astype("u1"),
                        "d": np.arange(4.0, 7.0, dtype="float64"),
                        "e": [True, False, True],
                        "f": pd.date_range("now", periods=3).values})
        msg = "string dtypes are not allowed"
        kwargs = {arg: [dtype]}

        with pytest.raises(TypeError, match=msg):
            df.select_dtypes(**kwargs)

    def test_select_dtypes_bad_arg_raises(self):
        df = DataFrame({'a': list('abc'),
                        'g': list('abc'),
                        'b': list(range(1, 4)),
                        'c': np.arange(3, 6).astype('u1'),
                        'd': np.arange(4.0, 7.0, dtype='float64'),
                        'e': [True, False, True],
                        'f': pd.date_range('now', periods=3).values})

        msg = 'data type.*not understood'
        with pytest.raises(TypeError, match=msg):
            df.select_dtypes(['blargy, blarg, blarg'])

    def test_select_dtypes_typecodes(self):
        # GH 11990
        df = mkdf(30, 3, data_gen_f=lambda x, y: np.random.random())
        expected = df
        FLOAT_TYPES = list(np.typecodes['AllFloat'])
        assert_frame_equal(df.select_dtypes(FLOAT_TYPES), expected)

<<<<<<< HEAD
    def test_dtypes_gh8722(self, float_string_frame):
        float_string_frame['bool'] = float_string_frame['A'] > 0
        result = float_string_frame.dtypes
        expected = Series({k: v.dtype
                           for k, v in compat.iteritems(float_string_frame)},
=======
    def test_dtypes_gh8722(self):
        self.mixed_frame['bool'] = self.mixed_frame['A'] > 0
        result = self.mixed_frame.dtypes
        expected = Series({k: v.dtype for k, v in self.mixed_frame.items()},
>>>>>>> e9f9ca1f
                          index=result.index)
        assert_series_equal(result, expected)

        # compat, GH 8722
        with option_context('use_inf_as_na', True):
            df = DataFrame([[1]])
            result = df.dtypes
            assert_series_equal(result, Series({0: np.dtype('int64')}))

    def test_ftypes(self, mixed_float_frame):
        frame = mixed_float_frame
        expected = Series(dict(A='float32:dense',
                               B='float32:dense',
                               C='float16:dense',
                               D='float64:dense')).sort_values()

        # GH 26705 - Assert .ftypes is deprecated
        with tm.assert_produces_warning(FutureWarning):
            result = frame.ftypes.sort_values()
        assert_series_equal(result, expected)

    def test_astype_float(self, float_frame):
        casted = float_frame.astype(int)
        expected = DataFrame(float_frame.values.astype(int),
                             index=float_frame.index,
                             columns=float_frame.columns)
        assert_frame_equal(casted, expected)

        casted = float_frame.astype(np.int32)
        expected = DataFrame(float_frame.values.astype(np.int32),
                             index=float_frame.index,
                             columns=float_frame.columns)
        assert_frame_equal(casted, expected)

        float_frame['foo'] = '5'
        casted = float_frame.astype(int)
        expected = DataFrame(float_frame.values.astype(int),
                             index=float_frame.index,
                             columns=float_frame.columns)
        assert_frame_equal(casted, expected)

    def test_astype_mixed_float(self, mixed_float_frame):
        # mixed casting
<<<<<<< HEAD
        casted = mixed_float_frame.reindex(
            columns=['A', 'B']).astype('float32')
        _check_cast(casted, 'float32')

        casted = mixed_float_frame.reindex(
            columns=['A', 'B']).astype('float16')
        _check_cast(casted, 'float16')
=======
        def _check_cast(df, v):
            assert (list({s.dtype.name for
                          _, s in df.items()})[0] == v)
>>>>>>> e9f9ca1f

    def test_astype_mixed_type(self, mixed_type_frame):
        # mixed casting
        mn = mixed_type_frame._get_numeric_data().copy()
        mn['little_float'] = np.array(12345., dtype='float16')
        mn['big_float'] = np.array(123456789101112., dtype='float64')

        casted = mn.astype('float64')
        _check_cast(casted, 'float64')

        casted = mn.astype('int64')
        _check_cast(casted, 'int64')

        casted = mn.reindex(columns=['little_float']).astype('float16')
        _check_cast(casted, 'float16')

        casted = mn.astype('float32')
        _check_cast(casted, 'float32')

        casted = mn.astype('int32')
        _check_cast(casted, 'int32')

        # to object
        casted = mn.astype('O')
        _check_cast(casted, 'object')

    def test_astype_with_exclude_string(self, float_frame):
        df = float_frame.copy()
        expected = float_frame.astype(int)
        df['string'] = 'foo'
        casted = df.astype(int, errors='ignore')

        expected['string'] = 'foo'
        assert_frame_equal(casted, expected)

        df = float_frame.copy()
        expected = float_frame.astype(np.int32)
        df['string'] = 'foo'
        casted = df.astype(np.int32, errors='ignore')

        expected['string'] = 'foo'
        assert_frame_equal(casted, expected)

    def test_astype_with_view_float(self, float_frame):

        # this is the only real reason to do it this way
        tf = np.round(float_frame).astype(np.int32)
        casted = tf.astype(np.float32, copy=False)

        # TODO(wesm): verification?
        tf = float_frame.astype(np.float64)
        casted = tf.astype(np.int64, copy=False)  # noqa

    def test_astype_with_view_mixed_float(self, mixed_float_frame):

        tf = mixed_float_frame.reindex(columns=['A', 'B', 'C'])

        casted = tf.astype(np.int64)
        casted = tf.astype(np.float32)  # noqa

    @pytest.mark.parametrize("dtype", [np.int32, np.int64])
    @pytest.mark.parametrize("val", [np.nan, np.inf])
    def test_astype_cast_nan_inf_int(self, val, dtype):
        # see gh-14265
        #
        # Check NaN and inf --> raise error when converting to int.
        msg = "Cannot convert non-finite values \\(NA or inf\\) to integer"
        df = DataFrame([val])

        with pytest.raises(ValueError, match=msg):
            df.astype(dtype)

    def test_astype_str(self):
        # see gh-9757
        a = Series(date_range("2010-01-04", periods=5))
        b = Series(date_range("3/6/2012 00:00", periods=5, tz="US/Eastern"))
        c = Series([Timedelta(x, unit="d") for x in range(5)])
        d = Series(range(5))
        e = Series([0.0, 0.2, 0.4, 0.6, 0.8])

        df = DataFrame({"a": a, "b": b, "c": c, "d": d, "e": e})

        # Datetime-like
        result = df.astype(str)

        expected = DataFrame({
            "a": list(map(str,
                          map(lambda x: Timestamp(x)._date_repr, a._values))),
            "b": list(map(str, map(Timestamp, b._values))),
            "c": list(map(str,
                          map(lambda x: Timedelta(x)._repr_base(format="all"),
                              c._values))),
            "d": list(map(str, d._values)),
            "e": list(map(str, e._values)),
        })

        assert_frame_equal(result, expected)

    def test_astype_str_float(self):
        # see gh-11302
        result = DataFrame([np.NaN]).astype(str)
        expected = DataFrame(["nan"])

        assert_frame_equal(result, expected)
        result = DataFrame([1.12345678901234567890]).astype(str)

        # < 1.14 truncates
        # >= 1.14 preserves the full repr
        val = ("1.12345678901" if _np_version_under1p14
               else "1.1234567890123457")
        expected = DataFrame([val])
        assert_frame_equal(result, expected)

    @pytest.mark.parametrize("dtype_class", [dict, Series])
    def test_astype_dict_like(self, dtype_class):
        # GH7271 & GH16717
        a = Series(date_range('2010-01-04', periods=5))
        b = Series(range(5))
        c = Series([0.0, 0.2, 0.4, 0.6, 0.8])
        d = Series(['1.0', '2', '3.14', '4', '5.4'])
        df = DataFrame({'a': a, 'b': b, 'c': c, 'd': d})
        original = df.copy(deep=True)

        # change type of a subset of columns
        dt1 = dtype_class({'b': 'str', 'd': 'float32'})
        result = df.astype(dt1)
        expected = DataFrame({
            'a': a,
            'b': Series(['0', '1', '2', '3', '4']),
            'c': c,
            'd': Series([1.0, 2.0, 3.14, 4.0, 5.4], dtype='float32')})
        assert_frame_equal(result, expected)
        assert_frame_equal(df, original)

        dt2 = dtype_class({'b': np.float32, 'c': 'float32', 'd': np.float64})
        result = df.astype(dt2)
        expected = DataFrame({
            'a': a,
            'b': Series([0.0, 1.0, 2.0, 3.0, 4.0], dtype='float32'),
            'c': Series([0.0, 0.2, 0.4, 0.6, 0.8], dtype='float32'),
            'd': Series([1.0, 2.0, 3.14, 4.0, 5.4], dtype='float64')})
        assert_frame_equal(result, expected)
        assert_frame_equal(df, original)

        # change all columns
        dt3 = dtype_class({'a': str, 'b': str, 'c': str, 'd': str})
        assert_frame_equal(df.astype(dt3),
                           df.astype(str))
        assert_frame_equal(df, original)

        # error should be raised when using something other than column labels
        # in the keys of the dtype dict
        dt4 = dtype_class({'b': str, 2: str})
        dt5 = dtype_class({'e': str})
        msg = ("Only a column name can be used for the key in a dtype mappings"
               " argument")
        with pytest.raises(KeyError, match=msg):
            df.astype(dt4)
        with pytest.raises(KeyError, match=msg):
            df.astype(dt5)
        assert_frame_equal(df, original)

        # if the dtypes provided are the same as the original dtypes, the
        # resulting DataFrame should be the same as the original DataFrame
        dt6 = dtype_class({col: df[col].dtype for col in df.columns})
        equiv = df.astype(dt6)
        assert_frame_equal(df, equiv)
        assert_frame_equal(df, original)

        # GH 16717
        # if dtypes provided is empty, the resulting DataFrame
        # should be the same as the original DataFrame
        dt7 = dtype_class({})
        result = df.astype(dt7)
        assert_frame_equal(df, equiv)
        assert_frame_equal(df, original)

    def test_astype_duplicate_col(self):
        a1 = Series([1, 2, 3, 4, 5], name='a')
        b = Series([0.1, 0.2, 0.4, 0.6, 0.8], name='b')
        a2 = Series([0, 1, 2, 3, 4], name='a')
        df = concat([a1, b, a2], axis=1)

        result = df.astype(str)
        a1_str = Series(['1', '2', '3', '4', '5'], dtype='str', name='a')
        b_str = Series(['0.1', '0.2', '0.4', '0.6', '0.8'], dtype=str,
                       name='b')
        a2_str = Series(['0', '1', '2', '3', '4'], dtype='str', name='a')
        expected = concat([a1_str, b_str, a2_str], axis=1)
        assert_frame_equal(result, expected)

        result = df.astype({'a': 'str'})
        expected = concat([a1_str, b, a2_str], axis=1)
        assert_frame_equal(result, expected)

    @pytest.mark.parametrize('dtype', [
        'category',
        CategoricalDtype(),
        CategoricalDtype(ordered=True),
        CategoricalDtype(ordered=False),
        CategoricalDtype(categories=list('abcdef')),
        CategoricalDtype(categories=list('edba'), ordered=False),
        CategoricalDtype(categories=list('edcb'), ordered=True)], ids=repr)
    def test_astype_categorical(self, dtype):
        # GH 18099
        d = {'A': list('abbc'), 'B': list('bccd'), 'C': list('cdde')}
        df = DataFrame(d)
        result = df.astype(dtype)
        expected = DataFrame({k: Categorical(d[k], dtype=dtype) for k in d})
        tm.assert_frame_equal(result, expected)

    @pytest.mark.parametrize("cls", [
        pd.api.types.CategoricalDtype,
        pd.api.types.DatetimeTZDtype,
        pd.api.types.IntervalDtype
    ])
    def test_astype_categoricaldtype_class_raises(self, cls):
        df = DataFrame({"A": ['a', 'a', 'b', 'c']})
        xpr = "Expected an instance of {}".format(cls.__name__)
        with pytest.raises(TypeError, match=xpr):
            df.astype({"A": cls})

        with pytest.raises(TypeError, match=xpr):
            df['A'].astype(cls)

    @pytest.mark.parametrize("dtype", ['Int64', 'Int32', 'Int16'])
    def test_astype_extension_dtypes(self, dtype):
        # GH 22578
        df = pd.DataFrame([[1., 2.], [3., 4.], [5., 6.]], columns=['a', 'b'])

        expected1 = pd.DataFrame({'a': integer_array([1, 3, 5],
                                                     dtype=dtype),
                                  'b': integer_array([2, 4, 6],
                                                     dtype=dtype)})
        tm.assert_frame_equal(df.astype(dtype), expected1)
        tm.assert_frame_equal(df.astype('int64').astype(dtype), expected1)
        tm.assert_frame_equal(df.astype(dtype).astype('float64'), df)

        df = pd.DataFrame([[1., 2.], [3., 4.], [5., 6.]], columns=['a', 'b'])
        df['b'] = df['b'].astype(dtype)
        expected2 = pd.DataFrame({'a': [1., 3., 5.],
                                  'b': integer_array([2, 4, 6],
                                                     dtype=dtype)})
        tm.assert_frame_equal(df, expected2)

        tm.assert_frame_equal(df.astype(dtype), expected1)
        tm.assert_frame_equal(df.astype('int64').astype(dtype), expected1)

    @pytest.mark.parametrize("dtype", ['Int64', 'Int32', 'Int16'])
    def test_astype_extension_dtypes_1d(self, dtype):
        # GH 22578
        df = pd.DataFrame({'a': [1., 2., 3.]})

        expected1 = pd.DataFrame({'a': integer_array([1, 2, 3],
                                                     dtype=dtype)})
        tm.assert_frame_equal(df.astype(dtype), expected1)
        tm.assert_frame_equal(df.astype('int64').astype(dtype), expected1)

        df = pd.DataFrame({'a': [1., 2., 3.]})
        df['a'] = df['a'].astype(dtype)
        expected2 = pd.DataFrame({'a': integer_array([1, 2, 3],
                                                     dtype=dtype)})
        tm.assert_frame_equal(df, expected2)

        tm.assert_frame_equal(df.astype(dtype), expected1)
        tm.assert_frame_equal(df.astype('int64').astype(dtype), expected1)

    @pytest.mark.parametrize("dtype", ['category', 'Int64'])
    def test_astype_extension_dtypes_duplicate_col(self, dtype):
        # GH 24704
        a1 = Series([0, np.nan, 4], name='a')
        a2 = Series([np.nan, 3, 5], name='a')
        df = concat([a1, a2], axis=1)

        result = df.astype(dtype)
        expected = concat([a1.astype(dtype), a2.astype(dtype)], axis=1)
        assert_frame_equal(result, expected)

    @pytest.mark.parametrize('dtype', [
        {100: 'float64', 200: 'uint64'}, 'category', 'float64'])
    def test_astype_column_metadata(self, dtype):
        # GH 19920
        columns = pd.UInt64Index([100, 200, 300], name='foo')
        df = DataFrame(np.arange(15).reshape(5, 3), columns=columns)
        df = df.astype(dtype)
        tm.assert_index_equal(df.columns, columns)

    @pytest.mark.parametrize("dtype", ["M8", "m8"])
    @pytest.mark.parametrize("unit", ['ns', 'us', 'ms', 's', 'h', 'm', 'D'])
    def test_astype_from_datetimelike_to_objectt(self, dtype, unit):
        # tests astype to object dtype
        # gh-19223 / gh-12425
        dtype = "{}[{}]".format(dtype, unit)
        arr = np.array([[1, 2, 3]], dtype=dtype)
        df = DataFrame(arr)
        result = df.astype(object)
        assert (result.dtypes == object).all()

        if dtype.startswith('M8'):
            assert result.iloc[0, 0] == pd.to_datetime(1, unit=unit)
        else:
            assert result.iloc[0, 0] == pd.to_timedelta(1, unit=unit)

    @pytest.mark.parametrize("arr_dtype", [np.int64, np.float64])
    @pytest.mark.parametrize("dtype", ["M8", "m8"])
    @pytest.mark.parametrize("unit", ['ns', 'us', 'ms', 's', 'h', 'm', 'D'])
    def test_astype_to_datetimelike_unit(self, arr_dtype, dtype, unit):
        # tests all units from numeric origination
        # gh-19223 / gh-12425
        dtype = "{}[{}]".format(dtype, unit)
        arr = np.array([[1, 2, 3]], dtype=arr_dtype)
        df = DataFrame(arr)
        result = df.astype(dtype)
        expected = DataFrame(arr.astype(dtype))

        tm.assert_frame_equal(result, expected)

    @pytest.mark.parametrize("unit", ['ns', 'us', 'ms', 's', 'h', 'm', 'D'])
    def test_astype_to_datetime_unit(self, unit):
        # tests all units from datetime origination
        # gh-19223
        dtype = "M8[{}]".format(unit)
        arr = np.array([[1, 2, 3]], dtype=dtype)
        df = DataFrame(arr)
        result = df.astype(dtype)
        expected = DataFrame(arr.astype(dtype))

        tm.assert_frame_equal(result, expected)

    @pytest.mark.parametrize("unit", ['ns'])
    def test_astype_to_timedelta_unit_ns(self, unit):
        # preserver the timedelta conversion
        # gh-19223
        dtype = "m8[{}]".format(unit)
        arr = np.array([[1, 2, 3]], dtype=dtype)
        df = DataFrame(arr)
        result = df.astype(dtype)
        expected = DataFrame(arr.astype(dtype))

        tm.assert_frame_equal(result, expected)

    @pytest.mark.parametrize("unit", ['us', 'ms', 's', 'h', 'm', 'D'])
    def test_astype_to_timedelta_unit(self, unit):
        # coerce to float
        # gh-19223
        dtype = "m8[{}]".format(unit)
        arr = np.array([[1, 2, 3]], dtype=dtype)
        df = DataFrame(arr)
        result = df.astype(dtype)
        expected = DataFrame(df.values.astype(dtype).astype(float))

        tm.assert_frame_equal(result, expected)

    @pytest.mark.parametrize("unit", ['ns', 'us', 'ms', 's', 'h', 'm', 'D'])
    def test_astype_to_incorrect_datetimelike(self, unit):
        # trying to astype a m to a M, or vice-versa
        # gh-19224
        dtype = "M8[{}]".format(unit)
        other = "m8[{}]".format(unit)

        df = DataFrame(np.array([[1, 2, 3]], dtype=dtype))
        msg = (r"cannot astype a datetimelike from \[datetime64\[ns\]\] to"
               r" \[timedelta64\[{}\]\]").format(unit)
        with pytest.raises(TypeError, match=msg):
            df.astype(other)

        msg = (r"cannot astype a timedelta from \[timedelta64\[ns\]\] to"
               r" \[datetime64\[{}\]\]").format(unit)
        df = DataFrame(np.array([[1, 2, 3]], dtype=other))
        with pytest.raises(TypeError, match=msg):
            df.astype(dtype)

    def test_timedeltas(self):
        df = DataFrame(dict(A=Series(date_range('2012-1-1', periods=3,
                                                freq='D')),
                            B=Series([timedelta(days=i) for i in range(3)])))
        result = df.get_dtype_counts().sort_index()
        expected = Series(
            {'datetime64[ns]': 1, 'timedelta64[ns]': 1}).sort_index()
        assert_series_equal(result, expected)

        df['C'] = df['A'] + df['B']
        expected = Series(
            {'datetime64[ns]': 2, 'timedelta64[ns]': 1}).sort_values()
        result = df.get_dtype_counts().sort_values()
        assert_series_equal(result, expected)

        # mixed int types
        df['D'] = 1
        expected = Series({'datetime64[ns]': 2,
                           'timedelta64[ns]': 1,
                           'int64': 1}).sort_values()
        result = df.get_dtype_counts().sort_values()
        assert_series_equal(result, expected)

    def test_arg_for_errors_in_astype(self):
        # issue #14878

        df = DataFrame([1, 2, 3])

        with pytest.raises(ValueError):
            df.astype(np.float64, errors=True)

        df.astype(np.int8, errors='ignore')

    def test_arg_for_errors_in_astype_dictlist(self):
        # GH-25905
        df = pd.DataFrame([
            {'a': '1', 'b': '16.5%', 'c': 'test'},
            {'a': '2.2', 'b': '15.3', 'c': 'another_test'}])
        expected = pd.DataFrame([
            {'a': 1.0, 'b': '16.5%', 'c': 'test'},
            {'a': 2.2, 'b': '15.3', 'c': 'another_test'}])
        type_dict = {'a': 'float64', 'b': 'float64', 'c': 'object'}

        result = df.astype(dtype=type_dict, errors='ignore')

        tm.assert_frame_equal(result, expected)

    @pytest.mark.parametrize('input_vals', [
        ([1, 2]),
        (['1', '2']),
        (list(pd.date_range('1/1/2011', periods=2, freq='H'))),
        (list(pd.date_range('1/1/2011', periods=2, freq='H',
                            tz='US/Eastern'))),
        ([pd.Interval(left=0, right=5)]),
    ])
    def test_constructor_list_str(self, input_vals, string_dtype):
        # GH 16605
        # Ensure that data elements are converted to strings when
        # dtype is str, 'str', or 'U'

        result = DataFrame({'A': input_vals}, dtype=string_dtype)
        expected = DataFrame({'A': input_vals}).astype({'A': string_dtype})
        assert_frame_equal(result, expected)

    def test_constructor_list_str_na(self, string_dtype):

        result = DataFrame({"A": [1.0, 2.0, None]}, dtype=string_dtype)
        expected = DataFrame({"A": ['1.0', '2.0', None]}, dtype=object)
        assert_frame_equal(result, expected)

    @pytest.mark.parametrize("data, expected", [
        # empty
        (DataFrame(), True),
        # multi-same
        (DataFrame({"A": [1, 2], "B": [1, 2]}), True),
        # multi-object
        (DataFrame({"A": np.array([1, 2], dtype=object),
                    "B": np.array(["a", "b"], dtype=object)}), True),
        # multi-extension
        (DataFrame({"A": pd.Categorical(['a', 'b']),
                    "B": pd.Categorical(['a', 'b'])}), True),
        # differ types
        (DataFrame({"A": [1, 2], "B": [1., 2.]}), False),
        # differ sizes
        (DataFrame({"A": np.array([1, 2], dtype=np.int32),
                    "B": np.array([1, 2], dtype=np.int64)}), False),
        # multi-extension differ
        (DataFrame({"A": pd.Categorical(['a', 'b']),
                    "B": pd.Categorical(['b', 'c'])}), False),

    ])
    def test_is_homogeneous_type(self, data, expected):
        assert data._is_homogeneous_type is expected

    def test_asarray_homogenous(self):
        df = pd.DataFrame({"A": pd.Categorical([1, 2]),
                           "B": pd.Categorical([1, 2])})
        result = np.asarray(df)
        # may change from object in the future
        expected = np.array([[1, 1], [2, 2]], dtype='object')
        tm.assert_numpy_array_equal(result, expected)


class TestDataFrameDatetimeWithTZ():

    def test_interleave(self, timezone_frame):

        # interleave with object
        result = timezone_frame.assign(D='foo').values
        expected = np.array([[Timestamp('2013-01-01 00:00:00'),
                              Timestamp('2013-01-02 00:00:00'),
                              Timestamp('2013-01-03 00:00:00')],
                             [Timestamp('2013-01-01 00:00:00-0500',
                                        tz='US/Eastern'),
                              pd.NaT,
                              Timestamp('2013-01-03 00:00:00-0500',
                                        tz='US/Eastern')],
                             [Timestamp('2013-01-01 00:00:00+0100', tz='CET'),
                              pd.NaT,
                              Timestamp('2013-01-03 00:00:00+0100', tz='CET')],
                             ['foo', 'foo', 'foo']], dtype=object).T
        tm.assert_numpy_array_equal(result, expected)

        # interleave with only datetime64[ns]
        result = timezone_frame.values
        expected = np.array([[Timestamp('2013-01-01 00:00:00'),
                              Timestamp('2013-01-02 00:00:00'),
                              Timestamp('2013-01-03 00:00:00')],
                             [Timestamp('2013-01-01 00:00:00-0500',
                                        tz='US/Eastern'),
                              pd.NaT,
                              Timestamp('2013-01-03 00:00:00-0500',
                                        tz='US/Eastern')],
                             [Timestamp('2013-01-01 00:00:00+0100', tz='CET'),
                              pd.NaT,
                              Timestamp('2013-01-03 00:00:00+0100',
                                        tz='CET')]], dtype=object).T
        tm.assert_numpy_array_equal(result, expected)

    def test_astype(self, timezone_frame):
        # astype
        expected = np.array([[Timestamp('2013-01-01 00:00:00'),
                              Timestamp('2013-01-02 00:00:00'),
                              Timestamp('2013-01-03 00:00:00')],
                             [Timestamp('2013-01-01 00:00:00-0500',
                                        tz='US/Eastern'),
                              pd.NaT,
                              Timestamp('2013-01-03 00:00:00-0500',
                                        tz='US/Eastern')],
                             [Timestamp('2013-01-01 00:00:00+0100', tz='CET'),
                              pd.NaT,
                              Timestamp('2013-01-03 00:00:00+0100',
                                        tz='CET')]],
                            dtype=object).T
<<<<<<< HEAD
        result = timezone_frame.astype(object)
        assert_frame_equal(result, DataFrame(
            expected, index=timezone_frame.index,
            columns=timezone_frame.columns))
=======
        expected = DataFrame(expected,
                             index=self.tzframe.index,
                             columns=self.tzframe.columns, dtype=object)
        result = self.tzframe.astype(object)
        assert_frame_equal(result, expected)
>>>>>>> e9f9ca1f

        result = timezone_frame.astype('datetime64[ns]')
        expected = DataFrame({'A': date_range('20130101', periods=3),
                              'B': (date_range('20130101', periods=3,
                                               tz='US/Eastern')
                                    .tz_convert('UTC')
                                    .tz_localize(None)),
                              'C': (date_range('20130101', periods=3,
                                               tz='CET')
                                    .tz_convert('UTC')
                                    .tz_localize(None))})
        expected.iloc[1, 1] = pd.NaT
        expected.iloc[1, 2] = pd.NaT
        assert_frame_equal(result, expected)

    def test_astype_str(self, timezone_frame):
        # str formatting
        result = timezone_frame.astype(str)
        expected = DataFrame([['2013-01-01', '2013-01-01 00:00:00-05:00',
                               '2013-01-01 00:00:00+01:00'],
                              ['2013-01-02', 'NaT', 'NaT'],
                              ['2013-01-03', '2013-01-03 00:00:00-05:00',
                               '2013-01-03 00:00:00+01:00']],
                             columns=timezone_frame.columns)
        tm.assert_frame_equal(result, expected)

        with option_context('display.max_columns', 20):
            result = str(timezone_frame)
            assert ('0 2013-01-01 2013-01-01 00:00:00-05:00 '
                    '2013-01-01 00:00:00+01:00') in result
            assert ('1 2013-01-02                       '
                    'NaT                       NaT') in result
            assert ('2 2013-01-03 2013-01-03 00:00:00-05:00 '
                    '2013-01-03 00:00:00+01:00') in result<|MERGE_RESOLUTION|>--- conflicted
+++ resolved
@@ -16,23 +16,14 @@
     assert_frame_equal, assert_series_equal, makeCustomDataframe as mkdf)
 
 
-<<<<<<< HEAD
-@pytest.fixture(params=[str, compat.text_type])
-def text_dtype(request):
-    return request.param
-
-
 def _check_cast(df, v):
     """
     Check if all dtypes of df are equal to v
     """
-    assert all(s.dtype.name == v for _, s in compat.iteritems(df))
+    assert all(s.dtype.name == v for _, s in df.items())
 
 
 class TestDataFrameDataTypes():
-=======
-class TestDataFrameDataTypes(TestData):
->>>>>>> e9f9ca1f
 
     def test_concat_empty_dataframe_dtypes(self):
         df = DataFrame(columns=list("abc"))
@@ -415,18 +406,10 @@
         FLOAT_TYPES = list(np.typecodes['AllFloat'])
         assert_frame_equal(df.select_dtypes(FLOAT_TYPES), expected)
 
-<<<<<<< HEAD
     def test_dtypes_gh8722(self, float_string_frame):
         float_string_frame['bool'] = float_string_frame['A'] > 0
         result = float_string_frame.dtypes
-        expected = Series({k: v.dtype
-                           for k, v in compat.iteritems(float_string_frame)},
-=======
-    def test_dtypes_gh8722(self):
-        self.mixed_frame['bool'] = self.mixed_frame['A'] > 0
-        result = self.mixed_frame.dtypes
-        expected = Series({k: v.dtype for k, v in self.mixed_frame.items()},
->>>>>>> e9f9ca1f
+        expected = Series({k: v.dtype for k, v in float_string_frame.items()},
                           index=result.index)
         assert_series_equal(result, expected)
 
@@ -470,7 +453,6 @@
 
     def test_astype_mixed_float(self, mixed_float_frame):
         # mixed casting
-<<<<<<< HEAD
         casted = mixed_float_frame.reindex(
             columns=['A', 'B']).astype('float32')
         _check_cast(casted, 'float32')
@@ -478,11 +460,6 @@
         casted = mixed_float_frame.reindex(
             columns=['A', 'B']).astype('float16')
         _check_cast(casted, 'float16')
-=======
-        def _check_cast(df, v):
-            assert (list({s.dtype.name for
-                          _, s in df.items()})[0] == v)
->>>>>>> e9f9ca1f
 
     def test_astype_mixed_type(self, mixed_type_frame):
         # mixed casting
@@ -1009,18 +986,11 @@
                               Timestamp('2013-01-03 00:00:00+0100',
                                         tz='CET')]],
                             dtype=object).T
-<<<<<<< HEAD
+        expected = DataFrame(expected,
+                             index=timezone_frame.index,
+                             columns=timezone_frame.columns, dtype=object)
         result = timezone_frame.astype(object)
-        assert_frame_equal(result, DataFrame(
-            expected, index=timezone_frame.index,
-            columns=timezone_frame.columns))
-=======
-        expected = DataFrame(expected,
-                             index=self.tzframe.index,
-                             columns=self.tzframe.columns, dtype=object)
-        result = self.tzframe.astype(object)
-        assert_frame_equal(result, expected)
->>>>>>> e9f9ca1f
+        assert_frame_equal(result, expected)
 
         result = timezone_frame.astype('datetime64[ns]')
         expected = DataFrame({'A': date_range('20130101', periods=3),
