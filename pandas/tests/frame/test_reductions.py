from datetime import timedelta
from decimal import Decimal
import re

from dateutil.tz import tzlocal
import numpy as np
import pytest

from pandas.compat import is_platform_windows
import pandas.util._test_decorators as td

from pandas.core.dtypes.common import is_categorical_dtype

import pandas as pd
from pandas import (
    Categorical,
    DataFrame,
    Index,
    Series,
    Timestamp,
    date_range,
    isna,
    notna,
    to_datetime,
    to_timedelta,
)
import pandas._testing as tm
from pandas.core import (
    algorithms,
    nanops,
)


def assert_stat_op_calc(
    opname,
    alternative,
    frame,
    has_skipna=True,
    check_dtype=True,
    check_dates=False,
    rtol=1e-5,
    atol=1e-8,
    skipna_alternative=None,
):
    """
    Check that operator opname works as advertised on frame

    Parameters
    ----------
    opname : str
        Name of the operator to test on frame
    alternative : function
        Function that opname is tested against; i.e. "frame.opname()" should
        equal "alternative(frame)".
    frame : DataFrame
        The object that the tests are executed on
    has_skipna : bool, default True
        Whether the method "opname" has the kwarg "skip_na"
    check_dtype : bool, default True
        Whether the dtypes of the result of "frame.opname()" and
        "alternative(frame)" should be checked.
    check_dates : bool, default false
        Whether opname should be tested on a Datetime Series
    rtol : float, default 1e-5
        Relative tolerance.
    atol : float, default 1e-8
        Absolute tolerance.
    skipna_alternative : function, default None
        NaN-safe version of alternative
    """
    f = getattr(frame, opname)

    if check_dates:
        df = DataFrame({"b": date_range("1/1/2001", periods=2)})
        with tm.assert_produces_warning(None):
            result = getattr(df, opname)()
        assert isinstance(result, Series)

        df["a"] = range(len(df))
        with tm.assert_produces_warning(None):
            result = getattr(df, opname)()
        assert isinstance(result, Series)
        assert len(result)

    if has_skipna:

        def wrapper(x):
            return alternative(x.values)

        skipna_wrapper = tm._make_skipna_wrapper(alternative, skipna_alternative)
        result0 = f(axis=0, skipna=False)
        result1 = f(axis=1, skipna=False)
        tm.assert_series_equal(
            result0, frame.apply(wrapper), check_dtype=check_dtype, rtol=rtol, atol=atol
        )
        tm.assert_series_equal(
            result1,
            frame.apply(wrapper, axis=1),
            rtol=rtol,
            atol=atol,
        )
    else:
        skipna_wrapper = alternative

    result0 = f(axis=0)
    result1 = f(axis=1)
    tm.assert_series_equal(
        result0,
        frame.apply(skipna_wrapper),
        check_dtype=check_dtype,
        rtol=rtol,
        atol=atol,
    )

    if opname in ["sum", "prod"]:
        expected = frame.apply(skipna_wrapper, axis=1)
        tm.assert_series_equal(
            result1, expected, check_dtype=False, rtol=rtol, atol=atol
        )

    # check dtypes
    if check_dtype:
        lcd_dtype = frame.values.dtype
        assert lcd_dtype == result0.dtype
        assert lcd_dtype == result1.dtype

    # bad axis
    with pytest.raises(ValueError, match="No axis named 2"):
        f(axis=2)

    # all NA case
    if has_skipna:
        all_na = frame * np.NaN
        r0 = getattr(all_na, opname)(axis=0)
        r1 = getattr(all_na, opname)(axis=1)
        if opname in ["sum", "prod"]:
            unit = 1 if opname == "prod" else 0  # result for empty sum/prod
            expected = Series(unit, index=r0.index, dtype=r0.dtype)
            tm.assert_series_equal(r0, expected)
            expected = Series(unit, index=r1.index, dtype=r1.dtype)
            tm.assert_series_equal(r1, expected)


class TestDataFrameAnalytics:

    # ---------------------------------------------------------------------
    # Reductions
    @pytest.mark.parametrize("axis", [0, 1])
    @pytest.mark.parametrize(
        "opname",
        [
            "count",
            "sum",
            "mean",
            "product",
            "median",
            "min",
            "max",
            "nunique",
            "var",
            "std",
            "sem",
            pytest.param("skew", marks=td.skip_if_no_scipy),
            pytest.param("kurt", marks=td.skip_if_no_scipy),
        ],
    )
    def test_stat_op_api_float_string_frame(self, float_string_frame, axis, opname):
        if (opname in ("sum", "min", "max") and axis == 0) or opname in (
            "count",
            "nunique",
        ):
            getattr(float_string_frame, opname)(axis=axis)
        else:
            msg = "|".join(
                [
                    "Could not convert",
                    "could not convert",
                    "can't multiply sequence by non-int",
                    "unsupported operand type",
                    "not supported between instances of",
                ]
            )
            with pytest.raises(TypeError, match=msg):
                getattr(float_string_frame, opname)(axis=axis)
        if opname != "nunique":
            getattr(float_string_frame, opname)(axis=axis, numeric_only=True)

    @pytest.mark.parametrize("axis", [0, 1])
    @pytest.mark.parametrize(
        "opname",
        [
            "count",
            "sum",
            "mean",
            "product",
            "median",
            "min",
            "max",
            "var",
            "std",
            "sem",
            pytest.param("skew", marks=td.skip_if_no_scipy),
            pytest.param("kurt", marks=td.skip_if_no_scipy),
        ],
    )
    def test_stat_op_api_float_frame(self, float_frame, axis, opname):
        getattr(float_frame, opname)(axis=axis, numeric_only=False)

    def test_stat_op_calc(self, float_frame_with_na, mixed_float_frame):
        def count(s):
            return notna(s).sum()

        def nunique(s):
            return len(algorithms.unique1d(s.dropna()))

        def var(x):
            return np.var(x, ddof=1)

        def std(x):
            return np.std(x, ddof=1)

        def sem(x):
            return np.std(x, ddof=1) / np.sqrt(len(x))

        assert_stat_op_calc(
            "nunique",
            nunique,
            float_frame_with_na,
            has_skipna=False,
            check_dtype=False,
            check_dates=True,
        )

        # GH#32571: rol needed for flaky CI builds
        # mixed types (with upcasting happening)
        assert_stat_op_calc(
            "sum",
            np.sum,
            mixed_float_frame.astype("float32"),
            check_dtype=False,
            rtol=1e-3,
        )

        assert_stat_op_calc(
            "sum", np.sum, float_frame_with_na, skipna_alternative=np.nansum
        )
        assert_stat_op_calc("mean", np.mean, float_frame_with_na, check_dates=True)
        assert_stat_op_calc(
            "product", np.prod, float_frame_with_na, skipna_alternative=np.nanprod
        )

        assert_stat_op_calc("var", var, float_frame_with_na)
        assert_stat_op_calc("std", std, float_frame_with_na)
        assert_stat_op_calc("sem", sem, float_frame_with_na)

        assert_stat_op_calc(
            "count",
            count,
            float_frame_with_na,
            has_skipna=False,
            check_dtype=False,
            check_dates=True,
        )

    @td.skip_if_no_scipy
    def test_stat_op_calc_skew_kurtosis(self, float_frame_with_na):
        def skewness(x):
            from scipy.stats import skew

            if len(x) < 3:
                return np.nan
            return skew(x, bias=False)

        def kurt(x):
            from scipy.stats import kurtosis

            if len(x) < 4:
                return np.nan
            return kurtosis(x, bias=False)

        assert_stat_op_calc("skew", skewness, float_frame_with_na)
        assert_stat_op_calc("kurt", kurt, float_frame_with_na)

    def test_median(self, float_frame_with_na, int_frame):
        def wrapper(x):
            if isna(x).any():
                return np.nan
            return np.median(x)

        assert_stat_op_calc("median", wrapper, float_frame_with_na, check_dates=True)
        assert_stat_op_calc(
            "median", wrapper, int_frame, check_dtype=False, check_dates=True
        )

    @pytest.mark.parametrize(
        "method", ["sum", "mean", "prod", "var", "std", "skew", "min", "max"]
    )
    @pytest.mark.parametrize(
        "df",
        [
            DataFrame(
                {
                    "a": [
                        -0.00049987540199591344,
                        -0.0016467257772919831,
                        0.00067695870775883013,
                    ],
                    "b": [-0, -0, 0.0],
                    "c": [
                        0.00031111847529610595,
                        0.0014902627951905339,
                        -0.00094099200035979691,
                    ],
                },
                index=["foo", "bar", "baz"],
                dtype="O",
            ),
            DataFrame({0: [np.nan, 2], 1: [np.nan, 3], 2: [np.nan, 4]}, dtype=object),
        ],
    )
    def test_stat_operators_attempt_obj_array(
        self, method, df, using_array_manager, axis
    ):
        # GH#676
        assert df.values.dtype == np.object_
        result = getattr(df, method)(axis=axis)
        expected = getattr(df.astype("f8"), method)(axis=axis)
        # With values an np.array with dtype object:
        #   - When using blocks, `values.sum(axis=1, ...)` returns a np.array of dim 1
        #     and this remains object dtype
        #   - When using arrays, `values.sum(axis=0, ...)` returns a Python float
        if not using_array_manager and method in ("sum", "prod", "min", "max"):
            expected = expected.astype(object)
        elif (
            using_array_manager
            and axis in (0, "index")
            and method in ("min", "max")
            and 0 in df.columns
        ):
            expected = expected.astype("int64")
        tm.assert_series_equal(result, expected)

    @pytest.mark.parametrize("op", ["mean", "std", "var", "skew", "kurt", "sem"])
    def test_mixed_ops(self, op):
        # GH#16116
        df = DataFrame(
            {
                "int": [1, 2, 3, 4],
                "float": [1.0, 2.0, 3.0, 4.0],
                "str": ["a", "b", "c", "d"],
            }
        )
        msg = "|".join(
            [
                "Could not convert",
                "could not convert",
                "can't multiply sequence by non-int",
            ]
        )
        with pytest.raises(TypeError, match=msg):
            getattr(df, op)()

        with pd.option_context("use_bottleneck", False):
            msg = "|".join(
                [
                    "Could not convert",
                    "could not convert",
                    "can't multiply sequence by non-int",
                ]
            )
            with pytest.raises(TypeError, match=msg):
                getattr(df, op)()

    def test_reduce_mixed_frame(self):
        # GH 6806
        df = DataFrame(
            {
                "bool_data": [True, True, False, False, False],
                "int_data": [10, 20, 30, 40, 50],
                "string_data": ["a", "b", "c", "d", "e"],
            }
        )
        df.reindex(columns=["bool_data", "int_data", "string_data"])
        test = df.sum(axis=0)
        tm.assert_numpy_array_equal(
            test.values, np.array([2, 150, "abcde"], dtype=object)
        )
        alt = df.T.sum(axis=1)
        tm.assert_series_equal(test, alt)

    def test_nunique(self):
        df = DataFrame({"A": [1, 1, 1], "B": [1, 2, 3], "C": [1, np.nan, 3]})
        tm.assert_series_equal(df.nunique(), Series({"A": 1, "B": 3, "C": 2}))
        tm.assert_series_equal(
            df.nunique(dropna=False), Series({"A": 1, "B": 3, "C": 3})
        )
        tm.assert_series_equal(df.nunique(axis=1), Series({0: 1, 1: 2, 2: 2}))
        tm.assert_series_equal(
            df.nunique(axis=1, dropna=False), Series({0: 1, 1: 3, 2: 2})
        )

    @pytest.mark.parametrize("tz", [None, "UTC"])
    def test_mean_mixed_datetime_numeric(self, tz):
        # https://github.com/pandas-dev/pandas/issues/24752
        df = DataFrame({"A": [1, 1], "B": [Timestamp("2000", tz=tz)] * 2})
        result = df.mean()
        expected = Series([1.0, Timestamp("2000", tz=tz)], index=["A", "B"])
        tm.assert_series_equal(result, expected)

    @pytest.mark.parametrize("tz", [None, "UTC"])
    def test_mean_includes_datetimes(self, tz):
        # https://github.com/pandas-dev/pandas/issues/24752
        # Behavior in 0.24.0rc1 was buggy.
        # As of 2.0 with numeric_only=None we do *not* drop datetime columns
        df = DataFrame({"A": [Timestamp("2000", tz=tz)] * 2})
        result = df.mean()

        expected = Series([Timestamp("2000", tz=tz)], index=["A"])
        tm.assert_series_equal(result, expected)

    def test_mean_mixed_string_decimal(self):
        # GH 11670
        # possible bug when calculating mean of DataFrame?

        d = [
            {"A": 2, "B": None, "C": Decimal("628.00")},
            {"A": 1, "B": None, "C": Decimal("383.00")},
            {"A": 3, "B": None, "C": Decimal("651.00")},
            {"A": 2, "B": None, "C": Decimal("575.00")},
            {"A": 4, "B": None, "C": Decimal("1114.00")},
            {"A": 1, "B": "TEST", "C": Decimal("241.00")},
            {"A": 2, "B": None, "C": Decimal("572.00")},
            {"A": 4, "B": None, "C": Decimal("609.00")},
            {"A": 3, "B": None, "C": Decimal("820.00")},
            {"A": 5, "B": None, "C": Decimal("1223.00")},
        ]

        df = DataFrame(d)

        with pytest.raises(TypeError, match="unsupported operand type"):
            df.mean()
        result = df[["A", "C"]].mean()
        expected = Series([2.7, 681.6], index=["A", "C"])
        tm.assert_series_equal(result, expected)

    def test_var_std(self, datetime_frame):
        result = datetime_frame.std(ddof=4)
        expected = datetime_frame.apply(lambda x: x.std(ddof=4))
        tm.assert_almost_equal(result, expected)

        result = datetime_frame.var(ddof=4)
        expected = datetime_frame.apply(lambda x: x.var(ddof=4))
        tm.assert_almost_equal(result, expected)

        arr = np.repeat(np.random.random((1, 1000)), 1000, 0)
        result = nanops.nanvar(arr, axis=0)
        assert not (result < 0).any()

        with pd.option_context("use_bottleneck", False):
            result = nanops.nanvar(arr, axis=0)
            assert not (result < 0).any()

    @pytest.mark.parametrize("meth", ["sem", "var", "std"])
    def test_numeric_only_flag(self, meth):
        # GH 9201
        df1 = DataFrame(np.random.randn(5, 3), columns=["foo", "bar", "baz"])
        # set one entry to a number in str format
        df1.loc[0, "foo"] = "100"

        df2 = DataFrame(np.random.randn(5, 3), columns=["foo", "bar", "baz"])
        # set one entry to a non-number str
        df2.loc[0, "foo"] = "a"

        result = getattr(df1, meth)(axis=1, numeric_only=True)
        expected = getattr(df1[["bar", "baz"]], meth)(axis=1)
        tm.assert_series_equal(expected, result)

        result = getattr(df2, meth)(axis=1, numeric_only=True)
        expected = getattr(df2[["bar", "baz"]], meth)(axis=1)
        tm.assert_series_equal(expected, result)

        # df1 has all numbers, df2 has a letter inside
        msg = r"unsupported operand type\(s\) for -: 'float' and 'str'"
        with pytest.raises(TypeError, match=msg):
            getattr(df1, meth)(axis=1, numeric_only=False)
        msg = "could not convert string to float: 'a'"
        with pytest.raises(TypeError, match=msg):
            getattr(df2, meth)(axis=1, numeric_only=False)

    def test_sem(self, datetime_frame):
        result = datetime_frame.sem(ddof=4)
        expected = datetime_frame.apply(lambda x: x.std(ddof=4) / np.sqrt(len(x)))
        tm.assert_almost_equal(result, expected)

        arr = np.repeat(np.random.random((1, 1000)), 1000, 0)
        result = nanops.nansem(arr, axis=0)
        assert not (result < 0).any()

        with pd.option_context("use_bottleneck", False):
            result = nanops.nansem(arr, axis=0)
            assert not (result < 0).any()

    @pytest.mark.parametrize(
        "dropna, expected",
        [
            (
                True,
                {
                    "A": [12],
                    "B": [10.0],
                    "C": [1.0],
                    "D": ["a"],
                    "E": Categorical(["a"], categories=["a"]),
                    "F": to_datetime(["2000-1-2"]),
                    "G": to_timedelta(["1 days"]),
                },
            ),
            (
                False,
                {
                    "A": [12],
                    "B": [10.0],
                    "C": [np.nan],
                    "D": np.array([np.nan], dtype=object),
                    "E": Categorical([np.nan], categories=["a"]),
                    "F": [pd.NaT],
                    "G": to_timedelta([pd.NaT]),
                },
            ),
            (
                True,
                {
                    "H": [8, 9, np.nan, np.nan],
                    "I": [8, 9, np.nan, np.nan],
                    "J": [1, np.nan, np.nan, np.nan],
                    "K": Categorical(["a", np.nan, np.nan, np.nan], categories=["a"]),
                    "L": to_datetime(["2000-1-2", "NaT", "NaT", "NaT"]),
                    "M": to_timedelta(["1 days", "nan", "nan", "nan"]),
                    "N": [0, 1, 2, 3],
                },
            ),
            (
                False,
                {
                    "H": [8, 9, np.nan, np.nan],
                    "I": [8, 9, np.nan, np.nan],
                    "J": [1, np.nan, np.nan, np.nan],
                    "K": Categorical([np.nan, "a", np.nan, np.nan], categories=["a"]),
                    "L": to_datetime(["NaT", "2000-1-2", "NaT", "NaT"]),
                    "M": to_timedelta(["nan", "1 days", "nan", "nan"]),
                    "N": [0, 1, 2, 3],
                },
            ),
        ],
    )
    def test_mode_dropna(self, dropna, expected):

        df = DataFrame(
            {
                "A": [12, 12, 19, 11],
                "B": [10, 10, np.nan, 3],
                "C": [1, np.nan, np.nan, np.nan],
                "D": [np.nan, np.nan, "a", np.nan],
                "E": Categorical([np.nan, np.nan, "a", np.nan]),
                "F": to_datetime(["NaT", "2000-1-2", "NaT", "NaT"]),
                "G": to_timedelta(["1 days", "nan", "nan", "nan"]),
                "H": [8, 8, 9, 9],
                "I": [9, 9, 8, 8],
                "J": [1, 1, np.nan, np.nan],
                "K": Categorical(["a", np.nan, "a", np.nan]),
                "L": to_datetime(["2000-1-2", "2000-1-2", "NaT", "NaT"]),
                "M": to_timedelta(["1 days", "nan", "1 days", "nan"]),
                "N": np.arange(4, dtype="int64"),
            }
        )

        result = df[sorted(expected.keys())].mode(dropna=dropna)
        expected = DataFrame(expected)
        tm.assert_frame_equal(result, expected)

    def test_mode_sortwarning(self):
        # Check for the warning that is raised when the mode
        # results cannot be sorted

        df = DataFrame({"A": [np.nan, np.nan, "a", "a"]})
        expected = DataFrame({"A": ["a", np.nan]})

        with tm.assert_produces_warning(UserWarning):
            result = df.mode(dropna=False)
            result = result.sort_values(by="A").reset_index(drop=True)

        tm.assert_frame_equal(result, expected)

    def test_mode_empty_df(self):
        df = DataFrame([], columns=["a", "b"])
        result = df.mode()
        expected = DataFrame([], columns=["a", "b"], index=Index([], dtype=int))
        tm.assert_frame_equal(result, expected)

    def test_operators_timedelta64(self):
        df = DataFrame(
            {
                "A": date_range("2012-1-1", periods=3, freq="D"),
                "B": date_range("2012-1-2", periods=3, freq="D"),
                "C": Timestamp("20120101") - timedelta(minutes=5, seconds=5),
            }
        )

        diffs = DataFrame({"A": df["A"] - df["C"], "B": df["A"] - df["B"]})

        # min
        result = diffs.min()
        assert result[0] == diffs.loc[0, "A"]
        assert result[1] == diffs.loc[0, "B"]

        result = diffs.min(axis=1)
        assert (result == diffs.loc[0, "B"]).all()

        # max
        result = diffs.max()
        assert result[0] == diffs.loc[2, "A"]
        assert result[1] == diffs.loc[2, "B"]

        result = diffs.max(axis=1)
        assert (result == diffs["A"]).all()

        # abs
        result = diffs.abs()
        result2 = abs(diffs)
        expected = DataFrame({"A": df["A"] - df["C"], "B": df["B"] - df["A"]})
        tm.assert_frame_equal(result, expected)
        tm.assert_frame_equal(result2, expected)

        # mixed frame
        mixed = diffs.copy()
        mixed["C"] = "foo"
        mixed["D"] = 1
        mixed["E"] = 1.0
        mixed["F"] = Timestamp("20130101")

        # results in an object array
        result = mixed.min()
        expected = Series(
            [
                pd.Timedelta(timedelta(seconds=5 * 60 + 5)),
                pd.Timedelta(timedelta(days=-1)),
                "foo",
                1,
                1.0,
                Timestamp("20130101"),
            ],
            index=mixed.columns,
        )
        tm.assert_series_equal(result, expected)

        # excludes non-numeric
        result = mixed.min(axis=1, numeric_only=True)
        expected = Series([1, 1, 1.0], index=[0, 1, 2])
        tm.assert_series_equal(result, expected)

        # works when only those columns are selected
        result = mixed[["A", "B"]].min(1)
        expected = Series([timedelta(days=-1)] * 3)
        tm.assert_series_equal(result, expected)

        result = mixed[["A", "B"]].min()
        expected = Series(
            [timedelta(seconds=5 * 60 + 5), timedelta(days=-1)], index=["A", "B"]
        )
        tm.assert_series_equal(result, expected)

        # GH 3106
        df = DataFrame(
            {
                "time": date_range("20130102", periods=5),
                "time2": date_range("20130105", periods=5),
            }
        )
        df["off1"] = df["time2"] - df["time"]
        assert df["off1"].dtype == "timedelta64[ns]"

        df["off2"] = df["time"] - df["time2"]
        df._consolidate_inplace()
        assert df["off1"].dtype == "timedelta64[ns]"
        assert df["off2"].dtype == "timedelta64[ns]"

    def test_std_timedelta64_skipna_false(self):
        # GH#37392
        tdi = pd.timedelta_range("1 Day", periods=10)
        df = DataFrame({"A": tdi, "B": tdi}, copy=True)
        df.iloc[-2, -1] = pd.NaT

        result = df.std(skipna=False)
        expected = Series(
            [df["A"].std(), pd.NaT], index=["A", "B"], dtype="timedelta64[ns]"
        )
        tm.assert_series_equal(result, expected)

        result = df.std(axis=1, skipna=False)
        expected = Series([pd.Timedelta(0)] * 8 + [pd.NaT, pd.Timedelta(0)])
        tm.assert_series_equal(result, expected)

    def test_sum_corner(self):
        empty_frame = DataFrame()

        axis0 = empty_frame.sum(0)
        axis1 = empty_frame.sum(1)
        assert isinstance(axis0, Series)
        assert isinstance(axis1, Series)
        assert len(axis0) == 0
        assert len(axis1) == 0

    @pytest.mark.parametrize(
        "index",
        [
            tm.makeRangeIndex(0),
            tm.makeDateIndex(0),
            tm.makeNumericIndex(0, dtype=int),
            tm.makeNumericIndex(0, dtype=float),
            tm.makeDateIndex(0, freq="M"),
            tm.makePeriodIndex(0),
        ],
    )
    def test_axis_1_empty(self, all_reductions, index, using_array_manager):
        df = DataFrame(columns=["a"], index=index)
        result = getattr(df, all_reductions)(axis=1)
        expected_dtype = {
            "any": "bool",
            "all": "bool",
<<<<<<< HEAD
            "count": "intp",
            "max": "object",
            "min": "object",
        }.get(all_reductions, "float")
        if using_array_manager and all_reductions in ("max", "min"):
=======
            "count": "int64",
            "sum": "float",
            "prod": "float",
            "skew": "float",
            "kurt": "float",
            "sem": "float",
        }.get(all_reductions, "object")
        if using_array_manager and all_reductions in (
            "max",
            "min",
            "mean",
            "std",
            "var",
            "median",
        ):
>>>>>>> 85a66b6f
            expected_dtype = "float"
        expected = Series([], index=index, dtype=expected_dtype)
        tm.assert_series_equal(result, expected)

    @pytest.mark.parametrize("method, unit", [("sum", 0), ("prod", 1)])
    @pytest.mark.parametrize("numeric_only", [None, True, False])
    def test_sum_prod_nanops(self, method, unit, numeric_only):
        idx = ["a", "b", "c"]
        df = DataFrame({"a": [unit, unit], "b": [unit, np.nan], "c": [np.nan, np.nan]})
        # The default
        result = getattr(df, method)(numeric_only=numeric_only)
        expected = Series([unit, unit, unit], index=idx, dtype="float64")
        tm.assert_series_equal(result, expected)

        # min_count=1
        result = getattr(df, method)(numeric_only=numeric_only, min_count=1)
        expected = Series([unit, unit, np.nan], index=idx)
        tm.assert_series_equal(result, expected)

        # min_count=0
        result = getattr(df, method)(numeric_only=numeric_only, min_count=0)
        expected = Series([unit, unit, unit], index=idx, dtype="float64")
        tm.assert_series_equal(result, expected)

        result = getattr(df.iloc[1:], method)(numeric_only=numeric_only, min_count=1)
        expected = Series([unit, np.nan, np.nan], index=idx)
        tm.assert_series_equal(result, expected)

        # min_count > 1
        df = DataFrame({"A": [unit] * 10, "B": [unit] * 5 + [np.nan] * 5})
        result = getattr(df, method)(numeric_only=numeric_only, min_count=5)
        expected = Series(result, index=["A", "B"])
        tm.assert_series_equal(result, expected)

        result = getattr(df, method)(numeric_only=numeric_only, min_count=6)
        expected = Series(result, index=["A", "B"])
        tm.assert_series_equal(result, expected)

    def test_sum_nanops_timedelta(self):
        # prod isn't defined on timedeltas
        idx = ["a", "b", "c"]
        df = DataFrame({"a": [0, 0], "b": [0, np.nan], "c": [np.nan, np.nan]})

        df2 = df.apply(to_timedelta)

        # 0 by default
        result = df2.sum()
        expected = Series([0, 0, 0], dtype="m8[ns]", index=idx)
        tm.assert_series_equal(result, expected)

        # min_count=0
        result = df2.sum(min_count=0)
        tm.assert_series_equal(result, expected)

        # min_count=1
        result = df2.sum(min_count=1)
        expected = Series([0, 0, np.nan], dtype="m8[ns]", index=idx)
        tm.assert_series_equal(result, expected)

    def test_sum_nanops_min_count(self):
        # https://github.com/pandas-dev/pandas/issues/39738
        df = DataFrame({"x": [1, 2, 3], "y": [4, 5, 6]})
        result = df.sum(min_count=10)
        expected = Series([np.nan, np.nan], index=["x", "y"])
        tm.assert_series_equal(result, expected)

    @pytest.mark.parametrize("float_type", ["float16", "float32", "float64"])
    @pytest.mark.parametrize(
        "kwargs, expected_result",
        [
            ({"axis": 1, "min_count": 2}, [3.2, 5.3, np.NaN]),
            ({"axis": 1, "min_count": 3}, [np.NaN, np.NaN, np.NaN]),
            ({"axis": 1, "skipna": False}, [3.2, 5.3, np.NaN]),
        ],
    )
    def test_sum_nanops_dtype_min_count(self, float_type, kwargs, expected_result):
        # GH#46947
        df = DataFrame({"a": [1.0, 2.3, 4.4], "b": [2.2, 3, np.nan]}, dtype=float_type)
        result = df.sum(**kwargs)
        expected = Series(expected_result).astype(float_type)
        tm.assert_series_equal(result, expected)

    @pytest.mark.parametrize("float_type", ["float16", "float32", "float64"])
    @pytest.mark.parametrize(
        "kwargs, expected_result",
        [
            ({"axis": 1, "min_count": 2}, [2.0, 4.0, np.NaN]),
            ({"axis": 1, "min_count": 3}, [np.NaN, np.NaN, np.NaN]),
            ({"axis": 1, "skipna": False}, [2.0, 4.0, np.NaN]),
        ],
    )
    def test_prod_nanops_dtype_min_count(self, float_type, kwargs, expected_result):
        # GH#46947
        df = DataFrame(
            {"a": [1.0, 2.0, 4.4], "b": [2.0, 2.0, np.nan]}, dtype=float_type
        )
        result = df.prod(**kwargs)
        expected = Series(expected_result).astype(float_type)
        tm.assert_series_equal(result, expected)

    def test_sum_object(self, float_frame):
        values = float_frame.values.astype(int)
        frame = DataFrame(values, index=float_frame.index, columns=float_frame.columns)
        deltas = frame * timedelta(1)
        deltas.sum()

    def test_sum_bool(self, float_frame):
        # ensure this works, bug report
        bools = np.isnan(float_frame)
        bools.sum(1)
        bools.sum(0)

    def test_sum_mixed_datetime(self):
        # GH#30886
        df = DataFrame({"A": date_range("2000", periods=4), "B": [1, 2, 3, 4]}).reindex(
            [2, 3, 4]
        )
        with pytest.raises(TypeError, match="does not support reduction 'sum'"):
            df.sum()

    def test_mean_corner(self, float_frame, float_string_frame):
        # unit test when have object data
        with pytest.raises(TypeError, match="Could not convert"):
            float_string_frame.mean(axis=0)

        # xs sum mixed type, just want to know it works...
        with pytest.raises(TypeError, match="unsupported operand type"):
            float_string_frame.mean(axis=1)

        # take mean of boolean column
        float_frame["bool"] = float_frame["A"] > 0
        means = float_frame.mean(0)
        assert means["bool"] == float_frame["bool"].values.mean()

    def test_mean_datetimelike(self):
        # GH#24757 check that datetimelike are excluded by default, handled
        #  correctly with numeric_only=True
        #  As of 2.0, datetimelike are *not* excluded with numeric_only=None

        df = DataFrame(
            {
                "A": np.arange(3),
                "B": date_range("2016-01-01", periods=3),
                "C": pd.timedelta_range("1D", periods=3),
                "D": pd.period_range("2016", periods=3, freq="A"),
            }
        )
        result = df.mean(numeric_only=True)
        expected = Series({"A": 1.0})
        tm.assert_series_equal(result, expected)

        with pytest.raises(TypeError, match="mean is not implemented for PeriodArray"):
            df.mean()

    def test_mean_datetimelike_numeric_only_false(self):
        df = DataFrame(
            {
                "A": np.arange(3),
                "B": date_range("2016-01-01", periods=3),
                "C": pd.timedelta_range("1D", periods=3),
            }
        )

        # datetime(tz) and timedelta work
        result = df.mean(numeric_only=False)
        expected = Series({"A": 1, "B": df.loc[1, "B"], "C": df.loc[1, "C"]})
        tm.assert_series_equal(result, expected)

        # mean of period is not allowed
        df["D"] = pd.period_range("2016", periods=3, freq="A")

        with pytest.raises(TypeError, match="mean is not implemented for Period"):
            df.mean(numeric_only=False)

    def test_mean_extensionarray_numeric_only_true(self):
        # https://github.com/pandas-dev/pandas/issues/33256
        arr = np.random.randint(1000, size=(10, 5))
        df = DataFrame(arr, dtype="Int64")
        result = df.mean(numeric_only=True)
        expected = DataFrame(arr).mean()
        tm.assert_series_equal(result, expected)

    def test_stats_mixed_type(self, float_string_frame):
        with pytest.raises(TypeError, match="could not convert"):
            float_string_frame.std(1)
        with pytest.raises(TypeError, match="could not convert"):
            float_string_frame.var(1)
        with pytest.raises(TypeError, match="unsupported operand type"):
            float_string_frame.mean(1)
        with pytest.raises(TypeError, match="could not convert"):
            float_string_frame.skew(1)

    def test_sum_bools(self):
        df = DataFrame(index=range(1), columns=range(10))
        bools = isna(df)
        assert bools.sum(axis=1)[0] == 10

    # ----------------------------------------------------------------------
    # Index of max / min

    @pytest.mark.parametrize("skipna", [True, False])
    @pytest.mark.parametrize("axis", [0, 1])
    def test_idxmin(self, float_frame, int_frame, skipna, axis):
        frame = float_frame
        frame.iloc[5:10] = np.nan
        frame.iloc[15:20, -2:] = np.nan
        for df in [frame, int_frame]:
            result = df.idxmin(axis=axis, skipna=skipna)
            expected = df.apply(Series.idxmin, axis=axis, skipna=skipna)
            tm.assert_series_equal(result, expected)

    @pytest.mark.parametrize("numeric_only", [True, False])
    def test_idxmin_numeric_only(self, numeric_only):
        df = DataFrame({"a": [2, 3, 1], "b": [2, 1, 1], "c": list("xyx")})
        if numeric_only:
            result = df.idxmin(numeric_only=numeric_only)
            expected = Series([2, 1], index=["a", "b"])
            tm.assert_series_equal(result, expected)
        else:
            with pytest.raises(TypeError, match="not allowed for this dtype"):
                df.idxmin(numeric_only=numeric_only)

    def test_idxmin_axis_2(self, float_frame):
        frame = float_frame
        msg = "No axis named 2 for object type DataFrame"
        with pytest.raises(ValueError, match=msg):
            frame.idxmin(axis=2)

    @pytest.mark.parametrize("skipna", [True, False])
    @pytest.mark.parametrize("axis", [0, 1])
    def test_idxmax(self, float_frame, int_frame, skipna, axis):
        frame = float_frame
        frame.iloc[5:10] = np.nan
        frame.iloc[15:20, -2:] = np.nan
        for df in [frame, int_frame]:
            result = df.idxmax(axis=axis, skipna=skipna)
            expected = df.apply(Series.idxmax, axis=axis, skipna=skipna)
            tm.assert_series_equal(result, expected)

    @pytest.mark.parametrize("numeric_only", [True, False])
    def test_idxmax_numeric_only(self, numeric_only):
        df = DataFrame({"a": [2, 3, 1], "b": [2, 1, 1], "c": list("xyx")})
        if numeric_only:
            result = df.idxmax(numeric_only=numeric_only)
            expected = Series([1, 0], index=["a", "b"])
            tm.assert_series_equal(result, expected)
        else:
            with pytest.raises(TypeError, match="not allowed for this dtype"):
                df.idxmin(numeric_only=numeric_only)

    def test_idxmax_axis_2(self, float_frame):
        frame = float_frame
        msg = "No axis named 2 for object type DataFrame"
        with pytest.raises(ValueError, match=msg):
            frame.idxmax(axis=2)

    def test_idxmax_mixed_dtype(self):
        # don't cast to object, which would raise in nanops
        dti = date_range("2016-01-01", periods=3)

        # Copying dti is needed for ArrayManager otherwise when we set
        #  df.loc[0, 3] = pd.NaT below it edits dti
        df = DataFrame({1: [0, 2, 1], 2: range(3)[::-1], 3: dti.copy(deep=True)})

        result = df.idxmax()
        expected = Series([1, 0, 2], index=[1, 2, 3])
        tm.assert_series_equal(result, expected)

        result = df.idxmin()
        expected = Series([0, 2, 0], index=[1, 2, 3])
        tm.assert_series_equal(result, expected)

        # with NaTs
        df.loc[0, 3] = pd.NaT
        result = df.idxmax()
        expected = Series([1, 0, 2], index=[1, 2, 3])
        tm.assert_series_equal(result, expected)

        result = df.idxmin()
        expected = Series([0, 2, 1], index=[1, 2, 3])
        tm.assert_series_equal(result, expected)

        # with multi-column dt64 block
        df[4] = dti[::-1]
        df._consolidate_inplace()

        result = df.idxmax()
        expected = Series([1, 0, 2, 0], index=[1, 2, 3, 4])
        tm.assert_series_equal(result, expected)

        result = df.idxmin()
        expected = Series([0, 2, 1, 2], index=[1, 2, 3, 4])
        tm.assert_series_equal(result, expected)

    @pytest.mark.parametrize(
        "op, expected_value",
        [("idxmax", [0, 4]), ("idxmin", [0, 5])],
    )
    def test_idxmax_idxmin_convert_dtypes(self, op, expected_value):
        # GH 40346
        df = DataFrame(
            {
                "ID": [100, 100, 100, 200, 200, 200],
                "value": [0, 0, 0, 1, 2, 0],
            },
            dtype="Int64",
        )
        df = df.groupby("ID")

        result = getattr(df, op)()
        expected = DataFrame(
            {"value": expected_value},
            index=Index([100, 200], name="ID", dtype="Int64"),
        )
        tm.assert_frame_equal(result, expected)

    def test_idxmax_dt64_multicolumn_axis1(self):
        dti = date_range("2016-01-01", periods=3)
        df = DataFrame({3: dti, 4: dti[::-1]}, copy=True)
        df.iloc[0, 0] = pd.NaT

        df._consolidate_inplace()

        result = df.idxmax(axis=1)
        expected = Series([4, 3, 3])
        tm.assert_series_equal(result, expected)

        result = df.idxmin(axis=1)
        expected = Series([4, 3, 4])
        tm.assert_series_equal(result, expected)

    # ----------------------------------------------------------------------
    # Logical reductions

    @pytest.mark.parametrize("opname", ["any", "all"])
    @pytest.mark.parametrize("axis", [0, 1])
    @pytest.mark.parametrize("bool_only", [False, True])
    def test_any_all_mixed_float(self, opname, axis, bool_only, float_string_frame):
        # make sure op works on mixed-type frame
        mixed = float_string_frame
        mixed["_bool_"] = np.random.randn(len(mixed)) > 0.5

        getattr(mixed, opname)(axis=axis, bool_only=bool_only)

    @pytest.mark.parametrize("opname", ["any", "all"])
    @pytest.mark.parametrize("axis", [0, 1])
    def test_any_all_bool_with_na(self, opname, axis, bool_frame_with_na):
        getattr(bool_frame_with_na, opname)(axis=axis, bool_only=False)

    @pytest.mark.parametrize("opname", ["any", "all"])
    def test_any_all_bool_frame(self, opname, bool_frame_with_na):
        # GH#12863: numpy gives back non-boolean data for object type
        # so fill NaNs to compare with pandas behavior
        frame = bool_frame_with_na.fillna(True)
        alternative = getattr(np, opname)
        f = getattr(frame, opname)

        def skipna_wrapper(x):
            nona = x.dropna().values
            return alternative(nona)

        def wrapper(x):
            return alternative(x.values)

        result0 = f(axis=0, skipna=False)
        result1 = f(axis=1, skipna=False)

        tm.assert_series_equal(result0, frame.apply(wrapper))
        tm.assert_series_equal(result1, frame.apply(wrapper, axis=1))

        result0 = f(axis=0)
        result1 = f(axis=1)

        tm.assert_series_equal(result0, frame.apply(skipna_wrapper))
        tm.assert_series_equal(
            result1, frame.apply(skipna_wrapper, axis=1), check_dtype=False
        )

        # bad axis
        with pytest.raises(ValueError, match="No axis named 2"):
            f(axis=2)

        # all NA case
        all_na = frame * np.NaN
        r0 = getattr(all_na, opname)(axis=0)
        r1 = getattr(all_na, opname)(axis=1)
        if opname == "any":
            assert not r0.any()
            assert not r1.any()
        else:
            assert r0.all()
            assert r1.all()

    def test_any_all_extra(self):
        df = DataFrame(
            {
                "A": [True, False, False],
                "B": [True, True, False],
                "C": [True, True, True],
            },
            index=["a", "b", "c"],
        )
        result = df[["A", "B"]].any(axis=1)
        expected = Series([True, True, False], index=["a", "b", "c"])
        tm.assert_series_equal(result, expected)

        result = df[["A", "B"]].any(axis=1, bool_only=True)
        tm.assert_series_equal(result, expected)

        result = df.all(1)
        expected = Series([True, False, False], index=["a", "b", "c"])
        tm.assert_series_equal(result, expected)

        result = df.all(1, bool_only=True)
        tm.assert_series_equal(result, expected)

        # Axis is None
        result = df.all(axis=None).item()
        assert result is False

        result = df.any(axis=None).item()
        assert result is True

        result = df[["C"]].all(axis=None).item()
        assert result is True

    @pytest.mark.parametrize("axis", [0, 1])
    @pytest.mark.parametrize("bool_agg_func", ["any", "all"])
    @pytest.mark.parametrize("skipna", [True, False])
    def test_any_all_object_dtype(self, axis, bool_agg_func, skipna):
        # GH#35450
        df = DataFrame(
            data=[
                [1, np.nan, np.nan, True],
                [np.nan, 2, np.nan, True],
                [np.nan, np.nan, np.nan, True],
                [np.nan, np.nan, "5", np.nan],
            ]
        )
        result = getattr(df, bool_agg_func)(axis=axis, skipna=skipna)
        expected = Series([True, True, True, True])
        tm.assert_series_equal(result, expected)

    def test_any_datetime(self):

        # GH 23070
        float_data = [1, np.nan, 3, np.nan]
        datetime_data = [
            Timestamp("1960-02-15"),
            Timestamp("1960-02-16"),
            pd.NaT,
            pd.NaT,
        ]
        df = DataFrame({"A": float_data, "B": datetime_data})

        result = df.any(axis=1)
        expected = Series([True, True, True, False])
        tm.assert_series_equal(result, expected)

    def test_any_all_bool_only(self):

        # GH 25101
        df = DataFrame(
            {"col1": [1, 2, 3], "col2": [4, 5, 6], "col3": [None, None, None]}
        )

        result = df.all(bool_only=True)
        expected = Series(dtype=np.bool_, index=[])
        tm.assert_series_equal(result, expected)

        df = DataFrame(
            {
                "col1": [1, 2, 3],
                "col2": [4, 5, 6],
                "col3": [None, None, None],
                "col4": [False, False, True],
            }
        )

        result = df.all(bool_only=True)
        expected = Series({"col4": False})
        tm.assert_series_equal(result, expected)

    @pytest.mark.parametrize(
        "func, data, expected",
        [
            (np.any, {}, False),
            (np.all, {}, True),
            (np.any, {"A": []}, False),
            (np.all, {"A": []}, True),
            (np.any, {"A": [False, False]}, False),
            (np.all, {"A": [False, False]}, False),
            (np.any, {"A": [True, False]}, True),
            (np.all, {"A": [True, False]}, False),
            (np.any, {"A": [True, True]}, True),
            (np.all, {"A": [True, True]}, True),
            (np.any, {"A": [False], "B": [False]}, False),
            (np.all, {"A": [False], "B": [False]}, False),
            (np.any, {"A": [False, False], "B": [False, True]}, True),
            (np.all, {"A": [False, False], "B": [False, True]}, False),
            # other types
            (np.all, {"A": Series([0.0, 1.0], dtype="float")}, False),
            (np.any, {"A": Series([0.0, 1.0], dtype="float")}, True),
            (np.all, {"A": Series([0, 1], dtype=int)}, False),
            (np.any, {"A": Series([0, 1], dtype=int)}, True),
            pytest.param(np.all, {"A": Series([0, 1], dtype="M8[ns]")}, False),
            pytest.param(np.all, {"A": Series([0, 1], dtype="M8[ns, UTC]")}, False),
            pytest.param(np.any, {"A": Series([0, 1], dtype="M8[ns]")}, True),
            pytest.param(np.any, {"A": Series([0, 1], dtype="M8[ns, UTC]")}, True),
            pytest.param(np.all, {"A": Series([1, 2], dtype="M8[ns]")}, True),
            pytest.param(np.all, {"A": Series([1, 2], dtype="M8[ns, UTC]")}, True),
            pytest.param(np.any, {"A": Series([1, 2], dtype="M8[ns]")}, True),
            pytest.param(np.any, {"A": Series([1, 2], dtype="M8[ns, UTC]")}, True),
            pytest.param(np.all, {"A": Series([0, 1], dtype="m8[ns]")}, False),
            pytest.param(np.any, {"A": Series([0, 1], dtype="m8[ns]")}, True),
            pytest.param(np.all, {"A": Series([1, 2], dtype="m8[ns]")}, True),
            pytest.param(np.any, {"A": Series([1, 2], dtype="m8[ns]")}, True),
            # np.all on Categorical raises, so the reduction drops the
            #  column, so all is being done on an empty Series, so is True
            (np.all, {"A": Series([0, 1], dtype="category")}, True),
            (np.any, {"A": Series([0, 1], dtype="category")}, False),
            (np.all, {"A": Series([1, 2], dtype="category")}, True),
            (np.any, {"A": Series([1, 2], dtype="category")}, False),
            # Mix GH#21484
            pytest.param(
                np.all,
                {
                    "A": Series([10, 20], dtype="M8[ns]"),
                    "B": Series([10, 20], dtype="m8[ns]"),
                },
                True,
            ),
        ],
    )
    def test_any_all_np_func(self, func, data, expected):
        # GH 19976
        data = DataFrame(data)

        if any(is_categorical_dtype(x) for x in data.dtypes):
            with pytest.raises(
                TypeError, match="dtype category does not support reduction"
            ):
                func(data)

            # method version
            with pytest.raises(
                TypeError, match="dtype category does not support reduction"
            ):
                getattr(DataFrame(data), func.__name__)(axis=None)
        else:
            result = func(data)
            assert isinstance(result, np.bool_)
            assert result.item() is expected

            # method version
            result = getattr(DataFrame(data), func.__name__)(axis=None)
            assert isinstance(result, np.bool_)
            assert result.item() is expected

    def test_any_all_object(self):
        # GH 19976
        result = np.all(DataFrame(columns=["a", "b"])).item()
        assert result is True

        result = np.any(DataFrame(columns=["a", "b"])).item()
        assert result is False

    def test_any_all_object_bool_only(self):

        df = DataFrame({"A": ["foo", 2], "B": [True, False]}).astype(object)
        df._consolidate_inplace()
        df["C"] = Series([True, True])

        # Categorical of bools is _not_ considered booly
        df["D"] = df["C"].astype("category")

        # The underlying bug is in DataFrame._get_bool_data, so we check
        #  that while we're here
        res = df._get_bool_data()
        expected = df[["C"]]
        tm.assert_frame_equal(res, expected)

        res = df.all(bool_only=True, axis=0)
        expected = Series([True], index=["C"])
        tm.assert_series_equal(res, expected)

        # operating on a subset of columns should not produce a _larger_ Series
        res = df[["B", "C"]].all(bool_only=True, axis=0)
        tm.assert_series_equal(res, expected)

        assert df.all(bool_only=True, axis=None)

        res = df.any(bool_only=True, axis=0)
        expected = Series([True], index=["C"])
        tm.assert_series_equal(res, expected)

        # operating on a subset of columns should not produce a _larger_ Series
        res = df[["C"]].any(bool_only=True, axis=0)
        tm.assert_series_equal(res, expected)

        assert df.any(bool_only=True, axis=None)

    # ---------------------------------------------------------------------
    # Unsorted

    def test_series_broadcasting(self):
        # smoke test for numpy warnings
        # GH 16378, GH 16306
        df = DataFrame([1.0, 1.0, 1.0])
        df_nan = DataFrame({"A": [np.nan, 2.0, np.nan]})
        s = Series([1, 1, 1])
        s_nan = Series([np.nan, np.nan, 1])

        with tm.assert_produces_warning(None):
            df_nan.clip(lower=s, axis=0)
            for op in ["lt", "le", "gt", "ge", "eq", "ne"]:
                getattr(df, op)(s_nan, axis=0)


class TestDataFrameReductions:
    def test_min_max_dt64_with_NaT(self):
        # Both NaT and Timestamp are in DataFrame.
        df = DataFrame({"foo": [pd.NaT, pd.NaT, Timestamp("2012-05-01")]})

        res = df.min()
        exp = Series([Timestamp("2012-05-01")], index=["foo"])
        tm.assert_series_equal(res, exp)

        res = df.max()
        exp = Series([Timestamp("2012-05-01")], index=["foo"])
        tm.assert_series_equal(res, exp)

        # GH12941, only NaTs are in DataFrame.
        df = DataFrame({"foo": [pd.NaT, pd.NaT]})

        res = df.min()
        exp = Series([pd.NaT], index=["foo"])
        tm.assert_series_equal(res, exp)

        res = df.max()
        exp = Series([pd.NaT], index=["foo"])
        tm.assert_series_equal(res, exp)

    def test_min_max_dt64_with_NaT_skipna_false(self, request, tz_naive_fixture):
        # GH#36907
        tz = tz_naive_fixture
        if isinstance(tz, tzlocal) and is_platform_windows():
            pytest.skip(
                "GH#37659 OSError raised within tzlocal bc Windows "
                "chokes in times before 1970-01-01"
            )

        df = DataFrame(
            {
                "a": [
                    Timestamp("2020-01-01 08:00:00", tz=tz),
                    Timestamp("1920-02-01 09:00:00", tz=tz),
                ],
                "b": [Timestamp("2020-02-01 08:00:00", tz=tz), pd.NaT],
            }
        )
        res = df.min(axis=1, skipna=False)
        expected = Series([df.loc[0, "a"], pd.NaT])
        assert expected.dtype == df["a"].dtype
        tm.assert_series_equal(res, expected)

        res = df.max(axis=1, skipna=False)
        expected = Series([df.loc[0, "b"], pd.NaT])
        assert expected.dtype == df["a"].dtype
        tm.assert_series_equal(res, expected)

    def test_min_max_dt64_api_consistency_with_NaT(self):
        # Calling the following sum functions returned an error for dataframes but
        # returned NaT for series. These tests check that the API is consistent in
        # min/max calls on empty Series/DataFrames. See GH:33704 for more
        # information
        df = DataFrame({"x": to_datetime([])})
        expected_dt_series = Series(to_datetime([]))
        # check axis 0
        assert (df.min(axis=0).x is pd.NaT) == (expected_dt_series.min() is pd.NaT)
        assert (df.max(axis=0).x is pd.NaT) == (expected_dt_series.max() is pd.NaT)

        # check axis 1
        tm.assert_series_equal(df.min(axis=1), expected_dt_series)
        tm.assert_series_equal(df.max(axis=1), expected_dt_series)

    def test_min_max_dt64_api_consistency_empty_df(self):
        # check DataFrame/Series api consistency when calling min/max on an empty
        # DataFrame/Series.
        df = DataFrame({"x": []})
        expected_float_series = Series([], dtype=float)
        # check axis 0
        assert np.isnan(df.min(axis=0).x) == np.isnan(expected_float_series.min())
        assert np.isnan(df.max(axis=0).x) == np.isnan(expected_float_series.max())
        # check axis 1
        tm.assert_series_equal(df.min(axis=1), expected_float_series)
        tm.assert_series_equal(df.min(axis=1), expected_float_series)

    @pytest.mark.parametrize(
        "initial",
        ["2018-10-08 13:36:45+00:00", "2018-10-08 13:36:45+03:00"],  # Non-UTC timezone
    )
    @pytest.mark.parametrize("method", ["min", "max"])
    def test_preserve_timezone(self, initial: str, method):
        # GH 28552
        initial_dt = to_datetime(initial)
        expected = Series([initial_dt])
        df = DataFrame([expected])
        result = getattr(df, method)(axis=1)
        tm.assert_series_equal(result, expected)

    def test_frame_any_with_timedelta(self):
        # GH#17667
        df = DataFrame(
            {
                "a": Series([0, 0]),
                "t": Series([to_timedelta(0, "s"), to_timedelta(1, "ms")]),
            }
        )

        result = df.any(axis=0)
        expected = Series(data=[False, True], index=["a", "t"])
        tm.assert_series_equal(result, expected)

        result = df.any(axis=1)
        expected = Series(data=[False, True])
        tm.assert_series_equal(result, expected)

    def test_reductions_skipna_none_raises(
        self, request, frame_or_series, all_reductions
    ):
        if all_reductions == "count":
            request.node.add_marker(
                pytest.mark.xfail(reason="Count does not accept skipna")
            )
        obj = frame_or_series([1, 2, 3])
        msg = 'For argument "skipna" expected type bool, received type NoneType.'
        with pytest.raises(ValueError, match=msg):
            getattr(obj, all_reductions)(skipna=None)


class TestNuisanceColumns:
    @pytest.mark.parametrize("method", ["any", "all"])
    def test_any_all_categorical_dtype_nuisance_column(self, method):
        # GH#36076 DataFrame should match Series behavior
        ser = Series([0, 1], dtype="category", name="A")
        df = ser.to_frame()

        # Double-check the Series behavior is to raise
        with pytest.raises(TypeError, match="does not support reduction"):
            getattr(ser, method)()

        with pytest.raises(TypeError, match="does not support reduction"):
            getattr(np, method)(ser)

        with pytest.raises(TypeError, match="does not support reduction"):
            getattr(df, method)(bool_only=False)

        with pytest.raises(TypeError, match="does not support reduction"):
            getattr(df, method)(bool_only=None)

        with pytest.raises(TypeError, match="does not support reduction"):
            getattr(np, method)(df, axis=0)

    def test_median_categorical_dtype_nuisance_column(self):
        # GH#21020 DataFrame.median should match Series.median
        df = DataFrame({"A": Categorical([1, 2, 2, 2, 3])})
        ser = df["A"]

        # Double-check the Series behavior is to raise
        with pytest.raises(TypeError, match="does not support reduction"):
            ser.median()

        with pytest.raises(TypeError, match="does not support reduction"):
            df.median(numeric_only=False)

        with pytest.raises(TypeError, match="does not support reduction"):
            df.median()

        # same thing, but with an additional non-categorical column
        df["B"] = df["A"].astype(int)

        with pytest.raises(TypeError, match="does not support reduction"):
            df.median(numeric_only=False)

        with pytest.raises(TypeError, match="does not support reduction"):
            df.median()

        # TODO: np.median(df, axis=0) gives np.array([2.0, 2.0]) instead
        #  of expected.values

    @pytest.mark.filterwarnings("ignore:.*will return a scalar.*:FutureWarning")
    @pytest.mark.parametrize("method", ["min", "max"])
    def test_min_max_categorical_dtype_non_ordered_nuisance_column(self, method):
        # GH#28949 DataFrame.min should behave like Series.min
        cat = Categorical(["a", "b", "c", "b"], ordered=False)
        ser = Series(cat)
        df = ser.to_frame("A")

        # Double-check the Series behavior
        with pytest.raises(TypeError, match="is not ordered for operation"):
            getattr(ser, method)()

        with pytest.raises(TypeError, match="is not ordered for operation"):
            getattr(np, method)(ser)

        with pytest.raises(TypeError, match="is not ordered for operation"):
            getattr(df, method)(numeric_only=False)

        with pytest.raises(TypeError, match="is not ordered for operation"):
            getattr(df, method)()

        with pytest.raises(TypeError, match="is not ordered for operation"):
            getattr(np, method)(df)

        # same thing, but with an additional non-categorical column
        df["B"] = df["A"].astype(object)
        with pytest.raises(TypeError, match="is not ordered for operation"):
            getattr(df, method)()

        with pytest.raises(TypeError, match="is not ordered for operation"):
            getattr(np, method)(df)


def test_sum_timedelta64_skipna_false(using_array_manager, request):
    # GH#17235
    if using_array_manager:
        mark = pytest.mark.xfail(
            reason="Incorrect type inference on NaT in reduction result"
        )
        request.node.add_marker(mark)

    arr = np.arange(8).astype(np.int64).view("m8[s]").reshape(4, 2)
    arr[-1, -1] = "Nat"

    df = DataFrame(arr)
    assert (df.dtypes == arr.dtype).all()

    result = df.sum(skipna=False)
    expected = Series([pd.Timedelta(seconds=12), pd.NaT], dtype="m8[s]")
    tm.assert_series_equal(result, expected)

    result = df.sum(axis=0, skipna=False)
    tm.assert_series_equal(result, expected)

    result = df.sum(axis=1, skipna=False)
    expected = Series(
        [
            pd.Timedelta(seconds=1),
            pd.Timedelta(seconds=5),
            pd.Timedelta(seconds=9),
            pd.NaT,
        ],
        dtype="m8[s]",
    )
    tm.assert_series_equal(result, expected)


def test_mixed_frame_with_integer_sum():
    # https://github.com/pandas-dev/pandas/issues/34520
    df = DataFrame([["a", 1]], columns=list("ab"))
    df = df.astype({"b": "Int64"})
    result = df.sum()
    expected = Series(["a", 1], index=["a", "b"])
    tm.assert_series_equal(result, expected)


@pytest.mark.parametrize("numeric_only", [True, False, None])
@pytest.mark.parametrize("method", ["min", "max"])
def test_minmax_extensionarray(method, numeric_only):
    # https://github.com/pandas-dev/pandas/issues/32651
    int64_info = np.iinfo("int64")
    ser = Series([int64_info.max, None, int64_info.min], dtype=pd.Int64Dtype())
    df = DataFrame({"Int64": ser})
    result = getattr(df, method)(numeric_only=numeric_only)
    expected = Series(
        [getattr(int64_info, method)], index=Index(["Int64"], dtype="object")
    )
    tm.assert_series_equal(result, expected)


@pytest.mark.parametrize("ts_value", [Timestamp("2000-01-01"), pd.NaT])
def test_frame_mixed_numeric_object_with_timestamp(ts_value):
    # GH 13912
    df = DataFrame({"a": [1], "b": [1.1], "c": ["foo"], "d": [ts_value]})
    with pytest.raises(TypeError, match="does not support reduction"):
        df.sum()


def test_prod_sum_min_count_mixed_object():
    # https://github.com/pandas-dev/pandas/issues/41074
    df = DataFrame([1, "a", True])

    result = df.prod(axis=0, min_count=1, numeric_only=False)
    expected = Series(["a"])
    tm.assert_series_equal(result, expected)

    msg = re.escape("unsupported operand type(s) for +: 'int' and 'str'")
    with pytest.raises(TypeError, match=msg):
        df.sum(axis=0, min_count=1, numeric_only=False)


@pytest.mark.parametrize("method", ["min", "max", "mean", "median", "skew", "kurt"])
def test_reduction_axis_none_deprecation(method):
    # GH#21597 deprecate axis=None defaulting to axis=0 so that we can change it
    #  to reducing over all axes.

    df = DataFrame(np.random.randn(4, 4))
    meth = getattr(df, method)

    msg = f"scalar {method} over the entire DataFrame"
    with tm.assert_produces_warning(FutureWarning, match=msg):
        res = meth(axis=None)
    with tm.assert_produces_warning(None):
        expected = meth()
    tm.assert_series_equal(res, expected)
    tm.assert_series_equal(res, meth(axis=0))


@pytest.mark.parametrize(
    "kernel",
    [
        "corr",
        "corrwith",
        "cov",
        "idxmax",
        "idxmin",
        "kurt",
        "max",
        "mean",
        "median",
        "min",
        "prod",
        "quantile",
        "sem",
        "skew",
        "std",
        "sum",
        "var",
    ],
)
def test_fails_on_non_numeric(kernel):
    # GH#46852
    df = DataFrame({"a": [1, 2, 3], "b": object})
    args = (df,) if kernel == "corrwith" else ()
    msg = "|".join(
        [
            "not allowed for this dtype",
            "argument must be a string or a number",
            "not supported between instances of",
            "unsupported operand type",
            "argument must be a string or a real number",
        ]
    )
    with pytest.raises(TypeError, match=msg):
        getattr(df, kernel)(*args)<|MERGE_RESOLUTION|>--- conflicted
+++ resolved
@@ -727,29 +727,11 @@
         expected_dtype = {
             "any": "bool",
             "all": "bool",
-<<<<<<< HEAD
-            "count": "intp",
+            "count": "int64",
             "max": "object",
             "min": "object",
         }.get(all_reductions, "float")
         if using_array_manager and all_reductions in ("max", "min"):
-=======
-            "count": "int64",
-            "sum": "float",
-            "prod": "float",
-            "skew": "float",
-            "kurt": "float",
-            "sem": "float",
-        }.get(all_reductions, "object")
-        if using_array_manager and all_reductions in (
-            "max",
-            "min",
-            "mean",
-            "std",
-            "var",
-            "median",
-        ):
->>>>>>> 85a66b6f
             expected_dtype = "float"
         expected = Series([], index=index, dtype=expected_dtype)
         tm.assert_series_equal(result, expected)
