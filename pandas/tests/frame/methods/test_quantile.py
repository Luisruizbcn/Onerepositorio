--- conflicted
+++ resolved
@@ -673,31 +673,14 @@
 
     # TODO(GH#39763): filtering can be removed after GH#39763 is fixed
     @pytest.mark.filterwarnings("ignore:Using .astype to convert:FutureWarning")
-<<<<<<< HEAD
-    def test_quantile_ea_all_na(
-        self, obj, index, frame_or_series, using_array_manager, request
-    ):
-        if (
-            using_array_manager
-            and frame_or_series is DataFrame
-            and index.dtype == "m8[ns]"
-        ):
-            mark = pytest.mark.xfail(
-                reason="obj.astype fails bc obj is incorrectly dt64 at this point"
-            )
-            request.node.add_marker(mark)
-
+    def test_quantile_ea_all_na(self, obj, index, frame_or_series, request):
         warn = None
-        if using_array_manager and frame_or_series is DataFrame:
-            warn = FutureWarning
+        # if using_array_manager and frame_or_series is DataFrame:
+        #    warn = FutureWarning
 
         msg = "will attempt to set the values inplace"
         with tm.assert_produces_warning(warn, match=msg):
             obj.iloc[:] = index._na_value
-=======
-    def test_quantile_ea_all_na(self, obj, index, frame_or_series, request):
-        obj.iloc[:] = index._na_value
->>>>>>> e950e000
 
         # TODO(ArrayManager): this casting should be unnecessary after GH#39763 is fixed
         obj = obj.astype(index.dtype)
