--- conflicted
+++ resolved
@@ -14,8 +14,6 @@
 
 
 class TestToDictOfBlocks:
-<<<<<<< HEAD
-=======
     def test_copy_blocks(self, float_frame):
         # GH#9607
         df = DataFrame(float_frame, copy=True)
@@ -33,7 +31,6 @@
         assert _last_df is not None and not _last_df[column].equals(df[column])
 
     @pytest.mark.filterwarnings("ignore:Setting a value on a view:FutureWarning")
->>>>>>> 46c8da3e
     def test_no_copy_blocks(self, float_frame, using_copy_on_write):
         # GH#9607
         df = DataFrame(float_frame, copy=True)
