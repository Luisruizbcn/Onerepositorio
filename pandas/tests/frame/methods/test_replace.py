from datetime import datetime
from io import StringIO
import re
from typing import Dict, List, Union

import numpy as np
import pytest

import pandas as pd
from pandas import DataFrame, Index, Series, Timestamp, date_range
import pandas._testing as tm


@pytest.fixture
def mix_ab() -> Dict[str, List[Union[int, str]]]:
    return {"a": list(range(4)), "b": list("ab..")}


@pytest.fixture
def mix_abc() -> Dict[str, List[Union[float, str]]]:
    return {"a": list(range(4)), "b": list("ab.."), "c": ["a", "b", np.nan, "d"]}


class TestDataFrameReplace:
    def test_replace_inplace(self, datetime_frame, float_string_frame):
        datetime_frame["A"][:5] = np.nan
        datetime_frame["A"][-5:] = np.nan

        tsframe = datetime_frame.copy()
        return_value = tsframe.replace(np.nan, 0, inplace=True)
        assert return_value is None
        tm.assert_frame_equal(tsframe, datetime_frame.fillna(0))

        # mixed type
        mf = float_string_frame
        mf.iloc[5:20, mf.columns.get_loc("foo")] = np.nan
        mf.iloc[-10:, mf.columns.get_loc("A")] = np.nan

        result = float_string_frame.replace(np.nan, 0)
        expected = float_string_frame.fillna(value=0)
        tm.assert_frame_equal(result, expected)

        tsframe = datetime_frame.copy()
        return_value = tsframe.replace([np.nan], [0], inplace=True)
        assert return_value is None
        tm.assert_frame_equal(tsframe, datetime_frame.fillna(0))

    def test_regex_replace_scalar(self, mix_ab):
        obj = {"a": list("ab.."), "b": list("efgh")}
        dfobj = DataFrame(obj)
        dfmix = DataFrame(mix_ab)

        # simplest cases
        # regex -> value
        # obj frame
        res = dfobj.replace(r"\s*\.\s*", np.nan, regex=True)
        tm.assert_frame_equal(dfobj, res.fillna("."))

        # mixed
        res = dfmix.replace(r"\s*\.\s*", np.nan, regex=True)
        tm.assert_frame_equal(dfmix, res.fillna("."))

        # regex -> regex
        # obj frame
        res = dfobj.replace(r"\s*(\.)\s*", r"\1\1\1", regex=True)
        objc = obj.copy()
        objc["a"] = ["a", "b", "...", "..."]
        expec = DataFrame(objc)
        tm.assert_frame_equal(res, expec)

        # with mixed
        res = dfmix.replace(r"\s*(\.)\s*", r"\1\1\1", regex=True)
        mixc = mix_ab.copy()
        mixc["b"] = ["a", "b", "...", "..."]
        expec = DataFrame(mixc)
        tm.assert_frame_equal(res, expec)

        # everything with compiled regexs as well
        res = dfobj.replace(re.compile(r"\s*\.\s*"), np.nan, regex=True)
        tm.assert_frame_equal(dfobj, res.fillna("."))

        # mixed
        res = dfmix.replace(re.compile(r"\s*\.\s*"), np.nan, regex=True)
        tm.assert_frame_equal(dfmix, res.fillna("."))

        # regex -> regex
        # obj frame
        res = dfobj.replace(re.compile(r"\s*(\.)\s*"), r"\1\1\1")
        objc = obj.copy()
        objc["a"] = ["a", "b", "...", "..."]
        expec = DataFrame(objc)
        tm.assert_frame_equal(res, expec)

        # with mixed
        res = dfmix.replace(re.compile(r"\s*(\.)\s*"), r"\1\1\1")
        mixc = mix_ab.copy()
        mixc["b"] = ["a", "b", "...", "..."]
        expec = DataFrame(mixc)
        tm.assert_frame_equal(res, expec)

        res = dfmix.replace(regex=re.compile(r"\s*(\.)\s*"), value=r"\1\1\1")
        mixc = mix_ab.copy()
        mixc["b"] = ["a", "b", "...", "..."]
        expec = DataFrame(mixc)
        tm.assert_frame_equal(res, expec)

        res = dfmix.replace(regex=r"\s*(\.)\s*", value=r"\1\1\1")
        mixc = mix_ab.copy()
        mixc["b"] = ["a", "b", "...", "..."]
        expec = DataFrame(mixc)
        tm.assert_frame_equal(res, expec)

    def test_regex_replace_scalar_inplace(self, mix_ab):
        obj = {"a": list("ab.."), "b": list("efgh")}
        dfobj = DataFrame(obj)
        dfmix = DataFrame(mix_ab)

        # simplest cases
        # regex -> value
        # obj frame
        res = dfobj.copy()
        return_value = res.replace(r"\s*\.\s*", np.nan, regex=True, inplace=True)
        assert return_value is None
        tm.assert_frame_equal(dfobj, res.fillna("."))

        # mixed
        res = dfmix.copy()
        return_value = res.replace(r"\s*\.\s*", np.nan, regex=True, inplace=True)
        assert return_value is None
        tm.assert_frame_equal(dfmix, res.fillna("."))

        # regex -> regex
        # obj frame
        res = dfobj.copy()
        return_value = res.replace(r"\s*(\.)\s*", r"\1\1\1", regex=True, inplace=True)
        assert return_value is None
        objc = obj.copy()
        objc["a"] = ["a", "b", "...", "..."]
        expec = DataFrame(objc)
        tm.assert_frame_equal(res, expec)

        # with mixed
        res = dfmix.copy()
        return_value = res.replace(r"\s*(\.)\s*", r"\1\1\1", regex=True, inplace=True)
        assert return_value is None
        mixc = mix_ab.copy()
        mixc["b"] = ["a", "b", "...", "..."]
        expec = DataFrame(mixc)
        tm.assert_frame_equal(res, expec)

        # everything with compiled regexs as well
        res = dfobj.copy()
        return_value = res.replace(
            re.compile(r"\s*\.\s*"), np.nan, regex=True, inplace=True
        )
        assert return_value is None
        tm.assert_frame_equal(dfobj, res.fillna("."))

        # mixed
        res = dfmix.copy()
        return_value = res.replace(
            re.compile(r"\s*\.\s*"), np.nan, regex=True, inplace=True
        )
        assert return_value is None
        tm.assert_frame_equal(dfmix, res.fillna("."))

        # regex -> regex
        # obj frame
        res = dfobj.copy()
        return_value = res.replace(
            re.compile(r"\s*(\.)\s*"), r"\1\1\1", regex=True, inplace=True
        )
        assert return_value is None
        objc = obj.copy()
        objc["a"] = ["a", "b", "...", "..."]
        expec = DataFrame(objc)
        tm.assert_frame_equal(res, expec)

        # with mixed
        res = dfmix.copy()
        return_value = res.replace(
            re.compile(r"\s*(\.)\s*"), r"\1\1\1", regex=True, inplace=True
        )
        assert return_value is None
        mixc = mix_ab.copy()
        mixc["b"] = ["a", "b", "...", "..."]
        expec = DataFrame(mixc)
        tm.assert_frame_equal(res, expec)

        res = dfobj.copy()
        return_value = res.replace(regex=r"\s*\.\s*", value=np.nan, inplace=True)
        assert return_value is None
        tm.assert_frame_equal(dfobj, res.fillna("."))

        # mixed
        res = dfmix.copy()
        return_value = res.replace(regex=r"\s*\.\s*", value=np.nan, inplace=True)
        assert return_value is None
        tm.assert_frame_equal(dfmix, res.fillna("."))

        # regex -> regex
        # obj frame
        res = dfobj.copy()
        return_value = res.replace(regex=r"\s*(\.)\s*", value=r"\1\1\1", inplace=True)
        assert return_value is None
        objc = obj.copy()
        objc["a"] = ["a", "b", "...", "..."]
        expec = DataFrame(objc)
        tm.assert_frame_equal(res, expec)

        # with mixed
        res = dfmix.copy()
        return_value = res.replace(regex=r"\s*(\.)\s*", value=r"\1\1\1", inplace=True)
        assert return_value is None
        mixc = mix_ab.copy()
        mixc["b"] = ["a", "b", "...", "..."]
        expec = DataFrame(mixc)
        tm.assert_frame_equal(res, expec)

        # everything with compiled regexs as well
        res = dfobj.copy()
        return_value = res.replace(
            regex=re.compile(r"\s*\.\s*"), value=np.nan, inplace=True
        )
        assert return_value is None
        tm.assert_frame_equal(dfobj, res.fillna("."))

        # mixed
        res = dfmix.copy()
        return_value = res.replace(
            regex=re.compile(r"\s*\.\s*"), value=np.nan, inplace=True
        )
        assert return_value is None
        tm.assert_frame_equal(dfmix, res.fillna("."))

        # regex -> regex
        # obj frame
        res = dfobj.copy()
        return_value = res.replace(
            regex=re.compile(r"\s*(\.)\s*"), value=r"\1\1\1", inplace=True
        )
        assert return_value is None
        objc = obj.copy()
        objc["a"] = ["a", "b", "...", "..."]
        expec = DataFrame(objc)
        tm.assert_frame_equal(res, expec)

        # with mixed
        res = dfmix.copy()
        return_value = res.replace(
            regex=re.compile(r"\s*(\.)\s*"), value=r"\1\1\1", inplace=True
        )
        assert return_value is None
        mixc = mix_ab.copy()
        mixc["b"] = ["a", "b", "...", "..."]
        expec = DataFrame(mixc)
        tm.assert_frame_equal(res, expec)

    def test_regex_replace_list_obj(self):
        obj = {"a": list("ab.."), "b": list("efgh"), "c": list("helo")}
        dfobj = DataFrame(obj)

        # lists of regexes and values
        # list of [re1, re2, ..., reN] -> [v1, v2, ..., vN]
        to_replace_res = [r"\s*\.\s*", r"e|f|g"]
        values = [np.nan, "crap"]
        res = dfobj.replace(to_replace_res, values, regex=True)
        expec = DataFrame(
            {
                "a": ["a", "b", np.nan, np.nan],
                "b": ["crap"] * 3 + ["h"],
                "c": ["h", "crap", "l", "o"],
            }
        )
        tm.assert_frame_equal(res, expec)

        # list of [re1, re2, ..., reN] -> [re1, re2, .., reN]
        to_replace_res = [r"\s*(\.)\s*", r"(e|f|g)"]
        values = [r"\1\1", r"\1_crap"]
        res = dfobj.replace(to_replace_res, values, regex=True)
        expec = DataFrame(
            {
                "a": ["a", "b", "..", ".."],
                "b": ["e_crap", "f_crap", "g_crap", "h"],
                "c": ["h", "e_crap", "l", "o"],
            }
        )
        tm.assert_frame_equal(res, expec)

        # list of [re1, re2, ..., reN] -> [(re1 or v1), (re2 or v2), ..., (reN
        # or vN)]
        to_replace_res = [r"\s*(\.)\s*", r"e"]
        values = [r"\1\1", r"crap"]
        res = dfobj.replace(to_replace_res, values, regex=True)
        expec = DataFrame(
            {
                "a": ["a", "b", "..", ".."],
                "b": ["crap", "f", "g", "h"],
                "c": ["h", "crap", "l", "o"],
            }
        )
        tm.assert_frame_equal(res, expec)

        to_replace_res = [r"\s*(\.)\s*", r"e"]
        values = [r"\1\1", r"crap"]
        res = dfobj.replace(value=values, regex=to_replace_res)
        expec = DataFrame(
            {
                "a": ["a", "b", "..", ".."],
                "b": ["crap", "f", "g", "h"],
                "c": ["h", "crap", "l", "o"],
            }
        )
        tm.assert_frame_equal(res, expec)

    def test_regex_replace_list_obj_inplace(self):
        # same as above with inplace=True
        # lists of regexes and values
        obj = {"a": list("ab.."), "b": list("efgh"), "c": list("helo")}
        dfobj = DataFrame(obj)

        # lists of regexes and values
        # list of [re1, re2, ..., reN] -> [v1, v2, ..., vN]
        to_replace_res = [r"\s*\.\s*", r"e|f|g"]
        values = [np.nan, "crap"]
        res = dfobj.copy()
        return_value = res.replace(to_replace_res, values, inplace=True, regex=True)
        assert return_value is None
        expec = DataFrame(
            {
                "a": ["a", "b", np.nan, np.nan],
                "b": ["crap"] * 3 + ["h"],
                "c": ["h", "crap", "l", "o"],
            }
        )
        tm.assert_frame_equal(res, expec)

        # list of [re1, re2, ..., reN] -> [re1, re2, .., reN]
        to_replace_res = [r"\s*(\.)\s*", r"(e|f|g)"]
        values = [r"\1\1", r"\1_crap"]
        res = dfobj.copy()
        return_value = res.replace(to_replace_res, values, inplace=True, regex=True)
        assert return_value is None
        expec = DataFrame(
            {
                "a": ["a", "b", "..", ".."],
                "b": ["e_crap", "f_crap", "g_crap", "h"],
                "c": ["h", "e_crap", "l", "o"],
            }
        )
        tm.assert_frame_equal(res, expec)

        # list of [re1, re2, ..., reN] -> [(re1 or v1), (re2 or v2), ..., (reN
        # or vN)]
        to_replace_res = [r"\s*(\.)\s*", r"e"]
        values = [r"\1\1", r"crap"]
        res = dfobj.copy()
        return_value = res.replace(to_replace_res, values, inplace=True, regex=True)
        assert return_value is None
        expec = DataFrame(
            {
                "a": ["a", "b", "..", ".."],
                "b": ["crap", "f", "g", "h"],
                "c": ["h", "crap", "l", "o"],
            }
        )
        tm.assert_frame_equal(res, expec)

        to_replace_res = [r"\s*(\.)\s*", r"e"]
        values = [r"\1\1", r"crap"]
        res = dfobj.copy()
        return_value = res.replace(value=values, regex=to_replace_res, inplace=True)
        assert return_value is None
        expec = DataFrame(
            {
                "a": ["a", "b", "..", ".."],
                "b": ["crap", "f", "g", "h"],
                "c": ["h", "crap", "l", "o"],
            }
        )
        tm.assert_frame_equal(res, expec)

    def test_regex_replace_list_mixed(self, mix_ab):
        # mixed frame to make sure this doesn't break things
        dfmix = DataFrame(mix_ab)

        # lists of regexes and values
        # list of [re1, re2, ..., reN] -> [v1, v2, ..., vN]
        to_replace_res = [r"\s*\.\s*", r"a"]
        values = [np.nan, "crap"]
        mix2 = {"a": list(range(4)), "b": list("ab.."), "c": list("halo")}
        dfmix2 = DataFrame(mix2)
        res = dfmix2.replace(to_replace_res, values, regex=True)
        expec = DataFrame(
            {
                "a": mix2["a"],
                "b": ["crap", "b", np.nan, np.nan],
                "c": ["h", "crap", "l", "o"],
            }
        )
        tm.assert_frame_equal(res, expec)

        # list of [re1, re2, ..., reN] -> [re1, re2, .., reN]
        to_replace_res = [r"\s*(\.)\s*", r"(a|b)"]
        values = [r"\1\1", r"\1_crap"]
        res = dfmix.replace(to_replace_res, values, regex=True)
        expec = DataFrame({"a": mix_ab["a"], "b": ["a_crap", "b_crap", "..", ".."]})
        tm.assert_frame_equal(res, expec)

        # list of [re1, re2, ..., reN] -> [(re1 or v1), (re2 or v2), ..., (reN
        # or vN)]
        to_replace_res = [r"\s*(\.)\s*", r"a", r"(b)"]
        values = [r"\1\1", r"crap", r"\1_crap"]
        res = dfmix.replace(to_replace_res, values, regex=True)
        expec = DataFrame({"a": mix_ab["a"], "b": ["crap", "b_crap", "..", ".."]})
        tm.assert_frame_equal(res, expec)

        to_replace_res = [r"\s*(\.)\s*", r"a", r"(b)"]
        values = [r"\1\1", r"crap", r"\1_crap"]
        res = dfmix.replace(regex=to_replace_res, value=values)
        expec = DataFrame({"a": mix_ab["a"], "b": ["crap", "b_crap", "..", ".."]})
        tm.assert_frame_equal(res, expec)

    def test_regex_replace_list_mixed_inplace(self, mix_ab):
        dfmix = DataFrame(mix_ab)
        # the same inplace
        # lists of regexes and values
        # list of [re1, re2, ..., reN] -> [v1, v2, ..., vN]
        to_replace_res = [r"\s*\.\s*", r"a"]
        values = [np.nan, "crap"]
        res = dfmix.copy()
        return_value = res.replace(to_replace_res, values, inplace=True, regex=True)
        assert return_value is None
        expec = DataFrame({"a": mix_ab["a"], "b": ["crap", "b", np.nan, np.nan]})
        tm.assert_frame_equal(res, expec)

        # list of [re1, re2, ..., reN] -> [re1, re2, .., reN]
        to_replace_res = [r"\s*(\.)\s*", r"(a|b)"]
        values = [r"\1\1", r"\1_crap"]
        res = dfmix.copy()
        return_value = res.replace(to_replace_res, values, inplace=True, regex=True)
        assert return_value is None
        expec = DataFrame({"a": mix_ab["a"], "b": ["a_crap", "b_crap", "..", ".."]})
        tm.assert_frame_equal(res, expec)

        # list of [re1, re2, ..., reN] -> [(re1 or v1), (re2 or v2), ..., (reN
        # or vN)]
        to_replace_res = [r"\s*(\.)\s*", r"a", r"(b)"]
        values = [r"\1\1", r"crap", r"\1_crap"]
        res = dfmix.copy()
        return_value = res.replace(to_replace_res, values, inplace=True, regex=True)
        assert return_value is None
        expec = DataFrame({"a": mix_ab["a"], "b": ["crap", "b_crap", "..", ".."]})
        tm.assert_frame_equal(res, expec)

        to_replace_res = [r"\s*(\.)\s*", r"a", r"(b)"]
        values = [r"\1\1", r"crap", r"\1_crap"]
        res = dfmix.copy()
        return_value = res.replace(regex=to_replace_res, value=values, inplace=True)
        assert return_value is None
        expec = DataFrame({"a": mix_ab["a"], "b": ["crap", "b_crap", "..", ".."]})
        tm.assert_frame_equal(res, expec)

    def test_regex_replace_dict_mixed(self, mix_abc):
        dfmix = DataFrame(mix_abc)

        # dicts
        # single dict {re1: v1}, search the whole frame
        # need test for this...

        # list of dicts {re1: v1, re2: v2, ..., re3: v3}, search the whole
        # frame
        res = dfmix.replace({"b": r"\s*\.\s*"}, {"b": np.nan}, regex=True)
        res2 = dfmix.copy()
        return_value = res2.replace(
            {"b": r"\s*\.\s*"}, {"b": np.nan}, inplace=True, regex=True
        )
        assert return_value is None
        expec = DataFrame(
            {"a": mix_abc["a"], "b": ["a", "b", np.nan, np.nan], "c": mix_abc["c"]}
        )
        tm.assert_frame_equal(res, expec)
        tm.assert_frame_equal(res2, expec)

        # list of dicts {re1: re11, re2: re12, ..., reN: re1N}, search the
        # whole frame
        res = dfmix.replace({"b": r"\s*(\.)\s*"}, {"b": r"\1ty"}, regex=True)
        res2 = dfmix.copy()
        return_value = res2.replace(
            {"b": r"\s*(\.)\s*"}, {"b": r"\1ty"}, inplace=True, regex=True
        )
        assert return_value is None
        expec = DataFrame(
            {"a": mix_abc["a"], "b": ["a", "b", ".ty", ".ty"], "c": mix_abc["c"]}
        )
        tm.assert_frame_equal(res, expec)
        tm.assert_frame_equal(res2, expec)

        res = dfmix.replace(regex={"b": r"\s*(\.)\s*"}, value={"b": r"\1ty"})
        res2 = dfmix.copy()
        return_value = res2.replace(
            regex={"b": r"\s*(\.)\s*"}, value={"b": r"\1ty"}, inplace=True
        )
        assert return_value is None
        expec = DataFrame(
            {"a": mix_abc["a"], "b": ["a", "b", ".ty", ".ty"], "c": mix_abc["c"]}
        )
        tm.assert_frame_equal(res, expec)
        tm.assert_frame_equal(res2, expec)

        # scalar -> dict
        # to_replace regex, {value: value}
        expec = DataFrame(
            {"a": mix_abc["a"], "b": [np.nan, "b", ".", "."], "c": mix_abc["c"]}
        )
        res = dfmix.replace("a", {"b": np.nan}, regex=True)
        res2 = dfmix.copy()
        return_value = res2.replace("a", {"b": np.nan}, regex=True, inplace=True)
        assert return_value is None
        tm.assert_frame_equal(res, expec)
        tm.assert_frame_equal(res2, expec)

        res = dfmix.replace("a", {"b": np.nan}, regex=True)
        res2 = dfmix.copy()
        return_value = res2.replace(regex="a", value={"b": np.nan}, inplace=True)
        assert return_value is None
        expec = DataFrame(
            {"a": mix_abc["a"], "b": [np.nan, "b", ".", "."], "c": mix_abc["c"]}
        )
        tm.assert_frame_equal(res, expec)
        tm.assert_frame_equal(res2, expec)

    def test_regex_replace_dict_nested(self, mix_abc):
        # nested dicts will not work until this is implemented for Series
        dfmix = DataFrame(mix_abc)
        res = dfmix.replace({"b": {r"\s*\.\s*": np.nan}}, regex=True)
        res2 = dfmix.copy()
        res4 = dfmix.copy()
        return_value = res2.replace(
            {"b": {r"\s*\.\s*": np.nan}}, inplace=True, regex=True
        )
        assert return_value is None
        res3 = dfmix.replace(regex={"b": {r"\s*\.\s*": np.nan}})
        return_value = res4.replace(regex={"b": {r"\s*\.\s*": np.nan}}, inplace=True)
        assert return_value is None
        expec = DataFrame(
            {"a": mix_abc["a"], "b": ["a", "b", np.nan, np.nan], "c": mix_abc["c"]}
        )
        tm.assert_frame_equal(res, expec)
        tm.assert_frame_equal(res2, expec)
        tm.assert_frame_equal(res3, expec)
        tm.assert_frame_equal(res4, expec)

    def test_regex_replace_dict_nested_non_first_character(self):
        # GH 25259
        df = DataFrame({"first": ["abc", "bca", "cab"]})
        expected = DataFrame({"first": [".bc", "bc.", "c.b"]})
        result = df.replace({"a": "."}, regex=True)
        tm.assert_frame_equal(result, expected)

    def test_regex_replace_dict_nested_gh4115(self):
        df = DataFrame({"Type": ["Q", "T", "Q", "Q", "T"], "tmp": 2})
        expected = DataFrame({"Type": [0, 1, 0, 0, 1], "tmp": 2})
        result = df.replace({"Type": {"Q": 0, "T": 1}})
        tm.assert_frame_equal(result, expected)

    def test_regex_replace_list_to_scalar(self, mix_abc):
        df = DataFrame(mix_abc)
        expec = DataFrame(
            {
                "a": mix_abc["a"],
                "b": np.array([np.nan] * 4),
                "c": [np.nan, np.nan, np.nan, "d"],
            }
        )
        res = df.replace([r"\s*\.\s*", "a|b"], np.nan, regex=True)
        res2 = df.copy()
        res3 = df.copy()
        return_value = res2.replace(
            [r"\s*\.\s*", "a|b"], np.nan, regex=True, inplace=True
        )
        assert return_value is None
        return_value = res3.replace(
            regex=[r"\s*\.\s*", "a|b"], value=np.nan, inplace=True
        )
        assert return_value is None
        tm.assert_frame_equal(res, expec)
        tm.assert_frame_equal(res2, expec)
        tm.assert_frame_equal(res3, expec)

    def test_regex_replace_str_to_numeric(self, mix_abc):
        # what happens when you try to replace a numeric value with a regex?
        df = DataFrame(mix_abc)
        res = df.replace(r"\s*\.\s*", 0, regex=True)
        res2 = df.copy()
        return_value = res2.replace(r"\s*\.\s*", 0, inplace=True, regex=True)
        assert return_value is None
        res3 = df.copy()
        return_value = res3.replace(regex=r"\s*\.\s*", value=0, inplace=True)
        assert return_value is None
        expec = DataFrame({"a": mix_abc["a"], "b": ["a", "b", 0, 0], "c": mix_abc["c"]})
        tm.assert_frame_equal(res, expec)
        tm.assert_frame_equal(res2, expec)
        tm.assert_frame_equal(res3, expec)

    def test_regex_replace_regex_list_to_numeric(self, mix_abc):
        df = DataFrame(mix_abc)
        res = df.replace([r"\s*\.\s*", "b"], 0, regex=True)
        res2 = df.copy()
        return_value = res2.replace([r"\s*\.\s*", "b"], 0, regex=True, inplace=True)
        assert return_value is None
        res3 = df.copy()
        return_value = res3.replace(regex=[r"\s*\.\s*", "b"], value=0, inplace=True)
        assert return_value is None
        expec = DataFrame(
            {"a": mix_abc["a"], "b": ["a", 0, 0, 0], "c": ["a", 0, np.nan, "d"]}
        )
        tm.assert_frame_equal(res, expec)
        tm.assert_frame_equal(res2, expec)
        tm.assert_frame_equal(res3, expec)

    def test_regex_replace_series_of_regexes(self, mix_abc):
        df = DataFrame(mix_abc)
        s1 = Series({"b": r"\s*\.\s*"})
        s2 = Series({"b": np.nan})
        res = df.replace(s1, s2, regex=True)
        res2 = df.copy()
        return_value = res2.replace(s1, s2, inplace=True, regex=True)
        assert return_value is None
        res3 = df.copy()
        return_value = res3.replace(regex=s1, value=s2, inplace=True)
        assert return_value is None
        expec = DataFrame(
            {"a": mix_abc["a"], "b": ["a", "b", np.nan, np.nan], "c": mix_abc["c"]}
        )
        tm.assert_frame_equal(res, expec)
        tm.assert_frame_equal(res2, expec)
        tm.assert_frame_equal(res3, expec)

    def test_regex_replace_numeric_to_object_conversion(self, mix_abc):
        df = DataFrame(mix_abc)
        expec = DataFrame({"a": ["a", 1, 2, 3], "b": mix_abc["b"], "c": mix_abc["c"]})
        res = df.replace(0, "a")
        tm.assert_frame_equal(res, expec)
        assert res.a.dtype == np.object_

    @pytest.mark.parametrize("metachar", ["[]", "()", r"\d", r"\w", r"\s"])
    def test_replace_regex_metachar(self, metachar):
        df = DataFrame({"a": [metachar, "else"]})
        result = df.replace({"a": {metachar: "paren"}})
        expected = DataFrame({"a": ["paren", "else"]})
        tm.assert_frame_equal(result, expected)

    def test_replace(self, datetime_frame):
        datetime_frame["A"][:5] = np.nan
        datetime_frame["A"][-5:] = np.nan

        zero_filled = datetime_frame.replace(np.nan, -1e8)
        tm.assert_frame_equal(zero_filled, datetime_frame.fillna(-1e8))
        tm.assert_frame_equal(zero_filled.replace(-1e8, np.nan), datetime_frame)

        datetime_frame["A"][:5] = np.nan
        datetime_frame["A"][-5:] = np.nan
        datetime_frame["B"][:5] = -1e8

        # empty
        df = DataFrame(index=["a", "b"])
        tm.assert_frame_equal(df, df.replace(5, 7))

        # GH 11698
        # test for mixed data types.
        df = DataFrame(
            [("-", pd.to_datetime("20150101")), ("a", pd.to_datetime("20150102"))]
        )
        df1 = df.replace("-", np.nan)
        expected_df = DataFrame(
            [(np.nan, pd.to_datetime("20150101")), ("a", pd.to_datetime("20150102"))]
        )
        tm.assert_frame_equal(df1, expected_df)

    def test_replace_list(self):
        obj = {"a": list("ab.."), "b": list("efgh"), "c": list("helo")}
        dfobj = DataFrame(obj)

        # lists of regexes and values
        # list of [v1, v2, ..., vN] -> [v1, v2, ..., vN]
        to_replace_res = [r".", r"e"]
        values = [np.nan, "crap"]
        res = dfobj.replace(to_replace_res, values)
        expec = DataFrame(
            {
                "a": ["a", "b", np.nan, np.nan],
                "b": ["crap", "f", "g", "h"],
                "c": ["h", "crap", "l", "o"],
            }
        )
        tm.assert_frame_equal(res, expec)

        # list of [v1, v2, ..., vN] -> [v1, v2, .., vN]
        to_replace_res = [r".", r"f"]
        values = [r"..", r"crap"]
        res = dfobj.replace(to_replace_res, values)
        expec = DataFrame(
            {
                "a": ["a", "b", "..", ".."],
                "b": ["e", "crap", "g", "h"],
                "c": ["h", "e", "l", "o"],
            }
        )
        tm.assert_frame_equal(res, expec)

    def test_replace_with_empty_list(self):
        # GH 21977
        s = Series([["a", "b"], [], np.nan, [1]])
        df = DataFrame({"col": s})
        expected = df
        result = df.replace([], np.nan)
        tm.assert_frame_equal(result, expected)

        # GH 19266
        with pytest.raises(ValueError, match="cannot assign mismatch"):
            df.replace({np.nan: []})
        with pytest.raises(ValueError, match="cannot assign mismatch"):
            df.replace({np.nan: ["dummy", "alt"]})

    def test_replace_series_dict(self):
        # from GH 3064
        df = DataFrame({"zero": {"a": 0.0, "b": 1}, "one": {"a": 2.0, "b": 0}})
        result = df.replace(0, {"zero": 0.5, "one": 1.0})
        expected = DataFrame({"zero": {"a": 0.5, "b": 1}, "one": {"a": 2.0, "b": 1.0}})
        tm.assert_frame_equal(result, expected)

        result = df.replace(0, df.mean())
        tm.assert_frame_equal(result, expected)

        # series to series/dict
        df = DataFrame({"zero": {"a": 0.0, "b": 1}, "one": {"a": 2.0, "b": 0}})
        s = Series({"zero": 0.0, "one": 2.0})
        result = df.replace(s, {"zero": 0.5, "one": 1.0})
        expected = DataFrame({"zero": {"a": 0.5, "b": 1}, "one": {"a": 1.0, "b": 0.0}})
        tm.assert_frame_equal(result, expected)

        result = df.replace(s, df.mean())
        tm.assert_frame_equal(result, expected)

    def test_replace_convert(self):
        # gh 3907
        df = DataFrame([["foo", "bar", "bah"], ["bar", "foo", "bah"]])
        m = {"foo": 1, "bar": 2, "bah": 3}
        rep = df.replace(m)
        expec = Series([np.int64] * 3)
        res = rep.dtypes
        tm.assert_series_equal(expec, res)

    def test_replace_mixed(self, float_string_frame):
        mf = float_string_frame
        mf.iloc[5:20, mf.columns.get_loc("foo")] = np.nan
        mf.iloc[-10:, mf.columns.get_loc("A")] = np.nan

        result = float_string_frame.replace(np.nan, -18)
        expected = float_string_frame.fillna(value=-18)
        tm.assert_frame_equal(result, expected)
        tm.assert_frame_equal(result.replace(-18, np.nan), float_string_frame)

        result = float_string_frame.replace(np.nan, -1e8)
        expected = float_string_frame.fillna(value=-1e8)
        tm.assert_frame_equal(result, expected)
        tm.assert_frame_equal(result.replace(-1e8, np.nan), float_string_frame)

        # int block upcasting
        df = DataFrame(
            {
                "A": Series([1.0, 2.0], dtype="float64"),
                "B": Series([0, 1], dtype="int64"),
            }
        )
        expected = DataFrame(
            {
                "A": Series([1.0, 2.0], dtype="float64"),
                "B": Series([0.5, 1], dtype="float64"),
            }
        )
        result = df.replace(0, 0.5)
        tm.assert_frame_equal(result, expected)

        return_value = df.replace(0, 0.5, inplace=True)
        assert return_value is None
        tm.assert_frame_equal(df, expected)

        # int block splitting
        df = DataFrame(
            {
                "A": Series([1.0, 2.0], dtype="float64"),
                "B": Series([0, 1], dtype="int64"),
                "C": Series([1, 2], dtype="int64"),
            }
        )
        expected = DataFrame(
            {
                "A": Series([1.0, 2.0], dtype="float64"),
                "B": Series([0.5, 1], dtype="float64"),
                "C": Series([1, 2], dtype="int64"),
            }
        )
        result = df.replace(0, 0.5)
        tm.assert_frame_equal(result, expected)

        # to object block upcasting
        df = DataFrame(
            {
                "A": Series([1.0, 2.0], dtype="float64"),
                "B": Series([0, 1], dtype="int64"),
            }
        )
        expected = DataFrame(
            {
                "A": Series([1, "foo"], dtype="object"),
                "B": Series([0, 1], dtype="int64"),
            }
        )
        result = df.replace(2, "foo")
        tm.assert_frame_equal(result, expected)

        expected = DataFrame(
            {
                "A": Series(["foo", "bar"], dtype="object"),
                "B": Series([0, "foo"], dtype="object"),
            }
        )
        result = df.replace([1, 2], ["foo", "bar"])
        tm.assert_frame_equal(result, expected)

        # test case from
        df = DataFrame(
            {"A": Series([3, 0], dtype="int64"), "B": Series([0, 3], dtype="int64")}
        )
        result = df.replace(3, df.mean().to_dict())
        expected = df.copy().astype("float64")
        m = df.mean()
        expected.iloc[0, 0] = m[0]
        expected.iloc[1, 1] = m[1]
        tm.assert_frame_equal(result, expected)

    def test_replace_simple_nested_dict(self):
        df = DataFrame({"col": range(1, 5)})
        expected = DataFrame({"col": ["a", 2, 3, "b"]})

        result = df.replace({"col": {1: "a", 4: "b"}})
        tm.assert_frame_equal(expected, result)

        # in this case, should be the same as the not nested version
        result = df.replace({1: "a", 4: "b"})
        tm.assert_frame_equal(expected, result)

    def test_replace_simple_nested_dict_with_nonexistent_value(self):
        df = DataFrame({"col": range(1, 5)})
        expected = DataFrame({"col": ["a", 2, 3, "b"]})

        result = df.replace({-1: "-", 1: "a", 4: "b"})
        tm.assert_frame_equal(expected, result)

        result = df.replace({"col": {-1: "-", 1: "a", 4: "b"}})
        tm.assert_frame_equal(expected, result)

    def test_replace_value_is_none(self, datetime_frame):
        orig_value = datetime_frame.iloc[0, 0]
        orig2 = datetime_frame.iloc[1, 0]

        datetime_frame.iloc[0, 0] = np.nan
        datetime_frame.iloc[1, 0] = 1

        result = datetime_frame.replace(to_replace={np.nan: 0})
        expected = datetime_frame.T.replace(to_replace={np.nan: 0}).T
        tm.assert_frame_equal(result, expected)

        result = datetime_frame.replace(to_replace={np.nan: 0, 1: -1e8})
        tsframe = datetime_frame.copy()
        tsframe.iloc[0, 0] = 0
        tsframe.iloc[1, 0] = -1e8
        expected = tsframe
        tm.assert_frame_equal(expected, result)
        datetime_frame.iloc[0, 0] = orig_value
        datetime_frame.iloc[1, 0] = orig2

    def test_replace_for_new_dtypes(self, datetime_frame):

        # dtypes
        tsframe = datetime_frame.copy().astype(np.float32)
        tsframe["A"][:5] = np.nan
        tsframe["A"][-5:] = np.nan

        zero_filled = tsframe.replace(np.nan, -1e8)
        tm.assert_frame_equal(zero_filled, tsframe.fillna(-1e8))
        tm.assert_frame_equal(zero_filled.replace(-1e8, np.nan), tsframe)

        tsframe["A"][:5] = np.nan
        tsframe["A"][-5:] = np.nan
        tsframe["B"][:5] = -1e8

        b = tsframe["B"]
        b[b == -1e8] = np.nan
        tsframe["B"] = b
        result = tsframe.fillna(method="bfill")
        tm.assert_frame_equal(result, tsframe.fillna(method="bfill"))

    @pytest.mark.parametrize(
        "frame, to_replace, value, expected",
        [
            (DataFrame({"ints": [1, 2, 3]}), 1, 0, DataFrame({"ints": [0, 2, 3]})),
            (
                DataFrame({"ints": [1, 2, 3]}, dtype=np.int32),
                1,
                0,
                DataFrame({"ints": [0, 2, 3]}, dtype=np.int32),
            ),
            (
                DataFrame({"ints": [1, 2, 3]}, dtype=np.int16),
                1,
                0,
                DataFrame({"ints": [0, 2, 3]}, dtype=np.int16),
            ),
            (
                DataFrame({"bools": [True, False, True]}),
                False,
                True,
                DataFrame({"bools": [True, True, True]}),
            ),
            (
                DataFrame({"complex": [1j, 2j, 3j]}),
                1j,
                0,
                DataFrame({"complex": [0j, 2j, 3j]}),
            ),
            (
                DataFrame(
                    {
                        "datetime64": Index(
                            [
                                datetime(2018, 5, 28),
                                datetime(2018, 7, 28),
                                datetime(2018, 5, 28),
                            ]
                        )
                    }
                ),
                datetime(2018, 5, 28),
                datetime(2018, 7, 28),
                DataFrame({"datetime64": Index([datetime(2018, 7, 28)] * 3)}),
            ),
            # GH 20380
            (
                DataFrame({"dt": [datetime(3017, 12, 20)], "str": ["foo"]}),
                "foo",
                "bar",
                DataFrame({"dt": [datetime(3017, 12, 20)], "str": ["bar"]}),
            ),
            (
                DataFrame(
                    {
                        "A": date_range("20130101", periods=3, tz="US/Eastern"),
                        "B": [0, np.nan, 2],
                    }
                ),
                Timestamp("20130102", tz="US/Eastern"),
                Timestamp("20130104", tz="US/Eastern"),
                DataFrame(
                    {
                        "A": [
                            Timestamp("20130101", tz="US/Eastern"),
                            Timestamp("20130104", tz="US/Eastern"),
                            Timestamp("20130103", tz="US/Eastern"),
                        ],
                        "B": [0, np.nan, 2],
                    }
                ),
            ),
            # GH 35376
            (
                DataFrame([[1, 1.0], [2, 2.0]]),
                1.0,
                5,
                DataFrame([[5, 5.0], [2, 2.0]]),
            ),
            (
                DataFrame([[1, 1.0], [2, 2.0]]),
                1,
                5,
                DataFrame([[5, 5.0], [2, 2.0]]),
            ),
            (
                DataFrame([[1, 1.0], [2, 2.0]]),
                1.0,
                5.0,
                DataFrame([[5, 5.0], [2, 2.0]]),
            ),
            (
                DataFrame([[1, 1.0], [2, 2.0]]),
                1,
                5.0,
                DataFrame([[5, 5.0], [2, 2.0]]),
            ),
        ],
    )
    def test_replace_dtypes(self, frame, to_replace, value, expected):
        result = getattr(frame, "replace")(to_replace, value)
        tm.assert_frame_equal(result, expected)

    def test_replace_input_formats_listlike(self):
        # both dicts
        to_rep = {"A": np.nan, "B": 0, "C": ""}
        values = {"A": 0, "B": -1, "C": "missing"}
        df = DataFrame(
            {"A": [np.nan, 0, np.inf], "B": [0, 2, 5], "C": ["", "asdf", "fd"]}
        )
        filled = df.replace(to_rep, values)
        expected = {k: v.replace(to_rep[k], values[k]) for k, v in df.items()}
        tm.assert_frame_equal(filled, DataFrame(expected))

        result = df.replace([0, 2, 5], [5, 2, 0])
        expected = DataFrame(
            {"A": [np.nan, 5, np.inf], "B": [5, 2, 0], "C": ["", "asdf", "fd"]}
        )
        tm.assert_frame_equal(result, expected)

        # scalar to dict
        values = {"A": 0, "B": -1, "C": "missing"}
        df = DataFrame(
            {"A": [np.nan, 0, np.nan], "B": [0, 2, 5], "C": ["", "asdf", "fd"]}
        )
        filled = df.replace(np.nan, values)
        expected = {k: v.replace(np.nan, values[k]) for k, v in df.items()}
        tm.assert_frame_equal(filled, DataFrame(expected))

        # list to list
        to_rep = [np.nan, 0, ""]
        values = [-2, -1, "missing"]
        result = df.replace(to_rep, values)
        expected = df.copy()
        for i in range(len(to_rep)):
            return_value = expected.replace(to_rep[i], values[i], inplace=True)
            assert return_value is None
        tm.assert_frame_equal(result, expected)

        msg = r"Replacement lists must match in length\. Expecting 3 got 2"
        with pytest.raises(ValueError, match=msg):
            df.replace(to_rep, values[1:])

    def test_replace_input_formats_scalar(self):
        df = DataFrame(
            {"A": [np.nan, 0, np.inf], "B": [0, 2, 5], "C": ["", "asdf", "fd"]}
        )

        # dict to scalar
        to_rep = {"A": np.nan, "B": 0, "C": ""}
        filled = df.replace(to_rep, 0)
        expected = {k: v.replace(to_rep[k], 0) for k, v in df.items()}
        tm.assert_frame_equal(filled, DataFrame(expected))

        msg = "value argument must be scalar, dict, or Series"
        with pytest.raises(TypeError, match=msg):
            df.replace(to_rep, [np.nan, 0, ""])

        # list to scalar
        to_rep = [np.nan, 0, ""]
        result = df.replace(to_rep, -1)
        expected = df.copy()
        for i in range(len(to_rep)):
            return_value = expected.replace(to_rep[i], -1, inplace=True)
            assert return_value is None
        tm.assert_frame_equal(result, expected)

    def test_replace_limit(self):
        pass

    def test_replace_dict_no_regex(self):
        answer = Series(
            {
                0: "Strongly Agree",
                1: "Agree",
                2: "Neutral",
                3: "Disagree",
                4: "Strongly Disagree",
            }
        )
        weights = {
            "Agree": 4,
            "Disagree": 2,
            "Neutral": 3,
            "Strongly Agree": 5,
            "Strongly Disagree": 1,
        }
        expected = Series({0: 5, 1: 4, 2: 3, 3: 2, 4: 1})
        result = answer.replace(weights)
        tm.assert_series_equal(result, expected)

    def test_replace_series_no_regex(self):
        answer = Series(
            {
                0: "Strongly Agree",
                1: "Agree",
                2: "Neutral",
                3: "Disagree",
                4: "Strongly Disagree",
            }
        )
        weights = Series(
            {
                "Agree": 4,
                "Disagree": 2,
                "Neutral": 3,
                "Strongly Agree": 5,
                "Strongly Disagree": 1,
            }
        )
        expected = Series({0: 5, 1: 4, 2: 3, 3: 2, 4: 1})
        result = answer.replace(weights)
        tm.assert_series_equal(result, expected)

    def test_replace_dict_tuple_list_ordering_remains_the_same(self):
        df = DataFrame(dict(A=[np.nan, 1]))
        res1 = df.replace(to_replace={np.nan: 0, 1: -1e8})
        res2 = df.replace(to_replace=(1, np.nan), value=[-1e8, 0])
        res3 = df.replace(to_replace=[1, np.nan], value=[-1e8, 0])

        expected = DataFrame({"A": [0, -1e8]})
        tm.assert_frame_equal(res1, res2)
        tm.assert_frame_equal(res2, res3)
        tm.assert_frame_equal(res3, expected)

    def test_replace_doesnt_replace_without_regex(self):
        raw = """fol T_opp T_Dir T_Enh
        0    1     0     0    vo
        1    2    vr     0     0
        2    2     0     0     0
        3    3     0    bt     0"""
        df = pd.read_csv(StringIO(raw), sep=r"\s+")
        res = df.replace({r"\D": 1})
        tm.assert_frame_equal(df, res)

    def test_replace_bool_with_string(self):
        df = DataFrame({"a": [True, False], "b": list("ab")})
        result = df.replace(True, "a")
        expected = DataFrame({"a": ["a", False], "b": df.b})
        tm.assert_frame_equal(result, expected)

    def test_replace_pure_bool_with_string_no_op(self):
        df = DataFrame(np.random.rand(2, 2) > 0.5)
        result = df.replace("asdf", "fdsa")
        tm.assert_frame_equal(df, result)

    def test_replace_bool_with_bool(self):
        df = DataFrame(np.random.rand(2, 2) > 0.5)
        result = df.replace(False, True)
        expected = DataFrame(np.ones((2, 2), dtype=bool))
        tm.assert_frame_equal(result, expected)

    def test_replace_with_dict_with_bool_keys(self):
        df = DataFrame({0: [True, False], 1: [False, True]})
        result = df.replace({"asdf": "asdb", True: "yes"})
        expected = DataFrame({0: ["yes", False], 1: [False, "yes"]})
        tm.assert_frame_equal(result, expected)

    def test_replace_dict_strings_vs_ints(self):
        # GH#34789
        df = DataFrame({"Y0": [1, 2], "Y1": [3, 4]})
        result = df.replace({"replace_string": "test"})

        tm.assert_frame_equal(result, df)

        result = df["Y0"].replace({"replace_string": "test"})
        tm.assert_series_equal(result, df["Y0"])

    def test_replace_truthy(self):
        df = DataFrame({"a": [True, True]})
        r = df.replace([np.inf, -np.inf], np.nan)
        e = df
        tm.assert_frame_equal(r, e)

    def test_nested_dict_overlapping_keys_replace_int(self):
        # GH 27660 keep behaviour consistent for simple dictionary and
        # nested dictionary replacement
        df = DataFrame({"a": list(range(1, 5))})

        result = df.replace({"a": dict(zip(range(1, 5), range(2, 6)))})
        expected = df.replace(dict(zip(range(1, 5), range(2, 6))))
        tm.assert_frame_equal(result, expected)

    def test_nested_dict_overlapping_keys_replace_str(self):
        # GH 27660
        a = np.arange(1, 5)
        astr = a.astype(str)
        bstr = np.arange(2, 6).astype(str)
        df = DataFrame({"a": astr})
        result = df.replace(dict(zip(astr, bstr)))
        expected = df.replace({"a": dict(zip(astr, bstr))})
        tm.assert_frame_equal(result, expected)

    def test_replace_swapping_bug(self):
        df = DataFrame({"a": [True, False, True]})
        res = df.replace({"a": {True: "Y", False: "N"}})
        expect = DataFrame({"a": ["Y", "N", "Y"]})
        tm.assert_frame_equal(res, expect)

        df = DataFrame({"a": [0, 1, 0]})
        res = df.replace({"a": {0: "Y", 1: "N"}})
        expect = DataFrame({"a": ["Y", "N", "Y"]})
        tm.assert_frame_equal(res, expect)

    def test_replace_period(self):
        d = {
            "fname": {
                "out_augmented_AUG_2011.json": pd.Period(year=2011, month=8, freq="M"),
                "out_augmented_JAN_2011.json": pd.Period(year=2011, month=1, freq="M"),
                "out_augmented_MAY_2012.json": pd.Period(year=2012, month=5, freq="M"),
                "out_augmented_SUBSIDY_WEEK.json": pd.Period(
                    year=2011, month=4, freq="M"
                ),
                "out_augmented_AUG_2012.json": pd.Period(year=2012, month=8, freq="M"),
                "out_augmented_MAY_2011.json": pd.Period(year=2011, month=5, freq="M"),
                "out_augmented_SEP_2013.json": pd.Period(year=2013, month=9, freq="M"),
            }
        }

        df = DataFrame(
            [
                "out_augmented_AUG_2012.json",
                "out_augmented_SEP_2013.json",
                "out_augmented_SUBSIDY_WEEK.json",
                "out_augmented_MAY_2012.json",
                "out_augmented_MAY_2011.json",
                "out_augmented_AUG_2011.json",
                "out_augmented_JAN_2011.json",
            ],
            columns=["fname"],
        )
        assert set(df.fname.values) == set(d["fname"].keys())
        # We don't support converting object -> specialized EA in
        # replace yet.
        expected = DataFrame(
            {"fname": [d["fname"][k] for k in df.fname.values]}, dtype=object
        )
        result = df.replace(d)
        tm.assert_frame_equal(result, expected)

    def test_replace_datetime(self):
        d = {
            "fname": {
                "out_augmented_AUG_2011.json": pd.Timestamp("2011-08"),
                "out_augmented_JAN_2011.json": pd.Timestamp("2011-01"),
                "out_augmented_MAY_2012.json": pd.Timestamp("2012-05"),
                "out_augmented_SUBSIDY_WEEK.json": pd.Timestamp("2011-04"),
                "out_augmented_AUG_2012.json": pd.Timestamp("2012-08"),
                "out_augmented_MAY_2011.json": pd.Timestamp("2011-05"),
                "out_augmented_SEP_2013.json": pd.Timestamp("2013-09"),
            }
        }

        df = DataFrame(
            [
                "out_augmented_AUG_2012.json",
                "out_augmented_SEP_2013.json",
                "out_augmented_SUBSIDY_WEEK.json",
                "out_augmented_MAY_2012.json",
                "out_augmented_MAY_2011.json",
                "out_augmented_AUG_2011.json",
                "out_augmented_JAN_2011.json",
            ],
            columns=["fname"],
        )
        assert set(df.fname.values) == set(d["fname"].keys())
        expected = DataFrame({"fname": [d["fname"][k] for k in df.fname.values]})
        result = df.replace(d)
        tm.assert_frame_equal(result, expected)

    def test_replace_datetimetz(self):

        # GH 11326
        # behaving poorly when presented with a datetime64[ns, tz]
        df = DataFrame(
            {
                "A": date_range("20130101", periods=3, tz="US/Eastern"),
                "B": [0, np.nan, 2],
            }
        )
        result = df.replace(np.nan, 1)
        expected = DataFrame(
            {
                "A": date_range("20130101", periods=3, tz="US/Eastern"),
                "B": Series([0, 1, 2], dtype="float64"),
            }
        )
        tm.assert_frame_equal(result, expected)

        result = df.fillna(1)
        tm.assert_frame_equal(result, expected)

        result = df.replace(0, np.nan)
        expected = DataFrame(
            {
                "A": date_range("20130101", periods=3, tz="US/Eastern"),
                "B": [np.nan, np.nan, 2],
            }
        )
        tm.assert_frame_equal(result, expected)

        result = df.replace(
            Timestamp("20130102", tz="US/Eastern"),
            Timestamp("20130104", tz="US/Eastern"),
        )
        expected = DataFrame(
            {
                "A": [
                    Timestamp("20130101", tz="US/Eastern"),
                    Timestamp("20130104", tz="US/Eastern"),
                    Timestamp("20130103", tz="US/Eastern"),
                ],
                "B": [0, np.nan, 2],
            }
        )
        tm.assert_frame_equal(result, expected)

        result = df.copy()
        result.iloc[1, 0] = np.nan
        result = result.replace({"A": pd.NaT}, Timestamp("20130104", tz="US/Eastern"))
        tm.assert_frame_equal(result, expected)

        # coerce to object
        result = df.copy()
        result.iloc[1, 0] = np.nan
        result = result.replace({"A": pd.NaT}, Timestamp("20130104", tz="US/Pacific"))
        expected = DataFrame(
            {
                "A": [
                    Timestamp("20130101", tz="US/Eastern"),
                    Timestamp("20130104", tz="US/Pacific"),
                    Timestamp("20130103", tz="US/Eastern"),
                ],
                "B": [0, np.nan, 2],
            }
        )
        tm.assert_frame_equal(result, expected)

        result = df.copy()
        result.iloc[1, 0] = np.nan
        result = result.replace({"A": np.nan}, Timestamp("20130104"))
        expected = DataFrame(
            {
                "A": [
                    Timestamp("20130101", tz="US/Eastern"),
                    Timestamp("20130104"),
                    Timestamp("20130103", tz="US/Eastern"),
                ],
                "B": [0, np.nan, 2],
            }
        )
        tm.assert_frame_equal(result, expected)

    def test_replace_with_empty_dictlike(self, mix_abc):
        # GH 15289
        df = DataFrame(mix_abc)
        tm.assert_frame_equal(df, df.replace({}))
        tm.assert_frame_equal(df, df.replace(Series([], dtype=object)))

        tm.assert_frame_equal(df, df.replace({"b": {}}))
        tm.assert_frame_equal(df, df.replace(Series({"b": {}})))

    @pytest.mark.parametrize(
        "to_replace, method, expected",
        [
            (0, "bfill", {"A": [1, 1, 2], "B": [5, np.nan, 7], "C": ["a", "b", "c"]}),
            (
                np.nan,
                "bfill",
                {"A": [0, 1, 2], "B": [5.0, 7.0, 7.0], "C": ["a", "b", "c"]},
            ),
            ("d", "ffill", {"A": [0, 1, 2], "B": [5, np.nan, 7], "C": ["a", "b", "c"]}),
            (
                [0, 2],
                "bfill",
                {"A": [1, 1, 2], "B": [5, np.nan, 7], "C": ["a", "b", "c"]},
            ),
            (
                [1, 2],
                "pad",
                {"A": [0, 0, 0], "B": [5, np.nan, 7], "C": ["a", "b", "c"]},
            ),
            (
                (1, 2),
                "bfill",
                {"A": [0, 2, 2], "B": [5, np.nan, 7], "C": ["a", "b", "c"]},
            ),
            (
                ["b", "c"],
                "ffill",
                {"A": [0, 1, 2], "B": [5, np.nan, 7], "C": ["a", "a", "a"]},
            ),
        ],
    )
    def test_replace_method(self, to_replace, method, expected):
        # GH 19632
        df = DataFrame({"A": [0, 1, 2], "B": [5, np.nan, 7], "C": ["a", "b", "c"]})

        result = df.replace(to_replace=to_replace, value=None, method=method)
        expected = DataFrame(expected)
        tm.assert_frame_equal(result, expected)

    @pytest.mark.parametrize(
        "replace_dict, final_data",
        [({"a": 1, "b": 1}, [[3, 3], [2, 2]]), ({"a": 1, "b": 2}, [[3, 1], [2, 3]])],
    )
    def test_categorical_replace_with_dict(self, replace_dict, final_data):
        # GH 26988
        df = DataFrame([[1, 1], [2, 2]], columns=["a", "b"], dtype="category")

        final_data = np.array(final_data)

        a = pd.Categorical(final_data[:, 0], categories=[3, 2])

        excat = [3, 2] if replace_dict["b"] == 1 else [1, 3]
        b = pd.Categorical(final_data[:, 1], categories=excat)

        expected = DataFrame({"a": a, "b": b})
        result = df.replace(replace_dict, 3)
        tm.assert_frame_equal(result, expected)
        msg = (
            r"Attributes of DataFrame.iloc\[:, 0\] \(column name=\"a\"\) are "
            "different"
        )
        with pytest.raises(AssertionError, match=msg):
            # ensure non-inplace call does not affect original
            tm.assert_frame_equal(df, expected)
        return_value = df.replace(replace_dict, 3, inplace=True)
        assert return_value is None
        tm.assert_frame_equal(df, expected)

    @pytest.mark.parametrize(
        "df, to_replace, exp",
        [
            (
                {"col1": [1, 2, 3], "col2": [4, 5, 6]},
                {4: 5, 5: 6, 6: 7},
                {"col1": [1, 2, 3], "col2": [5, 6, 7]},
            ),
            (
                {"col1": [1, 2, 3], "col2": ["4", "5", "6"]},
                {"4": "5", "5": "6", "6": "7"},
                {"col1": [1, 2, 3], "col2": ["5", "6", "7"]},
            ),
        ],
    )
    def test_replace_commutative(self, df, to_replace, exp):
        # GH 16051
        # DataFrame.replace() overwrites when values are non-numeric
        # also added to data frame whilst issue was for series

        df = DataFrame(df)

        expected = DataFrame(exp)
        result = df.replace(to_replace)
        tm.assert_frame_equal(result, expected)

    @pytest.mark.parametrize(
        "replacer",
        [
            pd.Timestamp("20170827"),
            np.int8(1),
            np.int16(1),
            np.float32(1),
            np.float64(1),
        ],
    )
    def test_replace_replacer_dtype(self, replacer):
        # GH26632
        df = DataFrame(["a"])
        result = df.replace({"a": replacer, "b": replacer})
        expected = DataFrame([replacer])
        tm.assert_frame_equal(result, expected)

    def test_replace_after_convert_dtypes(self):
        # GH31517
        df = DataFrame({"grp": [1, 2, 3, 4, 5]}, dtype="Int64")
        result = df.replace(1, 10)
        expected = DataFrame({"grp": [10, 2, 3, 4, 5]}, dtype="Int64")
        tm.assert_frame_equal(result, expected)

    def test_replace_invalid_to_replace(self):
        # GH 18634
        # API: replace() should raise an exception if invalid argument is given
        df = DataFrame({"one": ["a", "b ", "c"], "two": ["d ", "e ", "f "]})
        msg = (
            r"Expecting 'to_replace' to be either a scalar, array-like, "
            r"dict or None, got invalid type.*"
        )
        with pytest.raises(TypeError, match=msg):
            df.replace(lambda x: x.strip())

    @pytest.mark.parametrize("dtype", ["float", "float64", "int64", "Int64", "boolean"])
    @pytest.mark.parametrize("value", [np.nan, pd.NA])
    def test_replace_no_replacement_dtypes(self, dtype, value):
        # https://github.com/pandas-dev/pandas/issues/32988
        df = DataFrame(np.eye(2), dtype=dtype)
        result = df.replace(to_replace=[None, -np.inf, np.inf], value=value)
        tm.assert_frame_equal(result, df)

    @pytest.mark.parametrize("replacement", [np.nan, 5])
    def test_replace_with_duplicate_columns(self, replacement):
        # GH 24798
        result = DataFrame({"A": [1, 2, 3], "A1": [4, 5, 6], "B": [7, 8, 9]})
        result.columns = list("AAB")

        expected = DataFrame(
            {"A": [1, 2, 3], "A1": [4, 5, 6], "B": [replacement, 8, 9]}
        )
        expected.columns = list("AAB")

        result["B"] = result["B"].replace(7, replacement)

        tm.assert_frame_equal(result, expected)

    @pytest.mark.parametrize("value", [pd.Period("2020-01"), pd.Interval(0, 5)])
    def test_replace_period_ignore_float(self, value):
        """
        Regression test for GH#34871: if df.replace(1.0, 0.0) is called on a df
        with a Period/Interval column the old, faulty behavior is to raise TypeError.
        """
<<<<<<< HEAD
        df = pd.DataFrame({"Per": [value] * 3})
        result = df.replace(1.0, 0.0)
        expected = pd.DataFrame({"Per": [value] * 3})
=======
        df = DataFrame({"Per": [pd.Period("2020-01")] * 3})
        result = df.replace(1.0, 0.0)
        expected = DataFrame({"Per": [pd.Period("2020-01")] * 3})
>>>>>>> ac7ca239
        tm.assert_frame_equal(expected, result)

    def test_replace_value_category_type(self):
        """
        Test for #23305: to ensure category dtypes are maintained
        after replace with direct values
        """

        # create input data
        input_dict = {
            "col1": [1, 2, 3, 4],
            "col2": ["a", "b", "c", "d"],
            "col3": [1.5, 2.5, 3.5, 4.5],
            "col4": ["cat1", "cat2", "cat3", "cat4"],
            "col5": ["obj1", "obj2", "obj3", "obj4"],
        }
        # explicitly cast columns as category and order them
        input_df = DataFrame(data=input_dict).astype(
            {"col2": "category", "col4": "category"}
        )
        input_df["col2"] = input_df["col2"].cat.reorder_categories(
            ["a", "b", "c", "d"], ordered=True
        )
        input_df["col4"] = input_df["col4"].cat.reorder_categories(
            ["cat1", "cat2", "cat3", "cat4"], ordered=True
        )

        # create expected dataframe
        expected_dict = {
            "col1": [1, 2, 3, 4],
            "col2": ["a", "b", "c", "z"],
            "col3": [1.5, 2.5, 3.5, 4.5],
            "col4": ["cat1", "catX", "cat3", "cat4"],
            "col5": ["obj9", "obj2", "obj3", "obj4"],
        }
        # explicitly cast columns as category and order them
        expected = DataFrame(data=expected_dict).astype(
            {"col2": "category", "col4": "category"}
        )
        expected["col2"] = expected["col2"].cat.reorder_categories(
            ["a", "b", "c", "z"], ordered=True
        )
        expected["col4"] = expected["col4"].cat.reorder_categories(
            ["cat1", "catX", "cat3", "cat4"], ordered=True
        )

        # replace values in input dataframe
        input_df = input_df.replace("d", "z")
        input_df = input_df.replace("obj1", "obj9")
        result = input_df.replace("cat2", "catX")

        tm.assert_frame_equal(result, expected)

    @pytest.mark.xfail(
        reason="category dtype gets changed to object type after replace, see #35268",
        strict=True,
    )
    def test_replace_dict_category_type(self, input_category_df, expected_category_df):
        """
        Test to ensure category dtypes are maintained
        after replace with dict values
        """

        # create input dataframe
        input_dict = {"col1": ["a"], "col2": ["obj1"], "col3": ["cat1"]}
        # explicitly cast columns as category
        input_df = DataFrame(data=input_dict).astype(
            {"col1": "category", "col2": "category", "col3": "category"}
        )

        # create expected dataframe
        expected_dict = {"col1": ["z"], "col2": ["obj9"], "col3": ["catX"]}
        # explicitly cast columns as category
        expected = DataFrame(data=expected_dict).astype(
            {"col1": "category", "col2": "category", "col3": "category"}
        )

        # replace values in input dataframe using a dict
        result = input_df.replace({"a": "z", "obj1": "obj9", "cat1": "catX"})

        tm.assert_frame_equal(result, expected)

    def test_replace_with_compiled_regex(self):
        # https://github.com/pandas-dev/pandas/issues/35680
        df = DataFrame(["a", "b", "c"])
        regex = re.compile("^a$")
        result = df.replace({regex: "z"}, regex=True)
        expected = DataFrame(["z", "b", "c"])
        tm.assert_frame_equal(result, expected)

    def test_replace_intervals(self):
        # https://github.com/pandas-dev/pandas/issues/35931
        df = DataFrame({"a": [pd.Interval(0, 1), pd.Interval(0, 1)]})
        result = df.replace({"a": {pd.Interval(0, 1): "x"}})
        expected = DataFrame({"a": ["x", "x"]})
        tm.assert_frame_equal(result, expected)

    def test_replace_unicode(self):
        # GH: 16784
        columns_values_map = {"positive": {"正面": 1, "中立": 1, "负面": 0}}
        df1 = DataFrame({"positive": np.ones(3)})
        result = df1.replace(columns_values_map)
        expected = DataFrame({"positive": np.ones(3)})
        tm.assert_frame_equal(result, expected)<|MERGE_RESOLUTION|>--- conflicted
+++ resolved
@@ -1523,15 +1523,9 @@
         Regression test for GH#34871: if df.replace(1.0, 0.0) is called on a df
         with a Period/Interval column the old, faulty behavior is to raise TypeError.
         """
-<<<<<<< HEAD
         df = pd.DataFrame({"Per": [value] * 3})
         result = df.replace(1.0, 0.0)
         expected = pd.DataFrame({"Per": [value] * 3})
-=======
-        df = DataFrame({"Per": [pd.Period("2020-01")] * 3})
-        result = df.replace(1.0, 0.0)
-        expected = DataFrame({"Per": [pd.Period("2020-01")] * 3})
->>>>>>> ac7ca239
         tm.assert_frame_equal(expected, result)
 
     def test_replace_value_category_type(self):
