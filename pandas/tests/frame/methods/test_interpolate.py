import numpy as np
import pytest

from pandas._config import using_pyarrow_string_dtype

import pandas.util._test_decorators as td

from pandas import (
    DataFrame,
    NaT,
    Series,
    date_range,
)
import pandas._testing as tm


class TestDataFrameInterpolate:
    def test_interpolate_complex(self):
        # GH#53635
        ser = Series([complex("1+1j"), float("nan"), complex("2+2j")])
        assert ser.dtype.kind == "c"

        res = ser.interpolate()
        expected = Series([ser[0], ser[0] * 1.5, ser[2]])
        tm.assert_series_equal(res, expected)

        df = ser.to_frame()
        res = df.interpolate()
        expected = expected.to_frame()
        tm.assert_frame_equal(res, expected)

    def test_interpolate_datetimelike_values(self, frame_or_series):
        # GH#11312, GH#51005
        orig = Series(date_range("2012-01-01", periods=5))
        ser = orig.copy()
        ser[2] = NaT

        res = frame_or_series(ser).interpolate()
        expected = frame_or_series(orig)
        tm.assert_equal(res, expected)

        # datetime64tz cast
        ser_tz = ser.dt.tz_localize("US/Pacific")
        res_tz = frame_or_series(ser_tz).interpolate()
        expected_tz = frame_or_series(orig.dt.tz_localize("US/Pacific"))
        tm.assert_equal(res_tz, expected_tz)

        # timedelta64 cast
        ser_td = ser - ser[0]
        res_td = frame_or_series(ser_td).interpolate()
        expected_td = frame_or_series(orig - orig[0])
        tm.assert_equal(res_td, expected_td)

    def test_interpolate_inplace(self, frame_or_series, request):
        # GH#44749
        obj = frame_or_series([1, np.nan, 2])
        orig = obj.values

        obj.interpolate(inplace=True)
        expected = frame_or_series([1, 1.5, 2])
        tm.assert_equal(obj, expected)

        # check we operated *actually* inplace
        assert np.shares_memory(orig, obj.values)
        assert orig.squeeze()[1] == 1.5

    @pytest.mark.xfail(
        using_pyarrow_string_dtype(), reason="interpolate doesn't work for string"
    )
    def test_interp_basic(self):
        df = DataFrame(
            {
                "A": [1, 2, np.nan, 4],
                "B": [1, 4, 9, np.nan],
                "C": [1, 2, 3, 5],
                "D": list("abcd"),
            }
        )
        msg = "DataFrame cannot interpolate with object dtype"
        with pytest.raises(TypeError, match=msg):
            df.interpolate()

        cvalues = df["C"]._values
        dvalues = df["D"].values
        with pytest.raises(TypeError, match=msg):
            df.interpolate(inplace=True)

        # check we DID operate inplace
        assert np.shares_memory(df["C"]._values, cvalues)
        assert np.shares_memory(df["D"]._values, dvalues)

    @pytest.mark.xfail(
        using_pyarrow_string_dtype(), reason="interpolate doesn't work for string"
    )
    def test_interp_basic_with_non_range_index(self, using_infer_string):
        df = DataFrame(
            {
                "A": [1, 2, np.nan, 4],
                "B": [1, 4, 9, np.nan],
                "C": [1, 2, 3, 5],
                "D": list("abcd"),
            }
        )

        msg = "DataFrame cannot interpolate with object dtype"
        if not using_infer_string:
            with pytest.raises(TypeError, match=msg):
                df.set_index("C").interpolate()
        else:
            result = df.set_index("C").interpolate()
<<<<<<< HEAD
        expected = df.set_index("C")
        expected.loc[3, "A"] = 2.66667
        expected.loc[5, "B"] = 9
        tm.assert_frame_equal(result, expected)
=======
            expected = df.set_index("C")
            expected.loc[3, "A"] = 3
            expected.loc[5, "B"] = 9
            tm.assert_frame_equal(result, expected)
>>>>>>> 924f2467

    def test_interp_empty(self):
        # https://github.com/pandas-dev/pandas/issues/35598
        df = DataFrame()
        result = df.interpolate()
        assert result is not df
        expected = df
        tm.assert_frame_equal(result, expected)

    def test_interp_bad_method(self):
        df = DataFrame(
            {
                "A": [1, 2, np.nan, 4],
                "B": [1, 4, 9, np.nan],
                "C": [1, 2, 3, 5],
            }
        )
        msg = (
            r"method must be one of \['linear', 'time', 'index', 'values', "
            r"'nearest', 'zero', 'slinear', 'quadratic', 'cubic', "
            r"'barycentric', 'krogh', 'spline', 'polynomial', "
            r"'from_derivatives', 'piecewise_polynomial', 'pchip', 'akima', "
            r"'cubicspline'\]. Got 'not_a_method' instead."
        )
        with pytest.raises(ValueError, match=msg):
            df.interpolate(method="not_a_method")

    def test_interp_combo(self):
        df = DataFrame(
            {
                "A": [1.0, 2.0, np.nan, 4.0],
                "B": [1, 4, 9, np.nan],
                "C": [1, 2, 3, 5],
                "D": list("abcd"),
            }
        )

        result = df["A"].interpolate()
        expected = Series([1.0, 2.0, 3.0, 4.0], name="A")
        tm.assert_series_equal(result, expected)

    def test_interp_nan_idx(self):
        df = DataFrame({"A": [1, 2, np.nan, 4], "B": [np.nan, 2, 3, 4]})
        df = df.set_index("A")
        msg = (
            "Interpolation with NaNs in the index has not been implemented. "
            "Try filling those NaNs before interpolating."
        )
        with pytest.raises(NotImplementedError, match=msg):
            df.interpolate(method="values")

    def test_interp_various(self):
        pytest.importorskip("scipy")
        df = DataFrame(
            {"A": [1, 2, np.nan, 4, 5, np.nan, 7], "C": [1, 2, 3, 5, 8, 13, 21]}
        )
        df = df.set_index("C")
        expected = df.copy()
        result = df.interpolate(method="polynomial", order=1)

        expected.loc[3, "A"] = 2.66666667
        expected.loc[13, "A"] = 5.76923076
        tm.assert_frame_equal(result, expected)

        result = df.interpolate(method="cubic")
        # GH #15662.
        expected.loc[3, "A"] = 2.81547781
        expected.loc[13, "A"] = 5.52964175
        tm.assert_frame_equal(result, expected)

        result = df.interpolate(method="nearest")
        expected.loc[3, "A"] = 2
        expected.loc[13, "A"] = 5
        tm.assert_frame_equal(result, expected, check_dtype=False)

        result = df.interpolate(method="quadratic")
        expected.loc[3, "A"] = 2.82150771
        expected.loc[13, "A"] = 6.12648668
        tm.assert_frame_equal(result, expected)

        result = df.interpolate(method="slinear")
        expected.loc[3, "A"] = 2.66666667
        expected.loc[13, "A"] = 5.76923077
        tm.assert_frame_equal(result, expected)

        result = df.interpolate(method="zero")
        expected.loc[3, "A"] = 2.0
        expected.loc[13, "A"] = 5
        tm.assert_frame_equal(result, expected, check_dtype=False)

    def test_interp_alt_scipy(self):
        pytest.importorskip("scipy")
        df = DataFrame(
            {"A": [1, 2, np.nan, 4, 5, np.nan, 7], "C": [1, 2, 3, 5, 8, 13, 21]}
        )
        result = df.interpolate(method="barycentric")
        expected = df.copy()
        expected.loc[2, "A"] = 3
        expected.loc[5, "A"] = 6
        tm.assert_frame_equal(result, expected)

        result = df.interpolate(method="krogh")
        expectedk = df.copy()
        expectedk["A"] = expected["A"]
        tm.assert_frame_equal(result, expectedk)

        result = df.interpolate(method="pchip")
        expected.loc[2, "A"] = 3
        expected.loc[5, "A"] = 6.0

        tm.assert_frame_equal(result, expected)

    def test_interp_rowwise(self):
        df = DataFrame(
            {
                0: [1, 2, np.nan, 4],
                1: [2, 3, 4, np.nan],
                2: [np.nan, 4, 5, 6],
                3: [4, np.nan, 6, 7],
                4: [1, 2, 3, 4],
            }
        )
        result = df.interpolate(axis=1)
        expected = df.copy()
        expected.loc[3, 1] = 5
        expected.loc[0, 2] = 3
        expected.loc[1, 3] = 3
        expected[4] = expected[4].astype(np.float64)
        tm.assert_frame_equal(result, expected)

        result = df.interpolate(axis=1, method="values")
        tm.assert_frame_equal(result, expected)

        result = df.interpolate(axis=0)
        expected = df.interpolate()
        tm.assert_frame_equal(result, expected)

    @pytest.mark.parametrize(
        "axis_name, axis_number",
        [
            pytest.param("rows", 0, id="rows_0"),
            pytest.param("index", 0, id="index_0"),
            pytest.param("columns", 1, id="columns_1"),
        ],
    )
    def test_interp_axis_names(self, axis_name, axis_number):
        # GH 29132: test axis names
        data = {0: [0, np.nan, 6], 1: [1, np.nan, 7], 2: [2, 5, 8]}

        df = DataFrame(data, dtype=np.float64)
        result = df.interpolate(axis=axis_name, method="linear")
        expected = df.interpolate(axis=axis_number, method="linear")
        tm.assert_frame_equal(result, expected)

    def test_rowwise_alt(self):
        df = DataFrame(
            {
                0: [0, 0.5, 1.0, np.nan, 4, 8, np.nan, np.nan, 64],
                1: [1, 2, 3, 4, 3, 2, 1, 0, -1],
            }
        )
        df.interpolate(axis=0)
        # TODO: assert something?

    @pytest.mark.parametrize(
        "check_scipy", [False, pytest.param(True, marks=td.skip_if_no("scipy"))]
    )
    def test_interp_leading_nans(self, check_scipy):
        df = DataFrame(
            {"A": [np.nan, np.nan, 0.5, 0.25, 0], "B": [np.nan, -3, -3.5, np.nan, -4]}
        )
        result = df.interpolate()
        expected = df.copy()
        expected.loc[3, "B"] = -3.75
        tm.assert_frame_equal(result, expected)

        if check_scipy:
            result = df.interpolate(method="polynomial", order=1)
            tm.assert_frame_equal(result, expected)

    def test_interp_raise_on_only_mixed(self, axis):
        df = DataFrame(
            {
                "A": [1, 2, np.nan, 4],
                "B": ["a", "b", "c", "d"],
                "C": [np.nan, 2, 5, 7],
                "D": [np.nan, np.nan, 9, 9],
                "E": [1, 2, 3, 4],
            }
        )
        msg = "DataFrame cannot interpolate with object dtype"
        with pytest.raises(TypeError, match=msg):
            df.astype("object").interpolate(axis=axis)

    def test_interp_raise_on_all_object_dtype(self):
        # GH 22985
        df = DataFrame({"A": [1, 2, 3], "B": [4, 5, 6]}, dtype="object")
        msg = "DataFrame cannot interpolate with object dtype"
        with pytest.raises(TypeError, match=msg):
            df.interpolate()

    def test_interp_inplace(self):
        df = DataFrame({"a": [1.0, 2.0, np.nan, 4.0]})
        expected = df.copy()
        result = df.copy()

        with tm.raises_chained_assignment_error():
            return_value = result["a"].interpolate(inplace=True)
        assert return_value is None
        tm.assert_frame_equal(result, expected)

    def test_interp_inplace_row(self):
        # GH 10395
        result = DataFrame(
            {"a": [1.0, 2.0, 3.0, 4.0], "b": [np.nan, 2.0, 3.0, 4.0], "c": [3, 2, 2, 2]}
        )
        expected = result.interpolate(method="linear", axis=1, inplace=False)
        return_value = result.interpolate(method="linear", axis=1, inplace=True)
        assert return_value is None
        tm.assert_frame_equal(result, expected)

    def test_interp_ignore_all_good(self):
        # GH
        df = DataFrame(
            {
                "A": [1, 2, np.nan, 4],
                "B": [1, 2, 3, 4],
                "C": [1.0, 2.0, np.nan, 4.0],
                "D": [1.0, 2.0, 3.0, 4.0],
            }
        )
        expected = DataFrame(
            {
                "A": np.array([1, 2, 3, 4], dtype="float64"),
                "B": np.array([1, 2, 3, 4], dtype="int64"),
                "C": np.array([1.0, 2.0, 3, 4.0], dtype="float64"),
                "D": np.array([1.0, 2.0, 3.0, 4.0], dtype="float64"),
            }
        )
        result = df.interpolate()
        tm.assert_frame_equal(result, expected)

        # all good
        result = df[["B", "D"]].interpolate()
        tm.assert_frame_equal(result, df[["B", "D"]])

    def test_interp_time_inplace_axis(self):
        # GH 9687
        periods = 5
        idx = date_range(start="2014-01-01", periods=periods)
        data = np.random.default_rng(2).random((periods, periods))
        data[data < 0.5] = np.nan
        expected = DataFrame(index=idx, columns=idx, data=data)

        result = expected.interpolate(axis=0, method="time")
        return_value = expected.interpolate(axis=0, method="time", inplace=True)
        assert return_value is None
        tm.assert_frame_equal(result, expected)

    @pytest.mark.parametrize("axis_name, axis_number", [("index", 0), ("columns", 1)])
    def test_interp_string_axis(self, axis_name, axis_number):
        # https://github.com/pandas-dev/pandas/issues/25190
        x = np.linspace(0, 100, 1000)
        y = np.sin(x)
        df = DataFrame(
            data=np.tile(y, (10, 1)), index=np.arange(10), columns=x
        ).reindex(columns=x * 1.005)
        result = df.interpolate(method="linear", axis=axis_name)
        expected = df.interpolate(method="linear", axis=axis_number)
        tm.assert_frame_equal(result, expected)

    @pytest.mark.parametrize("multiblock", [True, False])
    @pytest.mark.parametrize("method", ["ffill", "bfill", "pad"])
    def test_interp_fillna_methods(self, axis, multiblock, method):
        # GH 12918
        df = DataFrame(
            {
                "A": [1.0, 2.0, 3.0, 4.0, np.nan, 5.0],
                "B": [2.0, 4.0, 6.0, np.nan, 8.0, 10.0],
                "C": [3.0, 6.0, 9.0, np.nan, np.nan, 30.0],
            }
        )
        if multiblock:
            df["D"] = np.nan
            df["E"] = 1.0

        method2 = method if method != "pad" else "ffill"
        expected = getattr(df, method2)(axis=axis)
        msg = f"DataFrame.interpolate with method={method} is deprecated"
        with tm.assert_produces_warning(FutureWarning, match=msg):
            result = df.interpolate(method=method, axis=axis)
        tm.assert_frame_equal(result, expected)

    def test_interpolate_empty_df(self):
        # GH#53199
        df = DataFrame()
        expected = df.copy()
        result = df.interpolate(inplace=True)
        assert result is None
        tm.assert_frame_equal(df, expected)

    def test_interpolate_ea(self, any_int_ea_dtype):
        # GH#55347
        df = DataFrame({"a": [1, None, None, None, 3]}, dtype=any_int_ea_dtype)
        orig = df.copy()
        result = df.interpolate(limit=2)
        expected = DataFrame({"a": [1, 1.5, 2.0, None, 3]}, dtype="Float64")
        tm.assert_frame_equal(result, expected)
        tm.assert_frame_equal(df, orig)

    @pytest.mark.parametrize(
        "dtype",
        [
            "Float64",
            "Float32",
            pytest.param("float32[pyarrow]", marks=td.skip_if_no("pyarrow")),
            pytest.param("float64[pyarrow]", marks=td.skip_if_no("pyarrow")),
        ],
    )
    def test_interpolate_ea_float(self, dtype):
        # GH#55347
        df = DataFrame({"a": [1, None, None, None, 3]}, dtype=dtype)
        orig = df.copy()
        result = df.interpolate(limit=2)
        expected = DataFrame({"a": [1, 1.5, 2.0, None, 3]}, dtype=dtype)
        tm.assert_frame_equal(result, expected)
        tm.assert_frame_equal(df, orig)

    @pytest.mark.parametrize(
        "dtype",
        ["int64", "uint64", "int32", "int16", "int8", "uint32", "uint16", "uint8"],
    )
    def test_interpolate_arrow(self, dtype):
        # GH#55347
        pytest.importorskip("pyarrow")
        df = DataFrame({"a": [1, None, None, None, 3]}, dtype=dtype + "[pyarrow]")
        result = df.interpolate(limit=2)
        expected = DataFrame({"a": [1, 1.5, 2.0, None, 3]}, dtype="float64[pyarrow]")
        tm.assert_frame_equal(result, expected)<|MERGE_RESOLUTION|>--- conflicted
+++ resolved
@@ -108,17 +108,10 @@
                 df.set_index("C").interpolate()
         else:
             result = df.set_index("C").interpolate()
-<<<<<<< HEAD
-        expected = df.set_index("C")
-        expected.loc[3, "A"] = 2.66667
-        expected.loc[5, "B"] = 9
-        tm.assert_frame_equal(result, expected)
-=======
             expected = df.set_index("C")
-            expected.loc[3, "A"] = 3
+            expected.loc[3, "A"] = 2.66667
             expected.loc[5, "B"] = 9
             tm.assert_frame_equal(result, expected)
->>>>>>> 924f2467
 
     def test_interp_empty(self):
         # https://github.com/pandas-dev/pandas/issues/35598
