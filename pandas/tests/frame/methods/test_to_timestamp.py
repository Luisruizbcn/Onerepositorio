--- conflicted
+++ resolved
@@ -44,13 +44,8 @@
         if frame_or_series is Series:
             assert result.name == "A"
 
-<<<<<<< HEAD
-        exp_index = date_range("1/1/2001", end="1/1/2009", freq="AS-JAN")
+        exp_index = date_range("1/1/2001", end="1/1/2009", freq="YS-JAN")
         result = obj.axis_ops.to_timestamp("D", how="start")
-=======
-        exp_index = date_range("1/1/2001", end="1/1/2009", freq="YS-JAN")
-        result = obj.to_timestamp("D", "start")
->>>>>>> b3fa178b
         tm.assert_index_equal(result.index, exp_index)
 
         result = obj.axis_ops.to_timestamp(how="start")
@@ -93,13 +88,8 @@
         tm.assert_index_equal(result.columns, exp_index)
         tm.assert_numpy_array_equal(result.values, df.values)
 
-<<<<<<< HEAD
-        exp_index = date_range("1/1/2001", end="1/1/2009", freq="AS-JAN")
+        exp_index = date_range("1/1/2001", end="1/1/2009", freq="YS-JAN")
         result = df.axis_ops.to_timestamp("D", how="start", axis=1)
-=======
-        exp_index = date_range("1/1/2001", end="1/1/2009", freq="YS-JAN")
-        result = df.to_timestamp("D", "start", axis=1)
->>>>>>> b3fa178b
         tm.assert_index_equal(result.columns, exp_index)
 
         delta = timedelta(hours=23)
@@ -109,11 +99,7 @@
         tm.assert_index_equal(result.columns, exp_index)
 
         delta = timedelta(hours=23, minutes=59)
-<<<<<<< HEAD
-        result = df.axis_ops.to_timestamp("T", how="end", axis=1)
-=======
-        result = df.to_timestamp("min", "end", axis=1)
->>>>>>> b3fa178b
+        result = df.axis_ops.to_timestamp("min", how="end", axis=1)
         exp_index = _get_with_delta(delta)
         exp_index = exp_index + Timedelta(1, "m") - Timedelta(1, "ns")
         tm.assert_index_equal(result.columns, exp_index)
@@ -124,15 +110,9 @@
         exp_index = exp_index + Timedelta(1, "s") - Timedelta(1, "ns")
         tm.assert_index_equal(result.columns, exp_index)
 
-<<<<<<< HEAD
-        result1 = df.axis_ops.to_timestamp("5t", axis=1)
-        result2 = df.axis_ops.to_timestamp("t", axis=1)
-        expected = date_range("2001-01-01", "2009-01-01", freq="AS")
-=======
-        result1 = df.to_timestamp("5min", axis=1)
-        result2 = df.to_timestamp("min", axis=1)
+        result1 = df.axis_ops.to_timestamp("5min", axis=1)
+        result2 = df.axis_ops.to_timestamp("min", axis=1)
         expected = date_range("2001-01-01", "2009-01-01", freq="YS")
->>>>>>> b3fa178b
         assert isinstance(result1.columns, DatetimeIndex)
         assert isinstance(result2.columns, DatetimeIndex)
         tm.assert_numpy_array_equal(result1.columns.asi8, expected.asi8)
@@ -157,15 +137,10 @@
         if frame_or_series is not Series:
             obj = obj.to_frame()
 
-<<<<<<< HEAD
-        exp_index = date_range("1/1/2001 00:59:59", end="1/2/2001 00:59:59", freq="H")
+        exp_index = date_range("1/1/2001 00:59:59", end="1/2/2001 00:59:59", freq="h")
         msg = "(Series|DataFrame).to_timestamp is deprecated"
         with tm.assert_produces_warning(FutureWarning, match=msg):
             result = obj.to_timestamp(how="end")
-=======
-        exp_index = date_range("1/1/2001 00:59:59", end="1/2/2001 00:59:59", freq="h")
-        result = obj.to_timestamp(how="end")
->>>>>>> b3fa178b
         exp_index = exp_index + Timedelta(1, "s") - Timedelta(1, "ns")
         tm.assert_index_equal(result.index, exp_index)
         if frame_or_series is Series:
