--- conflicted
+++ resolved
@@ -4,18 +4,15 @@
 import numpy as np
 import pytest
 
-<<<<<<< HEAD
 import pandas.util._test_decorators as td
 
-from pandas import DataFrame, Index, MultiIndex, Series, merge
-=======
 from pandas import (
     DataFrame,
     Index,
     MultiIndex,
     Series,
+    merge,
 )
->>>>>>> d01561fb
 import pandas._testing as tm
 
 
