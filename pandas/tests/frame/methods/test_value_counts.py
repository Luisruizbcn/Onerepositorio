--- conflicted
+++ resolved
@@ -147,11 +147,7 @@
         index=pd.MultiIndex(
             levels=[
                 pd.Index(["Anne", "Beth", "John"]),
-<<<<<<< HEAD
-                pd.Index(["Louise", "Smith", np.nan]),  # GH#48476
-=======
                 pd.Index(["Louise", "Smith", np.nan]),
->>>>>>> 46c8da3e
             ],
             codes=[[0, 1, 2, 2], [2, 0, 1, 2]],
             names=["first_name", "middle_name"],
