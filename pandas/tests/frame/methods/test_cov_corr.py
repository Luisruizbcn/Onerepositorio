--- conflicted
+++ resolved
@@ -326,19 +326,13 @@
         for row in index[:4]:
             tm.assert_almost_equal(correls[row], df1.loc[row].corr(df2.loc[row]))
 
-<<<<<<< HEAD
     def test_corrwith_with_objects(self, using_infer_string):
-        df1 = tm.makeTimeDataFrame()
-        df2 = tm.makeTimeDataFrame()
-=======
-    def test_corrwith_with_objects(self):
         df1 = DataFrame(
             np.random.default_rng(2).standard_normal((10, 4)),
             columns=Index(list("ABCD"), dtype=object),
             index=date_range("2000-01-01", periods=10, freq="B"),
         )
         df2 = df1.copy()
->>>>>>> 46c8da3e
         cols = ["A", "B", "C", "D"]
 
         df1["obj"] = "foo"
