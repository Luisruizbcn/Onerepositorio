--- conflicted
+++ resolved
@@ -332,14 +332,7 @@
             Y["g"].sum()
             assert not pd.isna(Y["g"]["c"])
 
-<<<<<<< HEAD
-    @pytest.mark.filterwarnings("ignore:Setting a value on a view:FutureWarning")
-    def test_strange_column_corruption_issue(
-        self, performance_warning, using_copy_on_write
-    ):
-=======
-    def test_strange_column_corruption_issue(self):
->>>>>>> 8baee5de
+    def test_strange_column_corruption_issue(self, performance_warning):
         # TODO(wesm): Unclear how exactly this is related to internal matters
         df = DataFrame(index=[0, 1])
         df[0] = np.nan
