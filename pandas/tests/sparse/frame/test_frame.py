import operator

import numpy as np
from numpy import nan
import pytest

from pandas._libs.sparse import BlockIndex, IntIndex
from pandas.compat import lrange
from pandas.errors import PerformanceWarning

import pandas as pd
from pandas import DataFrame, Series, bdate_range, compat
from pandas.core.indexes.datetimes import DatetimeIndex
from pandas.core.sparse import frame as spf
from pandas.core.sparse.api import (
    SparseArray, SparseDataFrame, SparseDtype, SparseSeries)
from pandas.tests.frame.test_api import SharedWithSparse
from pandas.util import testing as tm

from pandas.tseries.offsets import BDay


def test_deprecated():
    with tm.assert_produces_warning(FutureWarning):
        pd.SparseDataFrame({"A": [1, 2]})


@pytest.mark.filterwarnings("ignore:Sparse:FutureWarning")
class TestSparseDataFrame(SharedWithSparse):
    klass = SparseDataFrame

    # SharedWithSparse tests use generic, klass-agnostic assertion
    _assert_frame_equal = staticmethod(tm.assert_sp_frame_equal)
    _assert_series_equal = staticmethod(tm.assert_sp_series_equal)

    def test_iterrows(self, float_frame, float_string_frame):
        # Same as parent, but we don't ensure the sparse kind is the same.
        for k, v in float_frame.iterrows():
            exp = float_frame.loc[k]
            tm.assert_sp_series_equal(v, exp, check_kind=False)

        for k, v in float_string_frame.iterrows():
            exp = float_string_frame.loc[k]
            tm.assert_sp_series_equal(v, exp, check_kind=False)

    def test_itertuples(self, float_frame):
        for i, tup in enumerate(float_frame.itertuples()):
            s = self.klass._constructor_sliced(tup[1:])
            s.name = tup[0]
            expected = float_frame.iloc[i, :].reset_index(drop=True)
            tm.assert_sp_series_equal(s, expected, check_kind=False)

    def test_fill_value_when_combine_const(self):
        # GH12723
        dat = np.array([0, 1, np.nan, 3, 4, 5], dtype='float')
        df = SparseDataFrame({'foo': dat}, index=range(6))

        exp = df.fillna(0).add(2)
        res = df.add(2, fill_value=0)
        tm.assert_sp_frame_equal(res, exp)

    def test_values(self, empty_frame, float_frame):
        empty = empty_frame.values
        assert empty.shape == (0, 0)

        no_cols = SparseDataFrame(index=np.arange(10))
        mat = no_cols.values
        assert mat.shape == (10, 0)

        no_index = SparseDataFrame(columns=np.arange(10))
        mat = no_index.values
        assert mat.shape == (0, 10)

    def test_copy(self, float_frame):
        cp = float_frame.copy()
        assert isinstance(cp, SparseDataFrame)
        tm.assert_sp_frame_equal(cp, float_frame)

        # as of v0.15.0
        # this is now identical (but not is_a )
        assert cp.index.identical(float_frame.index)

    def test_constructor(self, float_frame, float_frame_int_kind,
                         float_frame_fill0):
        for col, series in float_frame.items():
            assert isinstance(series, SparseSeries)

        assert isinstance(float_frame_int_kind['A'].sp_index, IntIndex)

        # constructed zframe from matrix above
        assert float_frame_fill0['A'].fill_value == 0
        # XXX: changed asarray
        expected = pd.SparseArray([0, 0, 0, 0, 1., 2., 3., 4., 5., 6.],
                                  fill_value=0, kind='block')
        tm.assert_sp_array_equal(expected,
                                 float_frame_fill0['A'].values)
        tm.assert_numpy_array_equal(np.array([0., 0., 0., 0., 1., 2.,
                                              3., 4., 5., 6.]),
                                    float_frame_fill0['A'].to_dense().values)

        # construct no data
        sdf = SparseDataFrame(columns=np.arange(10), index=np.arange(10))
        for col, series in sdf.items():
            assert isinstance(series, SparseSeries)

        # construct from nested dict
        data = {c: s.to_dict() for c, s in float_frame.items()}

        sdf = SparseDataFrame(data)
        tm.assert_sp_frame_equal(sdf, float_frame)

        # TODO: test data is copied from inputs

        # init dict with different index
        idx = float_frame.index[:5]
        cons = SparseDataFrame(
            float_frame, index=idx, columns=float_frame.columns,
            default_fill_value=float_frame.default_fill_value,
            default_kind=float_frame.default_kind, copy=True)
        reindexed = float_frame.reindex(idx)

        tm.assert_sp_frame_equal(cons, reindexed, exact_indices=False)

        # assert level parameter breaks reindex
        with pytest.raises(TypeError):
            float_frame.reindex(idx, level=0)

        repr(float_frame)

    def test_constructor_dict_order(self):
        # GH19018
        # initialization ordering: by insertion order if python>= 3.6, else
        # order by value
        d = {'b': [2, 3], 'a': [0, 1]}
        frame = SparseDataFrame(data=d)
        if compat.PY36:
            expected = SparseDataFrame(data=d, columns=list('ba'))
        else:
            expected = SparseDataFrame(data=d, columns=list('ab'))
        tm.assert_sp_frame_equal(frame, expected)

    def test_constructor_ndarray(self, float_frame):
        # no index or columns
        sp = SparseDataFrame(float_frame.values)

        # 1d
        sp = SparseDataFrame(float_frame['A'].values, index=float_frame.index,
                             columns=['A'])
        tm.assert_sp_frame_equal(sp, float_frame.reindex(columns=['A']))

        # raise on level argument
        msg = "Reindex by level not supported for sparse"
        with pytest.raises(TypeError, match=msg):
            float_frame.reindex(columns=['A'], level=1)

        # wrong length index / columns
        with pytest.raises(ValueError, match="^Index length"):
            SparseDataFrame(float_frame.values, index=float_frame.index[:-1])

        with pytest.raises(ValueError, match="^Column length"):
            SparseDataFrame(float_frame.values,
                            columns=float_frame.columns[:-1])

    # GH 9272
    def test_constructor_empty(self):
        sp = SparseDataFrame()
        assert len(sp.index) == 0
        assert len(sp.columns) == 0

    def test_constructor_dataframe(self, float_frame):
        dense = float_frame.to_dense()
        sp = SparseDataFrame(dense)
        tm.assert_sp_frame_equal(sp, float_frame)

    def test_constructor_convert_index_once(self):
        arr = np.array([1.5, 2.5, 3.5])
        sdf = SparseDataFrame(columns=lrange(4), index=arr)
        assert sdf[0].index is sdf[1].index

    def test_constructor_from_series(self):

        # GH 2873
        x = Series(np.random.randn(10000), name='a')
        x = x.to_sparse(fill_value=0)
        assert isinstance(x, SparseSeries)
        df = SparseDataFrame(x)
        assert isinstance(df, SparseDataFrame)

        x = Series(np.random.randn(10000), name='a')
        y = Series(np.random.randn(10000), name='b')
        x2 = x.astype(float)
        x2.loc[:9998] = np.NaN
        # TODO: x_sparse is unused...fix
        x_sparse = x2.to_sparse(fill_value=np.NaN)  # noqa

        # Currently fails too with weird ufunc error
        # df1 = SparseDataFrame([x_sparse, y])

        y.loc[:9998] = 0
        # TODO: y_sparse is unsused...fix
        y_sparse = y.to_sparse(fill_value=0)  # noqa
        # without sparse value raises error
        # df2 = SparseDataFrame([x2_sparse, y])

    def test_constructor_from_dense_series(self):
        # GH 19393
        # series with name
        x = Series(np.random.randn(10000), name='a')
        result = SparseDataFrame(x)
        expected = x.to_frame().to_sparse()
        tm.assert_sp_frame_equal(result, expected)

        # series with no name
        x = Series(np.random.randn(10000))
        result = SparseDataFrame(x)
        expected = x.to_frame().to_sparse()
        tm.assert_sp_frame_equal(result, expected)

    def test_constructor_from_unknown_type(self):
        # GH 19393
        class Unknown:
            pass
        with pytest.raises(TypeError,
                           match=('SparseDataFrame called with unknown type '
                                  '"Unknown" for data argument')):
            SparseDataFrame(Unknown())

    def test_constructor_preserve_attr(self):
        # GH 13866
        arr = pd.SparseArray([1, 0, 3, 0], dtype=np.int64, fill_value=0)
        assert arr.dtype == SparseDtype(np.int64)
        assert arr.fill_value == 0

        df = pd.SparseDataFrame({'x': arr})
        assert df['x'].dtype == SparseDtype(np.int64)
        assert df['x'].fill_value == 0

        s = pd.SparseSeries(arr, name='x')
        assert s.dtype == SparseDtype(np.int64)
        assert s.fill_value == 0

        df = pd.SparseDataFrame(s)
        assert df['x'].dtype == SparseDtype(np.int64)
        assert df['x'].fill_value == 0

        df = pd.SparseDataFrame({'x': s})
        assert df['x'].dtype == SparseDtype(np.int64)
        assert df['x'].fill_value == 0

    def test_constructor_nan_dataframe(self):
        # GH 10079
        trains = np.arange(100)
        thresholds = [10, 20, 30, 40, 50, 60]
        tuples = [(i, j) for i in trains for j in thresholds]
        index = pd.MultiIndex.from_tuples(tuples,
                                          names=['trains', 'thresholds'])
        matrix = np.empty((len(index), len(trains)))
        matrix.fill(np.nan)
        df = pd.DataFrame(matrix, index=index, columns=trains, dtype=float)
        result = df.to_sparse()
        expected = pd.SparseDataFrame(matrix, index=index, columns=trains,
                                      dtype=float)
        tm.assert_sp_frame_equal(result, expected)

    def test_type_coercion_at_construction(self):
        # GH 15682
        result = pd.SparseDataFrame(
            {'a': [1, 0, 0], 'b': [0, 1, 0], 'c': [0, 0, 1]}, dtype='uint8',
            default_fill_value=0)
        expected = pd.SparseDataFrame(
            {'a': pd.SparseSeries([1, 0, 0], dtype='uint8'),
             'b': pd.SparseSeries([0, 1, 0], dtype='uint8'),
             'c': pd.SparseSeries([0, 0, 1], dtype='uint8')},
            default_fill_value=0)
        tm.assert_sp_frame_equal(result, expected)

    def test_default_dtype(self):
        result = pd.SparseDataFrame(columns=list('ab'), index=range(2))
        expected = pd.SparseDataFrame([[np.nan, np.nan], [np.nan, np.nan]],
                                      columns=list('ab'), index=range(2))
        tm.assert_sp_frame_equal(result, expected)

    def test_nan_data_with_int_dtype_raises_error(self):
        sdf = pd.SparseDataFrame([[np.nan, np.nan], [np.nan, np.nan]],
                                 columns=list('ab'), index=range(2))
        msg = "Cannot convert non-finite values"
        with pytest.raises(ValueError, match=msg):
            pd.SparseDataFrame(sdf, dtype=np.int64)

    def test_dtypes(self):
        df = DataFrame(np.random.randn(10000, 4))
        df.loc[:9998] = np.nan
        sdf = df.to_sparse()

        result = sdf.get_dtype_counts()
        expected = Series({'Sparse[float64, nan]': 4})
        tm.assert_series_equal(result, expected)

    def test_shape(self, float_frame, float_frame_int_kind,
                   float_frame_fill0, float_frame_fill2):
        # see gh-10452
        assert float_frame.shape == (10, 4)
        assert float_frame_int_kind.shape == (10, 4)
        assert float_frame_fill0.shape == (10, 4)
        assert float_frame_fill2.shape == (10, 4)

    def test_str(self):
        df = DataFrame(np.random.randn(10000, 4))
        df.loc[:9998] = np.nan

        sdf = df.to_sparse()
        str(sdf)

    def test_array_interface(self, float_frame):
        res = np.sqrt(float_frame)
        dres = np.sqrt(float_frame.to_dense())
        tm.assert_frame_equal(res.to_dense(), dres)

    def test_pickle(self, float_frame, float_frame_int_kind, float_frame_dense,
                    float_frame_fill0, float_frame_fill0_dense,
                    float_frame_fill2, float_frame_fill2_dense):

        def _test_roundtrip(frame, orig):
            result = tm.round_trip_pickle(frame)
            tm.assert_sp_frame_equal(frame, result)
            tm.assert_frame_equal(result.to_dense(), orig, check_dtype=False)

        _test_roundtrip(SparseDataFrame(), DataFrame())
        _test_roundtrip(float_frame, float_frame_dense)
        _test_roundtrip(float_frame_int_kind, float_frame_dense)
        _test_roundtrip(float_frame_fill0, float_frame_fill0_dense)
        _test_roundtrip(float_frame_fill2, float_frame_fill2_dense)

    def test_dense_to_sparse(self):
        df = DataFrame({'A': [nan, nan, nan, 1, 2],
                        'B': [1, 2, nan, nan, nan]})
        sdf = df.to_sparse()
        assert isinstance(sdf, SparseDataFrame)
        assert np.isnan(sdf.default_fill_value)
        assert isinstance(sdf['A'].sp_index, BlockIndex)
        tm.assert_frame_equal(sdf.to_dense(), df)

        sdf = df.to_sparse(kind='integer')
        assert isinstance(sdf['A'].sp_index, IntIndex)

        df = DataFrame({'A': [0, 0, 0, 1, 2],
                        'B': [1, 2, 0, 0, 0]}, dtype=float)
        sdf = df.to_sparse(fill_value=0)
        assert sdf.default_fill_value == 0
        tm.assert_frame_equal(sdf.to_dense(), df)

    def test_density(self):
        df = SparseSeries([nan, nan, nan, 0, 1, 2, 3, 4, 5, 6])
        assert df.density == 0.7

        df = SparseDataFrame({'A': [nan, nan, nan, 0, 1, 2, 3, 4, 5, 6],
                              'B': [0, 1, 2, nan, nan, nan, 3, 4, 5, 6],
                              'C': np.arange(10),
                              'D': [0, 1, 2, 3, 4, 5, nan, nan, nan, nan]})

        assert df.density == 0.75

    def test_sparse_to_dense(self):
        pass

    def test_sparse_series_ops(self, float_frame):
        self._check_frame_ops(float_frame)

    def test_sparse_series_ops_i(self, float_frame_int_kind):
        self._check_frame_ops(float_frame_int_kind)

    def test_sparse_series_ops_z(self, float_frame_fill0):
        self._check_frame_ops(float_frame_fill0)

    def test_sparse_series_ops_fill(self, float_frame_fill2):
        self._check_frame_ops(float_frame_fill2)

    def _check_frame_ops(self, frame):

        def _compare_to_dense(a, b, da, db, op):
            sparse_result = op(a, b)
            dense_result = op(da, db)

            fill = sparse_result.default_fill_value
            dense_result = dense_result.to_sparse(fill_value=fill)
            tm.assert_sp_frame_equal(sparse_result, dense_result,
                                     exact_indices=False)

            if isinstance(a, DataFrame) and isinstance(db, DataFrame):
                mixed_result = op(a, db)
                assert isinstance(mixed_result, SparseDataFrame)
                tm.assert_sp_frame_equal(mixed_result, sparse_result,
                                         exact_indices=False)

        opnames = ['add', 'sub', 'mul', 'truediv', 'floordiv']
        ops = [getattr(operator, name) for name in opnames]

        fidx = frame.index

        # time series operations

        series = [frame['A'], frame['B'], frame['C'], frame['D'],
                  frame['A'].reindex(fidx[:7]), frame['A'].reindex(fidx[::2]),
                  SparseSeries(
                      [], index=[])]

        for op in opnames:
            _compare_to_dense(frame, frame[::2], frame.to_dense(),
                              frame[::2].to_dense(), getattr(operator, op))

            # 2304, no auto-broadcasting
            for i, s in enumerate(series):
                f = lambda a, b: getattr(a, op)(b, axis='index')
                _compare_to_dense(frame, s, frame.to_dense(), s.to_dense(), f)

                # rops are not implemented
                # _compare_to_dense(s, frame, s.to_dense(),
                #                   frame.to_dense(), f)

                # cross-sectional operations
        series = [frame.xs(fidx[0]), frame.xs(fidx[3]), frame.xs(fidx[5]),
                  frame.xs(fidx[7]), frame.xs(fidx[5])[:2]]

        for op in ops:
            for s in series:
                _compare_to_dense(frame, s, frame.to_dense(), s, op)
                _compare_to_dense(s, frame, s, frame.to_dense(), op)

        # it works!
        result = frame + frame.loc[:, ['A', 'B']]  # noqa

    def test_op_corners(self, float_frame, empty_frame):
        empty = empty_frame + empty_frame
        assert empty.empty

        foo = float_frame + empty_frame
        assert isinstance(foo.index, DatetimeIndex)
        tm.assert_frame_equal(foo, float_frame * np.nan)

        foo = empty_frame + float_frame
        tm.assert_frame_equal(foo, float_frame * np.nan)

    def test_scalar_ops(self):
        pass

    def test_getitem(self):
        # 1585 select multiple columns
        sdf = SparseDataFrame(index=[0, 1, 2], columns=['a', 'b', 'c'])

        result = sdf[['a', 'b']]
        exp = sdf.reindex(columns=['a', 'b'])
        tm.assert_sp_frame_equal(result, exp)

        with pytest.raises(KeyError, match=r"\['d'\] not in index"):
            sdf[['a', 'd']]

    def test_iloc(self, float_frame):

        # GH 2227
        result = float_frame.iloc[:, 0]
        assert isinstance(result, SparseSeries)
        tm.assert_sp_series_equal(result, float_frame['A'])

        # preserve sparse index type. #2251
        data = {'A': [0, 1]}
        iframe = SparseDataFrame(data, default_kind='integer')
        tm.assert_class_equal(iframe['A'].sp_index,
                              iframe.iloc[:, 0].sp_index)

    def test_set_value(self, float_frame):

        # ok, as the index gets converted to object
        frame = float_frame.copy()
        with tm.assert_produces_warning(FutureWarning,
                                        check_stacklevel=False):
            res = frame.set_value('foobar', 'B', 1.5)
        assert res.index.dtype == 'object'

        res = float_frame
        res.index = res.index.astype(object)

        with tm.assert_produces_warning(FutureWarning,
                                        check_stacklevel=False):
            res = float_frame.set_value('foobar', 'B', 1.5)
        assert res is not float_frame
        assert res.index[-1] == 'foobar'
        with tm.assert_produces_warning(FutureWarning,
                                        check_stacklevel=False):
            assert res.get_value('foobar', 'B') == 1.5

        with tm.assert_produces_warning(FutureWarning,
                                        check_stacklevel=False):
            res2 = res.set_value('foobar', 'qux', 1.5)
        assert res2 is not res
        tm.assert_index_equal(res2.columns,
                              pd.Index(list(float_frame.columns) + ['qux']))
        with tm.assert_produces_warning(FutureWarning,
                                        check_stacklevel=False):
            assert res2.get_value('foobar', 'qux') == 1.5

    def test_fancy_index_misc(self, float_frame):
        # axis = 0
        sliced = float_frame.iloc[-2:, :]
        expected = float_frame.reindex(index=float_frame.index[-2:])
        tm.assert_sp_frame_equal(sliced, expected)

        # axis = 1
        sliced = float_frame.iloc[:, -2:]
        expected = float_frame.reindex(columns=float_frame.columns[-2:])
        tm.assert_sp_frame_equal(sliced, expected)

    def test_getitem_overload(self, float_frame):
        # slicing
        sl = float_frame[:20]
        tm.assert_sp_frame_equal(sl,
                                 float_frame.reindex(float_frame.index[:20]))

        # boolean indexing
        d = float_frame.index[5]
        indexer = float_frame.index > d

        subindex = float_frame.index[indexer]
        subframe = float_frame[indexer]

        tm.assert_index_equal(subindex, subframe.index)
        msg = "Item wrong length 9 instead of 10"
        with pytest.raises(ValueError, match=msg):
            float_frame[indexer[:-1]]

    def test_setitem(self, float_frame, float_frame_int_kind,
                     float_frame_dense,
                     float_frame_fill0, float_frame_fill0_dense,
                     float_frame_fill2, float_frame_fill2_dense):

        def _check_frame(frame, orig):
            N = len(frame)

            # insert SparseSeries
            frame['E'] = frame['A']
            assert isinstance(frame['E'], SparseSeries)
            tm.assert_sp_series_equal(frame['E'], frame['A'],
                                      check_names=False)

            # insert SparseSeries differently-indexed
            to_insert = frame['A'][::2]
            frame['E'] = to_insert
            expected = to_insert.to_dense().reindex(frame.index)
            result = frame['E'].to_dense()
            tm.assert_series_equal(result, expected, check_names=False)
            assert result.name == 'E'

            # insert Series
            frame['F'] = frame['A'].to_dense()
            assert isinstance(frame['F'], SparseSeries)
            tm.assert_sp_series_equal(frame['F'], frame['A'],
                                      check_names=False)

            # insert Series differently-indexed
            to_insert = frame['A'].to_dense()[::2]
            frame['G'] = to_insert
            expected = to_insert.reindex(frame.index)
            expected.name = 'G'
            tm.assert_series_equal(frame['G'].to_dense(), expected)

            # insert ndarray
            frame['H'] = np.random.randn(N)
            assert isinstance(frame['H'], SparseSeries)

            to_sparsify = np.random.randn(N)
            to_sparsify[N // 2:] = frame.default_fill_value
            frame['I'] = to_sparsify
            assert len(frame['I'].sp_values) == N // 2

            # insert ndarray wrong size
            # GH 25484
            msg = 'Length of values does not match length of index'
            with pytest.raises(ValueError, match=msg):
                frame['foo'] = np.random.randn(N - 1)

            # scalar value
            frame['J'] = 5
            assert len(frame['J'].sp_values) == N
            assert (frame['J'].sp_values == 5).all()

            frame['K'] = frame.default_fill_value
            assert len(frame['K'].sp_values) == 0

        _check_frame(float_frame, float_frame_dense)
        _check_frame(float_frame_int_kind, float_frame_dense)
        _check_frame(float_frame_fill0, float_frame_fill0_dense)
        _check_frame(float_frame_fill2, float_frame_fill2_dense)

    @pytest.mark.parametrize('values', [
        [True, False],
        [0, 1],
        [1, None],
        ['a', 'b'],
        [pd.Timestamp('2017'), pd.NaT],
        [pd.Timedelta('10s'), pd.NaT],
    ])
    def test_setitem_more(self, values):
        df = pd.DataFrame({"A": values})
        df['A'] = pd.SparseArray(values)
        expected = pd.DataFrame({'A': pd.SparseArray(values)})
        tm.assert_frame_equal(df, expected)

    def test_setitem_corner(self, float_frame):
        float_frame['a'] = float_frame['B']
        tm.assert_sp_series_equal(float_frame['a'], float_frame['B'],
                                  check_names=False)

    def test_setitem_array(self, float_frame):
        arr = float_frame['B']

        float_frame['E'] = arr
        tm.assert_sp_series_equal(float_frame['E'], float_frame['B'],
                                  check_names=False)

        float_frame['F'] = arr[:-1]
        index = float_frame.index[:-1]
        tm.assert_sp_series_equal(float_frame['E'].reindex(index),
                                  float_frame['F'].reindex(index),
                                  check_names=False)

    def test_setitem_chained_no_consolidate(self):
        # https://github.com/pandas-dev/pandas/pull/19268
        # issuecomment-361696418
        # chained setitem used to cause consolidation
        sdf = pd.SparseDataFrame([[np.nan, 1], [2, np.nan]])
        with pd.option_context('mode.chained_assignment', None):
            sdf[0][1] = 2
        assert len(sdf._data.blocks) == 2

    def test_delitem(self, float_frame):
        A = float_frame['A']
        C = float_frame['C']

        del float_frame['B']
        assert 'B' not in float_frame
        tm.assert_sp_series_equal(float_frame['A'], A)
        tm.assert_sp_series_equal(float_frame['C'], C)

        del float_frame['D']
        assert 'D' not in float_frame

        del float_frame['A']
        assert 'A' not in float_frame

    def test_set_columns(self, float_frame):
        float_frame.columns = float_frame.columns
        msg = ("Length mismatch: Expected axis has 4 elements, new values have"
               " 3 elements")
        with pytest.raises(ValueError, match=msg):
            float_frame.columns = float_frame.columns[:-1]

    def test_set_index(self, float_frame):
        float_frame.index = float_frame.index
        msg = ("Length mismatch: Expected axis has 10 elements, new values"
               " have 9 elements")
        with pytest.raises(ValueError, match=msg):
            float_frame.index = float_frame.index[:-1]

    def test_ctor_reindex(self):
        idx = pd.Index([0, 1, 2, 3])
        msg = "Length of passed values is 2, index implies 4"
        with pytest.raises(ValueError, match=msg):
            pd.SparseDataFrame({"A": [1, 2]}, index=idx)

    def test_append(self, float_frame):
        a = float_frame[:5]
        b = float_frame[5:]

        appended = a.append(b)
        tm.assert_sp_frame_equal(appended, float_frame, exact_indices=False)

        a = float_frame.iloc[:5, :3]
        b = float_frame.iloc[5:]
        with tm.assert_produces_warning(FutureWarning, check_stacklevel=False,
                                        raise_on_extra_warnings=False):
            # Stacklevel is set for pd.concat, not append
            appended = a.append(b)
        tm.assert_sp_frame_equal(appended.iloc[:, :3], float_frame.iloc[:, :3],
                                 exact_indices=False)

        a = a[['B', 'C', 'A']].head(2)
        b = b.head(2)

        expected = pd.SparseDataFrame({
            "B": [0., 1, None, 3],
            "C": [0., 1, 5, 6],
            "A": [None, None, 2, 3],
            "D": [None, None, 5, None],
        }, index=a.index | b.index, columns=['B', 'C', 'A', 'D'])
        with tm.assert_produces_warning(None, raise_on_extra_warnings=False):
            appended = a.append(b, sort=False)

        tm.assert_frame_equal(appended, expected)

        with tm.assert_produces_warning(None, raise_on_extra_warnings=False):
            appended = a.append(b, sort=True)

        tm.assert_sp_frame_equal(appended, expected[['A', 'B', 'C', 'D']],
                                 consolidate_block_indices=True,
                                 check_kind=False)

    def test_astype(self):
        sparse = pd.SparseDataFrame({'A': SparseArray([1, 2, 3, 4],
                                                      dtype=np.int64),
                                     'B': SparseArray([4, 5, 6, 7],
                                                      dtype=np.int64)})
        assert sparse['A'].dtype == SparseDtype(np.int64)
        assert sparse['B'].dtype == SparseDtype(np.int64)

        # retain fill_value
        res = sparse.astype(np.float64)
        exp = pd.SparseDataFrame({'A': SparseArray([1., 2., 3., 4.],
                                                   fill_value=0,
                                                   kind='integer'),
                                  'B': SparseArray([4., 5., 6., 7.],
                                                   fill_value=0,
                                                   kind='integer')},
                                 default_fill_value=np.nan)
        tm.assert_sp_frame_equal(res, exp)
        assert res['A'].dtype == SparseDtype(np.float64, 0)
        assert res['B'].dtype == SparseDtype(np.float64, 0)

        # update fill_value
        res = sparse.astype(SparseDtype(np.float64, np.nan))
        exp = pd.SparseDataFrame({'A': SparseArray([1., 2., 3., 4.],
                                                   fill_value=np.nan,
                                                   kind='integer'),
                                  'B': SparseArray([4., 5., 6., 7.],
                                                   fill_value=np.nan,
                                                   kind='integer')},
                                 default_fill_value=np.nan)
        tm.assert_sp_frame_equal(res, exp)
        assert res['A'].dtype == SparseDtype(np.float64, np.nan)
        assert res['B'].dtype == SparseDtype(np.float64, np.nan)

    def test_astype_bool(self):
        sparse = pd.SparseDataFrame({'A': SparseArray([0, 2, 0, 4],
                                                      fill_value=0,
                                                      dtype=np.int64),
                                     'B': SparseArray([0, 5, 0, 7],
                                                      fill_value=0,
                                                      dtype=np.int64)},
                                    default_fill_value=0)
        assert sparse['A'].dtype == SparseDtype(np.int64)
        assert sparse['B'].dtype == SparseDtype(np.int64)

        res = sparse.astype(SparseDtype(bool, False))
        exp = pd.SparseDataFrame({'A': SparseArray([False, True, False, True],
                                                   dtype=np.bool,
                                                   fill_value=False,
                                                   kind='integer'),
                                  'B': SparseArray([False, True, False, True],
                                                   dtype=np.bool,
                                                   fill_value=False,
                                                   kind='integer')},
                                 default_fill_value=False)
        tm.assert_sp_frame_equal(res, exp)
        assert res['A'].dtype == SparseDtype(np.bool)
        assert res['B'].dtype == SparseDtype(np.bool)

    def test_astype_object(self):
        # This may change in GH-23125
        df = pd.DataFrame({"A": SparseArray([0, 1]),
                           "B": SparseArray([0, 1])})
        result = df.astype(object)
        dtype = SparseDtype(object, 0)
        expected = pd.DataFrame({"A": SparseArray([0, 1], dtype=dtype),
                                 "B": SparseArray([0, 1], dtype=dtype)})
        tm.assert_frame_equal(result, expected)

    def test_fillna(self, float_frame_fill0, float_frame_fill0_dense):
        df = float_frame_fill0.reindex(lrange(5))
        dense = float_frame_fill0_dense.reindex(lrange(5))

        result = df.fillna(0)
        expected = dense.fillna(0)
        tm.assert_sp_frame_equal(result, expected.to_sparse(fill_value=0),
                                 exact_indices=False)
        tm.assert_frame_equal(result.to_dense(), expected)

        result = df.copy()
        result.fillna(0, inplace=True)
        expected = dense.fillna(0)

        tm.assert_sp_frame_equal(result, expected.to_sparse(fill_value=0),
                                 exact_indices=False)
        tm.assert_frame_equal(result.to_dense(), expected)

        result = df.copy()
        result = df['A']
        result.fillna(0, inplace=True)

        expected = dense['A'].fillna(0)
        # this changes internal SparseArray repr
        # tm.assert_sp_series_equal(result, expected.to_sparse(fill_value=0))
        tm.assert_series_equal(result.to_dense(), expected)

    def test_fillna_fill_value(self):
        df = pd.DataFrame({'A': [1, 0, 0], 'B': [np.nan, np.nan, 4]})

        sparse = pd.SparseDataFrame(df)
        tm.assert_frame_equal(sparse.fillna(-1).to_dense(),
                              df.fillna(-1), check_dtype=False)

        sparse = pd.SparseDataFrame(df, default_fill_value=0)
        tm.assert_frame_equal(sparse.fillna(-1).to_dense(),
                              df.fillna(-1), check_dtype=False)

    def test_sparse_frame_pad_backfill_limit(self):
        index = np.arange(10)
        df = DataFrame(np.random.randn(10, 4), index=index)
        sdf = df.to_sparse()

        result = sdf[:2].reindex(index, method='pad', limit=5)

        with tm.assert_produces_warning(PerformanceWarning,
                                        raise_on_extra_warnings=False):
            expected = sdf[:2].reindex(index).fillna(method='pad')
        expected = expected.to_dense()
        expected.values[-3:] = np.nan
        expected = expected.to_sparse()
        tm.assert_frame_equal(result, expected)

        result = sdf[-2:].reindex(index, method='backfill', limit=5)

        with tm.assert_produces_warning(PerformanceWarning,
                                        raise_on_extra_warnings=False):
            expected = sdf[-2:].reindex(index).fillna(method='backfill')
        expected = expected.to_dense()
        expected.values[:3] = np.nan
        expected = expected.to_sparse()
        tm.assert_frame_equal(result, expected)

    def test_sparse_frame_fillna_limit(self):
        index = np.arange(10)
        df = DataFrame(np.random.randn(10, 4), index=index)
        sdf = df.to_sparse()

        result = sdf[:2].reindex(index)
        with tm.assert_produces_warning(PerformanceWarning,
                                        raise_on_extra_warnings=False):
            result = result.fillna(method='pad', limit=5)

        with tm.assert_produces_warning(PerformanceWarning,
                                        raise_on_extra_warnings=False):
            expected = sdf[:2].reindex(index).fillna(method='pad')
        expected = expected.to_dense()
        expected.values[-3:] = np.nan
        expected = expected.to_sparse()
        tm.assert_frame_equal(result, expected)

        result = sdf[-2:].reindex(index)
        with tm.assert_produces_warning(PerformanceWarning,
                                        raise_on_extra_warnings=False):
            result = result.fillna(method='backfill', limit=5)

        with tm.assert_produces_warning(PerformanceWarning,
                                        raise_on_extra_warnings=False):
            expected = sdf[-2:].reindex(index).fillna(method='backfill')
        expected = expected.to_dense()
        expected.values[:3] = np.nan
        expected = expected.to_sparse()
        tm.assert_frame_equal(result, expected)

    def test_rename(self, float_frame):
        result = float_frame.rename(index=str)
        expected = SparseDataFrame(float_frame.values,
                                   index=float_frame.index.strftime(
                                       "%Y-%m-%d %H:%M:%S"),
                                   columns=list('ABCD'))
        tm.assert_sp_frame_equal(result, expected)

        result = float_frame.rename(columns=lambda x: '%s%d' % (x, 1))
        data = {'A1': [nan, nan, nan, 0, 1, 2, 3, 4, 5, 6],
                'B1': [0, 1, 2, nan, nan, nan, 3, 4, 5, 6],
                'C1': np.arange(10, dtype=np.float64),
                'D1': [0, 1, 2, 3, 4, 5, nan, nan, nan, nan]}
        expected = SparseDataFrame(data, index=float_frame.index)
        tm.assert_sp_frame_equal(result, expected)

    def test_corr(self, float_frame):
        res = float_frame.corr()
        # XXX: this stays sparse
        tm.assert_frame_equal(res, float_frame.to_dense().corr().to_sparse())

    def test_describe(self, float_frame):
        float_frame['foo'] = np.nan
        float_frame.get_dtype_counts()
        str(float_frame)
        desc = float_frame.describe()  # noqa

    def test_join(self, float_frame):
        left = float_frame.loc[:, ['A', 'B']]
        right = float_frame.loc[:, ['C', 'D']]
        joined = left.join(right)
        tm.assert_sp_frame_equal(joined, float_frame, exact_indices=False)

        right = float_frame.loc[:, ['B', 'D']]
        msg = (r"columns overlap but no suffix specified: Index\(\['B'\],"
               r" dtype='object'\)")
        with pytest.raises(ValueError, match=msg):
            left.join(right)

        with pytest.raises(ValueError, match='Other Series must have a name'):
            float_frame.join(Series(
                np.random.randn(len(float_frame)), index=float_frame.index))

    def test_reindex(self, float_frame, float_frame_int_kind,
                     float_frame_fill0, float_frame_fill2):

        def _check_frame(frame):
            index = frame.index
            sidx = index[::2]
            sidx2 = index[:5]  # noqa

            sparse_result = frame.reindex(sidx)
            dense_result = frame.to_dense().reindex(sidx)
            tm.assert_frame_equal(sparse_result.to_dense(), dense_result)

            tm.assert_frame_equal(frame.reindex(list(sidx)).to_dense(),
                                  dense_result)

            sparse_result2 = sparse_result.reindex(index)
            dense_result2 = dense_result.reindex(index)
            tm.assert_frame_equal(sparse_result2.to_dense(), dense_result2)

            # propagate CORRECT fill value
            tm.assert_almost_equal(sparse_result.default_fill_value,
                                   frame.default_fill_value)
            tm.assert_almost_equal(sparse_result['A'].fill_value,
                                   frame['A'].fill_value)

            # length zero
            length_zero = frame.reindex([])
            assert len(length_zero) == 0
            assert len(length_zero.columns) == len(frame.columns)
            assert len(length_zero['A']) == 0

            # frame being reindexed has length zero
            length_n = length_zero.reindex(index)
            assert len(length_n) == len(frame)
            assert len(length_n.columns) == len(frame.columns)
            assert len(length_n['A']) == len(frame)

            # reindex columns
            reindexed = frame.reindex(columns=['A', 'B', 'Z'])
            assert len(reindexed.columns) == 3
            tm.assert_almost_equal(reindexed['Z'].fill_value,
                                   frame.default_fill_value)
            assert np.isnan(reindexed['Z'].sp_values).all()

        _check_frame(float_frame)
        _check_frame(float_frame_int_kind)
        _check_frame(float_frame_fill0)
        _check_frame(float_frame_fill2)

        # with copy=False
        reindexed = float_frame.reindex(float_frame.index, copy=False)
        reindexed['F'] = reindexed['A']
        assert 'F' in float_frame

        reindexed = float_frame.reindex(float_frame.index)
        reindexed['G'] = reindexed['A']
        assert 'G' not in float_frame

    def test_reindex_fill_value(self, float_frame_fill0,
                                float_frame_fill0_dense):
        rng = bdate_range('20110110', periods=20)

        result = float_frame_fill0.reindex(rng, fill_value=0)
        exp = float_frame_fill0_dense.reindex(rng, fill_value=0)
        exp = exp.to_sparse(float_frame_fill0.default_fill_value)
        tm.assert_sp_frame_equal(result, exp)

    def test_reindex_method(self):

        sparse = SparseDataFrame(data=[[11., 12., 14.],
                                       [21., 22., 24.],
                                       [41., 42., 44.]],
                                 index=[1, 2, 4],
                                 columns=[1, 2, 4],
                                 dtype=float)

        # Over indices

        # default method
        result = sparse.reindex(index=range(6))
        expected = SparseDataFrame(data=[[nan, nan, nan],
                                         [11., 12., 14.],
                                         [21., 22., 24.],
                                         [nan, nan, nan],
                                         [41., 42., 44.],
                                         [nan, nan, nan]],
                                   index=range(6),
                                   columns=[1, 2, 4],
                                   dtype=float)
        tm.assert_sp_frame_equal(result, expected)

        # method='bfill'
        result = sparse.reindex(index=range(6), method='bfill')
        expected = SparseDataFrame(data=[[11., 12., 14.],
                                         [11., 12., 14.],
                                         [21., 22., 24.],
                                         [41., 42., 44.],
                                         [41., 42., 44.],
                                         [nan, nan, nan]],
                                   index=range(6),
                                   columns=[1, 2, 4],
                                   dtype=float)
        tm.assert_sp_frame_equal(result, expected)

        # method='ffill'
        result = sparse.reindex(index=range(6), method='ffill')
        expected = SparseDataFrame(data=[[nan, nan, nan],
                                         [11., 12., 14.],
                                         [21., 22., 24.],
                                         [21., 22., 24.],
                                         [41., 42., 44.],
                                         [41., 42., 44.]],
                                   index=range(6),
                                   columns=[1, 2, 4],
                                   dtype=float)
        tm.assert_sp_frame_equal(result, expected)

        # Over columns

        # default method
        result = sparse.reindex(columns=range(6))
        expected = SparseDataFrame(data=[[nan, 11., 12., nan, 14., nan],
                                         [nan, 21., 22., nan, 24., nan],
                                         [nan, 41., 42., nan, 44., nan]],
                                   index=[1, 2, 4],
                                   columns=range(6),
                                   dtype=float)
        tm.assert_sp_frame_equal(result, expected)

        # method='bfill'
        with pytest.raises(NotImplementedError):
            sparse.reindex(columns=range(6), method='bfill')

        # method='ffill'
        with pytest.raises(NotImplementedError):
            sparse.reindex(columns=range(6), method='ffill')

    def test_take(self, float_frame):
        result = float_frame.take([1, 0, 2], axis=1)
        expected = float_frame.reindex(columns=['B', 'A', 'C'])
        tm.assert_sp_frame_equal(result, expected)

    def test_to_dense(self, float_frame, float_frame_int_kind,
                      float_frame_dense,
                      float_frame_fill0, float_frame_fill0_dense,
                      float_frame_fill2, float_frame_fill2_dense):
        def _check(frame, orig):
            dense_dm = frame.to_dense()
            # Sparse[float] != float
            tm.assert_frame_equal(frame, dense_dm, check_dtype=False)
            tm.assert_frame_equal(dense_dm, orig, check_dtype=False)

        _check(float_frame, float_frame_dense)
        _check(float_frame_int_kind, float_frame_dense)
        _check(float_frame_fill0, float_frame_fill0_dense)
        _check(float_frame_fill2, float_frame_fill2_dense)

    def test_stack_sparse_frame(self, float_frame, float_frame_int_kind,
                                float_frame_fill0, float_frame_fill2):
        def _check(frame):
            dense_frame = frame.to_dense()  # noqa

            from_dense_lp = frame.stack().to_frame()

            from_sparse_lp = spf.stack_sparse_frame(frame)

            tm.assert_numpy_array_equal(from_dense_lp.values,
                                        from_sparse_lp.values)

        _check(float_frame)
        _check(float_frame_int_kind)

        # for now
        msg = "This routine assumes NaN fill value"
        with pytest.raises(TypeError, match=msg):
            _check(float_frame_fill0)
        with pytest.raises(TypeError, match=msg):
            _check(float_frame_fill2)

    def test_transpose(self, float_frame, float_frame_int_kind,
                       float_frame_dense,
                       float_frame_fill0, float_frame_fill0_dense,
                       float_frame_fill2, float_frame_fill2_dense):

        def _check(frame, orig):
            transposed = frame.T
            untransposed = transposed.T
            tm.assert_sp_frame_equal(frame, untransposed)

            tm.assert_frame_equal(frame.T.to_dense(), orig.T)
            tm.assert_frame_equal(frame.T.T.to_dense(), orig.T.T)
            tm.assert_sp_frame_equal(frame, frame.T.T, exact_indices=False)

        _check(float_frame, float_frame_dense)
        _check(float_frame_int_kind, float_frame_dense)
        _check(float_frame_fill0, float_frame_fill0_dense)
        _check(float_frame_fill2, float_frame_fill2_dense)

    def test_shift(self, float_frame, float_frame_int_kind, float_frame_dense,
                   float_frame_fill0, float_frame_fill0_dense,
                   float_frame_fill2, float_frame_fill2_dense):

        def _check(frame, orig):
            shifted = frame.shift(0)
            exp = orig.shift(0)
            tm.assert_frame_equal(shifted.to_dense(), exp)

            shifted = frame.shift(1)
            exp = orig.shift(1)
            tm.assert_frame_equal(shifted.to_dense(), exp)

            shifted = frame.shift(-2)
            exp = orig.shift(-2)
            tm.assert_frame_equal(shifted.to_dense(), exp)

            shifted = frame.shift(2, freq='B')
            exp = orig.shift(2, freq='B')
            exp = exp.to_sparse(frame.default_fill_value,
                                kind=frame.default_kind)
            tm.assert_frame_equal(shifted, exp)

            shifted = frame.shift(2, freq=BDay())
            exp = orig.shift(2, freq=BDay())
            exp = exp.to_sparse(frame.default_fill_value,
                                kind=frame.default_kind)
            tm.assert_frame_equal(shifted, exp)

        _check(float_frame, float_frame_dense)
        _check(float_frame_int_kind, float_frame_dense)
        _check(float_frame_fill0, float_frame_fill0_dense)
        _check(float_frame_fill2, float_frame_fill2_dense)

    def test_count(self, float_frame):
        dense_result = float_frame.to_dense().count()

        result = float_frame.count()
        tm.assert_series_equal(result.to_dense(), dense_result)

        result = float_frame.count(axis=None)
        tm.assert_series_equal(result.to_dense(), dense_result)

        result = float_frame.count(axis=0)
        tm.assert_series_equal(result.to_dense(), dense_result)

        result = float_frame.count(axis=1)
        dense_result = float_frame.to_dense().count(axis=1)

        # win32 don't check dtype
        tm.assert_series_equal(result, dense_result, check_dtype=False)

    def test_numpy_transpose(self):
        sdf = SparseDataFrame([1, 2, 3], index=[1, 2, 3], columns=['a'])
        result = np.transpose(np.transpose(sdf))
        tm.assert_sp_frame_equal(result, sdf)

        msg = "the 'axes' parameter is not supported"
        with pytest.raises(ValueError, match=msg):
            np.transpose(sdf, axes=1)

    def test_combine_first(self, float_frame):
        df = float_frame

        result = df[::2].combine_first(df)

        expected = df[::2].to_dense().combine_first(df.to_dense())
        expected = expected.to_sparse(fill_value=df.default_fill_value)

        tm.assert_sp_frame_equal(result, expected)

    @pytest.mark.xfail(reason="No longer supported.")
    def test_combine_first_with_dense(self):
        # We could support this if we allow
        # pd.core.dtypes.cast.find_common_type to special case SparseDtype
        # but I don't think that's worth it.
        df = self.frame

        result = df[::2].combine_first(df.to_dense())
        expected = df[::2].to_dense().combine_first(df.to_dense())
        expected = expected.to_sparse(fill_value=df.default_fill_value)

        tm.assert_sp_frame_equal(result, expected)

    def test_combine_add(self, float_frame):
        df = float_frame.to_dense()
        df2 = df.copy()
        df2['C'][:3] = np.nan
        df['A'][:3] = 5.7

        result = df.to_sparse().add(df2.to_sparse(), fill_value=0)
        expected = df.add(df2, fill_value=0).to_sparse()
        tm.assert_sp_frame_equal(result, expected)

    def test_isin(self):
        sparse_df = DataFrame({'flag': [1., 0., 1.]}).to_sparse(fill_value=0.)
        xp = sparse_df[sparse_df.flag == 1.]
        rs = sparse_df[sparse_df.flag.isin([1.])]
        tm.assert_frame_equal(xp, rs)

    def test_sparse_pow_issue(self):
        # 2220
        df = SparseDataFrame({'A': [1.1, 3.3], 'B': [2.5, -3.9]})

        # note : no error without nan
        df = SparseDataFrame({'A': [nan, 0, 1]})

        # note that 2 ** df works fine, also df ** 1
        result = 1 ** df

        r1 = result.take([0], 1)['A']
        r2 = result['A']

        assert len(r2.sp_values) == len(r1.sp_values)

    def test_as_blocks(self):
        df = SparseDataFrame({'A': [1.1, 3.3], 'B': [nan, -3.9]},
                             dtype='float64')

        # deprecated 0.21.0
        with tm.assert_produces_warning(FutureWarning,
                                        check_stacklevel=False):
            df_blocks = df.blocks
        assert list(df_blocks.keys()) == ['Sparse[float64, nan]']
        tm.assert_frame_equal(df_blocks['Sparse[float64, nan]'], df)

    @pytest.mark.xfail(reason='nan column names in _init_dict problematic '
                              '(GH#16894)')
    def test_nan_columnname(self):
        # GH 8822
        nan_colname = DataFrame(Series(1.0, index=[0]), columns=[nan])
        nan_colname_sparse = nan_colname.to_sparse()
        assert np.isnan(nan_colname_sparse.columns[0])

    def test_isna(self):
        # GH 8276
        df = pd.SparseDataFrame({'A': [np.nan, np.nan, 1, 2, np.nan],
                                 'B': [0, np.nan, np.nan, 2, np.nan]})

        res = df.isna()
        exp = pd.SparseDataFrame({'A': [True, True, False, False, True],
                                  'B': [False, True, True, False, True]},
                                 default_fill_value=True)
        exp._default_fill_value = np.nan
        tm.assert_sp_frame_equal(res, exp)

        # if fill_value is not nan, True can be included in sp_values
        df = pd.SparseDataFrame({'A': [0, 0, 1, 2, np.nan],
                                 'B': [0, np.nan, 0, 2, np.nan]},
                                default_fill_value=0.)
        res = df.isna()
        assert isinstance(res, pd.SparseDataFrame)
        exp = pd.DataFrame({'A': [False, False, False, False, True],
                            'B': [False, True, False, False, True]})
        tm.assert_frame_equal(res.to_dense(), exp)

    def test_notna(self):
        # GH 8276
        df = pd.SparseDataFrame({'A': [np.nan, np.nan, 1, 2, np.nan],
                                 'B': [0, np.nan, np.nan, 2, np.nan]})

        res = df.notna()
        exp = pd.SparseDataFrame({'A': [False, False, True, True, False],
                                  'B': [True, False, False, True, False]},
                                 default_fill_value=False)
        exp._default_fill_value = np.nan
        tm.assert_sp_frame_equal(res, exp)

        # if fill_value is not nan, True can be included in sp_values
        df = pd.SparseDataFrame({'A': [0, 0, 1, 2, np.nan],
                                 'B': [0, np.nan, 0, 2, np.nan]},
                                default_fill_value=0.)
        res = df.notna()
        assert isinstance(res, pd.SparseDataFrame)
        exp = pd.DataFrame({'A': [True, True, True, True, False],
                            'B': [True, False, True, True, False]})
        tm.assert_frame_equal(res.to_dense(), exp)

    def test_default_fill_value_with_no_data(self):
        # GH 16807
        expected = pd.SparseDataFrame([[1.0, 1.0], [1.0, 1.0]],
                                      columns=list('ab'), index=range(2))
        result = pd.SparseDataFrame(columns=list('ab'), index=range(2),
                                    default_fill_value=1.0)
        tm.assert_frame_equal(expected, result)


<<<<<<< HEAD
@pytest.mark.filterwarnings("ignore:Sparse:FutureWarning")
class TestSparseDataFrameArithmetic(object):
=======
class TestSparseDataFrameArithmetic:
>>>>>>> 612c2443

    def test_numeric_op_scalar(self):
        df = pd.DataFrame({'A': [nan, nan, 0, 1, ],
                           'B': [0, 1, 2, nan],
                           'C': [1., 2., 3., 4.],
                           'D': [nan, nan, nan, nan]})
        sparse = df.to_sparse()

        tm.assert_sp_frame_equal(sparse + 1, (df + 1).to_sparse())

    def test_comparison_op_scalar(self):
        # GH 13001
        df = pd.DataFrame({'A': [nan, nan, 0, 1, ],
                           'B': [0, 1, 2, nan],
                           'C': [1., 2., 3., 4.],
                           'D': [nan, nan, nan, nan]})
        sparse = df.to_sparse()

        # comparison changes internal repr, compare with dense
        res = sparse > 1
        assert isinstance(res, pd.SparseDataFrame)
        tm.assert_frame_equal(res.to_dense(), df > 1)

        res = sparse != 0
        assert isinstance(res, pd.SparseDataFrame)
        tm.assert_frame_equal(res.to_dense(), df != 0)


<<<<<<< HEAD
@pytest.mark.filterwarnings("ignore:Sparse:FutureWarning")
class TestSparseDataFrameAnalytics(object):
=======
class TestSparseDataFrameAnalytics:
>>>>>>> 612c2443

    def test_cumsum(self, float_frame):
        expected = SparseDataFrame(float_frame.to_dense().cumsum())

        result = float_frame.cumsum()
        tm.assert_sp_frame_equal(result, expected)

        result = float_frame.cumsum(axis=None)
        tm.assert_sp_frame_equal(result, expected)

        result = float_frame.cumsum(axis=0)
        tm.assert_sp_frame_equal(result, expected)

    def test_numpy_cumsum(self, float_frame):
        result = np.cumsum(float_frame)
        expected = SparseDataFrame(float_frame.to_dense().cumsum())
        tm.assert_sp_frame_equal(result, expected)

        msg = "the 'dtype' parameter is not supported"
        with pytest.raises(ValueError, match=msg):
            np.cumsum(float_frame, dtype=np.int64)

        msg = "the 'out' parameter is not supported"
        with pytest.raises(ValueError, match=msg):
            np.cumsum(float_frame, out=result)

    def test_numpy_func_call(self, float_frame):
        # no exception should be raised even though
        # numpy passes in 'axis=None' or `axis=-1'
        funcs = ['sum', 'cumsum', 'var',
                 'mean', 'prod', 'cumprod',
                 'std', 'min', 'max']
        for func in funcs:
            getattr(np, func)(float_frame)

    @pytest.mark.xfail(reason='Wrong SparseBlock initialization (GH 17386)')
    def test_quantile(self):
        # GH 17386
        data = [[1, 1], [2, 10], [3, 100], [nan, nan]]
        q = 0.1

        sparse_df = SparseDataFrame(data)
        result = sparse_df.quantile(q)

        dense_df = DataFrame(data)
        dense_expected = dense_df.quantile(q)
        sparse_expected = SparseSeries(dense_expected)

        tm.assert_series_equal(result, dense_expected)
        tm.assert_sp_series_equal(result, sparse_expected)

    @pytest.mark.xfail(reason='Wrong SparseBlock initialization (GH 17386)')
    def test_quantile_multi(self):
        # GH 17386
        data = [[1, 1], [2, 10], [3, 100], [nan, nan]]
        q = [0.1, 0.5]

        sparse_df = SparseDataFrame(data)
        result = sparse_df.quantile(q)

        dense_df = DataFrame(data)
        dense_expected = dense_df.quantile(q)
        sparse_expected = SparseDataFrame(dense_expected)

        tm.assert_frame_equal(result, dense_expected)
        tm.assert_sp_frame_equal(result, sparse_expected)

    def test_assign_with_sparse_frame(self):
        # GH 19163
        df = pd.DataFrame({"a": [1, 2, 3]})
        res = df.to_sparse(fill_value=False).assign(newcol=False)
        exp = df.assign(newcol=False).to_sparse(fill_value=False)

        tm.assert_sp_frame_equal(res, exp)

        for column in res.columns:
            assert type(res[column]) is SparseSeries

    @pytest.mark.parametrize("inplace", [True, False])
    @pytest.mark.parametrize("how", ["all", "any"])
    def test_dropna(self, inplace, how):
        # Tests regression #21172.
        expected = pd.SparseDataFrame({"F2": [0, 1]})
        input_df = pd.SparseDataFrame(
            {"F1": [float('nan'), float('nan')], "F2": [0, 1]}
        )
        result_df = input_df.dropna(axis=1, inplace=inplace, how=how)
        if inplace:
            result_df = input_df
        tm.assert_sp_frame_equal(expected, result_df)<|MERGE_RESOLUTION|>--- conflicted
+++ resolved
@@ -1294,12 +1294,8 @@
         tm.assert_frame_equal(expected, result)
 
 
-<<<<<<< HEAD
 @pytest.mark.filterwarnings("ignore:Sparse:FutureWarning")
-class TestSparseDataFrameArithmetic(object):
-=======
 class TestSparseDataFrameArithmetic:
->>>>>>> 612c2443
 
     def test_numeric_op_scalar(self):
         df = pd.DataFrame({'A': [nan, nan, 0, 1, ],
@@ -1328,12 +1324,8 @@
         tm.assert_frame_equal(res.to_dense(), df != 0)
 
 
-<<<<<<< HEAD
 @pytest.mark.filterwarnings("ignore:Sparse:FutureWarning")
-class TestSparseDataFrameAnalytics(object):
-=======
 class TestSparseDataFrameAnalytics:
->>>>>>> 612c2443
 
     def test_cumsum(self, float_frame):
         expected = SparseDataFrame(float_frame.to_dense().cumsum())
