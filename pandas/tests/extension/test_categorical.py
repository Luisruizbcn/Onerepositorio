"""
This file contains a minimal set of tests for compliance with the extension
array interface test suite, and should contain no other tests.
The test suite for the full functionality of the array is located in
`pandas/tests/arrays/`.

The tests in this file are inherited from the BaseExtensionTests, and only
minimal tweaks should be applied to get the tests passing (by overwriting a
parent method).

Additional tests should either be added to one of the BaseExtensionTests
classes (if they are relevant for the extension interface for all dtypes), or
be added to the array-specific tests in `pandas/tests/arrays/`.

"""
import string

import numpy as np
import pytest

import pandas as pd
from pandas import Categorical
import pandas._testing as tm
from pandas.api.types import CategoricalDtype
from pandas.tests.extension import base


def make_data():
    while True:
        values = np.random.default_rng(2).choice(list(string.ascii_letters), size=100)
        # ensure we meet the requirements
        # 1. first two not null
        # 2. first and second are different
        if values[0] != values[1]:
            break
    return values


@pytest.fixture
def dtype():
    return CategoricalDtype()


@pytest.fixture
def data():
    """Length-100 array for this type.

    * data[0] and data[1] should both be non missing
    * data[0] and data[1] should not be equal
    """
    return Categorical(make_data())


@pytest.fixture
def data_missing():
    """Length 2 array with [NA, Valid]"""
    return Categorical([np.nan, "A"])


@pytest.fixture
def data_for_sorting():
    return Categorical(["A", "B", "C"], categories=["C", "A", "B"], ordered=True)


@pytest.fixture
def data_missing_for_sorting():
    return Categorical(["A", None, "B"], categories=["B", "A"], ordered=True)


@pytest.fixture
def data_for_grouping():
    return Categorical(["a", "a", None, None, "b", "b", "a", "c"])


class TestDtype(base.BaseDtypeTests):
    pass


class TestInterface(base.BaseInterfaceTests):
    @pytest.mark.xfail(reason="Memory usage doesn't match")
    def test_memory_usage(self, data):
        # TODO: Is this deliberate?
        super().test_memory_usage(data)

    def test_contains(self, data, data_missing):
        # GH-37867
        # na value handling in Categorical.__contains__ is deprecated.
        # See base.BaseInterFaceTests.test_contains for more details.

        na_value = data.dtype.na_value
        # ensure data without missing values
        data = data[~data.isna()]

        # first elements are non-missing
        assert data[0] in data
        assert data_missing[0] in data_missing

        # check the presence of na_value
        assert na_value in data_missing
        assert na_value not in data

        # Categoricals can contain other nan-likes than na_value
        for na_value_obj in tm.NULL_OBJECTS:
            if na_value_obj is na_value:
                continue
            assert na_value_obj not in data
            assert na_value_obj in data_missing  # this line differs from super method


class TestConstructors(base.BaseConstructorsTests):
    def test_empty(self, dtype):
        cls = dtype.construct_array_type()
        result = cls._empty((4,), dtype=dtype)

        assert isinstance(result, cls)
        # the dtype we passed is not initialized, so will not match the
        #  dtype on our result.
        assert result.dtype == CategoricalDtype([])


class TestReshaping(base.BaseReshapingTests):
    pass


class TestGetitem(base.BaseGetitemTests):
    @pytest.mark.skip(reason="Backwards compatibility")
    def test_getitem_scalar(self, data):
        # CategoricalDtype.type isn't "correct" since it should
        # be a parent of the elements (object). But don't want
        # to break things by changing.
        super().test_getitem_scalar(data)


class TestSetitem(base.BaseSetitemTests):
    pass


class TestIndex(base.BaseIndexTests):
    pass


class TestMissing(base.BaseMissingTests):
    pass


class TestReduce(base.BaseReduceTests):
    pass


class TestAccumulate(base.BaseAccumulateTests):
    pass


class TestMethods(base.BaseMethodsTests):
    @pytest.mark.xfail(reason="Unobserved categories included")
    def test_value_counts(self, all_data, dropna):
        return super().test_value_counts(all_data, dropna)

    def test_combine_add(self, data_repeated):
        # GH 20825
        # When adding categoricals in combine, result is a string
        orig_data1, orig_data2 = data_repeated(2)
        s1 = pd.Series(orig_data1)
        s2 = pd.Series(orig_data2)
        result = s1.combine(s2, lambda x1, x2: x1 + x2)
        expected = pd.Series(
            [a + b for (a, b) in zip(list(orig_data1), list(orig_data2))]
        )
        tm.assert_series_equal(result, expected)

        val = s1.iloc[0]
        result = s1.combine(val, lambda x1, x2: x1 + x2)
        expected = pd.Series([a + val for a in list(orig_data1)])
        tm.assert_series_equal(result, expected)

    @pytest.mark.parametrize("na_action", [None, "ignore"])
    def test_map(self, data, na_action):
        result = data.map(lambda x: x, na_action=na_action)
        tm.assert_extension_array_equal(result, data)


class TestCasting(base.BaseCastingTests):
<<<<<<< HEAD
    @pytest.mark.parametrize("cls", [Categorical, CategoricalIndex])
    @pytest.mark.parametrize("values", [[1, np.nan], [Timestamp("2000"), pd.NaT]])
    def test_cast_nan_to_int(self, cls, values):
        # GH 28406
        s = cls(values)

        msg = "Cannot (cast|convert)"
        with pytest.raises((ValueError, TypeError), match=msg):
            s.astype(int)

    @pytest.mark.parametrize(
        "expected",
        [
            pd.Series(["2019", "2020"], dtype="datetime64[ns, UTC]"),
            pd.Series([0, 0], dtype="timedelta64[ns]"),
            pd.Series([pd.Period("2019"), pd.Period("2020")], dtype="period[Y-DEC]"),
            pd.Series([pd.Interval(0, 1), pd.Interval(1, 2)], dtype="interval"),
            pd.Series([1, np.nan], dtype="Int64"),
        ],
    )
    def test_cast_category_to_extension_dtype(self, expected):
        # GH 28668
        result = expected.astype("category").astype(expected.dtype)

        tm.assert_series_equal(result, expected)

    @pytest.mark.parametrize(
        "dtype, expected",
        [
            (
                "datetime64[ns]",
                np.array(["2015-01-01T00:00:00.000000000"], dtype="datetime64[ns]"),
            ),
            (
                "datetime64[ns, MET]",
                pd.DatetimeIndex(
                    [Timestamp("2015-01-01 00:00:00+0100", tz="MET")]
                ).array,
            ),
        ],
    )
    def test_consistent_casting(self, dtype, expected):
        # GH 28448
        result = Categorical(["2015-01-01"]).astype(dtype)
        assert result == expected
=======
    pass
>>>>>>> 155b0a79


class TestArithmeticOps(base.BaseArithmeticOpsTests):
    def test_arith_frame_with_scalar(self, data, all_arithmetic_operators, request):
        # frame & scalar
        op_name = all_arithmetic_operators
        if op_name == "__rmod__":
            request.node.add_marker(
                pytest.mark.xfail(
                    reason="rmod never called when string is first argument"
                )
            )
        super().test_arith_frame_with_scalar(data, op_name)

    def test_arith_series_with_scalar(self, data, all_arithmetic_operators, request):
        op_name = all_arithmetic_operators
        if op_name == "__rmod__":
            request.node.add_marker(
                pytest.mark.xfail(
                    reason="rmod never called when string is first argument"
                )
            )
        super().test_arith_series_with_scalar(data, op_name)


class TestComparisonOps(base.BaseComparisonOpsTests):
    def _compare_other(self, s, data, op, other):
        op_name = f"__{op.__name__}__"
        if op_name not in ["__eq__", "__ne__"]:
            msg = "Unordered Categoricals can only compare equality or not"
            with pytest.raises(TypeError, match=msg):
                op(data, other)
        else:
            return super()._compare_other(s, data, op, other)


class TestParsing(base.BaseParsingTests):
    pass


class Test2DCompat(base.NDArrayBacked2DTests):
    def test_repr_2d(self, data):
        # Categorical __repr__ doesn't include "Categorical", so we need
        #  to special-case
        res = repr(data.reshape(1, -1))
        assert res.count("\nCategories") == 1

        res = repr(data.reshape(-1, 1))
        assert res.count("\nCategories") == 1<|MERGE_RESOLUTION|>--- conflicted
+++ resolved
@@ -180,55 +180,7 @@
 
 
 class TestCasting(base.BaseCastingTests):
-<<<<<<< HEAD
-    @pytest.mark.parametrize("cls", [Categorical, CategoricalIndex])
-    @pytest.mark.parametrize("values", [[1, np.nan], [Timestamp("2000"), pd.NaT]])
-    def test_cast_nan_to_int(self, cls, values):
-        # GH 28406
-        s = cls(values)
-
-        msg = "Cannot (cast|convert)"
-        with pytest.raises((ValueError, TypeError), match=msg):
-            s.astype(int)
-
-    @pytest.mark.parametrize(
-        "expected",
-        [
-            pd.Series(["2019", "2020"], dtype="datetime64[ns, UTC]"),
-            pd.Series([0, 0], dtype="timedelta64[ns]"),
-            pd.Series([pd.Period("2019"), pd.Period("2020")], dtype="period[Y-DEC]"),
-            pd.Series([pd.Interval(0, 1), pd.Interval(1, 2)], dtype="interval"),
-            pd.Series([1, np.nan], dtype="Int64"),
-        ],
-    )
-    def test_cast_category_to_extension_dtype(self, expected):
-        # GH 28668
-        result = expected.astype("category").astype(expected.dtype)
-
-        tm.assert_series_equal(result, expected)
-
-    @pytest.mark.parametrize(
-        "dtype, expected",
-        [
-            (
-                "datetime64[ns]",
-                np.array(["2015-01-01T00:00:00.000000000"], dtype="datetime64[ns]"),
-            ),
-            (
-                "datetime64[ns, MET]",
-                pd.DatetimeIndex(
-                    [Timestamp("2015-01-01 00:00:00+0100", tz="MET")]
-                ).array,
-            ),
-        ],
-    )
-    def test_consistent_casting(self, dtype, expected):
-        # GH 28448
-        result = Categorical(["2015-01-01"]).astype(dtype)
-        assert result == expected
-=======
-    pass
->>>>>>> 155b0a79
+    pass
 
 
 class TestArithmeticOps(base.BaseArithmeticOpsTests):
