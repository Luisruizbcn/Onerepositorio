--- conflicted
+++ resolved
@@ -231,12 +231,7 @@
 
         for level in combinations:
             result = ser.unstack(level=level)
-<<<<<<< HEAD
-            # use _values for Series[datetimetz]
-            assert all(isinstance(result[col]._values, type(data))
-=======
             assert all(isinstance(result[col].array, type(data))
->>>>>>> 6983905c
                        for col in result.columns)
             expected = ser.astype(object).unstack(level=level)
             result = result.astype(object)
