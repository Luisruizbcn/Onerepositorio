--- conflicted
+++ resolved
@@ -127,11 +127,7 @@
     pass
 
 
-<<<<<<< HEAD
-class TestDecimal(base.BaseSetitemTests):
-=======
 class TestGroupby(BaseDecimal, base.BaseGroupbyTests):
->>>>>>> 9b4d0f13
     pass
 
 
