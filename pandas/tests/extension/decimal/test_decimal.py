--- conflicted
+++ resolved
@@ -97,10 +97,6 @@
 
 
 class TestMissing(base.BaseMissingTests):
-<<<<<<< HEAD
-    def test_fillna_limit_pad(self, data_missing):
-        msg = "ExtensionArray.fillna 'method' keyword is deprecated"
-=======
     def test_fillna_frame(self, data_missing):
         msg = "ExtensionArray.fillna added a 'copy' keyword"
         with tm.assert_produces_warning(
@@ -109,30 +105,24 @@
             super().test_fillna_frame(data_missing)
 
     def test_fillna_limit_pad(self, data_missing):
-        msg = "ExtensionArray.fillna added a 'copy' keyword"
->>>>>>> edc08702
+        msg = "ExtensionArray.fillna 'method' keyword is deprecated"
         with tm.assert_produces_warning(
             FutureWarning, match=msg, check_stacklevel=False
         ):
             super().test_fillna_limit_pad(data_missing)
 
     def test_fillna_limit_backfill(self, data_missing):
-<<<<<<< HEAD
-        msg = "ExtensionArray.fillna 'method' keyword is deprecated"
-=======
         msg = "|".join(
             [
                 "ExtensionArray.fillna added a 'copy' keyword",
                 "Series.fillna with 'method' is deprecated",
             ]
         )
->>>>>>> edc08702
         with tm.assert_produces_warning(
             FutureWarning, match=msg, check_stacklevel=False
         ):
             super().test_fillna_limit_backfill(data_missing)
 
-<<<<<<< HEAD
     def test_fillna_no_op_returns_copy(self, data):
         msg = "ExtensionArray.fillna 'method' keyword is deprecated"
         with tm.assert_produces_warning(
@@ -140,9 +130,6 @@
         ):
             super().test_fillna_no_op_returns_copy(data)
 
-    def test_fillna_series_method(self, data_missing, fillna_method):
-        msg = "ExtensionArray.fillna 'method' keyword is deprecated"
-=======
     def test_fillna_series(self, data_missing):
         msg = "ExtensionArray.fillna added a 'copy' keyword"
         with tm.assert_produces_warning(
@@ -151,8 +138,7 @@
             super().test_fillna_series(data_missing)
 
     def test_fillna_series_method(self, data_missing, fillna_method):
-        msg = "ExtensionArray.fillna added a 'copy' keyword"
->>>>>>> edc08702
+        msg = "ExtensionArray.fillna 'method' keyword is deprecated"
         with tm.assert_produces_warning(
             FutureWarning, match=msg, check_stacklevel=False
         ):
