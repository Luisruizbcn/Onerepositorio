import decimal
import numbers
import random
import sys

import numpy as np

import pandas as pd
from pandas.core.arrays import ExtensionArray
from pandas.core.dtypes.base import ExtensionDtype
from pandas.core.dtypes.common import _ensure_platform_int


class DecimalDtype(ExtensionDtype):
    type = decimal.Decimal
    name = 'decimal'

    @classmethod
    def construct_from_string(cls, string):
        if string == cls.name:
            return cls()
        else:
            raise TypeError("Cannot construct a '{}' from "
                            "'{}'".format(cls, string))


class DecimalArray(ExtensionArray):
    dtype = DecimalDtype()

    def __init__(self, values):
        values = np.asarray(values, dtype=object)

        self.values = values
        # Some aliases for common attribute names to ensure pandas supports
        # these
        self._items = self._data = self.data = self.values

    @classmethod
    def _constructor_from_sequence(cls, scalars):
        return cls(scalars)

    @classmethod
    def _from_factorized(cls, values, original):
        return cls(values)

    def __getitem__(self, item):
        if isinstance(item, numbers.Integral):
            return self.values[item]
        else:
            return type(self)(self.values[item])

    def copy(self, deep=False):
        if deep:
            return type(self)(self.values.copy())
        return type(self)(self)

    def __setitem__(self, key, value):
        if pd.api.types.is_list_like(value):
            value = [decimal.Decimal(v) for v in value]
        else:
            value = decimal.Decimal(value)
        self.values[key] = value

    def __len__(self):
        return len(self.values)

    def __repr__(self):
<<<<<<< HEAD
        return "DecimalArray: " + repr(self.values)
=======
        return 'DecimalArray({!r})'.format(self.values)
>>>>>>> da33359b

    @property
    def nbytes(self):
        n = len(self)
        if n:
            return n * sys.getsizeof(self[0])
        return 0

    def isna(self):
        return np.array([x.is_nan() for x in self.values])

    def take(self, indexer, allow_fill=True, fill_value=None):
        indexer = np.asarray(indexer)
        mask = indexer == -1

        # take on empty array not handled as desired by numpy in case of -1
        if not len(self) and mask.all():
            return type(self)([self._na_value] * len(indexer))

        indexer = _ensure_platform_int(indexer)
        out = self.values.take(indexer)
        out[mask] = self._na_value

        return type(self)(out)

    @property
    def _na_value(self):
        return decimal.Decimal('NaN')

    @classmethod
    def _concat_same_type(cls, to_concat):
        return cls(np.concatenate([x.values for x in to_concat]))


def make_data():
    return [decimal.Decimal(random.random()) for _ in range(100)]<|MERGE_RESOLUTION|>--- conflicted
+++ resolved
@@ -65,11 +65,7 @@
         return len(self.values)
 
     def __repr__(self):
-<<<<<<< HEAD
-        return "DecimalArray: " + repr(self.values)
-=======
         return 'DecimalArray({!r})'.format(self.values)
->>>>>>> da33359b
 
     @property
     def nbytes(self):
