--- conflicted
+++ resolved
@@ -136,20 +136,6 @@
             return None
         return super()._get_expected_exception(op_name, obj, other)
 
-<<<<<<< HEAD
-    def test_divmod_series_array(self):
-        # GH 23287
-        # skipping because it is not implemented
-        pass
-=======
-    def test_add_series_with_extension_array(self, data):
-        # Datetime + Datetime not implemented
-        ser = pd.Series(data)
-        msg = "cannot add DatetimeArray and DatetimeArray"
-        with pytest.raises(TypeError, match=msg):
-            ser + data
->>>>>>> e7a190e0
-
 
 class TestCasting(BaseDatetimeTests, base.BaseCastingTests):
     pass
