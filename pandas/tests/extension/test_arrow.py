--- conflicted
+++ resolved
@@ -1596,7 +1596,6 @@
         arr.searchsorted(b)
 
 
-<<<<<<< HEAD
 @pytest.mark.parametrize("pat", ["abc", "a[a-z]{2}"])
 def test_str_count(pat):
     ser = pd.Series(["abc", None], dtype=ArrowDtype(pa.string()))
@@ -1929,7 +1928,8 @@
     ser = pd.Series(["abc", None], dtype=ArrowDtype(pa.string()))
     with pytest.raises(NotImplementedError, match=f"str.{method} not supported."):
         getattr(ser.str, method)(*args)
-=======
+
+
 @pytest.mark.parametrize("unit", ["ns", "us", "ms", "s"])
 def test_duration_from_strings_with_nat(unit):
     # GH51175
@@ -1938,7 +1938,6 @@
     result = ArrowExtensionArray._from_sequence_of_strings(strings, dtype=pa_type)
     expected = ArrowExtensionArray(pa.array([1000, None], type=pa_type))
     tm.assert_extension_array_equal(result, expected)
->>>>>>> 5f584bd2
 
 
 def test_unsupported_dt(data):
