"""
This file contains a minimal set of tests for compliance with the extension
array interface test suite, and should contain no other tests.
The test suite for the full functionality of the array is located in
`pandas/tests/arrays/`.
The tests in this file are inherited from the BaseExtensionTests, and only
minimal tweaks should be applied to get the tests passing (by overwriting a
parent method).
Additional tests should either be added to one of the BaseExtensionTests
classes (if they are relevant for the extension interface for all dtypes), or
be added to the array-specific tests in `pandas/tests/arrays/`.
"""
from datetime import (
    date,
    datetime,
    time,
    timedelta,
)
from io import (
    BytesIO,
    StringIO,
)
import pickle

import numpy as np
import pytest

from pandas.compat import (
    PY311,
    is_ci_environment,
    is_platform_windows,
    pa_version_under7p0,
    pa_version_under8p0,
    pa_version_under9p0,
)
from pandas.errors import PerformanceWarning

from pandas.core.dtypes.common import is_any_int_dtype

import pandas as pd
import pandas._testing as tm
from pandas.api.types import (
    is_bool_dtype,
    is_float_dtype,
    is_integer_dtype,
    is_numeric_dtype,
    is_signed_integer_dtype,
    is_string_dtype,
    is_unsigned_integer_dtype,
)
from pandas.tests.extension import base

pa = pytest.importorskip("pyarrow", minversion="7.0.0")

from pandas.core.arrays.arrow.array import ArrowExtensionArray

from pandas.core.arrays.arrow.dtype import ArrowDtype  # isort:skip

pytestmark = pytest.mark.filterwarnings(
    "ignore:.* may decrease performance. Upgrade to pyarrow >=7 to possibly"
)


@pytest.fixture(params=tm.ALL_PYARROW_DTYPES, ids=str)
def dtype(request):
    return ArrowDtype(pyarrow_dtype=request.param)


@pytest.fixture
def data(dtype):
    pa_dtype = dtype.pyarrow_dtype
    if pa.types.is_boolean(pa_dtype):
        data = [True, False] * 4 + [None] + [True, False] * 44 + [None] + [True, False]
    elif pa.types.is_floating(pa_dtype):
        data = [1.0, 0.0] * 4 + [None] + [-2.0, -1.0] * 44 + [None] + [0.5, 99.5]
    elif pa.types.is_signed_integer(pa_dtype):
        data = [1, 0] * 4 + [None] + [-2, -1] * 44 + [None] + [1, 99]
    elif pa.types.is_unsigned_integer(pa_dtype):
        data = [1, 0] * 4 + [None] + [2, 1] * 44 + [None] + [1, 99]
    elif pa.types.is_date(pa_dtype):
        data = (
            [date(2022, 1, 1), date(1999, 12, 31)] * 4
            + [None]
            + [date(2022, 1, 1), date(2022, 1, 1)] * 44
            + [None]
            + [date(1999, 12, 31), date(1999, 12, 31)]
        )
    elif pa.types.is_timestamp(pa_dtype):
        data = (
            [datetime(2020, 1, 1, 1, 1, 1, 1), datetime(1999, 1, 1, 1, 1, 1, 1)] * 4
            + [None]
            + [datetime(2020, 1, 1, 1), datetime(1999, 1, 1, 1)] * 44
            + [None]
            + [datetime(2020, 1, 1), datetime(1999, 1, 1)]
        )
    elif pa.types.is_duration(pa_dtype):
        data = (
            [timedelta(1), timedelta(1, 1)] * 4
            + [None]
            + [timedelta(-1), timedelta(0)] * 44
            + [None]
            + [timedelta(-10), timedelta(10)]
        )
    elif pa.types.is_time(pa_dtype):
        data = (
            [time(12, 0), time(0, 12)] * 4
            + [None]
            + [time(0, 0), time(1, 1)] * 44
            + [None]
            + [time(0, 5), time(5, 0)]
        )
    elif pa.types.is_string(pa_dtype):
        data = ["a", "b"] * 4 + [None] + ["1", "2"] * 44 + [None] + ["!", ">"]
    elif pa.types.is_binary(pa_dtype):
        data = [b"a", b"b"] * 4 + [None] + [b"1", b"2"] * 44 + [None] + [b"!", b">"]
    else:
        raise NotImplementedError
    return pd.array(data, dtype=dtype)


@pytest.fixture
def data_missing(data):
    """Length-2 array with [NA, Valid]"""
    return type(data)._from_sequence([None, data[0]])


@pytest.fixture(params=["data", "data_missing"])
def all_data(request, data, data_missing):
    """Parametrized fixture returning 'data' or 'data_missing' integer arrays.

    Used to test dtype conversion with and without missing values.
    """
    if request.param == "data":
        return data
    elif request.param == "data_missing":
        return data_missing


@pytest.fixture
def data_for_grouping(dtype):
    """
    Data for factorization, grouping, and unique tests.

    Expected to be like [B, B, NA, NA, A, A, B, C]

    Where A < B < C and NA is missing
    """
    pa_dtype = dtype.pyarrow_dtype
    if pa.types.is_boolean(pa_dtype):
        A = False
        B = True
        C = True
    elif pa.types.is_floating(pa_dtype):
        A = -1.1
        B = 0.0
        C = 1.1
    elif pa.types.is_signed_integer(pa_dtype):
        A = -1
        B = 0
        C = 1
    elif pa.types.is_unsigned_integer(pa_dtype):
        A = 0
        B = 1
        C = 10
    elif pa.types.is_date(pa_dtype):
        A = date(1999, 12, 31)
        B = date(2010, 1, 1)
        C = date(2022, 1, 1)
    elif pa.types.is_timestamp(pa_dtype):
        A = datetime(1999, 1, 1, 1, 1, 1, 1)
        B = datetime(2020, 1, 1)
        C = datetime(2020, 1, 1, 1)
    elif pa.types.is_duration(pa_dtype):
        A = timedelta(-1)
        B = timedelta(0)
        C = timedelta(1, 4)
    elif pa.types.is_time(pa_dtype):
        A = time(0, 0)
        B = time(0, 12)
        C = time(12, 12)
    elif pa.types.is_string(pa_dtype):
        A = "a"
        B = "b"
        C = "c"
    elif pa.types.is_binary(pa_dtype):
        A = b"a"
        B = b"b"
        C = b"c"
    else:
        raise NotImplementedError
    return pd.array([B, B, None, None, A, A, B, C], dtype=dtype)


@pytest.fixture
def data_for_sorting(data_for_grouping):
    """
    Length-3 array with a known sort order.

    This should be three items [B, C, A] with
    A < B < C
    """
    return type(data_for_grouping)._from_sequence(
        [data_for_grouping[0], data_for_grouping[7], data_for_grouping[4]]
    )


@pytest.fixture
def data_missing_for_sorting(data_for_grouping):
    """
    Length-3 array with a known sort order.

    This should be three items [B, NA, A] with
    A < B and NA missing.
    """
    return type(data_for_grouping)._from_sequence(
        [data_for_grouping[0], data_for_grouping[2], data_for_grouping[4]]
    )


@pytest.fixture
def data_for_twos(data):
    """Length-100 array in which all the elements are two."""
    pa_dtype = data.dtype.pyarrow_dtype
    if pa.types.is_integer(pa_dtype) or pa.types.is_floating(pa_dtype):
        return pd.array([2] * 100, dtype=data.dtype)
    # tests will be xfailed where 2 is not a valid scalar for pa_dtype
    return data


@pytest.fixture
def na_value():
    """The scalar missing value for this type. Default 'None'"""
    return pd.NA


class TestBaseCasting(base.BaseCastingTests):
    def test_astype_str(self, data, request):
        pa_dtype = data.dtype.pyarrow_dtype
        if pa.types.is_binary(pa_dtype):
            request.node.add_marker(
                pytest.mark.xfail(
                    reason=f"For {pa_dtype} .astype(str) decodes.",
                )
            )
        super().test_astype_str(data)


class TestConstructors(base.BaseConstructorsTests):
    def test_from_dtype(self, data, request):
        pa_dtype = data.dtype.pyarrow_dtype
        if (pa.types.is_timestamp(pa_dtype) and pa_dtype.tz) or pa.types.is_string(
            pa_dtype
        ):
            if pa.types.is_string(pa_dtype):
                reason = "ArrowDtype(pa.string()) != StringDtype('pyarrow')"
            else:
                reason = f"pyarrow.type_for_alias cannot infer {pa_dtype}"
            request.node.add_marker(
                pytest.mark.xfail(
                    reason=reason,
                )
            )
        super().test_from_dtype(data)

    def test_from_sequence_pa_array(self, data, request):
        # https://github.com/pandas-dev/pandas/pull/47034#discussion_r955500784
        # data._data = pa.ChunkedArray
        result = type(data)._from_sequence(data._data)
        tm.assert_extension_array_equal(result, data)
        assert isinstance(result._data, pa.ChunkedArray)

        result = type(data)._from_sequence(data._data.combine_chunks())
        tm.assert_extension_array_equal(result, data)
        assert isinstance(result._data, pa.ChunkedArray)

    def test_from_sequence_pa_array_notimplemented(self, request):
        with pytest.raises(NotImplementedError, match="Converting strings to"):
            ArrowExtensionArray._from_sequence_of_strings(
                ["12-1"], dtype=pa.month_day_nano_interval()
            )

    def test_from_sequence_of_strings_pa_array(self, data, request):
        pa_dtype = data.dtype.pyarrow_dtype
        if pa.types.is_time64(pa_dtype) and pa_dtype.equals("time64[ns]") and not PY311:
            request.node.add_marker(
                pytest.mark.xfail(
                    reason="Nanosecond time parsing not supported.",
                )
            )
        elif pa.types.is_duration(pa_dtype):
            request.node.add_marker(
                pytest.mark.xfail(
                    raises=pa.ArrowNotImplementedError,
                    reason=f"pyarrow doesn't support parsing {pa_dtype}",
                )
            )
        elif pa.types.is_timestamp(pa_dtype) and pa_dtype.tz is not None:
            if pa_version_under7p0:
                request.node.add_marker(
                    pytest.mark.xfail(
                        raises=pa.ArrowNotImplementedError,
                        reason=f"pyarrow doesn't support string cast from {pa_dtype}",
                    )
                )
            elif is_platform_windows() and is_ci_environment():
                request.node.add_marker(
                    pytest.mark.xfail(
                        raises=pa.ArrowInvalid,
                        reason=(
                            "TODO: Set ARROW_TIMEZONE_DATABASE environment variable "
                            "on CI to path to the tzdata for pyarrow."
                        ),
                    )
                )
        pa_array = data._data.cast(pa.string())
        result = type(data)._from_sequence_of_strings(pa_array, dtype=data.dtype)
        tm.assert_extension_array_equal(result, data)

        pa_array = pa_array.combine_chunks()
        result = type(data)._from_sequence_of_strings(pa_array, dtype=data.dtype)
        tm.assert_extension_array_equal(result, data)


class TestGetitemTests(base.BaseGetitemTests):
    def test_getitem_scalar(self, data):
        # In the base class we expect data.dtype.type; but this (intentionally)
        #  returns Python scalars or pd.NA
        pa_type = data._data.type
        if pa.types.is_integer(pa_type):
            exp_type = int
        elif pa.types.is_floating(pa_type):
            exp_type = float
        elif pa.types.is_string(pa_type):
            exp_type = str
        elif pa.types.is_binary(pa_type):
            exp_type = bytes
        elif pa.types.is_boolean(pa_type):
            exp_type = bool
        elif pa.types.is_duration(pa_type):
            exp_type = timedelta
        elif pa.types.is_timestamp(pa_type):
            if pa_type.unit == "ns":
                exp_type = pd.Timestamp
            else:
                exp_type = datetime
        elif pa.types.is_date(pa_type):
            exp_type = date
        elif pa.types.is_time(pa_type):
            exp_type = time
        else:
            raise NotImplementedError(data.dtype)

        result = data[0]
        assert isinstance(result, exp_type), type(result)

        result = pd.Series(data)[0]
        assert isinstance(result, exp_type), type(result)


class TestBaseAccumulateTests(base.BaseAccumulateTests):
    def check_accumulate(self, ser, op_name, skipna):
        result = getattr(ser, op_name)(skipna=skipna)

        if ser.dtype.kind == "m":
            # Just check that we match the integer behavior.
            ser = ser.astype("int64[pyarrow]")
            result = result.astype("int64[pyarrow]")

        result = result.astype("Float64")
        expected = getattr(ser.astype("Float64"), op_name)(skipna=skipna)
        self.assert_series_equal(result, expected, check_dtype=False)

    @pytest.mark.parametrize("skipna", [True, False])
    def test_accumulate_series_raises(self, data, all_numeric_accumulations, skipna):
        pa_type = data.dtype.pyarrow_dtype
        if (
            (
                pa.types.is_integer(pa_type)
                or pa.types.is_floating(pa_type)
                or pa.types.is_duration(pa_type)
            )
            and all_numeric_accumulations == "cumsum"
            and not pa_version_under9p0
        ):
            pytest.skip("These work, are tested by test_accumulate_series.")

        op_name = all_numeric_accumulations
        ser = pd.Series(data)

        with pytest.raises(NotImplementedError):
            getattr(ser, op_name)(skipna=skipna)

    @pytest.mark.parametrize("skipna", [True, False])
    def test_accumulate_series(self, data, all_numeric_accumulations, skipna, request):
        pa_type = data.dtype.pyarrow_dtype
        op_name = all_numeric_accumulations
        ser = pd.Series(data)

        do_skip = False
        if pa.types.is_string(pa_type) or pa.types.is_binary(pa_type):
            if op_name in ["cumsum", "cumprod"]:
                do_skip = True
        elif pa.types.is_temporal(pa_type) and not pa.types.is_duration(pa_type):
            if op_name in ["cumsum", "cumprod"]:
                do_skip = True
        elif pa.types.is_duration(pa_type):
            if op_name == "cumprod":
                do_skip = True

        if do_skip:
            pytest.skip(
                "These should *not* work, we test in test_accumulate_series_raises "
                "that these correctly raise."
            )

        if all_numeric_accumulations != "cumsum" or pa_version_under9p0:
            if request.config.option.skip_slow:
                # equivalent to marking these cases with @pytest.mark.slow,
                #  these xfails take a long time to run because pytest
                #  renders the exception messages even when not showing them
                pytest.skip("pyarrow xfail slow")

            request.node.add_marker(
                pytest.mark.xfail(
                    reason=f"{all_numeric_accumulations} not implemented",
                    raises=NotImplementedError,
                )
            )
        elif all_numeric_accumulations == "cumsum" and (pa.types.is_boolean(pa_type)):
            request.node.add_marker(
                pytest.mark.xfail(
                    reason=f"{all_numeric_accumulations} not implemented for {pa_type}",
                    raises=NotImplementedError,
                )
            )

        self.check_accumulate(ser, op_name, skipna)


class TestBaseNumericReduce(base.BaseNumericReduceTests):
    def check_reduce(self, ser, op_name, skipna):
        pa_dtype = ser.dtype.pyarrow_dtype
        if op_name == "count":
            result = getattr(ser, op_name)()
        else:
            result = getattr(ser, op_name)(skipna=skipna)
        if pa.types.is_boolean(pa_dtype):
            # Can't convert if ser contains NA
            pytest.skip(
                "pandas boolean data with NA does not fully support all reductions"
            )
        elif pa.types.is_integer(pa_dtype) or pa.types.is_floating(pa_dtype):
            ser = ser.astype("Float64")
        if op_name == "count":
            expected = getattr(ser, op_name)()
        else:
            expected = getattr(ser, op_name)(skipna=skipna)
        tm.assert_almost_equal(result, expected)

    @pytest.mark.parametrize("skipna", [True, False])
    def test_reduce_series(self, data, all_numeric_reductions, skipna, request):
        pa_dtype = data.dtype.pyarrow_dtype
        opname = all_numeric_reductions

        ser = pd.Series(data)

        should_work = True
        if pa.types.is_temporal(pa_dtype) and opname in [
            "sum",
            "var",
            "skew",
            "kurt",
            "prod",
        ]:
            if pa.types.is_duration(pa_dtype) and opname in ["sum"]:
                # summing timedeltas is one case that *is* well-defined
                pass
            else:
                should_work = False
        elif (
            pa.types.is_string(pa_dtype) or pa.types.is_binary(pa_dtype)
        ) and opname in [
            "sum",
            "mean",
            "median",
            "prod",
            "std",
            "sem",
            "var",
            "skew",
            "kurt",
        ]:
            should_work = False

        if not should_work:
            # matching the non-pyarrow versions, these operations *should* not
            #  work for these dtypes
            msg = f"does not support reduction '{opname}'"
            with pytest.raises(TypeError, match=msg):
                getattr(ser, opname)(skipna=skipna)

            return

        xfail_mark = pytest.mark.xfail(
            raises=TypeError,
            reason=(
                f"{all_numeric_reductions} is not implemented in "
                f"pyarrow={pa.__version__} for {pa_dtype}"
            ),
        )
        if all_numeric_reductions in {"skew", "kurt"}:
            request.node.add_marker(xfail_mark)
        elif all_numeric_reductions == "sem" and pa_version_under8p0:
            request.node.add_marker(xfail_mark)

        elif all_numeric_reductions in [
            "mean",
            "median",
            "std",
            "sem",
        ] and pa.types.is_temporal(pa_dtype):
            request.node.add_marker(xfail_mark)
        elif pa.types.is_boolean(pa_dtype) and all_numeric_reductions in {
            "sem",
            "std",
            "var",
            "median",
        }:
            request.node.add_marker(xfail_mark)
        super().test_reduce_series(data, all_numeric_reductions, skipna)


class TestBaseBooleanReduce(base.BaseBooleanReduceTests):
    @pytest.mark.parametrize("skipna", [True, False])
    def test_reduce_series(
        self, data, all_boolean_reductions, skipna, na_value, request
    ):
        pa_dtype = data.dtype.pyarrow_dtype
        xfail_mark = pytest.mark.xfail(
            raises=TypeError,
            reason=(
                f"{all_boolean_reductions} is not implemented in "
                f"pyarrow={pa.__version__} for {pa_dtype}"
            ),
        )
        if pa.types.is_string(pa_dtype) or pa.types.is_binary(pa_dtype):
            # We *might* want to make this behave like the non-pyarrow cases,
            #  but have not yet decided.
            request.node.add_marker(xfail_mark)

        op_name = all_boolean_reductions
        ser = pd.Series(data)

        if pa.types.is_temporal(pa_dtype) and not pa.types.is_duration(pa_dtype):
            # xref GH#34479 we support this in our non-pyarrow datetime64 dtypes,
            #  but it isn't obvious we _should_.  For now, we keep the pyarrow
            #  behavior which does not support this.

            with pytest.raises(TypeError, match="does not support reduction"):
                getattr(ser, op_name)(skipna=skipna)

            return

        result = getattr(ser, op_name)(skipna=skipna)
        assert result is (op_name == "any")


class TestBaseGroupby(base.BaseGroupbyTests):
    def test_groupby_extension_no_sort(self, data_for_grouping, request):
        pa_dtype = data_for_grouping.dtype.pyarrow_dtype
        if pa.types.is_boolean(pa_dtype):
            request.node.add_marker(
                pytest.mark.xfail(
                    reason=f"{pa_dtype} only has 2 unique possible values",
                )
            )
        super().test_groupby_extension_no_sort(data_for_grouping)

    def test_groupby_extension_transform(self, data_for_grouping, request):
        pa_dtype = data_for_grouping.dtype.pyarrow_dtype
        if pa.types.is_boolean(pa_dtype):
            request.node.add_marker(
                pytest.mark.xfail(
                    reason=f"{pa_dtype} only has 2 unique possible values",
                )
            )
        with tm.maybe_produces_warning(
            PerformanceWarning,
            pa_version_under7p0 and not pa.types.is_duration(pa_dtype),
            check_stacklevel=False,
        ):
            super().test_groupby_extension_transform(data_for_grouping)

    def test_groupby_extension_apply(
        self, data_for_grouping, groupby_apply_op, request
    ):
        pa_dtype = data_for_grouping.dtype.pyarrow_dtype
        with tm.maybe_produces_warning(
            PerformanceWarning,
            pa_version_under7p0 and not pa.types.is_duration(pa_dtype),
            check_stacklevel=False,
        ):
            super().test_groupby_extension_apply(data_for_grouping, groupby_apply_op)

    @pytest.mark.parametrize("as_index", [True, False])
    def test_groupby_extension_agg(self, as_index, data_for_grouping, request):
        pa_dtype = data_for_grouping.dtype.pyarrow_dtype
        if pa.types.is_boolean(pa_dtype):
            request.node.add_marker(
                pytest.mark.xfail(
                    raises=ValueError,
                    reason=f"{pa_dtype} only has 2 unique possible values",
                )
            )
        with tm.maybe_produces_warning(
            PerformanceWarning,
            pa_version_under7p0 and not pa.types.is_duration(pa_dtype),
            check_stacklevel=False,
        ):
            super().test_groupby_extension_agg(as_index, data_for_grouping)

    def test_in_numeric_groupby(self, data_for_grouping):
        if is_string_dtype(data_for_grouping.dtype):
            df = pd.DataFrame(
                {
                    "A": [1, 1, 2, 2, 3, 3, 1, 4],
                    "B": data_for_grouping,
                    "C": [1, 1, 1, 1, 1, 1, 1, 1],
                }
            )

            expected = pd.Index(["C"])
            with pytest.raises(TypeError, match="does not support"):
                df.groupby("A").sum().columns
            result = df.groupby("A").sum(numeric_only=True).columns
            tm.assert_index_equal(result, expected)
        else:
            super().test_in_numeric_groupby(data_for_grouping)


class TestBaseDtype(base.BaseDtypeTests):
    def test_construct_from_string_own_name(self, dtype, request):
        pa_dtype = dtype.pyarrow_dtype
        if pa.types.is_timestamp(pa_dtype) and pa_dtype.tz is not None:
            request.node.add_marker(
                pytest.mark.xfail(
                    raises=NotImplementedError,
                    reason=f"pyarrow.type_for_alias cannot infer {pa_dtype}",
                )
            )
        elif pa.types.is_string(pa_dtype):
            request.node.add_marker(
                pytest.mark.xfail(
                    raises=TypeError,
                    reason=(
                        "Still support StringDtype('pyarrow') "
                        "over ArrowDtype(pa.string())"
                    ),
                )
            )
        super().test_construct_from_string_own_name(dtype)

    def test_is_dtype_from_name(self, dtype, request):
        pa_dtype = dtype.pyarrow_dtype
        if pa.types.is_timestamp(pa_dtype) and pa_dtype.tz is not None:
            request.node.add_marker(
                pytest.mark.xfail(
                    raises=NotImplementedError,
                    reason=f"pyarrow.type_for_alias cannot infer {pa_dtype}",
                )
            )
        elif pa.types.is_string(pa_dtype):
            request.node.add_marker(
                pytest.mark.xfail(
                    reason=(
                        "Still support StringDtype('pyarrow') "
                        "over ArrowDtype(pa.string())"
                    ),
                )
            )
        super().test_is_dtype_from_name(dtype)

    def test_construct_from_string(self, dtype, request):
        pa_dtype = dtype.pyarrow_dtype
        if pa.types.is_timestamp(pa_dtype) and pa_dtype.tz is not None:
            request.node.add_marker(
                pytest.mark.xfail(
                    raises=NotImplementedError,
                    reason=f"pyarrow.type_for_alias cannot infer {pa_dtype}",
                )
            )
        elif pa.types.is_string(pa_dtype):
            request.node.add_marker(
                pytest.mark.xfail(
                    raises=TypeError,
                    reason=(
                        "Still support StringDtype('pyarrow') "
                        "over ArrowDtype(pa.string())"
                    ),
                )
            )
        super().test_construct_from_string(dtype)

    def test_construct_from_string_another_type_raises(self, dtype):
        msg = r"'another_type' must end with '\[pyarrow\]'"
        with pytest.raises(TypeError, match=msg):
            type(dtype).construct_from_string("another_type")

    def test_get_common_dtype(self, dtype, request):
        pa_dtype = dtype.pyarrow_dtype
        if (
            pa.types.is_date(pa_dtype)
            or pa.types.is_time(pa_dtype)
            or (
                pa.types.is_timestamp(pa_dtype)
                and (pa_dtype.unit != "ns" or pa_dtype.tz is not None)
            )
            or (pa.types.is_duration(pa_dtype) and pa_dtype.unit != "ns")
            or pa.types.is_binary(pa_dtype)
        ):
            request.node.add_marker(
                pytest.mark.xfail(
                    reason=(
                        f"{pa_dtype} does not have associated numpy "
                        f"dtype findable by find_common_type"
                    )
                )
            )
        super().test_get_common_dtype(dtype)

    def test_is_not_string_type(self, dtype):
        pa_dtype = dtype.pyarrow_dtype
        if pa.types.is_string(pa_dtype):
            assert is_string_dtype(dtype)
        else:
            super().test_is_not_string_type(dtype)


class TestBaseIndex(base.BaseIndexTests):
    pass


class TestBaseInterface(base.BaseInterfaceTests):
    @pytest.mark.xfail(
        reason="GH 45419: pyarrow.ChunkedArray does not support views.", run=False
    )
    def test_view(self, data):
        super().test_view(data)


class TestBaseMissing(base.BaseMissingTests):
    def test_fillna_no_op_returns_copy(self, data):
        with tm.maybe_produces_warning(
            PerformanceWarning, pa_version_under7p0, check_stacklevel=False
        ):
            super().test_fillna_no_op_returns_copy(data)

    def test_fillna_series_method(self, data_missing, fillna_method):
        with tm.maybe_produces_warning(
            PerformanceWarning, pa_version_under7p0, check_stacklevel=False
        ):
            super().test_fillna_series_method(data_missing, fillna_method)


class TestBasePrinting(base.BasePrintingTests):
    pass


class TestBaseReshaping(base.BaseReshapingTests):
    @pytest.mark.xfail(
        reason="GH 45419: pyarrow.ChunkedArray does not support views", run=False
    )
    def test_transpose(self, data):
        super().test_transpose(data)


class TestBaseSetitem(base.BaseSetitemTests):
    @pytest.mark.xfail(
        reason="GH 45419: pyarrow.ChunkedArray does not support views", run=False
    )
    def test_setitem_preserves_views(self, data):
        super().test_setitem_preserves_views(data)


class TestBaseParsing(base.BaseParsingTests):
    @pytest.mark.parametrize("engine", ["c", "python"])
    def test_EA_types(self, engine, data, request):
        pa_dtype = data.dtype.pyarrow_dtype
        if pa.types.is_boolean(pa_dtype):
            request.node.add_marker(
                pytest.mark.xfail(raises=TypeError, reason="GH 47534")
            )
        elif pa.types.is_timestamp(pa_dtype) and pa_dtype.tz is not None:
            request.node.add_marker(
                pytest.mark.xfail(
                    raises=NotImplementedError,
                    reason=f"Parameterized types with tz={pa_dtype.tz} not supported.",
                )
            )
        elif pa.types.is_timestamp(pa_dtype) and pa_dtype.unit in ("us", "ns"):
            request.node.add_marker(
                pytest.mark.xfail(
                    raises=ValueError,
                    reason="https://github.com/pandas-dev/pandas/issues/49767",
                )
            )
        elif pa.types.is_binary(pa_dtype):
            request.node.add_marker(
                pytest.mark.xfail(reason="CSV parsers don't correctly handle binary")
            )
        df = pd.DataFrame({"with_dtype": pd.Series(data, dtype=str(data.dtype))})
        csv_output = df.to_csv(index=False, na_rep=np.nan)
        if pa.types.is_binary(pa_dtype):
            csv_output = BytesIO(csv_output)
        else:
            csv_output = StringIO(csv_output)
        result = pd.read_csv(
            csv_output, dtype={"with_dtype": str(data.dtype)}, engine=engine
        )
        expected = df
        self.assert_frame_equal(result, expected)


class TestBaseUnaryOps(base.BaseUnaryOpsTests):
    def test_invert(self, data, request):
        pa_dtype = data.dtype.pyarrow_dtype
        if not pa.types.is_boolean(pa_dtype):
            request.node.add_marker(
                pytest.mark.xfail(
                    raises=pa.ArrowNotImplementedError,
                    reason=f"pyarrow.compute.invert does support {pa_dtype}",
                )
            )
        super().test_invert(data)


class TestBaseMethods(base.BaseMethodsTests):
    def test_argsort_missing_array(self, data_missing_for_sorting):
        with tm.maybe_produces_warning(
            PerformanceWarning, pa_version_under7p0, check_stacklevel=False
        ):
            super().test_argsort_missing_array(data_missing_for_sorting)

    @pytest.mark.parametrize("periods", [1, -2])
    def test_diff(self, data, periods, request):
        pa_dtype = data.dtype.pyarrow_dtype
        if pa.types.is_unsigned_integer(pa_dtype) and periods == 1:
            request.node.add_marker(
                pytest.mark.xfail(
                    raises=pa.ArrowInvalid,
                    reason=(
                        f"diff with {pa_dtype} and periods={periods} will overflow"
                    ),
                )
            )
        super().test_diff(data, periods)

    @pytest.mark.filterwarnings("ignore:Falling back:pandas.errors.PerformanceWarning")
    @pytest.mark.parametrize("dropna", [True, False])
    def test_value_counts(self, all_data, dropna, request):
        super().test_value_counts(all_data, dropna)

    def test_value_counts_with_normalize(self, data, request):
        pa_dtype = data.dtype.pyarrow_dtype
        with tm.maybe_produces_warning(
            PerformanceWarning,
            pa_version_under7p0 and not pa.types.is_duration(pa_dtype),
            check_stacklevel=False,
        ):
            super().test_value_counts_with_normalize(data)

    def test_argmin_argmax(
        self, data_for_sorting, data_missing_for_sorting, na_value, request
    ):
        pa_dtype = data_for_sorting.dtype.pyarrow_dtype
        if pa.types.is_boolean(pa_dtype):
            request.node.add_marker(
                pytest.mark.xfail(
                    reason=f"{pa_dtype} only has 2 unique possible values",
                )
            )
        super().test_argmin_argmax(data_for_sorting, data_missing_for_sorting, na_value)

    @pytest.mark.parametrize(
        "op_name, skipna, expected",
        [
            ("idxmax", True, 0),
            ("idxmin", True, 2),
            ("argmax", True, 0),
            ("argmin", True, 2),
            ("idxmax", False, np.nan),
            ("idxmin", False, np.nan),
            ("argmax", False, -1),
            ("argmin", False, -1),
        ],
    )
    def test_argreduce_series(
        self, data_missing_for_sorting, op_name, skipna, expected, request
    ):
        super().test_argreduce_series(
            data_missing_for_sorting, op_name, skipna, expected
        )

    @pytest.mark.parametrize(
        "na_position, expected",
        [
            ("last", np.array([2, 0, 1], dtype=np.dtype("intp"))),
            ("first", np.array([1, 2, 0], dtype=np.dtype("intp"))),
        ],
    )
    def test_nargsort(self, data_missing_for_sorting, na_position, expected):
        with tm.maybe_produces_warning(
            PerformanceWarning, pa_version_under7p0, check_stacklevel=False
        ):
            super().test_nargsort(data_missing_for_sorting, na_position, expected)

    @pytest.mark.parametrize("ascending", [True, False])
    def test_sort_values(self, data_for_sorting, ascending, sort_by_key, request):
        with tm.maybe_produces_warning(
            PerformanceWarning, pa_version_under7p0, check_stacklevel=False
        ):
            super().test_sort_values(data_for_sorting, ascending, sort_by_key)

    @pytest.mark.parametrize("ascending", [True, False])
    def test_sort_values_missing(
        self, data_missing_for_sorting, ascending, sort_by_key
    ):
        with tm.maybe_produces_warning(
            PerformanceWarning, pa_version_under7p0, check_stacklevel=False
        ):
            super().test_sort_values_missing(
                data_missing_for_sorting, ascending, sort_by_key
            )

    @pytest.mark.parametrize("ascending", [True, False])
    def test_sort_values_frame(self, data_for_sorting, ascending, request):
        pa_dtype = data_for_sorting.dtype.pyarrow_dtype
        with tm.maybe_produces_warning(
            PerformanceWarning,
            pa_version_under7p0 and not pa.types.is_duration(pa_dtype),
            check_stacklevel=False,
        ):
            super().test_sort_values_frame(data_for_sorting, ascending)

    def test_factorize(self, data_for_grouping, request):
        pa_dtype = data_for_grouping.dtype.pyarrow_dtype
        if pa.types.is_boolean(pa_dtype):
            request.node.add_marker(
                pytest.mark.xfail(
                    reason=f"{pa_dtype} only has 2 unique possible values",
                )
            )
        super().test_factorize(data_for_grouping)

    _combine_le_expected_dtype = "bool[pyarrow]"

    def test_combine_add(self, data_repeated, request):
        pa_dtype = next(data_repeated(1)).dtype.pyarrow_dtype
        if pa.types.is_duration(pa_dtype):
            # TODO: this fails on the scalar addition constructing 'expected'
            #  but not in the actual 'combine' call, so may be salvage-able
            mark = pytest.mark.xfail(
                raises=TypeError,
                reason=f"{pa_dtype} cannot be added to {pa_dtype}",
            )
            request.node.add_marker(mark)
            super().test_combine_add(data_repeated)

        elif pa.types.is_temporal(pa_dtype):
            # analogous to datetime64, these cannot be added
            orig_data1, orig_data2 = data_repeated(2)
            s1 = pd.Series(orig_data1)
            s2 = pd.Series(orig_data2)
            with pytest.raises(TypeError):
                s1.combine(s2, lambda x1, x2: x1 + x2)

        else:
            super().test_combine_add(data_repeated)

    def test_searchsorted(self, data_for_sorting, as_series, request):
        pa_dtype = data_for_sorting.dtype.pyarrow_dtype
        if pa.types.is_boolean(pa_dtype):
            request.node.add_marker(
                pytest.mark.xfail(
                    reason=f"{pa_dtype} only has 2 unique possible values",
                )
            )
        super().test_searchsorted(data_for_sorting, as_series)

    def test_basic_equals(self, data):
        # https://github.com/pandas-dev/pandas/issues/34660
        assert pd.Series(data).equals(pd.Series(data))


class TestBaseArithmeticOps(base.BaseArithmeticOpsTests):

    divmod_exc = NotImplementedError

    def _patch_combine(self, obj, other, op):
        # BaseOpsUtil._combine can upcast expected dtype
        # (because it generates expected on python scalars)
        # while ArrowExtensionArray maintains original type
        expected = base.BaseArithmeticOpsTests._combine(self, obj, other, op)
        was_frame = False
        if isinstance(expected, pd.DataFrame):
            was_frame = True
            expected_data = expected.iloc[:, 0]
            original_dtype = obj.iloc[:, 0].dtype
        else:
            expected_data = expected
            original_dtype = obj.dtype

        pa_expected = pa.array(expected_data._values)

        if pa.types.is_duration(pa_expected.type):
            # pyarrow sees sequence of datetime/timedelta objects and defaults
            #  to "us" but the non-pointwise op retains unit
            unit = original_dtype.pyarrow_dtype.unit
            if type(other) in [datetime, timedelta] and unit in ["s", "ms"]:
                # pydatetime/pytimedelta objects have microsecond reso, so we
                #  take the higher reso of the original and microsecond. Note
                #  this matches what we would do with DatetimeArray/TimedeltaArray
                unit = "us"
            pa_expected = pa_expected.cast(f"duration[{unit}]")
        else:
            pa_expected = pa_expected.cast(original_dtype.pyarrow_dtype)

        pd_expected = type(expected_data._values)(pa_expected)
        if was_frame:
            expected = pd.DataFrame(
                pd_expected, index=expected.index, columns=expected.columns
            )
        else:
            expected = pd.Series(pd_expected)
        return expected

    def _is_temporal_supported(self, opname, pa_dtype):
        return not pa_version_under8p0 and (
            opname in ("__add__", "__radd__")
            and pa.types.is_duration(pa_dtype)
            or opname in ("__sub__", "__rsub__")
            and pa.types.is_temporal(pa_dtype)
        )

    def _get_scalar_exception(self, opname, pa_dtype):
        arrow_temporal_supported = self._is_temporal_supported(opname, pa_dtype)
        if opname in {
            "__mod__",
            "__rmod__",
        }:
            exc = NotImplementedError
        elif arrow_temporal_supported:
            exc = None
        elif not (pa.types.is_floating(pa_dtype) or pa.types.is_integer(pa_dtype)):
            exc = pa.ArrowNotImplementedError
        else:
            exc = None
        return exc

    def _get_arith_xfail_marker(self, opname, pa_dtype):
        mark = None

        arrow_temporal_supported = self._is_temporal_supported(opname, pa_dtype)

        if (
            opname == "__rpow__"
            and (pa.types.is_floating(pa_dtype) or pa.types.is_integer(pa_dtype))
            and not pa_version_under7p0
        ):
            mark = pytest.mark.xfail(
                reason=(
                    f"GH#29997: 1**pandas.NA == 1 while 1**pyarrow.NA == NULL "
                    f"for {pa_dtype}"
                )
            )
        elif arrow_temporal_supported:
            mark = pytest.mark.xfail(
                raises=TypeError,
                reason=(
                    f"{opname} not supported between"
                    f"pd.NA and {pa_dtype} Python scalar"
                ),
            )
        elif (
            opname in {"__rtruediv__", "__rfloordiv__"}
            and (pa.types.is_floating(pa_dtype) or pa.types.is_integer(pa_dtype))
            and not pa_version_under7p0
        ):
            mark = pytest.mark.xfail(
                raises=pa.ArrowInvalid,
                reason="divide by 0",
            )

        return mark

    def test_arith_series_with_scalar(
        self, data, all_arithmetic_operators, request, monkeypatch
    ):
        pa_dtype = data.dtype.pyarrow_dtype

        if all_arithmetic_operators == "__rmod__" and (
            pa.types.is_string(pa_dtype) or pa.types.is_binary(pa_dtype)
        ):
            pytest.skip("Skip testing Python string formatting")

        self.series_scalar_exc = self._get_scalar_exception(
            all_arithmetic_operators, pa_dtype
        )

        mark = self._get_arith_xfail_marker(all_arithmetic_operators, pa_dtype)
        if mark is not None:
            request.node.add_marker(mark)

        if (
            (
                all_arithmetic_operators == "__floordiv__"
                and pa.types.is_integer(pa_dtype)
            )
            or pa.types.is_duration(pa_dtype)
            or pa.types.is_timestamp(pa_dtype)
        ):
            # BaseOpsUtil._combine always returns int64, while ArrowExtensionArray does
            # not upcast
            monkeypatch.setattr(TestBaseArithmeticOps, "_combine", self._patch_combine)
        super().test_arith_series_with_scalar(data, all_arithmetic_operators)

    def test_arith_frame_with_scalar(
        self, data, all_arithmetic_operators, request, monkeypatch
    ):
        pa_dtype = data.dtype.pyarrow_dtype

        if all_arithmetic_operators == "__rmod__" and (
            pa.types.is_string(pa_dtype) or pa.types.is_binary(pa_dtype)
        ):
            pytest.skip("Skip testing Python string formatting")

        self.frame_scalar_exc = self._get_scalar_exception(
            all_arithmetic_operators, pa_dtype
        )

        mark = self._get_arith_xfail_marker(all_arithmetic_operators, pa_dtype)
        if mark is not None:
            request.node.add_marker(mark)

        if (
            (
                all_arithmetic_operators == "__floordiv__"
                and pa.types.is_integer(pa_dtype)
            )
            or pa.types.is_duration(pa_dtype)
            or pa.types.is_timestamp(pa_dtype)
        ):
            # BaseOpsUtil._combine always returns int64, while ArrowExtensionArray does
            # not upcast
            monkeypatch.setattr(TestBaseArithmeticOps, "_combine", self._patch_combine)
        super().test_arith_frame_with_scalar(data, all_arithmetic_operators)

    def test_arith_series_with_array(
        self, data, all_arithmetic_operators, request, monkeypatch
    ):
        pa_dtype = data.dtype.pyarrow_dtype

        self.series_array_exc = self._get_scalar_exception(
            all_arithmetic_operators, pa_dtype
        )

        if (
            all_arithmetic_operators
            in (
                "__sub__",
                "__rsub__",
            )
            and pa.types.is_unsigned_integer(pa_dtype)
            and not pa_version_under7p0
        ):
            request.node.add_marker(
                pytest.mark.xfail(
                    raises=pa.ArrowInvalid,
                    reason=(
                        f"Implemented pyarrow.compute.subtract_checked "
                        f"which raises on overflow for {pa_dtype}"
                    ),
                )
            )

        mark = self._get_arith_xfail_marker(all_arithmetic_operators, pa_dtype)
        if mark is not None:
            request.node.add_marker(mark)

        op_name = all_arithmetic_operators
        ser = pd.Series(data)
        # pd.Series([ser.iloc[0]] * len(ser)) may not return ArrowExtensionArray
        # since ser.iloc[0] is a python scalar
        other = pd.Series(pd.array([ser.iloc[0]] * len(ser), dtype=data.dtype))

        if (
            pa.types.is_floating(pa_dtype)
            or (
                pa.types.is_integer(pa_dtype)
                and all_arithmetic_operators != "__truediv__"
            )
            or pa.types.is_duration(pa_dtype)
            or pa.types.is_timestamp(pa_dtype)
        ):
            monkeypatch.setattr(TestBaseArithmeticOps, "_combine", self._patch_combine)
        self.check_opname(ser, op_name, other, exc=self.series_array_exc)

    def test_add_series_with_extension_array(self, data, request):
        pa_dtype = data.dtype.pyarrow_dtype

        if pa.types.is_temporal(pa_dtype) and not pa.types.is_duration(pa_dtype):
            # i.e. timestamp, date, time, but not timedelta; these *should*
            #  raise when trying to add
            ser = pd.Series(data)
            if pa_version_under7p0:
                msg = "Function add_checked has no kernel matching input types"
            else:
                msg = "Function 'add_checked' has no kernel matching input types"
            with pytest.raises(NotImplementedError, match=msg):
                # TODO: this is a pa.lib.ArrowNotImplementedError, might
                #  be better to reraise a TypeError; more consistent with
                #  non-pyarrow cases
                ser + data

            return

        if (pa_version_under8p0 and pa.types.is_duration(pa_dtype)) or (
            pa.types.is_binary(pa_dtype)
            or pa.types.is_string(pa_dtype)
            or pa.types.is_boolean(pa_dtype)
        ):
            request.node.add_marker(
                pytest.mark.xfail(
                    raises=NotImplementedError,
                    reason=f"add_checked not implemented for {pa_dtype}",
                )
            )
        elif pa_dtype.equals("int8"):
            request.node.add_marker(
                pytest.mark.xfail(
                    raises=pa.ArrowInvalid,
                    reason=f"raises on overflow for {pa_dtype}",
                )
            )
        super().test_add_series_with_extension_array(data)


class TestBaseComparisonOps(base.BaseComparisonOpsTests):
    def assert_series_equal(self, left, right, *args, **kwargs):
        # Series.combine for "expected" retains bool[pyarrow] dtype
        # While "result" return "boolean" dtype
        right = pd.Series(right._values.to_numpy(), dtype="boolean")
        super().assert_series_equal(left, right, *args, **kwargs)

    def test_compare_array(self, data, comparison_op, na_value, request):
        pa_dtype = data.dtype.pyarrow_dtype
        ser = pd.Series(data)
        # pd.Series([ser.iloc[0]] * len(ser)) may not return ArrowExtensionArray
        # since ser.iloc[0] is a python scalar
        other = pd.Series(pd.array([ser.iloc[0]] * len(ser), dtype=data.dtype))
        if comparison_op.__name__ in ["eq", "ne"]:
            # comparison should match point-wise comparisons
            result = comparison_op(ser, other)
            # Series.combine does not calculate the NA mask correctly
            # when comparing over an array
            assert result[8] is na_value
            assert result[97] is na_value
            expected = ser.combine(other, comparison_op)
            expected[8] = na_value
            expected[97] = na_value
            self.assert_series_equal(result, expected)

        else:
            exc = None
            try:
                result = comparison_op(ser, other)
            except Exception as err:
                exc = err

            if exc is None:
                # Didn't error, then should match point-wise behavior
                if pa.types.is_temporal(pa_dtype):
                    # point-wise comparison with pd.NA raises TypeError
                    assert result[8] is na_value
                    assert result[97] is na_value
                    result = result.drop([8, 97]).reset_index(drop=True)
                    ser = ser.drop([8, 97])
                    other = other.drop([8, 97])
                expected = ser.combine(other, comparison_op)
                self.assert_series_equal(result, expected)
            else:
                with pytest.raises(type(exc)):
                    ser.combine(other, comparison_op)

    def test_invalid_other_comp(self, data, comparison_op):
        # GH 48833
        with pytest.raises(
            NotImplementedError, match=".* not implemented for <class 'object'>"
        ):
            comparison_op(data, object())


def test_arrowdtype_construct_from_string_type_with_unsupported_parameters():
    with pytest.raises(NotImplementedError, match="Passing pyarrow type"):
        ArrowDtype.construct_from_string("timestamp[s, tz=UTC][pyarrow]")


@pytest.mark.parametrize(
    "interpolation", ["linear", "lower", "higher", "nearest", "midpoint"]
)
@pytest.mark.parametrize("quantile", [0.5, [0.5, 0.5]])
def test_quantile(data, interpolation, quantile, request):
    pa_dtype = data.dtype.pyarrow_dtype

    data = data.take([0, 0, 0])
    ser = pd.Series(data)

    if (
        pa.types.is_string(pa_dtype)
        or pa.types.is_binary(pa_dtype)
        or pa.types.is_boolean(pa_dtype)
    ):
        # For string, bytes, and bool, we don't *expect* to have quantile work
        # Note this matches the non-pyarrow behavior
        if pa_version_under7p0:
            msg = r"Function quantile has no kernel matching input types \(.*\)"
        else:
            msg = r"Function 'quantile' has no kernel matching input types \(.*\)"
        with pytest.raises(pa.ArrowNotImplementedError, match=msg):
            ser.quantile(q=quantile, interpolation=interpolation)
        return

    if pa.types.is_integer(pa_dtype) or pa.types.is_floating(pa_dtype):
        pass
    elif pa.types.is_temporal(data._data.type):
        pass
    else:
        request.node.add_marker(
            pytest.mark.xfail(
                raises=pa.ArrowNotImplementedError,
                reason=f"quantile not supported by pyarrow for {pa_dtype}",
            )
        )
    data = data.take([0, 0, 0])
    ser = pd.Series(data)
    result = ser.quantile(q=quantile, interpolation=interpolation)

    if pa.types.is_timestamp(pa_dtype) and interpolation not in ["lower", "higher"]:
        # rounding error will make the check below fail
        #  (e.g. '2020-01-01 01:01:01.000001' vs '2020-01-01 01:01:01.000001024'),
        #  so we'll check for now that we match the numpy analogue
        if pa_dtype.tz:
            pd_dtype = f"M8[{pa_dtype.unit}, {pa_dtype.tz}]"
        else:
            pd_dtype = f"M8[{pa_dtype.unit}]"
        ser_np = ser.astype(pd_dtype)

        expected = ser_np.quantile(q=quantile, interpolation=interpolation)
        if quantile == 0.5:
            if pa_dtype.unit == "us":
                expected = expected.to_pydatetime(warn=False)
            assert result == expected
        else:
            if pa_dtype.unit == "us":
                expected = expected.dt.floor("us")
            tm.assert_series_equal(result, expected.astype(data.dtype))
        return

    if quantile == 0.5:
        assert result == data[0]
    else:
        # Just check the values
        expected = pd.Series(data.take([0, 0]), index=[0.5, 0.5])
        if pa.types.is_integer(pa_dtype) or pa.types.is_floating(pa_dtype):
            expected = expected.astype("float64[pyarrow]")
            result = result.astype("float64[pyarrow]")
        tm.assert_series_equal(result, expected)


<<<<<<< HEAD
@pytest.mark.xfail(
    pa_version_under6p0,
    raises=NotImplementedError,
    reason="mode only supported for pyarrow version >= 6.0",
)
=======
@pytest.mark.parametrize("dropna", [True, False])
>>>>>>> 2a6d7b73
@pytest.mark.parametrize(
    "take_idx, exp_idx",
    [[[0, 0, 2, 2, 4, 4], [4, 0]], [[0, 0, 0, 2, 4, 4], [0]]],
    ids=["multi_mode", "single_mode"],
)
def test_mode_dropna_true(data_for_grouping, take_idx, exp_idx, request):
    pa_dtype = data_for_grouping.dtype.pyarrow_dtype
    if pa.types.is_string(pa_dtype) or pa.types.is_binary(pa_dtype):
        request.node.add_marker(
            pytest.mark.xfail(
                raises=pa.ArrowNotImplementedError,
                reason=f"mode not supported by pyarrow for {pa_dtype}",
            )
        )
    elif (
        pa.types.is_boolean(pa_dtype)
        and "multi_mode" in request.node.nodeid
        and pa_version_under9p0
    ):
        request.node.add_marker(
            pytest.mark.xfail(
                reason="https://issues.apache.org/jira/browse/ARROW-17096",
            )
        )
    data = data_for_grouping.take(take_idx)
    ser = pd.Series(data)
    result = ser.mode(dropna=True)
    expected = pd.Series(data_for_grouping.take(exp_idx))
    tm.assert_series_equal(result, expected)


def test_mode_dropna_false_mode_na(data, request):
    # GH 50982
    pa_dtype = data.dtype.pyarrow_dtype
    if pa.types.is_string(pa_dtype) or pa.types.is_binary(pa_dtype):
        request.node.add_marker(
            pytest.mark.xfail(
                raises=pa.ArrowNotImplementedError,
                reason=f"mode not supported by pyarrow for {pa_dtype}",
            )
        )
    more_nans = pd.Series([None, None, data[0]], dtype=data.dtype)
    result = more_nans.mode(dropna=False)
    expected = pd.Series([None], dtype=data.dtype)
    tm.assert_series_equal(result, expected)

    equal_nans = pd.Series([None, data[0]], dtype=data.dtype)
    result = equal_nans.mode(dropna=False)
    expected = pd.Series([data[0], None], dtype=data.dtype)
    tm.assert_series_equal(result, expected)


def test_is_bool_dtype():
    # GH 22667
    data = ArrowExtensionArray(pa.array([True, False, True]))
    assert is_bool_dtype(data)
    assert pd.core.common.is_bool_indexer(data)
    s = pd.Series(range(len(data)))
    result = s[data]
    expected = s[np.asarray(data)]
    tm.assert_series_equal(result, expected)


def test_is_numeric_dtype(data):
    # GH 50563
    pa_type = data.dtype.pyarrow_dtype
    if (
        pa.types.is_floating(pa_type)
        or pa.types.is_integer(pa_type)
        or pa.types.is_decimal(pa_type)
    ):
        assert is_numeric_dtype(data)
    else:
        assert not is_numeric_dtype(data)


def test_is_integer_dtype(data):
    # GH 50667
    pa_type = data.dtype.pyarrow_dtype
    if pa.types.is_integer(pa_type):
        assert is_integer_dtype(data)
    else:
        assert not is_integer_dtype(data)


def test_is_any_integer_dtype(data):
    # GH 50667
    pa_type = data.dtype.pyarrow_dtype
    if pa.types.is_integer(pa_type):
        assert is_any_int_dtype(data)
    else:
        assert not is_any_int_dtype(data)


def test_is_signed_integer_dtype(data):
    pa_type = data.dtype.pyarrow_dtype
    if pa.types.is_signed_integer(pa_type):
        assert is_signed_integer_dtype(data)
    else:
        assert not is_signed_integer_dtype(data)


def test_is_unsigned_integer_dtype(data):
    pa_type = data.dtype.pyarrow_dtype
    if pa.types.is_unsigned_integer(pa_type):
        assert is_unsigned_integer_dtype(data)
    else:
        assert not is_unsigned_integer_dtype(data)


def test_is_float_dtype(data):
    pa_type = data.dtype.pyarrow_dtype
    if pa.types.is_floating(pa_type):
        assert is_float_dtype(data)
    else:
        assert not is_float_dtype(data)


def test_pickle_roundtrip(data):
    # GH 42600
    expected = pd.Series(data)
    expected_sliced = expected.head(2)
    full_pickled = pickle.dumps(expected)
    sliced_pickled = pickle.dumps(expected_sliced)

    assert len(full_pickled) > len(sliced_pickled)

    result = pickle.loads(full_pickled)
    tm.assert_series_equal(result, expected)

    result_sliced = pickle.loads(sliced_pickled)
    tm.assert_series_equal(result_sliced, expected_sliced)


def test_astype_from_non_pyarrow(data):
    # GH49795
    pd_array = data._data.to_pandas().array
    result = pd_array.astype(data.dtype)
    assert not isinstance(pd_array.dtype, ArrowDtype)
    assert isinstance(result.dtype, ArrowDtype)
    tm.assert_extension_array_equal(result, data)


def test_astype_float_from_non_pyarrow_str():
    # GH50430
    ser = pd.Series(["1.0"])
    result = ser.astype("float64[pyarrow]")
    expected = pd.Series([1.0], dtype="float64[pyarrow]")
    tm.assert_series_equal(result, expected)


def test_to_numpy_with_defaults(data):
    # GH49973
    result = data.to_numpy()

    pa_type = data._data.type
    if pa.types.is_duration(pa_type) or pa.types.is_timestamp(pa_type):
        expected = np.array(list(data))
    else:
        expected = np.array(data._data)

    if data._hasna:
        expected = expected.astype(object)
        expected[pd.isna(data)] = pd.NA

    tm.assert_numpy_array_equal(result, expected)


def test_setitem_null_slice(data):
    # GH50248
    orig = data.copy()

    result = orig.copy()
    result[:] = data[0]
    expected = ArrowExtensionArray(
        pa.array([data[0]] * len(data), type=data._data.type)
    )
    tm.assert_extension_array_equal(result, expected)

    result = orig.copy()
    result[:] = data[::-1]
    expected = data[::-1]
    tm.assert_extension_array_equal(result, expected)

    result = orig.copy()
    result[:] = data.tolist()
    expected = data
    tm.assert_extension_array_equal(result, expected)


def test_setitem_invalid_dtype(data):
    # GH50248
    pa_type = data._data.type
    if pa.types.is_string(pa_type) or pa.types.is_binary(pa_type):
        fill_value = 123
        err = TypeError
        msg = "Invalid value '123' for dtype"
    elif (
        pa.types.is_integer(pa_type)
        or pa.types.is_floating(pa_type)
        or pa.types.is_boolean(pa_type)
    ):
        fill_value = "foo"
        err = pa.ArrowInvalid
        msg = "Could not convert"
    else:
        fill_value = "foo"
        err = TypeError
        msg = "Invalid value 'foo' for dtype"
    with pytest.raises(err, match=msg):
        data[:] = fill_value


def test_round():
    dtype = "float64[pyarrow]"

    ser = pd.Series([0.0, 1.23, 2.56, pd.NA], dtype=dtype)
    result = ser.round(1)
    expected = pd.Series([0.0, 1.2, 2.6, pd.NA], dtype=dtype)
    tm.assert_series_equal(result, expected)

    ser = pd.Series([123.4, pd.NA, 56.78], dtype=dtype)
    result = ser.round(-1)
    expected = pd.Series([120.0, pd.NA, 60.0], dtype=dtype)
    tm.assert_series_equal(result, expected)


def test_searchsorted_with_na_raises(data_for_sorting, as_series):
    # GH50447
    b, c, a = data_for_sorting
    arr = data_for_sorting.take([2, 0, 1])  # to get [a, b, c]
    arr[-1] = pd.NA

    if as_series:
        arr = pd.Series(arr)

    msg = (
        "searchsorted requires array to be sorted, "
        "which is impossible with NAs present."
    )
    with pytest.raises(ValueError, match=msg):
        arr.searchsorted(b)


def test_unsupported_dt(data):
    pa_dtype = data.dtype.pyarrow_dtype
    if not pa.types.is_temporal(pa_dtype):
        with pytest.raises(
            AttributeError, match="Can only use .dt accessor with datetimelike values"
        ):
            pd.Series(data).dt


@pytest.mark.parametrize(
    "prop, expected",
    [
        ["day", 2],
        ["day_of_week", 0],
        ["dayofweek", 0],
        ["weekday", 0],
        ["day_of_year", 2],
        ["dayofyear", 2],
        ["hour", 3],
        ["minute", 4],
        pytest.param(
            "is_leap_year",
            False,
            marks=pytest.mark.xfail(
                pa_version_under8p0,
                raises=NotImplementedError,
                reason="is_leap_year not implemented for pyarrow < 8.0",
            ),
        ),
        ["microsecond", 5],
        ["month", 1],
        ["nanosecond", 6],
        ["quarter", 1],
        ["second", 7],
        ["date", date(2023, 1, 2)],
        ["time", time(3, 4, 7, 5)],
    ],
)
def test_dt_properties(prop, expected):
    ser = pd.Series(
        [
            pd.Timestamp(
                year=2023,
                month=1,
                day=2,
                hour=3,
                minute=4,
                second=7,
                microsecond=5,
                nanosecond=6,
            ),
            None,
        ],
        dtype=ArrowDtype(pa.timestamp("ns")),
    )
    result = getattr(ser.dt, prop)
    exp_type = None
    if isinstance(expected, date):
        exp_type = pa.date64()
    elif isinstance(expected, time):
        exp_type = pa.time64("ns")
    expected = pd.Series(ArrowExtensionArray(pa.array([expected, None], type=exp_type)))
    tm.assert_series_equal(result, expected)


@pytest.mark.parametrize("unit", ["us", "ns"])
def test_dt_time_preserve_unit(unit):
    ser = pd.Series(
        [datetime(year=2023, month=1, day=2, hour=3), None],
        dtype=ArrowDtype(pa.timestamp(unit)),
    )
    result = ser.dt.time
    expected = pd.Series(
        ArrowExtensionArray(pa.array([time(3, 0), None], type=pa.time64(unit)))
    )
    tm.assert_series_equal(result, expected)


@pytest.mark.parametrize("tz", [None, "UTC", "US/Pacific"])
def test_dt_tz(tz):
    ser = pd.Series(
        [datetime(year=2023, month=1, day=2, hour=3), None],
        dtype=ArrowDtype(pa.timestamp("ns", tz=tz)),
    )
    result = ser.dt.tz
    assert result == tz


def test_dt_isocalendar():
    ser = pd.Series(
        [datetime(year=2023, month=1, day=2, hour=3), None],
        dtype=ArrowDtype(pa.timestamp("ns")),
    )
    result = ser.dt.isocalendar()
    expected = pd.DataFrame(
        [[2023, 1, 1], [0, 0, 0]],
        columns=["year", "week", "day"],
        dtype="int64[pyarrow]",
    )
    tm.assert_frame_equal(result, expected)


def test_dt_strftime(request):
    if is_platform_windows() and is_ci_environment():
        request.node.add_marker(
            pytest.mark.xfail(
                raises=pa.ArrowInvalid,
                reason=(
                    "TODO: Set ARROW_TIMEZONE_DATABASE environment variable "
                    "on CI to path to the tzdata for pyarrow."
                ),
            )
        )
    ser = pd.Series(
        [datetime(year=2023, month=1, day=2, hour=3), None],
        dtype=ArrowDtype(pa.timestamp("ns")),
    )
    result = ser.dt.strftime("%Y-%m-%dT%H:%M:%S")
    expected = pd.Series(
        ["2023-01-02T03:00:00.000000000", None], dtype=ArrowDtype(pa.string())
    )
    tm.assert_series_equal(result, expected)


@pytest.mark.parametrize("method", ["ceil", "floor", "round"])
def test_dt_roundlike_tz_options_not_supported(method):
    ser = pd.Series(
        [datetime(year=2023, month=1, day=2, hour=3), None],
        dtype=ArrowDtype(pa.timestamp("ns")),
    )
    with pytest.raises(NotImplementedError, match="ambiguous is not supported."):
        getattr(ser.dt, method)("1H", ambiguous="NaT")

    with pytest.raises(NotImplementedError, match="nonexistent is not supported."):
        getattr(ser.dt, method)("1H", nonexistent="NaT")


@pytest.mark.parametrize("method", ["ceil", "floor", "round"])
def test_dt_roundlike_unsupported_freq(method):
    ser = pd.Series(
        [datetime(year=2023, month=1, day=2, hour=3), None],
        dtype=ArrowDtype(pa.timestamp("ns")),
    )
    with pytest.raises(ValueError, match="freq='1B' is not supported"):
        getattr(ser.dt, method)("1B")

    with pytest.raises(ValueError, match="Must specify a valid frequency: None"):
        getattr(ser.dt, method)(None)


@pytest.mark.xfail(
    pa_version_under7p0, reason="Methods not supported for pyarrow < 7.0"
)
@pytest.mark.parametrize("freq", ["D", "H", "T", "S", "L", "U", "N"])
@pytest.mark.parametrize("method", ["ceil", "floor", "round"])
def test_dt_ceil_year_floor(freq, method):
    ser = pd.Series(
        [datetime(year=2023, month=1, day=1), None],
    )
    pa_dtype = ArrowDtype(pa.timestamp("ns"))
    expected = getattr(ser.dt, method)(f"1{freq}").astype(pa_dtype)
    result = getattr(ser.astype(pa_dtype).dt, method)(f"1{freq}")
    tm.assert_series_equal(result, expected)


def test_dt_tz_localize_unsupported_tz_options():
    ser = pd.Series(
        [datetime(year=2023, month=1, day=2, hour=3), None],
        dtype=ArrowDtype(pa.timestamp("ns")),
    )
    with pytest.raises(NotImplementedError, match="ambiguous='NaT' is not supported"):
        ser.dt.tz_localize("UTC", ambiguous="NaT")

    with pytest.raises(NotImplementedError, match="nonexistent='NaT' is not supported"):
        ser.dt.tz_localize("UTC", nonexistent="NaT")


def test_dt_tz_localize_none():
    ser = pd.Series(
        [datetime(year=2023, month=1, day=2, hour=3), None],
        dtype=ArrowDtype(pa.timestamp("ns", tz="US/Pacific")),
    )
    result = ser.dt.tz_localize(None)
    expected = pd.Series(
        [datetime(year=2023, month=1, day=2, hour=3), None],
        dtype=ArrowDtype(pa.timestamp("ns")),
    )
    tm.assert_series_equal(result, expected)


@pytest.mark.parametrize("unit", ["us", "ns"])
def test_dt_tz_localize(unit):
    ser = pd.Series(
        [datetime(year=2023, month=1, day=2, hour=3), None],
        dtype=ArrowDtype(pa.timestamp(unit)),
    )
    result = ser.dt.tz_localize("US/Pacific")
    expected = pd.Series(
        [datetime(year=2023, month=1, day=2, hour=3), None],
        dtype=ArrowDtype(pa.timestamp(unit, "US/Pacific")),
    )
    tm.assert_series_equal(result, expected)<|MERGE_RESOLUTION|>--- conflicted
+++ resolved
@@ -1377,15 +1377,7 @@
         tm.assert_series_equal(result, expected)
 
 
-<<<<<<< HEAD
-@pytest.mark.xfail(
-    pa_version_under6p0,
-    raises=NotImplementedError,
-    reason="mode only supported for pyarrow version >= 6.0",
-)
-=======
 @pytest.mark.parametrize("dropna", [True, False])
->>>>>>> 2a6d7b73
 @pytest.mark.parametrize(
     "take_idx, exp_idx",
     [[[0, 0, 2, 2, 4, 4], [4, 0]], [[0, 0, 0, 2, 4, 4], [0]]],
