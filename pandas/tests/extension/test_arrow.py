--- conflicted
+++ resolved
@@ -26,7 +26,6 @@
 import pytest
 
 from pandas._libs import lib
-
 from pandas.compat import (
     is_ci_environment,
     is_platform_windows,
@@ -1430,7 +1429,6 @@
     tm.assert_extension_array_equal(result, data)
 
 
-<<<<<<< HEAD
 @pytest.mark.filterwarnings("ignore:Falling back")
 def test_string_methods(nullable_string_dtype, any_string_method):
     method_name, args, kwargs = any_string_method
@@ -1492,7 +1490,9 @@
         ("rindex", [2, None], "int64"),
     ],
 )
-def test_string_array_numeric_integer_return(nullable_string_dtype, method, expected, return_type):
+def test_string_array_numeric_integer_return(
+    nullable_string_dtype, method, expected, return_type
+):
     s = pd.Series(["aba", None], dtype=nullable_string_dtype)
     result = getattr(s.str, method)("a")
     expected = pd.Series(expected, dtype=ArrowDtype(getattr(pa, return_type)()))
@@ -1529,7 +1529,8 @@
 
     result = result.astype(object)
     tm.assert_equal(result, expected)
-=======
+
+
 def test_to_numpy_with_defaults(data):
     # GH49973
     result = data.to_numpy()
@@ -1544,5 +1545,4 @@
         expected = expected.astype(object)
         expected[pd.isna(data)] = pd.NA
 
-    tm.assert_numpy_array_equal(result, expected)
->>>>>>> e1dd15b4
+    tm.assert_numpy_array_equal(result, expected)