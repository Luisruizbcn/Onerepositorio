"""
This file contains a minimal set of tests for compliance with the extension
array interface test suite, and should contain no other tests.
The test suite for the full functionality of the array is located in
`pandas/tests/arrays/`.
The tests in this file are inherited from the BaseExtensionTests, and only
minimal tweaks should be applied to get the tests passing (by overwriting a
parent method).
Additional tests should either be added to one of the BaseExtensionTests
classes (if they are relevant for the extension interface for all dtypes), or
be added to the array-specific tests in `pandas/tests/arrays/`.
"""
from __future__ import annotations

from datetime import (
    date,
    datetime,
    time,
    timedelta,
)
from decimal import Decimal
from io import (
    BytesIO,
    StringIO,
)
import operator
import pickle
import re

import numpy as np
import pytest

from pandas._libs import lib
from pandas._libs.tslibs import timezones
from pandas.compat import (
    PY311,
    PY312,
    is_ci_environment,
    is_platform_windows,
    pa_version_under11p0,
    pa_version_under13p0,
    pa_version_under14p0,
)
import pandas.util._test_decorators as td

from pandas.core.dtypes.dtypes import (
    ArrowDtype,
    CategoricalDtypeType,
)

import pandas as pd
import pandas._testing as tm
from pandas.api.extensions import no_default
from pandas.api.types import (
    is_bool_dtype,
    is_float_dtype,
    is_integer_dtype,
    is_numeric_dtype,
    is_signed_integer_dtype,
    is_string_dtype,
    is_unsigned_integer_dtype,
)
from pandas.tests.extension import base

pa = pytest.importorskip("pyarrow")

from pandas.core.arrays.arrow.array import ArrowExtensionArray
from pandas.core.arrays.arrow.extension_types import ArrowPeriodType


def _require_timezone_database(request):
    if is_platform_windows() and is_ci_environment():
        mark = pytest.mark.xfail(
            raises=pa.ArrowInvalid,
            reason=(
                "TODO: Set ARROW_TIMEZONE_DATABASE environment variable "
                "on CI to path to the tzdata for pyarrow."
            ),
        )
        request.applymarker(mark)


@pytest.fixture(params=tm.ALL_PYARROW_DTYPES, ids=str)
def dtype(request):
    return ArrowDtype(pyarrow_dtype=request.param)


@pytest.fixture
def data(dtype):
    pa_dtype = dtype.pyarrow_dtype
    if pa.types.is_boolean(pa_dtype):
        data = [True, False] * 4 + [None] + [True, False] * 44 + [None] + [True, False]
    elif pa.types.is_floating(pa_dtype):
        data = [1.0, 0.0] * 4 + [None] + [-2.0, -1.0] * 44 + [None] + [0.5, 99.5]
    elif pa.types.is_signed_integer(pa_dtype):
        data = [1, 0] * 4 + [None] + [-2, -1] * 44 + [None] + [1, 99]
    elif pa.types.is_unsigned_integer(pa_dtype):
        data = [1, 0] * 4 + [None] + [2, 1] * 44 + [None] + [1, 99]
    elif pa.types.is_decimal(pa_dtype):
        data = (
            [Decimal("1"), Decimal("0.0")] * 4
            + [None]
            + [Decimal("-2.0"), Decimal("-1.0")] * 44
            + [None]
            + [Decimal("0.5"), Decimal("33.123")]
        )
    elif pa.types.is_date(pa_dtype):
        data = (
            [date(2022, 1, 1), date(1999, 12, 31)] * 4
            + [None]
            + [date(2022, 1, 1), date(2022, 1, 1)] * 44
            + [None]
            + [date(1999, 12, 31), date(1999, 12, 31)]
        )
    elif pa.types.is_timestamp(pa_dtype):
        data = (
            [datetime(2020, 1, 1, 1, 1, 1, 1), datetime(1999, 1, 1, 1, 1, 1, 1)] * 4
            + [None]
            + [datetime(2020, 1, 1, 1), datetime(1999, 1, 1, 1)] * 44
            + [None]
            + [datetime(2020, 1, 1), datetime(1999, 1, 1)]
        )
    elif pa.types.is_duration(pa_dtype):
        data = (
            [timedelta(1), timedelta(1, 1)] * 4
            + [None]
            + [timedelta(-1), timedelta(0)] * 44
            + [None]
            + [timedelta(-10), timedelta(10)]
        )
    elif pa.types.is_time(pa_dtype):
        data = (
            [time(12, 0), time(0, 12)] * 4
            + [None]
            + [time(0, 0), time(1, 1)] * 44
            + [None]
            + [time(0, 5), time(5, 0)]
        )
    elif pa.types.is_string(pa_dtype):
        data = ["a", "b"] * 4 + [None] + ["1", "2"] * 44 + [None] + ["!", ">"]
    elif pa.types.is_binary(pa_dtype):
        data = [b"a", b"b"] * 4 + [None] + [b"1", b"2"] * 44 + [None] + [b"!", b">"]
    else:
        raise NotImplementedError
    return pd.array(data, dtype=dtype)


@pytest.fixture
def data_missing(data):
    """Length-2 array with [NA, Valid]"""
    return type(data)._from_sequence([None, data[0]], dtype=data.dtype)


@pytest.fixture(params=["data", "data_missing"])
def all_data(request, data, data_missing):
    """Parametrized fixture returning 'data' or 'data_missing' integer arrays.

    Used to test dtype conversion with and without missing values.
    """
    if request.param == "data":
        return data
    elif request.param == "data_missing":
        return data_missing


@pytest.fixture
def data_for_grouping(dtype):
    """
    Data for factorization, grouping, and unique tests.

    Expected to be like [B, B, NA, NA, A, A, B, C]

    Where A < B < C and NA is missing
    """
    pa_dtype = dtype.pyarrow_dtype
    if pa.types.is_boolean(pa_dtype):
        A = False
        B = True
        C = True
    elif pa.types.is_floating(pa_dtype):
        A = -1.1
        B = 0.0
        C = 1.1
    elif pa.types.is_signed_integer(pa_dtype):
        A = -1
        B = 0
        C = 1
    elif pa.types.is_unsigned_integer(pa_dtype):
        A = 0
        B = 1
        C = 10
    elif pa.types.is_date(pa_dtype):
        A = date(1999, 12, 31)
        B = date(2010, 1, 1)
        C = date(2022, 1, 1)
    elif pa.types.is_timestamp(pa_dtype):
        A = datetime(1999, 1, 1, 1, 1, 1, 1)
        B = datetime(2020, 1, 1)
        C = datetime(2020, 1, 1, 1)
    elif pa.types.is_duration(pa_dtype):
        A = timedelta(-1)
        B = timedelta(0)
        C = timedelta(1, 4)
    elif pa.types.is_time(pa_dtype):
        A = time(0, 0)
        B = time(0, 12)
        C = time(12, 12)
    elif pa.types.is_string(pa_dtype):
        A = "a"
        B = "b"
        C = "c"
    elif pa.types.is_binary(pa_dtype):
        A = b"a"
        B = b"b"
        C = b"c"
    elif pa.types.is_decimal(pa_dtype):
        A = Decimal("-1.1")
        B = Decimal("0.0")
        C = Decimal("1.1")
    else:
        raise NotImplementedError
    return pd.array([B, B, None, None, A, A, B, C], dtype=dtype)


@pytest.fixture
def data_for_sorting(data_for_grouping):
    """
    Length-3 array with a known sort order.

    This should be three items [B, C, A] with
    A < B < C
    """
    return type(data_for_grouping)._from_sequence(
        [data_for_grouping[0], data_for_grouping[7], data_for_grouping[4]],
        dtype=data_for_grouping.dtype,
    )


@pytest.fixture
def data_missing_for_sorting(data_for_grouping):
    """
    Length-3 array with a known sort order.

    This should be three items [B, NA, A] with
    A < B and NA missing.
    """
    return type(data_for_grouping)._from_sequence(
        [data_for_grouping[0], data_for_grouping[2], data_for_grouping[4]],
        dtype=data_for_grouping.dtype,
    )


@pytest.fixture
def data_for_twos(data):
    """Length-100 array in which all the elements are two."""
    pa_dtype = data.dtype.pyarrow_dtype
    if (
        pa.types.is_integer(pa_dtype)
        or pa.types.is_floating(pa_dtype)
        or pa.types.is_decimal(pa_dtype)
        or pa.types.is_duration(pa_dtype)
    ):
        return pd.array([2] * 100, dtype=data.dtype)
    # tests will be xfailed where 2 is not a valid scalar for pa_dtype
    return data
    # TODO: skip otherwise?


class TestArrowArray(base.ExtensionTests):
<<<<<<< HEAD
    @pytest.mark.parametrize("na_action", [None, "ignore"])
    def test_map(self, data_missing, na_action):
        result = data_missing.map(lambda x: x, na_action=na_action)
        if data_missing.dtype == "float32[pyarrow]":
            # map roundtrips through objects, which converts to float64
            expected = data_missing.to_numpy(dtype="float64", na_value=np.nan)
        else:
            expected = data_missing.to_numpy()
        tm.assert_numpy_array_equal(result, expected)
=======
    def test_compare_scalar(self, data, comparison_op):
        ser = pd.Series(data)
        self._compare_other(ser, data, comparison_op, data[0])

    @pytest.mark.parametrize("na_action", [None, "ignore"])
    def test_map(self, data_missing, na_action):
        if data_missing.dtype.kind in "mM":
            result = data_missing.map(lambda x: x, na_action=na_action)
            expected = data_missing.to_numpy(dtype=object)
            tm.assert_numpy_array_equal(result, expected)
        else:
            super().test_map(data_missing, na_action)
>>>>>>> d77d5e54

    def test_astype_str(self, data, request):
        pa_dtype = data.dtype.pyarrow_dtype
        if pa.types.is_binary(pa_dtype):
            request.applymarker(
                pytest.mark.xfail(
                    reason=f"For {pa_dtype} .astype(str) decodes.",
                )
            )
        elif (
            pa.types.is_timestamp(pa_dtype) and pa_dtype.tz is None
        ) or pa.types.is_duration(pa_dtype):
            request.applymarker(
                pytest.mark.xfail(
                    reason="pd.Timestamp/pd.Timedelta repr different from numpy repr",
                )
            )
        super().test_astype_str(data)

    @pytest.mark.parametrize(
        "nullable_string_dtype",
        [
            "string[python]",
            pytest.param("string[pyarrow]", marks=td.skip_if_no("pyarrow")),
        ],
    )
    def test_astype_string(self, data, nullable_string_dtype, request):
        pa_dtype = data.dtype.pyarrow_dtype
        if (
            pa.types.is_timestamp(pa_dtype) and pa_dtype.tz is None
        ) or pa.types.is_duration(pa_dtype):
            request.applymarker(
                pytest.mark.xfail(
                    reason="pd.Timestamp/pd.Timedelta repr different from numpy repr",
                )
            )
        super().test_astype_string(data, nullable_string_dtype)

    def test_from_dtype(self, data, request):
        pa_dtype = data.dtype.pyarrow_dtype
        if pa.types.is_string(pa_dtype) or pa.types.is_decimal(pa_dtype):
            if pa.types.is_string(pa_dtype):
                reason = "ArrowDtype(pa.string()) != StringDtype('pyarrow')"
            else:
                reason = f"pyarrow.type_for_alias cannot infer {pa_dtype}"

            request.applymarker(
                pytest.mark.xfail(
                    reason=reason,
                )
            )
        super().test_from_dtype(data)

    def test_from_sequence_pa_array(self, data):
        # https://github.com/pandas-dev/pandas/pull/47034#discussion_r955500784
        # data._pa_array = pa.ChunkedArray
        result = type(data)._from_sequence(data._pa_array, dtype=data.dtype)
        tm.assert_extension_array_equal(result, data)
        assert isinstance(result._pa_array, pa.ChunkedArray)

        result = type(data)._from_sequence(
            data._pa_array.combine_chunks(), dtype=data.dtype
        )
        tm.assert_extension_array_equal(result, data)
        assert isinstance(result._pa_array, pa.ChunkedArray)

    def test_from_sequence_pa_array_notimplemented(self, request):
        with pytest.raises(NotImplementedError, match="Converting strings to"):
            ArrowExtensionArray._from_sequence_of_strings(
                ["12-1"], dtype=pa.month_day_nano_interval()
            )

    def test_from_sequence_of_strings_pa_array(self, data, request):
        pa_dtype = data.dtype.pyarrow_dtype
        if pa.types.is_time64(pa_dtype) and pa_dtype.equals("time64[ns]") and not PY311:
            request.applymarker(
                pytest.mark.xfail(
                    reason="Nanosecond time parsing not supported.",
                )
            )
        elif pa_version_under11p0 and (
            pa.types.is_duration(pa_dtype) or pa.types.is_decimal(pa_dtype)
        ):
            request.applymarker(
                pytest.mark.xfail(
                    raises=pa.ArrowNotImplementedError,
                    reason=f"pyarrow doesn't support parsing {pa_dtype}",
                )
            )
        elif pa.types.is_timestamp(pa_dtype) and pa_dtype.tz is not None:
            _require_timezone_database(request)

        pa_array = data._pa_array.cast(pa.string())
        result = type(data)._from_sequence_of_strings(pa_array, dtype=data.dtype)
        tm.assert_extension_array_equal(result, data)

        pa_array = pa_array.combine_chunks()
        result = type(data)._from_sequence_of_strings(pa_array, dtype=data.dtype)
        tm.assert_extension_array_equal(result, data)

    def check_accumulate(self, ser, op_name, skipna):
        result = getattr(ser, op_name)(skipna=skipna)

        pa_type = ser.dtype.pyarrow_dtype
        if pa.types.is_temporal(pa_type):
            # Just check that we match the integer behavior.
            if pa_type.bit_width == 32:
                int_type = "int32[pyarrow]"
            else:
                int_type = "int64[pyarrow]"
            ser = ser.astype(int_type)
            result = result.astype(int_type)

        result = result.astype("Float64")
        expected = getattr(ser.astype("Float64"), op_name)(skipna=skipna)
        tm.assert_series_equal(result, expected, check_dtype=False)

    def _supports_accumulation(self, ser: pd.Series, op_name: str) -> bool:
        # error: Item "dtype[Any]" of "dtype[Any] | ExtensionDtype" has no
        # attribute "pyarrow_dtype"
        pa_type = ser.dtype.pyarrow_dtype  # type: ignore[union-attr]

        if (
            pa.types.is_string(pa_type)
            or pa.types.is_binary(pa_type)
            or pa.types.is_decimal(pa_type)
        ):
            if op_name in ["cumsum", "cumprod", "cummax", "cummin"]:
                return False
        elif pa.types.is_boolean(pa_type):
            if op_name in ["cumprod", "cummax", "cummin"]:
                return False
        elif pa.types.is_temporal(pa_type):
            if op_name == "cumsum" and not pa.types.is_duration(pa_type):
                return False
            elif op_name == "cumprod":
                return False
        return True

    @pytest.mark.parametrize("skipna", [True, False])
    def test_accumulate_series(self, data, all_numeric_accumulations, skipna, request):
        pa_type = data.dtype.pyarrow_dtype
        op_name = all_numeric_accumulations
        ser = pd.Series(data)

        if not self._supports_accumulation(ser, op_name):
            # The base class test will check that we raise
            return super().test_accumulate_series(
                data, all_numeric_accumulations, skipna
            )

        if pa_version_under13p0 and all_numeric_accumulations != "cumsum":
            # xfailing takes a long time to run because pytest
            # renders the exception messages even when not showing them
            opt = request.config.option
            if opt.markexpr and "not slow" in opt.markexpr:
                pytest.skip(
                    f"{all_numeric_accumulations} not implemented for pyarrow < 9"
                )
            mark = pytest.mark.xfail(
                reason=f"{all_numeric_accumulations} not implemented for pyarrow < 9"
            )
            request.applymarker(mark)

        elif all_numeric_accumulations == "cumsum" and (
            pa.types.is_boolean(pa_type) or pa.types.is_decimal(pa_type)
        ):
            request.applymarker(
                pytest.mark.xfail(
                    reason=f"{all_numeric_accumulations} not implemented for {pa_type}",
                    raises=NotImplementedError,
                )
            )

        self.check_accumulate(ser, op_name, skipna)

    def _supports_reduction(self, ser: pd.Series, op_name: str) -> bool:
        dtype = ser.dtype
        # error: Item "dtype[Any]" of "dtype[Any] | ExtensionDtype" has
        # no attribute "pyarrow_dtype"
        pa_dtype = dtype.pyarrow_dtype  # type: ignore[union-attr]
        if pa.types.is_temporal(pa_dtype) and op_name in [
            "sum",
            "var",
            "skew",
            "kurt",
            "prod",
        ]:
            if pa.types.is_duration(pa_dtype) and op_name in ["sum"]:
                # summing timedeltas is one case that *is* well-defined
                pass
            else:
                return False
        elif (
            pa.types.is_string(pa_dtype) or pa.types.is_binary(pa_dtype)
        ) and op_name in [
            "sum",
            "mean",
            "median",
            "prod",
            "std",
            "sem",
            "var",
            "skew",
            "kurt",
        ]:
            return False

        if (
            pa.types.is_temporal(pa_dtype)
            and not pa.types.is_duration(pa_dtype)
            and op_name in ["any", "all"]
        ):
            # xref GH#34479 we support this in our non-pyarrow datetime64 dtypes,
            #  but it isn't obvious we _should_.  For now, we keep the pyarrow
            #  behavior which does not support this.
            return False

        return True

    def check_reduce(self, ser: pd.Series, op_name: str, skipna: bool):
        # error: Item "dtype[Any]" of "dtype[Any] | ExtensionDtype" has no
        # attribute "pyarrow_dtype"
        pa_dtype = ser.dtype.pyarrow_dtype  # type: ignore[union-attr]
        if pa.types.is_integer(pa_dtype) or pa.types.is_floating(pa_dtype):
            alt = ser.astype("Float64")
        else:
            # TODO: in the opposite case, aren't we testing... nothing? For
            # e.g. date/time dtypes trying to calculate 'expected' by converting
            # to object will raise for mean, std etc
            alt = ser

        # TODO: in the opposite case, aren't we testing... nothing?
        if op_name == "count":
            result = getattr(ser, op_name)()
            expected = getattr(alt, op_name)()
        else:
            result = getattr(ser, op_name)(skipna=skipna)
            expected = getattr(alt, op_name)(skipna=skipna)
        tm.assert_almost_equal(result, expected)

    @pytest.mark.parametrize("skipna", [True, False])
    def test_reduce_series_numeric(self, data, all_numeric_reductions, skipna, request):
        dtype = data.dtype
        pa_dtype = dtype.pyarrow_dtype

        xfail_mark = pytest.mark.xfail(
            raises=TypeError,
            reason=(
                f"{all_numeric_reductions} is not implemented in "
                f"pyarrow={pa.__version__} for {pa_dtype}"
            ),
        )
        if all_numeric_reductions in {"skew", "kurt"} and (
            dtype._is_numeric or dtype.kind == "b"
        ):
            request.applymarker(xfail_mark)

        elif pa.types.is_boolean(pa_dtype) and all_numeric_reductions in {
            "sem",
            "std",
            "var",
            "median",
        }:
            request.applymarker(xfail_mark)
        super().test_reduce_series_numeric(data, all_numeric_reductions, skipna)

    @pytest.mark.parametrize("skipna", [True, False])
    def test_reduce_series_boolean(
        self, data, all_boolean_reductions, skipna, na_value, request
    ):
        pa_dtype = data.dtype.pyarrow_dtype
        xfail_mark = pytest.mark.xfail(
            raises=TypeError,
            reason=(
                f"{all_boolean_reductions} is not implemented in "
                f"pyarrow={pa.__version__} for {pa_dtype}"
            ),
        )
        if pa.types.is_string(pa_dtype) or pa.types.is_binary(pa_dtype):
            # We *might* want to make this behave like the non-pyarrow cases,
            #  but have not yet decided.
            request.applymarker(xfail_mark)

        return super().test_reduce_series_boolean(data, all_boolean_reductions, skipna)

    def _get_expected_reduction_dtype(self, arr, op_name: str, skipna: bool):
        if op_name in ["max", "min"]:
            cmp_dtype = arr.dtype
        elif arr.dtype.name == "decimal128(7, 3)[pyarrow]":
            if op_name not in ["median", "var", "std"]:
                cmp_dtype = arr.dtype
            else:
                cmp_dtype = "float64[pyarrow]"
        elif op_name in ["median", "var", "std", "mean", "skew"]:
            cmp_dtype = "float64[pyarrow]"
        else:
            cmp_dtype = {
                "i": "int64[pyarrow]",
                "u": "uint64[pyarrow]",
                "f": "float64[pyarrow]",
            }[arr.dtype.kind]
        return cmp_dtype

    @pytest.mark.parametrize("skipna", [True, False])
    def test_reduce_frame(self, data, all_numeric_reductions, skipna, request):
        op_name = all_numeric_reductions
        if op_name == "skew":
            if data.dtype._is_numeric:
                mark = pytest.mark.xfail(reason="skew not implemented")
                request.applymarker(mark)
        return super().test_reduce_frame(data, all_numeric_reductions, skipna)

    @pytest.mark.parametrize("typ", ["int64", "uint64", "float64"])
    def test_median_not_approximate(self, typ):
        # GH 52679
        result = pd.Series([1, 2], dtype=f"{typ}[pyarrow]").median()
        assert result == 1.5

    def test_in_numeric_groupby(self, data_for_grouping):
        dtype = data_for_grouping.dtype
        if is_string_dtype(dtype):
            df = pd.DataFrame(
                {
                    "A": [1, 1, 2, 2, 3, 3, 1, 4],
                    "B": data_for_grouping,
                    "C": [1, 1, 1, 1, 1, 1, 1, 1],
                }
            )

            expected = pd.Index(["C"])
            msg = re.escape(f"agg function failed [how->sum,dtype->{dtype}")
            with pytest.raises(TypeError, match=msg):
                df.groupby("A").sum()
            result = df.groupby("A").sum(numeric_only=True).columns
            tm.assert_index_equal(result, expected)
        else:
            super().test_in_numeric_groupby(data_for_grouping)

    def test_construct_from_string_own_name(self, dtype, request):
        pa_dtype = dtype.pyarrow_dtype
        if pa.types.is_decimal(pa_dtype):
            request.applymarker(
                pytest.mark.xfail(
                    raises=NotImplementedError,
                    reason=f"pyarrow.type_for_alias cannot infer {pa_dtype}",
                )
            )

        if pa.types.is_string(pa_dtype):
            # We still support StringDtype('pyarrow') over ArrowDtype(pa.string())
            msg = r"string\[pyarrow\] should be constructed by StringDtype"
            with pytest.raises(TypeError, match=msg):
                dtype.construct_from_string(dtype.name)

            return

        super().test_construct_from_string_own_name(dtype)

    def test_is_dtype_from_name(self, dtype, request):
        pa_dtype = dtype.pyarrow_dtype
        if pa.types.is_string(pa_dtype):
            # We still support StringDtype('pyarrow') over ArrowDtype(pa.string())
            assert not type(dtype).is_dtype(dtype.name)
        else:
            if pa.types.is_decimal(pa_dtype):
                request.applymarker(
                    pytest.mark.xfail(
                        raises=NotImplementedError,
                        reason=f"pyarrow.type_for_alias cannot infer {pa_dtype}",
                    )
                )
            super().test_is_dtype_from_name(dtype)

    def test_construct_from_string_another_type_raises(self, dtype):
        msg = r"'another_type' must end with '\[pyarrow\]'"
        with pytest.raises(TypeError, match=msg):
            type(dtype).construct_from_string("another_type")

    def test_get_common_dtype(self, dtype, request):
        pa_dtype = dtype.pyarrow_dtype
        if (
            pa.types.is_date(pa_dtype)
            or pa.types.is_time(pa_dtype)
            or (pa.types.is_timestamp(pa_dtype) and pa_dtype.tz is not None)
            or pa.types.is_binary(pa_dtype)
            or pa.types.is_decimal(pa_dtype)
        ):
            request.applymarker(
                pytest.mark.xfail(
                    reason=(
                        f"{pa_dtype} does not have associated numpy "
                        f"dtype findable by find_common_type"
                    )
                )
            )
        super().test_get_common_dtype(dtype)

    def test_is_not_string_type(self, dtype):
        pa_dtype = dtype.pyarrow_dtype
        if pa.types.is_string(pa_dtype):
            assert is_string_dtype(dtype)
        else:
            super().test_is_not_string_type(dtype)

    @pytest.mark.xfail(
        reason="GH 45419: pyarrow.ChunkedArray does not support views.", run=False
    )
    def test_view(self, data):
        super().test_view(data)

    def test_fillna_no_op_returns_copy(self, data):
        data = data[~data.isna()]

        valid = data[0]
        result = data.fillna(valid)
        assert result is not data
        tm.assert_extension_array_equal(result, data)

        result = data.fillna(method="backfill")
        assert result is not data
        tm.assert_extension_array_equal(result, data)

    @pytest.mark.xfail(
        reason="GH 45419: pyarrow.ChunkedArray does not support views", run=False
    )
    def test_transpose(self, data):
        super().test_transpose(data)

    @pytest.mark.xfail(
        reason="GH 45419: pyarrow.ChunkedArray does not support views", run=False
    )
    def test_setitem_preserves_views(self, data):
        super().test_setitem_preserves_views(data)

    @pytest.mark.parametrize("dtype_backend", ["pyarrow", no_default])
    @pytest.mark.parametrize("engine", ["c", "python"])
    def test_EA_types(self, engine, data, dtype_backend, request):
        pa_dtype = data.dtype.pyarrow_dtype
        if pa.types.is_decimal(pa_dtype):
            request.applymarker(
                pytest.mark.xfail(
                    raises=NotImplementedError,
                    reason=f"Parameterized types {pa_dtype} not supported.",
                )
            )
        elif pa.types.is_timestamp(pa_dtype) and pa_dtype.unit in ("us", "ns"):
            request.applymarker(
                pytest.mark.xfail(
                    raises=ValueError,
                    reason="https://github.com/pandas-dev/pandas/issues/49767",
                )
            )
        elif pa.types.is_binary(pa_dtype):
            request.applymarker(
                pytest.mark.xfail(reason="CSV parsers don't correctly handle binary")
            )
        df = pd.DataFrame({"with_dtype": pd.Series(data, dtype=str(data.dtype))})
        csv_output = df.to_csv(index=False, na_rep=np.nan)
        if pa.types.is_binary(pa_dtype):
            csv_output = BytesIO(csv_output)
        else:
            csv_output = StringIO(csv_output)
        result = pd.read_csv(
            csv_output,
            dtype={"with_dtype": str(data.dtype)},
            engine=engine,
            dtype_backend=dtype_backend,
        )
        expected = df
        tm.assert_frame_equal(result, expected)

    def test_invert(self, data, request):
        pa_dtype = data.dtype.pyarrow_dtype
        if not (pa.types.is_boolean(pa_dtype) or pa.types.is_integer(pa_dtype)):
            request.applymarker(
                pytest.mark.xfail(
                    raises=pa.ArrowNotImplementedError,
                    reason=f"pyarrow.compute.invert does support {pa_dtype}",
                )
            )
        if PY312 and pa.types.is_boolean(pa_dtype):
            with tm.assert_produces_warning(
                DeprecationWarning, match="Bitwise inversion", check_stacklevel=False
            ):
                super().test_invert(data)
        else:
            super().test_invert(data)

    @pytest.mark.parametrize("periods", [1, -2])
    def test_diff(self, data, periods, request):
        pa_dtype = data.dtype.pyarrow_dtype
        if pa.types.is_unsigned_integer(pa_dtype) and periods == 1:
            request.applymarker(
                pytest.mark.xfail(
                    raises=pa.ArrowInvalid,
                    reason=(
                        f"diff with {pa_dtype} and periods={periods} will overflow"
                    ),
                )
            )
        super().test_diff(data, periods)

    def test_value_counts_returns_pyarrow_int64(self, data):
        # GH 51462
        data = data[:10]
        result = data.value_counts()
        assert result.dtype == ArrowDtype(pa.int64())

    _combine_le_expected_dtype = "bool[pyarrow]"

    divmod_exc = NotImplementedError

    def get_op_from_name(self, op_name):
        short_opname = op_name.strip("_")
        if short_opname == "rtruediv":
            # use the numpy version that won't raise on division by zero

            def rtruediv(x, y):
                return np.divide(y, x)

            return rtruediv
        elif short_opname == "rfloordiv":
            return lambda x, y: np.floor_divide(y, x)

        return tm.get_op_from_name(op_name)

    def _cast_pointwise_result(self, op_name: str, obj, other, pointwise_result):
        # BaseOpsUtil._combine can upcast expected dtype
        # (because it generates expected on python scalars)
        # while ArrowExtensionArray maintains original type
        expected = pointwise_result

        if op_name in ["eq", "ne", "lt", "le", "gt", "ge"]:
            return pointwise_result.astype("boolean[pyarrow]")

        was_frame = False
        if isinstance(expected, pd.DataFrame):
            was_frame = True
            expected_data = expected.iloc[:, 0]
            original_dtype = obj.iloc[:, 0].dtype
        else:
            expected_data = expected
            original_dtype = obj.dtype

        orig_pa_type = original_dtype.pyarrow_dtype
        if not was_frame and isinstance(other, pd.Series):
            # i.e. test_arith_series_with_array
            if not (
                pa.types.is_floating(orig_pa_type)
                or (
                    pa.types.is_integer(orig_pa_type)
                    and op_name not in ["__truediv__", "__rtruediv__"]
                )
                or pa.types.is_duration(orig_pa_type)
                or pa.types.is_timestamp(orig_pa_type)
                or pa.types.is_date(orig_pa_type)
                or pa.types.is_decimal(orig_pa_type)
            ):
                # base class _combine always returns int64, while
                #  ArrowExtensionArray does not upcast
                return expected
        elif not (
            (op_name == "__floordiv__" and pa.types.is_integer(orig_pa_type))
            or pa.types.is_duration(orig_pa_type)
            or pa.types.is_timestamp(orig_pa_type)
            or pa.types.is_date(orig_pa_type)
            or pa.types.is_decimal(orig_pa_type)
        ):
            # base class _combine always returns int64, while
            #  ArrowExtensionArray does not upcast
            return expected

        pa_expected = pa.array(expected_data._values)

        if pa.types.is_duration(pa_expected.type):
            if pa.types.is_date(orig_pa_type):
                if pa.types.is_date64(orig_pa_type):
                    # TODO: why is this different vs date32?
                    unit = "ms"
                else:
                    unit = "s"
            else:
                # pyarrow sees sequence of datetime/timedelta objects and defaults
                #  to "us" but the non-pointwise op retains unit
                # timestamp or duration
                unit = orig_pa_type.unit
                if type(other) in [datetime, timedelta] and unit in ["s", "ms"]:
                    # pydatetime/pytimedelta objects have microsecond reso, so we
                    #  take the higher reso of the original and microsecond. Note
                    #  this matches what we would do with DatetimeArray/TimedeltaArray
                    unit = "us"

            pa_expected = pa_expected.cast(f"duration[{unit}]")

        elif pa.types.is_decimal(pa_expected.type) and pa.types.is_decimal(
            orig_pa_type
        ):
            # decimal precision can resize in the result type depending on data
            # just compare the float values
            alt = getattr(obj, op_name)(other)
            alt_dtype = tm.get_dtype(alt)
            assert isinstance(alt_dtype, ArrowDtype)
            if op_name == "__pow__" and isinstance(other, Decimal):
                # TODO: would it make more sense to retain Decimal here?
                alt_dtype = ArrowDtype(pa.float64())
            elif (
                op_name == "__pow__"
                and isinstance(other, pd.Series)
                and other.dtype == original_dtype
            ):
                # TODO: would it make more sense to retain Decimal here?
                alt_dtype = ArrowDtype(pa.float64())
            else:
                assert pa.types.is_decimal(alt_dtype.pyarrow_dtype)
            return expected.astype(alt_dtype)

        else:
            pa_expected = pa_expected.cast(orig_pa_type)

        pd_expected = type(expected_data._values)(pa_expected)
        if was_frame:
            expected = pd.DataFrame(
                pd_expected, index=expected.index, columns=expected.columns
            )
        else:
            expected = pd.Series(pd_expected)
        return expected

    def _is_temporal_supported(self, opname, pa_dtype):
        return (
            (
                opname in ("__add__", "__radd__")
                or (
                    opname
                    in ("__truediv__", "__rtruediv__", "__floordiv__", "__rfloordiv__")
                    and not pa_version_under14p0
                )
            )
            and pa.types.is_duration(pa_dtype)
            or opname in ("__sub__", "__rsub__")
            and pa.types.is_temporal(pa_dtype)
        )

    def _get_expected_exception(
        self, op_name: str, obj, other
    ) -> type[Exception] | None:
        if op_name in ("__divmod__", "__rdivmod__"):
            return self.divmod_exc

        dtype = tm.get_dtype(obj)
        # error: Item "dtype[Any]" of "dtype[Any] | ExtensionDtype" has no
        # attribute "pyarrow_dtype"
        pa_dtype = dtype.pyarrow_dtype  # type: ignore[union-attr]

        arrow_temporal_supported = self._is_temporal_supported(op_name, pa_dtype)
        if op_name in {
            "__mod__",
            "__rmod__",
        }:
            exc = NotImplementedError
        elif arrow_temporal_supported:
            exc = None
        elif op_name in ["__add__", "__radd__"] and (
            pa.types.is_string(pa_dtype) or pa.types.is_binary(pa_dtype)
        ):
            exc = None
        elif not (
            pa.types.is_floating(pa_dtype)
            or pa.types.is_integer(pa_dtype)
            or pa.types.is_decimal(pa_dtype)
        ):
            # TODO: in many of these cases, e.g. non-duration temporal,
            #  these will *never* be allowed. Would it make more sense to
            #  re-raise as TypeError, more consistent with non-pyarrow cases?
            exc = pa.ArrowNotImplementedError
        else:
            exc = None
        return exc

    def _get_arith_xfail_marker(self, opname, pa_dtype):
        mark = None

        arrow_temporal_supported = self._is_temporal_supported(opname, pa_dtype)

        if opname == "__rpow__" and (
            pa.types.is_floating(pa_dtype)
            or pa.types.is_integer(pa_dtype)
            or pa.types.is_decimal(pa_dtype)
        ):
            mark = pytest.mark.xfail(
                reason=(
                    f"GH#29997: 1**pandas.NA == 1 while 1**pyarrow.NA == NULL "
                    f"for {pa_dtype}"
                )
            )
        elif arrow_temporal_supported and (
            pa.types.is_time(pa_dtype)
            or (
                opname
                in ("__truediv__", "__rtruediv__", "__floordiv__", "__rfloordiv__")
                and pa.types.is_duration(pa_dtype)
            )
        ):
            mark = pytest.mark.xfail(
                raises=TypeError,
                reason=(
                    f"{opname} not supported between"
                    f"pd.NA and {pa_dtype} Python scalar"
                ),
            )
        elif opname == "__rfloordiv__" and (
            pa.types.is_integer(pa_dtype) or pa.types.is_decimal(pa_dtype)
        ):
            mark = pytest.mark.xfail(
                raises=pa.ArrowInvalid,
                reason="divide by 0",
            )
        elif opname == "__rtruediv__" and pa.types.is_decimal(pa_dtype):
            mark = pytest.mark.xfail(
                raises=pa.ArrowInvalid,
                reason="divide by 0",
            )

        return mark

    def test_arith_series_with_scalar(self, data, all_arithmetic_operators, request):
        pa_dtype = data.dtype.pyarrow_dtype

        if all_arithmetic_operators == "__rmod__" and pa.types.is_binary(pa_dtype):
            pytest.skip("Skip testing Python string formatting")
        elif all_arithmetic_operators in ("__rmul__", "__mul__") and (
            pa.types.is_binary(pa_dtype) or pa.types.is_string(pa_dtype)
        ):
            request.applymarker(
                pytest.mark.xfail(
                    raises=TypeError, reason="Can only string multiply by an integer."
                )
            )

        mark = self._get_arith_xfail_marker(all_arithmetic_operators, pa_dtype)
        if mark is not None:
            request.applymarker(mark)

        super().test_arith_series_with_scalar(data, all_arithmetic_operators)

    def test_arith_frame_with_scalar(self, data, all_arithmetic_operators, request):
        pa_dtype = data.dtype.pyarrow_dtype

        if all_arithmetic_operators == "__rmod__" and (
            pa.types.is_string(pa_dtype) or pa.types.is_binary(pa_dtype)
        ):
            pytest.skip("Skip testing Python string formatting")
        elif all_arithmetic_operators in ("__rmul__", "__mul__") and (
            pa.types.is_binary(pa_dtype) or pa.types.is_string(pa_dtype)
        ):
            request.applymarker(
                pytest.mark.xfail(
                    raises=TypeError, reason="Can only string multiply by an integer."
                )
            )

        mark = self._get_arith_xfail_marker(all_arithmetic_operators, pa_dtype)
        if mark is not None:
            request.applymarker(mark)

        super().test_arith_frame_with_scalar(data, all_arithmetic_operators)

    def test_arith_series_with_array(self, data, all_arithmetic_operators, request):
        pa_dtype = data.dtype.pyarrow_dtype

        if all_arithmetic_operators in (
            "__sub__",
            "__rsub__",
        ) and pa.types.is_unsigned_integer(pa_dtype):
            request.applymarker(
                pytest.mark.xfail(
                    raises=pa.ArrowInvalid,
                    reason=(
                        f"Implemented pyarrow.compute.subtract_checked "
                        f"which raises on overflow for {pa_dtype}"
                    ),
                )
            )
        elif all_arithmetic_operators in ("__rmul__", "__mul__") and (
            pa.types.is_binary(pa_dtype) or pa.types.is_string(pa_dtype)
        ):
            request.applymarker(
                pytest.mark.xfail(
                    raises=TypeError, reason="Can only string multiply by an integer."
                )
            )

        mark = self._get_arith_xfail_marker(all_arithmetic_operators, pa_dtype)
        if mark is not None:
            request.applymarker(mark)

        op_name = all_arithmetic_operators
        ser = pd.Series(data)
        # pd.Series([ser.iloc[0]] * len(ser)) may not return ArrowExtensionArray
        # since ser.iloc[0] is a python scalar
        other = pd.Series(pd.array([ser.iloc[0]] * len(ser), dtype=data.dtype))

        self.check_opname(ser, op_name, other)

    def test_add_series_with_extension_array(self, data, request):
        pa_dtype = data.dtype.pyarrow_dtype

        if pa_dtype.equals("int8"):
            request.applymarker(
                pytest.mark.xfail(
                    raises=pa.ArrowInvalid,
                    reason=f"raises on overflow for {pa_dtype}",
                )
            )
        super().test_add_series_with_extension_array(data)

    def test_invalid_other_comp(self, data, comparison_op):
        # GH 48833
        with pytest.raises(
            NotImplementedError, match=".* not implemented for <class 'object'>"
        ):
            comparison_op(data, object())

    @pytest.mark.parametrize("masked_dtype", ["boolean", "Int64", "Float64"])
    def test_comp_masked_numpy(self, masked_dtype, comparison_op):
        # GH 52625
        data = [1, 0, None]
        ser_masked = pd.Series(data, dtype=masked_dtype)
        ser_pa = pd.Series(data, dtype=f"{masked_dtype.lower()}[pyarrow]")
        result = comparison_op(ser_pa, ser_masked)
        if comparison_op in [operator.lt, operator.gt, operator.ne]:
            exp = [False, False, None]
        else:
            exp = [True, True, None]
        expected = pd.Series(exp, dtype=ArrowDtype(pa.bool_()))
        tm.assert_series_equal(result, expected)


class TestLogicalOps:
    """Various Series and DataFrame logical ops methods."""

    def test_kleene_or(self):
        a = pd.Series([True] * 3 + [False] * 3 + [None] * 3, dtype="boolean[pyarrow]")
        b = pd.Series([True, False, None] * 3, dtype="boolean[pyarrow]")
        result = a | b
        expected = pd.Series(
            [True, True, True, True, False, None, True, None, None],
            dtype="boolean[pyarrow]",
        )
        tm.assert_series_equal(result, expected)

        result = b | a
        tm.assert_series_equal(result, expected)

        # ensure we haven't mutated anything inplace
        tm.assert_series_equal(
            a,
            pd.Series([True] * 3 + [False] * 3 + [None] * 3, dtype="boolean[pyarrow]"),
        )
        tm.assert_series_equal(
            b, pd.Series([True, False, None] * 3, dtype="boolean[pyarrow]")
        )

    @pytest.mark.parametrize(
        "other, expected",
        [
            (None, [True, None, None]),
            (pd.NA, [True, None, None]),
            (True, [True, True, True]),
            (np.bool_(True), [True, True, True]),
            (False, [True, False, None]),
            (np.bool_(False), [True, False, None]),
        ],
    )
    def test_kleene_or_scalar(self, other, expected):
        a = pd.Series([True, False, None], dtype="boolean[pyarrow]")
        result = a | other
        expected = pd.Series(expected, dtype="boolean[pyarrow]")
        tm.assert_series_equal(result, expected)

        result = other | a
        tm.assert_series_equal(result, expected)

        # ensure we haven't mutated anything inplace
        tm.assert_series_equal(
            a, pd.Series([True, False, None], dtype="boolean[pyarrow]")
        )

    def test_kleene_and(self):
        a = pd.Series([True] * 3 + [False] * 3 + [None] * 3, dtype="boolean[pyarrow]")
        b = pd.Series([True, False, None] * 3, dtype="boolean[pyarrow]")
        result = a & b
        expected = pd.Series(
            [True, False, None, False, False, False, None, False, None],
            dtype="boolean[pyarrow]",
        )
        tm.assert_series_equal(result, expected)

        result = b & a
        tm.assert_series_equal(result, expected)

        # ensure we haven't mutated anything inplace
        tm.assert_series_equal(
            a,
            pd.Series([True] * 3 + [False] * 3 + [None] * 3, dtype="boolean[pyarrow]"),
        )
        tm.assert_series_equal(
            b, pd.Series([True, False, None] * 3, dtype="boolean[pyarrow]")
        )

    @pytest.mark.parametrize(
        "other, expected",
        [
            (None, [None, False, None]),
            (pd.NA, [None, False, None]),
            (True, [True, False, None]),
            (False, [False, False, False]),
            (np.bool_(True), [True, False, None]),
            (np.bool_(False), [False, False, False]),
        ],
    )
    def test_kleene_and_scalar(self, other, expected):
        a = pd.Series([True, False, None], dtype="boolean[pyarrow]")
        result = a & other
        expected = pd.Series(expected, dtype="boolean[pyarrow]")
        tm.assert_series_equal(result, expected)

        result = other & a
        tm.assert_series_equal(result, expected)

        # ensure we haven't mutated anything inplace
        tm.assert_series_equal(
            a, pd.Series([True, False, None], dtype="boolean[pyarrow]")
        )

    def test_kleene_xor(self):
        a = pd.Series([True] * 3 + [False] * 3 + [None] * 3, dtype="boolean[pyarrow]")
        b = pd.Series([True, False, None] * 3, dtype="boolean[pyarrow]")
        result = a ^ b
        expected = pd.Series(
            [False, True, None, True, False, None, None, None, None],
            dtype="boolean[pyarrow]",
        )
        tm.assert_series_equal(result, expected)

        result = b ^ a
        tm.assert_series_equal(result, expected)

        # ensure we haven't mutated anything inplace
        tm.assert_series_equal(
            a,
            pd.Series([True] * 3 + [False] * 3 + [None] * 3, dtype="boolean[pyarrow]"),
        )
        tm.assert_series_equal(
            b, pd.Series([True, False, None] * 3, dtype="boolean[pyarrow]")
        )

    @pytest.mark.parametrize(
        "other, expected",
        [
            (None, [None, None, None]),
            (pd.NA, [None, None, None]),
            (True, [False, True, None]),
            (np.bool_(True), [False, True, None]),
            (np.bool_(False), [True, False, None]),
        ],
    )
    def test_kleene_xor_scalar(self, other, expected):
        a = pd.Series([True, False, None], dtype="boolean[pyarrow]")
        result = a ^ other
        expected = pd.Series(expected, dtype="boolean[pyarrow]")
        tm.assert_series_equal(result, expected)

        result = other ^ a
        tm.assert_series_equal(result, expected)

        # ensure we haven't mutated anything inplace
        tm.assert_series_equal(
            a, pd.Series([True, False, None], dtype="boolean[pyarrow]")
        )

    @pytest.mark.parametrize(
        "op, exp",
        [
            ["__and__", True],
            ["__or__", True],
            ["__xor__", False],
        ],
    )
    def test_logical_masked_numpy(self, op, exp):
        # GH 52625
        data = [True, False, None]
        ser_masked = pd.Series(data, dtype="boolean")
        ser_pa = pd.Series(data, dtype="boolean[pyarrow]")
        result = getattr(ser_pa, op)(ser_masked)
        expected = pd.Series([exp, False, None], dtype=ArrowDtype(pa.bool_()))
        tm.assert_series_equal(result, expected)


@pytest.mark.parametrize("pa_type", tm.ALL_INT_PYARROW_DTYPES)
def test_bitwise(pa_type):
    # GH 54495
    dtype = ArrowDtype(pa_type)
    left = pd.Series([1, None, 3, 4], dtype=dtype)
    right = pd.Series([None, 3, 5, 4], dtype=dtype)

    result = left | right
    expected = pd.Series([None, None, 3 | 5, 4 | 4], dtype=dtype)
    tm.assert_series_equal(result, expected)

    result = left & right
    expected = pd.Series([None, None, 3 & 5, 4 & 4], dtype=dtype)
    tm.assert_series_equal(result, expected)

    result = left ^ right
    expected = pd.Series([None, None, 3 ^ 5, 4 ^ 4], dtype=dtype)
    tm.assert_series_equal(result, expected)

    result = ~left
    expected = ~(left.fillna(0).to_numpy())
    expected = pd.Series(expected, dtype=dtype).mask(left.isnull())
    tm.assert_series_equal(result, expected)


def test_arrowdtype_construct_from_string_type_with_unsupported_parameters():
    with pytest.raises(NotImplementedError, match="Passing pyarrow type"):
        ArrowDtype.construct_from_string("not_a_real_dype[s, tz=UTC][pyarrow]")

    with pytest.raises(NotImplementedError, match="Passing pyarrow type"):
        ArrowDtype.construct_from_string("decimal(7, 2)[pyarrow]")


def test_arrowdtype_construct_from_string_supports_dt64tz():
    # as of GH#50689, timestamptz is supported
    dtype = ArrowDtype.construct_from_string("timestamp[s, tz=UTC][pyarrow]")
    expected = ArrowDtype(pa.timestamp("s", "UTC"))
    assert dtype == expected


def test_arrowdtype_construct_from_string_type_only_one_pyarrow():
    # GH#51225
    invalid = "int64[pyarrow]foobar[pyarrow]"
    msg = (
        r"Passing pyarrow type specific parameters \(\[pyarrow\]\) in the "
        r"string is not supported\."
    )
    with pytest.raises(NotImplementedError, match=msg):
        pd.Series(range(3), dtype=invalid)


@pytest.mark.parametrize(
    "interpolation", ["linear", "lower", "higher", "nearest", "midpoint"]
)
@pytest.mark.parametrize("quantile", [0.5, [0.5, 0.5]])
def test_quantile(data, interpolation, quantile, request):
    pa_dtype = data.dtype.pyarrow_dtype

    data = data.take([0, 0, 0])
    ser = pd.Series(data)

    if (
        pa.types.is_string(pa_dtype)
        or pa.types.is_binary(pa_dtype)
        or pa.types.is_boolean(pa_dtype)
    ):
        # For string, bytes, and bool, we don't *expect* to have quantile work
        # Note this matches the non-pyarrow behavior
        msg = r"Function 'quantile' has no kernel matching input types \(.*\)"
        with pytest.raises(pa.ArrowNotImplementedError, match=msg):
            ser.quantile(q=quantile, interpolation=interpolation)
        return

    if (
        pa.types.is_integer(pa_dtype)
        or pa.types.is_floating(pa_dtype)
        or pa.types.is_decimal(pa_dtype)
    ):
        pass
    elif pa.types.is_temporal(data._pa_array.type):
        pass
    else:
        request.applymarker(
            pytest.mark.xfail(
                raises=pa.ArrowNotImplementedError,
                reason=f"quantile not supported by pyarrow for {pa_dtype}",
            )
        )
    data = data.take([0, 0, 0])
    ser = pd.Series(data)
    result = ser.quantile(q=quantile, interpolation=interpolation)

    if pa.types.is_timestamp(pa_dtype) and interpolation not in ["lower", "higher"]:
        # rounding error will make the check below fail
        #  (e.g. '2020-01-01 01:01:01.000001' vs '2020-01-01 01:01:01.000001024'),
        #  so we'll check for now that we match the numpy analogue
        if pa_dtype.tz:
            pd_dtype = f"M8[{pa_dtype.unit}, {pa_dtype.tz}]"
        else:
            pd_dtype = f"M8[{pa_dtype.unit}]"
        ser_np = ser.astype(pd_dtype)

        expected = ser_np.quantile(q=quantile, interpolation=interpolation)
        if quantile == 0.5:
            if pa_dtype.unit == "us":
                expected = expected.to_pydatetime(warn=False)
            assert result == expected
        else:
            if pa_dtype.unit == "us":
                expected = expected.dt.floor("us")
            tm.assert_series_equal(result, expected.astype(data.dtype))
        return

    if quantile == 0.5:
        assert result == data[0]
    else:
        # Just check the values
        expected = pd.Series(data.take([0, 0]), index=[0.5, 0.5])
        if (
            pa.types.is_integer(pa_dtype)
            or pa.types.is_floating(pa_dtype)
            or pa.types.is_decimal(pa_dtype)
        ):
            expected = expected.astype("float64[pyarrow]")
            result = result.astype("float64[pyarrow]")
        tm.assert_series_equal(result, expected)


@pytest.mark.parametrize(
    "take_idx, exp_idx",
    [[[0, 0, 2, 2, 4, 4], [4, 0]], [[0, 0, 0, 2, 4, 4], [0]]],
    ids=["multi_mode", "single_mode"],
)
def test_mode_dropna_true(data_for_grouping, take_idx, exp_idx):
    data = data_for_grouping.take(take_idx)
    ser = pd.Series(data)
    result = ser.mode(dropna=True)
    expected = pd.Series(data_for_grouping.take(exp_idx))
    tm.assert_series_equal(result, expected)


def test_mode_dropna_false_mode_na(data):
    # GH 50982
    more_nans = pd.Series([None, None, data[0]], dtype=data.dtype)
    result = more_nans.mode(dropna=False)
    expected = pd.Series([None], dtype=data.dtype)
    tm.assert_series_equal(result, expected)

    expected = pd.Series([data[0], None], dtype=data.dtype)
    result = expected.mode(dropna=False)
    tm.assert_series_equal(result, expected)


@pytest.mark.parametrize(
    "arrow_dtype, expected_type",
    [
        [pa.binary(), bytes],
        [pa.binary(16), bytes],
        [pa.large_binary(), bytes],
        [pa.large_string(), str],
        [pa.list_(pa.int64()), list],
        [pa.large_list(pa.int64()), list],
        [pa.map_(pa.string(), pa.int64()), list],
        [pa.struct([("f1", pa.int8()), ("f2", pa.string())]), dict],
        [pa.dictionary(pa.int64(), pa.int64()), CategoricalDtypeType],
    ],
)
def test_arrow_dtype_type(arrow_dtype, expected_type):
    # GH 51845
    # TODO: Redundant with test_getitem_scalar once arrow_dtype exists in data fixture
    assert ArrowDtype(arrow_dtype).type == expected_type


def test_is_bool_dtype():
    # GH 22667
    data = ArrowExtensionArray(pa.array([True, False, True]))
    assert is_bool_dtype(data)
    assert pd.core.common.is_bool_indexer(data)
    s = pd.Series(range(len(data)))
    result = s[data]
    expected = s[np.asarray(data)]
    tm.assert_series_equal(result, expected)


def test_is_numeric_dtype(data):
    # GH 50563
    pa_type = data.dtype.pyarrow_dtype
    if (
        pa.types.is_floating(pa_type)
        or pa.types.is_integer(pa_type)
        or pa.types.is_decimal(pa_type)
    ):
        assert is_numeric_dtype(data)
    else:
        assert not is_numeric_dtype(data)


def test_is_integer_dtype(data):
    # GH 50667
    pa_type = data.dtype.pyarrow_dtype
    if pa.types.is_integer(pa_type):
        assert is_integer_dtype(data)
    else:
        assert not is_integer_dtype(data)


def test_is_signed_integer_dtype(data):
    pa_type = data.dtype.pyarrow_dtype
    if pa.types.is_signed_integer(pa_type):
        assert is_signed_integer_dtype(data)
    else:
        assert not is_signed_integer_dtype(data)


def test_is_unsigned_integer_dtype(data):
    pa_type = data.dtype.pyarrow_dtype
    if pa.types.is_unsigned_integer(pa_type):
        assert is_unsigned_integer_dtype(data)
    else:
        assert not is_unsigned_integer_dtype(data)


def test_is_float_dtype(data):
    pa_type = data.dtype.pyarrow_dtype
    if pa.types.is_floating(pa_type):
        assert is_float_dtype(data)
    else:
        assert not is_float_dtype(data)


def test_pickle_roundtrip(data):
    # GH 42600
    expected = pd.Series(data)
    expected_sliced = expected.head(2)
    full_pickled = pickle.dumps(expected)
    sliced_pickled = pickle.dumps(expected_sliced)

    assert len(full_pickled) > len(sliced_pickled)

    result = pickle.loads(full_pickled)
    tm.assert_series_equal(result, expected)

    result_sliced = pickle.loads(sliced_pickled)
    tm.assert_series_equal(result_sliced, expected_sliced)


def test_astype_from_non_pyarrow(data):
    # GH49795
    pd_array = data._pa_array.to_pandas().array
    result = pd_array.astype(data.dtype)
    assert not isinstance(pd_array.dtype, ArrowDtype)
    assert isinstance(result.dtype, ArrowDtype)
    tm.assert_extension_array_equal(result, data)


def test_astype_float_from_non_pyarrow_str():
    # GH50430
    ser = pd.Series(["1.0"])
    result = ser.astype("float64[pyarrow]")
    expected = pd.Series([1.0], dtype="float64[pyarrow]")
    tm.assert_series_equal(result, expected)


def test_astype_errors_ignore():
    # GH 55399
    expected = pd.DataFrame({"col": [17000000]}, dtype="int32[pyarrow]")
    result = expected.astype("float[pyarrow]", errors="ignore")
    tm.assert_frame_equal(result, expected)


def test_to_numpy_with_defaults(data):
    # GH49973
    result = data.to_numpy()

    pa_type = data._pa_array.type
    if pa.types.is_duration(pa_type) or pa.types.is_timestamp(pa_type):
        pytest.skip("Tested in test_to_numpy_temporal")
    elif pa.types.is_date(pa_type):
        expected = np.array(list(data))
    else:
        expected = np.array(data._pa_array)

    if data._hasna and not is_numeric_dtype(data.dtype):
        expected = expected.astype(object)
        expected[pd.isna(data)] = pd.NA

    tm.assert_numpy_array_equal(result, expected)


def test_to_numpy_int_with_na():
    # GH51227: ensure to_numpy does not convert int to float
    data = [1, None]
    arr = pd.array(data, dtype="int64[pyarrow]")
    result = arr.to_numpy()
    expected = np.array([1, np.nan])
    assert isinstance(result[0], float)
    tm.assert_numpy_array_equal(result, expected)


@pytest.mark.parametrize("na_val, exp", [(lib.no_default, np.nan), (1, 1)])
def test_to_numpy_null_array(na_val, exp):
    # GH#52443
    arr = pd.array([pd.NA, pd.NA], dtype="null[pyarrow]")
    result = arr.to_numpy(dtype="float64", na_value=na_val)
    expected = np.array([exp] * 2, dtype="float64")
    tm.assert_numpy_array_equal(result, expected)


def test_to_numpy_null_array_no_dtype():
    # GH#52443
    arr = pd.array([pd.NA, pd.NA], dtype="null[pyarrow]")
    result = arr.to_numpy(dtype=None)
    expected = np.array([pd.NA] * 2, dtype="object")
    tm.assert_numpy_array_equal(result, expected)


def test_to_numpy_without_dtype():
    # GH 54808
    arr = pd.array([True, pd.NA], dtype="boolean[pyarrow]")
    result = arr.to_numpy(na_value=False)
    expected = np.array([True, False], dtype=np.bool_)
    tm.assert_numpy_array_equal(result, expected)

    arr = pd.array([1.0, pd.NA], dtype="float32[pyarrow]")
    result = arr.to_numpy(na_value=0.0)
    expected = np.array([1.0, 0.0], dtype=np.float32)
    tm.assert_numpy_array_equal(result, expected)


def test_setitem_null_slice(data):
    # GH50248
    orig = data.copy()

    result = orig.copy()
    result[:] = data[0]
    expected = ArrowExtensionArray._from_sequence(
        [data[0]] * len(data),
        dtype=data.dtype,
    )
    tm.assert_extension_array_equal(result, expected)

    result = orig.copy()
    result[:] = data[::-1]
    expected = data[::-1]
    tm.assert_extension_array_equal(result, expected)

    result = orig.copy()
    result[:] = data.tolist()
    expected = data
    tm.assert_extension_array_equal(result, expected)


def test_setitem_invalid_dtype(data):
    # GH50248
    pa_type = data._pa_array.type
    if pa.types.is_string(pa_type) or pa.types.is_binary(pa_type):
        fill_value = 123
        err = TypeError
        msg = "Invalid value '123' for dtype"
    elif (
        pa.types.is_integer(pa_type)
        or pa.types.is_floating(pa_type)
        or pa.types.is_boolean(pa_type)
    ):
        fill_value = "foo"
        err = pa.ArrowInvalid
        msg = "Could not convert"
    else:
        fill_value = "foo"
        err = TypeError
        msg = "Invalid value 'foo' for dtype"
    with pytest.raises(err, match=msg):
        data[:] = fill_value


def test_from_arrow_respecting_given_dtype():
    date_array = pa.array(
        [pd.Timestamp("2019-12-31"), pd.Timestamp("2019-12-31")], type=pa.date32()
    )
    result = date_array.to_pandas(
        types_mapper={pa.date32(): ArrowDtype(pa.date64())}.get
    )
    expected = pd.Series(
        [pd.Timestamp("2019-12-31"), pd.Timestamp("2019-12-31")],
        dtype=ArrowDtype(pa.date64()),
    )
    tm.assert_series_equal(result, expected)


def test_from_arrow_respecting_given_dtype_unsafe():
    array = pa.array([1.5, 2.5], type=pa.float64())
    with pytest.raises(pa.ArrowInvalid, match="Float value 1.5 was truncated"):
        array.to_pandas(types_mapper={pa.float64(): ArrowDtype(pa.int64())}.get)


def test_round():
    dtype = "float64[pyarrow]"

    ser = pd.Series([0.0, 1.23, 2.56, pd.NA], dtype=dtype)
    result = ser.round(1)
    expected = pd.Series([0.0, 1.2, 2.6, pd.NA], dtype=dtype)
    tm.assert_series_equal(result, expected)

    ser = pd.Series([123.4, pd.NA, 56.78], dtype=dtype)
    result = ser.round(-1)
    expected = pd.Series([120.0, pd.NA, 60.0], dtype=dtype)
    tm.assert_series_equal(result, expected)


def test_searchsorted_with_na_raises(data_for_sorting, as_series):
    # GH50447
    b, c, a = data_for_sorting
    arr = data_for_sorting.take([2, 0, 1])  # to get [a, b, c]
    arr[-1] = pd.NA

    if as_series:
        arr = pd.Series(arr)

    msg = (
        "searchsorted requires array to be sorted, "
        "which is impossible with NAs present."
    )
    with pytest.raises(ValueError, match=msg):
        arr.searchsorted(b)


def test_sort_values_dictionary():
    df = pd.DataFrame(
        {
            "a": pd.Series(
                ["x", "y"], dtype=ArrowDtype(pa.dictionary(pa.int32(), pa.string()))
            ),
            "b": [1, 2],
        },
    )
    expected = df.copy()
    result = df.sort_values(by=["a", "b"])
    tm.assert_frame_equal(result, expected)


@pytest.mark.parametrize("pat", ["abc", "a[a-z]{2}"])
def test_str_count(pat):
    ser = pd.Series(["abc", None], dtype=ArrowDtype(pa.string()))
    result = ser.str.count(pat)
    expected = pd.Series([1, None], dtype=ArrowDtype(pa.int32()))
    tm.assert_series_equal(result, expected)


def test_str_count_flags_unsupported():
    ser = pd.Series(["abc", None], dtype=ArrowDtype(pa.string()))
    with pytest.raises(NotImplementedError, match="count not"):
        ser.str.count("abc", flags=1)


@pytest.mark.parametrize(
    "side, str_func", [["left", "rjust"], ["right", "ljust"], ["both", "center"]]
)
def test_str_pad(side, str_func):
    ser = pd.Series(["a", None], dtype=ArrowDtype(pa.string()))
    result = ser.str.pad(width=3, side=side, fillchar="x")
    expected = pd.Series(
        [getattr("a", str_func)(3, "x"), None], dtype=ArrowDtype(pa.string())
    )
    tm.assert_series_equal(result, expected)


def test_str_pad_invalid_side():
    ser = pd.Series(["a", None], dtype=ArrowDtype(pa.string()))
    with pytest.raises(ValueError, match="Invalid side: foo"):
        ser.str.pad(3, "foo", "x")


@pytest.mark.parametrize(
    "pat, case, na, regex, exp",
    [
        ["ab", False, None, False, [True, None]],
        ["Ab", True, None, False, [False, None]],
        ["ab", False, True, False, [True, True]],
        ["a[a-z]{1}", False, None, True, [True, None]],
        ["A[a-z]{1}", True, None, True, [False, None]],
    ],
)
def test_str_contains(pat, case, na, regex, exp):
    ser = pd.Series(["abc", None], dtype=ArrowDtype(pa.string()))
    result = ser.str.contains(pat, case=case, na=na, regex=regex)
    expected = pd.Series(exp, dtype=ArrowDtype(pa.bool_()))
    tm.assert_series_equal(result, expected)


def test_str_contains_flags_unsupported():
    ser = pd.Series(["abc", None], dtype=ArrowDtype(pa.string()))
    with pytest.raises(NotImplementedError, match="contains not"):
        ser.str.contains("a", flags=1)


@pytest.mark.parametrize(
    "side, pat, na, exp",
    [
        ["startswith", "ab", None, [True, None]],
        ["startswith", "b", False, [False, False]],
        ["endswith", "b", True, [False, True]],
        ["endswith", "bc", None, [True, None]],
    ],
)
def test_str_start_ends_with(side, pat, na, exp):
    ser = pd.Series(["abc", None], dtype=ArrowDtype(pa.string()))
    result = getattr(ser.str, side)(pat, na=na)
    expected = pd.Series(exp, dtype=ArrowDtype(pa.bool_()))
    tm.assert_series_equal(result, expected)


@pytest.mark.parametrize(
    "arg_name, arg",
    [["pat", re.compile("b")], ["repl", str], ["case", False], ["flags", 1]],
)
def test_str_replace_unsupported(arg_name, arg):
    ser = pd.Series(["abc", None], dtype=ArrowDtype(pa.string()))
    kwargs = {"pat": "b", "repl": "x", "regex": True}
    kwargs[arg_name] = arg
    with pytest.raises(NotImplementedError, match="replace is not supported"):
        ser.str.replace(**kwargs)


@pytest.mark.parametrize(
    "pat, repl, n, regex, exp",
    [
        ["a", "x", -1, False, ["xbxc", None]],
        ["a", "x", 1, False, ["xbac", None]],
        ["[a-b]", "x", -1, True, ["xxxc", None]],
    ],
)
def test_str_replace(pat, repl, n, regex, exp):
    ser = pd.Series(["abac", None], dtype=ArrowDtype(pa.string()))
    result = ser.str.replace(pat, repl, n=n, regex=regex)
    expected = pd.Series(exp, dtype=ArrowDtype(pa.string()))
    tm.assert_series_equal(result, expected)


def test_str_replace_negative_n():
    # GH 56404
    ser = pd.Series(["abc", "aaaaaa"], dtype=ArrowDtype(pa.string()))
    actual = ser.str.replace("a", "", -3, True)
    expected = pd.Series(["bc", ""], dtype=ArrowDtype(pa.string()))
    tm.assert_series_equal(expected, actual)


def test_str_repeat_unsupported():
    ser = pd.Series(["abc", None], dtype=ArrowDtype(pa.string()))
    with pytest.raises(NotImplementedError, match="repeat is not"):
        ser.str.repeat([1, 2])


def test_str_repeat():
    ser = pd.Series(["abc", None], dtype=ArrowDtype(pa.string()))
    result = ser.str.repeat(2)
    expected = pd.Series(["abcabc", None], dtype=ArrowDtype(pa.string()))
    tm.assert_series_equal(result, expected)


@pytest.mark.parametrize(
    "pat, case, na, exp",
    [
        ["ab", False, None, [True, None]],
        ["Ab", True, None, [False, None]],
        ["bc", True, None, [False, None]],
        ["ab", False, True, [True, True]],
        ["a[a-z]{1}", False, None, [True, None]],
        ["A[a-z]{1}", True, None, [False, None]],
    ],
)
def test_str_match(pat, case, na, exp):
    ser = pd.Series(["abc", None], dtype=ArrowDtype(pa.string()))
    result = ser.str.match(pat, case=case, na=na)
    expected = pd.Series(exp, dtype=ArrowDtype(pa.bool_()))
    tm.assert_series_equal(result, expected)


@pytest.mark.parametrize(
    "pat, case, na, exp",
    [
        ["abc", False, None, [True, None]],
        ["Abc", True, None, [False, None]],
        ["bc", True, None, [False, None]],
        ["ab", False, True, [True, True]],
        ["a[a-z]{2}", False, None, [True, None]],
        ["A[a-z]{1}", True, None, [False, None]],
    ],
)
def test_str_fullmatch(pat, case, na, exp):
    ser = pd.Series(["abc", None], dtype=ArrowDtype(pa.string()))
    result = ser.str.match(pat, case=case, na=na)
    expected = pd.Series(exp, dtype=ArrowDtype(pa.bool_()))
    tm.assert_series_equal(result, expected)


@pytest.mark.parametrize(
    "sub, start, end, exp, exp_typ",
    [["ab", 0, None, [0, None], pa.int32()], ["bc", 1, 3, [1, None], pa.int64()]],
)
def test_str_find(sub, start, end, exp, exp_typ):
    ser = pd.Series(["abc", None], dtype=ArrowDtype(pa.string()))
    result = ser.str.find(sub, start=start, end=end)
    expected = pd.Series(exp, dtype=ArrowDtype(exp_typ))
    tm.assert_series_equal(result, expected)


def test_str_find_negative_start():
    # GH 56411
    ser = pd.Series(["abc", None], dtype=ArrowDtype(pa.string()))
    result = ser.str.find(sub="b", start=-1000, end=3)
    expected = pd.Series([1, None], dtype=ArrowDtype(pa.int64()))
    tm.assert_series_equal(result, expected)


def test_str_find_notimplemented():
    ser = pd.Series(["abc", None], dtype=ArrowDtype(pa.string()))
    with pytest.raises(NotImplementedError, match="find not implemented"):
        ser.str.find("ab", start=1)


@pytest.mark.parametrize(
    "i, exp",
    [
        [1, ["b", "e", None]],
        [-1, ["c", "e", None]],
        [2, ["c", None, None]],
        [-3, ["a", None, None]],
        [4, [None, None, None]],
    ],
)
def test_str_get(i, exp):
    ser = pd.Series(["abc", "de", None], dtype=ArrowDtype(pa.string()))
    result = ser.str.get(i)
    expected = pd.Series(exp, dtype=ArrowDtype(pa.string()))
    tm.assert_series_equal(result, expected)


@pytest.mark.xfail(
    reason="TODO: StringMethods._validate should support Arrow list types",
    raises=AttributeError,
)
def test_str_join():
    ser = pd.Series(ArrowExtensionArray(pa.array([list("abc"), list("123"), None])))
    result = ser.str.join("=")
    expected = pd.Series(["a=b=c", "1=2=3", None], dtype=ArrowDtype(pa.string()))
    tm.assert_series_equal(result, expected)


def test_str_join_string_type():
    ser = pd.Series(ArrowExtensionArray(pa.array(["abc", "123", None])))
    result = ser.str.join("=")
    expected = pd.Series(["a=b=c", "1=2=3", None], dtype=ArrowDtype(pa.string()))
    tm.assert_series_equal(result, expected)


@pytest.mark.parametrize(
    "start, stop, step, exp",
    [
        [None, 2, None, ["ab", None]],
        [None, 2, 1, ["ab", None]],
        [1, 3, 1, ["bc", None]],
    ],
)
def test_str_slice(start, stop, step, exp):
    ser = pd.Series(["abcd", None], dtype=ArrowDtype(pa.string()))
    result = ser.str.slice(start, stop, step)
    expected = pd.Series(exp, dtype=ArrowDtype(pa.string()))
    tm.assert_series_equal(result, expected)


@pytest.mark.parametrize(
    "start, stop, repl, exp",
    [
        [1, 2, "x", ["axcd", None]],
        [None, 2, "x", ["xcd", None]],
        [None, 2, None, ["cd", None]],
    ],
)
def test_str_slice_replace(start, stop, repl, exp):
    ser = pd.Series(["abcd", None], dtype=ArrowDtype(pa.string()))
    result = ser.str.slice_replace(start, stop, repl)
    expected = pd.Series(exp, dtype=ArrowDtype(pa.string()))
    tm.assert_series_equal(result, expected)


@pytest.mark.parametrize(
    "value, method, exp",
    [
        ["a1c", "isalnum", True],
        ["!|,", "isalnum", False],
        ["aaa", "isalpha", True],
        ["!!!", "isalpha", False],
        ["٠", "isdecimal", True],  # noqa: RUF001
        ["~!", "isdecimal", False],
        ["2", "isdigit", True],
        ["~", "isdigit", False],
        ["aaa", "islower", True],
        ["aaA", "islower", False],
        ["123", "isnumeric", True],
        ["11I", "isnumeric", False],
        [" ", "isspace", True],
        ["", "isspace", False],
        ["The That", "istitle", True],
        ["the That", "istitle", False],
        ["AAA", "isupper", True],
        ["AAc", "isupper", False],
    ],
)
def test_str_is_functions(value, method, exp):
    ser = pd.Series([value, None], dtype=ArrowDtype(pa.string()))
    result = getattr(ser.str, method)()
    expected = pd.Series([exp, None], dtype=ArrowDtype(pa.bool_()))
    tm.assert_series_equal(result, expected)


@pytest.mark.parametrize(
    "method, exp",
    [
        ["capitalize", "Abc def"],
        ["title", "Abc Def"],
        ["swapcase", "AbC Def"],
        ["lower", "abc def"],
        ["upper", "ABC DEF"],
        ["casefold", "abc def"],
    ],
)
def test_str_transform_functions(method, exp):
    ser = pd.Series(["aBc dEF", None], dtype=ArrowDtype(pa.string()))
    result = getattr(ser.str, method)()
    expected = pd.Series([exp, None], dtype=ArrowDtype(pa.string()))
    tm.assert_series_equal(result, expected)


def test_str_len():
    ser = pd.Series(["abcd", None], dtype=ArrowDtype(pa.string()))
    result = ser.str.len()
    expected = pd.Series([4, None], dtype=ArrowDtype(pa.int32()))
    tm.assert_series_equal(result, expected)


@pytest.mark.parametrize(
    "method, to_strip, val",
    [
        ["strip", None, " abc "],
        ["strip", "x", "xabcx"],
        ["lstrip", None, " abc"],
        ["lstrip", "x", "xabc"],
        ["rstrip", None, "abc "],
        ["rstrip", "x", "abcx"],
    ],
)
def test_str_strip(method, to_strip, val):
    ser = pd.Series([val, None], dtype=ArrowDtype(pa.string()))
    result = getattr(ser.str, method)(to_strip=to_strip)
    expected = pd.Series(["abc", None], dtype=ArrowDtype(pa.string()))
    tm.assert_series_equal(result, expected)


@pytest.mark.parametrize("val", ["abc123", "abc"])
def test_str_removesuffix(val):
    ser = pd.Series([val, None], dtype=ArrowDtype(pa.string()))
    result = ser.str.removesuffix("123")
    expected = pd.Series(["abc", None], dtype=ArrowDtype(pa.string()))
    tm.assert_series_equal(result, expected)


@pytest.mark.parametrize("val", ["123abc", "abc"])
def test_str_removeprefix(val):
    ser = pd.Series([val, None], dtype=ArrowDtype(pa.string()))
    result = ser.str.removeprefix("123")
    expected = pd.Series(["abc", None], dtype=ArrowDtype(pa.string()))
    tm.assert_series_equal(result, expected)


@pytest.mark.parametrize("errors", ["ignore", "strict"])
@pytest.mark.parametrize(
    "encoding, exp",
    [
        ["utf8", b"abc"],
        ["utf32", b"\xff\xfe\x00\x00a\x00\x00\x00b\x00\x00\x00c\x00\x00\x00"],
    ],
)
def test_str_encode(errors, encoding, exp):
    ser = pd.Series(["abc", None], dtype=ArrowDtype(pa.string()))
    result = ser.str.encode(encoding, errors)
    expected = pd.Series([exp, None], dtype=ArrowDtype(pa.binary()))
    tm.assert_series_equal(result, expected)


@pytest.mark.parametrize("flags", [0, 2])
def test_str_findall(flags):
    ser = pd.Series(["abc", "efg", None], dtype=ArrowDtype(pa.string()))
    result = ser.str.findall("b", flags=flags)
    expected = pd.Series([["b"], [], None], dtype=ArrowDtype(pa.list_(pa.string())))
    tm.assert_series_equal(result, expected)


@pytest.mark.parametrize("method", ["index", "rindex"])
@pytest.mark.parametrize(
    "start, end",
    [
        [0, None],
        [1, 4],
    ],
)
def test_str_r_index(method, start, end):
    ser = pd.Series(["abcba", None], dtype=ArrowDtype(pa.string()))
    result = getattr(ser.str, method)("c", start, end)
    expected = pd.Series([2, None], dtype=ArrowDtype(pa.int64()))
    tm.assert_series_equal(result, expected)

    with pytest.raises(ValueError, match="substring not found"):
        getattr(ser.str, method)("foo", start, end)


@pytest.mark.parametrize("form", ["NFC", "NFKC"])
def test_str_normalize(form):
    ser = pd.Series(["abc", None], dtype=ArrowDtype(pa.string()))
    result = ser.str.normalize(form)
    expected = ser.copy()
    tm.assert_series_equal(result, expected)


@pytest.mark.parametrize(
    "start, end",
    [
        [0, None],
        [1, 4],
    ],
)
def test_str_rfind(start, end):
    ser = pd.Series(["abcba", "foo", None], dtype=ArrowDtype(pa.string()))
    result = ser.str.rfind("c", start, end)
    expected = pd.Series([2, -1, None], dtype=ArrowDtype(pa.int64()))
    tm.assert_series_equal(result, expected)


def test_str_translate():
    ser = pd.Series(["abcba", None], dtype=ArrowDtype(pa.string()))
    result = ser.str.translate({97: "b"})
    expected = pd.Series(["bbcbb", None], dtype=ArrowDtype(pa.string()))
    tm.assert_series_equal(result, expected)


def test_str_wrap():
    ser = pd.Series(["abcba", None], dtype=ArrowDtype(pa.string()))
    result = ser.str.wrap(3)
    expected = pd.Series(["abc\nba", None], dtype=ArrowDtype(pa.string()))
    tm.assert_series_equal(result, expected)


def test_get_dummies():
    ser = pd.Series(["a|b", None, "a|c"], dtype=ArrowDtype(pa.string()))
    result = ser.str.get_dummies()
    expected = pd.DataFrame(
        [[True, True, False], [False, False, False], [True, False, True]],
        dtype=ArrowDtype(pa.bool_()),
        columns=["a", "b", "c"],
    )
    tm.assert_frame_equal(result, expected)


def test_str_partition():
    ser = pd.Series(["abcba", None], dtype=ArrowDtype(pa.string()))
    result = ser.str.partition("b")
    expected = pd.DataFrame(
        [["a", "b", "cba"], [None, None, None]], dtype=ArrowDtype(pa.string())
    )
    tm.assert_frame_equal(result, expected)

    result = ser.str.partition("b", expand=False)
    expected = pd.Series(ArrowExtensionArray(pa.array([["a", "b", "cba"], None])))
    tm.assert_series_equal(result, expected)

    result = ser.str.rpartition("b")
    expected = pd.DataFrame(
        [["abc", "b", "a"], [None, None, None]], dtype=ArrowDtype(pa.string())
    )
    tm.assert_frame_equal(result, expected)

    result = ser.str.rpartition("b", expand=False)
    expected = pd.Series(ArrowExtensionArray(pa.array([["abc", "b", "a"], None])))
    tm.assert_series_equal(result, expected)


@pytest.mark.parametrize("method", ["rsplit", "split"])
def test_str_split_pat_none(method):
    # GH 56271
    ser = pd.Series(["a1 cbc\nb", None], dtype=ArrowDtype(pa.string()))
    result = getattr(ser.str, method)()
    expected = pd.Series(ArrowExtensionArray(pa.array([["a1", "cbc", "b"], None])))
    tm.assert_series_equal(result, expected)


def test_str_split():
    # GH 52401
    ser = pd.Series(["a1cbcb", "a2cbcb", None], dtype=ArrowDtype(pa.string()))
    result = ser.str.split("c")
    expected = pd.Series(
        ArrowExtensionArray(pa.array([["a1", "b", "b"], ["a2", "b", "b"], None]))
    )
    tm.assert_series_equal(result, expected)

    result = ser.str.split("c", n=1)
    expected = pd.Series(
        ArrowExtensionArray(pa.array([["a1", "bcb"], ["a2", "bcb"], None]))
    )
    tm.assert_series_equal(result, expected)

    result = ser.str.split("[1-2]", regex=True)
    expected = pd.Series(
        ArrowExtensionArray(pa.array([["a", "cbcb"], ["a", "cbcb"], None]))
    )
    tm.assert_series_equal(result, expected)

    result = ser.str.split("[1-2]", regex=True, expand=True)
    expected = pd.DataFrame(
        {
            0: ArrowExtensionArray(pa.array(["a", "a", None])),
            1: ArrowExtensionArray(pa.array(["cbcb", "cbcb", None])),
        }
    )
    tm.assert_frame_equal(result, expected)

    result = ser.str.split("1", expand=True)
    expected = pd.DataFrame(
        {
            0: ArrowExtensionArray(pa.array(["a", "a2cbcb", None])),
            1: ArrowExtensionArray(pa.array(["cbcb", None, None])),
        }
    )
    tm.assert_frame_equal(result, expected)


def test_str_rsplit():
    # GH 52401
    ser = pd.Series(["a1cbcb", "a2cbcb", None], dtype=ArrowDtype(pa.string()))
    result = ser.str.rsplit("c")
    expected = pd.Series(
        ArrowExtensionArray(pa.array([["a1", "b", "b"], ["a2", "b", "b"], None]))
    )
    tm.assert_series_equal(result, expected)

    result = ser.str.rsplit("c", n=1)
    expected = pd.Series(
        ArrowExtensionArray(pa.array([["a1cb", "b"], ["a2cb", "b"], None]))
    )
    tm.assert_series_equal(result, expected)

    result = ser.str.rsplit("c", n=1, expand=True)
    expected = pd.DataFrame(
        {
            0: ArrowExtensionArray(pa.array(["a1cb", "a2cb", None])),
            1: ArrowExtensionArray(pa.array(["b", "b", None])),
        }
    )
    tm.assert_frame_equal(result, expected)

    result = ser.str.rsplit("1", expand=True)
    expected = pd.DataFrame(
        {
            0: ArrowExtensionArray(pa.array(["a", "a2cbcb", None])),
            1: ArrowExtensionArray(pa.array(["cbcb", None, None])),
        }
    )
    tm.assert_frame_equal(result, expected)


def test_str_extract_non_symbolic():
    ser = pd.Series(["a1", "b2", "c3"], dtype=ArrowDtype(pa.string()))
    with pytest.raises(ValueError, match="pat=.* must contain a symbolic group name."):
        ser.str.extract(r"[ab](\d)")


@pytest.mark.parametrize("expand", [True, False])
def test_str_extract(expand):
    ser = pd.Series(["a1", "b2", "c3"], dtype=ArrowDtype(pa.string()))
    result = ser.str.extract(r"(?P<letter>[ab])(?P<digit>\d)", expand=expand)
    expected = pd.DataFrame(
        {
            "letter": ArrowExtensionArray(pa.array(["a", "b", None])),
            "digit": ArrowExtensionArray(pa.array(["1", "2", None])),
        }
    )
    tm.assert_frame_equal(result, expected)


def test_str_extract_expand():
    ser = pd.Series(["a1", "b2", "c3"], dtype=ArrowDtype(pa.string()))
    result = ser.str.extract(r"[ab](?P<digit>\d)", expand=True)
    expected = pd.DataFrame(
        {
            "digit": ArrowExtensionArray(pa.array(["1", "2", None])),
        }
    )
    tm.assert_frame_equal(result, expected)

    result = ser.str.extract(r"[ab](?P<digit>\d)", expand=False)
    expected = pd.Series(ArrowExtensionArray(pa.array(["1", "2", None])), name="digit")
    tm.assert_series_equal(result, expected)


@pytest.mark.parametrize("unit", ["ns", "us", "ms", "s"])
def test_duration_from_strings_with_nat(unit):
    # GH51175
    strings = ["1000", "NaT"]
    pa_type = pa.duration(unit)
    result = ArrowExtensionArray._from_sequence_of_strings(strings, dtype=pa_type)
    expected = ArrowExtensionArray(pa.array([1000, None], type=pa_type))
    tm.assert_extension_array_equal(result, expected)


def test_unsupported_dt(data):
    pa_dtype = data.dtype.pyarrow_dtype
    if not pa.types.is_temporal(pa_dtype):
        with pytest.raises(
            AttributeError, match="Can only use .dt accessor with datetimelike values"
        ):
            pd.Series(data).dt


@pytest.mark.parametrize(
    "prop, expected",
    [
        ["year", 2023],
        ["day", 2],
        ["day_of_week", 0],
        ["dayofweek", 0],
        ["weekday", 0],
        ["day_of_year", 2],
        ["dayofyear", 2],
        ["hour", 3],
        ["minute", 4],
        ["is_leap_year", False],
        ["microsecond", 5],
        ["month", 1],
        ["nanosecond", 6],
        ["quarter", 1],
        ["second", 7],
        ["date", date(2023, 1, 2)],
        ["time", time(3, 4, 7, 5)],
    ],
)
def test_dt_properties(prop, expected):
    ser = pd.Series(
        [
            pd.Timestamp(
                year=2023,
                month=1,
                day=2,
                hour=3,
                minute=4,
                second=7,
                microsecond=5,
                nanosecond=6,
            ),
            None,
        ],
        dtype=ArrowDtype(pa.timestamp("ns")),
    )
    result = getattr(ser.dt, prop)
    exp_type = None
    if isinstance(expected, date):
        exp_type = pa.date32()
    elif isinstance(expected, time):
        exp_type = pa.time64("ns")
    expected = pd.Series(ArrowExtensionArray(pa.array([expected, None], type=exp_type)))
    tm.assert_series_equal(result, expected)


def test_dt_is_month_start_end():
    ser = pd.Series(
        [
            datetime(year=2023, month=12, day=2, hour=3),
            datetime(year=2023, month=1, day=1, hour=3),
            datetime(year=2023, month=3, day=31, hour=3),
            None,
        ],
        dtype=ArrowDtype(pa.timestamp("us")),
    )
    result = ser.dt.is_month_start
    expected = pd.Series([False, True, False, None], dtype=ArrowDtype(pa.bool_()))
    tm.assert_series_equal(result, expected)

    result = ser.dt.is_month_end
    expected = pd.Series([False, False, True, None], dtype=ArrowDtype(pa.bool_()))
    tm.assert_series_equal(result, expected)


def test_dt_is_year_start_end():
    ser = pd.Series(
        [
            datetime(year=2023, month=12, day=31, hour=3),
            datetime(year=2023, month=1, day=1, hour=3),
            datetime(year=2023, month=3, day=31, hour=3),
            None,
        ],
        dtype=ArrowDtype(pa.timestamp("us")),
    )
    result = ser.dt.is_year_start
    expected = pd.Series([False, True, False, None], dtype=ArrowDtype(pa.bool_()))
    tm.assert_series_equal(result, expected)

    result = ser.dt.is_year_end
    expected = pd.Series([True, False, False, None], dtype=ArrowDtype(pa.bool_()))
    tm.assert_series_equal(result, expected)


def test_dt_is_quarter_start_end():
    ser = pd.Series(
        [
            datetime(year=2023, month=11, day=30, hour=3),
            datetime(year=2023, month=1, day=1, hour=3),
            datetime(year=2023, month=3, day=31, hour=3),
            None,
        ],
        dtype=ArrowDtype(pa.timestamp("us")),
    )
    result = ser.dt.is_quarter_start
    expected = pd.Series([False, True, False, None], dtype=ArrowDtype(pa.bool_()))
    tm.assert_series_equal(result, expected)

    result = ser.dt.is_quarter_end
    expected = pd.Series([False, False, True, None], dtype=ArrowDtype(pa.bool_()))
    tm.assert_series_equal(result, expected)


@pytest.mark.parametrize("method", ["days_in_month", "daysinmonth"])
def test_dt_days_in_month(method):
    ser = pd.Series(
        [
            datetime(year=2023, month=3, day=30, hour=3),
            datetime(year=2023, month=4, day=1, hour=3),
            datetime(year=2023, month=2, day=3, hour=3),
            None,
        ],
        dtype=ArrowDtype(pa.timestamp("us")),
    )
    result = getattr(ser.dt, method)
    expected = pd.Series([31, 30, 28, None], dtype=ArrowDtype(pa.int64()))
    tm.assert_series_equal(result, expected)


def test_dt_normalize():
    ser = pd.Series(
        [
            datetime(year=2023, month=3, day=30),
            datetime(year=2023, month=4, day=1, hour=3),
            datetime(year=2023, month=2, day=3, hour=23, minute=59, second=59),
            None,
        ],
        dtype=ArrowDtype(pa.timestamp("us")),
    )
    result = ser.dt.normalize()
    expected = pd.Series(
        [
            datetime(year=2023, month=3, day=30),
            datetime(year=2023, month=4, day=1),
            datetime(year=2023, month=2, day=3),
            None,
        ],
        dtype=ArrowDtype(pa.timestamp("us")),
    )
    tm.assert_series_equal(result, expected)


@pytest.mark.parametrize("unit", ["us", "ns"])
def test_dt_time_preserve_unit(unit):
    ser = pd.Series(
        [datetime(year=2023, month=1, day=2, hour=3), None],
        dtype=ArrowDtype(pa.timestamp(unit)),
    )
    assert ser.dt.unit == unit

    result = ser.dt.time
    expected = pd.Series(
        ArrowExtensionArray(pa.array([time(3, 0), None], type=pa.time64(unit)))
    )
    tm.assert_series_equal(result, expected)


@pytest.mark.parametrize("tz", [None, "UTC", "US/Pacific"])
def test_dt_tz(tz):
    ser = pd.Series(
        [datetime(year=2023, month=1, day=2, hour=3), None],
        dtype=ArrowDtype(pa.timestamp("ns", tz=tz)),
    )
    result = ser.dt.tz
    assert result == timezones.maybe_get_tz(tz)


def test_dt_isocalendar():
    ser = pd.Series(
        [datetime(year=2023, month=1, day=2, hour=3), None],
        dtype=ArrowDtype(pa.timestamp("ns")),
    )
    result = ser.dt.isocalendar()
    expected = pd.DataFrame(
        [[2023, 1, 1], [0, 0, 0]],
        columns=["year", "week", "day"],
        dtype="int64[pyarrow]",
    )
    tm.assert_frame_equal(result, expected)


@pytest.mark.parametrize(
    "method, exp", [["day_name", "Sunday"], ["month_name", "January"]]
)
def test_dt_day_month_name(method, exp, request):
    # GH 52388
    _require_timezone_database(request)

    ser = pd.Series([datetime(2023, 1, 1), None], dtype=ArrowDtype(pa.timestamp("ms")))
    result = getattr(ser.dt, method)()
    expected = pd.Series([exp, None], dtype=ArrowDtype(pa.string()))
    tm.assert_series_equal(result, expected)


def test_dt_strftime(request):
    _require_timezone_database(request)

    ser = pd.Series(
        [datetime(year=2023, month=1, day=2, hour=3), None],
        dtype=ArrowDtype(pa.timestamp("ns")),
    )
    result = ser.dt.strftime("%Y-%m-%dT%H:%M:%S")
    expected = pd.Series(
        ["2023-01-02T03:00:00.000000000", None], dtype=ArrowDtype(pa.string())
    )
    tm.assert_series_equal(result, expected)


@pytest.mark.parametrize("method", ["ceil", "floor", "round"])
def test_dt_roundlike_tz_options_not_supported(method):
    ser = pd.Series(
        [datetime(year=2023, month=1, day=2, hour=3), None],
        dtype=ArrowDtype(pa.timestamp("ns")),
    )
    with pytest.raises(NotImplementedError, match="ambiguous is not supported."):
        getattr(ser.dt, method)("1h", ambiguous="NaT")

    with pytest.raises(NotImplementedError, match="nonexistent is not supported."):
        getattr(ser.dt, method)("1h", nonexistent="NaT")


@pytest.mark.parametrize("method", ["ceil", "floor", "round"])
def test_dt_roundlike_unsupported_freq(method):
    ser = pd.Series(
        [datetime(year=2023, month=1, day=2, hour=3), None],
        dtype=ArrowDtype(pa.timestamp("ns")),
    )
    with pytest.raises(ValueError, match="freq='1B' is not supported"):
        getattr(ser.dt, method)("1B")

    with pytest.raises(ValueError, match="Must specify a valid frequency: None"):
        getattr(ser.dt, method)(None)


@pytest.mark.parametrize("freq", ["D", "h", "min", "s", "ms", "us", "ns"])
@pytest.mark.parametrize("method", ["ceil", "floor", "round"])
def test_dt_ceil_year_floor(freq, method):
    ser = pd.Series(
        [datetime(year=2023, month=1, day=1), None],
    )
    pa_dtype = ArrowDtype(pa.timestamp("ns"))
    expected = getattr(ser.dt, method)(f"1{freq}").astype(pa_dtype)
    result = getattr(ser.astype(pa_dtype).dt, method)(f"1{freq}")
    tm.assert_series_equal(result, expected)


def test_dt_to_pydatetime():
    # GH 51859
    data = [datetime(2022, 1, 1), datetime(2023, 1, 1)]
    ser = pd.Series(data, dtype=ArrowDtype(pa.timestamp("ns")))

    msg = "The behavior of ArrowTemporalProperties.to_pydatetime is deprecated"
    with tm.assert_produces_warning(FutureWarning, match=msg):
        result = ser.dt.to_pydatetime()
    expected = np.array(data, dtype=object)
    tm.assert_numpy_array_equal(result, expected)
    assert all(type(res) is datetime for res in result)

    msg = "The behavior of DatetimeProperties.to_pydatetime is deprecated"
    with tm.assert_produces_warning(FutureWarning, match=msg):
        expected = ser.astype("datetime64[ns]").dt.to_pydatetime()
    tm.assert_numpy_array_equal(result, expected)


@pytest.mark.parametrize("date_type", [32, 64])
def test_dt_to_pydatetime_date_error(date_type):
    # GH 52812
    ser = pd.Series(
        [date(2022, 12, 31)],
        dtype=ArrowDtype(getattr(pa, f"date{date_type}")()),
    )
    msg = "The behavior of ArrowTemporalProperties.to_pydatetime is deprecated"
    with tm.assert_produces_warning(FutureWarning, match=msg):
        with pytest.raises(ValueError, match="to_pydatetime cannot be called with"):
            ser.dt.to_pydatetime()


def test_dt_tz_localize_unsupported_tz_options():
    ser = pd.Series(
        [datetime(year=2023, month=1, day=2, hour=3), None],
        dtype=ArrowDtype(pa.timestamp("ns")),
    )
    with pytest.raises(NotImplementedError, match="ambiguous='NaT' is not supported"):
        ser.dt.tz_localize("UTC", ambiguous="NaT")

    with pytest.raises(NotImplementedError, match="nonexistent='NaT' is not supported"):
        ser.dt.tz_localize("UTC", nonexistent="NaT")


def test_dt_tz_localize_none():
    ser = pd.Series(
        [datetime(year=2023, month=1, day=2, hour=3), None],
        dtype=ArrowDtype(pa.timestamp("ns", tz="US/Pacific")),
    )
    result = ser.dt.tz_localize(None)
    expected = pd.Series(
        [datetime(year=2023, month=1, day=2, hour=3), None],
        dtype=ArrowDtype(pa.timestamp("ns")),
    )
    tm.assert_series_equal(result, expected)


@pytest.mark.parametrize("unit", ["us", "ns"])
def test_dt_tz_localize(unit, request):
    _require_timezone_database(request)

    ser = pd.Series(
        [datetime(year=2023, month=1, day=2, hour=3), None],
        dtype=ArrowDtype(pa.timestamp(unit)),
    )
    result = ser.dt.tz_localize("US/Pacific")
    exp_data = pa.array(
        [datetime(year=2023, month=1, day=2, hour=3), None], type=pa.timestamp(unit)
    )
    exp_data = pa.compute.assume_timezone(exp_data, "US/Pacific")
    expected = pd.Series(ArrowExtensionArray(exp_data))
    tm.assert_series_equal(result, expected)


@pytest.mark.parametrize(
    "nonexistent, exp_date",
    [
        ["shift_forward", datetime(year=2023, month=3, day=12, hour=3)],
        ["shift_backward", pd.Timestamp("2023-03-12 01:59:59.999999999")],
    ],
)
def test_dt_tz_localize_nonexistent(nonexistent, exp_date, request):
    _require_timezone_database(request)

    ser = pd.Series(
        [datetime(year=2023, month=3, day=12, hour=2, minute=30), None],
        dtype=ArrowDtype(pa.timestamp("ns")),
    )
    result = ser.dt.tz_localize("US/Pacific", nonexistent=nonexistent)
    exp_data = pa.array([exp_date, None], type=pa.timestamp("ns"))
    exp_data = pa.compute.assume_timezone(exp_data, "US/Pacific")
    expected = pd.Series(ArrowExtensionArray(exp_data))
    tm.assert_series_equal(result, expected)


def test_dt_tz_convert_not_tz_raises():
    ser = pd.Series(
        [datetime(year=2023, month=1, day=2, hour=3), None],
        dtype=ArrowDtype(pa.timestamp("ns")),
    )
    with pytest.raises(TypeError, match="Cannot convert tz-naive timestamps"):
        ser.dt.tz_convert("UTC")


def test_dt_tz_convert_none():
    ser = pd.Series(
        [datetime(year=2023, month=1, day=2, hour=3), None],
        dtype=ArrowDtype(pa.timestamp("ns", "US/Pacific")),
    )
    result = ser.dt.tz_convert(None)
    expected = pd.Series(
        [datetime(year=2023, month=1, day=2, hour=3), None],
        dtype=ArrowDtype(pa.timestamp("ns")),
    )
    tm.assert_series_equal(result, expected)


@pytest.mark.parametrize("unit", ["us", "ns"])
def test_dt_tz_convert(unit):
    ser = pd.Series(
        [datetime(year=2023, month=1, day=2, hour=3), None],
        dtype=ArrowDtype(pa.timestamp(unit, "US/Pacific")),
    )
    result = ser.dt.tz_convert("US/Eastern")
    expected = pd.Series(
        [datetime(year=2023, month=1, day=2, hour=3), None],
        dtype=ArrowDtype(pa.timestamp(unit, "US/Eastern")),
    )
    tm.assert_series_equal(result, expected)


@pytest.mark.parametrize("skipna", [True, False])
def test_boolean_reduce_series_all_null(all_boolean_reductions, skipna):
    # GH51624
    ser = pd.Series([None], dtype="float64[pyarrow]")
    result = getattr(ser, all_boolean_reductions)(skipna=skipna)
    if skipna:
        expected = all_boolean_reductions == "all"
    else:
        expected = pd.NA
    assert result is expected


def test_from_sequence_of_strings_boolean():
    true_strings = ["true", "TRUE", "True", "1", "1.0"]
    false_strings = ["false", "FALSE", "False", "0", "0.0"]
    nulls = [None]
    strings = true_strings + false_strings + nulls
    bools = (
        [True] * len(true_strings) + [False] * len(false_strings) + [None] * len(nulls)
    )

    result = ArrowExtensionArray._from_sequence_of_strings(strings, dtype=pa.bool_())
    expected = pd.array(bools, dtype="boolean[pyarrow]")
    tm.assert_extension_array_equal(result, expected)

    strings = ["True", "foo"]
    with pytest.raises(pa.ArrowInvalid, match="Failed to parse"):
        ArrowExtensionArray._from_sequence_of_strings(strings, dtype=pa.bool_())


def test_concat_empty_arrow_backed_series(dtype):
    # GH#51734
    ser = pd.Series([], dtype=dtype)
    expected = ser.copy()
    result = pd.concat([ser[np.array([], dtype=np.bool_)]])
    tm.assert_series_equal(result, expected)


@pytest.mark.parametrize("dtype", ["string", "string[pyarrow]"])
def test_series_from_string_array(dtype):
    arr = pa.array("the quick brown fox".split())
    ser = pd.Series(arr, dtype=dtype)
    expected = pd.Series(ArrowExtensionArray(arr), dtype=dtype)
    tm.assert_series_equal(ser, expected)


# _data was renamed to _pa_data
class OldArrowExtensionArray(ArrowExtensionArray):
    def __getstate__(self):
        state = super().__getstate__()
        state["_data"] = state.pop("_pa_array")
        return state


def test_pickle_old_arrowextensionarray():
    data = pa.array([1])
    expected = OldArrowExtensionArray(data)
    result = pickle.loads(pickle.dumps(expected))
    tm.assert_extension_array_equal(result, expected)
    assert result._pa_array == pa.chunked_array(data)
    assert not hasattr(result, "_data")


def test_setitem_boolean_replace_with_mask_segfault():
    # GH#52059
    N = 145_000
    arr = ArrowExtensionArray(pa.chunked_array([np.ones((N,), dtype=np.bool_)]))
    expected = arr.copy()
    arr[np.zeros((N,), dtype=np.bool_)] = False
    assert arr._pa_array == expected._pa_array


@pytest.mark.parametrize(
    "data, arrow_dtype",
    [
        ([b"a", b"b"], pa.large_binary()),
        (["a", "b"], pa.large_string()),
    ],
)
def test_conversion_large_dtypes_from_numpy_array(data, arrow_dtype):
    dtype = ArrowDtype(arrow_dtype)
    result = pd.array(np.array(data), dtype=dtype)
    expected = pd.array(data, dtype=dtype)
    tm.assert_extension_array_equal(result, expected)


def test_concat_null_array():
    df = pd.DataFrame({"a": [None, None]}, dtype=ArrowDtype(pa.null()))
    df2 = pd.DataFrame({"a": [0, 1]}, dtype="int64[pyarrow]")

    result = pd.concat([df, df2], ignore_index=True)
    expected = pd.DataFrame({"a": [None, None, 0, 1]}, dtype="int64[pyarrow]")
    tm.assert_frame_equal(result, expected)


@pytest.mark.parametrize("pa_type", tm.ALL_INT_PYARROW_DTYPES + tm.FLOAT_PYARROW_DTYPES)
def test_describe_numeric_data(pa_type):
    # GH 52470
    data = pd.Series([1, 2, 3], dtype=ArrowDtype(pa_type))
    result = data.describe()
    expected = pd.Series(
        [3, 2, 1, 1, 1.5, 2.0, 2.5, 3],
        dtype=ArrowDtype(pa.float64()),
        index=["count", "mean", "std", "min", "25%", "50%", "75%", "max"],
    )
    tm.assert_series_equal(result, expected)


@pytest.mark.parametrize("pa_type", tm.TIMEDELTA_PYARROW_DTYPES)
def test_describe_timedelta_data(pa_type):
    # GH53001
    data = pd.Series(range(1, 10), dtype=ArrowDtype(pa_type))
    result = data.describe()
    expected = pd.Series(
        [9] + pd.to_timedelta([5, 2, 1, 3, 5, 7, 9], unit=pa_type.unit).tolist(),
        dtype=object,
        index=["count", "mean", "std", "min", "25%", "50%", "75%", "max"],
    )
    tm.assert_series_equal(result, expected)


@pytest.mark.parametrize("pa_type", tm.DATETIME_PYARROW_DTYPES)
def test_describe_datetime_data(pa_type):
    # GH53001
    data = pd.Series(range(1, 10), dtype=ArrowDtype(pa_type))
    result = data.describe()
    expected = pd.Series(
        [9]
        + [
            pd.Timestamp(v, tz=pa_type.tz, unit=pa_type.unit)
            for v in [5, 1, 3, 5, 7, 9]
        ],
        dtype=object,
        index=["count", "mean", "min", "25%", "50%", "75%", "max"],
    )
    tm.assert_series_equal(result, expected)


@pytest.mark.parametrize(
    "pa_type", tm.DATETIME_PYARROW_DTYPES + tm.TIMEDELTA_PYARROW_DTYPES
)
def test_quantile_temporal(pa_type):
    # GH52678
    data = [1, 2, 3]
    ser = pd.Series(data, dtype=ArrowDtype(pa_type))
    result = ser.quantile(0.1)
    expected = ser[0]
    assert result == expected


def test_date32_repr():
    # GH48238
    arrow_dt = pa.array([date.fromisoformat("2020-01-01")], type=pa.date32())
    ser = pd.Series(arrow_dt, dtype=ArrowDtype(arrow_dt.type))
    assert repr(ser) == "0    2020-01-01\ndtype: date32[day][pyarrow]"


def test_duration_overflow_from_ndarray_containing_nat():
    # GH52843
    data_ts = pd.to_datetime([1, None])
    data_td = pd.to_timedelta([1, None])
    ser_ts = pd.Series(data_ts, dtype=ArrowDtype(pa.timestamp("ns")))
    ser_td = pd.Series(data_td, dtype=ArrowDtype(pa.duration("ns")))
    result = ser_ts + ser_td
    expected = pd.Series([2, None], dtype=ArrowDtype(pa.timestamp("ns")))
    tm.assert_series_equal(result, expected)


def test_infer_dtype_pyarrow_dtype(data, request):
    res = lib.infer_dtype(data)
    assert res != "unknown-array"

    if data._hasna and res in ["floating", "datetime64", "timedelta64"]:
        mark = pytest.mark.xfail(
            reason="in infer_dtype pd.NA is not ignored in these cases "
            "even with skipna=True in the list(data) check below"
        )
        request.applymarker(mark)

    assert res == lib.infer_dtype(list(data), skipna=True)


@pytest.mark.parametrize(
    "pa_type", tm.DATETIME_PYARROW_DTYPES + tm.TIMEDELTA_PYARROW_DTYPES
)
def test_from_sequence_temporal(pa_type):
    # GH 53171
    val = 3
    unit = pa_type.unit
    if pa.types.is_duration(pa_type):
        seq = [pd.Timedelta(val, unit=unit).as_unit(unit)]
    else:
        seq = [pd.Timestamp(val, unit=unit, tz=pa_type.tz).as_unit(unit)]

    result = ArrowExtensionArray._from_sequence(seq, dtype=pa_type)
    expected = ArrowExtensionArray(pa.array([val], type=pa_type))
    tm.assert_extension_array_equal(result, expected)


@pytest.mark.parametrize(
    "pa_type", tm.DATETIME_PYARROW_DTYPES + tm.TIMEDELTA_PYARROW_DTYPES
)
def test_setitem_temporal(pa_type):
    # GH 53171
    unit = pa_type.unit
    if pa.types.is_duration(pa_type):
        val = pd.Timedelta(1, unit=unit).as_unit(unit)
    else:
        val = pd.Timestamp(1, unit=unit, tz=pa_type.tz).as_unit(unit)

    arr = ArrowExtensionArray(pa.array([1, 2, 3], type=pa_type))

    result = arr.copy()
    result[:] = val
    expected = ArrowExtensionArray(pa.array([1, 1, 1], type=pa_type))
    tm.assert_extension_array_equal(result, expected)


@pytest.mark.parametrize(
    "pa_type", tm.DATETIME_PYARROW_DTYPES + tm.TIMEDELTA_PYARROW_DTYPES
)
def test_arithmetic_temporal(pa_type, request):
    # GH 53171
    arr = ArrowExtensionArray(pa.array([1, 2, 3], type=pa_type))
    unit = pa_type.unit
    result = arr - pd.Timedelta(1, unit=unit).as_unit(unit)
    expected = ArrowExtensionArray(pa.array([0, 1, 2], type=pa_type))
    tm.assert_extension_array_equal(result, expected)


@pytest.mark.parametrize(
    "pa_type", tm.DATETIME_PYARROW_DTYPES + tm.TIMEDELTA_PYARROW_DTYPES
)
def test_comparison_temporal(pa_type):
    # GH 53171
    unit = pa_type.unit
    if pa.types.is_duration(pa_type):
        val = pd.Timedelta(1, unit=unit).as_unit(unit)
    else:
        val = pd.Timestamp(1, unit=unit, tz=pa_type.tz).as_unit(unit)

    arr = ArrowExtensionArray(pa.array([1, 2, 3], type=pa_type))

    result = arr > val
    expected = ArrowExtensionArray(pa.array([False, True, True], type=pa.bool_()))
    tm.assert_extension_array_equal(result, expected)


@pytest.mark.parametrize(
    "pa_type", tm.DATETIME_PYARROW_DTYPES + tm.TIMEDELTA_PYARROW_DTYPES
)
def test_getitem_temporal(pa_type):
    # GH 53326
    arr = ArrowExtensionArray(pa.array([1, 2, 3], type=pa_type))
    result = arr[1]
    if pa.types.is_duration(pa_type):
        expected = pd.Timedelta(2, unit=pa_type.unit).as_unit(pa_type.unit)
        assert isinstance(result, pd.Timedelta)
    else:
        expected = pd.Timestamp(2, unit=pa_type.unit, tz=pa_type.tz).as_unit(
            pa_type.unit
        )
        assert isinstance(result, pd.Timestamp)
    assert result.unit == expected.unit
    assert result == expected


@pytest.mark.parametrize(
    "pa_type", tm.DATETIME_PYARROW_DTYPES + tm.TIMEDELTA_PYARROW_DTYPES
)
def test_iter_temporal(pa_type):
    # GH 53326
    arr = ArrowExtensionArray(pa.array([1, None], type=pa_type))
    result = list(arr)
    if pa.types.is_duration(pa_type):
        expected = [
            pd.Timedelta(1, unit=pa_type.unit).as_unit(pa_type.unit),
            pd.NA,
        ]
        assert isinstance(result[0], pd.Timedelta)
    else:
        expected = [
            pd.Timestamp(1, unit=pa_type.unit, tz=pa_type.tz).as_unit(pa_type.unit),
            pd.NA,
        ]
        assert isinstance(result[0], pd.Timestamp)
    assert result[0].unit == expected[0].unit
    assert result == expected


def test_groupby_series_size_returns_pa_int(data):
    # GH 54132
    ser = pd.Series(data[:3], index=["a", "a", "b"])
    result = ser.groupby(level=0).size()
    expected = pd.Series([2, 1], dtype="int64[pyarrow]", index=["a", "b"])
    tm.assert_series_equal(result, expected)


@pytest.mark.parametrize(
    "pa_type", tm.DATETIME_PYARROW_DTYPES + tm.TIMEDELTA_PYARROW_DTYPES, ids=repr
)
@pytest.mark.parametrize("dtype", [None, object])
def test_to_numpy_temporal(pa_type, dtype):
    # GH 53326
    # GH 55997: Return datetime64/timedelta64 types with NaT if possible
    arr = ArrowExtensionArray(pa.array([1, None], type=pa_type))
    result = arr.to_numpy(dtype=dtype)
    if pa.types.is_duration(pa_type):
        value = pd.Timedelta(1, unit=pa_type.unit).as_unit(pa_type.unit)
    else:
        value = pd.Timestamp(1, unit=pa_type.unit, tz=pa_type.tz).as_unit(pa_type.unit)

    if dtype == object or (pa.types.is_timestamp(pa_type) and pa_type.tz is not None):
        na = pd.NA
        expected = np.array([value, na], dtype=object)
        assert result[0].unit == value.unit
    else:
        na = pa_type.to_pandas_dtype().type("nat", pa_type.unit)
        value = value.to_numpy()
        expected = np.array([value, na])
        assert np.datetime_data(result[0])[0] == pa_type.unit
    tm.assert_numpy_array_equal(result, expected)


def test_groupby_count_return_arrow_dtype(data_missing):
    df = pd.DataFrame({"A": [1, 1], "B": data_missing, "C": data_missing})
    result = df.groupby("A").count()
    expected = pd.DataFrame(
        [[1, 1]],
        index=pd.Index([1], name="A"),
        columns=["B", "C"],
        dtype="int64[pyarrow]",
    )
    tm.assert_frame_equal(result, expected)


def test_fixed_size_list():
    # GH#55000
    ser = pd.Series(
        [[1, 2], [3, 4]], dtype=ArrowDtype(pa.list_(pa.int64(), list_size=2))
    )
    result = ser.dtype.type
    assert result == list


def test_arrowextensiondtype_dataframe_repr():
    # GH 54062
    df = pd.DataFrame(
        pd.period_range("2012", periods=3),
        columns=["col"],
        dtype=ArrowDtype(ArrowPeriodType("D")),
    )
    result = repr(df)
    # TODO: repr value may not be expected; address how
    # pyarrow.ExtensionType values are displayed
    expected = "     col\n0  15340\n1  15341\n2  15342"
    assert result == expected


def test_pow_missing_operand():
    # GH 55512
    k = pd.Series([2, None], dtype="int64[pyarrow]")
    result = k.pow(None, fill_value=3)
    expected = pd.Series([8, None], dtype="int64[pyarrow]")
    tm.assert_series_equal(result, expected)


@pytest.mark.parametrize("pa_type", tm.TIMEDELTA_PYARROW_DTYPES)
def test_duration_fillna_numpy(pa_type):
    # GH 54707
    ser1 = pd.Series([None, 2], dtype=ArrowDtype(pa_type))
    ser2 = pd.Series(np.array([1, 3], dtype=f"m8[{pa_type.unit}]"))
    result = ser1.fillna(ser2)
    expected = pd.Series([1, 2], dtype=ArrowDtype(pa_type))
    tm.assert_series_equal(result, expected)


def test_comparison_not_propagating_arrow_error():
    # GH#54944
    a = pd.Series([1 << 63], dtype="uint64[pyarrow]")
    b = pd.Series([None], dtype="int64[pyarrow]")
    with pytest.raises(pa.lib.ArrowInvalid, match="Integer value"):
        a < b


def test_factorize_chunked_dictionary():
    # GH 54844
    pa_array = pa.chunked_array(
        [pa.array(["a"]).dictionary_encode(), pa.array(["b"]).dictionary_encode()]
    )
    ser = pd.Series(ArrowExtensionArray(pa_array))
    res_indices, res_uniques = ser.factorize()
    exp_indicies = np.array([0, 1], dtype=np.intp)
    exp_uniques = pd.Index(ArrowExtensionArray(pa_array.combine_chunks()))
    tm.assert_numpy_array_equal(res_indices, exp_indicies)
    tm.assert_index_equal(res_uniques, exp_uniques)


def test_arrow_floordiv():
    # GH 55561
    a = pd.Series([-7], dtype="int64[pyarrow]")
    b = pd.Series([4], dtype="int64[pyarrow]")
    expected = pd.Series([-2], dtype="int64[pyarrow]")
    result = a // b
    tm.assert_series_equal(result, expected)


def test_string_to_datetime_parsing_cast():
    # GH 56266
    string_dates = ["2020-01-01 04:30:00", "2020-01-02 00:00:00", "2020-01-03 00:00:00"]
    result = pd.Series(string_dates, dtype="timestamp[ns][pyarrow]")
    expected = pd.Series(
        ArrowExtensionArray(pa.array(pd.to_datetime(string_dates), from_pandas=True))
    )
    tm.assert_series_equal(result, expected)


def test_string_to_time_parsing_cast():
    # GH 56463
    string_times = ["11:41:43.076160"]
    result = pd.Series(string_times, dtype="time64[us][pyarrow]")
    expected = pd.Series(
        ArrowExtensionArray(pa.array([time(11, 41, 43, 76160)], from_pandas=True))
    )
    tm.assert_series_equal(result, expected)<|MERGE_RESOLUTION|>--- conflicted
+++ resolved
@@ -267,17 +267,6 @@
 
 
 class TestArrowArray(base.ExtensionTests):
-<<<<<<< HEAD
-    @pytest.mark.parametrize("na_action", [None, "ignore"])
-    def test_map(self, data_missing, na_action):
-        result = data_missing.map(lambda x: x, na_action=na_action)
-        if data_missing.dtype == "float32[pyarrow]":
-            # map roundtrips through objects, which converts to float64
-            expected = data_missing.to_numpy(dtype="float64", na_value=np.nan)
-        else:
-            expected = data_missing.to_numpy()
-        tm.assert_numpy_array_equal(result, expected)
-=======
     def test_compare_scalar(self, data, comparison_op):
         ser = pd.Series(data)
         self._compare_other(ser, data, comparison_op, data[0])
@@ -289,8 +278,13 @@
             expected = data_missing.to_numpy(dtype=object)
             tm.assert_numpy_array_equal(result, expected)
         else:
-            super().test_map(data_missing, na_action)
->>>>>>> d77d5e54
+            result = data_missing.map(lambda x: x, na_action=na_action)
+            if data_missing.dtype == "float32[pyarrow]":
+                # map roundtrips through objects, which converts to float64
+                expected = data_missing.to_numpy(dtype="float64", na_value=np.nan)
+            else:
+                expected = data_missing.to_numpy()
+            tm.assert_numpy_array_equal(result, expected)
 
     def test_astype_str(self, data, request):
         pa_dtype = data.dtype.pyarrow_dtype
