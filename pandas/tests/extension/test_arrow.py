--- conflicted
+++ resolved
@@ -785,7 +785,6 @@
             )
         super().test_diff(data, periods)
 
-<<<<<<< HEAD
     def test_value_counts_returns_pyarrow_int64(self, data):
         # GH 51462
         data = data[:10]
@@ -799,23 +798,13 @@
 
         result = ser.value_counts(normalize=True).sort_index()
 
-        if not isinstance(data, pd.Categorical):
-            expected = pd.Series(
-                [1 / len(values)] * len(values), index=result.index, name="proportion"
-            )
-        else:
-            expected = pd.Series(0.0, index=result.index, name="proportion")
-            expected[result > 0] = 1 / len(values)
+        expected = pd.Series(
+            [1 / len(values)] * len(values), index=result.index, name="proportion"
+        )
         expected = expected.astype("double[pyarrow]")
 
         self.assert_series_equal(result, expected)
 
-=======
-    @pytest.mark.parametrize("dropna", [True, False])
-    def test_value_counts(self, all_data, dropna, request):
-        super().test_value_counts(all_data, dropna)
-
->>>>>>> c239f54f
     def test_argmin_argmax(
         self, data_for_sorting, data_missing_for_sorting, na_value, request
     ):
