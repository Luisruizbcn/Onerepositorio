"""
This file contains a minimal set of tests for compliance with the extension
array interface test suite, and should contain no other tests.
The test suite for the full functionality of the array is located in
`pandas/tests/arrays/`.
The tests in this file are inherited from the BaseExtensionTests, and only
minimal tweaks should be applied to get the tests passing (by overwriting a
parent method).
Additional tests should either be added to one of the BaseExtensionTests
classes (if they are relevant for the extension interface for all dtypes), or
be added to the array-specific tests in `pandas/tests/arrays/`.
"""
from __future__ import annotations

from datetime import (
    date,
    datetime,
    time,
    timedelta,
)
from decimal import Decimal
from io import (
    BytesIO,
    StringIO,
)
import operator
import pickle
import re

import numpy as np
import pytest

from pandas._libs import lib
from pandas.compat import (
    PY311,
    is_ci_environment,
    is_platform_windows,
    pa_version_under7p0,
    pa_version_under8p0,
    pa_version_under9p0,
    pa_version_under11p0,
    pa_version_under13p0,
)

from pandas.core.dtypes.dtypes import (
    ArrowDtype,
    CategoricalDtypeType,
)

import pandas as pd
import pandas._testing as tm
from pandas.api.extensions import no_default
from pandas.api.types import (
    is_bool_dtype,
    is_float_dtype,
    is_integer_dtype,
    is_numeric_dtype,
    is_signed_integer_dtype,
    is_string_dtype,
    is_unsigned_integer_dtype,
)
from pandas.tests.extension import base

pa = pytest.importorskip("pyarrow", minversion="7.0.0")

from pandas.core.arrays.arrow.array import ArrowExtensionArray
from pandas.core.arrays.arrow.extension_types import ArrowPeriodType


def _require_timezone_database(request):
    if is_platform_windows() and is_ci_environment():
        mark = pytest.mark.xfail(
            raises=pa.ArrowInvalid,
            reason=(
                "TODO: Set ARROW_TIMEZONE_DATABASE environment variable "
                "on CI to path to the tzdata for pyarrow."
            ),
        )
        request.node.add_marker(mark)


@pytest.fixture(params=tm.ALL_PYARROW_DTYPES, ids=str)
def dtype(request):
    return ArrowDtype(pyarrow_dtype=request.param)


@pytest.fixture
def data(dtype):
    pa_dtype = dtype.pyarrow_dtype
    if pa.types.is_boolean(pa_dtype):
        data = [True, False] * 4 + [None] + [True, False] * 44 + [None] + [True, False]
    elif pa.types.is_floating(pa_dtype):
        data = [1.0, 0.0] * 4 + [None] + [-2.0, -1.0] * 44 + [None] + [0.5, 99.5]
    elif pa.types.is_signed_integer(pa_dtype):
        data = [1, 0] * 4 + [None] + [-2, -1] * 44 + [None] + [1, 99]
    elif pa.types.is_unsigned_integer(pa_dtype):
        data = [1, 0] * 4 + [None] + [2, 1] * 44 + [None] + [1, 99]
    elif pa.types.is_decimal(pa_dtype):
        data = (
            [Decimal("1"), Decimal("0.0")] * 4
            + [None]
            + [Decimal("-2.0"), Decimal("-1.0")] * 44
            + [None]
            + [Decimal("0.5"), Decimal("33.123")]
        )
    elif pa.types.is_date(pa_dtype):
        data = (
            [date(2022, 1, 1), date(1999, 12, 31)] * 4
            + [None]
            + [date(2022, 1, 1), date(2022, 1, 1)] * 44
            + [None]
            + [date(1999, 12, 31), date(1999, 12, 31)]
        )
    elif pa.types.is_timestamp(pa_dtype):
        data = (
            [datetime(2020, 1, 1, 1, 1, 1, 1), datetime(1999, 1, 1, 1, 1, 1, 1)] * 4
            + [None]
            + [datetime(2020, 1, 1, 1), datetime(1999, 1, 1, 1)] * 44
            + [None]
            + [datetime(2020, 1, 1), datetime(1999, 1, 1)]
        )
    elif pa.types.is_duration(pa_dtype):
        data = (
            [timedelta(1), timedelta(1, 1)] * 4
            + [None]
            + [timedelta(-1), timedelta(0)] * 44
            + [None]
            + [timedelta(-10), timedelta(10)]
        )
    elif pa.types.is_time(pa_dtype):
        data = (
            [time(12, 0), time(0, 12)] * 4
            + [None]
            + [time(0, 0), time(1, 1)] * 44
            + [None]
            + [time(0, 5), time(5, 0)]
        )
    elif pa.types.is_string(pa_dtype):
        data = ["a", "b"] * 4 + [None] + ["1", "2"] * 44 + [None] + ["!", ">"]
    elif pa.types.is_binary(pa_dtype):
        data = [b"a", b"b"] * 4 + [None] + [b"1", b"2"] * 44 + [None] + [b"!", b">"]
    else:
        raise NotImplementedError
    return pd.array(data, dtype=dtype)


@pytest.fixture
def data_missing(data):
    """Length-2 array with [NA, Valid]"""
    return type(data)._from_sequence([None, data[0]], dtype=data.dtype)


@pytest.fixture(params=["data", "data_missing"])
def all_data(request, data, data_missing):
    """Parametrized fixture returning 'data' or 'data_missing' integer arrays.

    Used to test dtype conversion with and without missing values.
    """
    if request.param == "data":
        return data
    elif request.param == "data_missing":
        return data_missing


@pytest.fixture
def data_for_grouping(dtype):
    """
    Data for factorization, grouping, and unique tests.

    Expected to be like [B, B, NA, NA, A, A, B, C]

    Where A < B < C and NA is missing
    """
    pa_dtype = dtype.pyarrow_dtype
    if pa.types.is_boolean(pa_dtype):
        A = False
        B = True
        C = True
    elif pa.types.is_floating(pa_dtype):
        A = -1.1
        B = 0.0
        C = 1.1
    elif pa.types.is_signed_integer(pa_dtype):
        A = -1
        B = 0
        C = 1
    elif pa.types.is_unsigned_integer(pa_dtype):
        A = 0
        B = 1
        C = 10
    elif pa.types.is_date(pa_dtype):
        A = date(1999, 12, 31)
        B = date(2010, 1, 1)
        C = date(2022, 1, 1)
    elif pa.types.is_timestamp(pa_dtype):
        A = datetime(1999, 1, 1, 1, 1, 1, 1)
        B = datetime(2020, 1, 1)
        C = datetime(2020, 1, 1, 1)
    elif pa.types.is_duration(pa_dtype):
        A = timedelta(-1)
        B = timedelta(0)
        C = timedelta(1, 4)
    elif pa.types.is_time(pa_dtype):
        A = time(0, 0)
        B = time(0, 12)
        C = time(12, 12)
    elif pa.types.is_string(pa_dtype):
        A = "a"
        B = "b"
        C = "c"
    elif pa.types.is_binary(pa_dtype):
        A = b"a"
        B = b"b"
        C = b"c"
    elif pa.types.is_decimal(pa_dtype):
        A = Decimal("-1.1")
        B = Decimal("0.0")
        C = Decimal("1.1")
    else:
        raise NotImplementedError
    return pd.array([B, B, None, None, A, A, B, C], dtype=dtype)


@pytest.fixture
def data_for_sorting(data_for_grouping):
    """
    Length-3 array with a known sort order.

    This should be three items [B, C, A] with
    A < B < C
    """
    return type(data_for_grouping)._from_sequence(
        [data_for_grouping[0], data_for_grouping[7], data_for_grouping[4]],
        dtype=data_for_grouping.dtype,
    )


@pytest.fixture
def data_missing_for_sorting(data_for_grouping):
    """
    Length-3 array with a known sort order.

    This should be three items [B, NA, A] with
    A < B and NA missing.
    """
    return type(data_for_grouping)._from_sequence(
        [data_for_grouping[0], data_for_grouping[2], data_for_grouping[4]],
        dtype=data_for_grouping.dtype,
    )


@pytest.fixture
def data_for_twos(data):
    """Length-100 array in which all the elements are two."""
    pa_dtype = data.dtype.pyarrow_dtype
    if (
        pa.types.is_integer(pa_dtype)
        or pa.types.is_floating(pa_dtype)
        or pa.types.is_decimal(pa_dtype)
        or pa.types.is_duration(pa_dtype)
    ):
        return pd.array([2] * 100, dtype=data.dtype)
    # tests will be xfailed where 2 is not a valid scalar for pa_dtype
    return data
    # TODO: skip otherwise?


class TestArrowArray(base.ExtensionTests):
    def test_astype_str(self, data, request):
        pa_dtype = data.dtype.pyarrow_dtype
        if pa.types.is_binary(pa_dtype):
            request.node.add_marker(
                pytest.mark.xfail(
                    reason=f"For {pa_dtype} .astype(str) decodes.",
                )
            )
        super().test_astype_str(data)

    def test_from_dtype(self, data, request):
        pa_dtype = data.dtype.pyarrow_dtype
        if pa.types.is_string(pa_dtype) or pa.types.is_decimal(pa_dtype):
            if pa.types.is_string(pa_dtype):
                reason = "ArrowDtype(pa.string()) != StringDtype('pyarrow')"
            else:
                reason = f"pyarrow.type_for_alias cannot infer {pa_dtype}"

            request.node.add_marker(
                pytest.mark.xfail(
                    reason=reason,
                )
            )
        super().test_from_dtype(data)

    def test_from_sequence_pa_array(self, data):
        # https://github.com/pandas-dev/pandas/pull/47034#discussion_r955500784
        # data._pa_array = pa.ChunkedArray
        result = type(data)._from_sequence(data._pa_array)
        tm.assert_extension_array_equal(result, data)
        assert isinstance(result._pa_array, pa.ChunkedArray)

        result = type(data)._from_sequence(data._pa_array.combine_chunks())
        tm.assert_extension_array_equal(result, data)
        assert isinstance(result._pa_array, pa.ChunkedArray)

    def test_from_sequence_pa_array_notimplemented(self, request):
        with pytest.raises(NotImplementedError, match="Converting strings to"):
            ArrowExtensionArray._from_sequence_of_strings(
                ["12-1"], dtype=pa.month_day_nano_interval()
            )

    def test_from_sequence_of_strings_pa_array(self, data, request):
        pa_dtype = data.dtype.pyarrow_dtype
        if pa.types.is_time64(pa_dtype) and pa_dtype.equals("time64[ns]") and not PY311:
            request.node.add_marker(
                pytest.mark.xfail(
                    reason="Nanosecond time parsing not supported.",
                )
            )
        elif pa_version_under11p0 and (
            pa.types.is_duration(pa_dtype) or pa.types.is_decimal(pa_dtype)
        ):
            request.node.add_marker(
                pytest.mark.xfail(
                    raises=pa.ArrowNotImplementedError,
                    reason=f"pyarrow doesn't support parsing {pa_dtype}",
                )
            )
        elif pa.types.is_timestamp(pa_dtype) and pa_dtype.tz is not None:
            _require_timezone_database(request)

        pa_array = data._pa_array.cast(pa.string())
        result = type(data)._from_sequence_of_strings(pa_array, dtype=data.dtype)
        tm.assert_extension_array_equal(result, data)

        pa_array = pa_array.combine_chunks()
        result = type(data)._from_sequence_of_strings(pa_array, dtype=data.dtype)
        tm.assert_extension_array_equal(result, data)

    def check_accumulate(self, ser, op_name, skipna):
        result = getattr(ser, op_name)(skipna=skipna)

        pa_type = ser.dtype.pyarrow_dtype
        if pa.types.is_temporal(pa_type):
            # Just check that we match the integer behavior.
            if pa_type.bit_width == 32:
                int_type = "int32[pyarrow]"
            else:
                int_type = "int64[pyarrow]"
            ser = ser.astype(int_type)
            result = result.astype(int_type)

        result = result.astype("Float64")
        expected = getattr(ser.astype("Float64"), op_name)(skipna=skipna)
        tm.assert_series_equal(result, expected, check_dtype=False)

    def _supports_accumulation(self, ser: pd.Series, op_name: str) -> bool:
        # error: Item "dtype[Any]" of "dtype[Any] | ExtensionDtype" has no
        # attribute "pyarrow_dtype"
        pa_type = ser.dtype.pyarrow_dtype  # type: ignore[union-attr]

        if (
            pa.types.is_string(pa_type)
            or pa.types.is_binary(pa_type)
            or pa.types.is_decimal(pa_type)
        ):
            if op_name in ["cumsum", "cumprod", "cummax", "cummin"]:
                return False
        elif pa.types.is_boolean(pa_type):
            if op_name in ["cumprod", "cummax", "cummin"]:
                return False
        elif pa.types.is_temporal(pa_type):
            if op_name == "cumsum" and not pa.types.is_duration(pa_type):
                return False
            elif op_name == "cumprod":
                return False
        return True

    @pytest.mark.parametrize("skipna", [True, False])
    def test_accumulate_series(self, data, all_numeric_accumulations, skipna, request):
        pa_type = data.dtype.pyarrow_dtype
        op_name = all_numeric_accumulations
        ser = pd.Series(data)

        if not self._supports_accumulation(ser, op_name):
            # The base class test will check that we raise
            return super().test_accumulate_series(
                data, all_numeric_accumulations, skipna
            )

        if pa_version_under9p0 or (
            pa_version_under13p0 and all_numeric_accumulations != "cumsum"
        ):
            # xfailing takes a long time to run because pytest
            # renders the exception messages even when not showing them
            opt = request.config.option
            if opt.markexpr and "not slow" in opt.markexpr:
                pytest.skip(
                    f"{all_numeric_accumulations} not implemented for pyarrow < 9"
                )
            mark = pytest.mark.xfail(
                reason=f"{all_numeric_accumulations} not implemented for pyarrow < 9"
            )
            request.node.add_marker(mark)

        elif all_numeric_accumulations == "cumsum" and (
            pa.types.is_boolean(pa_type) or pa.types.is_decimal(pa_type)
        ):
            request.node.add_marker(
                pytest.mark.xfail(
                    reason=f"{all_numeric_accumulations} not implemented for {pa_type}",
                    raises=NotImplementedError,
                )
            )

        self.check_accumulate(ser, op_name, skipna)

    def _supports_reduction(self, ser: pd.Series, op_name: str) -> bool:
        dtype = ser.dtype
        # error: Item "dtype[Any]" of "dtype[Any] | ExtensionDtype" has
        # no attribute "pyarrow_dtype"
        pa_dtype = dtype.pyarrow_dtype  # type: ignore[union-attr]
        if pa.types.is_temporal(pa_dtype) and op_name in [
            "sum",
            "var",
            "skew",
            "kurt",
            "prod",
        ]:
            if pa.types.is_duration(pa_dtype) and op_name in ["sum"]:
                # summing timedeltas is one case that *is* well-defined
                pass
            else:
                return False
        elif (
            pa.types.is_string(pa_dtype) or pa.types.is_binary(pa_dtype)
        ) and op_name in [
            "sum",
            "mean",
            "median",
            "prod",
            "std",
            "sem",
            "var",
            "skew",
            "kurt",
        ]:
            return False

        if (
            pa.types.is_temporal(pa_dtype)
            and not pa.types.is_duration(pa_dtype)
            and op_name in ["any", "all"]
        ):
            # xref GH#34479 we support this in our non-pyarrow datetime64 dtypes,
            #  but it isn't obvious we _should_.  For now, we keep the pyarrow
            #  behavior which does not support this.
            return False

        return True

    def check_reduce(self, ser: pd.Series, op_name: str, skipna: bool):
        # error: Item "dtype[Any]" of "dtype[Any] | ExtensionDtype" has no
        # attribute "pyarrow_dtype"
        pa_dtype = ser.dtype.pyarrow_dtype  # type: ignore[union-attr]
        if pa.types.is_integer(pa_dtype) or pa.types.is_floating(pa_dtype):
            alt = ser.astype("Float64")
        else:
            # TODO: in the opposite case, aren't we testing... nothing? For
            # e.g. date/time dtypes trying to calculate 'expected' by converting
            # to object will raise for mean, std etc
            alt = ser

        # TODO: in the opposite case, aren't we testing... nothing?
        if op_name == "count":
            result = getattr(ser, op_name)()
            expected = getattr(alt, op_name)()
        else:
            result = getattr(ser, op_name)(skipna=skipna)
            expected = getattr(alt, op_name)(skipna=skipna)
        tm.assert_almost_equal(result, expected)

    @pytest.mark.parametrize("skipna", [True, False])
    def test_reduce_series_numeric(self, data, all_numeric_reductions, skipna, request):
        dtype = data.dtype
        pa_dtype = dtype.pyarrow_dtype

        xfail_mark = pytest.mark.xfail(
            raises=TypeError,
            reason=(
                f"{all_numeric_reductions} is not implemented in "
                f"pyarrow={pa.__version__} for {pa_dtype}"
            ),
        )
        if all_numeric_reductions in {"skew", "kurt"} and (
            dtype._is_numeric or dtype.kind == "b"
        ):
            request.node.add_marker(xfail_mark)
        elif (
            all_numeric_reductions in {"var", "std", "median"}
            and pa_version_under7p0
            and pa.types.is_decimal(pa_dtype)
        ):
            request.node.add_marker(xfail_mark)
        elif (
            all_numeric_reductions == "sem"
            and pa_version_under8p0
            and (dtype._is_numeric or pa.types.is_temporal(pa_dtype))
        ):
            request.node.add_marker(xfail_mark)

        elif pa.types.is_boolean(pa_dtype) and all_numeric_reductions in {
            "sem",
            "std",
            "var",
            "median",
        }:
            request.node.add_marker(xfail_mark)
        super().test_reduce_series_numeric(data, all_numeric_reductions, skipna)

    @pytest.mark.parametrize("skipna", [True, False])
    def test_reduce_series_boolean(
        self, data, all_boolean_reductions, skipna, na_value, request
    ):
        pa_dtype = data.dtype.pyarrow_dtype
        xfail_mark = pytest.mark.xfail(
            raises=TypeError,
            reason=(
                f"{all_boolean_reductions} is not implemented in "
                f"pyarrow={pa.__version__} for {pa_dtype}"
            ),
        )
        if pa.types.is_string(pa_dtype) or pa.types.is_binary(pa_dtype):
            # We *might* want to make this behave like the non-pyarrow cases,
            #  but have not yet decided.
            request.node.add_marker(xfail_mark)

        return super().test_reduce_series_boolean(data, all_boolean_reductions, skipna)

    def _get_expected_reduction_dtype(self, arr, op_name: str):
        if op_name in ["max", "min"]:
            cmp_dtype = arr.dtype
        elif arr.dtype.name == "decimal128(7, 3)[pyarrow]":
            if op_name not in ["median", "var", "std"]:
                cmp_dtype = arr.dtype
            else:
                cmp_dtype = "float64[pyarrow]"
        elif op_name in ["median", "var", "std", "mean", "skew"]:
            cmp_dtype = "float64[pyarrow]"
        else:
            cmp_dtype = {
                "i": "int64[pyarrow]",
                "u": "uint64[pyarrow]",
                "f": "float64[pyarrow]",
            }[arr.dtype.kind]
        return cmp_dtype

    @pytest.mark.parametrize("skipna", [True, False])
    def test_reduce_frame(self, data, all_numeric_reductions, skipna, request):
        op_name = all_numeric_reductions
        if op_name == "skew":
            if data.dtype._is_numeric:
                mark = pytest.mark.xfail(reason="skew not implemented")
                request.node.add_marker(mark)
        return super().test_reduce_frame(data, all_numeric_reductions, skipna)

    @pytest.mark.parametrize("typ", ["int64", "uint64", "float64"])
    def test_median_not_approximate(self, typ):
        # GH 52679
        result = pd.Series([1, 2], dtype=f"{typ}[pyarrow]").median()
        assert result == 1.5

    def test_in_numeric_groupby(self, data_for_grouping):
        dtype = data_for_grouping.dtype
        if is_string_dtype(dtype):
            df = pd.DataFrame(
                {
                    "A": [1, 1, 2, 2, 3, 3, 1, 4],
                    "B": data_for_grouping,
                    "C": [1, 1, 1, 1, 1, 1, 1, 1],
                }
            )

            expected = pd.Index(["C"])
            msg = re.escape(f"agg function failed [how->sum,dtype->{dtype}")
            with pytest.raises(TypeError, match=msg):
                df.groupby("A").sum()
            result = df.groupby("A").sum(numeric_only=True).columns
            tm.assert_index_equal(result, expected)
        else:
            super().test_in_numeric_groupby(data_for_grouping)

    def test_construct_from_string_own_name(self, dtype, request):
        pa_dtype = dtype.pyarrow_dtype
        if pa.types.is_decimal(pa_dtype):
            request.node.add_marker(
                pytest.mark.xfail(
                    raises=NotImplementedError,
                    reason=f"pyarrow.type_for_alias cannot infer {pa_dtype}",
                )
            )

        if pa.types.is_string(pa_dtype):
            # We still support StringDtype('pyarrow') over ArrowDtype(pa.string())
            msg = r"string\[pyarrow\] should be constructed by StringDtype"
            with pytest.raises(TypeError, match=msg):
                dtype.construct_from_string(dtype.name)

            return

        super().test_construct_from_string_own_name(dtype)

    def test_is_dtype_from_name(self, dtype, request):
        pa_dtype = dtype.pyarrow_dtype
        if pa.types.is_string(pa_dtype):
            # We still support StringDtype('pyarrow') over ArrowDtype(pa.string())
            assert not type(dtype).is_dtype(dtype.name)
        else:
            if pa.types.is_decimal(pa_dtype):
                request.node.add_marker(
                    pytest.mark.xfail(
                        raises=NotImplementedError,
                        reason=f"pyarrow.type_for_alias cannot infer {pa_dtype}",
                    )
                )
            super().test_is_dtype_from_name(dtype)

    def test_construct_from_string_another_type_raises(self, dtype):
        msg = r"'another_type' must end with '\[pyarrow\]'"
        with pytest.raises(TypeError, match=msg):
            type(dtype).construct_from_string("another_type")

    def test_get_common_dtype(self, dtype, request):
        pa_dtype = dtype.pyarrow_dtype
        if (
            pa.types.is_date(pa_dtype)
            or pa.types.is_time(pa_dtype)
            or (pa.types.is_timestamp(pa_dtype) and pa_dtype.tz is not None)
            or pa.types.is_binary(pa_dtype)
            or pa.types.is_decimal(pa_dtype)
        ):
            request.node.add_marker(
                pytest.mark.xfail(
                    reason=(
                        f"{pa_dtype} does not have associated numpy "
                        f"dtype findable by find_common_type"
                    )
                )
            )
        super().test_get_common_dtype(dtype)

    def test_is_not_string_type(self, dtype):
        pa_dtype = dtype.pyarrow_dtype
        if pa.types.is_string(pa_dtype):
            assert is_string_dtype(dtype)
        else:
            super().test_is_not_string_type(dtype)

    @pytest.mark.xfail(
        reason="GH 45419: pyarrow.ChunkedArray does not support views.", run=False
    )
    def test_view(self, data):
        super().test_view(data)

    def test_fillna_no_op_returns_copy(self, data):
        data = data[~data.isna()]

        valid = data[0]
        result = data.fillna(valid)
        assert result is not data
        tm.assert_extension_array_equal(result, data)

        result = data.fillna(method="backfill")
        assert result is not data
        tm.assert_extension_array_equal(result, data)

    @pytest.mark.xfail(
        reason="GH 45419: pyarrow.ChunkedArray does not support views", run=False
    )
    def test_transpose(self, data):
        super().test_transpose(data)

    @pytest.mark.xfail(
        reason="GH 45419: pyarrow.ChunkedArray does not support views", run=False
    )
    def test_setitem_preserves_views(self, data):
        super().test_setitem_preserves_views(data)

    @pytest.mark.parametrize("dtype_backend", ["pyarrow", no_default])
    @pytest.mark.parametrize("engine", ["c", "python"])
    def test_EA_types(self, engine, data, dtype_backend, request):
        pa_dtype = data.dtype.pyarrow_dtype
        if pa.types.is_decimal(pa_dtype):
            request.node.add_marker(
                pytest.mark.xfail(
                    raises=NotImplementedError,
                    reason=f"Parameterized types {pa_dtype} not supported.",
                )
            )
        elif pa.types.is_timestamp(pa_dtype) and pa_dtype.unit in ("us", "ns"):
            request.node.add_marker(
                pytest.mark.xfail(
                    raises=ValueError,
                    reason="https://github.com/pandas-dev/pandas/issues/49767",
                )
            )
        elif pa.types.is_binary(pa_dtype):
            request.node.add_marker(
                pytest.mark.xfail(reason="CSV parsers don't correctly handle binary")
            )
        df = pd.DataFrame({"with_dtype": pd.Series(data, dtype=str(data.dtype))})
        csv_output = df.to_csv(index=False, na_rep=np.nan)
        if pa.types.is_binary(pa_dtype):
            csv_output = BytesIO(csv_output)
        else:
            csv_output = StringIO(csv_output)
        result = pd.read_csv(
            csv_output,
            dtype={"with_dtype": str(data.dtype)},
            engine=engine,
            dtype_backend=dtype_backend,
        )
        expected = df
        tm.assert_frame_equal(result, expected)

    def test_invert(self, data, request):
        pa_dtype = data.dtype.pyarrow_dtype
        if not (pa.types.is_boolean(pa_dtype) or pa.types.is_integer(pa_dtype)):
            request.node.add_marker(
                pytest.mark.xfail(
                    raises=pa.ArrowNotImplementedError,
                    reason=f"pyarrow.compute.invert does support {pa_dtype}",
                )
            )
        super().test_invert(data)

    @pytest.mark.parametrize("periods", [1, -2])
    def test_diff(self, data, periods, request):
        pa_dtype = data.dtype.pyarrow_dtype
        if pa.types.is_unsigned_integer(pa_dtype) and periods == 1:
            request.node.add_marker(
                pytest.mark.xfail(
                    raises=pa.ArrowInvalid,
                    reason=(
                        f"diff with {pa_dtype} and periods={periods} will overflow"
                    ),
                )
            )
        super().test_diff(data, periods)

    def test_value_counts_returns_pyarrow_int64(self, data):
        # GH 51462
        data = data[:10]
        result = data.value_counts()
        assert result.dtype == ArrowDtype(pa.int64())

    def test_argmin_argmax(
        self, data_for_sorting, data_missing_for_sorting, na_value, request
    ):
        pa_dtype = data_for_sorting.dtype.pyarrow_dtype
        if pa.types.is_decimal(pa_dtype) and pa_version_under7p0:
            request.node.add_marker(
                pytest.mark.xfail(
                    reason=f"No pyarrow kernel for {pa_dtype}",
                    raises=pa.ArrowNotImplementedError,
                )
            )
        super().test_argmin_argmax(data_for_sorting, data_missing_for_sorting, na_value)

    @pytest.mark.parametrize(
        "op_name, skipna, expected",
        [
            ("idxmax", True, 0),
            ("idxmin", True, 2),
            ("argmax", True, 0),
            ("argmin", True, 2),
            ("idxmax", False, np.nan),
            ("idxmin", False, np.nan),
            ("argmax", False, -1),
            ("argmin", False, -1),
        ],
    )
    def test_argreduce_series(
        self, data_missing_for_sorting, op_name, skipna, expected, request
    ):
        pa_dtype = data_missing_for_sorting.dtype.pyarrow_dtype
        if pa.types.is_decimal(pa_dtype) and pa_version_under7p0 and skipna:
            request.node.add_marker(
                pytest.mark.xfail(
                    reason=f"No pyarrow kernel for {pa_dtype}",
                    raises=pa.ArrowNotImplementedError,
                )
            )
        super().test_argreduce_series(
            data_missing_for_sorting, op_name, skipna, expected
        )

    _combine_le_expected_dtype = "bool[pyarrow]"

<<<<<<< HEAD
    def test_combine_add(self, data_repeated, request):
        pa_dtype = next(data_repeated(1)).dtype.pyarrow_dtype
        if pa.types.is_temporal(pa_dtype) and not pa.types.is_duration(pa_dtype):
            # analogous to datetime64, these cannot be added
            orig_data1, orig_data2 = data_repeated(2)
            s1 = pd.Series(orig_data1)
            s2 = pd.Series(orig_data2)
            with pytest.raises(TypeError):
                msg = "Series.combine is deprecated"
                with tm.assert_produces_warning(FutureWarning, match=msg):
                    s1.combine(s2, lambda x1, x2: x1 + x2)

        else:
            super().test_combine_add(data_repeated)

    def test_searchsorted(self, data_for_sorting, as_series, request):
        pa_dtype = data_for_sorting.dtype.pyarrow_dtype
        if pa.types.is_boolean(pa_dtype):
            request.node.add_marker(
                pytest.mark.xfail(
                    reason=f"{pa_dtype} only has 2 unique possible values",
                )
            )
        super().test_searchsorted(data_for_sorting, as_series)

    def test_basic_equals(self, data):
        # https://github.com/pandas-dev/pandas/issues/34660
        assert pd.Series(data).equals(pd.Series(data))


class TestBaseArithmeticOps(base.BaseArithmeticOpsTests):
=======
>>>>>>> 00f79a33
    divmod_exc = NotImplementedError

    def get_op_from_name(self, op_name):
        short_opname = op_name.strip("_")
        if short_opname == "rtruediv":
            # use the numpy version that won't raise on division by zero

            def rtruediv(x, y):
                return np.divide(y, x)

            return rtruediv
        elif short_opname == "rfloordiv":
            return lambda x, y: np.floor_divide(y, x)

        return tm.get_op_from_name(op_name)

    def _cast_pointwise_result(self, op_name: str, obj, other, pointwise_result):
        # BaseOpsUtil._combine can upcast expected dtype
        # (because it generates expected on python scalars)
        # while ArrowExtensionArray maintains original type
        expected = pointwise_result

        if op_name in ["eq", "ne", "lt", "le", "gt", "ge"]:
            return pointwise_result.astype("boolean[pyarrow]")

        was_frame = False
        if isinstance(expected, pd.DataFrame):
            was_frame = True
            expected_data = expected.iloc[:, 0]
            original_dtype = obj.iloc[:, 0].dtype
        else:
            expected_data = expected
            original_dtype = obj.dtype

        orig_pa_type = original_dtype.pyarrow_dtype
        if not was_frame and isinstance(other, pd.Series):
            # i.e. test_arith_series_with_array
            if not (
                pa.types.is_floating(orig_pa_type)
                or (
                    pa.types.is_integer(orig_pa_type)
                    and op_name not in ["__truediv__", "__rtruediv__"]
                )
                or pa.types.is_duration(orig_pa_type)
                or pa.types.is_timestamp(orig_pa_type)
                or pa.types.is_date(orig_pa_type)
                or pa.types.is_decimal(orig_pa_type)
            ):
                # base class _combine always returns int64, while
                #  ArrowExtensionArray does not upcast
                return expected
        elif not (
            (op_name == "__floordiv__" and pa.types.is_integer(orig_pa_type))
            or pa.types.is_duration(orig_pa_type)
            or pa.types.is_timestamp(orig_pa_type)
            or pa.types.is_date(orig_pa_type)
            or pa.types.is_decimal(orig_pa_type)
        ):
            # base class _combine always returns int64, while
            #  ArrowExtensionArray does not upcast
            return expected

        pa_expected = pa.array(expected_data._values)

        if pa.types.is_duration(pa_expected.type):
            if pa.types.is_date(orig_pa_type):
                if pa.types.is_date64(orig_pa_type):
                    # TODO: why is this different vs date32?
                    unit = "ms"
                else:
                    unit = "s"
            else:
                # pyarrow sees sequence of datetime/timedelta objects and defaults
                #  to "us" but the non-pointwise op retains unit
                # timestamp or duration
                unit = orig_pa_type.unit
                if type(other) in [datetime, timedelta] and unit in ["s", "ms"]:
                    # pydatetime/pytimedelta objects have microsecond reso, so we
                    #  take the higher reso of the original and microsecond. Note
                    #  this matches what we would do with DatetimeArray/TimedeltaArray
                    unit = "us"

            pa_expected = pa_expected.cast(f"duration[{unit}]")

        elif pa.types.is_decimal(pa_expected.type) and pa.types.is_decimal(
            orig_pa_type
        ):
            # decimal precision can resize in the result type depending on data
            # just compare the float values
            alt = getattr(obj, op_name)(other)
            alt_dtype = tm.get_dtype(alt)
            assert isinstance(alt_dtype, ArrowDtype)
            if op_name == "__pow__" and isinstance(other, Decimal):
                # TODO: would it make more sense to retain Decimal here?
                alt_dtype = ArrowDtype(pa.float64())
            elif (
                op_name == "__pow__"
                and isinstance(other, pd.Series)
                and other.dtype == original_dtype
            ):
                # TODO: would it make more sense to retain Decimal here?
                alt_dtype = ArrowDtype(pa.float64())
            else:
                assert pa.types.is_decimal(alt_dtype.pyarrow_dtype)
            return expected.astype(alt_dtype)

        else:
            pa_expected = pa_expected.cast(orig_pa_type)

        pd_expected = type(expected_data._values)(pa_expected)
        if was_frame:
            expected = pd.DataFrame(
                pd_expected, index=expected.index, columns=expected.columns
            )
        else:
            expected = pd.Series(pd_expected)
        return expected

    def _is_temporal_supported(self, opname, pa_dtype):
        return not pa_version_under8p0 and (
            (
                opname in ("__add__", "__radd__")
                or (
                    opname
                    in ("__truediv__", "__rtruediv__", "__floordiv__", "__rfloordiv__")
                    and not pa_version_under13p0
                )
            )
            and pa.types.is_duration(pa_dtype)
            or opname in ("__sub__", "__rsub__")
            and pa.types.is_temporal(pa_dtype)
        )

    def _get_expected_exception(
        self, op_name: str, obj, other
    ) -> type[Exception] | None:
        if op_name in ("__divmod__", "__rdivmod__"):
            return self.divmod_exc

        dtype = tm.get_dtype(obj)
        # error: Item "dtype[Any]" of "dtype[Any] | ExtensionDtype" has no
        # attribute "pyarrow_dtype"
        pa_dtype = dtype.pyarrow_dtype  # type: ignore[union-attr]

        arrow_temporal_supported = self._is_temporal_supported(op_name, pa_dtype)
        if op_name in {
            "__mod__",
            "__rmod__",
        }:
            exc = NotImplementedError
        elif arrow_temporal_supported:
            exc = None
        elif op_name in ["__add__", "__radd__"] and (
            pa.types.is_string(pa_dtype) or pa.types.is_binary(pa_dtype)
        ):
            exc = None
        elif not (
            pa.types.is_floating(pa_dtype)
            or pa.types.is_integer(pa_dtype)
            or pa.types.is_decimal(pa_dtype)
        ):
            # TODO: in many of these cases, e.g. non-duration temporal,
            #  these will *never* be allowed. Would it make more sense to
            #  re-raise as TypeError, more consistent with non-pyarrow cases?
            exc = pa.ArrowNotImplementedError
        else:
            exc = None
        return exc

    def _get_arith_xfail_marker(self, opname, pa_dtype):
        mark = None

        arrow_temporal_supported = self._is_temporal_supported(opname, pa_dtype)

        if (
            opname == "__rpow__"
            and (
                pa.types.is_floating(pa_dtype)
                or pa.types.is_integer(pa_dtype)
                or pa.types.is_decimal(pa_dtype)
            )
            and not pa_version_under7p0
        ):
            mark = pytest.mark.xfail(
                reason=(
                    f"GH#29997: 1**pandas.NA == 1 while 1**pyarrow.NA == NULL "
                    f"for {pa_dtype}"
                )
            )
        elif arrow_temporal_supported and (
            pa.types.is_time(pa_dtype)
            or (
                opname
                in ("__truediv__", "__rtruediv__", "__floordiv__", "__rfloordiv__")
                and pa.types.is_duration(pa_dtype)
            )
        ):
            mark = pytest.mark.xfail(
                raises=TypeError,
                reason=(
                    f"{opname} not supported between"
                    f"pd.NA and {pa_dtype} Python scalar"
                ),
            )
        elif (
            opname == "__rfloordiv__"
            and (pa.types.is_integer(pa_dtype) or pa.types.is_decimal(pa_dtype))
            and not pa_version_under7p0
        ):
            mark = pytest.mark.xfail(
                raises=pa.ArrowInvalid,
                reason="divide by 0",
            )
        elif (
            opname == "__rtruediv__"
            and pa.types.is_decimal(pa_dtype)
            and not pa_version_under7p0
        ):
            mark = pytest.mark.xfail(
                raises=pa.ArrowInvalid,
                reason="divide by 0",
            )
        elif (
            opname == "__pow__"
            and pa.types.is_decimal(pa_dtype)
            and pa_version_under7p0
        ):
            mark = pytest.mark.xfail(
                raises=pa.ArrowInvalid,
                reason="Invalid decimal function: power_checked",
            )

        return mark

    def test_arith_series_with_scalar(self, data, all_arithmetic_operators, request):
        pa_dtype = data.dtype.pyarrow_dtype

        if all_arithmetic_operators == "__rmod__" and (
            pa.types.is_string(pa_dtype) or pa.types.is_binary(pa_dtype)
        ):
            pytest.skip("Skip testing Python string formatting")

        mark = self._get_arith_xfail_marker(all_arithmetic_operators, pa_dtype)
        if mark is not None:
            request.node.add_marker(mark)

        super().test_arith_series_with_scalar(data, all_arithmetic_operators)

    def test_arith_frame_with_scalar(self, data, all_arithmetic_operators, request):
        pa_dtype = data.dtype.pyarrow_dtype

        if all_arithmetic_operators == "__rmod__" and (
            pa.types.is_string(pa_dtype) or pa.types.is_binary(pa_dtype)
        ):
            pytest.skip("Skip testing Python string formatting")

        mark = self._get_arith_xfail_marker(all_arithmetic_operators, pa_dtype)
        if mark is not None:
            request.node.add_marker(mark)

        super().test_arith_frame_with_scalar(data, all_arithmetic_operators)

    def test_arith_series_with_array(self, data, all_arithmetic_operators, request):
        pa_dtype = data.dtype.pyarrow_dtype

        if (
            all_arithmetic_operators
            in (
                "__sub__",
                "__rsub__",
            )
            and pa.types.is_unsigned_integer(pa_dtype)
            and not pa_version_under7p0
        ):
            request.node.add_marker(
                pytest.mark.xfail(
                    raises=pa.ArrowInvalid,
                    reason=(
                        f"Implemented pyarrow.compute.subtract_checked "
                        f"which raises on overflow for {pa_dtype}"
                    ),
                )
            )

        mark = self._get_arith_xfail_marker(all_arithmetic_operators, pa_dtype)
        if mark is not None:
            request.node.add_marker(mark)

        op_name = all_arithmetic_operators
        ser = pd.Series(data)
        # pd.Series([ser.iloc[0]] * len(ser)) may not return ArrowExtensionArray
        # since ser.iloc[0] is a python scalar
        other = pd.Series(pd.array([ser.iloc[0]] * len(ser), dtype=data.dtype))

        self.check_opname(ser, op_name, other)

    def test_add_series_with_extension_array(self, data, request):
        pa_dtype = data.dtype.pyarrow_dtype

        if pa_dtype.equals("int8"):
            request.node.add_marker(
                pytest.mark.xfail(
                    raises=pa.ArrowInvalid,
                    reason=f"raises on overflow for {pa_dtype}",
                )
            )
        super().test_add_series_with_extension_array(data)

<<<<<<< HEAD

class TestBaseComparisonOps(base.BaseComparisonOpsTests):
    def test_compare_array(self, data, comparison_op, na_value):
        ser = pd.Series(data)
        # pd.Series([ser.iloc[0]] * len(ser)) may not return ArrowExtensionArray
        # since ser.iloc[0] is a python scalar
        other = pd.Series(pd.array([ser.iloc[0]] * len(ser), dtype=data.dtype))
        if comparison_op.__name__ in ["eq", "ne"]:
            # comparison should match point-wise comparisons
            result = comparison_op(ser, other)
            # Series.combine does not calculate the NA mask correctly
            # when comparing over an array
            assert result[8] is na_value
            assert result[97] is na_value
            expected = ser._combine(other, comparison_op)
            expected[8] = na_value
            expected[97] = na_value
            self.assert_series_equal(result, expected)

        else:
            exc = None
            try:
                result = comparison_op(ser, other)
            except Exception as err:
                exc = err

            if exc is None:
                # Didn't error, then should match point-wise behavior
                expected = ser._combine(other, comparison_op)
                self.assert_series_equal(result, expected)
            else:
                with pytest.raises(type(exc)):
                    ser.combine(other, comparison_op)

=======
>>>>>>> 00f79a33
    def test_invalid_other_comp(self, data, comparison_op):
        # GH 48833
        with pytest.raises(
            NotImplementedError, match=".* not implemented for <class 'object'>"
        ):
            comparison_op(data, object())

    @pytest.mark.parametrize("masked_dtype", ["boolean", "Int64", "Float64"])
    def test_comp_masked_numpy(self, masked_dtype, comparison_op):
        # GH 52625
        data = [1, 0, None]
        ser_masked = pd.Series(data, dtype=masked_dtype)
        ser_pa = pd.Series(data, dtype=f"{masked_dtype.lower()}[pyarrow]")
        result = comparison_op(ser_pa, ser_masked)
        if comparison_op in [operator.lt, operator.gt, operator.ne]:
            exp = [False, False, None]
        else:
            exp = [True, True, None]
        expected = pd.Series(exp, dtype=ArrowDtype(pa.bool_()))
        tm.assert_series_equal(result, expected)


class TestLogicalOps:
    """Various Series and DataFrame logical ops methods."""

    def test_kleene_or(self):
        a = pd.Series([True] * 3 + [False] * 3 + [None] * 3, dtype="boolean[pyarrow]")
        b = pd.Series([True, False, None] * 3, dtype="boolean[pyarrow]")
        result = a | b
        expected = pd.Series(
            [True, True, True, True, False, None, True, None, None],
            dtype="boolean[pyarrow]",
        )
        tm.assert_series_equal(result, expected)

        result = b | a
        tm.assert_series_equal(result, expected)

        # ensure we haven't mutated anything inplace
        tm.assert_series_equal(
            a,
            pd.Series([True] * 3 + [False] * 3 + [None] * 3, dtype="boolean[pyarrow]"),
        )
        tm.assert_series_equal(
            b, pd.Series([True, False, None] * 3, dtype="boolean[pyarrow]")
        )

    @pytest.mark.parametrize(
        "other, expected",
        [
            (None, [True, None, None]),
            (pd.NA, [True, None, None]),
            (True, [True, True, True]),
            (np.bool_(True), [True, True, True]),
            (False, [True, False, None]),
            (np.bool_(False), [True, False, None]),
        ],
    )
    def test_kleene_or_scalar(self, other, expected):
        a = pd.Series([True, False, None], dtype="boolean[pyarrow]")
        result = a | other
        expected = pd.Series(expected, dtype="boolean[pyarrow]")
        tm.assert_series_equal(result, expected)

        result = other | a
        tm.assert_series_equal(result, expected)

        # ensure we haven't mutated anything inplace
        tm.assert_series_equal(
            a, pd.Series([True, False, None], dtype="boolean[pyarrow]")
        )

    def test_kleene_and(self):
        a = pd.Series([True] * 3 + [False] * 3 + [None] * 3, dtype="boolean[pyarrow]")
        b = pd.Series([True, False, None] * 3, dtype="boolean[pyarrow]")
        result = a & b
        expected = pd.Series(
            [True, False, None, False, False, False, None, False, None],
            dtype="boolean[pyarrow]",
        )
        tm.assert_series_equal(result, expected)

        result = b & a
        tm.assert_series_equal(result, expected)

        # ensure we haven't mutated anything inplace
        tm.assert_series_equal(
            a,
            pd.Series([True] * 3 + [False] * 3 + [None] * 3, dtype="boolean[pyarrow]"),
        )
        tm.assert_series_equal(
            b, pd.Series([True, False, None] * 3, dtype="boolean[pyarrow]")
        )

    @pytest.mark.parametrize(
        "other, expected",
        [
            (None, [None, False, None]),
            (pd.NA, [None, False, None]),
            (True, [True, False, None]),
            (False, [False, False, False]),
            (np.bool_(True), [True, False, None]),
            (np.bool_(False), [False, False, False]),
        ],
    )
    def test_kleene_and_scalar(self, other, expected):
        a = pd.Series([True, False, None], dtype="boolean[pyarrow]")
        result = a & other
        expected = pd.Series(expected, dtype="boolean[pyarrow]")
        tm.assert_series_equal(result, expected)

        result = other & a
        tm.assert_series_equal(result, expected)

        # ensure we haven't mutated anything inplace
        tm.assert_series_equal(
            a, pd.Series([True, False, None], dtype="boolean[pyarrow]")
        )

    def test_kleene_xor(self):
        a = pd.Series([True] * 3 + [False] * 3 + [None] * 3, dtype="boolean[pyarrow]")
        b = pd.Series([True, False, None] * 3, dtype="boolean[pyarrow]")
        result = a ^ b
        expected = pd.Series(
            [False, True, None, True, False, None, None, None, None],
            dtype="boolean[pyarrow]",
        )
        tm.assert_series_equal(result, expected)

        result = b ^ a
        tm.assert_series_equal(result, expected)

        # ensure we haven't mutated anything inplace
        tm.assert_series_equal(
            a,
            pd.Series([True] * 3 + [False] * 3 + [None] * 3, dtype="boolean[pyarrow]"),
        )
        tm.assert_series_equal(
            b, pd.Series([True, False, None] * 3, dtype="boolean[pyarrow]")
        )

    @pytest.mark.parametrize(
        "other, expected",
        [
            (None, [None, None, None]),
            (pd.NA, [None, None, None]),
            (True, [False, True, None]),
            (np.bool_(True), [False, True, None]),
            (np.bool_(False), [True, False, None]),
        ],
    )
    def test_kleene_xor_scalar(self, other, expected):
        a = pd.Series([True, False, None], dtype="boolean[pyarrow]")
        result = a ^ other
        expected = pd.Series(expected, dtype="boolean[pyarrow]")
        tm.assert_series_equal(result, expected)

        result = other ^ a
        tm.assert_series_equal(result, expected)

        # ensure we haven't mutated anything inplace
        tm.assert_series_equal(
            a, pd.Series([True, False, None], dtype="boolean[pyarrow]")
        )

    @pytest.mark.parametrize(
        "op, exp",
        [
            ["__and__", True],
            ["__or__", True],
            ["__xor__", False],
        ],
    )
    def test_logical_masked_numpy(self, op, exp):
        # GH 52625
        data = [True, False, None]
        ser_masked = pd.Series(data, dtype="boolean")
        ser_pa = pd.Series(data, dtype="boolean[pyarrow]")
        result = getattr(ser_pa, op)(ser_masked)
        expected = pd.Series([exp, False, None], dtype=ArrowDtype(pa.bool_()))
        tm.assert_series_equal(result, expected)


@pytest.mark.parametrize("pa_type", tm.ALL_INT_PYARROW_DTYPES)
def test_bitwise(pa_type):
    # GH 54495
    dtype = ArrowDtype(pa_type)
    left = pd.Series([1, None, 3, 4], dtype=dtype)
    right = pd.Series([None, 3, 5, 4], dtype=dtype)

    result = left | right
    expected = pd.Series([None, None, 3 | 5, 4 | 4], dtype=dtype)
    tm.assert_series_equal(result, expected)

    result = left & right
    expected = pd.Series([None, None, 3 & 5, 4 & 4], dtype=dtype)
    tm.assert_series_equal(result, expected)

    result = left ^ right
    expected = pd.Series([None, None, 3 ^ 5, 4 ^ 4], dtype=dtype)
    tm.assert_series_equal(result, expected)

    result = ~left
    expected = ~(left.fillna(0).to_numpy())
    expected = pd.Series(expected, dtype=dtype).mask(left.isnull())
    tm.assert_series_equal(result, expected)


def test_arrowdtype_construct_from_string_type_with_unsupported_parameters():
    with pytest.raises(NotImplementedError, match="Passing pyarrow type"):
        ArrowDtype.construct_from_string("not_a_real_dype[s, tz=UTC][pyarrow]")

    with pytest.raises(NotImplementedError, match="Passing pyarrow type"):
        ArrowDtype.construct_from_string("decimal(7, 2)[pyarrow]")


def test_arrowdtype_construct_from_string_supports_dt64tz():
    # as of GH#50689, timestamptz is supported
    dtype = ArrowDtype.construct_from_string("timestamp[s, tz=UTC][pyarrow]")
    expected = ArrowDtype(pa.timestamp("s", "UTC"))
    assert dtype == expected


def test_arrowdtype_construct_from_string_type_only_one_pyarrow():
    # GH#51225
    invalid = "int64[pyarrow]foobar[pyarrow]"
    msg = (
        r"Passing pyarrow type specific parameters \(\[pyarrow\]\) in the "
        r"string is not supported\."
    )
    with pytest.raises(NotImplementedError, match=msg):
        pd.Series(range(3), dtype=invalid)


@pytest.mark.parametrize(
    "interpolation", ["linear", "lower", "higher", "nearest", "midpoint"]
)
@pytest.mark.parametrize("quantile", [0.5, [0.5, 0.5]])
def test_quantile(data, interpolation, quantile, request):
    pa_dtype = data.dtype.pyarrow_dtype

    data = data.take([0, 0, 0])
    ser = pd.Series(data)

    if (
        pa.types.is_string(pa_dtype)
        or pa.types.is_binary(pa_dtype)
        or pa.types.is_boolean(pa_dtype)
    ):
        # For string, bytes, and bool, we don't *expect* to have quantile work
        # Note this matches the non-pyarrow behavior
        if pa_version_under7p0:
            msg = r"Function quantile has no kernel matching input types \(.*\)"
        else:
            msg = r"Function 'quantile' has no kernel matching input types \(.*\)"
        with pytest.raises(pa.ArrowNotImplementedError, match=msg):
            ser.quantile(q=quantile, interpolation=interpolation)
        return

    if (
        pa.types.is_integer(pa_dtype)
        or pa.types.is_floating(pa_dtype)
        or (pa.types.is_decimal(pa_dtype) and not pa_version_under7p0)
    ):
        pass
    elif pa.types.is_temporal(data._pa_array.type):
        pass
    else:
        request.node.add_marker(
            pytest.mark.xfail(
                raises=pa.ArrowNotImplementedError,
                reason=f"quantile not supported by pyarrow for {pa_dtype}",
            )
        )
    data = data.take([0, 0, 0])
    ser = pd.Series(data)
    result = ser.quantile(q=quantile, interpolation=interpolation)

    if pa.types.is_timestamp(pa_dtype) and interpolation not in ["lower", "higher"]:
        # rounding error will make the check below fail
        #  (e.g. '2020-01-01 01:01:01.000001' vs '2020-01-01 01:01:01.000001024'),
        #  so we'll check for now that we match the numpy analogue
        if pa_dtype.tz:
            pd_dtype = f"M8[{pa_dtype.unit}, {pa_dtype.tz}]"
        else:
            pd_dtype = f"M8[{pa_dtype.unit}]"
        ser_np = ser.astype(pd_dtype)

        expected = ser_np.quantile(q=quantile, interpolation=interpolation)
        if quantile == 0.5:
            if pa_dtype.unit == "us":
                expected = expected.to_pydatetime(warn=False)
            assert result == expected
        else:
            if pa_dtype.unit == "us":
                expected = expected.dt.floor("us")
            tm.assert_series_equal(result, expected.astype(data.dtype))
        return

    if quantile == 0.5:
        assert result == data[0]
    else:
        # Just check the values
        expected = pd.Series(data.take([0, 0]), index=[0.5, 0.5])
        if (
            pa.types.is_integer(pa_dtype)
            or pa.types.is_floating(pa_dtype)
            or pa.types.is_decimal(pa_dtype)
        ):
            expected = expected.astype("float64[pyarrow]")
            result = result.astype("float64[pyarrow]")
        tm.assert_series_equal(result, expected)


@pytest.mark.parametrize(
    "take_idx, exp_idx",
    [[[0, 0, 2, 2, 4, 4], [0, 4]], [[0, 0, 0, 2, 4, 4], [0]]],
    ids=["multi_mode", "single_mode"],
)
def test_mode_dropna_true(data_for_grouping, take_idx, exp_idx):
    data = data_for_grouping.take(take_idx)
    ser = pd.Series(data)
    result = ser.mode(dropna=True)
    expected = pd.Series(data_for_grouping.take(exp_idx))
    tm.assert_series_equal(result, expected)


def test_mode_dropna_false_mode_na(data):
    # GH 50982
    more_nans = pd.Series([None, None, data[0]], dtype=data.dtype)
    result = more_nans.mode(dropna=False)
    expected = pd.Series([None], dtype=data.dtype)
    tm.assert_series_equal(result, expected)

    expected = pd.Series([None, data[0]], dtype=data.dtype)
    result = expected.mode(dropna=False)
    tm.assert_series_equal(result, expected)


@pytest.mark.parametrize(
    "arrow_dtype, expected_type",
    [
        [pa.binary(), bytes],
        [pa.binary(16), bytes],
        [pa.large_binary(), bytes],
        [pa.large_string(), str],
        [pa.list_(pa.int64()), list],
        [pa.large_list(pa.int64()), list],
        [pa.map_(pa.string(), pa.int64()), list],
        [pa.struct([("f1", pa.int8()), ("f2", pa.string())]), dict],
        [pa.dictionary(pa.int64(), pa.int64()), CategoricalDtypeType],
    ],
)
def test_arrow_dtype_type(arrow_dtype, expected_type):
    # GH 51845
    # TODO: Redundant with test_getitem_scalar once arrow_dtype exists in data fixture
    assert ArrowDtype(arrow_dtype).type == expected_type


def test_is_bool_dtype():
    # GH 22667
    data = ArrowExtensionArray(pa.array([True, False, True]))
    assert is_bool_dtype(data)
    assert pd.core.common.is_bool_indexer(data)
    s = pd.Series(range(len(data)))
    result = s[data]
    expected = s[np.asarray(data)]
    tm.assert_series_equal(result, expected)


def test_is_numeric_dtype(data):
    # GH 50563
    pa_type = data.dtype.pyarrow_dtype
    if (
        pa.types.is_floating(pa_type)
        or pa.types.is_integer(pa_type)
        or pa.types.is_decimal(pa_type)
    ):
        assert is_numeric_dtype(data)
    else:
        assert not is_numeric_dtype(data)


def test_is_integer_dtype(data):
    # GH 50667
    pa_type = data.dtype.pyarrow_dtype
    if pa.types.is_integer(pa_type):
        assert is_integer_dtype(data)
    else:
        assert not is_integer_dtype(data)


def test_is_signed_integer_dtype(data):
    pa_type = data.dtype.pyarrow_dtype
    if pa.types.is_signed_integer(pa_type):
        assert is_signed_integer_dtype(data)
    else:
        assert not is_signed_integer_dtype(data)


def test_is_unsigned_integer_dtype(data):
    pa_type = data.dtype.pyarrow_dtype
    if pa.types.is_unsigned_integer(pa_type):
        assert is_unsigned_integer_dtype(data)
    else:
        assert not is_unsigned_integer_dtype(data)


def test_is_float_dtype(data):
    pa_type = data.dtype.pyarrow_dtype
    if pa.types.is_floating(pa_type):
        assert is_float_dtype(data)
    else:
        assert not is_float_dtype(data)


def test_pickle_roundtrip(data):
    # GH 42600
    expected = pd.Series(data)
    expected_sliced = expected.head(2)
    full_pickled = pickle.dumps(expected)
    sliced_pickled = pickle.dumps(expected_sliced)

    assert len(full_pickled) > len(sliced_pickled)

    result = pickle.loads(full_pickled)
    tm.assert_series_equal(result, expected)

    result_sliced = pickle.loads(sliced_pickled)
    tm.assert_series_equal(result_sliced, expected_sliced)


def test_astype_from_non_pyarrow(data):
    # GH49795
    pd_array = data._pa_array.to_pandas().array
    result = pd_array.astype(data.dtype)
    assert not isinstance(pd_array.dtype, ArrowDtype)
    assert isinstance(result.dtype, ArrowDtype)
    tm.assert_extension_array_equal(result, data)


def test_astype_float_from_non_pyarrow_str():
    # GH50430
    ser = pd.Series(["1.0"])
    result = ser.astype("float64[pyarrow]")
    expected = pd.Series([1.0], dtype="float64[pyarrow]")
    tm.assert_series_equal(result, expected)


def test_to_numpy_with_defaults(data):
    # GH49973
    result = data.to_numpy()

    pa_type = data._pa_array.type
    if (
        pa.types.is_duration(pa_type)
        or pa.types.is_timestamp(pa_type)
        or pa.types.is_date(pa_type)
    ):
        expected = np.array(list(data))
    else:
        expected = np.array(data._pa_array)

    if data._hasna:
        expected = expected.astype(object)
        expected[pd.isna(data)] = pd.NA

    tm.assert_numpy_array_equal(result, expected)


def test_to_numpy_int_with_na():
    # GH51227: ensure to_numpy does not convert int to float
    data = [1, None]
    arr = pd.array(data, dtype="int64[pyarrow]")
    result = arr.to_numpy()
    expected = np.array([1, pd.NA], dtype=object)
    assert isinstance(result[0], int)
    tm.assert_numpy_array_equal(result, expected)


@pytest.mark.parametrize("na_val, exp", [(lib.no_default, np.nan), (1, 1)])
def test_to_numpy_null_array(na_val, exp):
    # GH#52443
    arr = pd.array([pd.NA, pd.NA], dtype="null[pyarrow]")
    result = arr.to_numpy(dtype="float64", na_value=na_val)
    expected = np.array([exp] * 2, dtype="float64")
    tm.assert_numpy_array_equal(result, expected)


def test_to_numpy_null_array_no_dtype():
    # GH#52443
    arr = pd.array([pd.NA, pd.NA], dtype="null[pyarrow]")
    result = arr.to_numpy(dtype=None)
    expected = np.array([pd.NA] * 2, dtype="object")
    tm.assert_numpy_array_equal(result, expected)


def test_setitem_null_slice(data):
    # GH50248
    orig = data.copy()

    result = orig.copy()
    result[:] = data[0]
    expected = ArrowExtensionArray._from_sequence(
        [data[0]] * len(data),
        dtype=data._pa_array.type,
    )
    tm.assert_extension_array_equal(result, expected)

    result = orig.copy()
    result[:] = data[::-1]
    expected = data[::-1]
    tm.assert_extension_array_equal(result, expected)

    result = orig.copy()
    result[:] = data.tolist()
    expected = data
    tm.assert_extension_array_equal(result, expected)


def test_setitem_invalid_dtype(data):
    # GH50248
    pa_type = data._pa_array.type
    if pa.types.is_string(pa_type) or pa.types.is_binary(pa_type):
        fill_value = 123
        err = TypeError
        msg = "Invalid value '123' for dtype"
    elif (
        pa.types.is_integer(pa_type)
        or pa.types.is_floating(pa_type)
        or pa.types.is_boolean(pa_type)
    ):
        fill_value = "foo"
        err = pa.ArrowInvalid
        msg = "Could not convert"
    else:
        fill_value = "foo"
        err = TypeError
        msg = "Invalid value 'foo' for dtype"
    with pytest.raises(err, match=msg):
        data[:] = fill_value


@pytest.mark.skipif(pa_version_under8p0, reason="returns object with 7.0")
def test_from_arrow_respecting_given_dtype():
    date_array = pa.array(
        [pd.Timestamp("2019-12-31"), pd.Timestamp("2019-12-31")], type=pa.date32()
    )
    result = date_array.to_pandas(
        types_mapper={pa.date32(): ArrowDtype(pa.date64())}.get
    )
    expected = pd.Series(
        [pd.Timestamp("2019-12-31"), pd.Timestamp("2019-12-31")],
        dtype=ArrowDtype(pa.date64()),
    )
    tm.assert_series_equal(result, expected)


@pytest.mark.skipif(pa_version_under8p0, reason="doesn't raise with 7")
def test_from_arrow_respecting_given_dtype_unsafe():
    array = pa.array([1.5, 2.5], type=pa.float64())
    with pytest.raises(pa.ArrowInvalid, match="Float value 1.5 was truncated"):
        array.to_pandas(types_mapper={pa.float64(): ArrowDtype(pa.int64())}.get)


def test_round():
    dtype = "float64[pyarrow]"

    ser = pd.Series([0.0, 1.23, 2.56, pd.NA], dtype=dtype)
    result = ser.round(1)
    expected = pd.Series([0.0, 1.2, 2.6, pd.NA], dtype=dtype)
    tm.assert_series_equal(result, expected)

    ser = pd.Series([123.4, pd.NA, 56.78], dtype=dtype)
    result = ser.round(-1)
    expected = pd.Series([120.0, pd.NA, 60.0], dtype=dtype)
    tm.assert_series_equal(result, expected)


def test_searchsorted_with_na_raises(data_for_sorting, as_series):
    # GH50447
    b, c, a = data_for_sorting
    arr = data_for_sorting.take([2, 0, 1])  # to get [a, b, c]
    arr[-1] = pd.NA

    if as_series:
        arr = pd.Series(arr)

    msg = (
        "searchsorted requires array to be sorted, "
        "which is impossible with NAs present."
    )
    with pytest.raises(ValueError, match=msg):
        arr.searchsorted(b)


def test_sort_values_dictionary():
    df = pd.DataFrame(
        {
            "a": pd.Series(
                ["x", "y"], dtype=ArrowDtype(pa.dictionary(pa.int32(), pa.string()))
            ),
            "b": [1, 2],
        },
    )
    expected = df.copy()
    result = df.sort_values(by=["a", "b"])
    tm.assert_frame_equal(result, expected)


@pytest.mark.parametrize("pat", ["abc", "a[a-z]{2}"])
def test_str_count(pat):
    ser = pd.Series(["abc", None], dtype=ArrowDtype(pa.string()))
    result = ser.str.count(pat)
    expected = pd.Series([1, None], dtype=ArrowDtype(pa.int32()))
    tm.assert_series_equal(result, expected)


def test_str_count_flags_unsupported():
    ser = pd.Series(["abc", None], dtype=ArrowDtype(pa.string()))
    with pytest.raises(NotImplementedError, match="count not"):
        ser.str.count("abc", flags=1)


@pytest.mark.parametrize(
    "side, str_func", [["left", "rjust"], ["right", "ljust"], ["both", "center"]]
)
def test_str_pad(side, str_func):
    ser = pd.Series(["a", None], dtype=ArrowDtype(pa.string()))
    result = ser.str.pad(width=3, side=side, fillchar="x")
    expected = pd.Series(
        [getattr("a", str_func)(3, "x"), None], dtype=ArrowDtype(pa.string())
    )
    tm.assert_series_equal(result, expected)


def test_str_pad_invalid_side():
    ser = pd.Series(["a", None], dtype=ArrowDtype(pa.string()))
    with pytest.raises(ValueError, match="Invalid side: foo"):
        ser.str.pad(3, "foo", "x")


@pytest.mark.parametrize(
    "pat, case, na, regex, exp",
    [
        ["ab", False, None, False, [True, None]],
        ["Ab", True, None, False, [False, None]],
        ["ab", False, True, False, [True, True]],
        ["a[a-z]{1}", False, None, True, [True, None]],
        ["A[a-z]{1}", True, None, True, [False, None]],
    ],
)
def test_str_contains(pat, case, na, regex, exp):
    ser = pd.Series(["abc", None], dtype=ArrowDtype(pa.string()))
    result = ser.str.contains(pat, case=case, na=na, regex=regex)
    expected = pd.Series(exp, dtype=ArrowDtype(pa.bool_()))
    tm.assert_series_equal(result, expected)


def test_str_contains_flags_unsupported():
    ser = pd.Series(["abc", None], dtype=ArrowDtype(pa.string()))
    with pytest.raises(NotImplementedError, match="contains not"):
        ser.str.contains("a", flags=1)


@pytest.mark.parametrize(
    "side, pat, na, exp",
    [
        ["startswith", "ab", None, [True, None]],
        ["startswith", "b", False, [False, False]],
        ["endswith", "b", True, [False, True]],
        ["endswith", "bc", None, [True, None]],
    ],
)
def test_str_start_ends_with(side, pat, na, exp):
    ser = pd.Series(["abc", None], dtype=ArrowDtype(pa.string()))
    result = getattr(ser.str, side)(pat, na=na)
    expected = pd.Series(exp, dtype=ArrowDtype(pa.bool_()))
    tm.assert_series_equal(result, expected)


@pytest.mark.parametrize(
    "arg_name, arg",
    [["pat", re.compile("b")], ["repl", str], ["case", False], ["flags", 1]],
)
def test_str_replace_unsupported(arg_name, arg):
    ser = pd.Series(["abc", None], dtype=ArrowDtype(pa.string()))
    kwargs = {"pat": "b", "repl": "x", "regex": True}
    kwargs[arg_name] = arg
    with pytest.raises(NotImplementedError, match="replace is not supported"):
        ser.str.replace(**kwargs)


@pytest.mark.parametrize(
    "pat, repl, n, regex, exp",
    [
        ["a", "x", -1, False, ["xbxc", None]],
        ["a", "x", 1, False, ["xbac", None]],
        ["[a-b]", "x", -1, True, ["xxxc", None]],
    ],
)
def test_str_replace(pat, repl, n, regex, exp):
    ser = pd.Series(["abac", None], dtype=ArrowDtype(pa.string()))
    result = ser.str.replace(pat, repl, n=n, regex=regex)
    expected = pd.Series(exp, dtype=ArrowDtype(pa.string()))
    tm.assert_series_equal(result, expected)


def test_str_repeat_unsupported():
    ser = pd.Series(["abc", None], dtype=ArrowDtype(pa.string()))
    with pytest.raises(NotImplementedError, match="repeat is not"):
        ser.str.repeat([1, 2])


@pytest.mark.xfail(
    pa_version_under7p0,
    reason="Unsupported for pyarrow < 7",
    raises=NotImplementedError,
)
def test_str_repeat():
    ser = pd.Series(["abc", None], dtype=ArrowDtype(pa.string()))
    result = ser.str.repeat(2)
    expected = pd.Series(["abcabc", None], dtype=ArrowDtype(pa.string()))
    tm.assert_series_equal(result, expected)


@pytest.mark.parametrize(
    "pat, case, na, exp",
    [
        ["ab", False, None, [True, None]],
        ["Ab", True, None, [False, None]],
        ["bc", True, None, [False, None]],
        ["ab", False, True, [True, True]],
        ["a[a-z]{1}", False, None, [True, None]],
        ["A[a-z]{1}", True, None, [False, None]],
    ],
)
def test_str_match(pat, case, na, exp):
    ser = pd.Series(["abc", None], dtype=ArrowDtype(pa.string()))
    result = ser.str.match(pat, case=case, na=na)
    expected = pd.Series(exp, dtype=ArrowDtype(pa.bool_()))
    tm.assert_series_equal(result, expected)


@pytest.mark.parametrize(
    "pat, case, na, exp",
    [
        ["abc", False, None, [True, None]],
        ["Abc", True, None, [False, None]],
        ["bc", True, None, [False, None]],
        ["ab", False, True, [True, True]],
        ["a[a-z]{2}", False, None, [True, None]],
        ["A[a-z]{1}", True, None, [False, None]],
    ],
)
def test_str_fullmatch(pat, case, na, exp):
    ser = pd.Series(["abc", None], dtype=ArrowDtype(pa.string()))
    result = ser.str.match(pat, case=case, na=na)
    expected = pd.Series(exp, dtype=ArrowDtype(pa.bool_()))
    tm.assert_series_equal(result, expected)


@pytest.mark.parametrize(
    "sub, start, end, exp, exp_typ",
    [["ab", 0, None, [0, None], pa.int32()], ["bc", 1, 3, [2, None], pa.int64()]],
)
def test_str_find(sub, start, end, exp, exp_typ):
    ser = pd.Series(["abc", None], dtype=ArrowDtype(pa.string()))
    result = ser.str.find(sub, start=start, end=end)
    expected = pd.Series(exp, dtype=ArrowDtype(exp_typ))
    tm.assert_series_equal(result, expected)


def test_str_find_notimplemented():
    ser = pd.Series(["abc", None], dtype=ArrowDtype(pa.string()))
    with pytest.raises(NotImplementedError, match="find not implemented"):
        ser.str.find("ab", start=1)


@pytest.mark.parametrize(
    "i, exp",
    [
        [1, ["b", "e", None]],
        [-1, ["c", "e", None]],
        [2, ["c", None, None]],
        [-3, ["a", None, None]],
        [4, [None, None, None]],
    ],
)
def test_str_get(i, exp):
    ser = pd.Series(["abc", "de", None], dtype=ArrowDtype(pa.string()))
    result = ser.str.get(i)
    expected = pd.Series(exp, dtype=ArrowDtype(pa.string()))
    tm.assert_series_equal(result, expected)


@pytest.mark.xfail(
    reason="TODO: StringMethods._validate should support Arrow list types",
    raises=AttributeError,
)
def test_str_join():
    ser = pd.Series(ArrowExtensionArray(pa.array([list("abc"), list("123"), None])))
    result = ser.str.join("=")
    expected = pd.Series(["a=b=c", "1=2=3", None], dtype=ArrowDtype(pa.string()))
    tm.assert_series_equal(result, expected)


def test_str_join_string_type():
    ser = pd.Series(ArrowExtensionArray(pa.array(["abc", "123", None])))
    result = ser.str.join("=")
    expected = pd.Series(["a=b=c", "1=2=3", None], dtype=ArrowDtype(pa.string()))
    tm.assert_series_equal(result, expected)


@pytest.mark.parametrize(
    "start, stop, step, exp",
    [
        [None, 2, None, ["ab", None]],
        [None, 2, 1, ["ab", None]],
        [1, 3, 1, ["bc", None]],
    ],
)
def test_str_slice(start, stop, step, exp):
    ser = pd.Series(["abcd", None], dtype=ArrowDtype(pa.string()))
    result = ser.str.slice(start, stop, step)
    expected = pd.Series(exp, dtype=ArrowDtype(pa.string()))
    tm.assert_series_equal(result, expected)


@pytest.mark.parametrize(
    "start, stop, repl, exp",
    [
        [1, 2, "x", ["axcd", None]],
        [None, 2, "x", ["xcd", None]],
        [None, 2, None, ["cd", None]],
    ],
)
def test_str_slice_replace(start, stop, repl, exp):
    ser = pd.Series(["abcd", None], dtype=ArrowDtype(pa.string()))
    result = ser.str.slice_replace(start, stop, repl)
    expected = pd.Series(exp, dtype=ArrowDtype(pa.string()))
    tm.assert_series_equal(result, expected)


@pytest.mark.parametrize(
    "value, method, exp",
    [
        ["a1c", "isalnum", True],
        ["!|,", "isalnum", False],
        ["aaa", "isalpha", True],
        ["!!!", "isalpha", False],
        ["٠", "isdecimal", True],  # noqa: RUF001
        ["~!", "isdecimal", False],
        ["2", "isdigit", True],
        ["~", "isdigit", False],
        ["aaa", "islower", True],
        ["aaA", "islower", False],
        ["123", "isnumeric", True],
        ["11I", "isnumeric", False],
        [" ", "isspace", True],
        ["", "isspace", False],
        ["The That", "istitle", True],
        ["the That", "istitle", False],
        ["AAA", "isupper", True],
        ["AAc", "isupper", False],
    ],
)
def test_str_is_functions(value, method, exp):
    ser = pd.Series([value, None], dtype=ArrowDtype(pa.string()))
    result = getattr(ser.str, method)()
    expected = pd.Series([exp, None], dtype=ArrowDtype(pa.bool_()))
    tm.assert_series_equal(result, expected)


@pytest.mark.parametrize(
    "method, exp",
    [
        ["capitalize", "Abc def"],
        ["title", "Abc Def"],
        ["swapcase", "AbC Def"],
        ["lower", "abc def"],
        ["upper", "ABC DEF"],
        ["casefold", "abc def"],
    ],
)
def test_str_transform_functions(method, exp):
    ser = pd.Series(["aBc dEF", None], dtype=ArrowDtype(pa.string()))
    result = getattr(ser.str, method)()
    expected = pd.Series([exp, None], dtype=ArrowDtype(pa.string()))
    tm.assert_series_equal(result, expected)


def test_str_len():
    ser = pd.Series(["abcd", None], dtype=ArrowDtype(pa.string()))
    result = ser.str.len()
    expected = pd.Series([4, None], dtype=ArrowDtype(pa.int32()))
    tm.assert_series_equal(result, expected)


@pytest.mark.parametrize(
    "method, to_strip, val",
    [
        ["strip", None, " abc "],
        ["strip", "x", "xabcx"],
        ["lstrip", None, " abc"],
        ["lstrip", "x", "xabc"],
        ["rstrip", None, "abc "],
        ["rstrip", "x", "abcx"],
    ],
)
def test_str_strip(method, to_strip, val):
    ser = pd.Series([val, None], dtype=ArrowDtype(pa.string()))
    result = getattr(ser.str, method)(to_strip=to_strip)
    expected = pd.Series(["abc", None], dtype=ArrowDtype(pa.string()))
    tm.assert_series_equal(result, expected)


@pytest.mark.parametrize("val", ["abc123", "abc"])
def test_str_removesuffix(val):
    ser = pd.Series([val, None], dtype=ArrowDtype(pa.string()))
    result = ser.str.removesuffix("123")
    expected = pd.Series(["abc", None], dtype=ArrowDtype(pa.string()))
    tm.assert_series_equal(result, expected)


@pytest.mark.parametrize("val", ["123abc", "abc"])
def test_str_removeprefix(val):
    ser = pd.Series([val, None], dtype=ArrowDtype(pa.string()))
    result = ser.str.removeprefix("123")
    expected = pd.Series(["abc", None], dtype=ArrowDtype(pa.string()))
    tm.assert_series_equal(result, expected)


@pytest.mark.parametrize("errors", ["ignore", "strict"])
@pytest.mark.parametrize(
    "encoding, exp",
    [
        ["utf8", b"abc"],
        ["utf32", b"\xff\xfe\x00\x00a\x00\x00\x00b\x00\x00\x00c\x00\x00\x00"],
    ],
)
def test_str_encode(errors, encoding, exp):
    ser = pd.Series(["abc", None], dtype=ArrowDtype(pa.string()))
    result = ser.str.encode(encoding, errors)
    expected = pd.Series([exp, None], dtype=ArrowDtype(pa.binary()))
    tm.assert_series_equal(result, expected)


@pytest.mark.parametrize("flags", [0, 2])
def test_str_findall(flags):
    ser = pd.Series(["abc", "efg", None], dtype=ArrowDtype(pa.string()))
    result = ser.str.findall("b", flags=flags)
    expected = pd.Series([["b"], [], None], dtype=ArrowDtype(pa.list_(pa.string())))
    tm.assert_series_equal(result, expected)


@pytest.mark.parametrize("method", ["index", "rindex"])
@pytest.mark.parametrize(
    "start, end",
    [
        [0, None],
        [1, 4],
    ],
)
def test_str_r_index(method, start, end):
    ser = pd.Series(["abcba", None], dtype=ArrowDtype(pa.string()))
    result = getattr(ser.str, method)("c", start, end)
    expected = pd.Series([2, None], dtype=ArrowDtype(pa.int64()))
    tm.assert_series_equal(result, expected)

    with pytest.raises(ValueError, match="substring not found"):
        getattr(ser.str, method)("foo", start, end)


@pytest.mark.parametrize("form", ["NFC", "NFKC"])
def test_str_normalize(form):
    ser = pd.Series(["abc", None], dtype=ArrowDtype(pa.string()))
    result = ser.str.normalize(form)
    expected = ser.copy()
    tm.assert_series_equal(result, expected)


@pytest.mark.parametrize(
    "start, end",
    [
        [0, None],
        [1, 4],
    ],
)
def test_str_rfind(start, end):
    ser = pd.Series(["abcba", "foo", None], dtype=ArrowDtype(pa.string()))
    result = ser.str.rfind("c", start, end)
    expected = pd.Series([2, -1, None], dtype=ArrowDtype(pa.int64()))
    tm.assert_series_equal(result, expected)


def test_str_translate():
    ser = pd.Series(["abcba", None], dtype=ArrowDtype(pa.string()))
    result = ser.str.translate({97: "b"})
    expected = pd.Series(["bbcbb", None], dtype=ArrowDtype(pa.string()))
    tm.assert_series_equal(result, expected)


def test_str_wrap():
    ser = pd.Series(["abcba", None], dtype=ArrowDtype(pa.string()))
    result = ser.str.wrap(3)
    expected = pd.Series(["abc\nba", None], dtype=ArrowDtype(pa.string()))
    tm.assert_series_equal(result, expected)


def test_get_dummies():
    ser = pd.Series(["a|b", None, "a|c"], dtype=ArrowDtype(pa.string()))
    result = ser.str.get_dummies()
    expected = pd.DataFrame(
        [[True, True, False], [False, False, False], [True, False, True]],
        dtype=ArrowDtype(pa.bool_()),
        columns=["a", "b", "c"],
    )
    tm.assert_frame_equal(result, expected)


def test_str_partition():
    ser = pd.Series(["abcba", None], dtype=ArrowDtype(pa.string()))
    result = ser.str.partition("b")
    expected = pd.DataFrame(
        [["a", "b", "cba"], [None, None, None]], dtype=ArrowDtype(pa.string())
    )
    tm.assert_frame_equal(result, expected)

    result = ser.str.partition("b", expand=False)
    expected = pd.Series(ArrowExtensionArray(pa.array([["a", "b", "cba"], None])))
    tm.assert_series_equal(result, expected)

    result = ser.str.rpartition("b")
    expected = pd.DataFrame(
        [["abc", "b", "a"], [None, None, None]], dtype=ArrowDtype(pa.string())
    )
    tm.assert_frame_equal(result, expected)

    result = ser.str.rpartition("b", expand=False)
    expected = pd.Series(ArrowExtensionArray(pa.array([["abc", "b", "a"], None])))
    tm.assert_series_equal(result, expected)


def test_str_split():
    # GH 52401
    ser = pd.Series(["a1cbcb", "a2cbcb", None], dtype=ArrowDtype(pa.string()))
    result = ser.str.split("c")
    expected = pd.Series(
        ArrowExtensionArray(pa.array([["a1", "b", "b"], ["a2", "b", "b"], None]))
    )
    tm.assert_series_equal(result, expected)

    result = ser.str.split("c", n=1)
    expected = pd.Series(
        ArrowExtensionArray(pa.array([["a1", "bcb"], ["a2", "bcb"], None]))
    )
    tm.assert_series_equal(result, expected)

    result = ser.str.split("[1-2]", regex=True)
    expected = pd.Series(
        ArrowExtensionArray(pa.array([["a", "cbcb"], ["a", "cbcb"], None]))
    )
    tm.assert_series_equal(result, expected)

    result = ser.str.split("[1-2]", regex=True, expand=True)
    expected = pd.DataFrame(
        {
            0: ArrowExtensionArray(pa.array(["a", "a", None])),
            1: ArrowExtensionArray(pa.array(["cbcb", "cbcb", None])),
        }
    )
    tm.assert_frame_equal(result, expected)

    result = ser.str.split("1", expand=True)
    expected = pd.DataFrame(
        {
            0: ArrowExtensionArray(pa.array(["a", "a2cbcb", None])),
            1: ArrowExtensionArray(pa.array(["cbcb", None, None])),
        }
    )
    tm.assert_frame_equal(result, expected)


def test_str_rsplit():
    # GH 52401
    ser = pd.Series(["a1cbcb", "a2cbcb", None], dtype=ArrowDtype(pa.string()))
    result = ser.str.rsplit("c")
    expected = pd.Series(
        ArrowExtensionArray(pa.array([["a1", "b", "b"], ["a2", "b", "b"], None]))
    )
    tm.assert_series_equal(result, expected)

    result = ser.str.rsplit("c", n=1)
    expected = pd.Series(
        ArrowExtensionArray(pa.array([["a1cb", "b"], ["a2cb", "b"], None]))
    )
    tm.assert_series_equal(result, expected)

    result = ser.str.rsplit("c", n=1, expand=True)
    expected = pd.DataFrame(
        {
            0: ArrowExtensionArray(pa.array(["a1cb", "a2cb", None])),
            1: ArrowExtensionArray(pa.array(["b", "b", None])),
        }
    )
    tm.assert_frame_equal(result, expected)

    result = ser.str.rsplit("1", expand=True)
    expected = pd.DataFrame(
        {
            0: ArrowExtensionArray(pa.array(["a", "a2cbcb", None])),
            1: ArrowExtensionArray(pa.array(["cbcb", None, None])),
        }
    )
    tm.assert_frame_equal(result, expected)


def test_str_unsupported_extract():
    ser = pd.Series(["abc", None], dtype=ArrowDtype(pa.string()))
    with pytest.raises(
        NotImplementedError, match="str.extract not supported with pd.ArrowDtype"
    ):
        ser.str.extract(r"[ab](\d)")


@pytest.mark.parametrize("unit", ["ns", "us", "ms", "s"])
def test_duration_from_strings_with_nat(unit):
    # GH51175
    strings = ["1000", "NaT"]
    pa_type = pa.duration(unit)
    result = ArrowExtensionArray._from_sequence_of_strings(strings, dtype=pa_type)
    expected = ArrowExtensionArray(pa.array([1000, None], type=pa_type))
    tm.assert_extension_array_equal(result, expected)


def test_unsupported_dt(data):
    pa_dtype = data.dtype.pyarrow_dtype
    if not pa.types.is_temporal(pa_dtype):
        with pytest.raises(
            AttributeError, match="Can only use .dt accessor with datetimelike values"
        ):
            pd.Series(data).dt


@pytest.mark.parametrize(
    "prop, expected",
    [
        ["year", 2023],
        ["day", 2],
        ["day_of_week", 0],
        ["dayofweek", 0],
        ["weekday", 0],
        ["day_of_year", 2],
        ["dayofyear", 2],
        ["hour", 3],
        ["minute", 4],
        pytest.param(
            "is_leap_year",
            False,
            marks=pytest.mark.xfail(
                pa_version_under8p0,
                raises=NotImplementedError,
                reason="is_leap_year not implemented for pyarrow < 8.0",
            ),
        ),
        ["microsecond", 5],
        ["month", 1],
        ["nanosecond", 6],
        ["quarter", 1],
        ["second", 7],
        ["date", date(2023, 1, 2)],
        ["time", time(3, 4, 7, 5)],
    ],
)
def test_dt_properties(prop, expected):
    ser = pd.Series(
        [
            pd.Timestamp(
                year=2023,
                month=1,
                day=2,
                hour=3,
                minute=4,
                second=7,
                microsecond=5,
                nanosecond=6,
            ),
            None,
        ],
        dtype=ArrowDtype(pa.timestamp("ns")),
    )
    result = getattr(ser.dt, prop)
    exp_type = None
    if isinstance(expected, date):
        exp_type = pa.date32()
    elif isinstance(expected, time):
        exp_type = pa.time64("ns")
    expected = pd.Series(ArrowExtensionArray(pa.array([expected, None], type=exp_type)))
    tm.assert_series_equal(result, expected)


def test_dt_is_month_start_end():
    ser = pd.Series(
        [
            datetime(year=2023, month=12, day=2, hour=3),
            datetime(year=2023, month=1, day=1, hour=3),
            datetime(year=2023, month=3, day=31, hour=3),
            None,
        ],
        dtype=ArrowDtype(pa.timestamp("us")),
    )
    result = ser.dt.is_month_start
    expected = pd.Series([False, True, False, None], dtype=ArrowDtype(pa.bool_()))
    tm.assert_series_equal(result, expected)

    result = ser.dt.is_month_end
    expected = pd.Series([False, False, True, None], dtype=ArrowDtype(pa.bool_()))
    tm.assert_series_equal(result, expected)


def test_dt_is_year_start_end():
    ser = pd.Series(
        [
            datetime(year=2023, month=12, day=31, hour=3),
            datetime(year=2023, month=1, day=1, hour=3),
            datetime(year=2023, month=3, day=31, hour=3),
            None,
        ],
        dtype=ArrowDtype(pa.timestamp("us")),
    )
    result = ser.dt.is_year_start
    expected = pd.Series([False, True, False, None], dtype=ArrowDtype(pa.bool_()))
    tm.assert_series_equal(result, expected)

    result = ser.dt.is_year_end
    expected = pd.Series([True, False, False, None], dtype=ArrowDtype(pa.bool_()))
    tm.assert_series_equal(result, expected)


def test_dt_is_quarter_start_end():
    ser = pd.Series(
        [
            datetime(year=2023, month=11, day=30, hour=3),
            datetime(year=2023, month=1, day=1, hour=3),
            datetime(year=2023, month=3, day=31, hour=3),
            None,
        ],
        dtype=ArrowDtype(pa.timestamp("us")),
    )
    result = ser.dt.is_quarter_start
    expected = pd.Series([False, True, False, None], dtype=ArrowDtype(pa.bool_()))
    tm.assert_series_equal(result, expected)

    result = ser.dt.is_quarter_end
    expected = pd.Series([False, False, True, None], dtype=ArrowDtype(pa.bool_()))
    tm.assert_series_equal(result, expected)


@pytest.mark.parametrize("method", ["days_in_month", "daysinmonth"])
def test_dt_days_in_month(method):
    ser = pd.Series(
        [
            datetime(year=2023, month=3, day=30, hour=3),
            datetime(year=2023, month=4, day=1, hour=3),
            datetime(year=2023, month=2, day=3, hour=3),
            None,
        ],
        dtype=ArrowDtype(pa.timestamp("us")),
    )
    result = getattr(ser.dt, method)
    expected = pd.Series([31, 30, 28, None], dtype=ArrowDtype(pa.int64()))
    tm.assert_series_equal(result, expected)


def test_dt_normalize():
    ser = pd.Series(
        [
            datetime(year=2023, month=3, day=30),
            datetime(year=2023, month=4, day=1, hour=3),
            datetime(year=2023, month=2, day=3, hour=23, minute=59, second=59),
            None,
        ],
        dtype=ArrowDtype(pa.timestamp("us")),
    )
    result = ser.dt.normalize()
    expected = pd.Series(
        [
            datetime(year=2023, month=3, day=30),
            datetime(year=2023, month=4, day=1),
            datetime(year=2023, month=2, day=3),
            None,
        ],
        dtype=ArrowDtype(pa.timestamp("us")),
    )
    tm.assert_series_equal(result, expected)


@pytest.mark.parametrize("unit", ["us", "ns"])
def test_dt_time_preserve_unit(unit):
    ser = pd.Series(
        [datetime(year=2023, month=1, day=2, hour=3), None],
        dtype=ArrowDtype(pa.timestamp(unit)),
    )
    assert ser.dt.unit == unit

    result = ser.dt.time
    expected = pd.Series(
        ArrowExtensionArray(pa.array([time(3, 0), None], type=pa.time64(unit)))
    )
    tm.assert_series_equal(result, expected)


@pytest.mark.parametrize("tz", [None, "UTC", "US/Pacific"])
def test_dt_tz(tz):
    ser = pd.Series(
        [datetime(year=2023, month=1, day=2, hour=3), None],
        dtype=ArrowDtype(pa.timestamp("ns", tz=tz)),
    )
    result = ser.dt.tz
    assert result == tz


def test_dt_isocalendar():
    ser = pd.Series(
        [datetime(year=2023, month=1, day=2, hour=3), None],
        dtype=ArrowDtype(pa.timestamp("ns")),
    )
    result = ser.dt.isocalendar()
    expected = pd.DataFrame(
        [[2023, 1, 1], [0, 0, 0]],
        columns=["year", "week", "day"],
        dtype="int64[pyarrow]",
    )
    tm.assert_frame_equal(result, expected)


@pytest.mark.parametrize(
    "method, exp", [["day_name", "Sunday"], ["month_name", "January"]]
)
def test_dt_day_month_name(method, exp, request):
    # GH 52388
    _require_timezone_database(request)

    ser = pd.Series([datetime(2023, 1, 1), None], dtype=ArrowDtype(pa.timestamp("ms")))
    result = getattr(ser.dt, method)()
    expected = pd.Series([exp, None], dtype=ArrowDtype(pa.string()))
    tm.assert_series_equal(result, expected)


def test_dt_strftime(request):
    _require_timezone_database(request)

    ser = pd.Series(
        [datetime(year=2023, month=1, day=2, hour=3), None],
        dtype=ArrowDtype(pa.timestamp("ns")),
    )
    result = ser.dt.strftime("%Y-%m-%dT%H:%M:%S")
    expected = pd.Series(
        ["2023-01-02T03:00:00.000000000", None], dtype=ArrowDtype(pa.string())
    )
    tm.assert_series_equal(result, expected)


@pytest.mark.parametrize("method", ["ceil", "floor", "round"])
def test_dt_roundlike_tz_options_not_supported(method):
    ser = pd.Series(
        [datetime(year=2023, month=1, day=2, hour=3), None],
        dtype=ArrowDtype(pa.timestamp("ns")),
    )
    with pytest.raises(NotImplementedError, match="ambiguous is not supported."):
        getattr(ser.dt, method)("1H", ambiguous="NaT")

    with pytest.raises(NotImplementedError, match="nonexistent is not supported."):
        getattr(ser.dt, method)("1H", nonexistent="NaT")


@pytest.mark.parametrize("method", ["ceil", "floor", "round"])
def test_dt_roundlike_unsupported_freq(method):
    ser = pd.Series(
        [datetime(year=2023, month=1, day=2, hour=3), None],
        dtype=ArrowDtype(pa.timestamp("ns")),
    )
    with pytest.raises(ValueError, match="freq='1B' is not supported"):
        getattr(ser.dt, method)("1B")

    with pytest.raises(ValueError, match="Must specify a valid frequency: None"):
        getattr(ser.dt, method)(None)


@pytest.mark.xfail(
    pa_version_under7p0, reason="Methods not supported for pyarrow < 7.0"
)
@pytest.mark.parametrize("freq", ["D", "H", "T", "S", "L", "U", "N"])
@pytest.mark.parametrize("method", ["ceil", "floor", "round"])
def test_dt_ceil_year_floor(freq, method):
    ser = pd.Series(
        [datetime(year=2023, month=1, day=1), None],
    )
    pa_dtype = ArrowDtype(pa.timestamp("ns"))
    expected = getattr(ser.dt, method)(f"1{freq}").astype(pa_dtype)
    result = getattr(ser.astype(pa_dtype).dt, method)(f"1{freq}")
    tm.assert_series_equal(result, expected)


def test_dt_to_pydatetime():
    # GH 51859
    data = [datetime(2022, 1, 1), datetime(2023, 1, 1)]
    ser = pd.Series(data, dtype=ArrowDtype(pa.timestamp("ns")))

    msg = "The behavior of ArrowTemporalProperties.to_pydatetime is deprecated"
    with tm.assert_produces_warning(FutureWarning, match=msg):
        result = ser.dt.to_pydatetime()
    expected = np.array(data, dtype=object)
    tm.assert_numpy_array_equal(result, expected)
    assert all(type(res) is datetime for res in result)

    msg = "The behavior of DatetimeProperties.to_pydatetime is deprecated"
    with tm.assert_produces_warning(FutureWarning, match=msg):
        expected = ser.astype("datetime64[ns]").dt.to_pydatetime()
    tm.assert_numpy_array_equal(result, expected)


@pytest.mark.parametrize("date_type", [32, 64])
def test_dt_to_pydatetime_date_error(date_type):
    # GH 52812
    ser = pd.Series(
        [date(2022, 12, 31)],
        dtype=ArrowDtype(getattr(pa, f"date{date_type}")()),
    )
    msg = "The behavior of ArrowTemporalProperties.to_pydatetime is deprecated"
    with tm.assert_produces_warning(FutureWarning, match=msg):
        with pytest.raises(ValueError, match="to_pydatetime cannot be called with"):
            ser.dt.to_pydatetime()


def test_dt_tz_localize_unsupported_tz_options():
    ser = pd.Series(
        [datetime(year=2023, month=1, day=2, hour=3), None],
        dtype=ArrowDtype(pa.timestamp("ns")),
    )
    with pytest.raises(NotImplementedError, match="ambiguous='NaT' is not supported"):
        ser.dt.tz_localize("UTC", ambiguous="NaT")

    with pytest.raises(NotImplementedError, match="nonexistent='NaT' is not supported"):
        ser.dt.tz_localize("UTC", nonexistent="NaT")


def test_dt_tz_localize_none():
    ser = pd.Series(
        [datetime(year=2023, month=1, day=2, hour=3), None],
        dtype=ArrowDtype(pa.timestamp("ns", tz="US/Pacific")),
    )
    result = ser.dt.tz_localize(None)
    expected = pd.Series(
        [datetime(year=2023, month=1, day=2, hour=3), None],
        dtype=ArrowDtype(pa.timestamp("ns")),
    )
    tm.assert_series_equal(result, expected)


@pytest.mark.parametrize("unit", ["us", "ns"])
def test_dt_tz_localize(unit, request):
    _require_timezone_database(request)

    ser = pd.Series(
        [datetime(year=2023, month=1, day=2, hour=3), None],
        dtype=ArrowDtype(pa.timestamp(unit)),
    )
    result = ser.dt.tz_localize("US/Pacific")
    exp_data = pa.array(
        [datetime(year=2023, month=1, day=2, hour=3), None], type=pa.timestamp(unit)
    )
    exp_data = pa.compute.assume_timezone(exp_data, "US/Pacific")
    expected = pd.Series(ArrowExtensionArray(exp_data))
    tm.assert_series_equal(result, expected)


@pytest.mark.parametrize(
    "nonexistent, exp_date",
    [
        ["shift_forward", datetime(year=2023, month=3, day=12, hour=3)],
        ["shift_backward", pd.Timestamp("2023-03-12 01:59:59.999999999")],
    ],
)
def test_dt_tz_localize_nonexistent(nonexistent, exp_date, request):
    _require_timezone_database(request)

    ser = pd.Series(
        [datetime(year=2023, month=3, day=12, hour=2, minute=30), None],
        dtype=ArrowDtype(pa.timestamp("ns")),
    )
    result = ser.dt.tz_localize("US/Pacific", nonexistent=nonexistent)
    exp_data = pa.array([exp_date, None], type=pa.timestamp("ns"))
    exp_data = pa.compute.assume_timezone(exp_data, "US/Pacific")
    expected = pd.Series(ArrowExtensionArray(exp_data))
    tm.assert_series_equal(result, expected)


def test_dt_tz_convert_not_tz_raises():
    ser = pd.Series(
        [datetime(year=2023, month=1, day=2, hour=3), None],
        dtype=ArrowDtype(pa.timestamp("ns")),
    )
    with pytest.raises(TypeError, match="Cannot convert tz-naive timestamps"):
        ser.dt.tz_convert("UTC")


def test_dt_tz_convert_none():
    ser = pd.Series(
        [datetime(year=2023, month=1, day=2, hour=3), None],
        dtype=ArrowDtype(pa.timestamp("ns", "US/Pacific")),
    )
    result = ser.dt.tz_convert(None)
    expected = pd.Series(
        [datetime(year=2023, month=1, day=2, hour=3), None],
        dtype=ArrowDtype(pa.timestamp("ns")),
    )
    tm.assert_series_equal(result, expected)


@pytest.mark.parametrize("unit", ["us", "ns"])
def test_dt_tz_convert(unit):
    ser = pd.Series(
        [datetime(year=2023, month=1, day=2, hour=3), None],
        dtype=ArrowDtype(pa.timestamp(unit, "US/Pacific")),
    )
    result = ser.dt.tz_convert("US/Eastern")
    expected = pd.Series(
        [datetime(year=2023, month=1, day=2, hour=3), None],
        dtype=ArrowDtype(pa.timestamp(unit, "US/Eastern")),
    )
    tm.assert_series_equal(result, expected)


@pytest.mark.parametrize("skipna", [True, False])
def test_boolean_reduce_series_all_null(all_boolean_reductions, skipna):
    # GH51624
    ser = pd.Series([None], dtype="float64[pyarrow]")
    result = getattr(ser, all_boolean_reductions)(skipna=skipna)
    if skipna:
        expected = all_boolean_reductions == "all"
    else:
        expected = pd.NA
    assert result is expected


def test_from_sequence_of_strings_boolean():
    true_strings = ["true", "TRUE", "True", "1", "1.0"]
    false_strings = ["false", "FALSE", "False", "0", "0.0"]
    nulls = [None]
    strings = true_strings + false_strings + nulls
    bools = (
        [True] * len(true_strings) + [False] * len(false_strings) + [None] * len(nulls)
    )

    result = ArrowExtensionArray._from_sequence_of_strings(strings, dtype=pa.bool_())
    expected = pd.array(bools, dtype="boolean[pyarrow]")
    tm.assert_extension_array_equal(result, expected)

    strings = ["True", "foo"]
    with pytest.raises(pa.ArrowInvalid, match="Failed to parse"):
        ArrowExtensionArray._from_sequence_of_strings(strings, dtype=pa.bool_())


def test_concat_empty_arrow_backed_series(dtype):
    # GH#51734
    ser = pd.Series([], dtype=dtype)
    expected = ser.copy()
    result = pd.concat([ser[np.array([], dtype=np.bool_)]])
    tm.assert_series_equal(result, expected)


@pytest.mark.parametrize("dtype", ["string", "string[pyarrow]"])
def test_series_from_string_array(dtype):
    arr = pa.array("the quick brown fox".split())
    ser = pd.Series(arr, dtype=dtype)
    expected = pd.Series(ArrowExtensionArray(arr), dtype=dtype)
    tm.assert_series_equal(ser, expected)


# _data was renamed to _pa_data
class OldArrowExtensionArray(ArrowExtensionArray):
    def __getstate__(self):
        state = super().__getstate__()
        state["_data"] = state.pop("_pa_array")
        return state


def test_pickle_old_arrowextensionarray():
    data = pa.array([1])
    expected = OldArrowExtensionArray(data)
    result = pickle.loads(pickle.dumps(expected))
    tm.assert_extension_array_equal(result, expected)
    assert result._pa_array == pa.chunked_array(data)
    assert not hasattr(result, "_data")


def test_setitem_boolean_replace_with_mask_segfault():
    # GH#52059
    N = 145_000
    arr = ArrowExtensionArray(pa.chunked_array([np.ones((N,), dtype=np.bool_)]))
    expected = arr.copy()
    arr[np.zeros((N,), dtype=np.bool_)] = False
    assert arr._pa_array == expected._pa_array


@pytest.mark.parametrize(
    "data, arrow_dtype",
    [
        ([b"a", b"b"], pa.large_binary()),
        (["a", "b"], pa.large_string()),
    ],
)
def test_conversion_large_dtypes_from_numpy_array(data, arrow_dtype):
    dtype = ArrowDtype(arrow_dtype)
    result = pd.array(np.array(data), dtype=dtype)
    expected = pd.array(data, dtype=dtype)
    tm.assert_extension_array_equal(result, expected)


def test_concat_null_array():
    df = pd.DataFrame({"a": [None, None]}, dtype=ArrowDtype(pa.null()))
    df2 = pd.DataFrame({"a": [0, 1]}, dtype="int64[pyarrow]")

    result = pd.concat([df, df2], ignore_index=True)
    expected = pd.DataFrame({"a": [None, None, 0, 1]}, dtype="int64[pyarrow]")
    tm.assert_frame_equal(result, expected)


@pytest.mark.parametrize("pa_type", tm.ALL_INT_PYARROW_DTYPES + tm.FLOAT_PYARROW_DTYPES)
def test_describe_numeric_data(pa_type):
    # GH 52470
    data = pd.Series([1, 2, 3], dtype=ArrowDtype(pa_type))
    result = data.describe()
    expected = pd.Series(
        [3, 2, 1, 1, 1.5, 2.0, 2.5, 3],
        dtype=ArrowDtype(pa.float64()),
        index=["count", "mean", "std", "min", "25%", "50%", "75%", "max"],
    )
    tm.assert_series_equal(result, expected)


@pytest.mark.parametrize("pa_type", tm.TIMEDELTA_PYARROW_DTYPES)
def test_describe_timedelta_data(pa_type):
    # GH53001
    data = pd.Series(range(1, 10), dtype=ArrowDtype(pa_type))
    result = data.describe()
    expected = pd.Series(
        [9] + pd.to_timedelta([5, 2, 1, 3, 5, 7, 9], unit=pa_type.unit).tolist(),
        dtype=object,
        index=["count", "mean", "std", "min", "25%", "50%", "75%", "max"],
    )
    tm.assert_series_equal(result, expected)


@pytest.mark.parametrize("pa_type", tm.DATETIME_PYARROW_DTYPES)
def test_describe_datetime_data(pa_type):
    # GH53001
    data = pd.Series(range(1, 10), dtype=ArrowDtype(pa_type))
    result = data.describe()
    expected = pd.Series(
        [9]
        + [
            pd.Timestamp(v, tz=pa_type.tz, unit=pa_type.unit)
            for v in [5, 1, 3, 5, 7, 9]
        ],
        dtype=object,
        index=["count", "mean", "min", "25%", "50%", "75%", "max"],
    )
    tm.assert_series_equal(result, expected)


@pytest.mark.parametrize(
    "pa_type", tm.DATETIME_PYARROW_DTYPES + tm.TIMEDELTA_PYARROW_DTYPES
)
def test_quantile_temporal(pa_type):
    # GH52678
    data = [1, 2, 3]
    ser = pd.Series(data, dtype=ArrowDtype(pa_type))
    result = ser.quantile(0.1)
    expected = ser[0]
    assert result == expected


def test_date32_repr():
    # GH48238
    arrow_dt = pa.array([date.fromisoformat("2020-01-01")], type=pa.date32())
    ser = pd.Series(arrow_dt, dtype=ArrowDtype(arrow_dt.type))
    assert repr(ser) == "0    2020-01-01\ndtype: date32[day][pyarrow]"


@pytest.mark.xfail(
    pa_version_under8p0,
    reason="Function 'add_checked' has no kernel matching input types",
    raises=pa.ArrowNotImplementedError,
)
def test_duration_overflow_from_ndarray_containing_nat():
    # GH52843
    data_ts = pd.to_datetime([1, None])
    data_td = pd.to_timedelta([1, None])
    ser_ts = pd.Series(data_ts, dtype=ArrowDtype(pa.timestamp("ns")))
    ser_td = pd.Series(data_td, dtype=ArrowDtype(pa.duration("ns")))
    result = ser_ts + ser_td
    expected = pd.Series([2, None], dtype=ArrowDtype(pa.timestamp("ns")))
    tm.assert_series_equal(result, expected)


def test_infer_dtype_pyarrow_dtype(data, request):
    res = lib.infer_dtype(data)
    assert res != "unknown-array"

    if data._hasna and res in ["floating", "datetime64", "timedelta64"]:
        mark = pytest.mark.xfail(
            reason="in infer_dtype pd.NA is not ignored in these cases "
            "even with skipna=True in the list(data) check below"
        )
        request.node.add_marker(mark)

    assert res == lib.infer_dtype(list(data), skipna=True)


@pytest.mark.parametrize(
    "pa_type", tm.DATETIME_PYARROW_DTYPES + tm.TIMEDELTA_PYARROW_DTYPES
)
def test_from_sequence_temporal(pa_type):
    # GH 53171
    val = 3
    unit = pa_type.unit
    if pa.types.is_duration(pa_type):
        seq = [pd.Timedelta(val, unit=unit).as_unit(unit)]
    else:
        seq = [pd.Timestamp(val, unit=unit, tz=pa_type.tz).as_unit(unit)]

    result = ArrowExtensionArray._from_sequence(seq, dtype=pa_type)
    expected = ArrowExtensionArray(pa.array([val], type=pa_type))
    tm.assert_extension_array_equal(result, expected)


@pytest.mark.parametrize(
    "pa_type", tm.DATETIME_PYARROW_DTYPES + tm.TIMEDELTA_PYARROW_DTYPES
)
def test_setitem_temporal(pa_type):
    # GH 53171
    unit = pa_type.unit
    if pa.types.is_duration(pa_type):
        val = pd.Timedelta(1, unit=unit).as_unit(unit)
    else:
        val = pd.Timestamp(1, unit=unit, tz=pa_type.tz).as_unit(unit)

    arr = ArrowExtensionArray(pa.array([1, 2, 3], type=pa_type))

    result = arr.copy()
    result[:] = val
    expected = ArrowExtensionArray(pa.array([1, 1, 1], type=pa_type))
    tm.assert_extension_array_equal(result, expected)


@pytest.mark.parametrize(
    "pa_type", tm.DATETIME_PYARROW_DTYPES + tm.TIMEDELTA_PYARROW_DTYPES
)
def test_arithmetic_temporal(pa_type, request):
    # GH 53171
    if pa_version_under8p0 and pa.types.is_duration(pa_type):
        mark = pytest.mark.xfail(
            raises=pa.ArrowNotImplementedError,
            reason="Function 'subtract_checked' has no kernel matching input types",
        )
        request.node.add_marker(mark)

    arr = ArrowExtensionArray(pa.array([1, 2, 3], type=pa_type))
    unit = pa_type.unit
    result = arr - pd.Timedelta(1, unit=unit).as_unit(unit)
    expected = ArrowExtensionArray(pa.array([0, 1, 2], type=pa_type))
    tm.assert_extension_array_equal(result, expected)


@pytest.mark.parametrize(
    "pa_type", tm.DATETIME_PYARROW_DTYPES + tm.TIMEDELTA_PYARROW_DTYPES
)
def test_comparison_temporal(pa_type):
    # GH 53171
    unit = pa_type.unit
    if pa.types.is_duration(pa_type):
        val = pd.Timedelta(1, unit=unit).as_unit(unit)
    else:
        val = pd.Timestamp(1, unit=unit, tz=pa_type.tz).as_unit(unit)

    arr = ArrowExtensionArray(pa.array([1, 2, 3], type=pa_type))

    result = arr > val
    expected = ArrowExtensionArray(pa.array([False, True, True], type=pa.bool_()))
    tm.assert_extension_array_equal(result, expected)


@pytest.mark.parametrize(
    "pa_type", tm.DATETIME_PYARROW_DTYPES + tm.TIMEDELTA_PYARROW_DTYPES
)
def test_getitem_temporal(pa_type):
    # GH 53326
    arr = ArrowExtensionArray(pa.array([1, 2, 3], type=pa_type))
    result = arr[1]
    if pa.types.is_duration(pa_type):
        expected = pd.Timedelta(2, unit=pa_type.unit).as_unit(pa_type.unit)
        assert isinstance(result, pd.Timedelta)
    else:
        expected = pd.Timestamp(2, unit=pa_type.unit, tz=pa_type.tz).as_unit(
            pa_type.unit
        )
        assert isinstance(result, pd.Timestamp)
    assert result.unit == expected.unit
    assert result == expected


@pytest.mark.parametrize(
    "pa_type", tm.DATETIME_PYARROW_DTYPES + tm.TIMEDELTA_PYARROW_DTYPES
)
def test_iter_temporal(pa_type):
    # GH 53326
    arr = ArrowExtensionArray(pa.array([1, None], type=pa_type))
    result = list(arr)
    if pa.types.is_duration(pa_type):
        expected = [
            pd.Timedelta(1, unit=pa_type.unit).as_unit(pa_type.unit),
            pd.NA,
        ]
        assert isinstance(result[0], pd.Timedelta)
    else:
        expected = [
            pd.Timestamp(1, unit=pa_type.unit, tz=pa_type.tz).as_unit(pa_type.unit),
            pd.NA,
        ]
        assert isinstance(result[0], pd.Timestamp)
    assert result[0].unit == expected[0].unit
    assert result == expected


def test_groupby_series_size_returns_pa_int(data):
    # GH 54132
    ser = pd.Series(data[:3], index=["a", "a", "b"])
    result = ser.groupby(level=0).size()
    expected = pd.Series([2, 1], dtype="int64[pyarrow]", index=["a", "b"])
    tm.assert_series_equal(result, expected)


@pytest.mark.parametrize(
    "pa_type", tm.DATETIME_PYARROW_DTYPES + tm.TIMEDELTA_PYARROW_DTYPES
)
def test_to_numpy_temporal(pa_type):
    # GH 53326
    arr = ArrowExtensionArray(pa.array([1, None], type=pa_type))
    result = arr.to_numpy()
    if pa.types.is_duration(pa_type):
        expected = [
            pd.Timedelta(1, unit=pa_type.unit).as_unit(pa_type.unit),
            pd.NA,
        ]
        assert isinstance(result[0], pd.Timedelta)
    else:
        expected = [
            pd.Timestamp(1, unit=pa_type.unit, tz=pa_type.tz).as_unit(pa_type.unit),
            pd.NA,
        ]
        assert isinstance(result[0], pd.Timestamp)
    expected = np.array(expected, dtype=object)
    assert result[0].unit == expected[0].unit
    tm.assert_numpy_array_equal(result, expected)


def test_groupby_count_return_arrow_dtype(data_missing):
    df = pd.DataFrame({"A": [1, 1], "B": data_missing, "C": data_missing})
    result = df.groupby("A").count()
    expected = pd.DataFrame(
        [[1, 1]],
        index=pd.Index([1], name="A"),
        columns=["B", "C"],
        dtype="int64[pyarrow]",
    )
    tm.assert_frame_equal(result, expected)


def test_arrowextensiondtype_dataframe_repr():
    # GH 54062
    df = pd.DataFrame(
        pd.period_range("2012", periods=3),
        columns=["col"],
        dtype=ArrowDtype(ArrowPeriodType("D")),
    )
    result = repr(df)
    # TODO: repr value may not be expected; address how
    # pyarrow.ExtensionType values are displayed
    expected = "     col\n0  15340\n1  15341\n2  15342"
    assert result == expected


@pytest.mark.parametrize("pa_type", tm.TIMEDELTA_PYARROW_DTYPES)
def test_duration_fillna_numpy(pa_type):
    # GH 54707
    ser1 = pd.Series([None, 2], dtype=ArrowDtype(pa_type))
    ser2 = pd.Series(np.array([1, 3], dtype=f"m8[{pa_type.unit}]"))
    result = ser1.fillna(ser2)
    expected = pd.Series([1, 2], dtype=ArrowDtype(pa_type))
    tm.assert_series_equal(result, expected)<|MERGE_RESOLUTION|>--- conflicted
+++ resolved
@@ -796,40 +796,6 @@
 
     _combine_le_expected_dtype = "bool[pyarrow]"
 
-<<<<<<< HEAD
-    def test_combine_add(self, data_repeated, request):
-        pa_dtype = next(data_repeated(1)).dtype.pyarrow_dtype
-        if pa.types.is_temporal(pa_dtype) and not pa.types.is_duration(pa_dtype):
-            # analogous to datetime64, these cannot be added
-            orig_data1, orig_data2 = data_repeated(2)
-            s1 = pd.Series(orig_data1)
-            s2 = pd.Series(orig_data2)
-            with pytest.raises(TypeError):
-                msg = "Series.combine is deprecated"
-                with tm.assert_produces_warning(FutureWarning, match=msg):
-                    s1.combine(s2, lambda x1, x2: x1 + x2)
-
-        else:
-            super().test_combine_add(data_repeated)
-
-    def test_searchsorted(self, data_for_sorting, as_series, request):
-        pa_dtype = data_for_sorting.dtype.pyarrow_dtype
-        if pa.types.is_boolean(pa_dtype):
-            request.node.add_marker(
-                pytest.mark.xfail(
-                    reason=f"{pa_dtype} only has 2 unique possible values",
-                )
-            )
-        super().test_searchsorted(data_for_sorting, as_series)
-
-    def test_basic_equals(self, data):
-        # https://github.com/pandas-dev/pandas/issues/34660
-        assert pd.Series(data).equals(pd.Series(data))
-
-
-class TestBaseArithmeticOps(base.BaseArithmeticOpsTests):
-=======
->>>>>>> 00f79a33
     divmod_exc = NotImplementedError
 
     def get_op_from_name(self, op_name):
@@ -1138,43 +1104,6 @@
             )
         super().test_add_series_with_extension_array(data)
 
-<<<<<<< HEAD
-
-class TestBaseComparisonOps(base.BaseComparisonOpsTests):
-    def test_compare_array(self, data, comparison_op, na_value):
-        ser = pd.Series(data)
-        # pd.Series([ser.iloc[0]] * len(ser)) may not return ArrowExtensionArray
-        # since ser.iloc[0] is a python scalar
-        other = pd.Series(pd.array([ser.iloc[0]] * len(ser), dtype=data.dtype))
-        if comparison_op.__name__ in ["eq", "ne"]:
-            # comparison should match point-wise comparisons
-            result = comparison_op(ser, other)
-            # Series.combine does not calculate the NA mask correctly
-            # when comparing over an array
-            assert result[8] is na_value
-            assert result[97] is na_value
-            expected = ser._combine(other, comparison_op)
-            expected[8] = na_value
-            expected[97] = na_value
-            self.assert_series_equal(result, expected)
-
-        else:
-            exc = None
-            try:
-                result = comparison_op(ser, other)
-            except Exception as err:
-                exc = err
-
-            if exc is None:
-                # Didn't error, then should match point-wise behavior
-                expected = ser._combine(other, comparison_op)
-                self.assert_series_equal(result, expected)
-            else:
-                with pytest.raises(type(exc)):
-                    ser.combine(other, comparison_op)
-
-=======
->>>>>>> 00f79a33
     def test_invalid_other_comp(self, data, comparison_op):
         # GH 48833
         with pytest.raises(
