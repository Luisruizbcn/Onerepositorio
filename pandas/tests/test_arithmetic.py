--- conflicted
+++ resolved
@@ -12,12 +12,7 @@
 
 from pandas.compat import long
 from pandas.core import ops
-<<<<<<< HEAD
-from pandas.errors import NullFrequencyError
-=======
 from pandas.errors import NullFrequencyError, PerformanceWarning
-from pandas._libs.tslibs import IncompatibleFrequency
->>>>>>> 737b3297
 from pandas import (
     timedelta_range,
     Timedelta, Timestamp, NaT, Series, TimedeltaIndex, DatetimeIndex)
@@ -224,14 +219,11 @@
     # -------------------------------------------------------------
     # Binary operations td64 arraylike and datetime-like
 
-<<<<<<< HEAD
     @pytest.mark.parametrize('box', [
         pd.Index,
         Series,
         pd.DataFrame
     ], ids=lambda x: x.__name__)
-=======
->>>>>>> 737b3297
     def test_td64arr_sub_timestamp_raises(self, box):
         idx = TimedeltaIndex(['1 day', '2 day'])
         idx = tm.box_expected(idx, box)
@@ -276,11 +268,7 @@
     @pytest.mark.parametrize('box', [
         pd.Index,
         Series,
-        pytest.param(pd.DataFrame,
-                     marks=pytest.mark.xfail(reason="Returns object dtype "
-                                                    "instead of "
-                                                    "datetime64[ns]",
-                                             strict=True))
+        pd.DataFrame
     ], ids=lambda x: x.__name__)
     def test_td64arr_add_sub_timestamp(self, box):
         # GH#11925
@@ -495,20 +483,8 @@
     # ------------------------------------------------------------------
     # Operations with timedelta-like others
 
-<<<<<<< HEAD
-    @pytest.mark.parametrize('box', [
-        pd.Index,
-        Series,
-        pd.DataFrame
-    ], ids=lambda x: x.__name__)
-    def test_td64arr_add_sub_timestamp(self, box):
-        # GH#11925
-        ts = Timestamp('2012-01-01')
-        # TODO: parametrize over types of datetime scalar?
-=======
     def test_td64arr_add_td64_array(self, box_df_fail):
         box = box_df_fail  # DataFrame tries to broadcast incorrectly
->>>>>>> 737b3297
 
         dti = pd.date_range('2016-01-01', periods=3)
         tdi = dti - dti.shift(1)
@@ -1265,20 +1241,12 @@
     @pytest.mark.parametrize('box', [
         pd.Index,
         Series,
-<<<<<<< HEAD
         pd.DataFrame
     ], ids=lambda x: x.__name__)
     @pytest.mark.parametrize('scalar_td', [
         timedelta(minutes=5, seconds=4),
         Timedelta('5m4s'),
         Timedelta('5m4s').to_timedelta64()])
-=======
-        pytest.param(pd.DataFrame,
-                     marks=pytest.mark.xfail(reason="raises ValueError "
-                                                    "instead of TypeError",
-                                             strict=True))
-    ])
->>>>>>> 737b3297
     def test_td64arr_pow_invalid(self, scalar_td, box):
         td1 = Series([timedelta(minutes=5, seconds=3)] * 3)
         td1.iloc[2] = np.nan
