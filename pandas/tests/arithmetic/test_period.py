--- conflicted
+++ resolved
@@ -889,15 +889,8 @@
         obj = tm.box_expected(idx, box)
 
         msg = r"unsupported operand type\(s\)"
-<<<<<<< HEAD
-        for obj in [idx, ser]:
-            with tm.assert_raises_regex(TypeError, msg):
-                obj + ng
-=======
-
         with tm.assert_raises_regex(TypeError, msg):
             obj + ng
->>>>>>> a26005a3
 
         with pytest.raises(TypeError):
             # error message differs between PY2 and 3
