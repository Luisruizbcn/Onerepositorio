--- conflicted
+++ resolved
@@ -5,13 +5,6 @@
 import pandas as pd
 
 from pandas.compat import long
-<<<<<<< HEAD
-from pandas.core.arrays import (
-    PeriodArray,
-    DatetimeArrayMixin as DatetimeArray,
-    TimedeltaArrayMixin as TimedeltaArray)
-=======
->>>>>>> e6eec3ef
 import pandas.util.testing as tm
 
 
@@ -193,27 +186,6 @@
     return request.param
 
 
-<<<<<<< HEAD
-@pytest.fixture(params=[pd.Index, pd.Series, pd.DataFrame, PeriodArray],
-                ids=id_func)
-def box_with_period(request):
-    """
-    Like `box`, but specific to PeriodDtype for also testing PeriodArray
-    """
-    return request.param
-
-
-@pytest.fixture(params=[pd.Index, pd.Series, pd.DataFrame, DatetimeArray],
-                ids=id_func)
-def box_with_datetime(request):
-    """
-    Like `box`, but specific to datetime64 for also testing DatetimeArray
-    """
-    return request.param
-
-
-=======
->>>>>>> e6eec3ef
 @pytest.fixture(params=[pd.Index, pd.Series, pd.DataFrame, tm.to_array],
                 ids=id_func)
 def box_with_array(request):
