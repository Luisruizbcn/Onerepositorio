--- conflicted
+++ resolved
@@ -516,13 +516,8 @@
     tm.assert_series_equal(result, expected)
 
 
-<<<<<<< HEAD
-@pytest.mark.parametrize("freq", ["5D", "10H", "5Min", "10S"])
-@pytest.mark.parametrize("rule", ["Y", "3ME", "15D", "30H", "15Min", "30S"])
-=======
 @pytest.mark.parametrize("freq", ["5D", "10H", "5Min", "10s"])
-@pytest.mark.parametrize("rule", ["Y", "3M", "15D", "30H", "15Min", "30s"])
->>>>>>> 4f1a086f
+@pytest.mark.parametrize("rule", ["Y", "3ME", "15D", "30H", "15Min", "30s"])
 def test_nearest_upsample_with_limit(tz_aware_fixture, freq, rule, unit):
     # GH 33939
     rng = date_range("1/1/2000", periods=3, freq=freq, tz=tz_aware_fixture).as_unit(
