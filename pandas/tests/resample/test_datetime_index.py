--- conflicted
+++ resolved
@@ -1224,20 +1224,6 @@
     tm.assert_index_equal(result.index, ex_index)
 
 
-<<<<<<< HEAD
-def test_corner_cases_period(simple_period_range_series):
-    # miscellaneous test coverage
-    len0pts = simple_period_range_series("2007-01", "2010-05", freq="M")[:0]
-    # it works
-
-    msg = "Resampling with a PeriodIndex is deprecated"
-    with tm.assert_produces_warning(FutureWarning, match=msg):
-        result = len0pts.resample("Y-DEC").mean()
-    assert len(result) == 0
-
-
-=======
->>>>>>> 38e29ab7
 def test_corner_cases_date(simple_date_range_series, unit):
     # resample to periods
     ts = simple_date_range_series("2000-04-28", "2000-04-30 11:00", freq="h")
