--- conflicted
+++ resolved
@@ -927,38 +927,26 @@
     # check that we have the same behavior with epoch even if we are not timezone aware
     ts_no_tz = ts_1.axis_ops.tz_localize(None)
     result_3 = ts_no_tz.resample("D", origin="epoch").mean()
-<<<<<<< HEAD
-    result_4 = ts_no_tz.resample("24H", origin="epoch").mean()
+    result_4 = ts_no_tz.resample("24h", origin="epoch").mean()
     tm.assert_series_equal(
         result_1, result_3.axis_ops.tz_localize(rng.tz), check_freq=False
     )
     tm.assert_series_equal(
         result_1, result_4.axis_ops.tz_localize(rng.tz), check_freq=False
     )
-=======
-    result_4 = ts_no_tz.resample("24h", origin="epoch").mean()
-    tm.assert_series_equal(result_1, result_3.tz_localize(rng.tz), check_freq=False)
-    tm.assert_series_equal(result_1, result_4.tz_localize(rng.tz), check_freq=False)
->>>>>>> b3fa178b
 
     # check that we have the similar results with two different timezones (+2H and +5H)
     start, end = "2000-10-01 23:30:00+0200", "2000-12-02 00:30:00+0200"
     rng = date_range(start, end, freq="7min").as_unit(unit)
     ts_2 = Series(random_values, index=rng)
     result_5 = ts_2.resample("D", origin="epoch").mean()
-<<<<<<< HEAD
-    result_6 = ts_2.resample("24H", origin="epoch").mean()
+    result_6 = ts_2.resample("24h", origin="epoch").mean()
     tm.assert_series_equal(
         result_1.axis_ops.tz_localize(None), result_5.axis_ops.tz_localize(None)
     )
     tm.assert_series_equal(
         result_1.axis_ops.tz_localize(None), result_6.axis_ops.tz_localize(None)
     )
-=======
-    result_6 = ts_2.resample("24h", origin="epoch").mean()
-    tm.assert_series_equal(result_1.tz_localize(None), result_5.tz_localize(None))
-    tm.assert_series_equal(result_1.tz_localize(None), result_6.tz_localize(None))
->>>>>>> b3fa178b
 
 
 def test_resample_origin_with_day_freq_on_dst(unit):
@@ -1150,27 +1138,16 @@
     rng = date_range("1/1/2012", "4/1/2012", freq="100min").as_unit(unit)
     df = DataFrame(rng.month, index=rng)
 
-<<<<<<< HEAD
-    result = df.resample("M").mean()
-    expected = df.resample("M", kind="period").mean().axis_ops.to_timestamp(how="end")
-=======
     result = df.resample("ME").mean()
-    expected = df.resample("ME", kind="period").mean().to_timestamp(how="end")
->>>>>>> b3fa178b
+    expected = df.resample("ME", kind="period").mean().axis_ops.to_timestamp(how="end")
     expected.index += Timedelta(1, "ns") - Timedelta(1, "D")
     expected.index = expected.index.as_unit(unit)._with_freq("infer")
     assert expected.index.freq == "ME"
     tm.assert_frame_equal(result, expected)
 
-<<<<<<< HEAD
-    result = df.resample("M", closed="left").mean()
-    exp = df.shift(1, freq="D").resample("M", kind="period").mean()
-    exp = exp.axis_ops.to_timestamp(how="end")
-=======
     result = df.resample("ME", closed="left").mean()
     exp = df.shift(1, freq="D").resample("ME", kind="period").mean()
-    exp = exp.to_timestamp(how="end")
->>>>>>> b3fa178b
+    exp = exp.axis_ops.to_timestamp(how="end")
 
     exp.index = exp.index + Timedelta(1, "ns") - Timedelta(1, "D")
     exp.index = exp.index.as_unit(unit)._with_freq("infer")
