from datetime import datetime

import dateutil
import numpy as np
import pytest
import pytz

from pandas._libs.tslibs.ccalendar import (
    DAYS,
    MONTHS,
)
from pandas._libs.tslibs.period import IncompatibleFrequency
from pandas.errors import InvalidIndexError

import pandas as pd
from pandas import (
    DataFrame,
    Series,
    Timestamp,
)
import pandas._testing as tm
from pandas.core.indexes.datetimes import date_range
from pandas.core.indexes.period import (
    Period,
    PeriodIndex,
    period_range,
)
from pandas.core.resample import _get_period_range_edges

from pandas.tseries import offsets


@pytest.fixture()
def _index_factory():
    return period_range


@pytest.fixture
def _series_name():
    return "pi"


class TestPeriodIndex:
    @pytest.mark.parametrize("freq", ["2D", "1h", "2h"])
    @pytest.mark.parametrize("kind", ["period", None, "timestamp"])
    def test_asfreq(self, series_and_frame, freq, kind):
        # GH 12884, 15944
        # make sure .asfreq() returns PeriodIndex (except kind='timestamp')

        obj = series_and_frame
        if kind == "timestamp":
            expected = obj.axis_ops.to_timestamp().resample(freq).asfreq()
        else:
            start = obj.index[0].to_timestamp(how="start")
            end = (obj.index[-1] + obj.index.freq).to_timestamp(how="start")
            new_index = date_range(start=start, end=end, freq=freq, inclusive="left")
            expected = (
                obj.axis_ops.to_timestamp().reindex(new_index).axis_ops.to_period(freq)
            )
        result = obj.resample(freq, kind=kind).asfreq()
        tm.assert_almost_equal(result, expected)

    def test_asfreq_fill_value(self, series):
        # test for fill value during resampling, issue 3715

        s = series
        new_index = date_range(
            s.index[0].to_timestamp(how="start"),
            (s.index[-1]).to_timestamp(how="start"),
            freq="1h",
        )
<<<<<<< HEAD
        expected = s.axis_ops.to_timestamp().reindex(new_index, fill_value=4.0)
        result = s.resample("1H", kind="timestamp").asfreq(fill_value=4.0)
=======
        expected = s.to_timestamp().reindex(new_index, fill_value=4.0)
        result = s.resample("1h", kind="timestamp").asfreq(fill_value=4.0)
>>>>>>> b3fa178b
        tm.assert_series_equal(result, expected)

        frame = s.to_frame("value")
        new_index = date_range(
            frame.index[0].to_timestamp(how="start"),
            (frame.index[-1]).to_timestamp(how="start"),
            freq="1h",
        )
<<<<<<< HEAD
        expected = frame.axis_ops.to_timestamp().reindex(new_index, fill_value=3.0)
        result = frame.resample("1H", kind="timestamp").asfreq(fill_value=3.0)
=======
        expected = frame.to_timestamp().reindex(new_index, fill_value=3.0)
        result = frame.resample("1h", kind="timestamp").asfreq(fill_value=3.0)
>>>>>>> b3fa178b
        tm.assert_frame_equal(result, expected)

    @pytest.mark.parametrize("freq", ["h", "12h", "2D", "W"])
    @pytest.mark.parametrize("kind", [None, "period", "timestamp"])
    @pytest.mark.parametrize("kwargs", [{"on": "date"}, {"level": "d"}])
    def test_selection(self, index, freq, kind, kwargs):
        # This is a bug, these should be implemented
        # GH 14008
        rng = np.arange(len(index), dtype=np.int64)
        df = DataFrame(
            {"date": index, "a": rng},
            index=pd.MultiIndex.from_arrays([rng, index], names=["v", "d"]),
        )
        msg = (
            "Resampling from level= or on= selection with a PeriodIndex is "
            r"not currently supported, use \.set_index\(\.\.\.\) to "
            "explicitly set index"
        )
        with pytest.raises(NotImplementedError, match=msg):
            df.resample(freq, kind=kind, **kwargs)

    @pytest.mark.parametrize("month", MONTHS)
    @pytest.mark.parametrize("meth", ["ffill", "bfill"])
    @pytest.mark.parametrize("conv", ["start", "end"])
    @pytest.mark.parametrize(
        ("offset", "period"), [("D", "D"), ("B", "B"), ("ME", "M")]
    )
    def test_annual_upsample_cases(
        self, offset, period, conv, meth, month, simple_period_range_series
    ):
<<<<<<< HEAD
        ts = simple_period_range_series("1/1/1990", "12/31/1991", freq=f"A-{month}")

        warn = FutureWarning if targ == "B" else None
        msg = r"PeriodDtype\[B\] is deprecated"
        with tm.assert_produces_warning(warn, match=msg):
            result = getattr(ts.resample(targ, convention=conv), meth)()
            expected = result.axis_ops.to_timestamp(targ, how=conv)
            expected = expected.asfreq(targ, meth).axis_ops.to_period()
=======
        ts = simple_period_range_series("1/1/1990", "12/31/1991", freq=f"Y-{month}")
        warn = FutureWarning if period == "B" else None
        msg = r"PeriodDtype\[B\] is deprecated"
        with tm.assert_produces_warning(warn, match=msg):
            result = getattr(ts.resample(period, convention=conv), meth)()
            expected = result.to_timestamp(period, how=conv)
            expected = expected.asfreq(offset, meth).to_period()
>>>>>>> b3fa178b
        tm.assert_series_equal(result, expected)

    def test_basic_downsample(self, simple_period_range_series):
        ts = simple_period_range_series("1/1/1990", "6/30/1995", freq="M")
        result = ts.resample("y-dec").mean()

        expected = ts.groupby(ts.index.year).mean()
        expected.index = period_range("1/1/1990", "6/30/1995", freq="y-dec")
        tm.assert_series_equal(result, expected)

        # this is ok
        tm.assert_series_equal(ts.resample("y-dec").mean(), result)
        tm.assert_series_equal(ts.resample("y").mean(), result)

    @pytest.mark.parametrize(
        "rule,expected_error_msg",
        [
            ("y-dec", "<YearEnd: month=12>"),
            ("q-mar", "<QuarterEnd: startingMonth=3>"),
            ("M", "<MonthEnd>"),
            ("w-thu", "<Week: weekday=3>"),
        ],
    )
    def test_not_subperiod(self, simple_period_range_series, rule, expected_error_msg):
        # These are incompatible period rules for resampling
        ts = simple_period_range_series("1/1/1990", "6/30/1995", freq="w-wed")
        msg = (
            "Frequency <Week: weekday=2> cannot be resampled to "
            f"{expected_error_msg}, as they are not sub or super periods"
        )
        with pytest.raises(IncompatibleFrequency, match=msg):
            ts.resample(rule).mean()

    @pytest.mark.parametrize("freq", ["D", "2D"])
    def test_basic_upsample(self, freq, simple_period_range_series):
        ts = simple_period_range_series("1/1/1990", "6/30/1995", freq="M")
        result = ts.resample("y-dec").mean()

        resampled = result.resample(freq, convention="end").ffill()
        expected = result.axis_ops.to_timestamp(freq, how="end")
        expected = expected.asfreq(freq, "ffill").axis_ops.to_period(freq)
        tm.assert_series_equal(resampled, expected)

    def test_upsample_with_limit(self):
        rng = period_range("1/1/2000", periods=5, freq="Y")
        ts = Series(np.random.default_rng(2).standard_normal(len(rng)), rng)

        result = ts.resample("M", convention="end").ffill(limit=2)
        expected = ts.asfreq("M").reindex(result.index, method="ffill", limit=2)
        tm.assert_series_equal(result, expected)

    def test_annual_upsample(self, simple_period_range_series):
        ts = simple_period_range_series("1/1/1990", "12/31/1995", freq="Y-DEC")
        df = DataFrame({"a": ts})
        rdf = df.resample("D").ffill()
        exp = df["a"].resample("D").ffill()
        tm.assert_series_equal(rdf["a"], exp)

        rng = period_range("2000", "2003", freq="Y-DEC")
        ts = Series([1, 2, 3, 4], index=rng)

        result = ts.resample("M").ffill()
        ex_index = period_range("2000-01", "2003-12", freq="M")

        expected = ts.asfreq("M", how="start").reindex(ex_index, method="ffill")
        tm.assert_series_equal(result, expected)

    @pytest.mark.parametrize("month", MONTHS)
    @pytest.mark.parametrize("convention", ["start", "end"])
    @pytest.mark.parametrize(
        ("offset", "period"), [("D", "D"), ("B", "B"), ("ME", "M")]
    )
    def test_quarterly_upsample(
        self, month, offset, period, convention, simple_period_range_series
    ):
        freq = f"Q-{month}"
        ts = simple_period_range_series("1/1/1990", "12/31/1995", freq=freq)
        warn = FutureWarning if period == "B" else None
        msg = r"PeriodDtype\[B\] is deprecated"
        with tm.assert_produces_warning(warn, match=msg):
<<<<<<< HEAD
            result = ts.resample(target, convention=convention).ffill()
            expected = result.axis_ops.to_timestamp(target, how=convention)
            expected = expected.asfreq(target, "ffill").axis_ops.to_period()
=======
            result = ts.resample(period, convention=convention).ffill()
            expected = result.to_timestamp(period, how=convention)
            expected = expected.asfreq(offset, "ffill").to_period()
>>>>>>> b3fa178b
        tm.assert_series_equal(result, expected)

    @pytest.mark.parametrize("target", ["D", "B"])
    @pytest.mark.parametrize("convention", ["start", "end"])
    def test_monthly_upsample(self, target, convention, simple_period_range_series):
        ts = simple_period_range_series("1/1/1990", "12/31/1995", freq="M")

        warn = None if target == "D" else FutureWarning
        msg = r"PeriodDtype\[B\] is deprecated"
        with tm.assert_produces_warning(warn, match=msg):
            result = ts.resample(target, convention=convention).ffill()
            expected = result.axis_ops.to_timestamp(target, how=convention)
            expected = expected.asfreq(target, "ffill").axis_ops.to_period()
        tm.assert_series_equal(result, expected)

    def test_resample_basic(self):
        # GH3609
        s = Series(
            range(100),
            index=date_range("20130101", freq="s", periods=100, name="idx"),
            dtype="float",
        )
        s[10:30] = np.nan
        index = PeriodIndex(
            [Period("2013-01-01 00:00", "min"), Period("2013-01-01 00:01", "min")],
            name="idx",
        )
        expected = Series([34.5, 79.5], index=index)
<<<<<<< HEAD
        result = s.axis_ops.to_period().resample("T", kind="period").mean()
=======
        result = s.to_period().resample("min", kind="period").mean()
>>>>>>> b3fa178b
        tm.assert_series_equal(result, expected)
        result2 = s.resample("min", kind="period").mean()
        tm.assert_series_equal(result2, expected)

    @pytest.mark.parametrize(
        "freq,expected_vals", [("M", [31, 29, 31, 9]), ("2M", [31 + 29, 31 + 9])]
    )
    def test_resample_count(self, freq, expected_vals):
        # GH12774
        series = Series(1, index=period_range(start="2000", periods=100))
        result = series.resample(freq).count()
        expected_index = period_range(
            start="2000", freq=freq, periods=len(expected_vals)
        )
        expected = Series(expected_vals, index=expected_index)
        tm.assert_series_equal(result, expected)

    def test_resample_same_freq(self, resample_method):
        # GH12770
        series = Series(range(3), index=period_range(start="2000", periods=3, freq="M"))
        expected = series

        result = getattr(series.resample("M"), resample_method)()
        tm.assert_series_equal(result, expected)

    def test_resample_incompat_freq(self):
        msg = (
            "Frequency <MonthEnd> cannot be resampled to <Week: weekday=6>, "
            "as they are not sub or super periods"
        )
        with pytest.raises(IncompatibleFrequency, match=msg):
            Series(
                range(3), index=period_range(start="2000", periods=3, freq="M")
            ).resample("W").mean()

    def test_with_local_timezone_pytz(self):
        # see gh-5430
        local_timezone = pytz.timezone("America/Los_Angeles")

        start = datetime(year=2013, month=11, day=1, hour=0, minute=0, tzinfo=pytz.utc)
        # 1 day later
        end = datetime(year=2013, month=11, day=2, hour=0, minute=0, tzinfo=pytz.utc)

        index = date_range(start, end, freq="h")

        series = Series(1, index=index)
        series = series.axis_ops.tz_convert(local_timezone)
        result = series.resample("D", kind="period").mean()

        # Create the expected series
        # Index is moved back a day with the timezone conversion from UTC to
        # Pacific
        expected_index = period_range(start=start, end=end, freq="D") - offsets.Day()
        expected = Series(1.0, index=expected_index)
        tm.assert_series_equal(result, expected)

    def test_resample_with_pytz(self):
        # GH 13238
        s = Series(
            2, index=date_range("2017-01-01", periods=48, freq="h", tz="US/Eastern")
        )
        result = s.resample("D").mean()
        expected = Series(
            2.0,
            index=pd.DatetimeIndex(
                ["2017-01-01", "2017-01-02"], tz="US/Eastern", freq="D"
            ),
        )
        tm.assert_series_equal(result, expected)
        # Especially assert that the timezone is LMT for pytz
        assert result.index.tz == pytz.timezone("US/Eastern")

    def test_with_local_timezone_dateutil(self):
        # see gh-5430
        local_timezone = "dateutil/America/Los_Angeles"

        start = datetime(
            year=2013, month=11, day=1, hour=0, minute=0, tzinfo=dateutil.tz.tzutc()
        )
        # 1 day later
        end = datetime(
            year=2013, month=11, day=2, hour=0, minute=0, tzinfo=dateutil.tz.tzutc()
        )

        index = date_range(start, end, freq="h", name="idx")

        series = Series(1, index=index)
        series = series.axis_ops.tz_convert(local_timezone)
        result = series.resample("D", kind="period").mean()

        # Create the expected series
        # Index is moved back a day with the timezone conversion from UTC to
        # Pacific
        expected_index = (
            period_range(start=start, end=end, freq="D", name="idx") - offsets.Day()
        )
        expected = Series(1.0, index=expected_index)
        tm.assert_series_equal(result, expected)

    def test_resample_nonexistent_time_bin_edge(self):
        # GH 19375
        index = date_range("2017-03-12", "2017-03-12 1:45:00", freq="15min")
        s = Series(np.zeros(len(index)), index=index)
<<<<<<< HEAD
        expected = s.axis_ops.tz_localize("US/Pacific")
        expected.index = pd.DatetimeIndex(expected.index, freq="900S")
        result = expected.resample("900S").mean()
=======
        expected = s.tz_localize("US/Pacific")
        expected.index = pd.DatetimeIndex(expected.index, freq="900s")
        result = expected.resample("900s").mean()
>>>>>>> b3fa178b
        tm.assert_series_equal(result, expected)

        # GH 23742
        index = date_range(start="2017-10-10", end="2017-10-20", freq="1h")
        index = index.tz_localize("UTC").tz_convert("America/Sao_Paulo")
        df = DataFrame(data=list(range(len(index))), index=index)
        result = df.groupby(pd.Grouper(freq="1D")).count()
        expected = date_range(
            start="2017-10-09",
            end="2017-10-20",
            freq="D",
            tz="America/Sao_Paulo",
            nonexistent="shift_forward",
            inclusive="left",
        )
        tm.assert_index_equal(result.index, expected)

    def test_resample_ambiguous_time_bin_edge(self):
        # GH 10117
        idx = date_range(
            "2014-10-25 22:00:00",
            "2014-10-26 00:30:00",
            freq="30min",
            tz="Europe/London",
        )
        expected = Series(np.zeros(len(idx)), index=idx)
        result = expected.resample("30min").mean()
        tm.assert_series_equal(result, expected)

    def test_fill_method_and_how_upsample(self):
        # GH2073
        s = Series(
            np.arange(9, dtype="int64"),
            index=date_range("2010-01-01", periods=9, freq="Q"),
        )
        last = s.resample("ME").ffill()
        both = s.resample("ME").ffill().resample("ME").last().astype("int64")
        tm.assert_series_equal(last, both)

    @pytest.mark.parametrize("day", DAYS)
    @pytest.mark.parametrize("target", ["D", "B"])
    @pytest.mark.parametrize("convention", ["start", "end"])
    def test_weekly_upsample(self, day, target, convention, simple_period_range_series):
        freq = f"W-{day}"
        ts = simple_period_range_series("1/1/1990", "12/31/1995", freq=freq)

        warn = None if target == "D" else FutureWarning
        msg = r"PeriodDtype\[B\] is deprecated"
        with tm.assert_produces_warning(warn, match=msg):
            result = ts.resample(target, convention=convention).ffill()
            expected = result.axis_ops.to_timestamp(target, how=convention)
            expected = expected.asfreq(target, "ffill").axis_ops.to_period()
        tm.assert_series_equal(result, expected)

    def test_resample_to_timestamps(self, simple_period_range_series):
        ts = simple_period_range_series("1/1/1990", "12/31/1995", freq="M")

<<<<<<< HEAD
        result = ts.resample("A-DEC", kind="timestamp").mean()
        expected = ts.axis_ops.to_timestamp(how="start").resample("A-DEC").mean()
=======
        result = ts.resample("Y-DEC", kind="timestamp").mean()
        expected = ts.to_timestamp(how="start").resample("Y-DEC").mean()
>>>>>>> b3fa178b
        tm.assert_series_equal(result, expected)

    @pytest.mark.parametrize("month", MONTHS)
    def test_resample_to_quarterly(self, simple_period_range_series, month):
        ts = simple_period_range_series("1990", "1992", freq=f"Y-{month}")
        quar_ts = ts.resample(f"Q-{month}").ffill()

        stamps = ts.axis_ops.to_timestamp("D", how="start")
        qdates = period_range(
            ts.index[0].asfreq("D", "start"),
            ts.index[-1].asfreq("D", "end"),
            freq=f"Q-{month}",
        )

        expected = stamps.reindex(qdates.to_timestamp("D", "s"), method="ffill")
        expected.index = qdates

        tm.assert_series_equal(quar_ts, expected)

    @pytest.mark.parametrize("how", ["start", "end"])
    def test_resample_to_quarterly_start_end(self, simple_period_range_series, how):
        # conforms, but different month
        ts = simple_period_range_series("1990", "1992", freq="Y-JUN")
        result = ts.resample("Q-MAR", convention=how).ffill()
        expected = ts.asfreq("Q-MAR", how=how)
        expected = expected.reindex(result.index, method="ffill")

        # .axis_ops.to_timestamp('D')
        # expected = expected.resample('Q-MAR').ffill()

        tm.assert_series_equal(result, expected)

    def test_resample_fill_missing(self):
        rng = PeriodIndex([2000, 2005, 2007, 2009], freq="Y")

        s = Series(np.random.default_rng(2).standard_normal(4), index=rng)

<<<<<<< HEAD
        stamps = s.axis_ops.to_timestamp()
        filled = s.resample("A").ffill()
        expected = stamps.resample("A").ffill().axis_ops.to_period("A")
=======
        stamps = s.to_timestamp()
        filled = s.resample("Y").ffill()
        expected = stamps.resample("Y").ffill().to_period("Y")
>>>>>>> b3fa178b
        tm.assert_series_equal(filled, expected)

    def test_cant_fill_missing_dups(self):
        rng = PeriodIndex([2000, 2005, 2005, 2007, 2007], freq="Y")
        s = Series(np.random.default_rng(2).standard_normal(5), index=rng)
        msg = "Reindexing only valid with uniquely valued Index objects"
        with pytest.raises(InvalidIndexError, match=msg):
            s.resample("Y").ffill()

    @pytest.mark.parametrize("freq", ["5min"])
    @pytest.mark.parametrize("kind", ["period", None, "timestamp"])
    def test_resample_5minute(self, freq, kind):
<<<<<<< HEAD
        rng = period_range("1/1/2000", "1/5/2000", freq="T")
        ts = Series(np.random.randn(len(rng)), index=rng)
        expected = ts.axis_ops.to_timestamp().resample(freq).mean()
=======
        rng = period_range("1/1/2000", "1/5/2000", freq="min")
        ts = Series(np.random.default_rng(2).standard_normal(len(rng)), index=rng)
        expected = ts.to_timestamp().resample(freq).mean()
>>>>>>> b3fa178b
        if kind != "timestamp":
            expected = expected.axis_ops.to_period(freq)
        result = ts.resample(freq, kind=kind).mean()
        tm.assert_series_equal(result, expected)

    def test_upsample_daily_business_daily(self, simple_period_range_series):
        ts = simple_period_range_series("1/1/2000", "2/1/2000", freq="B")

        result = ts.resample("D").asfreq()
        expected = ts.asfreq("D").reindex(period_range("1/3/2000", "2/1/2000"))
        tm.assert_series_equal(result, expected)

        ts = simple_period_range_series("1/1/2000", "2/1/2000")
        result = ts.resample("h", convention="s").asfreq()
        exp_rng = period_range("1/1/2000", "2/1/2000 23:00", freq="h")
        expected = ts.asfreq("h", how="s").reindex(exp_rng)
        tm.assert_series_equal(result, expected)

    def test_resample_irregular_sparse(self):
        dr = date_range(start="1/1/2012", freq="5min", periods=1000)
        s = Series(np.array(100), index=dr)
        # subset the data.
        subset = s[:"2012-01-04 06:55"]

        result = subset.resample("10min").apply(len)
        expected = s.resample("10min").apply(len).loc[result.index]
        tm.assert_series_equal(result, expected)

    def test_resample_weekly_all_na(self):
        rng = date_range("1/1/2000", periods=10, freq="W-WED")
        ts = Series(np.random.default_rng(2).standard_normal(len(rng)), index=rng)

        result = ts.resample("W-THU").asfreq()

        assert result.isna().all()

        result = ts.resample("W-THU").asfreq().ffill()[:-1]
        expected = ts.asfreq("W-THU").ffill()
        tm.assert_series_equal(result, expected)

    def test_resample_tz_localized(self):
        dr = date_range(start="2012-4-13", end="2012-5-1")
        ts = Series(range(len(dr)), index=dr)

        ts_utc = ts.axis_ops.tz_localize("UTC")
        ts_local = ts_utc.axis_ops.tz_convert("America/Los_Angeles")

        result = ts_local.resample("W").mean()

        ts_local_naive = ts_local.copy()
        ts_local_naive.index = [
            x.replace(tzinfo=None) for x in ts_local_naive.index.to_pydatetime()
        ]

        exp = (
            ts_local_naive.resample("W")
            .mean()
            .axis_ops.tz_localize("America/Los_Angeles")
        )
        exp.index = pd.DatetimeIndex(exp.index, freq="W")

        tm.assert_series_equal(result, exp)

        # it works
        result = ts_local.resample("D").mean()

        # #2245
        idx = date_range(
            "2001-09-20 15:59", "2001-09-20 16:00", freq="min", tz="Australia/Sydney"
        )
        s = Series([1, 2], index=idx)

        result = s.resample("D", closed="right", label="right").mean()
        ex_index = date_range("2001-09-21", periods=1, freq="D", tz="Australia/Sydney")
        expected = Series([1.5], index=ex_index)

        tm.assert_series_equal(result, expected)

        # for good measure
        result = s.resample("D", kind="period").mean()
        ex_index = period_range("2001-09-20", periods=1, freq="D")
        expected = Series([1.5], index=ex_index)
        tm.assert_series_equal(result, expected)

        # GH 6397
        # comparing an offset that doesn't propagate tz's
        rng = date_range("1/1/2011", periods=20000, freq="h")
        rng = rng.tz_localize("EST")
        ts = DataFrame(index=rng)
        ts["first"] = np.random.default_rng(2).standard_normal(len(rng))
        ts["second"] = np.cumsum(np.random.default_rng(2).standard_normal(len(rng)))
        expected = DataFrame(
            {
                "first": ts.resample("Y").sum()["first"],
                "second": ts.resample("Y").mean()["second"],
            },
            columns=["first", "second"],
        )
        result = (
            ts.resample("Y")
            .agg({"first": "sum", "second": "mean"})
            .reindex(columns=["first", "second"])
        )
        tm.assert_frame_equal(result, expected)

    def test_closed_left_corner(self):
        # #1465
        s = Series(
            np.random.default_rng(2).standard_normal(21),
            index=date_range(start="1/1/2012 9:30", freq="1min", periods=21),
        )
        s.iloc[0] = np.nan

        result = s.resample("10min", closed="left", label="right").mean()
        exp = s[1:].resample("10min", closed="left", label="right").mean()
        tm.assert_series_equal(result, exp)

        result = s.resample("10min", closed="left", label="left").mean()
        exp = s[1:].resample("10min", closed="left", label="left").mean()

        ex_index = date_range(start="1/1/2012 9:30", freq="10min", periods=3)

        tm.assert_index_equal(result.index, ex_index)
        tm.assert_series_equal(result, exp)

    def test_quarterly_resampling(self):
        rng = period_range("2000Q1", periods=10, freq="Q-DEC")
        ts = Series(np.arange(10), index=rng)

<<<<<<< HEAD
        result = ts.resample("A").mean()
        exp = ts.axis_ops.to_timestamp().resample("A").mean().axis_ops.to_period()
=======
        result = ts.resample("Y").mean()
        exp = ts.to_timestamp().resample("Y").mean().to_period()
>>>>>>> b3fa178b
        tm.assert_series_equal(result, exp)

    def test_resample_weekly_bug_1726(self):
        # 8/6/12 is a Monday
        ind = date_range(start="8/6/2012", end="8/26/2012", freq="D")
        n = len(ind)
        data = [[x] * 5 for x in range(n)]
        df = DataFrame(data, columns=["open", "high", "low", "close", "vol"], index=ind)

        # it works!
        df.resample("W-MON", closed="left", label="left").first()

    def test_resample_with_dst_time_change(self):
        # GH 15549
        index = (
            pd.DatetimeIndex([1457537600000000000, 1458059600000000000])
            .tz_localize("UTC")
            .tz_convert("America/Chicago")
        )
        df = DataFrame([1, 2], index=index)
        result = df.resample("12h", closed="right", label="right").last().ffill()

        expected_index_values = [
            "2016-03-09 12:00:00-06:00",
            "2016-03-10 00:00:00-06:00",
            "2016-03-10 12:00:00-06:00",
            "2016-03-11 00:00:00-06:00",
            "2016-03-11 12:00:00-06:00",
            "2016-03-12 00:00:00-06:00",
            "2016-03-12 12:00:00-06:00",
            "2016-03-13 00:00:00-06:00",
            "2016-03-13 13:00:00-05:00",
            "2016-03-14 01:00:00-05:00",
            "2016-03-14 13:00:00-05:00",
            "2016-03-15 01:00:00-05:00",
            "2016-03-15 13:00:00-05:00",
        ]
        index = pd.to_datetime(expected_index_values, utc=True).tz_convert(
            "America/Chicago"
        )
        index = pd.DatetimeIndex(index, freq="12h")
        expected = DataFrame(
            [1.0, 1.0, 1.0, 1.0, 1.0, 1.0, 1.0, 1.0, 1.0, 1.0, 1.0, 1.0, 2.0],
            index=index,
        )
        tm.assert_frame_equal(result, expected)

    def test_resample_bms_2752(self):
        # GH2753
        timeseries = Series(
            index=pd.bdate_range("20000101", "20000201"), dtype=np.float64
        )
        res1 = timeseries.resample("BMS").mean()
        res2 = timeseries.resample("BMS").mean().resample("B").mean()
        assert res1.index[0] == Timestamp("20000103")
        assert res1.index[0] == res2.index[0]

    @pytest.mark.xfail(reason="Commented out for more than 3 years. Should this work?")
    def test_monthly_convention_span(self):
        rng = period_range("2000-01", periods=3, freq="ME")
        ts = Series(np.arange(3), index=rng)

        # hacky way to get same thing
        exp_index = period_range("2000-01-01", "2000-03-31", freq="D")
        expected = ts.asfreq("D", how="end").reindex(exp_index)
        expected = expected.fillna(method="bfill")

        result = ts.resample("D").mean()

        tm.assert_series_equal(result, expected)

    @pytest.mark.parametrize(
        "from_freq, to_freq", [("D", "ME"), ("Q", "Y"), ("ME", "Q"), ("D", "W")]
    )
    def test_default_right_closed_label(self, from_freq, to_freq):
        idx = date_range(start="8/15/2012", periods=100, freq=from_freq)
        df = DataFrame(np.random.default_rng(2).standard_normal((len(idx), 2)), idx)

        resampled = df.resample(to_freq).mean()
        tm.assert_frame_equal(
            resampled, df.resample(to_freq, closed="right", label="right").mean()
        )

    @pytest.mark.parametrize(
        "from_freq, to_freq",
        [("D", "MS"), ("Q", "YS"), ("ME", "QS"), ("h", "D"), ("min", "h")],
    )
    def test_default_left_closed_label(self, from_freq, to_freq):
        idx = date_range(start="8/15/2012", periods=100, freq=from_freq)
        df = DataFrame(np.random.default_rng(2).standard_normal((len(idx), 2)), idx)

        resampled = df.resample(to_freq).mean()
        tm.assert_frame_equal(
            resampled, df.resample(to_freq, closed="left", label="left").mean()
        )

    def test_all_values_single_bin(self):
        # 2070
        index = period_range(start="2012-01-01", end="2012-12-31", freq="M")
        s = Series(np.random.default_rng(2).standard_normal(len(index)), index=index)

        result = s.resample("Y").mean()
        tm.assert_almost_equal(result.iloc[0], s.mean())

    def test_evenly_divisible_with_no_extra_bins(self):
        # 4076
        # when the frequency is evenly divisible, sometimes extra bins

        df = DataFrame(
            np.random.default_rng(2).standard_normal((9, 3)),
            index=date_range("2000-1-1", periods=9),
        )
        result = df.resample("5D").mean()
        expected = pd.concat([df.iloc[0:5].mean(), df.iloc[5:].mean()], axis=1).T
        expected.index = pd.DatetimeIndex(
            [Timestamp("2000-1-1"), Timestamp("2000-1-6")], freq="5D"
        )
        tm.assert_frame_equal(result, expected)

        index = date_range(start="2001-5-4", periods=28)
        df = DataFrame(
            [
                {
                    "REST_KEY": 1,
                    "DLY_TRN_QT": 80,
                    "DLY_SLS_AMT": 90,
                    "COOP_DLY_TRN_QT": 30,
                    "COOP_DLY_SLS_AMT": 20,
                }
            ]
            * 28
            + [
                {
                    "REST_KEY": 2,
                    "DLY_TRN_QT": 70,
                    "DLY_SLS_AMT": 10,
                    "COOP_DLY_TRN_QT": 50,
                    "COOP_DLY_SLS_AMT": 20,
                }
            ]
            * 28,
            index=index.append(index),
        ).sort_index()

        index = date_range("2001-5-4", periods=4, freq="7D")
        expected = DataFrame(
            [
                {
                    "REST_KEY": 14,
                    "DLY_TRN_QT": 14,
                    "DLY_SLS_AMT": 14,
                    "COOP_DLY_TRN_QT": 14,
                    "COOP_DLY_SLS_AMT": 14,
                }
            ]
            * 4,
            index=index,
        )
        result = df.resample("7D").count()
        tm.assert_frame_equal(result, expected)

        expected = DataFrame(
            [
                {
                    "REST_KEY": 21,
                    "DLY_TRN_QT": 1050,
                    "DLY_SLS_AMT": 700,
                    "COOP_DLY_TRN_QT": 560,
                    "COOP_DLY_SLS_AMT": 280,
                }
            ]
            * 4,
            index=index,
        )
        result = df.resample("7D").sum()
        tm.assert_frame_equal(result, expected)

    @pytest.mark.parametrize("freq, period_mult", [("h", 24), ("12h", 2)])
    @pytest.mark.parametrize("kind", [None, "period"])
    def test_upsampling_ohlc(self, freq, period_mult, kind):
        # GH 13083
        pi = period_range(start="2000", freq="D", periods=10)
        s = Series(range(len(pi)), index=pi)
        expected = (
            s.axis_ops.to_timestamp().resample(freq).ohlc().axis_ops.to_period(freq)
        )

        # timestamp-based resampling doesn't include all sub-periods
        # of the last original period, so extend accordingly:
        new_index = period_range(start="2000", freq=freq, periods=period_mult * len(pi))
        expected = expected.reindex(new_index)
        result = s.resample(freq, kind=kind).ohlc()
        tm.assert_frame_equal(result, expected)

    @pytest.mark.parametrize(
        "periods, values",
        [
            (
                [
                    pd.NaT,
                    "1970-01-01 00:00:00",
                    pd.NaT,
                    "1970-01-01 00:00:02",
                    "1970-01-01 00:00:03",
                ],
                [2, 3, 5, 7, 11],
            ),
            (
                [
                    pd.NaT,
                    pd.NaT,
                    "1970-01-01 00:00:00",
                    pd.NaT,
                    pd.NaT,
                    pd.NaT,
                    "1970-01-01 00:00:02",
                    "1970-01-01 00:00:03",
                    pd.NaT,
                    pd.NaT,
                ],
                [1, 2, 3, 5, 6, 8, 7, 11, 12, 13],
            ),
        ],
    )
    @pytest.mark.parametrize(
        "freq, expected_values",
        [
            ("1s", [3, np.nan, 7, 11]),
            ("2s", [3, (7 + 11) / 2]),
            ("3s", [(3 + 7) / 2, 11]),
        ],
    )
    def test_resample_with_nat(self, periods, values, freq, expected_values):
        # GH 13224
        index = PeriodIndex(periods, freq="s")
        frame = DataFrame(values, index=index)

        expected_index = period_range(
            "1970-01-01 00:00:00", periods=len(expected_values), freq=freq
        )
        expected = DataFrame(expected_values, index=expected_index)
        result = frame.resample(freq).mean()
        tm.assert_frame_equal(result, expected)

    def test_resample_with_only_nat(self):
        # GH 13224
        pi = PeriodIndex([pd.NaT] * 3, freq="s")
        frame = DataFrame([2, 3, 5], index=pi, columns=["a"])
        expected_index = PeriodIndex(data=[], freq=pi.freq)
        expected = DataFrame(index=expected_index, columns=["a"], dtype="float64")
        result = frame.resample("1s").mean()
        tm.assert_frame_equal(result, expected)

    @pytest.mark.parametrize(
        "start,end,start_freq,end_freq,offset",
        [
            ("19910905", "19910909 03:00", "h", "24h", "10h"),
            ("19910905", "19910909 12:00", "h", "24h", "10h"),
            ("19910905", "19910909 23:00", "h", "24h", "10h"),
            ("19910905 10:00", "19910909", "h", "24h", "10h"),
            ("19910905 10:00", "19910909 10:00", "h", "24h", "10h"),
            ("19910905", "19910909 10:00", "h", "24h", "10h"),
            ("19910905 12:00", "19910909", "h", "24h", "10h"),
            ("19910905 12:00", "19910909 03:00", "h", "24h", "10h"),
            ("19910905 12:00", "19910909 12:00", "h", "24h", "10h"),
            ("19910905 12:00", "19910909 12:00", "h", "24h", "34h"),
            ("19910905 12:00", "19910909 12:00", "h", "17h", "10h"),
            ("19910905 12:00", "19910909 12:00", "h", "17h", "3h"),
            ("19910905", "19910913 06:00", "2h", "24h", "10h"),
            ("19910905", "19910905 01:39", "Min", "5Min", "3Min"),
            ("19910905", "19910905 03:18", "2Min", "5Min", "3Min"),
        ],
    )
    def test_resample_with_offset(self, start, end, start_freq, end_freq, offset):
        # GH 23882 & 31809
        pi = period_range(start, end, freq=start_freq)
        ser = Series(np.arange(len(pi)), index=pi)
        result = ser.resample(end_freq, offset=offset).mean()
        result = result.axis_ops.to_timestamp(end_freq)

<<<<<<< HEAD
        expected = ser.axis_ops.to_timestamp().resample(end_freq, offset=offset).mean()
        if end_freq == "M":
            # TODO: is non-tick the relevant characteristic? (GH 33815)
            expected.index = expected.index._with_freq(None)
=======
        expected = ser.to_timestamp().resample(end_freq, offset=offset).mean()
        tm.assert_series_equal(result, expected)

    def test_resample_with_offset_month(self):
        # GH 23882 & 31809
        pi = period_range("19910905 12:00", "19910909 1:00", freq="h")
        ser = Series(np.arange(len(pi)), index=pi)
        result = ser.resample("M", offset="3h").mean()
        result = result.to_timestamp("M")
        expected = ser.to_timestamp().resample("ME", offset="3h").mean()
        # TODO: is non-tick the relevant characteristic? (GH 33815)
        expected.index = expected.index._with_freq(None)
>>>>>>> b3fa178b
        tm.assert_series_equal(result, expected)

    @pytest.mark.parametrize(
        "first,last,freq,freq_to_offset,exp_first,exp_last",
        [
            ("19910905", "19920406", "D", "D", "19910905", "19920406"),
            ("19910905 00:00", "19920406 06:00", "D", "D", "19910905", "19920406"),
            (
                "19910905 06:00",
                "19920406 06:00",
                "h",
                "h",
                "19910905 06:00",
                "19920406 06:00",
            ),
            ("19910906", "19920406", "M", "ME", "1991-09", "1992-04"),
            ("19910831", "19920430", "M", "ME", "1991-08", "1992-04"),
            ("1991-08", "1992-04", "M", "ME", "1991-08", "1992-04"),
        ],
    )
    def test_get_period_range_edges(
        self, first, last, freq, freq_to_offset, exp_first, exp_last
    ):
        first = Period(first)
        last = Period(last)

        exp_first = Period(exp_first, freq=freq)
        exp_last = Period(exp_last, freq=freq)

        freq = pd.tseries.frequencies.to_offset(freq_to_offset)
        result = _get_period_range_edges(first, last, freq)
        expected = (exp_first, exp_last)
        assert result == expected

    def test_sum_min_count(self):
        # GH 19974
        index = date_range(start="2018", freq="ME", periods=6)
        data = np.ones(6)
        data[3:6] = np.nan
        s = Series(data, index).axis_ops.to_period()
        result = s.resample("Q").sum(min_count=1)
        expected = Series(
            [3.0, np.nan], index=PeriodIndex(["2018Q1", "2018Q2"], freq="Q-DEC")
        )
        tm.assert_series_equal(result, expected)

    def test_resample_t_l_deprecated(self):
        # GH#52536
        msg_t = "'T' is deprecated and will be removed in a future version."
        msg_l = "'L' is deprecated and will be removed in a future version."

        with tm.assert_produces_warning(FutureWarning, match=msg_l):
            rng_l = period_range(
                "2020-01-01 00:00:00 00:00", "2020-01-01 00:00:00 00:01", freq="L"
            )
        ser = Series(np.arange(len(rng_l)), index=rng_l)

        rng = period_range(
            "2020-01-01 00:00:00 00:00", "2020-01-01 00:00:00 00:01", freq="min"
        )
        expected = Series([29999.5, 60000.0], index=rng)
        with tm.assert_produces_warning(FutureWarning, match=msg_t):
            result = ser.resample("T").mean()
        tm.assert_series_equal(result, expected)


def test_resample_frequency_ME_error_message(series_and_frame):
    msg = "Invalid frequency: 2ME"

    obj = series_and_frame
    with pytest.raises(ValueError, match=msg):
        obj.resample("2ME")<|MERGE_RESOLUTION|>--- conflicted
+++ resolved
@@ -69,13 +69,8 @@
             (s.index[-1]).to_timestamp(how="start"),
             freq="1h",
         )
-<<<<<<< HEAD
         expected = s.axis_ops.to_timestamp().reindex(new_index, fill_value=4.0)
-        result = s.resample("1H", kind="timestamp").asfreq(fill_value=4.0)
-=======
-        expected = s.to_timestamp().reindex(new_index, fill_value=4.0)
         result = s.resample("1h", kind="timestamp").asfreq(fill_value=4.0)
->>>>>>> b3fa178b
         tm.assert_series_equal(result, expected)
 
         frame = s.to_frame("value")
@@ -84,13 +79,8 @@
             (frame.index[-1]).to_timestamp(how="start"),
             freq="1h",
         )
-<<<<<<< HEAD
         expected = frame.axis_ops.to_timestamp().reindex(new_index, fill_value=3.0)
-        result = frame.resample("1H", kind="timestamp").asfreq(fill_value=3.0)
-=======
-        expected = frame.to_timestamp().reindex(new_index, fill_value=3.0)
         result = frame.resample("1h", kind="timestamp").asfreq(fill_value=3.0)
->>>>>>> b3fa178b
         tm.assert_frame_equal(result, expected)
 
     @pytest.mark.parametrize("freq", ["h", "12h", "2D", "W"])
@@ -121,24 +111,14 @@
     def test_annual_upsample_cases(
         self, offset, period, conv, meth, month, simple_period_range_series
     ):
-<<<<<<< HEAD
-        ts = simple_period_range_series("1/1/1990", "12/31/1991", freq=f"A-{month}")
-
-        warn = FutureWarning if targ == "B" else None
-        msg = r"PeriodDtype\[B\] is deprecated"
-        with tm.assert_produces_warning(warn, match=msg):
-            result = getattr(ts.resample(targ, convention=conv), meth)()
-            expected = result.axis_ops.to_timestamp(targ, how=conv)
-            expected = expected.asfreq(targ, meth).axis_ops.to_period()
-=======
         ts = simple_period_range_series("1/1/1990", "12/31/1991", freq=f"Y-{month}")
+
         warn = FutureWarning if period == "B" else None
         msg = r"PeriodDtype\[B\] is deprecated"
         with tm.assert_produces_warning(warn, match=msg):
             result = getattr(ts.resample(period, convention=conv), meth)()
-            expected = result.to_timestamp(period, how=conv)
-            expected = expected.asfreq(offset, meth).to_period()
->>>>>>> b3fa178b
+            expected = result.axis_ops.to_timestamp(period, how=conv)
+            expected = expected.asfreq(offset, meth).axis_ops.to_period()
         tm.assert_series_equal(result, expected)
 
     def test_basic_downsample(self, simple_period_range_series):
@@ -219,15 +199,9 @@
         warn = FutureWarning if period == "B" else None
         msg = r"PeriodDtype\[B\] is deprecated"
         with tm.assert_produces_warning(warn, match=msg):
-<<<<<<< HEAD
-            result = ts.resample(target, convention=convention).ffill()
-            expected = result.axis_ops.to_timestamp(target, how=convention)
-            expected = expected.asfreq(target, "ffill").axis_ops.to_period()
-=======
             result = ts.resample(period, convention=convention).ffill()
-            expected = result.to_timestamp(period, how=convention)
-            expected = expected.asfreq(offset, "ffill").to_period()
->>>>>>> b3fa178b
+            expected = result.axis_ops.to_timestamp(period, how=convention)
+            expected = expected.asfreq(offset, "ffill").axis_ops.to_period()
         tm.assert_series_equal(result, expected)
 
     @pytest.mark.parametrize("target", ["D", "B"])
@@ -256,11 +230,7 @@
             name="idx",
         )
         expected = Series([34.5, 79.5], index=index)
-<<<<<<< HEAD
-        result = s.axis_ops.to_period().resample("T", kind="period").mean()
-=======
-        result = s.to_period().resample("min", kind="period").mean()
->>>>>>> b3fa178b
+        result = s.axis_ops.to_period().resample("min", kind="period").mean()
         tm.assert_series_equal(result, expected)
         result2 = s.resample("min", kind="period").mean()
         tm.assert_series_equal(result2, expected)
@@ -364,15 +334,9 @@
         # GH 19375
         index = date_range("2017-03-12", "2017-03-12 1:45:00", freq="15min")
         s = Series(np.zeros(len(index)), index=index)
-<<<<<<< HEAD
         expected = s.axis_ops.tz_localize("US/Pacific")
-        expected.index = pd.DatetimeIndex(expected.index, freq="900S")
-        result = expected.resample("900S").mean()
-=======
-        expected = s.tz_localize("US/Pacific")
         expected.index = pd.DatetimeIndex(expected.index, freq="900s")
         result = expected.resample("900s").mean()
->>>>>>> b3fa178b
         tm.assert_series_equal(result, expected)
 
         # GH 23742
@@ -430,13 +394,8 @@
     def test_resample_to_timestamps(self, simple_period_range_series):
         ts = simple_period_range_series("1/1/1990", "12/31/1995", freq="M")
 
-<<<<<<< HEAD
-        result = ts.resample("A-DEC", kind="timestamp").mean()
-        expected = ts.axis_ops.to_timestamp(how="start").resample("A-DEC").mean()
-=======
         result = ts.resample("Y-DEC", kind="timestamp").mean()
-        expected = ts.to_timestamp(how="start").resample("Y-DEC").mean()
->>>>>>> b3fa178b
+        expected = ts.axis_ops.to_timestamp(how="start").resample("Y-DEC").mean()
         tm.assert_series_equal(result, expected)
 
     @pytest.mark.parametrize("month", MONTHS)
@@ -474,15 +433,9 @@
 
         s = Series(np.random.default_rng(2).standard_normal(4), index=rng)
 
-<<<<<<< HEAD
         stamps = s.axis_ops.to_timestamp()
-        filled = s.resample("A").ffill()
-        expected = stamps.resample("A").ffill().axis_ops.to_period("A")
-=======
-        stamps = s.to_timestamp()
         filled = s.resample("Y").ffill()
-        expected = stamps.resample("Y").ffill().to_period("Y")
->>>>>>> b3fa178b
+        expected = stamps.resample("Y").ffill().axis_ops.to_period("Y")
         tm.assert_series_equal(filled, expected)
 
     def test_cant_fill_missing_dups(self):
@@ -495,15 +448,9 @@
     @pytest.mark.parametrize("freq", ["5min"])
     @pytest.mark.parametrize("kind", ["period", None, "timestamp"])
     def test_resample_5minute(self, freq, kind):
-<<<<<<< HEAD
-        rng = period_range("1/1/2000", "1/5/2000", freq="T")
-        ts = Series(np.random.randn(len(rng)), index=rng)
-        expected = ts.axis_ops.to_timestamp().resample(freq).mean()
-=======
         rng = period_range("1/1/2000", "1/5/2000", freq="min")
         ts = Series(np.random.default_rng(2).standard_normal(len(rng)), index=rng)
-        expected = ts.to_timestamp().resample(freq).mean()
->>>>>>> b3fa178b
+        expected = ts.axis_ops.to_timestamp().resample(freq).mean()
         if kind != "timestamp":
             expected = expected.axis_ops.to_period(freq)
         result = ts.resample(freq, kind=kind).mean()
@@ -633,13 +580,8 @@
         rng = period_range("2000Q1", periods=10, freq="Q-DEC")
         ts = Series(np.arange(10), index=rng)
 
-<<<<<<< HEAD
-        result = ts.resample("A").mean()
-        exp = ts.axis_ops.to_timestamp().resample("A").mean().axis_ops.to_period()
-=======
         result = ts.resample("Y").mean()
-        exp = ts.to_timestamp().resample("Y").mean().to_period()
->>>>>>> b3fa178b
+        exp = ts.axis_ops.to_timestamp().resample("Y").mean().axis_ops.to_period()
         tm.assert_series_equal(result, exp)
 
     def test_resample_weekly_bug_1726(self):
@@ -920,13 +862,10 @@
         result = ser.resample(end_freq, offset=offset).mean()
         result = result.axis_ops.to_timestamp(end_freq)
 
-<<<<<<< HEAD
         expected = ser.axis_ops.to_timestamp().resample(end_freq, offset=offset).mean()
         if end_freq == "M":
             # TODO: is non-tick the relevant characteristic? (GH 33815)
             expected.index = expected.index._with_freq(None)
-=======
-        expected = ser.to_timestamp().resample(end_freq, offset=offset).mean()
         tm.assert_series_equal(result, expected)
 
     def test_resample_with_offset_month(self):
@@ -934,11 +873,10 @@
         pi = period_range("19910905 12:00", "19910909 1:00", freq="h")
         ser = Series(np.arange(len(pi)), index=pi)
         result = ser.resample("M", offset="3h").mean()
-        result = result.to_timestamp("M")
-        expected = ser.to_timestamp().resample("ME", offset="3h").mean()
+        result = result.axis_ops.to_timestamp("M")
+        expected = ser.axis_ops.to_timestamp().resample("ME", offset="3h").mean()
         # TODO: is non-tick the relevant characteristic? (GH 33815)
         expected.index = expected.index._with_freq(None)
->>>>>>> b3fa178b
         tm.assert_series_equal(result, expected)
 
     @pytest.mark.parametrize(
