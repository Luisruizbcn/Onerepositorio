--- conflicted
+++ resolved
@@ -1001,13 +1001,9 @@
     # miscellaneous test coverage
     len0pts = simple_period_range_series("2007-01", "2010-05", freq="M")[:0]
     # it works
-<<<<<<< HEAD
     msg = "Resampling with a PeriodIndex is deprecated"
     with tm.assert_produces_warning(FutureWarning, match=msg):
         result = len0pts.resample("Y-DEC").mean()
-    assert len(result) == 0
-=======
-    result = len0pts.resample("Y-DEC").mean()
     assert len(result) == 0
 
 
@@ -1027,5 +1023,4 @@
 
     obj = series_and_frame
     with pytest.raises(ValueError, match=msg):
-        obj.resample(freq_depr)
->>>>>>> 6971c9ca
+        obj.resample(freq_depr)