--- conflicted
+++ resolved
@@ -33,13 +33,9 @@
     expected = Series(dict(counter.most_common()), dtype=np.int64, name=obj.name)
     expected.index = expected.index.astype(obj.dtype)
     if isinstance(obj, pd.MultiIndex):
-<<<<<<< HEAD
-        expected.index = pd.Index(expected.index)
+        expected.index = Index(expected.index)
     if isinstance(obj.dtype, pd.Int64Dtype):
         expected = expected.astype("Int64")
-=======
-        expected.index = Index(expected.index)
->>>>>>> fd675461
 
     # TODO: Order of entries with the same count is inconsistent on CI (gh-32449)
     if obj.duplicated().any():
