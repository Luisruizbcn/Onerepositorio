import collections
from datetime import timedelta

import numpy as np
import pytest

from pandas.compat import np_array_datetime64_compat

import pandas as pd
from pandas import (
    DatetimeIndex,
    Index,
    Interval,
    IntervalIndex,
    Series,
    Timedelta,
    TimedeltaIndex,
)
import pandas._testing as tm
from pandas.tests.base.common import allow_na_ops


def test_value_counts(index_or_series_obj):
    obj = index_or_series_obj
    obj = np.repeat(obj, range(1, len(obj) + 1))
    result = obj.value_counts()

    counter = collections.Counter(obj)
    expected = Series(dict(counter.most_common()), dtype=np.int64, name=obj.name)
    expected.index = expected.index.astype(obj.dtype)
    if isinstance(obj, pd.MultiIndex):
        expected.index = Index(expected.index)

    # TODO(GH#32514): Order of entries with the same count is inconsistent
    #  on CI (gh-32449)
    if obj.duplicated().any():
        result = result.sort_index()
        expected = expected.sort_index()
    tm.assert_series_equal(result, expected)


@pytest.mark.parametrize("null_obj", [np.nan, None])
@pytest.mark.parametrize("dropna", [True, False])
def test_value_counts_null(null_obj, dropna, index_or_series_obj):
    orig = index_or_series_obj
    obj = orig.copy()

    if not allow_na_ops(obj):
        pytest.skip("type doesn't allow for NA operations")
    elif len(obj) < 1:
        pytest.skip("Test doesn't make sense on empty data")
    elif isinstance(orig, pd.MultiIndex):
        pytest.skip(f"MultiIndex can't hold '{null_obj}'")

    values = obj._values
    values[0:2] = null_obj

    klass = type(obj)
    repeated_values = np.repeat(values, range(1, len(values) + 1))
    obj = klass(repeated_values, dtype=obj.dtype)

    # because np.nan == np.nan is False, but None == None is True
    # np.nan would be duplicated, whereas None wouldn't
    counter = collections.Counter(obj.dropna())
    expected = Series(dict(counter.most_common()), dtype=np.int64)
    expected.index = expected.index.astype(obj.dtype)

<<<<<<< HEAD
    if not dropna:
        # can't use expected[null_obj] = 3 as
        # IntervalIndex doesn't allow assignment
        new_entry = Series({np.nan: 3}, dtype=np.int64)
        expected = expected.append(new_entry)

    result = obj.value_counts(dropna=dropna)
=======
    result = obj.value_counts()
    if obj.duplicated().any():
        # TODO(GH#32514):
        #  Order of entries with the same count is inconsistent on CI (gh-32449)
        expected = expected.sort_index()
        result = result.sort_index()
    tm.assert_series_equal(result, expected)

    expected[null_obj] = 3
>>>>>>> 0635a25f

    if obj.duplicated().any():
        # TODO(GH#32514):
        #  Order of entries with the same count is inconsistent on CI (gh-32449)
        expected = expected.sort_index()
        result = result.sort_index()
    tm.assert_series_equal(result, expected)


def test_value_counts_inferred(index_or_series):
    klass = index_or_series
    s_values = ["a", "b", "b", "b", "b", "c", "d", "d", "a", "a"]
    s = klass(s_values)
    expected = Series([4, 3, 2, 1], index=["b", "a", "d", "c"])
    tm.assert_series_equal(s.value_counts(), expected)

    if isinstance(s, Index):
        exp = Index(np.unique(np.array(s_values, dtype=np.object_)))
        tm.assert_index_equal(s.unique(), exp)
    else:
        exp = np.unique(np.array(s_values, dtype=np.object_))
        tm.assert_numpy_array_equal(s.unique(), exp)

    assert s.nunique() == 4
    # don't sort, have to sort after the fact as not sorting is
    # platform-dep
    hist = s.value_counts(sort=False).sort_values()
    expected = Series([3, 1, 4, 2], index=list("acbd")).sort_values()
    tm.assert_series_equal(hist, expected)

    # sort ascending
    hist = s.value_counts(ascending=True)
    expected = Series([1, 2, 3, 4], index=list("cdab"))
    tm.assert_series_equal(hist, expected)

    # relative histogram.
    hist = s.value_counts(normalize=True)
    expected = Series([0.4, 0.3, 0.2, 0.1], index=["b", "a", "d", "c"])
    tm.assert_series_equal(hist, expected)


def test_value_counts_bins(index_or_series):
    klass = index_or_series
    s_values = ["a", "b", "b", "b", "b", "c", "d", "d", "a", "a"]
    s = klass(s_values)

    # bins
    msg = "bins argument only works with numeric data"
    with pytest.raises(TypeError, match=msg):
        s.value_counts(bins=1)

    s1 = Series([1, 1, 2, 3])
    res1 = s1.value_counts(bins=1)
    exp1 = Series({Interval(0.997, 3.0): 4})
    tm.assert_series_equal(res1, exp1)
    res1n = s1.value_counts(bins=1, normalize=True)
    exp1n = Series({Interval(0.997, 3.0): 1.0})
    tm.assert_series_equal(res1n, exp1n)

    if isinstance(s1, Index):
        tm.assert_index_equal(s1.unique(), Index([1, 2, 3]))
    else:
        exp = np.array([1, 2, 3], dtype=np.int64)
        tm.assert_numpy_array_equal(s1.unique(), exp)

    assert s1.nunique() == 3

    # these return the same
    res4 = s1.value_counts(bins=4, dropna=True)
    intervals = IntervalIndex.from_breaks([0.997, 1.5, 2.0, 2.5, 3.0])
    exp4 = Series([2, 1, 1, 0], index=intervals.take([0, 1, 3, 2]))
    tm.assert_series_equal(res4, exp4)

    res4 = s1.value_counts(bins=4, dropna=False)
    intervals = IntervalIndex.from_breaks([0.997, 1.5, 2.0, 2.5, 3.0])
    exp4 = Series([2, 1, 1, 0], index=intervals.take([0, 1, 3, 2]))
    tm.assert_series_equal(res4, exp4)

    res4n = s1.value_counts(bins=4, normalize=True)
    exp4n = Series([0.5, 0.25, 0.25, 0], index=intervals.take([0, 1, 3, 2]))
    tm.assert_series_equal(res4n, exp4n)

    # handle NA's properly
    s_values = ["a", "b", "b", "b", np.nan, np.nan, "d", "d", "a", "a", "b"]
    s = klass(s_values)
    expected = Series([4, 3, 2], index=["b", "a", "d"])
    tm.assert_series_equal(s.value_counts(), expected)

    if isinstance(s, Index):
        exp = Index(["a", "b", np.nan, "d"])
        tm.assert_index_equal(s.unique(), exp)
    else:
        exp = np.array(["a", "b", np.nan, "d"], dtype=object)
        tm.assert_numpy_array_equal(s.unique(), exp)
    assert s.nunique() == 3

    s = klass({}) if klass is dict else klass({}, dtype=object)
    expected = Series([], dtype=np.int64)
    tm.assert_series_equal(s.value_counts(), expected, check_index_type=False)
    # returned dtype differs depending on original
    if isinstance(s, Index):
        tm.assert_index_equal(s.unique(), Index([]), exact=False)
    else:
        tm.assert_numpy_array_equal(s.unique(), np.array([]), check_dtype=False)

    assert s.nunique() == 0


def test_value_counts_datetime64(index_or_series):
    klass = index_or_series

    # GH 3002, datetime64[ns]
    # don't test names though
    df = pd.DataFrame(
        {
            "person_id": ["xxyyzz", "xxyyzz", "xxyyzz", "xxyyww", "foofoo", "foofoo"],
            "dt": pd.to_datetime(
                [
                    "2010-01-01",
                    "2010-01-01",
                    "2010-01-01",
                    "2009-01-01",
                    "2008-09-09",
                    "2008-09-09",
                ]
            ),
            "food": ["PIE", "GUM", "EGG", "EGG", "PIE", "GUM"],
        }
    )

    s = klass(df["dt"].copy())
    s.name = None
    idx = pd.to_datetime(
        ["2010-01-01 00:00:00", "2008-09-09 00:00:00", "2009-01-01 00:00:00"]
    )
    expected_s = Series([3, 2, 1], index=idx)
    tm.assert_series_equal(s.value_counts(), expected_s)

    expected = np_array_datetime64_compat(
        ["2010-01-01 00:00:00", "2009-01-01 00:00:00", "2008-09-09 00:00:00"],
        dtype="datetime64[ns]",
    )
    if isinstance(s, Index):
        tm.assert_index_equal(s.unique(), DatetimeIndex(expected))
    else:
        tm.assert_numpy_array_equal(s.unique(), expected)

    assert s.nunique() == 3

    # with NaT
    s = df["dt"].copy()
    s = klass(list(s.values) + [pd.NaT] * 4)

    result = s.value_counts()
    assert result.index.dtype == "datetime64[ns]"
    tm.assert_series_equal(result, expected_s)

    result = s.value_counts(dropna=False)
    expected_s = pd.concat([Series([4], index=DatetimeIndex([pd.NaT])), expected_s])
    tm.assert_series_equal(result, expected_s)

    assert s.dtype == "datetime64[ns]"
    unique = s.unique()
    assert unique.dtype == "datetime64[ns]"

    # numpy_array_equal cannot compare pd.NaT
    if isinstance(s, Index):
        exp_idx = DatetimeIndex(expected.tolist() + [pd.NaT])
        tm.assert_index_equal(unique, exp_idx)
    else:
        tm.assert_numpy_array_equal(unique[:3], expected)
        assert pd.isna(unique[3])

    assert s.nunique() == 3
    assert s.nunique(dropna=False) == 4

    # timedelta64[ns]
    td = df.dt - df.dt + timedelta(1)
    td = klass(td, name="dt")

    result = td.value_counts()
    expected_s = Series([6], index=[Timedelta("1day")], name="dt")
    tm.assert_series_equal(result, expected_s)

    expected = TimedeltaIndex(["1 days"], name="dt")
    if isinstance(td, Index):
        tm.assert_index_equal(td.unique(), expected)
    else:
        tm.assert_numpy_array_equal(td.unique(), expected.values)

    td2 = timedelta(1) + (df.dt - df.dt)
    td2 = klass(td2, name="dt")
    result2 = td2.value_counts()
    tm.assert_series_equal(result2, expected_s)


@pytest.mark.parametrize("dropna", [True, False])
def test_value_counts_with_nan(dropna, index_or_series):
    # GH31944
    klass = index_or_series
    values = [True, pd.NA, np.nan]
    obj = klass(values)
    res = obj.value_counts(dropna=dropna)
    if dropna is True:
        expected = Series([1], index=[True])
    else:
        expected = Series([1, 1, 1], index=[True, pd.NA, np.nan])
    tm.assert_series_equal(res, expected)<|MERGE_RESOLUTION|>--- conflicted
+++ resolved
@@ -65,25 +65,10 @@
     expected = Series(dict(counter.most_common()), dtype=np.int64)
     expected.index = expected.index.astype(obj.dtype)
 
-<<<<<<< HEAD
+    result = obj.value_counts(dropna=dropna)
+
     if not dropna:
-        # can't use expected[null_obj] = 3 as
-        # IntervalIndex doesn't allow assignment
-        new_entry = Series({np.nan: 3}, dtype=np.int64)
-        expected = expected.append(new_entry)
-
-    result = obj.value_counts(dropna=dropna)
-=======
-    result = obj.value_counts()
-    if obj.duplicated().any():
-        # TODO(GH#32514):
-        #  Order of entries with the same count is inconsistent on CI (gh-32449)
-        expected = expected.sort_index()
-        result = result.sort_index()
-    tm.assert_series_equal(result, expected)
-
-    expected[null_obj] = 3
->>>>>>> 0635a25f
+        expected[null_obj] = 3
 
     if obj.duplicated().any():
         # TODO(GH#32514):
