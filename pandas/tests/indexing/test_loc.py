--- conflicted
+++ resolved
@@ -346,17 +346,6 @@
         result = df.loc[pd.array(mask, dtype="boolean")]
         tm.assert_frame_equal(result, expected)
 
-<<<<<<< HEAD
-    def test_loc_copy_vs_view(self):
-        # GH 15631
-        x = DataFrame(zip(range(3), range(3)), columns=["a", "b"])
-
-        y = x.copy()
-        q = x.loc[:, "a"]
-        q += 2
-
-        tm.assert_frame_equal(x, y)
-
     def test_loc_general(self):
 
         df = DataFrame(
@@ -365,8 +354,6 @@
             index=["A", "B", "C", "D"],
         )
 
-=======
->>>>>>> 52aefc5a
         # want this to work
         result = df.loc[:, "A":"B"].iloc[0:2, :]
         assert (result.columns == ["A", "B"]).all()
