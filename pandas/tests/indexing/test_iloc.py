""" test positional based indexing with iloc """

from datetime import datetime
import re
from warnings import (
    catch_warnings,
    simplefilter,
)

import numpy as np
import pytest

from pandas.errors import IndexingError
import pandas.util._test_decorators as td

from pandas import (
    NA,
    Categorical,
    CategoricalDtype,
    DataFrame,
    Index,
    Interval,
    NaT,
    Series,
    Timestamp,
    array,
    concat,
    date_range,
    interval_range,
    isna,
    to_datetime,
)
import pandas._testing as tm
from pandas.api.types import is_scalar
from pandas.tests.indexing.common import check_indexing_smoketest_or_raises

# We pass through the error message from numpy
_slice_iloc_msg = re.escape(
    "only integers, slices (`:`), ellipsis (`...`), numpy.newaxis (`None`) "
    "and integer or boolean arrays are valid indices"
)


class TestiLoc:
    @pytest.mark.parametrize("key", [2, -1, [0, 1, 2]])
    @pytest.mark.parametrize("kind", ["series", "frame"])
    @pytest.mark.parametrize(
        "col",
        ["labels", "mixed", "ts", "floats", "empty"],
    )
    def test_iloc_getitem_int_and_list_int(self, key, kind, col, request):
        obj = request.getfixturevalue(f"{kind}_{col}")
        check_indexing_smoketest_or_raises(
            obj,
            "iloc",
            key,
            fails=IndexError,
        )

        # array of ints (GH5006), make sure that a single indexer is returning
        # the correct type


class TestiLocBaseIndependent:
    """Tests Independent Of Base Class"""

    @pytest.mark.parametrize(
        "key",
        [
            slice(None),
            slice(3),
            range(3),
            [0, 1, 2],
            Index(range(3)),
            np.asarray([0, 1, 2]),
        ],
    )
    @pytest.mark.parametrize("indexer", [tm.loc, tm.iloc])
    def test_iloc_setitem_fullcol_categorical(self, indexer, key, using_array_manager):
        frame = DataFrame({0: range(3)}, dtype=object)

        cat = Categorical(["alpha", "beta", "gamma"])

        if not using_array_manager:
            assert frame._mgr.blocks[0]._can_hold_element(cat)

        df = frame.copy()
        orig_vals = df.values

        indexer(df)[key, 0] = cat

        expected = DataFrame({0: cat}).astype(object)
        if not using_array_manager:
            assert np.shares_memory(df[0].values, orig_vals)

        tm.assert_frame_equal(df, expected)

        # check we dont have a view on cat (may be undesired GH#39986)
        df.iloc[0, 0] = "gamma"
        assert cat[0] != "gamma"

        # pre-2.0 with mixed dataframe ("split" path) we always overwrote the
        #  column.  as of 2.0 we correctly write "into" the column, so
        #  we retain the object dtype.
        frame = DataFrame({0: np.array([0, 1, 2], dtype=object), 1: range(3)})
        df = frame.copy()
        orig_vals = df.values
        indexer(df)[key, 0] = cat
        expected = DataFrame({0: cat.astype(object), 1: range(3)})
        tm.assert_frame_equal(df, expected)

    @pytest.mark.parametrize("box", [array, Series])
    def test_iloc_setitem_ea_inplace(self, frame_or_series, box, using_copy_on_write):
        # GH#38952 Case with not setting a full column
        #  IntegerArray without NAs
        arr = array([1, 2, 3, 4])
        obj = frame_or_series(arr.to_numpy("i8"))

        if frame_or_series is Series:
            values = obj.values
        else:
            values = obj._mgr.arrays[0]

        if frame_or_series is Series:
            obj.iloc[:2] = box(arr[2:])
        else:
            obj.iloc[:2, 0] = box(arr[2:])

        expected = frame_or_series(np.array([3, 4, 3, 4], dtype="i8"))
        tm.assert_equal(obj, expected)

        # Check that we are actually in-place
        if frame_or_series is Series:
            if using_copy_on_write:
                assert obj.values is not values
                assert np.shares_memory(obj.values, values)
            else:
                assert obj.values is values
        else:
            assert np.shares_memory(obj[0].values, values)

    def test_is_scalar_access(self):
        # GH#32085 index with duplicates doesn't matter for _is_scalar_access
        index = Index([1, 2, 1])
        ser = Series(range(3), index=index)

        assert ser.iloc._is_scalar_access((1,))

        df = ser.to_frame()
        assert df.iloc._is_scalar_access((1, 0))

    def test_iloc_exceeds_bounds(self):
        # GH6296
        # iloc should allow indexers that exceed the bounds
        df = DataFrame(np.random.random_sample((20, 5)), columns=list("ABCDE"))

        # lists of positions should raise IndexError!
        msg = "positional indexers are out-of-bounds"
        with pytest.raises(IndexError, match=msg):
            df.iloc[:, [0, 1, 2, 3, 4, 5]]
        with pytest.raises(IndexError, match=msg):
            df.iloc[[1, 30]]
        with pytest.raises(IndexError, match=msg):
            df.iloc[[1, -30]]
        with pytest.raises(IndexError, match=msg):
            df.iloc[[100]]

        s = df["A"]
        with pytest.raises(IndexError, match=msg):
            s.iloc[[100]]
        with pytest.raises(IndexError, match=msg):
            s.iloc[[-100]]

        # still raise on a single indexer
        msg = "single positional indexer is out-of-bounds"
        with pytest.raises(IndexError, match=msg):
            df.iloc[30]
        with pytest.raises(IndexError, match=msg):
            df.iloc[-30]

        # GH10779
        # single positive/negative indexer exceeding Series bounds should raise
        # an IndexError
        with pytest.raises(IndexError, match=msg):
            s.iloc[30]
        with pytest.raises(IndexError, match=msg):
            s.iloc[-30]

        # slices are ok
        result = df.iloc[:, 4:10]  # 0 < start < len < stop
        expected = df.iloc[:, 4:]
        tm.assert_frame_equal(result, expected)

        result = df.iloc[:, -4:-10]  # stop < 0 < start < len
        expected = df.iloc[:, :0]
        tm.assert_frame_equal(result, expected)

        result = df.iloc[:, 10:4:-1]  # 0 < stop < len < start (down)
        expected = df.iloc[:, :4:-1]
        tm.assert_frame_equal(result, expected)

        result = df.iloc[:, 4:-10:-1]  # stop < 0 < start < len (down)
        expected = df.iloc[:, 4::-1]
        tm.assert_frame_equal(result, expected)

        result = df.iloc[:, -10:4]  # start < 0 < stop < len
        expected = df.iloc[:, :4]
        tm.assert_frame_equal(result, expected)

        result = df.iloc[:, 10:4]  # 0 < stop < len < start
        expected = df.iloc[:, :0]
        tm.assert_frame_equal(result, expected)

        result = df.iloc[:, -10:-11:-1]  # stop < start < 0 < len (down)
        expected = df.iloc[:, :0]
        tm.assert_frame_equal(result, expected)

        result = df.iloc[:, 10:11]  # 0 < len < start < stop
        expected = df.iloc[:, :0]
        tm.assert_frame_equal(result, expected)

        # slice bounds exceeding is ok
        result = s.iloc[18:30]
        expected = s.iloc[18:]
        tm.assert_series_equal(result, expected)

        result = s.iloc[30:]
        expected = s.iloc[:0]
        tm.assert_series_equal(result, expected)

        result = s.iloc[30::-1]
        expected = s.iloc[::-1]
        tm.assert_series_equal(result, expected)

        # doc example
        def check(result, expected):
            str(result)
            result.dtypes
            tm.assert_frame_equal(result, expected)

        dfl = DataFrame(np.random.randn(5, 2), columns=list("AB"))
        check(dfl.iloc[:, 2:3], DataFrame(index=dfl.index, columns=[]))
        check(dfl.iloc[:, 1:3], dfl.iloc[:, [1]])
        check(dfl.iloc[4:6], dfl.iloc[[4]])

        msg = "positional indexers are out-of-bounds"
        with pytest.raises(IndexError, match=msg):
            dfl.iloc[[4, 5, 6]]
        msg = "single positional indexer is out-of-bounds"
        with pytest.raises(IndexError, match=msg):
            dfl.iloc[:, 4]

    @pytest.mark.parametrize("index,columns", [(np.arange(20), list("ABCDE"))])
    @pytest.mark.parametrize(
        "index_vals,column_vals",
        [
            ([slice(None), ["A", "D"]]),
            (["1", "2"], slice(None)),
            ([datetime(2019, 1, 1)], slice(None)),
        ],
    )
    def test_iloc_non_integer_raises(self, index, columns, index_vals, column_vals):
        # GH 25753
        df = DataFrame(
            np.random.randn(len(index), len(columns)), index=index, columns=columns
        )
        msg = ".iloc requires numeric indexers, got"
        with pytest.raises(IndexError, match=msg):
            df.iloc[index_vals, column_vals]

    def test_iloc_getitem_invalid_scalar(self, frame_or_series):
        # GH 21982

        obj = DataFrame(np.arange(100).reshape(10, 10))
        obj = tm.get_obj(obj, frame_or_series)

        with pytest.raises(TypeError, match="Cannot index by location index"):
            obj.iloc["a"]

    def test_iloc_array_not_mutating_negative_indices(self):
        # GH 21867
        array_with_neg_numbers = np.array([1, 2, -1])
        array_copy = array_with_neg_numbers.copy()
        df = DataFrame(
            {"A": [100, 101, 102], "B": [103, 104, 105], "C": [106, 107, 108]},
            index=[1, 2, 3],
        )
        df.iloc[array_with_neg_numbers]
        tm.assert_numpy_array_equal(array_with_neg_numbers, array_copy)
        df.iloc[:, array_with_neg_numbers]
        tm.assert_numpy_array_equal(array_with_neg_numbers, array_copy)

    def test_iloc_getitem_neg_int_can_reach_first_index(self):
        # GH10547 and GH10779
        # negative integers should be able to reach index 0
        df = DataFrame({"A": [2, 3, 5], "B": [7, 11, 13]})
        s = df["A"]

        expected = df.iloc[0]
        result = df.iloc[-3]
        tm.assert_series_equal(result, expected)

        expected = df.iloc[[0]]
        result = df.iloc[[-3]]
        tm.assert_frame_equal(result, expected)

        expected = s.iloc[0]
        result = s.iloc[-3]
        assert result == expected

        expected = s.iloc[[0]]
        result = s.iloc[[-3]]
        tm.assert_series_equal(result, expected)

        # check the length 1 Series case highlighted in GH10547
        expected = Series(["a"], index=["A"])
        result = expected.iloc[[-1]]
        tm.assert_series_equal(result, expected)

    def test_iloc_getitem_dups(self):
        # GH 6766
        df1 = DataFrame([{"A": None, "B": 1}, {"A": 2, "B": 2}])
        df2 = DataFrame([{"A": 3, "B": 3}, {"A": 4, "B": 4}])
        df = concat([df1, df2], axis=1)

        # cross-sectional indexing
        result = df.iloc[0, 0]
        assert isna(result)

        result = df.iloc[0, :]
        expected = Series([np.nan, 1, 3, 3], index=["A", "B", "A", "B"], name=0)
        tm.assert_series_equal(result, expected)

    def test_iloc_getitem_array(self):
        df = DataFrame(
            [
                {"A": 1, "B": 2, "C": 3},
                {"A": 100, "B": 200, "C": 300},
                {"A": 1000, "B": 2000, "C": 3000},
            ]
        )

        expected = DataFrame([{"A": 1, "B": 2, "C": 3}])
        tm.assert_frame_equal(df.iloc[[0]], expected)

        expected = DataFrame([{"A": 1, "B": 2, "C": 3}, {"A": 100, "B": 200, "C": 300}])
        tm.assert_frame_equal(df.iloc[[0, 1]], expected)

        expected = DataFrame([{"B": 2, "C": 3}, {"B": 2000, "C": 3000}], index=[0, 2])
        result = df.iloc[[0, 2], [1, 2]]
        tm.assert_frame_equal(result, expected)

    def test_iloc_getitem_bool(self):
        df = DataFrame(
            [
                {"A": 1, "B": 2, "C": 3},
                {"A": 100, "B": 200, "C": 300},
                {"A": 1000, "B": 2000, "C": 3000},
            ]
        )

        expected = DataFrame([{"A": 1, "B": 2, "C": 3}, {"A": 100, "B": 200, "C": 300}])
        result = df.iloc[[True, True, False]]
        tm.assert_frame_equal(result, expected)

        expected = DataFrame(
            [{"A": 1, "B": 2, "C": 3}, {"A": 1000, "B": 2000, "C": 3000}], index=[0, 2]
        )
        result = df.iloc[lambda x: x.index % 2 == 0]
        tm.assert_frame_equal(result, expected)

    @pytest.mark.parametrize("index", [[True, False], [True, False, True, False]])
    def test_iloc_getitem_bool_diff_len(self, index):
        # GH26658
        s = Series([1, 2, 3])
        msg = f"Boolean index has wrong length: {len(index)} instead of {len(s)}"
        with pytest.raises(IndexError, match=msg):
            s.iloc[index]

    def test_iloc_getitem_slice(self):
        df = DataFrame(
            [
                {"A": 1, "B": 2, "C": 3},
                {"A": 100, "B": 200, "C": 300},
                {"A": 1000, "B": 2000, "C": 3000},
            ]
        )

        expected = DataFrame([{"A": 1, "B": 2, "C": 3}, {"A": 100, "B": 200, "C": 300}])
        result = df.iloc[:2]
        tm.assert_frame_equal(result, expected)

        expected = DataFrame([{"A": 100, "B": 200}], index=[1])
        result = df.iloc[1:2, 0:2]
        tm.assert_frame_equal(result, expected)

        expected = DataFrame(
            [{"A": 1, "C": 3}, {"A": 100, "C": 300}, {"A": 1000, "C": 3000}]
        )
        result = df.iloc[:, lambda df: [0, 2]]
        tm.assert_frame_equal(result, expected)

    def test_iloc_getitem_slice_dups(self):
        df1 = DataFrame(np.random.randn(10, 4), columns=["A", "A", "B", "B"])
        df2 = DataFrame(
            np.random.randint(0, 10, size=20).reshape(10, 2), columns=["A", "C"]
        )

        # axis=1
        df = concat([df1, df2], axis=1)
        tm.assert_frame_equal(df.iloc[:, :4], df1)
        tm.assert_frame_equal(df.iloc[:, 4:], df2)

        df = concat([df2, df1], axis=1)
        tm.assert_frame_equal(df.iloc[:, :2], df2)
        tm.assert_frame_equal(df.iloc[:, 2:], df1)

        exp = concat([df2, df1.iloc[:, [0]]], axis=1)
        tm.assert_frame_equal(df.iloc[:, 0:3], exp)

        # axis=0
        df = concat([df, df], axis=0)
        tm.assert_frame_equal(df.iloc[0:10, :2], df2)
        tm.assert_frame_equal(df.iloc[0:10, 2:], df1)
        tm.assert_frame_equal(df.iloc[10:, :2], df2)
        tm.assert_frame_equal(df.iloc[10:, 2:], df1)

    def test_iloc_setitem(self):
        df = DataFrame(
            np.random.randn(4, 4), index=np.arange(0, 8, 2), columns=np.arange(0, 12, 3)
        )

        df.iloc[1, 1] = 1
        result = df.iloc[1, 1]
        assert result == 1

        df.iloc[:, 2:3] = 0
        expected = df.iloc[:, 2:3]
        result = df.iloc[:, 2:3]
        tm.assert_frame_equal(result, expected)

        # GH5771
        s = Series(0, index=[4, 5, 6])
        s.iloc[1:2] += 1
        expected = Series([0, 1, 0], index=[4, 5, 6])
        tm.assert_series_equal(s, expected)

    def test_iloc_setitem_axis_argument(self):
        # GH45032
        df = DataFrame([[6, "c", 10], [7, "d", 11], [8, "e", 12]])
        expected = DataFrame([[6, "c", 10], [7, "d", 11], [5, 5, 5]])
        df.iloc(axis=0)[2] = 5
        tm.assert_frame_equal(df, expected)

        df = DataFrame([[6, "c", 10], [7, "d", 11], [8, "e", 12]])
        expected = DataFrame([[6, "c", 5], [7, "d", 5], [8, "e", 5]])
        df.iloc(axis=1)[2] = 5
        tm.assert_frame_equal(df, expected)

    def test_iloc_setitem_list(self):
        # setitem with an iloc list
        df = DataFrame(
            np.arange(9).reshape((3, 3)), index=["A", "B", "C"], columns=["A", "B", "C"]
        )
        df.iloc[[0, 1], [1, 2]]
        df.iloc[[0, 1], [1, 2]] += 100

        expected = DataFrame(
            np.array([0, 101, 102, 3, 104, 105, 6, 7, 8]).reshape((3, 3)),
            index=["A", "B", "C"],
            columns=["A", "B", "C"],
        )
        tm.assert_frame_equal(df, expected)

    def test_iloc_setitem_pandas_object(self):
        # GH 17193
        s_orig = Series([0, 1, 2, 3])
        expected = Series([0, -1, -2, 3])

        s = s_orig.copy()
        s.iloc[Series([1, 2])] = [-1, -2]
        tm.assert_series_equal(s, expected)

        s = s_orig.copy()
        s.iloc[Index([1, 2])] = [-1, -2]
        tm.assert_series_equal(s, expected)

    def test_iloc_setitem_dups(self):
        # GH 6766
        # iloc with a mask aligning from another iloc
        df1 = DataFrame([{"A": None, "B": 1}, {"A": 2, "B": 2}])
        df2 = DataFrame([{"A": 3, "B": 3}, {"A": 4, "B": 4}])
        df = concat([df1, df2], axis=1)

        expected = df.fillna(3)
        inds = np.isnan(df.iloc[:, 0])
        mask = inds[inds].index
        df.iloc[mask, 0] = df.iloc[mask, 2]
        tm.assert_frame_equal(df, expected)

        # del a dup column across blocks
        expected = DataFrame({0: [1, 2], 1: [3, 4]})
        expected.columns = ["B", "B"]
        del df["A"]
        tm.assert_frame_equal(df, expected)

        # assign back to self
        df.iloc[[0, 1], [0, 1]] = df.iloc[[0, 1], [0, 1]]
        tm.assert_frame_equal(df, expected)

        # reversed x 2
        df.iloc[[1, 0], [0, 1]] = df.iloc[[1, 0], [0, 1]].reset_index(drop=True)
        df.iloc[[1, 0], [0, 1]] = df.iloc[[1, 0], [0, 1]].reset_index(drop=True)
        tm.assert_frame_equal(df, expected)

    def test_iloc_setitem_frame_duplicate_columns_multiple_blocks(
        self, using_array_manager
    ):
        # Same as the "assign back to self" check in test_iloc_setitem_dups
        #  but on a DataFrame with multiple blocks
        df = DataFrame([[0, 1], [2, 3]], columns=["B", "B"])

        # setting float values that can be held by existing integer arrays
        #  is inplace
        df.iloc[:, 0] = df.iloc[:, 0].astype("f8")
        if not using_array_manager:
            assert len(df._mgr.blocks) == 1

        # if the assigned values cannot be held by existing integer arrays,
        #  we cast
        df.iloc[:, 0] = df.iloc[:, 0] + 0.5
        if not using_array_manager:
            assert len(df._mgr.blocks) == 2

        expected = df.copy()

        # assign back to self
        df.iloc[[0, 1], [0, 1]] = df.iloc[[0, 1], [0, 1]]

        tm.assert_frame_equal(df, expected)

    # TODO: GH#27620 this test used to compare iloc against ix; check if this
    #  is redundant with another test comparing iloc against loc
    def test_iloc_getitem_frame(self):
        df = DataFrame(
            np.random.randn(10, 4), index=range(0, 20, 2), columns=range(0, 8, 2)
        )

        result = df.iloc[2]
        exp = df.loc[4]
        tm.assert_series_equal(result, exp)

        result = df.iloc[2, 2]
        exp = df.loc[4, 4]
        assert result == exp

        # slice
        result = df.iloc[4:8]
        expected = df.loc[8:14]
        tm.assert_frame_equal(result, expected)

        result = df.iloc[:, 2:3]
        expected = df.loc[:, 4:5]
        tm.assert_frame_equal(result, expected)

        # list of integers
        result = df.iloc[[0, 1, 3]]
        expected = df.loc[[0, 2, 6]]
        tm.assert_frame_equal(result, expected)

        result = df.iloc[[0, 1, 3], [0, 1]]
        expected = df.loc[[0, 2, 6], [0, 2]]
        tm.assert_frame_equal(result, expected)

        # neg indices
        result = df.iloc[[-1, 1, 3], [-1, 1]]
        expected = df.loc[[18, 2, 6], [6, 2]]
        tm.assert_frame_equal(result, expected)

        # dups indices
        result = df.iloc[[-1, -1, 1, 3], [-1, 1]]
        expected = df.loc[[18, 18, 2, 6], [6, 2]]
        tm.assert_frame_equal(result, expected)

        # with index-like
        s = Series(index=range(1, 5), dtype=object)
        result = df.iloc[s.index]
        expected = df.loc[[2, 4, 6, 8]]
        tm.assert_frame_equal(result, expected)

    def test_iloc_getitem_labelled_frame(self):
        # try with labelled frame
        df = DataFrame(
            np.random.randn(10, 4), index=list("abcdefghij"), columns=list("ABCD")
        )

        result = df.iloc[1, 1]
        exp = df.loc["b", "B"]
        assert result == exp

        result = df.iloc[:, 2:3]
        expected = df.loc[:, ["C"]]
        tm.assert_frame_equal(result, expected)

        # negative indexing
        result = df.iloc[-1, -1]
        exp = df.loc["j", "D"]
        assert result == exp

        # out-of-bounds exception
        msg = "index 5 is out of bounds for axis 0 with size 4"
        with pytest.raises(IndexError, match=msg):
            df.iloc[10, 5]

        # trying to use a label
        msg = (
            r"Location based indexing can only have \[integer, integer "
            r"slice \(START point is INCLUDED, END point is EXCLUDED\), "
            r"listlike of integers, boolean array\] types"
        )
        with pytest.raises(ValueError, match=msg):
            df.iloc["j", "D"]

    def test_iloc_getitem_doc_issue(self, using_array_manager):
        # multi axis slicing issue with single block
        # surfaced in GH 6059

        arr = np.random.randn(6, 4)
        index = date_range("20130101", periods=6)
        columns = list("ABCD")
        df = DataFrame(arr, index=index, columns=columns)

        # defines ref_locs
        df.describe()

        result = df.iloc[3:5, 0:2]
        str(result)
        result.dtypes

        expected = DataFrame(arr[3:5, 0:2], index=index[3:5], columns=columns[0:2])
        tm.assert_frame_equal(result, expected)

        # for dups
        df.columns = list("aaaa")
        result = df.iloc[3:5, 0:2]
        str(result)
        result.dtypes

        expected = DataFrame(arr[3:5, 0:2], index=index[3:5], columns=list("aa"))
        tm.assert_frame_equal(result, expected)

        # related
        arr = np.random.randn(6, 4)
        index = list(range(0, 12, 2))
        columns = list(range(0, 8, 2))
        df = DataFrame(arr, index=index, columns=columns)

        if not using_array_manager:
            df._mgr.blocks[0].mgr_locs
        result = df.iloc[1:5, 2:4]
        str(result)
        result.dtypes
        expected = DataFrame(arr[1:5, 2:4], index=index[1:5], columns=columns[2:4])
        tm.assert_frame_equal(result, expected)

    def test_iloc_setitem_series(self):
        df = DataFrame(
            np.random.randn(10, 4), index=list("abcdefghij"), columns=list("ABCD")
        )

        df.iloc[1, 1] = 1
        result = df.iloc[1, 1]
        assert result == 1

        df.iloc[:, 2:3] = 0
        expected = df.iloc[:, 2:3]
        result = df.iloc[:, 2:3]
        tm.assert_frame_equal(result, expected)

        s = Series(np.random.randn(10), index=range(0, 20, 2))

        s.iloc[1] = 1
        result = s.iloc[1]
        assert result == 1

        s.iloc[:4] = 0
        expected = s.iloc[:4]
        result = s.iloc[:4]
        tm.assert_series_equal(result, expected)

        s = Series([-1] * 6)
        s.iloc[0::2] = [0, 2, 4]
        s.iloc[1::2] = [1, 3, 5]
        result = s
        expected = Series([0, 1, 2, 3, 4, 5])
        tm.assert_series_equal(result, expected)

    def test_iloc_setitem_list_of_lists(self):
        # GH 7551
        # list-of-list is set incorrectly in mixed vs. single dtyped frames
        df = DataFrame(
            {"A": np.arange(5, dtype="int64"), "B": np.arange(5, 10, dtype="int64")}
        )
        df.iloc[2:4] = [[10, 11], [12, 13]]
        expected = DataFrame({"A": [0, 1, 10, 12, 4], "B": [5, 6, 11, 13, 9]})
        tm.assert_frame_equal(df, expected)

        df = DataFrame(
            {"A": ["a", "b", "c", "d", "e"], "B": np.arange(5, 10, dtype="int64")}
        )
        df.iloc[2:4] = [["x", 11], ["y", 13]]
        expected = DataFrame({"A": ["a", "b", "x", "y", "e"], "B": [5, 6, 11, 13, 9]})
        tm.assert_frame_equal(df, expected)

    @pytest.mark.parametrize("indexer", [[0], slice(None, 1, None), np.array([0])])
    @pytest.mark.parametrize("value", [["Z"], np.array(["Z"])])
    def test_iloc_setitem_with_scalar_index(self, indexer, value):
        # GH #19474
        # assigning like "df.iloc[0, [0]] = ['Z']" should be evaluated
        # elementwisely, not using "setter('A', ['Z'])".

<<<<<<< HEAD
        df = DataFrame([[1, 2], [3, 4]], columns=["A", "B"])
        with tm.assert_produces_warning(
            FutureWarning, match="item of incompatible dtype"
        ):
            df.iloc[0, indexer] = value
=======
        # Set object type to avoid upcast when setting "Z"
        df = DataFrame([[1, 2], [3, 4]], columns=["A", "B"]).astype({"A": object})
        df.iloc[0, indexer] = value
>>>>>>> fe702552
        result = df.iloc[0, 0]

        assert is_scalar(result) and result == "Z"

    def test_iloc_mask(self):
        # GH 3631, iloc with a mask (of a series) should raise
        df = DataFrame(list(range(5)), index=list("ABCDE"), columns=["a"])
        mask = df.a % 2 == 0
        msg = "iLocation based boolean indexing cannot use an indexable as a mask"
        with pytest.raises(ValueError, match=msg):
            df.iloc[mask]
        mask.index = range(len(mask))
        msg = "iLocation based boolean indexing on an integer type is not available"
        with pytest.raises(NotImplementedError, match=msg):
            df.iloc[mask]

        # ndarray ok
        result = df.iloc[np.array([True] * len(mask), dtype=bool)]
        tm.assert_frame_equal(result, df)

        # the possibilities
        locs = np.arange(4)
        nums = 2**locs
        reps = [bin(num) for num in nums]
        df = DataFrame({"locs": locs, "nums": nums}, reps)

        expected = {
            (None, ""): "0b1100",
            (None, ".loc"): "0b1100",
            (None, ".iloc"): "0b1100",
            ("index", ""): "0b11",
            ("index", ".loc"): "0b11",
            ("index", ".iloc"): (
                "iLocation based boolean indexing cannot use an indexable as a mask"
            ),
            ("locs", ""): "Unalignable boolean Series provided as indexer "
            "(index of the boolean Series and of the indexed "
            "object do not match).",
            ("locs", ".loc"): "Unalignable boolean Series provided as indexer "
            "(index of the boolean Series and of the "
            "indexed object do not match).",
            ("locs", ".iloc"): (
                "iLocation based boolean indexing on an "
                "integer type is not available"
            ),
        }

        # UserWarnings from reindex of a boolean mask
        with catch_warnings(record=True):
            simplefilter("ignore", UserWarning)
            for idx in [None, "index", "locs"]:
                mask = (df.nums > 2).values
                if idx:
                    mask = Series(mask, list(reversed(getattr(df, idx))))
                for method in ["", ".loc", ".iloc"]:
                    try:
                        if method:
                            accessor = getattr(df, method[1:])
                        else:
                            accessor = df
                        answer = str(bin(accessor[mask]["nums"].sum()))
                    except (ValueError, IndexingError, NotImplementedError) as e:
                        answer = str(e)

                    key = (
                        idx,
                        method,
                    )
                    r = expected.get(key)
                    if r != answer:
                        raise AssertionError(
                            f"[{key}] does not match [{answer}], received [{r}]"
                        )

    def test_iloc_non_unique_indexing(self):
        # GH 4017, non-unique indexing (on the axis)
        df = DataFrame({"A": [0.1] * 3000, "B": [1] * 3000})
        idx = np.arange(30) * 99
        expected = df.iloc[idx]

        df3 = concat([df, 2 * df, 3 * df])
        result = df3.iloc[idx]

        tm.assert_frame_equal(result, expected)

        df2 = DataFrame({"A": [0.1] * 1000, "B": [1] * 1000})
        df2 = concat([df2, 2 * df2, 3 * df2])

        with pytest.raises(KeyError, match="not in index"):
            df2.loc[idx]

    def test_iloc_empty_list_indexer_is_ok(self):
        df = tm.makeCustomDataframe(5, 2)
        # vertical empty
        tm.assert_frame_equal(
            df.iloc[:, []],
            df.iloc[:, :0],
            check_index_type=True,
            check_column_type=True,
        )
        # horizontal empty
        tm.assert_frame_equal(
            df.iloc[[], :],
            df.iloc[:0, :],
            check_index_type=True,
            check_column_type=True,
        )
        # horizontal empty
        tm.assert_frame_equal(
            df.iloc[[]], df.iloc[:0, :], check_index_type=True, check_column_type=True
        )

    def test_identity_slice_returns_new_object(self, using_copy_on_write):
        # GH13873
        original_df = DataFrame({"a": [1, 2, 3]})
        sliced_df = original_df.iloc[:]
        assert sliced_df is not original_df

        # should be a shallow copy
        assert np.shares_memory(original_df["a"], sliced_df["a"])

        # Setting using .loc[:, "a"] sets inplace so alters both sliced and orig
        # depending on CoW
        original_df.loc[:, "a"] = [4, 4, 4]
        if using_copy_on_write:
            assert (sliced_df["a"] == [1, 2, 3]).all()
        else:
            assert (sliced_df["a"] == 4).all()

        original_series = Series([1, 2, 3, 4, 5, 6])
        sliced_series = original_series.iloc[:]
        assert sliced_series is not original_series

        # should also be a shallow copy
        original_series[:3] = [7, 8, 9]
        if using_copy_on_write:
            # shallow copy not updated (CoW)
            assert all(sliced_series[:3] == [1, 2, 3])
        else:
            assert all(sliced_series[:3] == [7, 8, 9])

    def test_indexing_zerodim_np_array(self):
        # GH24919
        df = DataFrame([[1, 2], [3, 4]])
        result = df.iloc[np.array(0)]
        s = Series([1, 2], name=0)
        tm.assert_series_equal(result, s)

    def test_series_indexing_zerodim_np_array(self):
        # GH24919
        s = Series([1, 2])
        result = s.iloc[np.array(0)]
        assert result == 1

    def test_iloc_setitem_categorical_updates_inplace(self):
        # Mixed dtype ensures we go through take_split_path in setitem_with_indexer
        cat = Categorical(["A", "B", "C"])
        df = DataFrame({1: cat, 2: [1, 2, 3]}, copy=False)

        assert tm.shares_memory(df[1], cat)

        # With the enforcement of GH#45333 in 2.0, this modifies original
        #  values inplace
        df.iloc[:, 0] = cat[::-1]

        assert tm.shares_memory(df[1], cat)
        expected = Categorical(["C", "B", "A"], categories=["A", "B", "C"])
        tm.assert_categorical_equal(cat, expected)

    def test_iloc_with_boolean_operation(self):
        # GH 20627
        result = DataFrame([[0, 1], [2, 3], [4, 5], [6, np.nan]])
        result.iloc[result.index <= 2] *= 2
        expected = DataFrame([[0, 2], [4, 6], [8, 10], [6, np.nan]])
        tm.assert_frame_equal(result, expected)

        result.iloc[result.index > 2] *= 2
        expected = DataFrame([[0, 2], [4, 6], [8, 10], [12, np.nan]])
        tm.assert_frame_equal(result, expected)

        result.iloc[[True, True, False, False]] *= 2
        expected = DataFrame([[0, 4], [8, 12], [8, 10], [12, np.nan]])
        tm.assert_frame_equal(result, expected)

        result.iloc[[False, False, True, True]] /= 2
        expected = DataFrame([[0, 4.0], [8, 12.0], [4, 5.0], [6, np.nan]])
        tm.assert_frame_equal(result, expected)

    def test_iloc_getitem_singlerow_slice_categoricaldtype_gives_series(self):
        # GH#29521
        df = DataFrame({"x": Categorical("a b c d e".split())})
        result = df.iloc[0]
        raw_cat = Categorical(["a"], categories=["a", "b", "c", "d", "e"])
        expected = Series(raw_cat, index=["x"], name=0, dtype="category")

        tm.assert_series_equal(result, expected)

    def test_iloc_getitem_categorical_values(self):
        # GH#14580
        # test iloc() on Series with Categorical data

        ser = Series([1, 2, 3]).astype("category")

        # get slice
        result = ser.iloc[0:2]
        expected = Series([1, 2]).astype(CategoricalDtype([1, 2, 3]))
        tm.assert_series_equal(result, expected)

        # get list of indexes
        result = ser.iloc[[0, 1]]
        expected = Series([1, 2]).astype(CategoricalDtype([1, 2, 3]))
        tm.assert_series_equal(result, expected)

        # get boolean array
        result = ser.iloc[[True, False, False]]
        expected = Series([1]).astype(CategoricalDtype([1, 2, 3]))
        tm.assert_series_equal(result, expected)

    @pytest.mark.parametrize("value", [None, NaT, np.nan])
    def test_iloc_setitem_td64_values_cast_na(self, value):
        # GH#18586
        series = Series([0, 1, 2], dtype="timedelta64[ns]")
        series.iloc[0] = value
        expected = Series([NaT, 1, 2], dtype="timedelta64[ns]")
        tm.assert_series_equal(series, expected)

    @pytest.mark.parametrize("not_na", [Interval(0, 1), "a", 1.0])
    def test_setitem_mix_of_nan_and_interval(self, not_na, nulls_fixture):
        # GH#27937
        dtype = CategoricalDtype(categories=[not_na])
        ser = Series(
            [nulls_fixture, nulls_fixture, nulls_fixture, nulls_fixture], dtype=dtype
        )
        ser.iloc[:3] = [nulls_fixture, not_na, nulls_fixture]
        exp = Series([nulls_fixture, not_na, nulls_fixture, nulls_fixture], dtype=dtype)
        tm.assert_series_equal(ser, exp)

    def test_iloc_setitem_empty_frame_raises_with_3d_ndarray(self):
        idx = Index([])
        obj = DataFrame(np.random.randn(len(idx), len(idx)), index=idx, columns=idx)
        nd3 = np.random.randint(5, size=(2, 2, 2))

        msg = f"Cannot set values with ndim > {obj.ndim}"
        with pytest.raises(ValueError, match=msg):
            obj.iloc[nd3] = 0

    @pytest.mark.parametrize("indexer", [tm.loc, tm.iloc])
    def test_iloc_getitem_read_only_values(self, indexer):
        # GH#10043 this is fundamentally a test for iloc, but test loc while
        #  we're here
        rw_array = np.eye(10)
        rw_df = DataFrame(rw_array)

        ro_array = np.eye(10)
        ro_array.setflags(write=False)
        ro_df = DataFrame(ro_array)

        tm.assert_frame_equal(indexer(rw_df)[[1, 2, 3]], indexer(ro_df)[[1, 2, 3]])
        tm.assert_frame_equal(indexer(rw_df)[[1]], indexer(ro_df)[[1]])
        tm.assert_series_equal(indexer(rw_df)[1], indexer(ro_df)[1])
        tm.assert_frame_equal(indexer(rw_df)[1:3], indexer(ro_df)[1:3])

    def test_iloc_getitem_readonly_key(self):
        # GH#17192 iloc with read-only array raising TypeError
        df = DataFrame({"data": np.ones(100, dtype="float64")})
        indices = np.array([1, 3, 6])
        indices.flags.writeable = False

        result = df.iloc[indices]
        expected = df.loc[[1, 3, 6]]
        tm.assert_frame_equal(result, expected)

        result = df["data"].iloc[indices]
        expected = df["data"].loc[[1, 3, 6]]
        tm.assert_series_equal(result, expected)

    def test_iloc_assign_series_to_df_cell(self):
        # GH 37593
        df = DataFrame(columns=["a"], index=[0])
        df.iloc[0, 0] = Series([1, 2, 3])
        expected = DataFrame({"a": [Series([1, 2, 3])]}, columns=["a"], index=[0])
        tm.assert_frame_equal(df, expected)

    @pytest.mark.parametrize("klass", [list, np.array])
    def test_iloc_setitem_bool_indexer(self, klass):
        # GH#36741
        df = DataFrame({"flag": ["x", "y", "z"], "value": [1, 3, 4]})
        indexer = klass([True, False, False])
        df.iloc[indexer, 1] = df.iloc[indexer, 1] * 2
        expected = DataFrame({"flag": ["x", "y", "z"], "value": [2, 3, 4]})
        tm.assert_frame_equal(df, expected)

    @pytest.mark.parametrize("indexer", [[1], slice(1, 2)])
    def test_iloc_setitem_pure_position_based(self, indexer):
        # GH#22046
        df1 = DataFrame({"a2": [11, 12, 13], "b2": [14, 15, 16]})
        df2 = DataFrame({"a": [1, 2, 3], "b": [4, 5, 6], "c": [7, 8, 9]})
        df2.iloc[:, indexer] = df1.iloc[:, [0]]
        expected = DataFrame({"a": [1, 2, 3], "b": [11, 12, 13], "c": [7, 8, 9]})
        tm.assert_frame_equal(df2, expected)

    def test_iloc_setitem_dictionary_value(self):
        # GH#37728
        df = DataFrame({"x": [1, 2], "y": [2, 2]})
        rhs = {"x": 9, "y": 99}
        df.iloc[1] = rhs
        expected = DataFrame({"x": [1, 9], "y": [2, 99]})
        tm.assert_frame_equal(df, expected)

        # GH#38335 same thing, mixed dtypes
        df = DataFrame({"x": [1, 2], "y": [2.0, 2.0]})
        df.iloc[1] = rhs
        expected = DataFrame({"x": [1, 9], "y": [2.0, 99.0]})
        tm.assert_frame_equal(df, expected)

    def test_iloc_getitem_float_duplicates(self):
        df = DataFrame(
            np.random.randn(3, 3), index=[0.1, 0.2, 0.2], columns=list("abc")
        )
        expect = df.iloc[1:]
        tm.assert_frame_equal(df.loc[0.2], expect)

        expect = df.iloc[1:, 0]
        tm.assert_series_equal(df.loc[0.2, "a"], expect)

        df.index = [1, 0.2, 0.2]
        expect = df.iloc[1:]
        tm.assert_frame_equal(df.loc[0.2], expect)

        expect = df.iloc[1:, 0]
        tm.assert_series_equal(df.loc[0.2, "a"], expect)

        df = DataFrame(
            np.random.randn(4, 3), index=[1, 0.2, 0.2, 1], columns=list("abc")
        )
        expect = df.iloc[1:-1]
        tm.assert_frame_equal(df.loc[0.2], expect)

        expect = df.iloc[1:-1, 0]
        tm.assert_series_equal(df.loc[0.2, "a"], expect)

        df.index = [0.1, 0.2, 2, 0.2]
        expect = df.iloc[[1, -1]]
        tm.assert_frame_equal(df.loc[0.2], expect)

        expect = df.iloc[[1, -1], 0]
        tm.assert_series_equal(df.loc[0.2, "a"], expect)

    def test_iloc_setitem_custom_object(self):
        # iloc with an object
        class TO:
            def __init__(self, value) -> None:
                self.value = value

            def __str__(self) -> str:
                return f"[{self.value}]"

            __repr__ = __str__

            def __eq__(self, other) -> bool:
                return self.value == other.value

            def view(self):
                return self

        df = DataFrame(index=[0, 1], columns=[0])
        df.iloc[1, 0] = TO(1)
        df.iloc[1, 0] = TO(2)

        result = DataFrame(index=[0, 1], columns=[0])
        result.iloc[1, 0] = TO(2)

        tm.assert_frame_equal(result, df)

        # remains object dtype even after setting it back
        df = DataFrame(index=[0, 1], columns=[0])
        df.iloc[1, 0] = TO(1)
        df.iloc[1, 0] = np.nan
        result = DataFrame(index=[0, 1], columns=[0])

        tm.assert_frame_equal(result, df)

    def test_iloc_getitem_with_duplicates(self):
        df = DataFrame(np.random.rand(3, 3), columns=list("ABC"), index=list("aab"))

        result = df.iloc[0]
        assert isinstance(result, Series)
        tm.assert_almost_equal(result.values, df.values[0])

        result = df.T.iloc[:, 0]
        assert isinstance(result, Series)
        tm.assert_almost_equal(result.values, df.values[0])

    def test_iloc_getitem_with_duplicates2(self):
        # GH#2259
        df = DataFrame([[1, 2, 3], [4, 5, 6]], columns=[1, 1, 2])
        result = df.iloc[:, [0]]
        expected = df.take([0], axis=1)
        tm.assert_frame_equal(result, expected)

    def test_iloc_interval(self):
        # GH#17130
        df = DataFrame({Interval(1, 2): [1, 2]})

        result = df.iloc[0]
        expected = Series({Interval(1, 2): 1}, name=0)
        tm.assert_series_equal(result, expected)

        result = df.iloc[:, 0]
        expected = Series([1, 2], name=Interval(1, 2))
        tm.assert_series_equal(result, expected)

        result = df.copy()
        result.iloc[:, 0] += 1
        expected = DataFrame({Interval(1, 2): [2, 3]})
        tm.assert_frame_equal(result, expected)

    @pytest.mark.parametrize("indexing_func", [list, np.array])
    @pytest.mark.parametrize("rhs_func", [list, np.array])
    def test_loc_setitem_boolean_list(self, rhs_func, indexing_func):
        # GH#20438 testing specifically list key, not arraylike
        ser = Series([0, 1, 2])
        ser.iloc[indexing_func([True, False, True])] = rhs_func([5, 10])
        expected = Series([5, 1, 10])
        tm.assert_series_equal(ser, expected)

        df = DataFrame({"a": [0, 1, 2]})
        df.iloc[indexing_func([True, False, True])] = rhs_func([[5], [10]])
        expected = DataFrame({"a": [5, 1, 10]})
        tm.assert_frame_equal(df, expected)

    def test_iloc_getitem_slice_negative_step_ea_block(self):
        # GH#44551
        df = DataFrame({"A": [1, 2, 3]}, dtype="Int64")

        res = df.iloc[:, ::-1]
        tm.assert_frame_equal(res, df)

        df["B"] = "foo"
        res = df.iloc[:, ::-1]
        expected = DataFrame({"B": df["B"], "A": df["A"]})
        tm.assert_frame_equal(res, expected)

    def test_iloc_setitem_2d_ndarray_into_ea_block(self):
        # GH#44703
        df = DataFrame({"status": ["a", "b", "c"]}, dtype="category")
        df.iloc[np.array([0, 1]), np.array([0])] = np.array([["a"], ["a"]])

        expected = DataFrame({"status": ["a", "a", "c"]}, dtype=df["status"].dtype)
        tm.assert_frame_equal(df, expected)

    @td.skip_array_manager_not_yet_implemented
    def test_iloc_getitem_int_single_ea_block_view(self):
        # GH#45241
        # TODO: make an extension interface test for this?
        arr = interval_range(1, 10.0)._values
        df = DataFrame(arr)

        # ser should be a *view* on the DataFrame data
        ser = df.iloc[2]

        # if we have a view, then changing arr[2] should also change ser[0]
        assert arr[2] != arr[-1]  # otherwise the rest isn't meaningful
        arr[2] = arr[-1]
        assert ser[0] == arr[-1]

    def test_iloc_setitem_multicolumn_to_datetime(self):
        # GH#20511
        df = DataFrame({"A": ["2022-01-01", "2022-01-02"], "B": ["2021", "2022"]})

        df.iloc[:, [0]] = DataFrame({"A": to_datetime(["2021", "2022"])})
        expected = DataFrame(
            {
                "A": [
                    Timestamp("2021-01-01 00:00:00"),
                    Timestamp("2022-01-01 00:00:00"),
                ],
                "B": ["2021", "2022"],
            }
        )
        tm.assert_frame_equal(df, expected, check_dtype=False)


class TestILocErrors:
    # NB: this test should work for _any_ Series we can pass as
    #  series_with_simple_index
    def test_iloc_float_raises(self, series_with_simple_index, frame_or_series):
        # GH#4892
        # float_indexers should raise exceptions
        # on appropriate Index types & accessors
        # this duplicates the code below
        # but is specifically testing for the error
        # message

        obj = series_with_simple_index
        if frame_or_series is DataFrame:
            obj = obj.to_frame()

        msg = "Cannot index by location index with a non-integer key"
        with pytest.raises(TypeError, match=msg):
            obj.iloc[3.0]

        with pytest.raises(IndexError, match=_slice_iloc_msg):
            obj.iloc[3.0] = 0

    def test_iloc_getitem_setitem_fancy_exceptions(self, float_frame):
        with pytest.raises(IndexingError, match="Too many indexers"):
            float_frame.iloc[:, :, :]

        with pytest.raises(IndexError, match="too many indices for array"):
            # GH#32257 we let numpy do validation, get their exception
            float_frame.iloc[:, :, :] = 1

    def test_iloc_frame_indexer(self):
        # GH#39004
        df = DataFrame({"a": [1, 2, 3]})
        indexer = DataFrame({"a": [True, False, True]})
        msg = "DataFrame indexer for .iloc is not supported. Consider using .loc"
        with pytest.raises(TypeError, match=msg):
            df.iloc[indexer] = 1

        msg = (
            "DataFrame indexer is not allowed for .iloc\n"
            "Consider using .loc for automatic alignment."
        )
        with pytest.raises(IndexError, match=msg):
            df.iloc[indexer]


class TestILocSetItemDuplicateColumns:
    def test_iloc_setitem_scalar_duplicate_columns(self):
        # GH#15686, duplicate columns and mixed dtype
        df1 = DataFrame([{"A": None, "B": 1}, {"A": 2, "B": 2}])
        df2 = DataFrame([{"A": 3, "B": 3}, {"A": 4, "B": 4}])
        df = concat([df1, df2], axis=1)
        df.iloc[0, 0] = -1

        assert df.iloc[0, 0] == -1
        assert df.iloc[0, 2] == 3
        assert df.dtypes.iloc[2] == np.int64

    def test_iloc_setitem_list_duplicate_columns(self):
        # GH#22036 setting with same-sized list
        df = DataFrame([[0, "str", "str2"]], columns=["a", "b", "b"])

        df.iloc[:, 2] = ["str3"]

        expected = DataFrame([[0, "str", "str3"]], columns=["a", "b", "b"])
        tm.assert_frame_equal(df, expected)

    def test_iloc_setitem_series_duplicate_columns(self):
        df = DataFrame(
            np.arange(8, dtype=np.int64).reshape(2, 4), columns=["A", "B", "A", "B"]
        )
        df.iloc[:, 0] = df.iloc[:, 0].astype(np.float64)
        assert df.dtypes.iloc[2] == np.int64

    @pytest.mark.parametrize(
        ["dtypes", "init_value", "expected_value"],
        [("int64", "0", 0), ("float", "1.2", 1.2)],
    )
    def test_iloc_setitem_dtypes_duplicate_columns(
        self, dtypes, init_value, expected_value
    ):
        # GH#22035
        df = DataFrame([[init_value, "str", "str2"]], columns=["a", "b", "b"])

        # with the enforcement of GH#45333 in 2.0, this sets values inplace,
        #  so we retain object dtype
        df.iloc[:, 0] = df.iloc[:, 0].astype(dtypes)

        expected_df = DataFrame(
            [[expected_value, "str", "str2"]],
            columns=["a", "b", "b"],
            dtype=object,
        )
        tm.assert_frame_equal(df, expected_df)


class TestILocCallable:
    def test_frame_iloc_getitem_callable(self):
        # GH#11485
        df = DataFrame({"X": [1, 2, 3, 4], "Y": list("aabb")}, index=list("ABCD"))

        # return location
        res = df.iloc[lambda x: [1, 3]]
        tm.assert_frame_equal(res, df.iloc[[1, 3]])

        res = df.iloc[lambda x: [1, 3], :]
        tm.assert_frame_equal(res, df.iloc[[1, 3], :])

        res = df.iloc[lambda x: [1, 3], lambda x: 0]
        tm.assert_series_equal(res, df.iloc[[1, 3], 0])

        res = df.iloc[lambda x: [1, 3], lambda x: [0]]
        tm.assert_frame_equal(res, df.iloc[[1, 3], [0]])

        # mixture
        res = df.iloc[[1, 3], lambda x: 0]
        tm.assert_series_equal(res, df.iloc[[1, 3], 0])

        res = df.iloc[[1, 3], lambda x: [0]]
        tm.assert_frame_equal(res, df.iloc[[1, 3], [0]])

        res = df.iloc[lambda x: [1, 3], 0]
        tm.assert_series_equal(res, df.iloc[[1, 3], 0])

        res = df.iloc[lambda x: [1, 3], [0]]
        tm.assert_frame_equal(res, df.iloc[[1, 3], [0]])

    def test_frame_iloc_setitem_callable(self):
        # GH#11485
        df = DataFrame({"X": [1, 2, 3, 4], "Y": list("aabb")}, index=list("ABCD"))

        # return location
        res = df.copy()
        res.iloc[lambda x: [1, 3]] = 0
        exp = df.copy()
        exp.iloc[[1, 3]] = 0
        tm.assert_frame_equal(res, exp)

        res = df.copy()
        res.iloc[lambda x: [1, 3], :] = -1
        exp = df.copy()
        exp.iloc[[1, 3], :] = -1
        tm.assert_frame_equal(res, exp)

        res = df.copy()
        res.iloc[lambda x: [1, 3], lambda x: 0] = 5
        exp = df.copy()
        exp.iloc[[1, 3], 0] = 5
        tm.assert_frame_equal(res, exp)

        res = df.copy()
        res.iloc[lambda x: [1, 3], lambda x: [0]] = 25
        exp = df.copy()
        exp.iloc[[1, 3], [0]] = 25
        tm.assert_frame_equal(res, exp)

        # mixture
        res = df.copy()
        res.iloc[[1, 3], lambda x: 0] = -3
        exp = df.copy()
        exp.iloc[[1, 3], 0] = -3
        tm.assert_frame_equal(res, exp)

        res = df.copy()
        res.iloc[[1, 3], lambda x: [0]] = -5
        exp = df.copy()
        exp.iloc[[1, 3], [0]] = -5
        tm.assert_frame_equal(res, exp)

        res = df.copy()
        res.iloc[lambda x: [1, 3], 0] = 10
        exp = df.copy()
        exp.iloc[[1, 3], 0] = 10
        tm.assert_frame_equal(res, exp)

        res = df.copy()
        res.iloc[lambda x: [1, 3], [0]] = [-5, -5]
        exp = df.copy()
        exp.iloc[[1, 3], [0]] = [-5, -5]
        tm.assert_frame_equal(res, exp)


class TestILocSeries:
    def test_iloc(self, using_copy_on_write):
        ser = Series(np.random.randn(10), index=list(range(0, 20, 2)))
        ser_original = ser.copy()

        for i in range(len(ser)):
            result = ser.iloc[i]
            exp = ser[ser.index[i]]
            tm.assert_almost_equal(result, exp)

        # pass a slice
        result = ser.iloc[slice(1, 3)]
        expected = ser.loc[2:4]
        tm.assert_series_equal(result, expected)

        # test slice is a view
        with tm.assert_produces_warning(None):
            # GH#45324 make sure we aren't giving a spurious FutureWarning
            result[:] = 0
        if using_copy_on_write:
            tm.assert_series_equal(ser, ser_original)
        else:
            assert (ser.iloc[1:3] == 0).all()

        # list of integers
        result = ser.iloc[[0, 2, 3, 4, 5]]
        expected = ser.reindex(ser.index[[0, 2, 3, 4, 5]])
        tm.assert_series_equal(result, expected)

    def test_iloc_getitem_nonunique(self):
        ser = Series([0, 1, 2], index=[0, 1, 0])
        assert ser.iloc[2] == 2

    def test_iloc_setitem_pure_position_based(self):
        # GH#22046
        ser1 = Series([1, 2, 3])
        ser2 = Series([4, 5, 6], index=[1, 0, 2])
        ser1.iloc[1:3] = ser2.iloc[1:3]
        expected = Series([1, 5, 6])
        tm.assert_series_equal(ser1, expected)

    def test_iloc_nullable_int64_size_1_nan(self):
        # GH 31861
        result = DataFrame({"a": ["test"], "b": [np.nan]})
        result.loc[:, "b"] = result.loc[:, "b"].astype("Int64")
        expected = DataFrame({"a": ["test"], "b": array([NA], dtype="Int64")})
        tm.assert_frame_equal(result, expected)<|MERGE_RESOLUTION|>--- conflicted
+++ resolved
@@ -719,17 +719,9 @@
         # assigning like "df.iloc[0, [0]] = ['Z']" should be evaluated
         # elementwisely, not using "setter('A', ['Z'])".
 
-<<<<<<< HEAD
-        df = DataFrame([[1, 2], [3, 4]], columns=["A", "B"])
-        with tm.assert_produces_warning(
-            FutureWarning, match="item of incompatible dtype"
-        ):
-            df.iloc[0, indexer] = value
-=======
         # Set object type to avoid upcast when setting "Z"
         df = DataFrame([[1, 2], [3, 4]], columns=["A", "B"]).astype({"A": object})
         df.iloc[0, indexer] = value
->>>>>>> fe702552
         result = df.iloc[0, 0]
 
         assert is_scalar(result) and result == "Z"
