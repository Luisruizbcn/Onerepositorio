--- conflicted
+++ resolved
@@ -881,12 +881,7 @@
         result = s.iloc[np.array(0)]
         assert result == 1
 
-<<<<<<< HEAD
-    @td.skip_array_manager_not_yet_implemented
     def test_iloc_setitem_categorical_updates_inplace(self):
-=======
-    def test_iloc_setitem_categorical_updates_inplace(self, using_copy_on_write):
->>>>>>> 32a261a3
         # Mixed dtype ensures we go through take_split_path in setitem_with_indexer
         cat = Categorical(["A", "B", "C"])
         df = DataFrame({1: cat, 2: [1, 2, 3]}, copy=False)
