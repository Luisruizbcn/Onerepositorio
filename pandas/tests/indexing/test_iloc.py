""" test positional based indexing with iloc """

from datetime import datetime
import re
from warnings import catch_warnings, simplefilter

import numpy as np
import pytest

from pandas import (
    Categorical,
    CategoricalDtype,
    DataFrame,
    Index,
    NaT,
    Series,
    Timestamp,
    concat,
    date_range,
    isna,
    to_datetime,
)
import pandas._testing as tm
from pandas.api.types import is_scalar
from pandas.core.indexing import IndexingError
from pandas.tests.indexing.common import Base

# We pass through the error message from numpy
_slice_iloc_msg = re.escape(
    "only integers, slices (`:`), ellipsis (`...`), numpy.newaxis (`None`) "
    "and integer or boolean arrays are valid indices"
)


class TestiLoc(Base):
    def test_iloc_getitem_int(self):
        # integer
        self.check_result(
            "iloc",
            2,
            typs=["labels", "mixed", "ts", "floats", "empty"],
            fails=IndexError,
        )

    def test_iloc_getitem_neg_int(self):
        # neg integer
        self.check_result(
            "iloc",
            -1,
            typs=["labels", "mixed", "ts", "floats", "empty"],
            fails=IndexError,
        )

    def test_iloc_getitem_list_int(self):
        self.check_result(
            "iloc",
            [0, 1, 2],
            typs=["labels", "mixed", "ts", "floats", "empty"],
            fails=IndexError,
        )

        # array of ints (GH5006), make sure that a single indexer is returning
        # the correct type


class TestiLoc2:
    # TODO: better name, just separating out things that dont rely on base class

    def test_is_scalar_access(self):
        # GH#32085 index with duplicates doesnt matter for _is_scalar_access
        index = Index([1, 2, 1])
        ser = Series(range(3), index=index)

        assert ser.iloc._is_scalar_access((1,))

        df = ser.to_frame()
        assert df.iloc._is_scalar_access((1, 0))

    def test_iloc_exceeds_bounds(self):

        # GH6296
        # iloc should allow indexers that exceed the bounds
        df = DataFrame(np.random.random_sample((20, 5)), columns=list("ABCDE"))

        # lists of positions should raise IndexError!
        msg = "positional indexers are out-of-bounds"
        with pytest.raises(IndexError, match=msg):
            df.iloc[:, [0, 1, 2, 3, 4, 5]]
        with pytest.raises(IndexError, match=msg):
            df.iloc[[1, 30]]
        with pytest.raises(IndexError, match=msg):
            df.iloc[[1, -30]]
        with pytest.raises(IndexError, match=msg):
            df.iloc[[100]]

        s = df["A"]
        with pytest.raises(IndexError, match=msg):
            s.iloc[[100]]
        with pytest.raises(IndexError, match=msg):
            s.iloc[[-100]]

        # still raise on a single indexer
        msg = "single positional indexer is out-of-bounds"
        with pytest.raises(IndexError, match=msg):
            df.iloc[30]
        with pytest.raises(IndexError, match=msg):
            df.iloc[-30]

        # GH10779
        # single positive/negative indexer exceeding Series bounds should raise
        # an IndexError
        with pytest.raises(IndexError, match=msg):
            s.iloc[30]
        with pytest.raises(IndexError, match=msg):
            s.iloc[-30]

        # slices are ok
        result = df.iloc[:, 4:10]  # 0 < start < len < stop
        expected = df.iloc[:, 4:]
        tm.assert_frame_equal(result, expected)

        result = df.iloc[:, -4:-10]  # stop < 0 < start < len
        expected = df.iloc[:, :0]
        tm.assert_frame_equal(result, expected)

        result = df.iloc[:, 10:4:-1]  # 0 < stop < len < start (down)
        expected = df.iloc[:, :4:-1]
        tm.assert_frame_equal(result, expected)

        result = df.iloc[:, 4:-10:-1]  # stop < 0 < start < len (down)
        expected = df.iloc[:, 4::-1]
        tm.assert_frame_equal(result, expected)

        result = df.iloc[:, -10:4]  # start < 0 < stop < len
        expected = df.iloc[:, :4]
        tm.assert_frame_equal(result, expected)

        result = df.iloc[:, 10:4]  # 0 < stop < len < start
        expected = df.iloc[:, :0]
        tm.assert_frame_equal(result, expected)

        result = df.iloc[:, -10:-11:-1]  # stop < start < 0 < len (down)
        expected = df.iloc[:, :0]
        tm.assert_frame_equal(result, expected)

        result = df.iloc[:, 10:11]  # 0 < len < start < stop
        expected = df.iloc[:, :0]
        tm.assert_frame_equal(result, expected)

        # slice bounds exceeding is ok
        result = s.iloc[18:30]
        expected = s.iloc[18:]
        tm.assert_series_equal(result, expected)

        result = s.iloc[30:]
        expected = s.iloc[:0]
        tm.assert_series_equal(result, expected)

        result = s.iloc[30::-1]
        expected = s.iloc[::-1]
        tm.assert_series_equal(result, expected)

        # doc example
        def check(result, expected):
            str(result)
            result.dtypes
            tm.assert_frame_equal(result, expected)

        dfl = DataFrame(np.random.randn(5, 2), columns=list("AB"))
        check(dfl.iloc[:, 2:3], DataFrame(index=dfl.index))
        check(dfl.iloc[:, 1:3], dfl.iloc[:, [1]])
        check(dfl.iloc[4:6], dfl.iloc[[4]])

        msg = "positional indexers are out-of-bounds"
        with pytest.raises(IndexError, match=msg):
            dfl.iloc[[4, 5, 6]]
        msg = "single positional indexer is out-of-bounds"
        with pytest.raises(IndexError, match=msg):
            dfl.iloc[:, 4]

    @pytest.mark.parametrize("index,columns", [(np.arange(20), list("ABCDE"))])
    @pytest.mark.parametrize(
        "index_vals,column_vals",
        [
            ([slice(None), ["A", "D"]]),
            (["1", "2"], slice(None)),
            ([datetime(2019, 1, 1)], slice(None)),
        ],
    )
    def test_iloc_non_integer_raises(self, index, columns, index_vals, column_vals):
        # GH 25753
        df = DataFrame(
            np.random.randn(len(index), len(columns)), index=index, columns=columns
        )
        msg = ".iloc requires numeric indexers, got"
        with pytest.raises(IndexError, match=msg):
            df.iloc[index_vals, column_vals]

    @pytest.mark.parametrize("dims", [1, 2])
    def test_iloc_getitem_invalid_scalar(self, dims):
        # GH 21982

        if dims == 1:
            s = Series(np.arange(10))
        else:
            s = DataFrame(np.arange(100).reshape(10, 10))

        with pytest.raises(TypeError, match="Cannot index by location index"):
            s.iloc["a"]

    def test_iloc_array_not_mutating_negative_indices(self):

        # GH 21867
        array_with_neg_numbers = np.array([1, 2, -1])
        array_copy = array_with_neg_numbers.copy()
        df = DataFrame(
            {"A": [100, 101, 102], "B": [103, 104, 105], "C": [106, 107, 108]},
            index=[1, 2, 3],
        )
        df.iloc[array_with_neg_numbers]
        tm.assert_numpy_array_equal(array_with_neg_numbers, array_copy)
        df.iloc[:, array_with_neg_numbers]
        tm.assert_numpy_array_equal(array_with_neg_numbers, array_copy)

    def test_iloc_getitem_neg_int_can_reach_first_index(self):
        # GH10547 and GH10779
        # negative integers should be able to reach index 0
        df = DataFrame({"A": [2, 3, 5], "B": [7, 11, 13]})
        s = df["A"]

        expected = df.iloc[0]
        result = df.iloc[-3]
        tm.assert_series_equal(result, expected)

        expected = df.iloc[[0]]
        result = df.iloc[[-3]]
        tm.assert_frame_equal(result, expected)

        expected = s.iloc[0]
        result = s.iloc[-3]
        assert result == expected

        expected = s.iloc[[0]]
        result = s.iloc[[-3]]
        tm.assert_series_equal(result, expected)

        # check the length 1 Series case highlighted in GH10547
        expected = Series(["a"], index=["A"])
        result = expected.iloc[[-1]]
        tm.assert_series_equal(result, expected)

    def test_iloc_getitem_dups(self):
        # GH 6766
        df1 = DataFrame([{"A": None, "B": 1}, {"A": 2, "B": 2}])
        df2 = DataFrame([{"A": 3, "B": 3}, {"A": 4, "B": 4}])
        df = concat([df1, df2], axis=1)

        # cross-sectional indexing
        result = df.iloc[0, 0]
        assert isna(result)

        result = df.iloc[0, :]
        expected = Series([np.nan, 1, 3, 3], index=["A", "B", "A", "B"], name=0)
        tm.assert_series_equal(result, expected)

    def test_iloc_getitem_array(self):
        # TODO: test something here?
        pass

    def test_iloc_getitem_bool(self):
        # TODO: test something here?
        pass

    @pytest.mark.parametrize("index", [[True, False], [True, False, True, False]])
    def test_iloc_getitem_bool_diff_len(self, index):
        # GH26658
        s = Series([1, 2, 3])
        msg = f"Boolean index has wrong length: {len(index)} instead of {len(s)}"
        with pytest.raises(IndexError, match=msg):
            _ = s.iloc[index]

    def test_iloc_getitem_slice(self):
        # TODO: test something here?
        pass

    def test_iloc_getitem_slice_dups(self):

        df1 = DataFrame(np.random.randn(10, 4), columns=["A", "A", "B", "B"])
        df2 = DataFrame(
            np.random.randint(0, 10, size=20).reshape(10, 2), columns=["A", "C"]
        )

        # axis=1
        df = concat([df1, df2], axis=1)
        tm.assert_frame_equal(df.iloc[:, :4], df1)
        tm.assert_frame_equal(df.iloc[:, 4:], df2)

        df = concat([df2, df1], axis=1)
        tm.assert_frame_equal(df.iloc[:, :2], df2)
        tm.assert_frame_equal(df.iloc[:, 2:], df1)

        exp = concat([df2, df1.iloc[:, [0]]], axis=1)
        tm.assert_frame_equal(df.iloc[:, 0:3], exp)

        # axis=0
        df = concat([df, df], axis=0)
        tm.assert_frame_equal(df.iloc[0:10, :2], df2)
        tm.assert_frame_equal(df.iloc[0:10, 2:], df1)
        tm.assert_frame_equal(df.iloc[10:, :2], df2)
        tm.assert_frame_equal(df.iloc[10:, 2:], df1)

    def test_iloc_setitem(self):
        df = DataFrame(
            np.random.randn(4, 4), index=np.arange(0, 8, 2), columns=np.arange(0, 12, 3)
        )

        df.iloc[1, 1] = 1
        result = df.iloc[1, 1]
        assert result == 1

        df.iloc[:, 2:3] = 0
        expected = df.iloc[:, 2:3]
        result = df.iloc[:, 2:3]
        tm.assert_frame_equal(result, expected)

        # GH5771
        s = Series(0, index=[4, 5, 6])
        s.iloc[1:2] += 1
        expected = Series([0, 1, 0], index=[4, 5, 6])
        tm.assert_series_equal(s, expected)

    def test_iloc_setitem_list(self):

        # setitem with an iloc list
        df = DataFrame(
            np.arange(9).reshape((3, 3)), index=["A", "B", "C"], columns=["A", "B", "C"]
        )
        df.iloc[[0, 1], [1, 2]]
        df.iloc[[0, 1], [1, 2]] += 100

        expected = DataFrame(
            np.array([0, 101, 102, 3, 104, 105, 6, 7, 8]).reshape((3, 3)),
            index=["A", "B", "C"],
            columns=["A", "B", "C"],
        )
        tm.assert_frame_equal(df, expected)

    def test_iloc_setitem_pandas_object(self):
        # GH 17193
        s_orig = Series([0, 1, 2, 3])
        expected = Series([0, -1, -2, 3])

        s = s_orig.copy()
        s.iloc[Series([1, 2])] = [-1, -2]
        tm.assert_series_equal(s, expected)

        s = s_orig.copy()
        s.iloc[Index([1, 2])] = [-1, -2]
        tm.assert_series_equal(s, expected)

    def test_iloc_setitem_dups(self):

        # GH 6766
        # iloc with a mask aligning from another iloc
        df1 = DataFrame([{"A": None, "B": 1}, {"A": 2, "B": 2}])
        df2 = DataFrame([{"A": 3, "B": 3}, {"A": 4, "B": 4}])
        df = concat([df1, df2], axis=1)

        expected = df.fillna(3)
        inds = np.isnan(df.iloc[:, 0])
        mask = inds[inds].index
        df.iloc[mask, 0] = df.iloc[mask, 2]
        tm.assert_frame_equal(df, expected)

        # del a dup column across blocks
        expected = DataFrame({0: [1, 2], 1: [3, 4]})
        expected.columns = ["B", "B"]
        del df["A"]
        tm.assert_frame_equal(df, expected)

        # assign back to self
        df.iloc[[0, 1], [0, 1]] = df.iloc[[0, 1], [0, 1]]
        tm.assert_frame_equal(df, expected)

        # reversed x 2
        df.iloc[[1, 0], [0, 1]] = df.iloc[[1, 0], [0, 1]].reset_index(drop=True)
        df.iloc[[1, 0], [0, 1]] = df.iloc[[1, 0], [0, 1]].reset_index(drop=True)
        tm.assert_frame_equal(df, expected)

    def test_iloc_setitem_frame_duplicate_columns_multiple_blocks(self):
        # Same as the "assign back to self" check in test_iloc_setitem_dups
        #  but on a DataFrame with multiple blocks
        df = DataFrame([[0, 1], [2, 3]], columns=["B", "B"])

        df.iloc[:, 0] = df.iloc[:, 0].astype("f8")
        assert len(df._mgr.blocks) == 2
        expected = df.copy()

        # assign back to self
        df.iloc[[0, 1], [0, 1]] = df.iloc[[0, 1], [0, 1]]

        tm.assert_frame_equal(df, expected)

    # TODO: GH#27620 this test used to compare iloc against ix; check if this
    #  is redundant with another test comparing iloc against loc
    def test_iloc_getitem_frame(self):
        df = DataFrame(
            np.random.randn(10, 4), index=range(0, 20, 2), columns=range(0, 8, 2)
        )

        result = df.iloc[2]
        exp = df.loc[4]
        tm.assert_series_equal(result, exp)

        result = df.iloc[2, 2]
        exp = df.loc[4, 4]
        assert result == exp

        # slice
        result = df.iloc[4:8]
        expected = df.loc[8:14]
        tm.assert_frame_equal(result, expected)

        result = df.iloc[:, 2:3]
        expected = df.loc[:, 4:5]
        tm.assert_frame_equal(result, expected)

        # list of integers
        result = df.iloc[[0, 1, 3]]
        expected = df.loc[[0, 2, 6]]
        tm.assert_frame_equal(result, expected)

        result = df.iloc[[0, 1, 3], [0, 1]]
        expected = df.loc[[0, 2, 6], [0, 2]]
        tm.assert_frame_equal(result, expected)

        # neg indices
        result = df.iloc[[-1, 1, 3], [-1, 1]]
        expected = df.loc[[18, 2, 6], [6, 2]]
        tm.assert_frame_equal(result, expected)

        # dups indices
        result = df.iloc[[-1, -1, 1, 3], [-1, 1]]
        expected = df.loc[[18, 18, 2, 6], [6, 2]]
        tm.assert_frame_equal(result, expected)

        # with index-like
        s = Series(index=range(1, 5), dtype=object)
        result = df.iloc[s.index]
        expected = df.loc[[2, 4, 6, 8]]
        tm.assert_frame_equal(result, expected)

    def test_iloc_getitem_labelled_frame(self):
        # try with labelled frame
        df = DataFrame(
            np.random.randn(10, 4), index=list("abcdefghij"), columns=list("ABCD")
        )

        result = df.iloc[1, 1]
        exp = df.loc["b", "B"]
        assert result == exp

        result = df.iloc[:, 2:3]
        expected = df.loc[:, ["C"]]
        tm.assert_frame_equal(result, expected)

        # negative indexing
        result = df.iloc[-1, -1]
        exp = df.loc["j", "D"]
        assert result == exp

        # out-of-bounds exception
        msg = "single positional indexer is out-of-bounds"
        with pytest.raises(IndexError, match=msg):
            df.iloc[10, 5]

        # trying to use a label
        msg = (
            r"Location based indexing can only have \[integer, integer "
            r"slice \(START point is INCLUDED, END point is EXCLUDED\), "
            r"listlike of integers, boolean array\] types"
        )
        with pytest.raises(ValueError, match=msg):
            df.iloc["j", "D"]

    def test_iloc_getitem_doc_issue(self):

        # multi axis slicing issue with single block
        # surfaced in GH 6059

        arr = np.random.randn(6, 4)
        index = date_range("20130101", periods=6)
        columns = list("ABCD")
        df = DataFrame(arr, index=index, columns=columns)

        # defines ref_locs
        df.describe()

        result = df.iloc[3:5, 0:2]
        str(result)
        result.dtypes

        expected = DataFrame(arr[3:5, 0:2], index=index[3:5], columns=columns[0:2])
        tm.assert_frame_equal(result, expected)

        # for dups
        df.columns = list("aaaa")
        result = df.iloc[3:5, 0:2]
        str(result)
        result.dtypes

        expected = DataFrame(arr[3:5, 0:2], index=index[3:5], columns=list("aa"))
        tm.assert_frame_equal(result, expected)

        # related
        arr = np.random.randn(6, 4)
        index = list(range(0, 12, 2))
        columns = list(range(0, 8, 2))
        df = DataFrame(arr, index=index, columns=columns)

        df._mgr.blocks[0].mgr_locs
        result = df.iloc[1:5, 2:4]
        str(result)
        result.dtypes
        expected = DataFrame(arr[1:5, 2:4], index=index[1:5], columns=columns[2:4])
        tm.assert_frame_equal(result, expected)

    def test_iloc_setitem_series(self):
        df = DataFrame(
            np.random.randn(10, 4), index=list("abcdefghij"), columns=list("ABCD")
        )

        df.iloc[1, 1] = 1
        result = df.iloc[1, 1]
        assert result == 1

        df.iloc[:, 2:3] = 0
        expected = df.iloc[:, 2:3]
        result = df.iloc[:, 2:3]
        tm.assert_frame_equal(result, expected)

        s = Series(np.random.randn(10), index=range(0, 20, 2))

        s.iloc[1] = 1
        result = s.iloc[1]
        assert result == 1

        s.iloc[:4] = 0
        expected = s.iloc[:4]
        result = s.iloc[:4]
        tm.assert_series_equal(result, expected)

        s = Series([-1] * 6)
        s.iloc[0::2] = [0, 2, 4]
        s.iloc[1::2] = [1, 3, 5]
        result = s
        expected = Series([0, 1, 2, 3, 4, 5])
        tm.assert_series_equal(result, expected)

    def test_iloc_setitem_list_of_lists(self):

        # GH 7551
        # list-of-list is set incorrectly in mixed vs. single dtyped frames
        df = DataFrame(
            {"A": np.arange(5, dtype="int64"), "B": np.arange(5, 10, dtype="int64")}
        )
        df.iloc[2:4] = [[10, 11], [12, 13]]
        expected = DataFrame({"A": [0, 1, 10, 12, 4], "B": [5, 6, 11, 13, 9]})
        tm.assert_frame_equal(df, expected)

        df = DataFrame(
            {"A": ["a", "b", "c", "d", "e"], "B": np.arange(5, 10, dtype="int64")}
        )
        df.iloc[2:4] = [["x", 11], ["y", 13]]
        expected = DataFrame({"A": ["a", "b", "x", "y", "e"], "B": [5, 6, 11, 13, 9]})
        tm.assert_frame_equal(df, expected)

    @pytest.mark.parametrize("indexer", [[0], slice(None, 1, None), np.array([0])])
    @pytest.mark.parametrize("value", [["Z"], np.array(["Z"])])
    def test_iloc_setitem_with_scalar_index(self, indexer, value):
        # GH #19474
        # assigning like "df.iloc[0, [0]] = ['Z']" should be evaluated
        # elementwisely, not using "setter('A', ['Z'])".

        df = DataFrame([[1, 2], [3, 4]], columns=["A", "B"])
        df.iloc[0, indexer] = value
        result = df.iloc[0, 0]

        assert is_scalar(result) and result == "Z"

    def test_iloc_mask(self):

        # GH 3631, iloc with a mask (of a series) should raise
        df = DataFrame(list(range(5)), index=list("ABCDE"), columns=["a"])
        mask = df.a % 2 == 0
        msg = "iLocation based boolean indexing cannot use an indexable as a mask"
        with pytest.raises(ValueError, match=msg):
            df.iloc[mask]
        mask.index = range(len(mask))
        msg = "iLocation based boolean indexing on an integer type is not available"
        with pytest.raises(NotImplementedError, match=msg):
            df.iloc[mask]

        # ndarray ok
        result = df.iloc[np.array([True] * len(mask), dtype=bool)]
        tm.assert_frame_equal(result, df)

        # the possibilities
        locs = np.arange(4)
        nums = 2 ** locs
        reps = [bin(num) for num in nums]
        df = DataFrame({"locs": locs, "nums": nums}, reps)

        expected = {
            (None, ""): "0b1100",
            (None, ".loc"): "0b1100",
            (None, ".iloc"): "0b1100",
            ("index", ""): "0b11",
            ("index", ".loc"): "0b11",
            ("index", ".iloc"): (
                "iLocation based boolean indexing cannot use an indexable as a mask"
            ),
            ("locs", ""): "Unalignable boolean Series provided as indexer "
            "(index of the boolean Series and of the indexed "
            "object do not match).",
            ("locs", ".loc"): "Unalignable boolean Series provided as indexer "
            "(index of the boolean Series and of the "
            "indexed object do not match).",
            ("locs", ".iloc"): (
                "iLocation based boolean indexing on an "
                "integer type is not available"
            ),
        }

        # UserWarnings from reindex of a boolean mask
        with catch_warnings(record=True):
            simplefilter("ignore", UserWarning)
            for idx in [None, "index", "locs"]:
                mask = (df.nums > 2).values
                if idx:
                    mask = Series(mask, list(reversed(getattr(df, idx))))
                for method in ["", ".loc", ".iloc"]:
                    try:
                        if method:
                            accessor = getattr(df, method[1:])
                        else:
                            accessor = df
                        ans = str(bin(accessor[mask]["nums"].sum()))
                    except (ValueError, IndexingError, NotImplementedError) as e:
                        ans = str(e)

                    key = (
                        idx,
                        method,
                    )
                    r = expected.get(key)
                    if r != ans:
                        raise AssertionError(
                            f"[{key}] does not match [{ans}], received [{r}]"
                        )

    def test_iloc_non_unique_indexing(self):

        # GH 4017, non-unique indexing (on the axis)
        df = DataFrame({"A": [0.1] * 3000, "B": [1] * 3000})
        idx = np.arange(30) * 99
        expected = df.iloc[idx]

        df3 = concat([df, 2 * df, 3 * df])
        result = df3.iloc[idx]

        tm.assert_frame_equal(result, expected)

        df2 = DataFrame({"A": [0.1] * 1000, "B": [1] * 1000})
        df2 = concat([df2, 2 * df2, 3 * df2])

        with pytest.raises(KeyError, match="with any missing labels"):
            df2.loc[idx]

    def test_iloc_empty_list_indexer_is_ok(self):

        df = tm.makeCustomDataframe(5, 2)
        # vertical empty
        tm.assert_frame_equal(
            df.iloc[:, []],
            df.iloc[:, :0],
            check_index_type=True,
            check_column_type=True,
        )
        # horizontal empty
        tm.assert_frame_equal(
            df.iloc[[], :],
            df.iloc[:0, :],
            check_index_type=True,
            check_column_type=True,
        )
        # horizontal empty
        tm.assert_frame_equal(
            df.iloc[[]], df.iloc[:0, :], check_index_type=True, check_column_type=True
        )

    def test_identity_slice_returns_new_object(self):
        # GH13873
        original_df = DataFrame({"a": [1, 2, 3]})
        sliced_df = original_df.iloc[:]
        assert sliced_df is not original_df

        # should be a shallow copy
        original_df["a"] = [4, 4, 4]
        assert (sliced_df["a"] == 4).all()

        original_series = Series([1, 2, 3, 4, 5, 6])
        sliced_series = original_series.iloc[:]
        assert sliced_series is not original_series

        # should also be a shallow copy
        original_series[:3] = [7, 8, 9]
        assert all(sliced_series[:3] == [7, 8, 9])

    def test_indexing_zerodim_np_array(self):
        # GH24919
        df = DataFrame([[1, 2], [3, 4]])
        result = df.iloc[np.array(0)]
        s = Series([1, 2], name=0)
        tm.assert_series_equal(result, s)

    def test_series_indexing_zerodim_np_array(self):
        # GH24919
        s = Series([1, 2])
        result = s.iloc[np.array(0)]
        assert result == 1

    @pytest.mark.xfail(reason="https://github.com/pandas-dev/pandas/issues/33457")
    def test_iloc_setitem_categorical_updates_inplace(self):
        # Mixed dtype ensures we go through take_split_path in setitem_with_indexer
        cat = Categorical(["A", "B", "C"])
        df = DataFrame({1: cat, 2: [1, 2, 3]})

        # This should modify our original values in-place
        df.iloc[:, 0] = cat[::-1]

        expected = Categorical(["C", "B", "A"])
        tm.assert_categorical_equal(cat, expected)

    def test_iloc_with_boolean_operation(self):
        # GH 20627
        result = DataFrame([[0, 1], [2, 3], [4, 5], [6, np.nan]])
        result.iloc[result.index <= 2] *= 2
        expected = DataFrame([[0, 2], [4, 6], [8, 10], [6, np.nan]])
        tm.assert_frame_equal(result, expected)

        result.iloc[result.index > 2] *= 2
        expected = DataFrame([[0, 2], [4, 6], [8, 10], [12, np.nan]])
        tm.assert_frame_equal(result, expected)

        result.iloc[[True, True, False, False]] *= 2
        expected = DataFrame([[0, 4], [8, 12], [8, 10], [12, np.nan]])
        tm.assert_frame_equal(result, expected)

        result.iloc[[False, False, True, True]] /= 2
        expected = DataFrame([[0.0, 4.0], [8.0, 12.0], [4.0, 5.0], [6.0, np.nan]])
        tm.assert_frame_equal(result, expected)

    def test_iloc_getitem_singlerow_slice_categoricaldtype_gives_series(self):
        # GH#29521
        df = DataFrame({"x": Categorical("a b c d e".split())})
        result = df.iloc[0]
        raw_cat = Categorical(["a"], categories=["a", "b", "c", "d", "e"])
        expected = Series(raw_cat, index=["x"], name=0, dtype="category")

        tm.assert_series_equal(result, expected)

    def test_iloc_getitem_categorical_values(self):
        # GH#14580
        # test iloc() on Series with Categorical data

        ser = Series([1, 2, 3]).astype("category")

        # get slice
        result = ser.iloc[0:2]
        expected = Series([1, 2]).astype(CategoricalDtype([1, 2, 3]))
        tm.assert_series_equal(result, expected)

        # get list of indexes
        result = ser.iloc[[0, 1]]
        expected = Series([1, 2]).astype(CategoricalDtype([1, 2, 3]))
        tm.assert_series_equal(result, expected)

        # get boolean array
        result = ser.iloc[[True, False, False]]
        expected = Series([1]).astype(CategoricalDtype([1, 2, 3]))
        tm.assert_series_equal(result, expected)

    @pytest.mark.parametrize("value", [None, NaT, np.nan])
    def test_iloc_setitem_td64_values_cast_na(self, value):
        # GH#18586
        series = Series([0, 1, 2], dtype="timedelta64[ns]")
        series.iloc[0] = value
        expected = Series([NaT, 1, 2], dtype="timedelta64[ns]")
        tm.assert_series_equal(series, expected)

    def test_iloc_setitem_empty_frame_raises_with_3d_ndarray(self):
        idx = Index([])
        obj = DataFrame(np.random.randn(len(idx), len(idx)), index=idx, columns=idx)
        nd3 = np.random.randint(5, size=(2, 2, 2))

        msg = f"Cannot set values with ndim > {obj.ndim}"
        with pytest.raises(ValueError, match=msg):
            obj.iloc[nd3] = 0

    @pytest.mark.parametrize("indexer", [lambda x: x.loc, lambda x: x.iloc])
    def test_iloc_getitem_read_only_values(self, indexer):
        # GH#10043 this is fundamentally a test for iloc, but test loc while
        #  we're here
        rw_array = np.eye(10)
        rw_df = DataFrame(rw_array)

        ro_array = np.eye(10)
        ro_array.setflags(write=False)
        ro_df = DataFrame(ro_array)

        tm.assert_frame_equal(indexer(rw_df)[[1, 2, 3]], indexer(ro_df)[[1, 2, 3]])
        tm.assert_frame_equal(indexer(rw_df)[[1]], indexer(ro_df)[[1]])
        tm.assert_series_equal(indexer(rw_df)[1], indexer(ro_df)[1])
        tm.assert_frame_equal(indexer(rw_df)[1:3], indexer(ro_df)[1:3])

    def test_iloc_getitem_readonly_key(self):
        # GH#17192 iloc with read-only array raising TypeError
        df = DataFrame({"data": np.ones(100, dtype="float64")})
        indices = np.array([1, 3, 6])
        indices.flags.writeable = False

        result = df.iloc[indices]
        expected = df.loc[[1, 3, 6]]
        tm.assert_frame_equal(result, expected)

        result = df["data"].iloc[indices]
        expected = df["data"].loc[[1, 3, 6]]
        tm.assert_series_equal(result, expected)

    def test_iloc_assign_series_to_df_cell(self):
        # GH 37593
        df = DataFrame(columns=["a"], index=[0])
        df.iloc[0, 0] = Series([1, 2, 3])
        expected = DataFrame({"a": [Series([1, 2, 3])]}, columns=["a"], index=[0])
        tm.assert_frame_equal(df, expected)

    @pytest.mark.parametrize("klass", [list, np.array])
    def test_iloc_setitem_bool_indexer(self, klass):
        # GH#36741
        df = DataFrame({"flag": ["x", "y", "z"], "value": [1, 3, 4]})
        indexer = klass([True, False, False])
        df.iloc[indexer, 1] = df.iloc[indexer, 1] * 2
        expected = DataFrame({"flag": ["x", "y", "z"], "value": [2, 3, 4]})
        tm.assert_frame_equal(df, expected)

    @pytest.mark.parametrize("indexer", [[1], slice(1, 2)])
    def test_iloc_setitem_pure_position_based(self, indexer):
        # GH#22046
        df1 = DataFrame({"a2": [11, 12, 13], "b2": [14, 15, 16]})
        df2 = DataFrame({"a": [1, 2, 3], "b": [4, 5, 6], "c": [7, 8, 9]})
        df2.iloc[:, indexer] = df1.iloc[:, [0]]
        expected = DataFrame({"a": [1, 2, 3], "b": [11, 12, 13], "c": [7, 8, 9]})
        tm.assert_frame_equal(df2, expected)

    def test_iloc_setitem_dictionary_value(self):
        # GH#37728
        df = DataFrame({"x": [1, 2], "y": [2, 2]})
        rhs = {"x": 9, "y": 99}
        df.iloc[1] = rhs
        expected = DataFrame({"x": [1, 9], "y": [2, 99]})
        tm.assert_frame_equal(df, expected)

<<<<<<< HEAD
    def test_iloc_setitem_conversion_to_datetime(self):
        # GH#20511
        df = DataFrame(
            [["2015-01-01", "2016-01-01"], ["2016-01-01", "2015-01-01"]],
            columns=["date0", "date1"],
        )
        df.iloc[:, [0]] = df.iloc[:, [0]].apply(
            lambda x: to_datetime(x, errors="coerce")
        )
        expected = DataFrame(
            {
                "date0": [Timestamp("2015-01-01"), Timestamp("2016-01-01")],
                "date1": ["2016-01-01", "2015-01-01"],
            }
        )
        tm.assert_frame_equal(df, expected)

    def test_iloc_conversion_to_float_32_for_columns_list(self):
        # GH#33198
        arr = np.random.randn(10 ** 2).reshape(5, 20).astype(np.float64)
        df = DataFrame(arr)
        df.iloc[:, 11:] = df.iloc[:, 11:].astype(np.float32)
        result = df.dtypes.value_counts()
        expected = Series([11, 9], index=[np.dtype("float64"), np.dtype("float32")])
        tm.assert_series_equal(result, expected)

=======
        # GH#38335 same thing, mixed dtypes
        df = DataFrame({"x": [1, 2], "y": [2.0, 2.0]})
        df.iloc[1] = rhs
        expected = DataFrame({"x": [1, 9], "y": [2.0, 99.0]})
        tm.assert_frame_equal(df, expected)

>>>>>>> 0805043f

class TestILocErrors:
    # NB: this test should work for _any_ Series we can pass as
    #  series_with_simple_index
    def test_iloc_float_raises(self, series_with_simple_index, frame_or_series):
        # GH#4892
        # float_indexers should raise exceptions
        # on appropriate Index types & accessors
        # this duplicates the code below
        # but is specifically testing for the error
        # message

        obj = series_with_simple_index
        if frame_or_series is DataFrame:
            obj = obj.to_frame()

        msg = "Cannot index by location index with a non-integer key"
        with pytest.raises(TypeError, match=msg):
            obj.iloc[3.0]

        with pytest.raises(IndexError, match=_slice_iloc_msg):
            obj.iloc[3.0] = 0


class TestILocSetItemDuplicateColumns:
    def test_iloc_setitem_scalar_duplicate_columns(self):
        # GH#15686, duplicate columns and mixed dtype
        df1 = DataFrame([{"A": None, "B": 1}, {"A": 2, "B": 2}])
        df2 = DataFrame([{"A": 3, "B": 3}, {"A": 4, "B": 4}])
        df = concat([df1, df2], axis=1)
        df.iloc[0, 0] = -1

        assert df.iloc[0, 0] == -1
        assert df.iloc[0, 2] == 3
        assert df.dtypes.iloc[2] == np.int64

    def test_iloc_setitem_list_duplicate_columns(self):
        # GH#22036 setting with same-sized list
        df = DataFrame([[0, "str", "str2"]], columns=["a", "b", "b"])

        df.iloc[:, 2] = ["str3"]

        expected = DataFrame([[0, "str", "str3"]], columns=["a", "b", "b"])
        tm.assert_frame_equal(df, expected)

    def test_iloc_setitem_series_duplicate_columns(self):
        df = DataFrame(
            np.arange(8, dtype=np.int64).reshape(2, 4), columns=["A", "B", "A", "B"]
        )
        df.iloc[:, 0] = df.iloc[:, 0].astype(np.float64)
        assert df.dtypes.iloc[2] == np.int64


class TestILocCallable:
    def test_frame_iloc_getitem_callable(self):
        # GH#11485
        df = DataFrame({"X": [1, 2, 3, 4], "Y": list("aabb")}, index=list("ABCD"))

        # return location
        res = df.iloc[lambda x: [1, 3]]
        tm.assert_frame_equal(res, df.iloc[[1, 3]])

        res = df.iloc[lambda x: [1, 3], :]
        tm.assert_frame_equal(res, df.iloc[[1, 3], :])

        res = df.iloc[lambda x: [1, 3], lambda x: 0]
        tm.assert_series_equal(res, df.iloc[[1, 3], 0])

        res = df.iloc[lambda x: [1, 3], lambda x: [0]]
        tm.assert_frame_equal(res, df.iloc[[1, 3], [0]])

        # mixture
        res = df.iloc[[1, 3], lambda x: 0]
        tm.assert_series_equal(res, df.iloc[[1, 3], 0])

        res = df.iloc[[1, 3], lambda x: [0]]
        tm.assert_frame_equal(res, df.iloc[[1, 3], [0]])

        res = df.iloc[lambda x: [1, 3], 0]
        tm.assert_series_equal(res, df.iloc[[1, 3], 0])

        res = df.iloc[lambda x: [1, 3], [0]]
        tm.assert_frame_equal(res, df.iloc[[1, 3], [0]])

    def test_frame_iloc_setitem_callable(self):
        # GH#11485
        df = DataFrame({"X": [1, 2, 3, 4], "Y": list("aabb")}, index=list("ABCD"))

        # return location
        res = df.copy()
        res.iloc[lambda x: [1, 3]] = 0
        exp = df.copy()
        exp.iloc[[1, 3]] = 0
        tm.assert_frame_equal(res, exp)

        res = df.copy()
        res.iloc[lambda x: [1, 3], :] = -1
        exp = df.copy()
        exp.iloc[[1, 3], :] = -1
        tm.assert_frame_equal(res, exp)

        res = df.copy()
        res.iloc[lambda x: [1, 3], lambda x: 0] = 5
        exp = df.copy()
        exp.iloc[[1, 3], 0] = 5
        tm.assert_frame_equal(res, exp)

        res = df.copy()
        res.iloc[lambda x: [1, 3], lambda x: [0]] = 25
        exp = df.copy()
        exp.iloc[[1, 3], [0]] = 25
        tm.assert_frame_equal(res, exp)

        # mixture
        res = df.copy()
        res.iloc[[1, 3], lambda x: 0] = -3
        exp = df.copy()
        exp.iloc[[1, 3], 0] = -3
        tm.assert_frame_equal(res, exp)

        res = df.copy()
        res.iloc[[1, 3], lambda x: [0]] = -5
        exp = df.copy()
        exp.iloc[[1, 3], [0]] = -5
        tm.assert_frame_equal(res, exp)

        res = df.copy()
        res.iloc[lambda x: [1, 3], 0] = 10
        exp = df.copy()
        exp.iloc[[1, 3], 0] = 10
        tm.assert_frame_equal(res, exp)

        res = df.copy()
        res.iloc[lambda x: [1, 3], [0]] = [-5, -5]
        exp = df.copy()
        exp.iloc[[1, 3], [0]] = [-5, -5]
        tm.assert_frame_equal(res, exp)


class TestILocSeries:
    def test_iloc(self):
        ser = Series(np.random.randn(10), index=list(range(0, 20, 2)))

        for i in range(len(ser)):
            result = ser.iloc[i]
            exp = ser[ser.index[i]]
            tm.assert_almost_equal(result, exp)

        # pass a slice
        result = ser.iloc[slice(1, 3)]
        expected = ser.loc[2:4]
        tm.assert_series_equal(result, expected)

        # test slice is a view
        result[:] = 0
        assert (ser[1:3] == 0).all()

        # list of integers
        result = ser.iloc[[0, 2, 3, 4, 5]]
        expected = ser.reindex(ser.index[[0, 2, 3, 4, 5]])
        tm.assert_series_equal(result, expected)

    def test_iloc_getitem_nonunique(self):
        ser = Series([0, 1, 2], index=[0, 1, 0])
        assert ser.iloc[2] == 2

    def test_iloc_setitem_pure_position_based(self):
        # GH#22046
        ser1 = Series([1, 2, 3])
        ser2 = Series([4, 5, 6], index=[1, 0, 2])
        ser1.iloc[1:3] = ser2.iloc[1:3]
        expected = Series([1, 5, 6])
        tm.assert_series_equal(ser1, expected)<|MERGE_RESOLUTION|>--- conflicted
+++ resolved
@@ -871,7 +871,12 @@
         expected = DataFrame({"x": [1, 9], "y": [2, 99]})
         tm.assert_frame_equal(df, expected)
 
-<<<<<<< HEAD
+        # GH#38335 same thing, mixed dtypes
+        df = DataFrame({"x": [1, 2], "y": [2.0, 2.0]})
+        df.iloc[1] = rhs
+        expected = DataFrame({"x": [1, 9], "y": [2.0, 99.0]})
+        tm.assert_frame_equal(df, expected)
+
     def test_iloc_setitem_conversion_to_datetime(self):
         # GH#20511
         df = DataFrame(
@@ -898,14 +903,6 @@
         expected = Series([11, 9], index=[np.dtype("float64"), np.dtype("float32")])
         tm.assert_series_equal(result, expected)
 
-=======
-        # GH#38335 same thing, mixed dtypes
-        df = DataFrame({"x": [1, 2], "y": [2.0, 2.0]})
-        df.iloc[1] = rhs
-        expected = DataFrame({"x": [1, 9], "y": [2.0, 99.0]})
-        tm.assert_frame_equal(df, expected)
-
->>>>>>> 0805043f
 
 class TestILocErrors:
     # NB: this test should work for _any_ Series we can pass as
