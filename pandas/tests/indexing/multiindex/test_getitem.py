import numpy as np
import pytest

from pandas import (
    DataFrame,
    Index,
    MultiIndex,
    Series,
)
import pandas._testing as tm
from pandas.core.indexing import IndexingError

# ----------------------------------------------------------------------------
# test indexing of Series with multi-level Index
# ----------------------------------------------------------------------------


@pytest.mark.parametrize(
    "access_method",
    [lambda s, x: s[:, x], lambda s, x: s.loc[:, x], lambda s, x: s.xs(x, level=1)],
)
@pytest.mark.parametrize(
    "level1_value, expected",
    [(0, Series([1], index=[0])), (1, Series([2, 3], index=[1, 2]))],
)
def test_series_getitem_multiindex(access_method, level1_value, expected):

    # GH 6018
    # series regression getitem with a multi-index

    mi = MultiIndex.from_tuples([(0, 0), (1, 1), (2, 1)], names=["A", "B"])
    ser = Series([1, 2, 3], index=mi)
    expected.index.name = "A"

    result = access_method(ser, level1_value)
    tm.assert_series_equal(result, expected)


@pytest.mark.parametrize("level0_value", ["D", "A"])
def test_series_getitem_duplicates_multiindex(level0_value):
    # GH 5725 the 'A' happens to be a valid Timestamp so the doesn't raise
    # the appropriate error, only in PY3 of course!

    index = MultiIndex(
        levels=[[level0_value, "B", "C"], [0, 26, 27, 37, 57, 67, 75, 82]],
        codes=[[0, 0, 0, 1, 2, 2, 2, 2, 2, 2], [1, 3, 4, 6, 0, 2, 2, 3, 5, 7]],
        names=["tag", "day"],
    )
    arr = np.random.randn(len(index), 1)
    df = DataFrame(arr, index=index, columns=["val"])

    # confirm indexing on missing value raises KeyError
    if level0_value != "A":
        with pytest.raises(KeyError, match=r"^'A'$"):
            df.val["A"]

    with pytest.raises(KeyError, match=r"^'X'$"):
        df.val["X"]

    result = df.val[level0_value]
    expected = Series(
        arr.ravel()[0:3], name="val", index=Index([26, 37, 57], name="day")
    )
    tm.assert_series_equal(result, expected)


def test_series_getitem(multiindex_year_month_day_dataframe_random_data, indexer_sl):
    s = multiindex_year_month_day_dataframe_random_data["A"]
    expected = s.reindex(s.index[42:65])
    expected.index = expected.index.droplevel(0).droplevel(0)

    result = indexer_sl(s)[2000, 3]
    tm.assert_series_equal(result, expected)


def test_series_getitem_returns_scalar(
    multiindex_year_month_day_dataframe_random_data, indexer_sl
):
    s = multiindex_year_month_day_dataframe_random_data["A"]
    expected = s.iloc[49]

    result = indexer_sl(s)[2000, 3, 10]
    assert result == expected


@pytest.mark.parametrize(
    "indexer,expected_error,expected_error_msg",
    [
        (lambda s: s.__getitem__((2000, 3, 4)), KeyError, r"^\(2000, 3, 4\)$"),
        (lambda s: s[(2000, 3, 4)], KeyError, r"^\(2000, 3, 4\)$"),
        (lambda s: s.loc[(2000, 3, 4)], KeyError, r"^\(2000, 3, 4\)$"),
        (lambda s: s.loc[(2000, 3, 4, 5)], IndexingError, "Too many indexers"),
        (lambda s: s.__getitem__(len(s)), KeyError, ""),  # match should include len(s)
        (lambda s: s[len(s)], KeyError, ""),  # match should include len(s)
        (
            lambda s: s.iloc[len(s)],
            IndexError,
            "single positional indexer is out-of-bounds",
        ),
    ],
)
def test_series_getitem_indexing_errors(
    multiindex_year_month_day_dataframe_random_data,
    indexer,
    expected_error,
    expected_error_msg,
):
    s = multiindex_year_month_day_dataframe_random_data["A"]
    with pytest.raises(expected_error, match=expected_error_msg):
        indexer(s)


def test_series_getitem_corner_generator(
    multiindex_year_month_day_dataframe_random_data,
):
    s = multiindex_year_month_day_dataframe_random_data["A"]
    result = s[(x > 0 for x in s)]
    expected = s[s > 0]
    tm.assert_series_equal(result, expected)


# ----------------------------------------------------------------------------
# test indexing of DataFrame with multi-level Index
# ----------------------------------------------------------------------------


def test_getitem_simple(multiindex_dataframe_random_data):
    df = multiindex_dataframe_random_data.T
    expected = df.values[:, 0]
    result = df["foo", "one"].values
    tm.assert_almost_equal(result, expected)


@pytest.mark.parametrize(
    "indexer,expected_error_msg",
    [
        (lambda df: df[("foo", "four")], r"^\('foo', 'four'\)$"),
        (lambda df: df["foobar"], r"^'foobar'$"),
    ],
)
def test_frame_getitem_simple_key_error(
    multiindex_dataframe_random_data, indexer, expected_error_msg
):
    df = multiindex_dataframe_random_data.T
    with pytest.raises(KeyError, match=expected_error_msg):
        indexer(df)


def test_frame_getitem_multicolumn_empty_level():
    df = DataFrame({"a": ["1", "2", "3"], "b": ["2", "3", "4"]})
    df.columns = [
        ["level1 item1", "level1 item2"],
        ["", "level2 item2"],
        ["level3 item1", "level3 item2"],
    ]

    result = df["level1 item1"]
    expected = DataFrame(
        [["1"], ["2"], ["3"]], index=df.index, columns=["level3 item1"]
    )
    tm.assert_frame_equal(result, expected)


@pytest.mark.parametrize(
    "indexer,expected_slice",
    [
        (lambda df: df["foo"], slice(3)),
        (lambda df: df["bar"], slice(3, 5)),
        (lambda df: df.loc[:, "bar"], slice(3, 5)),
    ],
)
def test_frame_getitem_toplevel(
    multiindex_dataframe_random_data, indexer, expected_slice
):
    df = multiindex_dataframe_random_data.T
    expected = df.reindex(columns=df.columns[expected_slice])
    expected.columns = expected.columns.droplevel(0)
    result = indexer(df)
    tm.assert_frame_equal(result, expected)


def test_frame_mixed_depth_get():
    arrays = [
        ["a", "top", "top", "routine1", "routine1", "routine2"],
        ["", "OD", "OD", "result1", "result2", "result1"],
        ["", "wx", "wy", "", "", ""],
    ]

    tuples = sorted(zip(*arrays))
    index = MultiIndex.from_tuples(tuples)
    df = DataFrame(np.random.randn(4, 6), columns=index)

    result = df["a"]
    expected = df["a", "", ""].rename("a")
    tm.assert_series_equal(result, expected)

    result = df["routine1", "result1"]
    expected = df["routine1", "result1", ""]
    expected = expected.rename(("routine1", "result1"))
    tm.assert_series_equal(result, expected)


def test_frame_getitem_nan_multiindex(nulls_fixture):
    # GH#29751
    # loc on a multiindex containing nan values
    n = nulls_fixture  # for code readability
    cols = ["a", "b", "c"]
    df = DataFrame(
        [[11, n, 13], [21, n, 23], [31, n, 33], [41, n, 43]],
        columns=cols,
    ).set_index(["a", "b"])
    df["c"] = df["c"].astype("int64")

    idx = (21, n)
    result = df.loc[:idx]
    expected = DataFrame([[11, n, 13], [21, n, 23]], columns=cols).set_index(["a", "b"])
    expected["c"] = expected["c"].astype("int64")
    tm.assert_frame_equal(result, expected)

    result = df.loc[idx:]
    expected = DataFrame(
        [[21, n, 23], [31, n, 33], [41, n, 43]], columns=cols
    ).set_index(["a", "b"])
    expected["c"] = expected["c"].astype("int64")
    tm.assert_frame_equal(result, expected)

    idx1, idx2 = (21, n), (31, n)
    result = df.loc[idx1:idx2]
    expected = DataFrame([[21, n, 23], [31, n, 33]], columns=cols).set_index(["a", "b"])
    expected["c"] = expected["c"].astype("int64")
    tm.assert_frame_equal(result, expected)


@pytest.mark.parametrize(
    "indexer,expected",
    [
        (
            (["b"], ["bar", np.nan]),
            (
                DataFrame(
                    [[2, 3], [5, 6]],
                    columns=MultiIndex.from_tuples([("b", "bar"), ("b", np.nan)]),
                    dtype="int64",
                )
            ),
        ),
        (
            (["a", "b"]),
            (
                DataFrame(
                    [[1, 2, 3], [4, 5, 6]],
                    columns=MultiIndex.from_tuples(
                        [("a", "foo"), ("b", "bar"), ("b", np.nan)]
                    ),
                    dtype="int64",
                )
            ),
        ),
        (
            (["b"]),
            (
                DataFrame(
                    [[2, 3], [5, 6]],
                    columns=MultiIndex.from_tuples([("b", "bar"), ("b", np.nan)]),
                    dtype="int64",
                )
            ),
        ),
        (
            (["b"], ["bar"]),
            (
                DataFrame(
                    [[2], [5]],
                    columns=MultiIndex.from_tuples([("b", "bar")]),
                    dtype="int64",
                )
            ),
        ),
        (
            (["b"], [np.nan]),
            (
                DataFrame(
                    [[3], [6]],
                    columns=MultiIndex(
                        codes=[[1], [-1]], levels=[["a", "b"], ["bar", "foo"]]
                    ),
                    dtype="int64",
                )
            ),
        ),
        (("b", np.nan), Series([3, 6], dtype="int64", name=("b", np.nan))),
    ],
)
def test_frame_getitem_nan_cols_multiindex(
    indexer,
    expected,
    nulls_fixture,
):
    # Slicing MultiIndex including levels with nan values, for more information
    # see GH#25154
    df = DataFrame(
        [[1, 2, 3], [4, 5, 6]],
        columns=MultiIndex.from_tuples(
            [("a", "foo"), ("b", "bar"), ("b", nulls_fixture)]
        ),
        dtype="int64",
    )

    result = df.loc[:, indexer]
    tm.assert_equal(result, expected)


# ----------------------------------------------------------------------------
# test indexing of DataFrame with multi-level Index with duplicates
# ----------------------------------------------------------------------------


@pytest.fixture
def dataframe_with_duplicate_index():
    """Fixture for DataFrame used in tests for gh-4145 and gh-4146"""
    data = [["a", "d", "e", "c", "f", "b"], [1, 4, 5, 3, 6, 2], [1, 4, 5, 3, 6, 2]]
    index = ["h1", "h3", "h5"]
    columns = MultiIndex(
        levels=[["A", "B"], ["A1", "A2", "B1", "B2"]],
        codes=[[0, 0, 0, 1, 1, 1], [0, 3, 3, 0, 1, 2]],
        names=["main", "sub"],
    )
    return DataFrame(data, index=index, columns=columns)


@pytest.mark.parametrize(
    "indexer", [lambda df: df[("A", "A1")], lambda df: df.loc[:, ("A", "A1")]]
)
def test_frame_mi_access(dataframe_with_duplicate_index, indexer):
    # GH 4145
    df = dataframe_with_duplicate_index
    index = Index(["h1", "h3", "h5"])
    columns = MultiIndex.from_tuples([("A", "A1")], names=["main", "sub"])
    expected = DataFrame([["a", 1, 1]], index=columns, columns=index).T

    result = indexer(df)
    tm.assert_frame_equal(result, expected)


def test_frame_mi_access_returns_series(dataframe_with_duplicate_index):
    # GH 4146, not returning a block manager when selecting a unique index
    # from a duplicate index
    # as of 4879, this returns a Series (which is similar to what happens
    # with a non-unique)
    df = dataframe_with_duplicate_index
    expected = Series(["a", 1, 1], index=["h1", "h3", "h5"], name="A1")
    result = df["A"]["A1"]
    tm.assert_series_equal(result, expected)


def test_frame_mi_access_returns_frame(dataframe_with_duplicate_index):
    # selecting a non_unique from the 2nd level
    df = dataframe_with_duplicate_index
    expected = DataFrame(
        [["d", 4, 4], ["e", 5, 5]],
        index=Index(["B2", "B2"], name="sub"),
        columns=["h1", "h3", "h5"],
    ).T
    result = df["A"]["B2"]
    tm.assert_frame_equal(result, expected)


def test_frame_mi_empty_slice():
    # GH 15454
    df = DataFrame(0, index=range(2), columns=MultiIndex.from_product([[1], [2]]))
    result = df[[]]
    expected = DataFrame(
        index=[0, 1], columns=MultiIndex(levels=[[1], [2]], codes=[[], []])
    )
    tm.assert_frame_equal(result, expected)


def test_loc_empty_multiindex():
    # GH#36936
    arrays = [["a", "a", "b", "a"], ["a", "a", "b", "b"]]
    index = MultiIndex.from_arrays(arrays, names=("idx1", "idx2"))
    df = DataFrame([1, 2, 3, 4], index=index, columns=["value"])

    # loc on empty multiindex == loc with False mask
    empty_multiindex = df.loc[df.loc[:, "value"] == 0, :].index
    result = df.loc[empty_multiindex, :]
    expected = df.loc[[False] * len(df.index), :]
    tm.assert_frame_equal(result, expected)

    # replacing value with loc on empty multiindex
    df.loc[df.loc[df.loc[:, "value"] == 0].index, "value"] = 5
    result = df
    expected = DataFrame([1, 2, 3, 4], index=index, columns=["value"])
    tm.assert_frame_equal(result, expected)

<<<<<<< HEAD
@pytest.mark.parametrize("dropna", [True, False])
def test_loc_nan_multiindex(dropna):
    # GH 43943
=======

def test_loc_nan_multiindex():
>>>>>>> 9eae7739
    df = DataFrame(
        {
            "temp_playlist": [0, 0, 0, 0],
            "objId": ["o1", np.nan, "o1", np.nan],
            "x": [1, 2, 3, 4],
        }
    )

<<<<<<< HEAD
    agg_df = df.groupby(by=['temp_playlist', 'objId'], dropna=dropna)["x"].agg(list)
=======
    agg_df = df.groupby(by=["temp_playlist", "objId"], dropna=False)["x"].agg(list)
>>>>>>> 9eae7739
    result = agg_df.loc[agg_df.index[-1]]
    if dropna:
        # nans are dropped, therefore only [1, 3] is left
        expected = [1, 3]
    else:
        # last index is (0, np.nan) which corresponds to the list [2, 4]
        expected = [2, 4]
    assert result == expected

def test_loc_nan_multiindex2():
    arrays = [[1, 1, 1], [np.nan, 100, np.nan]]
    names = ("idx1", "idx2")
    index = MultiIndex.from_arrays(arrays, names=names)
    df = DataFrame([1, 2, 3], index=index, columns=['col1'])
    result = df.loc[(1, np.nan)]

    expected = DataFrame([1 , 3], index=MultiIndex.from_arrays([[1,1], [np.nan, np.nan]], names=names), columns=['col1'])
    tm.assert_frame_equal(result, expected, check_index_type=False)

<|MERGE_RESOLUTION|>--- conflicted
+++ resolved
@@ -393,14 +393,9 @@
     expected = DataFrame([1, 2, 3, 4], index=index, columns=["value"])
     tm.assert_frame_equal(result, expected)
 
-<<<<<<< HEAD
 @pytest.mark.parametrize("dropna", [True, False])
 def test_loc_nan_multiindex(dropna):
     # GH 43943
-=======
-
-def test_loc_nan_multiindex():
->>>>>>> 9eae7739
     df = DataFrame(
         {
             "temp_playlist": [0, 0, 0, 0],
@@ -409,11 +404,7 @@
         }
     )
 
-<<<<<<< HEAD
-    agg_df = df.groupby(by=['temp_playlist', 'objId'], dropna=dropna)["x"].agg(list)
-=======
     agg_df = df.groupby(by=["temp_playlist", "objId"], dropna=False)["x"].agg(list)
->>>>>>> 9eae7739
     result = agg_df.loc[agg_df.index[-1]]
     if dropna:
         # nans are dropped, therefore only [1, 3] is left
@@ -421,15 +412,4 @@
     else:
         # last index is (0, np.nan) which corresponds to the list [2, 4]
         expected = [2, 4]
-    assert result == expected
-
-def test_loc_nan_multiindex2():
-    arrays = [[1, 1, 1], [np.nan, 100, np.nan]]
-    names = ("idx1", "idx2")
-    index = MultiIndex.from_arrays(arrays, names=names)
-    df = DataFrame([1, 2, 3], index=index, columns=['col1'])
-    result = df.loc[(1, np.nan)]
-
-    expected = DataFrame([1 , 3], index=MultiIndex.from_arrays([[1,1], [np.nan, np.nan]], names=names), columns=['col1'])
-    tm.assert_frame_equal(result, expected, check_index_type=False)
-
+    assert result == expected