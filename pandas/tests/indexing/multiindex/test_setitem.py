--- conflicted
+++ resolved
@@ -520,7 +520,6 @@
         assert (df["foo"].values == 0).all()
 
 
-<<<<<<< HEAD
 def test_frame_setitem_copy_raises(multiindex_dataframe_random_data):
     # will raise/warn as its chained assignment
     df = multiindex_dataframe_random_data.T
@@ -534,37 +533,6 @@
     df = frame.copy()
     with tm.raises_chained_assignment_error():
         df["foo"]["one"] = 2
-=======
-def test_frame_setitem_copy_raises(
-    multiindex_dataframe_random_data, using_copy_on_write
-):
-    # will raise/warn as its chained assignment
-    df = multiindex_dataframe_random_data.T
-    if using_copy_on_write:
-        with tm.raises_chained_assignment_error():
-            df["foo"]["one"] = 2
-    else:
-        msg = "A value is trying to be set on a copy of a slice from a DataFrame"
-        with pytest.raises(SettingWithCopyError, match=msg):
-            with tm.raises_chained_assignment_error():
-                df["foo"]["one"] = 2
-
-
-def test_frame_setitem_copy_no_write(
-    multiindex_dataframe_random_data, using_copy_on_write
-):
-    frame = multiindex_dataframe_random_data.T
-    expected = frame
-    df = frame.copy()
-    if using_copy_on_write:
-        with tm.raises_chained_assignment_error():
-            df["foo"]["one"] = 2
-    else:
-        msg = "A value is trying to be set on a copy of a slice from a DataFrame"
-        with pytest.raises(SettingWithCopyError, match=msg):
-            with tm.raises_chained_assignment_error():
-                df["foo"]["one"] = 2
->>>>>>> 1bb48398
 
     tm.assert_frame_equal(df, expected)
 
