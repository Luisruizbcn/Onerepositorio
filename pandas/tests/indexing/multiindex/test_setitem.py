import numpy as np
import pytest

from pandas.errors import SettingWithCopyError
import pandas.util._test_decorators as td

import pandas as pd
from pandas import (
    DataFrame,
    MultiIndex,
    Series,
    Timestamp,
    date_range,
    isna,
    notna,
)
import pandas._testing as tm


def assert_equal(a, b):
    assert a == b


class TestMultiIndexSetItem:
    def check(self, target, indexers, value, compare_fn=assert_equal, expected=None):
        target.loc[indexers] = value
        result = target.loc[indexers]
        if expected is None:
            expected = value
        compare_fn(result, expected)

    def test_setitem_multiindex(self):
        # GH#7190
        cols = ["A", "w", "l", "a", "x", "X", "d", "profit"]
        index = MultiIndex.from_product(
            [np.arange(0, 100), np.arange(0, 80)], names=["time", "firm"]
        )
        t, n = 0, 2

        df = DataFrame(
            np.nan,
            columns=cols,
            index=index,
        )
        self.check(target=df, indexers=((t, n), "X"), value=0)

        df = DataFrame(-999, columns=cols, index=index)
        self.check(target=df, indexers=((t, n), "X"), value=1)

        df = DataFrame(columns=cols, index=index)
        self.check(target=df, indexers=((t, n), "X"), value=2)

        # gh-7218: assigning with 0-dim arrays
        df = DataFrame(-999, columns=cols, index=index)
        self.check(
            target=df,
            indexers=((t, n), "X"),
            value=np.array(3),
            expected=3,
        )

    def test_setitem_multiindex2(self):
        # GH#5206
        df = DataFrame(
            np.arange(25).reshape(5, 5), columns="A,B,C,D,E".split(","), dtype=float
        )
        df["F"] = 99
        row_selection = df["A"] % 2 == 0
        col_selection = ["B", "C"]
        df.loc[row_selection, col_selection] = df["F"]
        output = DataFrame(99.0, index=[0, 2, 4], columns=["B", "C"])
        tm.assert_frame_equal(df.loc[row_selection, col_selection], output)
        self.check(
            target=df,
            indexers=(row_selection, col_selection),
            value=df["F"],
            compare_fn=tm.assert_frame_equal,
            expected=output,
        )

    def test_setitem_multiindex3(self):
        # GH#11372
        idx = MultiIndex.from_product(
            [["A", "B", "C"], date_range("2015-01-01", "2015-04-01", freq="MS")]
        )
        cols = MultiIndex.from_product(
            [["foo", "bar"], date_range("2016-01-01", "2016-02-01", freq="MS")]
        )

        df = DataFrame(np.random.random((12, 4)), index=idx, columns=cols)

        subidx = MultiIndex.from_tuples(
            [("A", Timestamp("2015-01-01")), ("A", Timestamp("2015-02-01"))]
        )
        subcols = MultiIndex.from_tuples(
            [("foo", Timestamp("2016-01-01")), ("foo", Timestamp("2016-02-01"))]
        )

        vals = DataFrame(np.random.random((2, 2)), index=subidx, columns=subcols)
        self.check(
            target=df,
            indexers=(subidx, subcols),
            value=vals,
            compare_fn=tm.assert_frame_equal,
        )
        # set all columns
        vals = DataFrame(np.random.random((2, 4)), index=subidx, columns=cols)
        self.check(
            target=df,
            indexers=(subidx, slice(None, None, None)),
            value=vals,
            compare_fn=tm.assert_frame_equal,
        )
        # identity
        copy = df.copy()
        self.check(
            target=df,
            indexers=(df.index, df.columns),
            value=df,
            compare_fn=tm.assert_frame_equal,
            expected=copy,
        )

    # TODO(ArrayManager) df.loc["bar"] *= 2 doesn't raise an error but results in
    # all NaNs -> doesn't work in the "split" path (also for BlockManager actually)
    @td.skip_array_manager_not_yet_implemented
    def test_multiindex_setitem(self):
        # GH 3738
        # setting with a multi-index right hand side
        arrays = [
            np.array(["bar", "bar", "baz", "qux", "qux", "bar"]),
            np.array(["one", "two", "one", "one", "two", "one"]),
            np.arange(0, 6, 1),
        ]

        df_orig = DataFrame(
            np.random.randn(6, 3), index=arrays, columns=["A", "B", "C"]
        ).sort_index()

        expected = df_orig.loc[["bar"]] * 2
        df = df_orig.copy()
        df.loc[["bar"]] *= 2
        tm.assert_frame_equal(df.loc[["bar"]], expected)

        # raise because these have differing levels
        msg = "cannot align on a multi-index with out specifying the join levels"
        with pytest.raises(TypeError, match=msg):
            df.loc["bar"] *= 2

    def test_multiindex_setitem2(self):
        # from SO
        # https://stackoverflow.com/questions/24572040/pandas-access-the-level-of-multiindex-for-inplace-operation
        df_orig = DataFrame.from_dict(
            {
                "price": {
                    ("DE", "Coal", "Stock"): 2,
                    ("DE", "Gas", "Stock"): 4,
                    ("DE", "Elec", "Demand"): 1,
                    ("FR", "Gas", "Stock"): 5,
                    ("FR", "Solar", "SupIm"): 0,
                    ("FR", "Wind", "SupIm"): 0,
                }
            }
        )
        df_orig.index = MultiIndex.from_tuples(
            df_orig.index, names=["Sit", "Com", "Type"]
        )

        expected = df_orig.copy()
        expected.iloc[[0, 2, 3]] *= 2

        idx = pd.IndexSlice
        df = df_orig.copy()
        df.loc[idx[:, :, "Stock"], :] *= 2
        tm.assert_frame_equal(df, expected)

        df = df_orig.copy()
        df.loc[idx[:, :, "Stock"], "price"] *= 2
        tm.assert_frame_equal(df, expected)

    def test_multiindex_assignment(self):
        # GH3777 part 2

        # mixed dtype
        df = DataFrame(
            np.random.randint(5, 10, size=9).reshape(3, 3),
            columns=list("abc"),
            index=[[4, 4, 8], [8, 10, 12]],
        )
        df["d"] = np.nan
        arr = np.array([0.0, 1.0])

        df.loc[4, "d"] = arr
        tm.assert_series_equal(df.loc[4, "d"], Series(arr, index=[8, 10], name="d"))

    def test_multiindex_assignment_single_dtype(self, using_copy_on_write):
        # GH3777 part 2b
        # single dtype
        arr = np.array([0.0, 1.0])

        df = DataFrame(
            np.random.randint(5, 10, size=9).reshape(3, 3),
            columns=list("abc"),
            index=[[4, 4, 8], [8, 10, 12]],
            dtype=np.int64,
        )
        view = df["c"].iloc[:2].values

        # arr can be losslessly cast to int, so this setitem is inplace
        df.loc[4, "c"] = arr
        exp = Series(arr, index=[8, 10], name="c", dtype="int64")
        result = df.loc[4, "c"]
        tm.assert_series_equal(result, exp)

        # extra check for inplace-ness
        if not using_copy_on_write:
            tm.assert_numpy_array_equal(view, exp.values)

        # arr + 0.5 cannot be cast losslessly to int, so we upcast
        df.loc[4, "c"] = arr + 0.5
        result = df.loc[4, "c"]
        exp = exp + 0.5
        tm.assert_series_equal(result, exp)

        # scalar ok
        df.loc[4, "c"] = 10
        exp = Series(10, index=[8, 10], name="c", dtype="float64")
        tm.assert_series_equal(df.loc[4, "c"], exp)

        # invalid assignments
        msg = "Must have equal len keys and value when setting with an iterable"
        with pytest.raises(ValueError, match=msg):
            df.loc[4, "c"] = [0, 1, 2, 3]

        with pytest.raises(ValueError, match=msg):
            df.loc[4, "c"] = [0]

        # But with a length-1 listlike column indexer this behaves like
        #  `df.loc[4, "c"] = 0
        df.loc[4, ["c"]] = [0]
        assert (df.loc[4, "c"] == 0).all()

    def test_groupby_example(self):
        # groupby example
        NUM_ROWS = 100
        NUM_COLS = 10
        col_names = ["A" + num for num in map(str, np.arange(NUM_COLS).tolist())]
        index_cols = col_names[:5]

        df = DataFrame(
            np.random.randint(5, size=(NUM_ROWS, NUM_COLS)),
            dtype=np.int64,
            columns=col_names,
        )
        df = df.set_index(index_cols).sort_index()
        grp = df.groupby(level=index_cols[:4])
        df["new_col"] = np.nan

        # we are actually operating on a copy here
        # but in this case, that's ok
        for name, df2 in grp:
            new_vals = np.arange(df2.shape[0])
            df.loc[name, "new_col"] = new_vals

    def test_series_setitem(self, multiindex_year_month_day_dataframe_random_data):
        ymd = multiindex_year_month_day_dataframe_random_data
        s = ymd["A"]

        s[2000, 3] = np.nan
        assert isna(s.values[42:65]).all()
        assert notna(s.values[:42]).all()
        assert notna(s.values[65:]).all()

        s[2000, 3, 10] = np.nan
        assert isna(s.iloc[49])

        with pytest.raises(KeyError, match="49"):
            # GH#33355 dont fall-back to positional when leading level is int
            s[49]

    def test_frame_getitem_setitem_boolean(self, multiindex_dataframe_random_data):
        frame = multiindex_dataframe_random_data
        df = frame.T.copy()
        values = df.values.copy()

        result = df[df > 0]
        expected = df.where(df > 0)
        tm.assert_frame_equal(result, expected)

        df[df > 0] = 5
        values[values > 0] = 5
        tm.assert_almost_equal(df.values, values)

        df[df == 5] = 0
        values[values == 5] = 0
        tm.assert_almost_equal(df.values, values)

        # a df that needs alignment first
        df[df[:-1] < 0] = 2
        np.putmask(values[:-1], values[:-1] < 0, 2)
        tm.assert_almost_equal(df.values, values)

        with pytest.raises(TypeError, match="boolean values only"):
            df[df * 0] = 2

    def test_frame_getitem_setitem_multislice(self):
        levels = [["t1", "t2"], ["a", "b", "c"]]
        codes = [[0, 0, 0, 1, 1], [0, 1, 2, 0, 1]]
        midx = MultiIndex(codes=codes, levels=levels, names=[None, "id"])
        df = DataFrame({"value": [1, 2, 3, 7, 8]}, index=midx)

        result = df.loc[:, "value"]
        tm.assert_series_equal(df["value"], result)

        result = df.loc[df.index[1:3], "value"]
        tm.assert_series_equal(df["value"][1:3], result)

        result = df.loc[:, :]
        tm.assert_frame_equal(df, result)

        result = df
        df.loc[:, "value"] = 10
        result["value"] = 10
        tm.assert_frame_equal(df, result)

        df.loc[:, :] = 10
        tm.assert_frame_equal(df, result)

    def test_frame_setitem_multi_column(self):
        df = DataFrame(
            np.random.randn(10, 4), columns=[["a", "a", "b", "b"], [0, 1, 0, 1]]
        )

        cp = df.copy()
        cp["a"] = cp["b"]
        tm.assert_frame_equal(cp["a"], cp["b"])

        # set with ndarray
        cp = df.copy()
        cp["a"] = cp["b"].values
        tm.assert_frame_equal(cp["a"], cp["b"])

    def test_frame_setitem_multi_column2(self):
        # ---------------------------------------
        # GH#1803
        columns = MultiIndex.from_tuples([("A", "1"), ("A", "2"), ("B", "1")])
        df = DataFrame(index=[1, 3, 5], columns=columns)

        # Works, but adds a column instead of updating the two existing ones
        df["A"] = 0.0  # Doesn't work
        assert (df["A"].values == 0).all()

        # it broadcasts
        df["B", "1"] = [1, 2, 3]
        df["A"] = df["B", "1"]

        sliced_a1 = df["A", "1"]
        sliced_a2 = df["A", "2"]
        sliced_b1 = df["B", "1"]
        tm.assert_series_equal(sliced_a1, sliced_b1, check_names=False)
        tm.assert_series_equal(sliced_a2, sliced_b1, check_names=False)
        assert sliced_a1.name == ("A", "1")
        assert sliced_a2.name == ("A", "2")
        assert sliced_b1.name == ("B", "1")

    def test_loc_getitem_tuple_plus_columns(
        self, multiindex_year_month_day_dataframe_random_data
    ):
        # GH #1013
        ymd = multiindex_year_month_day_dataframe_random_data
        df = ymd[:5]

        result = df.loc[(2000, 1, 6), ["A", "B", "C"]]
        expected = df.loc[2000, 1, 6][["A", "B", "C"]]
        tm.assert_series_equal(result, expected)

    def test_loc_getitem_setitem_slice_integers(self, frame_or_series):
        index = MultiIndex(
            levels=[[0, 1, 2], [0, 2]], codes=[[0, 0, 1, 1, 2, 2], [0, 1, 0, 1, 0, 1]]
        )

        obj = DataFrame(
            np.random.randn(len(index), 4), index=index, columns=["a", "b", "c", "d"]
        )
        obj = tm.get_obj(obj, frame_or_series)

        res = obj.loc[1:2]
        exp = obj.reindex(obj.index[2:])
        tm.assert_equal(res, exp)

        obj.loc[1:2] = 7
        assert (obj.loc[1:2] == 7).values.all()

    def test_setitem_change_dtype(self, multiindex_dataframe_random_data):
        frame = multiindex_dataframe_random_data
        dft = frame.T
        s = dft["foo", "two"]
        dft["foo", "two"] = s > s.median()
        tm.assert_series_equal(dft["foo", "two"], s > s.median())
        # assert isinstance(dft._data.blocks[1].items, MultiIndex)

        reindexed = dft.reindex(columns=[("foo", "two")])
        tm.assert_series_equal(reindexed["foo", "two"], s > s.median())

    def test_set_column_scalar_with_loc(
        self, multiindex_dataframe_random_data, using_copy_on_write
    ):
        frame = multiindex_dataframe_random_data
        subset = frame.index[[1, 4, 5]]

        frame.loc[subset] = 99
        assert (frame.loc[subset].values == 99).all()

        frame_original = frame.copy()
        col = frame["B"]
        col[subset] = 97
        if using_copy_on_write:
            # chained setitem doesn't work with CoW
            tm.assert_frame_equal(frame, frame_original)
        else:
            assert (frame.loc[subset, "B"] == 97).all()

    def test_nonunique_assignment_1750(self):
        df = DataFrame(
            [[1, 1, "x", "X"], [1, 1, "y", "Y"], [1, 2, "z", "Z"]], columns=list("ABCD")
        )

        df = df.set_index(["A", "B"])
        mi = MultiIndex.from_tuples([(1, 1)])

        df.loc[mi, "C"] = "_"

        assert (df.xs((1, 1))["C"] == "_").all()

    def test_astype_assignment_with_dups(self):
        # GH 4686
        # assignment with dups that has a dtype change
        cols = MultiIndex.from_tuples([("A", "1"), ("B", "1"), ("A", "2")])
        df = DataFrame(np.arange(3).reshape((1, 3)), columns=cols, dtype=object)
        index = df.index.copy()

        df["A"] = df["A"].astype(np.float64)
        tm.assert_index_equal(df.index, index)

    def test_setitem_nonmonotonic(self):
        # https://github.com/pandas-dev/pandas/issues/31449
        index = MultiIndex.from_tuples(
            [("a", "c"), ("b", "x"), ("a", "d")], names=["l1", "l2"]
        )
        df = DataFrame(data=[0, 1, 2], index=index, columns=["e"])
        df.loc["a", "e"] = np.arange(99, 101, dtype="int64")
        expected = DataFrame({"e": [99, 1, 100]}, index=index)
        tm.assert_frame_equal(df, expected)


class TestSetitemWithExpansionMultiIndex:
    def test_setitem_new_column_mixed_depth(self):
        arrays = [
            ["a", "top", "top", "routine1", "routine1", "routine2"],
            ["", "OD", "OD", "result1", "result2", "result1"],
            ["", "wx", "wy", "", "", ""],
        ]

        tuples = sorted(zip(*arrays))
        index = MultiIndex.from_tuples(tuples)
        df = DataFrame(np.random.randn(4, 6), columns=index)

        result = df.copy()
        expected = df.copy()
        result["b"] = [1, 2, 3, 4]
        expected["b", "", ""] = [1, 2, 3, 4]
        tm.assert_frame_equal(result, expected)

    def test_setitem_new_column_all_na(self):
        # GH#1534
        mix = MultiIndex.from_tuples([("1a", "2a"), ("1a", "2b"), ("1a", "2c")])
        df = DataFrame([[1, 2], [3, 4], [5, 6]], index=mix)
        s = Series({(1, 1): 1, (1, 2): 2})
        df["new"] = s
        assert df["new"].isna().all()


@td.skip_array_manager_invalid_test  # df["foo"] select multiple columns -> .values
# is not a view
def test_frame_setitem_view_direct(
    multiindex_dataframe_random_data, using_copy_on_write
):
    # this works because we are modifying the underlying array
    # really a no-no
    df = multiindex_dataframe_random_data.T
<<<<<<< HEAD
    df["foo"].values[:] = 0
    if using_copy_on_write:
        assert not (df["foo"].values == 0).all()
    else:
=======
    if using_copy_on_write:
        with pytest.raises(ValueError, match="read-only"):
            df["foo"].values[:] = 0
        assert (df["foo"].values != 0).all()
    else:
        df["foo"].values[:] = 0
>>>>>>> fb754d71
        assert (df["foo"].values == 0).all()


def test_frame_setitem_copy_raises(
    multiindex_dataframe_random_data, using_copy_on_write
):
    # will raise/warn as its chained assignment
    df = multiindex_dataframe_random_data.T
    if using_copy_on_write:
        with tm.raises_chained_assignment_error():
            df["foo"]["one"] = 2
    else:
        msg = "A value is trying to be set on a copy of a slice from a DataFrame"
        with pytest.raises(SettingWithCopyError, match=msg):
            df["foo"]["one"] = 2


def test_frame_setitem_copy_no_write(
    multiindex_dataframe_random_data, using_copy_on_write
):
    frame = multiindex_dataframe_random_data.T
    expected = frame
    df = frame.copy()
    if using_copy_on_write:
        with tm.raises_chained_assignment_error():
            df["foo"]["one"] = 2
    else:
        msg = "A value is trying to be set on a copy of a slice from a DataFrame"
        with pytest.raises(SettingWithCopyError, match=msg):
            df["foo"]["one"] = 2

    result = df
    tm.assert_frame_equal(result, expected)<|MERGE_RESOLUTION|>--- conflicted
+++ resolved
@@ -488,19 +488,11 @@
     # this works because we are modifying the underlying array
     # really a no-no
     df = multiindex_dataframe_random_data.T
-<<<<<<< HEAD
-    df["foo"].values[:] = 0
-    if using_copy_on_write:
-        assert not (df["foo"].values == 0).all()
-    else:
-=======
     if using_copy_on_write:
         with pytest.raises(ValueError, match="read-only"):
             df["foo"].values[:] = 0
         assert (df["foo"].values != 0).all()
     else:
-        df["foo"].values[:] = 0
->>>>>>> fb754d71
         assert (df["foo"].values == 0).all()
 
 
