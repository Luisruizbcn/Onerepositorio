import numpy as np
import pytest

from pandas.core.dtypes.common import ensure_platform_int

import pandas as pd
from pandas import (
    Index,
    RangeIndex,
)
import pandas._testing as tm


class TestRangeIndex:
    @pytest.fixture
    def simple_index(self):
        return RangeIndex(start=0, stop=20, step=2)

    def test_constructor_unwraps_index(self):
        result = RangeIndex(1, 3)
        expected = np.array([1, 2], dtype=np.int64)
        tm.assert_numpy_array_equal(result._data, expected)

    def test_can_hold_identifiers(self, simple_index):
        idx = simple_index
        key = idx[0]
        assert idx._can_hold_identifiers_and_holds_name(key) is False

    def test_too_many_names(self, simple_index):
        index = simple_index
        with pytest.raises(ValueError, match="^Length"):
            index.names = ["roger", "harold"]

    @pytest.mark.parametrize(
        "index, start, stop, step",
        [
            (RangeIndex(5), 0, 5, 1),
            (RangeIndex(0, 5), 0, 5, 1),
            (RangeIndex(5, step=2), 0, 5, 2),
            (RangeIndex(1, 5, 2), 1, 5, 2),
        ],
    )
    def test_start_stop_step_attrs(self, index, start, stop, step):
        # GH 25710
        assert index.start == start
        assert index.stop == stop
        assert index.step == step

    def test_copy(self):
        i = RangeIndex(5, name="Foo")
        i_copy = i.copy()
        assert i_copy is not i
        assert i_copy.identical(i)
        assert i_copy._range == range(0, 5, 1)
        assert i_copy.name == "Foo"

    def test_repr(self):
        i = RangeIndex(5, name="Foo")
        result = repr(i)
        expected = "RangeIndex(start=0, stop=5, step=1, name='Foo')"
        assert result == expected

        result = eval(result)
        tm.assert_index_equal(result, i, exact=True)

        i = RangeIndex(5, 0, -1)
        result = repr(i)
        expected = "RangeIndex(start=5, stop=0, step=-1)"
        assert result == expected

        result = eval(result)
        tm.assert_index_equal(result, i, exact=True)

    def test_insert(self):
        idx = RangeIndex(5, name="Foo")
        result = idx[1:4]

        # test 0th element
        tm.assert_index_equal(idx[0:4], result.insert(0, idx[0]), exact="equiv")

        # GH 18295 (test missing)
        expected = Index([0, np.nan, 1, 2, 3, 4], dtype=np.float64)
        for na in [np.nan, None, pd.NA]:
            result = RangeIndex(5).insert(1, na)
            tm.assert_index_equal(result, expected)

        result = RangeIndex(5).insert(1, pd.NaT)
        expected = Index([0, pd.NaT, 1, 2, 3, 4], dtype=object)
        tm.assert_index_equal(result, expected)

    def test_insert_edges_preserves_rangeindex(self):
        idx = Index(range(4, 9, 2))

        result = idx.insert(0, 2)
        expected = Index(range(2, 9, 2))
        tm.assert_index_equal(result, expected, exact=True)

        result = idx.insert(3, 10)
        expected = Index(range(4, 11, 2))
        tm.assert_index_equal(result, expected, exact=True)

    def test_insert_middle_preserves_rangeindex(self):
        # insert in the middle
        idx = Index(range(0, 3, 2))
        result = idx.insert(1, 1)
        expected = Index(range(3))
        tm.assert_index_equal(result, expected, exact=True)

        idx = idx * 2
        result = idx.insert(1, 2)
        expected = expected * 2
        tm.assert_index_equal(result, expected, exact=True)

    def test_delete(self):
        idx = RangeIndex(5, name="Foo")
        expected = idx[1:]
        result = idx.delete(0)
        tm.assert_index_equal(result, expected, exact=True)
        assert result.name == expected.name

        expected = idx[:-1]
        result = idx.delete(-1)
        tm.assert_index_equal(result, expected, exact=True)
        assert result.name == expected.name

        msg = "index 5 is out of bounds for axis 0 with size 5"
        with pytest.raises((IndexError, ValueError), match=msg):
            # either depending on numpy version
            result = idx.delete(len(idx))

    def test_delete_preserves_rangeindex(self):
        idx = Index(range(2), name="foo")

        result = idx.delete([1])
        expected = Index(range(1), name="foo")
        tm.assert_index_equal(result, expected, exact=True)

        result = idx.delete(1)
        tm.assert_index_equal(result, expected, exact=True)

    def test_delete_preserves_rangeindex_middle(self):
        idx = Index(range(3), name="foo")
        result = idx.delete(1)
        expected = idx[::2]
        tm.assert_index_equal(result, expected, exact=True)

        result = idx.delete(-2)
        tm.assert_index_equal(result, expected, exact=True)

    def test_delete_preserves_rangeindex_list_at_end(self):
        idx = RangeIndex(0, 6, 1)

        loc = [2, 3, 4, 5]
        result = idx.delete(loc)
        expected = idx[:2]
        tm.assert_index_equal(result, expected, exact=True)

        result = idx.delete(loc[::-1])
        tm.assert_index_equal(result, expected, exact=True)

    def test_delete_preserves_rangeindex_list_middle(self):
        idx = RangeIndex(0, 6, 1)

        loc = [1, 2, 3, 4]
        result = idx.delete(loc)
        expected = RangeIndex(0, 6, 5)
        tm.assert_index_equal(result, expected, exact=True)

        result = idx.delete(loc[::-1])
        tm.assert_index_equal(result, expected, exact=True)

    def test_delete_all_preserves_rangeindex(self):
        idx = RangeIndex(0, 6, 1)

        loc = [0, 1, 2, 3, 4, 5]
        result = idx.delete(loc)
        expected = idx[:0]
        tm.assert_index_equal(result, expected, exact=True)

        result = idx.delete(loc[::-1])
        tm.assert_index_equal(result, expected, exact=True)

    def test_delete_not_preserving_rangeindex(self):
        idx = RangeIndex(0, 6, 1)

        loc = [0, 3, 5]
        result = idx.delete(loc)
        expected = Index([1, 2, 4])
        tm.assert_index_equal(result, expected, exact=True)

        result = idx.delete(loc[::-1])
        tm.assert_index_equal(result, expected, exact=True)

    def test_view(self):
        i = RangeIndex(0, name="Foo")
        i_view = i.view()
        assert i_view.name == "Foo"

        i_view = i.view("i8")
        tm.assert_numpy_array_equal(i.values, i_view)

        msg = "Passing a type in RangeIndex.view is deprecated"
        with tm.assert_produces_warning(FutureWarning, match=msg):
            i_view = i.view(RangeIndex)
        tm.assert_index_equal(i, i_view)

    def test_dtype(self, simple_index):
        index = simple_index
        assert index.dtype == np.int64

    def test_cache(self):
        # GH 26565, GH26617, GH35432, GH53387
        # This test checks whether _cache has been set.
        # Calling RangeIndex._cache["_data"] creates an int64 array of the same length
        # as the RangeIndex and stores it in _cache.
        idx = RangeIndex(0, 100, 10)

        assert idx._cache == {}

        repr(idx)
        assert idx._cache == {}

        str(idx)
        assert idx._cache == {}

        idx.get_loc(20)
        assert idx._cache == {}

        90 in idx  # True
        assert idx._cache == {}

        91 in idx  # False
        assert idx._cache == {}

        idx.all()
        assert idx._cache == {}

        idx.any()
        assert idx._cache == {}

        for _ in idx:
            pass
        assert idx._cache == {}

        df = pd.DataFrame({"a": range(10)}, index=idx)

        # df.__repr__ should not populate index cache
        str(df)
        assert idx._cache == {}

        df.loc[50]
        assert idx._cache == {}

        with pytest.raises(KeyError, match="51"):
            df.loc[51]
        assert idx._cache == {}

        df.loc[10:50]
        assert idx._cache == {}

        df.iloc[5:10]
        assert idx._cache == {}

        # after calling take, _cache may contain other keys, but not "_data"
        idx.take([3, 0, 1])
        assert "_data" not in idx._cache

        df.loc[[50]]
        assert "_data" not in idx._cache

        df.iloc[[5, 6, 7, 8, 9]]
        assert "_data" not in idx._cache

        # idx._cache should contain a _data entry after call to idx._data
        idx._data
        assert isinstance(idx._data, np.ndarray)
        assert idx._data is idx._data  # check cached value is reused
        assert "_data" in idx._cache
        expected = np.arange(0, 100, 10, dtype="int64")
        tm.assert_numpy_array_equal(idx._cache["_data"], expected)

    def test_is_monotonic(self):
        index = RangeIndex(0, 20, 2)
        assert index.is_monotonic_increasing is True
        assert index.is_monotonic_increasing is True
        assert index.is_monotonic_decreasing is False
        assert index._is_strictly_monotonic_increasing is True
        assert index._is_strictly_monotonic_decreasing is False

        index = RangeIndex(4, 0, -1)
        assert index.is_monotonic_increasing is False
        assert index._is_strictly_monotonic_increasing is False
        assert index.is_monotonic_decreasing is True
        assert index._is_strictly_monotonic_decreasing is True

        index = RangeIndex(1, 2)
        assert index.is_monotonic_increasing is True
        assert index.is_monotonic_increasing is True
        assert index.is_monotonic_decreasing is True
        assert index._is_strictly_monotonic_increasing is True
        assert index._is_strictly_monotonic_decreasing is True

        index = RangeIndex(2, 1)
        assert index.is_monotonic_increasing is True
        assert index.is_monotonic_increasing is True
        assert index.is_monotonic_decreasing is True
        assert index._is_strictly_monotonic_increasing is True
        assert index._is_strictly_monotonic_decreasing is True

        index = RangeIndex(1, 1)
        assert index.is_monotonic_increasing is True
        assert index.is_monotonic_increasing is True
        assert index.is_monotonic_decreasing is True
        assert index._is_strictly_monotonic_increasing is True
        assert index._is_strictly_monotonic_decreasing is True

    @pytest.mark.parametrize(
        "left,right",
        [
            (RangeIndex(0, 9, 2), RangeIndex(0, 10, 2)),
            (RangeIndex(0), RangeIndex(1, -1, 3)),
            (RangeIndex(1, 2, 3), RangeIndex(1, 3, 4)),
            (RangeIndex(0, -9, -2), RangeIndex(0, -10, -2)),
        ],
    )
    def test_equals_range(self, left, right):
        assert left.equals(right)
        assert right.equals(left)

    def test_logical_compat(self, simple_index):
        idx = simple_index
        assert idx.all() == idx.values.all()
        assert idx.any() == idx.values.any()

    def test_identical(self, simple_index):
        index = simple_index
        i = Index(index.copy())
        assert i.identical(index)

        # we don't allow object dtype for RangeIndex
        if isinstance(index, RangeIndex):
            return

        same_values_different_type = Index(i, dtype=object)
        assert not i.identical(same_values_different_type)

        i = index.copy(dtype=object)
        i = i.rename("foo")
        same_values = Index(i, dtype=object)
        assert same_values.identical(index.copy(dtype=object))

        assert not i.identical(index)
        assert Index(same_values, name="foo", dtype=object).identical(i)

        assert not index.copy(dtype=object).identical(index.copy(dtype="int64"))

    def test_nbytes(self):
        # memory savings vs int index
        idx = RangeIndex(0, 1000)
        assert idx.nbytes < Index(idx._values).nbytes / 10

        # constant memory usage
        i2 = RangeIndex(0, 10)
        assert idx.nbytes == i2.nbytes

    @pytest.mark.parametrize(
        "start,stop,step",
        [
            # can't
            ("foo", "bar", "baz"),
            # shouldn't
            ("0", "1", "2"),
        ],
    )
    def test_cant_or_shouldnt_cast(self, start, stop, step):
        msg = f"Wrong type {type(start)} for value {start}"
        with pytest.raises(TypeError, match=msg):
            RangeIndex(start, stop, step)

    def test_view_index(self, simple_index):
        index = simple_index
        msg = "Passing a type in RangeIndex.view is deprecated"
        with tm.assert_produces_warning(FutureWarning, match=msg):
            index.view(Index)

    def test_prevent_casting(self, simple_index):
        index = simple_index
        result = index.astype("O")
        assert result.dtype == np.object_

    def test_repr_roundtrip(self, simple_index):
        index = simple_index
        tm.assert_index_equal(eval(repr(index)), index)

    def test_slice_keep_name(self):
        idx = RangeIndex(1, 2, name="asdf")
        assert idx.name == idx[1:].name

    @pytest.mark.parametrize(
        "index",
        [
            RangeIndex(start=0, stop=20, step=2, name="foo"),
            RangeIndex(start=18, stop=-1, step=-2, name="bar"),
        ],
        ids=["index_inc", "index_dec"],
    )
    def test_has_duplicates(self, index):
        assert index.is_unique
        assert not index.has_duplicates

    def test_extended_gcd(self, simple_index):
        index = simple_index
        result = index._extended_gcd(6, 10)
        assert result[0] == result[1] * 6 + result[2] * 10
        assert 2 == result[0]

        result = index._extended_gcd(10, 6)
        assert 2 == result[1] * 10 + result[2] * 6
        assert 2 == result[0]

    def test_min_fitting_element(self):
        result = RangeIndex(0, 20, 2)._min_fitting_element(1)
        assert 2 == result

        result = RangeIndex(1, 6)._min_fitting_element(1)
        assert 1 == result

        result = RangeIndex(18, -2, -2)._min_fitting_element(1)
        assert 2 == result

        result = RangeIndex(5, 0, -1)._min_fitting_element(1)
        assert 1 == result

        big_num = 500000000000000000000000

        result = RangeIndex(5, big_num * 2, 1)._min_fitting_element(big_num)
        assert big_num == result

    def test_slice_specialised(self, simple_index):
        index = simple_index
        index.name = "foo"

        # scalar indexing
        res = index[1]
        expected = 2
        assert res == expected

        res = index[-1]
        expected = 18
        assert res == expected

        # slicing
        # slice value completion
        index_slice = index[:]
        expected = index
        tm.assert_index_equal(index_slice, expected)

        # positive slice values
        index_slice = index[7:10:2]
        expected = Index([14, 18], name="foo")
        tm.assert_index_equal(index_slice, expected, exact="equiv")

        # negative slice values
        index_slice = index[-1:-5:-2]
        expected = Index([18, 14], name="foo")
        tm.assert_index_equal(index_slice, expected, exact="equiv")

        # stop overshoot
        index_slice = index[2:100:4]
        expected = Index([4, 12], name="foo")
        tm.assert_index_equal(index_slice, expected, exact="equiv")

        # reverse
        index_slice = index[::-1]
        expected = Index(index.values[::-1], name="foo")
        tm.assert_index_equal(index_slice, expected, exact="equiv")

        index_slice = index[-8::-1]
        expected = Index([4, 2, 0], name="foo")
        tm.assert_index_equal(index_slice, expected, exact="equiv")

        index_slice = index[-40::-1]
        expected = Index(np.array([], dtype=np.int64), name="foo")
        tm.assert_index_equal(index_slice, expected, exact="equiv")

        index_slice = index[40::-1]
        expected = Index(index.values[40::-1], name="foo")
        tm.assert_index_equal(index_slice, expected, exact="equiv")

        index_slice = index[10::-1]
        expected = Index(index.values[::-1], name="foo")
        tm.assert_index_equal(index_slice, expected, exact="equiv")

    @pytest.mark.parametrize("step", set(range(-5, 6)) - {0})
    def test_len_specialised(self, step):
        # make sure that our len is the same as np.arange calc
        start, stop = (0, 5) if step > 0 else (5, 0)

        arr = np.arange(start, stop, step)
        index = RangeIndex(start, stop, step)
        assert len(index) == len(arr)

        index = RangeIndex(stop, start, step)
        assert len(index) == 0

    @pytest.mark.parametrize(
        "indices, expected",
        [
            ([RangeIndex(1, 12, 5)], RangeIndex(1, 12, 5)),
            ([RangeIndex(0, 6, 4)], RangeIndex(0, 6, 4)),
            ([RangeIndex(1, 3), RangeIndex(3, 7)], RangeIndex(1, 7)),
            ([RangeIndex(1, 5, 2), RangeIndex(5, 6)], RangeIndex(1, 6, 2)),
            ([RangeIndex(1, 3, 2), RangeIndex(4, 7, 3)], RangeIndex(1, 7, 3)),
            ([RangeIndex(-4, 3, 2), RangeIndex(4, 7, 2)], RangeIndex(-4, 7, 2)),
            ([RangeIndex(-4, -8), RangeIndex(-8, -12)], RangeIndex(0, 0)),
            ([RangeIndex(-4, -8), RangeIndex(3, -4)], RangeIndex(0, 0)),
            ([RangeIndex(-4, -8), RangeIndex(3, 5)], RangeIndex(3, 5)),
            ([RangeIndex(-4, -2), RangeIndex(3, 5)], Index([-4, -3, 3, 4])),
            ([RangeIndex(-2), RangeIndex(3, 5)], RangeIndex(3, 5)),
            ([RangeIndex(2), RangeIndex(2)], Index([0, 1, 0, 1])),
            ([RangeIndex(2), RangeIndex(2, 5), RangeIndex(5, 8, 4)], RangeIndex(0, 6)),
            (
                [RangeIndex(2), RangeIndex(3, 5), RangeIndex(5, 8, 4)],
                Index([0, 1, 3, 4, 5]),
            ),
            (
                [RangeIndex(-2, 2), RangeIndex(2, 5), RangeIndex(5, 8, 4)],
                RangeIndex(-2, 6),
            ),
            ([RangeIndex(3), Index([-1, 3, 15])], Index([0, 1, 2, -1, 3, 15])),
            ([RangeIndex(3), Index([-1, 3.1, 15.0])], Index([0, 1, 2, -1, 3.1, 15.0])),
            ([RangeIndex(3), Index(["a", None, 14])], Index([0, 1, 2, "a", None, 14])),
            ([RangeIndex(3, 1), Index(["a", None, 14])], Index(["a", None, 14])),
        ],
    )
    def test_append(self, indices, expected):
        # GH16212
        result = indices[0].append(indices[1:])
        tm.assert_index_equal(result, expected, exact=True)

        if len(indices) == 2:
            # Append single item rather than list
            result2 = indices[0].append(indices[1])
            tm.assert_index_equal(result2, expected, exact=True)

    def test_engineless_lookup(self):
        # GH 16685
        # Standard lookup on RangeIndex should not require the engine to be
        # created
        idx = RangeIndex(2, 10, 3)

        assert idx.get_loc(5) == 1
        tm.assert_numpy_array_equal(
            idx.get_indexer([2, 8]), ensure_platform_int(np.array([0, 2]))
        )
        with pytest.raises(KeyError, match="3"):
            idx.get_loc(3)

        assert "_engine" not in idx._cache

        # Different types of scalars can be excluded immediately, no need to
        #  use the _engine
        with pytest.raises(KeyError, match="'a'"):
            idx.get_loc("a")

        assert "_engine" not in idx._cache

    @pytest.mark.parametrize(
        "ri",
        [
            RangeIndex(0, -1, -1),
            RangeIndex(0, 1, 1),
            RangeIndex(1, 3, 2),
            RangeIndex(0, -1, -2),
            RangeIndex(-3, -5, -2),
        ],
    )
    def test_append_len_one(self, ri):
        # GH39401
        result = ri.append([])
        tm.assert_index_equal(result, ri, exact=True)

    @pytest.mark.parametrize("base", [RangeIndex(0, 2), Index([0, 1])])
    def test_isin_range(self, base):
        # GH#41151
        values = RangeIndex(0, 1)
        result = base.isin(values)
        expected = np.array([True, False])
        tm.assert_numpy_array_equal(result, expected)

    def test_sort_values_key(self):
        # GH#43666, GH#52764
        sort_order = {8: 2, 6: 0, 4: 8, 2: 10, 0: 12}
        values = RangeIndex(0, 10, 2)
        result = values.sort_values(key=lambda x: x.map(sort_order))
        expected = Index([6, 8, 4, 2, 0], dtype="int64")
        tm.assert_index_equal(result, expected, check_exact=True)

        # check this matches the Series.sort_values behavior
        ser = values.to_series()
        result2 = ser.sort_values(key=lambda x: x.map(sort_order))
        tm.assert_series_equal(result2, expected.to_series(), check_exact=True)

    def test_range_index_rsub_by_const(self):
        # GH#53255
        result = 3 - RangeIndex(0, 4, 1)
        expected = RangeIndex(3, -1, -1)
        tm.assert_index_equal(result, expected)


<<<<<<< HEAD
def test_append_non_rangeindex_return_rangeindex():
    ri = RangeIndex(1)
    result = ri.append(Index([1]))
    expected = RangeIndex(2)
    tm.assert_index_equal(result, expected, exact=True)

=======
def test_reindex_returns_rangeindex():
    ri = RangeIndex(2, name="foo")
    result, result_indexer = ri.reindex([1, 2, 3])
    expected = RangeIndex(1, 4, name="foo")
    tm.assert_index_equal(result, expected, exact=True)

    expected_indexer = np.array([1, -1, -1], dtype=np.intp)
    tm.assert_numpy_array_equal(result_indexer, expected_indexer)


def test_reindex_returns_index():
    ri = RangeIndex(4, name="foo")
    result, result_indexer = ri.reindex([0, 1, 3])
    expected = Index([0, 1, 3], name="foo")
    tm.assert_index_equal(result, expected, exact=True)

    expected_indexer = np.array([0, 1, 3], dtype=np.intp)
    tm.assert_numpy_array_equal(result_indexer, expected_indexer)

>>>>>>> 654c6dd5

def test_take_return_rangeindex():
    ri = RangeIndex(5, name="foo")
    result = ri.take([])
    expected = RangeIndex(0, name="foo")
    tm.assert_index_equal(result, expected, exact=True)

    result = ri.take([3, 4])
    expected = RangeIndex(3, 5, name="foo")
    tm.assert_index_equal(result, expected, exact=True)


def test_append_one_nonempty_preserve_step():
    expected = RangeIndex(0, -1, -1)
    result = RangeIndex(0).append([expected])
    tm.assert_index_equal(result, expected, exact=True)


def test_getitem_boolmask_all_true():
    ri = RangeIndex(3, name="foo")
    expected = ri.copy()
    result = ri[[True] * 3]
    tm.assert_index_equal(result, expected, exact=True)


def test_getitem_boolmask_all_false():
    ri = RangeIndex(3, name="foo")
    result = ri[[False] * 3]
    expected = RangeIndex(0, name="foo")
    tm.assert_index_equal(result, expected, exact=True)


def test_getitem_boolmask_returns_rangeindex():
    ri = RangeIndex(3, name="foo")
    result = ri[[False, True, True]]
    expected = RangeIndex(1, 3, name="foo")
    tm.assert_index_equal(result, expected, exact=True)

    result = ri[[True, False, True]]
    expected = RangeIndex(0, 3, 2, name="foo")
    tm.assert_index_equal(result, expected, exact=True)


def test_getitem_boolmask_returns_index():
    ri = RangeIndex(4, name="foo")
    result = ri[[True, True, False, True]]
    expected = Index([0, 1, 3], name="foo")
    tm.assert_index_equal(result, expected)


def test_getitem_boolmask_wrong_length():
    ri = RangeIndex(4, name="foo")
    with pytest.raises(IndexError, match="Boolean index has wrong length"):
        ri[[True]]<|MERGE_RESOLUTION|>--- conflicted
+++ resolved
@@ -608,14 +608,13 @@
         tm.assert_index_equal(result, expected)
 
 
-<<<<<<< HEAD
 def test_append_non_rangeindex_return_rangeindex():
     ri = RangeIndex(1)
     result = ri.append(Index([1]))
     expected = RangeIndex(2)
     tm.assert_index_equal(result, expected, exact=True)
 
-=======
+
 def test_reindex_returns_rangeindex():
     ri = RangeIndex(2, name="foo")
     result, result_indexer = ri.reindex([1, 2, 3])
@@ -635,7 +634,6 @@
     expected_indexer = np.array([0, 1, 3], dtype=np.intp)
     tm.assert_numpy_array_equal(result_indexer, expected_indexer)
 
->>>>>>> 654c6dd5
 
 def test_take_return_rangeindex():
     ri = RangeIndex(5, name="foo")
