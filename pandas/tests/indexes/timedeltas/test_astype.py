from datetime import timedelta

import numpy as np
import pytest

import pandas.util.testing as tm
import pandas as pd
from pandas import (
    Float64Index, Index, Int64Index, NaT, Timedelta, TimedeltaIndex,
    timedelta_range
)


class TestTimedeltaIndex(object):
    def test_astype_object(self):
        idx = timedelta_range(start='1 days', periods=4, freq='D', name='idx')
        expected_list = [Timedelta('1 days'), Timedelta('2 days'),
                         Timedelta('3 days'), Timedelta('4 days')]
        result = idx.astype(object)
        expected = Index(expected_list, dtype=object, name='idx')
        tm.assert_index_equal(result, expected)
        assert idx.tolist() == expected_list

    def test_astype_object_with_nat(self):
        idx = TimedeltaIndex([timedelta(days=1), timedelta(days=2), NaT,
                              timedelta(days=4)], name='idx')
        expected_list = [Timedelta('1 days'), Timedelta('2 days'), NaT,
                         Timedelta('4 days')]
        result = idx.astype(object)
        expected = Index(expected_list, dtype=object, name='idx')
        tm.assert_index_equal(result, expected)
        assert idx.tolist() == expected_list

    def test_astype(self):
        # GH 13149, GH 13209
        idx = TimedeltaIndex([1e14, 'NaT', NaT, np.NaN])

        result = idx.astype(object)
        expected = Index([Timedelta('1 days 03:46:40')] + [NaT] * 3,
                         dtype=object)
        tm.assert_index_equal(result, expected)

        result = idx.astype(int)
        expected = Int64Index([100000000000000] + [-9223372036854775808] * 3,
                              dtype=np.int64)
        tm.assert_index_equal(result, expected)

        result = idx.astype(str)
        expected = Index(str(x) for x in idx)
        tm.assert_index_equal(result, expected)

        rng = timedelta_range('1 days', periods=10)
        result = rng.astype('i8')
        tm.assert_index_equal(result, Index(rng.asi8))
        tm.assert_numpy_array_equal(rng.asi8, result.values)

    def test_astype_uint(self):
        arr = timedelta_range('1H', periods=2)
        expected = pd.UInt64Index(
            np.array([3600000000000, 90000000000000], dtype="uint64")
        )

        tm.assert_index_equal(arr.astype("uint64"), expected)
        tm.assert_index_equal(arr.astype("uint32"), expected)

    def test_astype_timedelta64(self):
        # GH 13149, GH 13209
        idx = TimedeltaIndex([1e14, 'NaT', NaT, np.NaN])

        result = idx.astype('timedelta64')
        expected = Float64Index([1e+14] + [np.NaN] * 3, dtype='float64')
        tm.assert_index_equal(result, expected)

        result = idx.astype('timedelta64[ns]')
        tm.assert_index_equal(result, idx)
        assert result is not idx

        result = idx.astype('timedelta64[ns]', copy=False)
        tm.assert_index_equal(result, idx)
        assert result is idx

    @pytest.mark.parametrize('dtype', [
        float, 'datetime64', 'datetime64[ns]'])
    def test_astype_raises(self, dtype):
        # GH 13149, GH 13209
        idx = TimedeltaIndex([1e14, 'NaT', NaT, np.NaN])
        msg = 'Cannot cast TimedeltaArrayMixin to dtype'
        with pytest.raises(TypeError, match=msg):
            idx.astype(dtype)

    def test_astype_category(self):
        obj = pd.timedelta_range("1H", periods=2, freq='H')
<<<<<<< HEAD
=======

>>>>>>> 100ffffa
        result = obj.astype('category')
        expected = pd.CategoricalIndex([pd.Timedelta('1H'),
                                        pd.Timedelta('2H')])
        tm.assert_index_equal(result, expected)

        result = obj._data.astype('category')
        expected = expected.values
        tm.assert_categorical_equal(result, expected)

    def test_astype_array_fallback(self):
        obj = pd.timedelta_range("1H", periods=2)
        result = obj.astype(bool)
        expected = pd.Index(np.array([True, True]))
        tm.assert_index_equal(result, expected)

        result = obj._data.astype(bool)
        expected = np.array([True, True])
        tm.assert_numpy_array_equal(result, expected)<|MERGE_RESOLUTION|>--- conflicted
+++ resolved
@@ -90,10 +90,7 @@
 
     def test_astype_category(self):
         obj = pd.timedelta_range("1H", periods=2, freq='H')
-<<<<<<< HEAD
-=======
 
->>>>>>> 100ffffa
         result = obj.astype('category')
         expected = pd.CategoricalIndex([pd.Timedelta('1H'),
                                         pd.Timedelta('2H')])
