--- conflicted
+++ resolved
@@ -1,7 +1,4 @@
-from datetime import (
-    datetime,
-    time,
-)
+from datetime import datetime
 
 import dateutil.tz
 import numpy as np
@@ -288,127 +285,4 @@
         )
         repr(dti)
         dti._summary()
-<<<<<<< HEAD
-        dti[2:2]._summary()
-
-
-def get_local_am_pm():
-    """Return the AM and PM strings returned by strftime in current locale."""
-    am_local = time(1).strftime("%p")
-    pm_local = time(13).strftime("%p")
-    return am_local, pm_local
-
-
-class TestFormat:
-    def test_format(self):
-        # GH#35439
-        idx = pd.date_range("20130101", periods=5)
-        expected = [f"{x:%Y-%m-%d}" for x in idx]
-        msg = r"DatetimeIndex\.format is deprecated"
-        with tm.assert_produces_warning(FutureWarning, match=msg):
-            assert idx.format() == expected
-
-    def test_format_with_name_time_info(self):
-        # bug I fixed 12/20/2011
-        dates = pd.date_range("2011-01-01 04:00:00", periods=10, name="something")
-
-        msg = "DatetimeIndex.format is deprecated"
-        with tm.assert_produces_warning(FutureWarning, match=msg):
-            formatted = dates.format(name=True)
-        assert formatted[0] == "something"
-
-    def test_format_datetime_with_time(self):
-        dti = DatetimeIndex([datetime(2012, 2, 7), datetime(2012, 2, 7, 23)])
-
-        msg = "DatetimeIndex.format is deprecated"
-        with tm.assert_produces_warning(FutureWarning, match=msg):
-            result = dti.format()
-        expected = ["2012-02-07 00:00:00", "2012-02-07 23:00:00"]
-        assert len(result) == 2
-        assert result == expected
-
-    def test_format_datetime(self):
-        msg = "DatetimeIndex.format is deprecated"
-        with tm.assert_produces_warning(FutureWarning, match=msg):
-            formatted = pd.to_datetime([datetime(2003, 1, 1, 12), NaT]).format()
-        assert formatted[0] == "2003-01-01 12:00:00"
-        assert formatted[1] == "NaT"
-
-    def test_format_date(self):
-        msg = "DatetimeIndex.format is deprecated"
-        with tm.assert_produces_warning(FutureWarning, match=msg):
-            formatted = pd.to_datetime([datetime(2003, 1, 1), NaT]).format()
-        assert formatted[0] == "2003-01-01"
-        assert formatted[1] == "NaT"
-
-    def test_format_date_tz(self):
-        dti = pd.to_datetime([datetime(2013, 1, 1)], utc=True)
-        msg = "DatetimeIndex.format is deprecated"
-        with tm.assert_produces_warning(FutureWarning, match=msg):
-            formatted = dti.format()
-        assert formatted[0] == "2013-01-01 00:00:00+00:00"
-
-        dti = pd.to_datetime([datetime(2013, 1, 1), NaT], utc=True)
-        with tm.assert_produces_warning(FutureWarning, match=msg):
-            formatted = dti.format()
-        assert formatted[0] == "2013-01-01 00:00:00+00:00"
-
-    def test_format_date_explicit_date_format(self):
-        dti = pd.to_datetime([datetime(2003, 2, 1), NaT])
-        msg = "DatetimeIndex.format is deprecated"
-        with tm.assert_produces_warning(FutureWarning, match=msg):
-            formatted = dti.format(date_format="%m-%d-%Y", na_rep="UT")
-        assert formatted[0] == "02-01-2003"
-        assert formatted[1] == "UT"
-
-    def test_format_datetime_tz(self):
-        """Test default `format()` with tz-aware datetime index."""
-        # This timestamp is in 2013 in Europe/Paris but is 2012 in UTC
-        dt = pd.to_datetime(["2013-01-01 00:00:00+01:00"], utc=True)
-        # Since tz is currently set as utc, we'll see 2012
-        msg = "DatetimeIndex.format is deprecated"
-        with tm.assert_produces_warning(FutureWarning, match=msg):
-            assert dt.format()[0] == "2012-12-31 23:00:00+00:00"
-        # If we set tz as paris, we'll see 2013
-        dt = dt.tz_convert("Europe/Paris")
-        with tm.assert_produces_warning(FutureWarning, match=msg):
-            assert dt.format()[0] == "2013-01-01 00:00:00+01:00"
-
-    def test_format_datetime_tz_explicit(self):
-        """Test `format()` with tz-aware dt and a custom format string."""
-        # Get locale-specific reference
-        am_local, pm_local = get_local_am_pm()
-
-        # This timestamp is in 2013 in Europe/Paris but is 2012 in UTC
-        dt = pd.to_datetime(["2013-01-01 00:00:00+01:00"], utc=True)
-
-        # If tz is currently set as utc, we'll see 2012
-        msg = "DatetimeIndex.format is deprecated"
-        with tm.assert_produces_warning(FutureWarning, match=msg):
-            assert (
-                dt.format(date_format="%Y-%m-%d__foo__%H:%M:%S")[0]
-                == "2012-12-31__foo__23:00:00"
-            )
-        # same with fancy format
-        with tm.assert_produces_warning(FutureWarning, match=msg):
-            assert (
-                dt.format(date_format="20%y-%m-%d__foo__%I:%M:%S%p")[0]
-                == f"2012-12-31__foo__11:00:00{pm_local}"
-            )
-
-        # If tz is currently set as paris, we'll see 2013
-        dt = dt.tz_convert("Europe/Paris")
-        with tm.assert_produces_warning(FutureWarning, match=msg):
-            assert (
-                dt.format(date_format="%Y-%m-%d__foo__%H:%M:%S")[0]
-                == "2013-01-01__foo__00:00:00"
-            )
-        # same with fancy format
-        with tm.assert_produces_warning(FutureWarning, match=msg):
-            assert (
-                dt.format(date_format="20%y-%m-%d__foo__%I:%M:%S%p")[0]
-                == f"2013-01-01__foo__12:00:00{am_local}"
-            )
-=======
-        dti[2:2]._summary()
->>>>>>> 1bf86a35
+        dti[2:2]._summary()