""" test partial slicing on Series/Frame """

from datetime import datetime

import numpy as np
import pytest

from pandas import (
    DataFrame,
    DatetimeIndex,
    Index,
    Series,
    Timedelta,
    Timestamp,
    date_range,
)
import pandas._testing as tm


class TestSlicing:
    def test_string_index_series_name_converted(self):
        # GH#1644
        df = DataFrame(
            np.random.default_rng(2).standard_normal((10, 4)),
            index=date_range("1/1/2000", periods=10),
        )

        result = df.loc["1/3/2000"]
        assert result.name == df.index[2]

        result = df.T["1/3/2000"]
        assert result.name == df.index[2]

    def test_stringified_slice_with_tz(self):
        # GH#2658
        start = "2013-01-07"
        idx = date_range(start=start, freq="1d", periods=10, tz="US/Eastern")
        df = DataFrame(np.arange(10), index=idx)
        df["2013-01-14 23:44:34.437768-05:00":]  # no exception here

    def test_return_type_doesnt_depend_on_monotonicity(self):
        # GH#24892 we get Series back regardless of whether our DTI is monotonic
        dti = date_range(start="2015-5-13 23:59:00", freq="min", periods=3)
        ser = Series(range(3), index=dti)

        # non-monotonic index
        ser2 = Series(range(3), index=[dti[1], dti[0], dti[2]])

        # key with resolution strictly lower than "min"
        key = "2015-5-14 00"

        # monotonic increasing index
        result = ser.loc[key]
        expected = ser.iloc[1:]
        tm.assert_series_equal(result, expected)

        # monotonic decreasing index
        result = ser.iloc[::-1].loc[key]
        expected = ser.iloc[::-1][:-1]
        tm.assert_series_equal(result, expected)

        # non-monotonic index
        result2 = ser2.loc[key]
        expected2 = ser2.iloc[::2]
        tm.assert_series_equal(result2, expected2)

    def test_return_type_doesnt_depend_on_monotonicity_higher_reso(self):
        # GH#24892 we get Series back regardless of whether our DTI is monotonic
        dti = date_range(start="2015-5-13 23:59:00", freq="min", periods=3)
        ser = Series(range(3), index=dti)

        # non-monotonic index
        ser2 = Series(range(3), index=[dti[1], dti[0], dti[2]])

        # key with resolution strictly *higher) than "min"
        key = "2015-5-14 00:00:00"

        # monotonic increasing index
        result = ser.loc[key]
        assert result == 1

        # monotonic decreasing index
        result = ser.iloc[::-1].loc[key]
        assert result == 1

        # non-monotonic index
        result2 = ser2.loc[key]
        assert result2 == 0

    def test_monotone_DTI_indexing_bug(self):
        # GH 19362
        # Testing accessing the first element in a monotonic descending
        # partial string indexing.

        df = DataFrame(list(range(5)))
        date_list = [
            "2018-01-02",
            "2017-02-10",
            "2016-03-10",
            "2015-03-15",
            "2014-03-16",
        ]
        date_index = DatetimeIndex(date_list)
        df["date"] = date_index
        expected = DataFrame({0: list(range(5)), "date": date_index})
        tm.assert_frame_equal(df, expected)

        # We get a slice because df.index's resolution is hourly and we
        #  are slicing with a daily-resolution string.  If both were daily,
        #  we would get a single item back
        dti = date_range("20170101 01:00:00", periods=3)
        df = DataFrame({"A": [1, 2, 3]}, index=dti[::-1])

        expected = DataFrame({"A": 1}, index=dti[-1:][::-1])
        result = df.loc["2017-01-03"]
        tm.assert_frame_equal(result, expected)

        result2 = df.iloc[::-1].loc["2017-01-03"]
        expected2 = expected.iloc[::-1]
        tm.assert_frame_equal(result2, expected2)

    def test_slice_year(self):
        dti = date_range(freq="B", start=datetime(2005, 1, 1), periods=500)

        s = Series(np.arange(len(dti)), index=dti)
        result = s["2005"]
        expected = s[s.index.year == 2005]
        tm.assert_series_equal(result, expected)

        df = DataFrame(np.random.default_rng(2).random((len(dti), 5)), index=dti)
        result = df.loc["2005"]
        expected = df[df.index.year == 2005]
        tm.assert_frame_equal(result, expected)

    @pytest.mark.parametrize(
        "partial_dtime",
        [
            "2019",
            "2019Q4",
            "Dec 2019",
            "2019-12-31",
            "2019-12-31 23",
            "2019-12-31 23:59",
        ],
    )
    def test_slice_end_of_period_resolution(self, partial_dtime):
        # GH#31064
        dti = date_range("2019-12-31 23:59:55.999999999", periods=10, freq="s")

        ser = Series(range(10), index=dti)
        result = ser[partial_dtime]
        expected = ser.iloc[:5]
        tm.assert_series_equal(result, expected)

    def test_slice_quarter(self):
        dti = date_range(freq="D", start=datetime(2000, 6, 1), periods=500)

        s = Series(np.arange(len(dti)), index=dti)
        assert len(s["2001Q1"]) == 90

        df = DataFrame(np.random.default_rng(2).random((len(dti), 5)), index=dti)
        assert len(df.loc["1Q01"]) == 90

    def test_slice_month(self):
        dti = date_range(freq="D", start=datetime(2005, 1, 1), periods=500)
        s = Series(np.arange(len(dti)), index=dti)
        assert len(s["2005-11"]) == 30

        df = DataFrame(np.random.default_rng(2).random((len(dti), 5)), index=dti)
        assert len(df.loc["2005-11"]) == 30

        tm.assert_series_equal(s["2005-11"], s["11-2005"])

    def test_partial_slice(self):
        rng = date_range(freq="D", start=datetime(2005, 1, 1), periods=500)
        s = Series(np.arange(len(rng)), index=rng)

        result = s["2005-05":"2006-02"]
        expected = s["20050501":"20060228"]
        tm.assert_series_equal(result, expected)

        result = s["2005-05":]
        expected = s["20050501":]
        tm.assert_series_equal(result, expected)

        result = s[:"2006-02"]
        expected = s[:"20060228"]
        tm.assert_series_equal(result, expected)

        result = s["2005-1-1"]
        assert result == s.iloc[0]

        with pytest.raises(KeyError, match=r"^'2004-12-31'$"):
            s["2004-12-31"]

    def test_partial_slice_daily(self):
        rng = date_range(freq="H", start=datetime(2005, 1, 31), periods=500)
        s = Series(np.arange(len(rng)), index=rng)

        result = s["2005-1-31"]
        tm.assert_series_equal(result, s.iloc[:24])

        with pytest.raises(KeyError, match=r"^'2004-12-31 00'$"):
            s["2004-12-31 00"]

    def test_partial_slice_hourly(self):
        rng = date_range(freq="T", start=datetime(2005, 1, 1, 20, 0, 0), periods=500)
        s = Series(np.arange(len(rng)), index=rng)

        result = s["2005-1-1"]
        tm.assert_series_equal(result, s.iloc[: 60 * 4])

        result = s["2005-1-1 20"]
        tm.assert_series_equal(result, s.iloc[:60])

        assert s["2005-1-1 20:00"] == s.iloc[0]
        with pytest.raises(KeyError, match=r"^'2004-12-31 00:15'$"):
            s["2004-12-31 00:15"]

    def test_partial_slice_minutely(self):
        rng = date_range(freq="S", start=datetime(2005, 1, 1, 23, 59, 0), periods=500)
        s = Series(np.arange(len(rng)), index=rng)

        result = s["2005-1-1 23:59"]
        tm.assert_series_equal(result, s.iloc[:60])

        result = s["2005-1-1"]
        tm.assert_series_equal(result, s.iloc[:60])

        assert s[Timestamp("2005-1-1 23:59:00")] == s.iloc[0]
        with pytest.raises(KeyError, match=r"^'2004-12-31 00:00:00'$"):
            s["2004-12-31 00:00:00"]

    def test_partial_slice_second_precision(self):
        rng = date_range(
            start=datetime(2005, 1, 1, 0, 0, 59, microsecond=999990),
            periods=20,
            freq="US",
        )
        s = Series(np.arange(20), rng)

        tm.assert_series_equal(s["2005-1-1 00:00"], s.iloc[:10])
        tm.assert_series_equal(s["2005-1-1 00:00:59"], s.iloc[:10])

        tm.assert_series_equal(s["2005-1-1 00:01"], s.iloc[10:])
        tm.assert_series_equal(s["2005-1-1 00:01:00"], s.iloc[10:])

        assert s[Timestamp("2005-1-1 00:00:59.999990")] == s.iloc[0]
        with pytest.raises(KeyError, match="2005-1-1 00:00:00"):
            s["2005-1-1 00:00:00"]

    def test_partial_slicing_dataframe(self):
        # GH14856
        # Test various combinations of string slicing resolution vs.
        # index resolution
        # - If string resolution is less precise than index resolution,
        # string is considered a slice
        # - If string resolution is equal to or more precise than index
        # resolution, string is considered an exact match
        formats = [
            "%Y",
            "%Y-%m",
            "%Y-%m-%d",
            "%Y-%m-%d %H",
            "%Y-%m-%d %H:%M",
            "%Y-%m-%d %H:%M:%S",
        ]
        resolutions = ["year", "month", "day", "hour", "minute", "second"]
        for rnum, resolution in enumerate(resolutions[2:], 2):
            # we check only 'day', 'hour', 'minute' and 'second'
            unit = Timedelta("1 " + resolution)
            middate = datetime(2012, 1, 1, 0, 0, 0)
            index = DatetimeIndex([middate - unit, middate, middate + unit])
            values = [1, 2, 3]
            df = DataFrame({"a": values}, index, dtype=np.int64)
            assert df.index.resolution == resolution

            # Timestamp with the same resolution as index
            # Should be exact match for Series (return scalar)
            # and raise KeyError for Frame
            for timestamp, expected in zip(index, values):
                ts_string = timestamp.strftime(formats[rnum])
                # make ts_string as precise as index
                result = df["a"][ts_string]
                assert isinstance(result, np.int64)
                assert result == expected
                msg = rf"^'{ts_string}'$"
                with pytest.raises(KeyError, match=msg):
                    df[ts_string]

            # Timestamp with resolution less precise than index
            for fmt in formats[:rnum]:
                for element, theslice in [[0, slice(None, 1)], [1, slice(1, None)]]:
                    ts_string = index[element].strftime(fmt)

                    # Series should return slice
                    result = df["a"][ts_string]
                    expected = df["a"][theslice]
                    tm.assert_series_equal(result, expected)

                    # pre-2.0 df[ts_string] was overloaded to interpret this
                    #  as slicing along index
                    with pytest.raises(KeyError, match=ts_string):
                        df[ts_string]

            # Timestamp with resolution more precise than index
            # Compatible with existing key
            # Should return scalar for Series
            # and raise KeyError for Frame
            for fmt in formats[rnum + 1 :]:
                ts_string = index[1].strftime(fmt)
                result = df["a"][ts_string]
                assert isinstance(result, np.int64)
                assert result == 2
                msg = rf"^'{ts_string}'$"
                with pytest.raises(KeyError, match=msg):
                    df[ts_string]

            # Not compatible with existing key
            # Should raise KeyError
            for fmt, res in list(zip(formats, resolutions))[rnum + 1 :]:
                ts = index[1] + Timedelta("1 " + res)
                ts_string = ts.strftime(fmt)
                msg = rf"^'{ts_string}'$"
                with pytest.raises(KeyError, match=msg):
                    df["a"][ts_string]
                with pytest.raises(KeyError, match=msg):
                    df[ts_string]

    def test_partial_slicing_with_multiindex(self):
        # GH 4758
        # partial string indexing with a multi-index buggy
        df = DataFrame(
            {
                "ACCOUNT": ["ACCT1", "ACCT1", "ACCT1", "ACCT2"],
                "TICKER": ["ABC", "MNP", "XYZ", "XYZ"],
                "val": [1, 2, 3, 4],
            },
            index=date_range("2013-06-19 09:30:00", periods=4, freq="5T"),
        )
        df_multi = df.set_index(["ACCOUNT", "TICKER"], append=True)

        expected = DataFrame(
            [[1]], index=Index(["ABC"], name="TICKER"), columns=["val"]
        )
        result = df_multi.loc[("2013-06-19 09:30:00", "ACCT1")]
        tm.assert_frame_equal(result, expected)

        expected = df_multi.loc[
            (Timestamp("2013-06-19 09:30:00", tz=None), "ACCT1", "ABC")
        ]
        result = df_multi.loc[("2013-06-19 09:30:00", "ACCT1", "ABC")]
        tm.assert_series_equal(result, expected)

        # partial string indexing on first level, scalar indexing on the other two
        result = df_multi.loc[("2013-06-19", "ACCT1", "ABC")]
        expected = df_multi.iloc[:1].droplevel([1, 2])
        tm.assert_frame_equal(result, expected)

    def test_partial_slicing_with_multiindex_series(self):
        # GH 4294
        # partial slice on a series mi
        ser = DataFrame(
<<<<<<< HEAD
            np.random.rand(1000, 1000), index=date_range("2000-1-1", periods=1000)
        ).stack(future_stack=True)
=======
            np.random.default_rng(2).random((1000, 1000)),
            index=date_range("2000-1-1", periods=1000),
        ).stack()
>>>>>>> c93e8034

        s2 = ser[:-1].copy()
        expected = s2["2000-1-4"]
        result = s2[Timestamp("2000-1-4")]
        tm.assert_series_equal(result, expected)

        result = ser[Timestamp("2000-1-4")]
        expected = ser["2000-1-4"]
        tm.assert_series_equal(result, expected)

        df2 = DataFrame(ser)
        expected = df2.xs("2000-1-4")
        result = df2.loc[Timestamp("2000-1-4")]
        tm.assert_frame_equal(result, expected)

    def test_partial_slice_requires_monotonicity(self):
        # Disallowed since 2.0 (GH 37819)
        ser = Series(np.arange(10), date_range("2014-01-01", periods=10))

        nonmonotonic = ser.iloc[[3, 5, 4]]
        timestamp = Timestamp("2014-01-10")
        with pytest.raises(
            KeyError, match="Value based partial slicing on non-monotonic"
        ):
            nonmonotonic["2014-01-10":]

        with pytest.raises(KeyError, match=r"Timestamp\('2014-01-10 00:00:00'\)"):
            nonmonotonic[timestamp:]

        with pytest.raises(
            KeyError, match="Value based partial slicing on non-monotonic"
        ):
            nonmonotonic.loc["2014-01-10":]

        with pytest.raises(KeyError, match=r"Timestamp\('2014-01-10 00:00:00'\)"):
            nonmonotonic.loc[timestamp:]

    def test_loc_datetime_length_one(self):
        # GH16071
        df = DataFrame(
            columns=["1"],
            index=date_range("2016-10-01T00:00:00", "2016-10-01T23:59:59"),
        )
        result = df.loc[datetime(2016, 10, 1) :]
        tm.assert_frame_equal(result, df)

        result = df.loc["2016-10-01T00:00:00":]
        tm.assert_frame_equal(result, df)

    @pytest.mark.parametrize(
        "start",
        [
            "2018-12-02 21:50:00+00:00",
            Timestamp("2018-12-02 21:50:00+00:00"),
            Timestamp("2018-12-02 21:50:00+00:00").to_pydatetime(),
        ],
    )
    @pytest.mark.parametrize(
        "end",
        [
            "2018-12-02 21:52:00+00:00",
            Timestamp("2018-12-02 21:52:00+00:00"),
            Timestamp("2018-12-02 21:52:00+00:00").to_pydatetime(),
        ],
    )
    def test_getitem_with_datestring_with_UTC_offset(self, start, end):
        # GH 24076
        idx = date_range(
            start="2018-12-02 14:50:00-07:00",
            end="2018-12-02 14:50:00-07:00",
            freq="1min",
        )
        df = DataFrame(1, index=idx, columns=["A"])
        result = df[start:end]
        expected = df.iloc[0:3, :]
        tm.assert_frame_equal(result, expected)

        # GH 16785
        start = str(start)
        end = str(end)
        with pytest.raises(ValueError, match="Both dates must"):
            df[start : end[:-4] + "1:00"]

        with pytest.raises(ValueError, match="The index must be timezone"):
            df = df.tz_localize(None)
            df[start:end]

    def test_slice_reduce_to_series(self):
        # GH 27516
        df = DataFrame({"A": range(24)}, index=date_range("2000", periods=24, freq="M"))
        expected = Series(
            range(12), index=date_range("2000", periods=12, freq="M"), name="A"
        )
        result = df.loc["2000", "A"]
        tm.assert_series_equal(result, expected)<|MERGE_RESOLUTION|>--- conflicted
+++ resolved
@@ -361,14 +361,9 @@
         # GH 4294
         # partial slice on a series mi
         ser = DataFrame(
-<<<<<<< HEAD
-            np.random.rand(1000, 1000), index=date_range("2000-1-1", periods=1000)
-        ).stack(future_stack=True)
-=======
             np.random.default_rng(2).random((1000, 1000)),
             index=date_range("2000-1-1", periods=1000),
-        ).stack()
->>>>>>> c93e8034
+        ).stack(future_stack=True)
 
         s2 = ser[:-1].copy()
         expected = s2["2000-1-4"]
