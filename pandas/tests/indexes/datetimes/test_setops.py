--- conflicted
+++ resolved
@@ -35,13 +35,8 @@
         ).astype('O')
         cases = [klass(second.values) for klass in [np.array, Series, list]]
         for case in cases:
-<<<<<<< HEAD
-            result = first.union(case)
+            result = first.union(case, sort=sort)
             assert tm.equalContents(result, expected)
-=======
-            result = first.union(case, sort=sort)
-            tm.assert_index_equal(result, everything)
->>>>>>> c9863865
 
     @pytest.mark.parametrize("tz", tz)
     @pytest.mark.parametrize("sort", [None, False])
@@ -302,15 +297,9 @@
         dti = date_range(start='1/1/2001', end='2/1/2001', freq='D')
         empty = Index([])
 
-<<<<<<< HEAD
-        result = dti.union(empty)
+        result = dti.union(empty, sort=sort)
         expected = dti.astype('O')
         tm.assert_index_equal(result, expected)
-=======
-        result = dti.union(empty, sort=sort)
-        assert isinstance(result, DatetimeIndex)
-        assert result is result
->>>>>>> c9863865
 
         result = dti.join(empty)
         assert isinstance(result, DatetimeIndex)
