--- conflicted
+++ resolved
@@ -775,8 +775,8 @@
         expected2 = date_range("2014-01-01", "2015-01-01", freq="MS", tz=tz)
         tm.assert_index_equal(rng2, expected2)
 
-        rng3 = date_range("2014", "2020", freq="Y", tz=tz)
-        expected3 = date_range("2014-12-31", "2019-12-31", freq="Y", tz=tz)
+        rng3 = date_range("2014", "2020", freq="YE", tz=tz)
+        expected3 = date_range("2014-12-31", "2019-12-31", freq="YE", tz=tz)
         tm.assert_index_equal(rng3, expected3)
 
         rng4 = date_range("2014", "2020", freq="YS", tz=tz)
@@ -886,7 +886,6 @@
             result = date_range("1/1/2000", periods=2, freq=freq_depr)
         tm.assert_index_equal(result, expected)
 
-<<<<<<< HEAD
     @pytest.mark.parametrize(
         "freq,freq_depr",
         [
@@ -906,7 +905,7 @@
         with tm.assert_produces_warning(FutureWarning, match=msg):
             result = date_range("1/1/2000", periods=2, freq=freq_depr)
         tm.assert_index_equal(result, expected)
-=======
+
     def test_date_range_misc(self):
         sdate = datetime(1999, 12, 25)
         edate = datetime(2000, 1, 1)
@@ -933,7 +932,6 @@
         )
         assert len(idx1) == len(idx2)
         assert idx1.freq == idx2.freq
->>>>>>> 51f3d030
 
 
 class TestDateRangeTZ:
