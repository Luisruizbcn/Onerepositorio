import numpy as np
import pytest

from pandas import (
    CategoricalIndex,
    DatetimeIndex,
    Index,
    PeriodIndex,
    TimedeltaIndex,
    isna,
)
import pandas._testing as tm
from pandas.core.api import (
    Float64Index,
    NumericIndex,
)
from pandas.core.arrays import BooleanArray
from pandas.core.indexes.datetimelike import DatetimeIndexOpsMixin


def test_numpy_ufuncs_out(index):
    result = index == index

    out = np.empty(index.shape, dtype=bool)
    np.equal(index, index, out=out)
    tm.assert_numpy_array_equal(out, result)

    if not index._is_multi:
        # same thing on the ExtensionArray
        out = np.empty(index.shape, dtype=bool)
        np.equal(index.array, index.array, out=out)
        tm.assert_numpy_array_equal(out, result)


@pytest.mark.parametrize(
    "func",
    [
        np.exp,
        np.exp2,
        np.expm1,
        np.log,
        np.log2,
        np.log10,
        np.log1p,
        np.sqrt,
        np.sin,
        np.cos,
        np.tan,
        np.arcsin,
        np.arccos,
        np.arctan,
        np.sinh,
        np.cosh,
        np.tanh,
        np.arcsinh,
        np.arccosh,
        np.arctanh,
        np.deg2rad,
        np.rad2deg,
    ],
    ids=lambda x: x.__name__,
)
def test_numpy_ufuncs_basic(index, func):
    # test ufuncs of numpy, see:
    # https://numpy.org/doc/stable/reference/ufuncs.html

    if isinstance(index, DatetimeIndexOpsMixin):
        with tm.external_error_raised((TypeError, AttributeError)):
            with np.errstate(all="ignore"):
                func(index)
    elif (
        isinstance(index, NumericIndex)
        or (not isinstance(index.dtype, np.dtype) and index.dtype._is_numeric)
<<<<<<< HEAD
        or (index.dtype.kind == "c" and func not in [np.deg2rad, np.rad2deg])
=======
        or index.dtype == bool
>>>>>>> c80b1451
    ):
        # coerces to float (e.g. np.sin)
        with np.errstate(all="ignore"):
            result = func(index)
            exp = Index(func(index.values), name=index.name)

        tm.assert_index_equal(result, exp)
        if type(index) is not Index or index.dtype == bool:
            # i.e NumericIndex
            assert isinstance(result, Float64Index)
        else:
            # e.g. np.exp with Int64 -> Float64
            assert type(result) is Index
    else:
        # raise AttributeError or TypeError
        if len(index) == 0:
            pass
        else:
            with tm.external_error_raised((TypeError, AttributeError)):
                with np.errstate(all="ignore"):
                    func(index)


@pytest.mark.parametrize(
    "func", [np.isfinite, np.isinf, np.isnan, np.signbit], ids=lambda x: x.__name__
)
def test_numpy_ufuncs_other(index, func):
    # test ufuncs of numpy, see:
    # https://numpy.org/doc/stable/reference/ufuncs.html
    if isinstance(index, (DatetimeIndex, TimedeltaIndex)):

        if func in (np.isfinite, np.isinf, np.isnan):
            # numpy 1.18 changed isinf and isnan to not raise on dt64/td64
            result = func(index)
            assert isinstance(result, np.ndarray)

            out = np.empty(index.shape, dtype=bool)
            func(index, out=out)
            tm.assert_numpy_array_equal(out, result)
        else:
            with tm.external_error_raised(TypeError):
                func(index)

    elif isinstance(index, PeriodIndex):
        with tm.external_error_raised(TypeError):
            func(index)

    elif (
        isinstance(index, NumericIndex)
        or (not isinstance(index.dtype, np.dtype) and index.dtype._is_numeric)
<<<<<<< HEAD
        or (index.dtype.kind == "c" and func is not np.signbit)
=======
        or index.dtype == bool
>>>>>>> c80b1451
    ):
        # Results in bool array
        result = func(index)
        if not isinstance(index.dtype, np.dtype):
            # e.g. Int64 we expect to get BooleanArray back
            assert isinstance(result, BooleanArray)
        else:
            assert isinstance(result, np.ndarray)

        out = np.empty(index.shape, dtype=bool)
        func(index, out=out)

        if not isinstance(index.dtype, np.dtype):
            tm.assert_numpy_array_equal(out, result._data)
        else:
            tm.assert_numpy_array_equal(out, result)

    else:
        if len(index) == 0:
            pass
        else:
            with tm.external_error_raised(TypeError):
                func(index)


@pytest.mark.parametrize("func", [np.maximum, np.minimum])
def test_numpy_ufuncs_reductions(index, func, request):
    # TODO: overlap with tests.series.test_ufunc.test_reductions
    if len(index) == 0:
        return

    if repr(index.dtype) == "string[pyarrow]":
        mark = pytest.mark.xfail(reason="ArrowStringArray has no min/max")
        request.node.add_marker(mark)

    if isinstance(index, CategoricalIndex) and index.dtype.ordered is False:
        with pytest.raises(TypeError, match="is not ordered for"):
            func.reduce(index)
        return
    else:
        result = func.reduce(index)

    if func is np.maximum:
        expected = index.max(skipna=False)
    else:
        expected = index.min(skipna=False)
        # TODO: do we have cases both with and without NAs?

    assert type(result) is type(expected)
    if isna(result):
        assert isna(expected)
    else:
        assert result == expected<|MERGE_RESOLUTION|>--- conflicted
+++ resolved
@@ -71,11 +71,8 @@
     elif (
         isinstance(index, NumericIndex)
         or (not isinstance(index.dtype, np.dtype) and index.dtype._is_numeric)
-<<<<<<< HEAD
         or (index.dtype.kind == "c" and func not in [np.deg2rad, np.rad2deg])
-=======
         or index.dtype == bool
->>>>>>> c80b1451
     ):
         # coerces to float (e.g. np.sin)
         with np.errstate(all="ignore"):
@@ -126,11 +123,8 @@
     elif (
         isinstance(index, NumericIndex)
         or (not isinstance(index.dtype, np.dtype) and index.dtype._is_numeric)
-<<<<<<< HEAD
         or (index.dtype.kind == "c" and func is not np.signbit)
-=======
         or index.dtype == bool
->>>>>>> c80b1451
     ):
         # Results in bool array
         result = func(index)
