--- conflicted
+++ resolved
@@ -356,13 +356,12 @@
             idx = Index(vals)
             assert isinstance(idx, DatetimeIndex)
 
-<<<<<<< HEAD
     @pytest.mark.parametrize("cast_idx", [True, False])
     @pytest.mark.parametrize("vals", [
         np.array([np.timedelta64(1, 'D'), np.timedelta64(1, 'D')]),
         [timedelta(1), timedelta(1)]
     ])
-    def test_constructor_dyptes_to_timedelta(self, cast_idx, vals):
+    def test_constructor_dtypes_to_timedelta(self, cast_idx, vals):
         if cast_idx:
             idx = Index(vals, dtype=object)
             assert isinstance(idx, Index)
@@ -371,14 +370,12 @@
             idx = Index(vals)
             assert isinstance(idx, TimedeltaIndex)
 
-    @pytest.mark.parametrize("tz", [
-        None, 'UTC', 'US/Eastern', 'Asia/Tokyo'])
     @pytest.mark.parametrize("values", [
         # pass values without timezone, as DatetimeIndex localizes it
         pd.date_range('2011-01-01', periods=5).values,
         pd.date_range('2011-01-01', periods=5).asi8])
     @pytest.mark.parametrize("klass", [pd.Index, pd.DatetimeIndex])
-    def test_constructor_dtypes_datetime(self, tz, values, klass):
+    def test_constructor_dtypes_datetime(self, tz_naive_fixture, tz, values, klass):
         idx = pd.date_range('2011-01-01', periods=5, tz=tz)
         dtype = idx.dtype
 
@@ -390,29 +387,6 @@
 
         res = klass(list(values), tz=tz)
         tm.assert_index_equal(res, idx)
-=======
-    def test_constructor_dtypes_datetime(self, tz_naive_fixture):
-        tz = tz_naive_fixture
-        idx = pd.date_range('2011-01-01', periods=5, tz=tz)
-        dtype = idx.dtype
-
-        # pass values without timezone, as DatetimeIndex localizes it
-        for values in [pd.date_range('2011-01-01', periods=5).values,
-                       pd.date_range('2011-01-01', periods=5).asi8]:
-
-            for res in [pd.Index(values, tz=tz),
-                        pd.Index(values, dtype=dtype),
-                        pd.Index(list(values), tz=tz),
-                        pd.Index(list(values), dtype=dtype)]:
-                tm.assert_index_equal(res, idx)
-
-            # check compat with DatetimeIndex
-            for res in [pd.DatetimeIndex(values, tz=tz),
-                        pd.DatetimeIndex(values, dtype=dtype),
-                        pd.DatetimeIndex(list(values), tz=tz),
-                        pd.DatetimeIndex(list(values), dtype=dtype)]:
-                tm.assert_index_equal(res, idx)
->>>>>>> 4a344972
 
         res = klass(list(values), dtype=dtype)
         tm.assert_index_equal(res, idx)
