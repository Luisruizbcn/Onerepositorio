--- conflicted
+++ resolved
@@ -487,15 +487,7 @@
             cases = [klass(second.values)
                      for klass in [np.array, Series, list]]
             for case in cases:
-<<<<<<< HEAD
                 if isinstance(idx, CategoricalIndex):
-=======
-                if isinstance(idx, PeriodIndex):
-                    msg = "can only call with other PeriodIndex-ed objects"
-                    with pytest.raises(ValueError, match=msg):
-                        first.difference(case, sort)
-                elif isinstance(idx, CategoricalIndex):
->>>>>>> 5b6b346b
                     pass
                 elif isinstance(idx, (DatetimeIndex, TimedeltaIndex)):
                     assert result.__class__ == answer.__class__
