# -*- coding: utf-8 -*-

import pytest

from pandas import compat
from pandas.compat import PY3

import numpy as np

from pandas import (Series, Index, Float64Index, Int64Index, UInt64Index,
                    RangeIndex, MultiIndex, CategoricalIndex, DatetimeIndex,
                    TimedeltaIndex, PeriodIndex, IntervalIndex, isna)
from pandas.core.indexes.base import InvalidIndexError
from pandas.core.indexes.datetimelike import DatetimeIndexOpsMixin
from pandas.core.dtypes.common import needs_i8_conversion
from pandas._libs.tslib import iNaT

import pandas.util.testing as tm

import pandas as pd


class Base(object):
    """ base class for index sub-class tests """
    _holder = None
    _compat_props = ['shape', 'ndim', 'size', 'itemsize', 'nbytes']

    def setup_indices(self):
        for name, idx in self.indices.items():
            setattr(self, name, idx)

    def verify_pickle(self, indices):
        unpickled = tm.round_trip_pickle(indices)
        assert indices.equals(unpickled)

    def test_pickle_compat_construction(self):
        # this is testing for pickle compat
        if self._holder is None:
            return

        # need an object to create with
        pytest.raises(TypeError, self._holder)

    def test_to_series(self):
        # assert that we are creating a copy of the index

        idx = self.create_index()
        s = idx.to_series()
        assert s.values is not idx.values
        assert s.index is not idx
        assert s.name == idx.name

    def test_to_frame(self):
        # see gh-15230
        idx = self.create_index()
        name = idx.name or 0

        df = idx.to_frame()

        assert df.index is idx
        assert len(df.columns) == 1
        assert df.columns[0] == name
        assert df[name].values is not idx.values

        df = idx.to_frame(index=False)
        assert df.index is not idx

    def test_shift(self):

        # GH8083 test the base class for shift
        idx = self.create_index()
        pytest.raises(NotImplementedError, idx.shift, 1)
        pytest.raises(NotImplementedError, idx.shift, 1, 2)

    def test_create_index_existing_name(self):

        # GH11193, when an existing index is passed, and a new name is not
        # specified, the new index should inherit the previous object name
        expected = self.create_index()
        if not isinstance(expected, MultiIndex):
            expected.name = 'foo'
            result = pd.Index(expected)
            tm.assert_index_equal(result, expected)

            result = pd.Index(expected, name='bar')
            expected.name = 'bar'
            tm.assert_index_equal(result, expected)
        else:
            expected.names = ['foo', 'bar']
            result = pd.Index(expected)
            tm.assert_index_equal(
                result, Index(Index([('foo', 'one'), ('foo', 'two'),
                                     ('bar', 'one'), ('baz', 'two'),
                                     ('qux', 'one'), ('qux', 'two')],
                                    dtype='object'),
                              names=['foo', 'bar']))

            result = pd.Index(expected, names=['A', 'B'])
            tm.assert_index_equal(
                result,
                Index(Index([('foo', 'one'), ('foo', 'two'), ('bar', 'one'),
                             ('baz', 'two'), ('qux', 'one'), ('qux', 'two')],
                            dtype='object'), names=['A', 'B']))

    def test_numeric_compat(self):

        idx = self.create_index()
        tm.assert_raises_regex(TypeError, "cannot perform __mul__",
                               lambda: idx * 1)
        tm.assert_raises_regex(TypeError, "cannot perform __mul__",
                               lambda: 1 * idx)

        div_err = "cannot perform __truediv__" if PY3 \
            else "cannot perform __div__"
        tm.assert_raises_regex(TypeError, div_err, lambda: idx / 1)
        tm.assert_raises_regex(TypeError, div_err, lambda: 1 / idx)
        tm.assert_raises_regex(TypeError, "cannot perform __floordiv__",
                               lambda: idx // 1)
        tm.assert_raises_regex(TypeError, "cannot perform __floordiv__",
                               lambda: 1 // idx)

    def test_logical_compat(self):
        idx = self.create_index()
        tm.assert_raises_regex(TypeError, 'cannot perform all',
                               lambda: idx.all())
        tm.assert_raises_regex(TypeError, 'cannot perform any',
                               lambda: idx.any())

    def test_boolean_context_compat(self):

        # boolean context compat
        idx = self.create_index()

        def f():
            if idx:
                pass

        tm.assert_raises_regex(ValueError, 'The truth value of a', f)

    def test_reindex_base(self):
        idx = self.create_index()
        expected = np.arange(idx.size, dtype=np.intp)

        actual = idx.get_indexer(idx)
        tm.assert_numpy_array_equal(expected, actual)

        with tm.assert_raises_regex(ValueError, 'Invalid fill method'):
            idx.get_indexer(idx, method='invalid')

    def test_get_indexer_consistency(self):
        # See GH 16819
        for name, index in self.indices.items():
            if isinstance(index, IntervalIndex):
                continue

            if index.is_unique or isinstance(index, CategoricalIndex):
                indexer = index.get_indexer(index[0:2])
                assert isinstance(indexer, np.ndarray)
                assert indexer.dtype == np.intp
            else:
                e = "Reindexing only valid with uniquely valued Index objects"
                with tm.assert_raises_regex(InvalidIndexError, e):
                    indexer = index.get_indexer(index[0:2])

            indexer, _ = index.get_indexer_non_unique(index[0:2])
            assert isinstance(indexer, np.ndarray)
            assert indexer.dtype == np.intp

    def test_ndarray_compat_properties(self):
        idx = self.create_index()
        assert idx.T.equals(idx)
        assert idx.transpose().equals(idx)

        values = idx.values
        for prop in self._compat_props:
            assert getattr(idx, prop) == getattr(values, prop)

        # test for validity
        idx.nbytes
        idx.values.nbytes

    def test_repr_roundtrip(self):

        idx = self.create_index()
        tm.assert_index_equal(eval(repr(idx)), idx)

    def test_str(self):

        # test the string repr
        idx = self.create_index()
        idx.name = 'foo'
        assert "'foo'" in str(idx)
        assert idx.__class__.__name__ in str(idx)

    def test_dtype_str(self, indices):
        dtype = indices.dtype_str
        assert isinstance(dtype, compat.string_types)
        assert dtype == str(indices.dtype)

    def test_repr_max_seq_item_setting(self):
        # GH10182
        idx = self.create_index()
        idx = idx.repeat(50)
        with pd.option_context("display.max_seq_items", None):
            repr(idx)
            assert '...' not in str(idx)

    def test_wrong_number_names(self, indices):
        def testit(ind):
            ind.names = ["apple", "banana", "carrot"]
        tm.assert_raises_regex(ValueError, "^Length", testit, indices)

    def test_set_name_methods(self, indices):
        new_name = "This is the new name for this index"

        # don't tests a MultiIndex here (as its tested separated)
        if isinstance(indices, MultiIndex):
            return
        original_name = indices.name
        new_ind = indices.set_names([new_name])
        assert new_ind.name == new_name
        assert indices.name == original_name
        res = indices.rename(new_name, inplace=True)

        # should return None
        assert res is None
        assert indices.name == new_name
        assert indices.names == [new_name]
        # with tm.assert_raises_regex(TypeError, "list-like"):
        #    # should still fail even if it would be the right length
        #    ind.set_names("a")
        with tm.assert_raises_regex(ValueError, "Level must be None"):
            indices.set_names("a", level=0)

        # rename in place just leaves tuples and other containers alone
        name = ('A', 'B')
        indices.rename(name, inplace=True)
        assert indices.name == name
        assert indices.names == [name]

    def test_hash_error(self, indices):
        index = indices
        tm.assert_raises_regex(TypeError, "unhashable type: %r" %
                               type(index).__name__, hash, indices)

    def test_copy_name(self):
        # gh-12309: Check that the "name" argument
        # passed at initialization is honored.

        for name, index in compat.iteritems(self.indices):
            if isinstance(index, MultiIndex):
                continue

            first = index.__class__(index, copy=True, name='mario')
            second = first.__class__(first, copy=False)

            # Even though "copy=False", we want a new object.
            assert first is not second

            # Not using tm.assert_index_equal() since names differ.
            assert index.equals(first)

            assert first.name == 'mario'
            assert second.name == 'mario'

            s1 = Series(2, index=first)
            s2 = Series(3, index=second[:-1])

            if not isinstance(index, CategoricalIndex):
                # See gh-13365
                s3 = s1 * s2
                assert s3.index.name == 'mario'

    def test_ensure_copied_data(self):
        # Check the "copy" argument of each Index.__new__ is honoured
        # GH12309
        for name, index in compat.iteritems(self.indices):
            init_kwargs = {}
            if isinstance(index, PeriodIndex):
                # Needs "freq" specification:
                init_kwargs['freq'] = index.freq
            elif isinstance(index, (RangeIndex, MultiIndex, CategoricalIndex)):
                # RangeIndex cannot be initialized from data
                # MultiIndex and CategoricalIndex are tested separately
                continue

            index_type = index.__class__
            result = index_type(index.values, copy=True, **init_kwargs)
            tm.assert_index_equal(index, result)
            tm.assert_numpy_array_equal(index.values, result.values,
                                        check_same='copy')

            if isinstance(index, PeriodIndex):
                # .values an object array of Period, thus copied
                result = index_type(ordinal=index.asi8, copy=False,
                                    **init_kwargs)
                tm.assert_numpy_array_equal(index._values, result._values,
                                            check_same='same')
            elif isinstance(index, IntervalIndex):
                # checked in test_interval.py
                pass
            else:
                result = index_type(index.values, copy=False, **init_kwargs)
                tm.assert_numpy_array_equal(index.values, result.values,
                                            check_same='same')
                tm.assert_numpy_array_equal(index._values, result._values,
                                            check_same='same')

    def test_copy_and_deepcopy(self, indices):
        from copy import copy, deepcopy

        if isinstance(indices, MultiIndex):
            return
        for func in (copy, deepcopy):
            idx_copy = func(indices)
            assert idx_copy is not indices
            assert idx_copy.equals(indices)

        new_copy = indices.copy(deep=True, name="banana")
        assert new_copy.name == "banana"

    def test_duplicates(self, indices):
        if type(indices) is not self._holder:
            return
        if not len(indices) or isinstance(indices, MultiIndex):
            return
        idx = self._holder([indices[0]] * 5)
        assert not idx.is_unique
        assert idx.has_duplicates

    def test_unique(self, indices):
        # don't test a MultiIndex here (as its tested separated)
        # don't test a CategoricalIndex because categories change (GH 18291)
        if isinstance(indices, (MultiIndex, CategoricalIndex)):
            return

        # GH 17896
        expected = indices.drop_duplicates()
        for level in 0, indices.name, None:
            result = indices.unique(level=level)
            tm.assert_index_equal(result, expected)

        for level in 3, 'wrong':
            pytest.raises((IndexError, KeyError), indices.unique, level=level)

    def test_unique_na(self):
        idx = pd.Index([2, np.nan, 2, 1], name='my_index')
        expected = pd.Index([2, np.nan, 1], name='my_index')
        result = idx.unique()
        tm.assert_index_equal(result, expected)

    def test_get_unique_index(self, indices):
        # MultiIndex tested separately
        if not len(indices) or isinstance(indices, MultiIndex):
            return

        idx = indices[[0] * 5]
        idx_unique = indices[[0]]

        # We test against `idx_unique`, so first we make sure it's unique
        # and doesn't contain nans.
        assert idx_unique.is_unique
        try:
            assert not idx_unique.hasnans
        except NotImplementedError:
            pass

        for dropna in [False, True]:
            result = idx._get_unique_index(dropna=dropna)
            tm.assert_index_equal(result, idx_unique)

        # nans:
        if not indices._can_hold_na:
            return

        if needs_i8_conversion(indices):
            vals = indices.asi8[[0] * 5]
            vals[0] = iNaT
        else:
            vals = indices.values[[0] * 5]
            vals[0] = np.nan

        vals_unique = vals[:2]
        idx_nan = indices._shallow_copy(vals)
        idx_unique_nan = indices._shallow_copy(vals_unique)
        assert idx_unique_nan.is_unique

        assert idx_nan.dtype == indices.dtype
        assert idx_unique_nan.dtype == indices.dtype

        for dropna, expected in zip([False, True],
                                    [idx_unique_nan,
                                     idx_unique]):
            for i in [idx_nan, idx_unique_nan]:
                result = i._get_unique_index(dropna=dropna)
                tm.assert_index_equal(result, expected)

    def test_sort(self, indices):
        pytest.raises(TypeError, indices.sort)

    def test_mutability(self, indices):
        if not len(indices):
            return
        pytest.raises(TypeError, indices.__setitem__, 0, indices[0])

    def test_view(self, indices):
        assert indices.view().name == indices.name

    def test_compat(self, indices):
        assert indices.tolist() == list(indices)

    def test_memory_usage(self):
        for name, index in compat.iteritems(self.indices):
            result = index.memory_usage()
            if len(index):
                index.get_loc(index[0])
                result2 = index.memory_usage()
                result3 = index.memory_usage(deep=True)

                # RangeIndex, IntervalIndex
                # don't have engines
                if not isinstance(index, (RangeIndex, IntervalIndex)):
                    assert result2 > result

                if index.inferred_type == 'object':
                    assert result3 > result2

            else:

                # we report 0 for no-length
                assert result == 0

    def test_argsort(self):
        for k, ind in self.indices.items():

            # separately tested
            if k in ['catIndex']:
                continue

            result = ind.argsort()
            expected = np.array(ind).argsort()
            tm.assert_numpy_array_equal(result, expected, check_dtype=False)

    def test_numpy_argsort(self):
        for k, ind in self.indices.items():
            result = np.argsort(ind)
            expected = ind.argsort()
            tm.assert_numpy_array_equal(result, expected)

            # these are the only two types that perform
            # pandas compatibility input validation - the
            # rest already perform separate (or no) such
            # validation via their 'values' attribute as
            # defined in pandas.core.indexes/base.py - they
            # cannot be changed at the moment due to
            # backwards compatibility concerns
            if isinstance(type(ind), (CategoricalIndex, RangeIndex)):
                msg = "the 'axis' parameter is not supported"
                tm.assert_raises_regex(ValueError, msg,
                                       np.argsort, ind, axis=1)

                msg = "the 'kind' parameter is not supported"
                tm.assert_raises_regex(ValueError, msg, np.argsort,
                                       ind, kind='mergesort')

                msg = "the 'order' parameter is not supported"
                tm.assert_raises_regex(ValueError, msg, np.argsort,
                                       ind, order=('a', 'b'))

    def test_pickle(self, indices):
        self.verify_pickle(indices)
        original_name, indices.name = indices.name, 'foo'
        self.verify_pickle(indices)
        indices.name = original_name

    def test_take(self):
        indexer = [4, 3, 0, 2]
        for k, ind in self.indices.items():

            # separate
            if k in ['boolIndex', 'tuples', 'empty']:
                continue

            result = ind.take(indexer)
            expected = ind[indexer]
            assert result.equals(expected)

            if not isinstance(ind,
                              (DatetimeIndex, PeriodIndex, TimedeltaIndex)):
                # GH 10791
                with pytest.raises(AttributeError):
                    ind.freq

    def test_take_invalid_kwargs(self):
        idx = self.create_index()
        indices = [1, 2]

        msg = r"take\(\) got an unexpected keyword argument 'foo'"
        tm.assert_raises_regex(TypeError, msg, idx.take,
                               indices, foo=2)

        msg = "the 'out' parameter is not supported"
        tm.assert_raises_regex(ValueError, msg, idx.take,
                               indices, out=indices)

        msg = "the 'mode' parameter is not supported"
        tm.assert_raises_regex(ValueError, msg, idx.take,
                               indices, mode='clip')

    def test_repeat(self):
        rep = 2
        i = self.create_index()
        expected = pd.Index(i.values.repeat(rep), name=i.name)
        tm.assert_index_equal(i.repeat(rep), expected)

        i = self.create_index()
        rep = np.arange(len(i))
        expected = pd.Index(i.values.repeat(rep), name=i.name)
        tm.assert_index_equal(i.repeat(rep), expected)

    def test_numpy_repeat(self):
        rep = 2
        i = self.create_index()
        expected = i.repeat(rep)
        tm.assert_index_equal(np.repeat(i, rep), expected)

        msg = "the 'axis' parameter is not supported"
        tm.assert_raises_regex(ValueError, msg, np.repeat,
                               i, rep, axis=0)

    @pytest.mark.parametrize('klass', [list, tuple, np.array, Series])
    def test_where(self, klass):
        i = self.create_index()

        cond = [True] * len(i)
        result = i.where(klass(cond))
        expected = i
        tm.assert_index_equal(result, expected)

        cond = [False] + [True] * len(i[1:])
        expected = pd.Index([i._na_value] + i[1:].tolist(), dtype=i.dtype)
        result = i.where(klass(cond))
        tm.assert_index_equal(result, expected)

    def test_setops_errorcases(self):
        for name, idx in compat.iteritems(self.indices):
            # # non-iterable input
            cases = [0.5, 'xxx']
            methods = [idx.intersection, idx.union, idx.difference,
                       idx.symmetric_difference]

            for method in methods:
                for case in cases:
                    tm.assert_raises_regex(TypeError,
                                           "Input must be Index "
                                           "or array-like",
                                           method, case)

    def test_intersection_base(self):
        for name, idx in compat.iteritems(self.indices):
            first = idx[:5]
            second = idx[:3]
            intersect = first.intersection(second)

            if isinstance(idx, CategoricalIndex):
                pass
            else:
                assert tm.equalContents(intersect, second)

            # GH 10149
            cases = [klass(second.values)
                     for klass in [np.array, Series, list]]
            for case in cases:
                if isinstance(idx, PeriodIndex):
                    msg = "can only call with other PeriodIndex-ed objects"
                    with tm.assert_raises_regex(ValueError, msg):
                        result = first.intersection(case)
                elif isinstance(idx, CategoricalIndex):
                    pass
                else:
                    result = first.intersection(case)
                    assert tm.equalContents(result, second)

            if isinstance(idx, MultiIndex):
                msg = "other must be a MultiIndex or a list of tuples"
                with tm.assert_raises_regex(TypeError, msg):
                    result = first.intersection([1, 2, 3])

    def test_union_base(self):
        for name, idx in compat.iteritems(self.indices):
            first = idx[3:]
            second = idx[:5]
            everything = idx
            union = first.union(second)
            assert tm.equalContents(union, everything)

            # GH 10149
            cases = [klass(second.values)
                     for klass in [np.array, Series, list]]
            for case in cases:
                if isinstance(idx, PeriodIndex):
                    msg = "can only call with other PeriodIndex-ed objects"
                    with tm.assert_raises_regex(ValueError, msg):
                        result = first.union(case)
                elif isinstance(idx, CategoricalIndex):
                    pass
                else:
                    result = first.union(case)
                    assert tm.equalContents(result, everything)

            if isinstance(idx, MultiIndex):
                msg = "other must be a MultiIndex or a list of tuples"
                with tm.assert_raises_regex(TypeError, msg):
                    result = first.union([1, 2, 3])

    def test_difference_base(self):
        for name, idx in compat.iteritems(self.indices):
            first = idx[2:]
            second = idx[:4]
            answer = idx[4:]
            result = first.difference(second)

            if isinstance(idx, CategoricalIndex):
                pass
            else:
                assert tm.equalContents(result, answer)

            # GH 10149
            cases = [klass(second.values)
                     for klass in [np.array, Series, list]]
            for case in cases:
                if isinstance(idx, PeriodIndex):
                    msg = "can only call with other PeriodIndex-ed objects"
                    with tm.assert_raises_regex(ValueError, msg):
                        result = first.difference(case)
                elif isinstance(idx, CategoricalIndex):
                    pass
                elif isinstance(idx, (DatetimeIndex, TimedeltaIndex)):
                    assert result.__class__ == answer.__class__
                    tm.assert_numpy_array_equal(result.sort_values().asi8,
                                                answer.sort_values().asi8)
                else:
                    result = first.difference(case)
                    assert tm.equalContents(result, answer)

            if isinstance(idx, MultiIndex):
                msg = "other must be a MultiIndex or a list of tuples"
                with tm.assert_raises_regex(TypeError, msg):
                    result = first.difference([1, 2, 3])

    def test_symmetric_difference(self):
        for name, idx in compat.iteritems(self.indices):
            first = idx[1:]
            second = idx[:-1]
            if isinstance(idx, CategoricalIndex):
                pass
            else:
                answer = idx[[0, -1]]
                result = first.symmetric_difference(second)
                assert tm.equalContents(result, answer)

            # GH 10149
            cases = [klass(second.values)
                     for klass in [np.array, Series, list]]
            for case in cases:
                if isinstance(idx, PeriodIndex):
                    msg = "can only call with other PeriodIndex-ed objects"
                    with tm.assert_raises_regex(ValueError, msg):
                        result = first.symmetric_difference(case)
                elif isinstance(idx, CategoricalIndex):
                    pass
                else:
                    result = first.symmetric_difference(case)
                    assert tm.equalContents(result, answer)

            if isinstance(idx, MultiIndex):
                msg = "other must be a MultiIndex or a list of tuples"
                with tm.assert_raises_regex(TypeError, msg):
                    first.symmetric_difference([1, 2, 3])

    def test_insert_base(self):

        for name, idx in compat.iteritems(self.indices):
            result = idx[1:4]

            if not len(idx):
                continue

            # test 0th element
            assert idx[0:4].equals(result.insert(0, idx[0]))

    def test_delete_base(self):

        for name, idx in compat.iteritems(self.indices):

            if not len(idx):
                continue

            if isinstance(idx, RangeIndex):
                # tested in class
                continue

            expected = idx[1:]
            result = idx.delete(0)
            assert result.equals(expected)
            assert result.name == expected.name

            expected = idx[:-1]
            result = idx.delete(-1)
            assert result.equals(expected)
            assert result.name == expected.name

            with pytest.raises((IndexError, ValueError)):
                # either depending on numpy version
                result = idx.delete(len(idx))

    def test_equals(self):

        for name, idx in compat.iteritems(self.indices):
            assert idx.equals(idx)
            assert idx.equals(idx.copy())
            assert idx.equals(idx.astype(object))

            assert not idx.equals(list(idx))
            assert not idx.equals(np.array(idx))

            # Cannot pass in non-int64 dtype to RangeIndex
            if not isinstance(idx, RangeIndex):
                same_values = Index(idx, dtype=object)
                assert idx.equals(same_values)
                assert same_values.equals(idx)

            if idx.nlevels == 1:
                # do not test MultiIndex
                assert not idx.equals(pd.Series(idx))

    def test_equals_op(self):
        # GH9947, GH10637
        index_a = self.create_index()
        if isinstance(index_a, PeriodIndex):
            return

        n = len(index_a)
        index_b = index_a[0:-1]
        index_c = index_a[0:-1].append(index_a[-2:-1])
        index_d = index_a[0:1]
        with tm.assert_raises_regex(ValueError, "Lengths must match"):
            index_a == index_b
        expected1 = np.array([True] * n)
        expected2 = np.array([True] * (n - 1) + [False])
        tm.assert_numpy_array_equal(index_a == index_a, expected1)
        tm.assert_numpy_array_equal(index_a == index_c, expected2)

        # test comparisons with numpy arrays
        array_a = np.array(index_a)
        array_b = np.array(index_a[0:-1])
        array_c = np.array(index_a[0:-1].append(index_a[-2:-1]))
        array_d = np.array(index_a[0:1])
        with tm.assert_raises_regex(ValueError, "Lengths must match"):
            index_a == array_b
        tm.assert_numpy_array_equal(index_a == array_a, expected1)
        tm.assert_numpy_array_equal(index_a == array_c, expected2)

        # test comparisons with Series
        series_a = Series(array_a)
        series_b = Series(array_b)
        series_c = Series(array_c)
        series_d = Series(array_d)
        with tm.assert_raises_regex(ValueError, "Lengths must match"):
            index_a == series_b
        tm.assert_numpy_array_equal(index_a == series_a, expected1)
        tm.assert_numpy_array_equal(index_a == series_c, expected2)

        # cases where length is 1 for one of them
        with tm.assert_raises_regex(ValueError, "Lengths must match"):
            index_a == index_d
        with tm.assert_raises_regex(ValueError, "Lengths must match"):
            index_a == series_d
        with tm.assert_raises_regex(ValueError, "Lengths must match"):
            index_a == array_d
        msg = "Can only compare identically-labeled Series objects"
        with tm.assert_raises_regex(ValueError, msg):
            series_a == series_d
        with tm.assert_raises_regex(ValueError, "Lengths must match"):
            series_a == array_d

        # comparing with a scalar should broadcast; note that we are excluding
        # MultiIndex because in this case each item in the index is a tuple of
        # length 2, and therefore is considered an array of length 2 in the
        # comparison instead of a scalar
        if not isinstance(index_a, MultiIndex):
            expected3 = np.array([False] * (len(index_a) - 2) + [True, False])
            # assuming the 2nd to last item is unique in the data
            item = index_a[-2]
            tm.assert_numpy_array_equal(index_a == item, expected3)
            tm.assert_series_equal(series_a == item, Series(expected3))

    def test_numpy_ufuncs(self):
        # test ufuncs of numpy 1.9.2. see:
        # http://docs.scipy.org/doc/numpy/reference/ufuncs.html

        # some functions are skipped because it may return different result
        # for unicode input depending on numpy version

        for name, idx in compat.iteritems(self.indices):
            for func in [np.exp, np.exp2, np.expm1, np.log, np.log2, np.log10,
                         np.log1p, np.sqrt, np.sin, np.cos, np.tan, np.arcsin,
                         np.arccos, np.arctan, np.sinh, np.cosh, np.tanh,
                         np.arcsinh, np.arccosh, np.arctanh, np.deg2rad,
                         np.rad2deg]:
                if isinstance(idx, DatetimeIndexOpsMixin):
                    # raise TypeError or ValueError (PeriodIndex)
                    # PeriodIndex behavior should be changed in future version
                    with pytest.raises(Exception):
                        with np.errstate(all='ignore'):
                            func(idx)
                elif isinstance(idx, (Float64Index, Int64Index, UInt64Index)):
                    # coerces to float (e.g. np.sin)
                    with np.errstate(all='ignore'):
                        result = func(idx)
                        exp = Index(func(idx.values), name=idx.name)

                    tm.assert_index_equal(result, exp)
                    assert isinstance(result, pd.Float64Index)
                else:
                    # raise AttributeError or TypeError
                    if len(idx) == 0:
                        continue
                    else:
                        with pytest.raises(Exception):
                            with np.errstate(all='ignore'):
                                func(idx)

            for func in [np.isfinite, np.isinf, np.isnan, np.signbit]:
                if isinstance(idx, DatetimeIndexOpsMixin):
                    # raise TypeError or ValueError (PeriodIndex)
                    with pytest.raises(Exception):
                        func(idx)
                elif isinstance(idx, (Float64Index, Int64Index, UInt64Index)):
                    # Results in bool array
                    result = func(idx)
                    assert isinstance(result, np.ndarray)
                    assert not isinstance(result, Index)
                else:
                    if len(idx) == 0:
                        continue
                    else:
                        with pytest.raises(Exception):
                            func(idx)

    def test_hasnans_isnans(self):
        # GH 11343, added tests for hasnans / isnans
        for name, index in self.indices.items():
            if isinstance(index, MultiIndex):
                pass
            else:
                idx = index.copy()

                # cases in indices doesn't include NaN
                expected = np.array([False] * len(idx), dtype=bool)
                tm.assert_numpy_array_equal(idx._isnan, expected)
                assert not idx.hasnans

                idx = index.copy()
                values = idx.values

                if len(index) == 0:
                    continue
                elif isinstance(index, DatetimeIndexOpsMixin):
                    values[1] = iNaT
                elif isinstance(index, (Int64Index, UInt64Index)):
                    continue
                else:
                    values[1] = np.nan

                if isinstance(index, PeriodIndex):
                    idx = index.__class__(values, freq=index.freq)
                else:
                    idx = index.__class__(values)

                expected = np.array([False] * len(idx), dtype=bool)
                expected[1] = True
                tm.assert_numpy_array_equal(idx._isnan, expected)
                assert idx.hasnans

    def test_fillna(self):
        # GH 11343
        for name, index in self.indices.items():
            if len(index) == 0:
                pass
            elif isinstance(index, MultiIndex):
                idx = index.copy()
                msg = "isna is not defined for MultiIndex"
                with tm.assert_raises_regex(NotImplementedError, msg):
                    idx.fillna(idx[0])
            else:
                idx = index.copy()
                result = idx.fillna(idx[0])
                tm.assert_index_equal(result, idx)
                assert result is not idx

                msg = "'value' must be a scalar, passed: "
                with tm.assert_raises_regex(TypeError, msg):
                    idx.fillna([idx[0]])

                idx = index.copy()
                values = idx.values

                if isinstance(index, DatetimeIndexOpsMixin):
                    values[1] = iNaT
                elif isinstance(index, (Int64Index, UInt64Index)):
                    continue
                else:
                    values[1] = np.nan

                if isinstance(index, PeriodIndex):
                    idx = index.__class__(values, freq=index.freq)
                else:
                    idx = index.__class__(values)

                expected = np.array([False] * len(idx), dtype=bool)
                expected[1] = True
                tm.assert_numpy_array_equal(idx._isnan, expected)
                assert idx.hasnans

    def test_nulls(self):
        # this is really a smoke test for the methods
        # as these are adequately tested for function elsewhere

        for name, index in self.indices.items():
            if len(index) == 0:
                tm.assert_numpy_array_equal(
                    index.isna(), np.array([], dtype=bool))
            elif isinstance(index, MultiIndex):
                idx = index.copy()
                msg = "isna is not defined for MultiIndex"
                with tm.assert_raises_regex(NotImplementedError, msg):
                    idx.isna()
            else:

                if not index.hasnans:
                    tm.assert_numpy_array_equal(
                        index.isna(), np.zeros(len(index), dtype=bool))
                    tm.assert_numpy_array_equal(
                        index.notna(), np.ones(len(index), dtype=bool))
                else:
                    result = isna(index)
                    tm.assert_numpy_array_equal(index.isna(), result)
                    tm.assert_numpy_array_equal(index.notna(), ~result)

    def test_empty(self):
        # GH 15270
        index = self.create_index()
        assert not index.empty
        assert index[:0].empty

    @pytest.mark.parametrize('how', ['outer', 'inner', 'left', 'right'])
    def test_join_self_unique(self, how):
        index = self.create_index()
        if index.is_unique:
            joined = index.join(index, how=how)
            assert (index == joined).all()

    def test_searchsorted_monotonic(self, indices):
        # GH17271
        # not implemented for tuple searches in MultiIndex
        # or Intervals searches in IntervalIndex
        if isinstance(indices, (MultiIndex, IntervalIndex)):
            return

        # nothing to test if the index is empty
        if indices.empty:
            return
        value = indices[0]

        # determine the expected results (handle dupes for 'right')
        expected_left, expected_right = 0, (indices == value).argmin()
        if expected_right == 0:
            # all values are the same, expected_right should be length
            expected_right = len(indices)

        # test _searchsorted_monotonic in all cases
        # test searchsorted only for increasing
        if indices.is_monotonic_increasing:
            ssm_left = indices._searchsorted_monotonic(value, side='left')
            assert expected_left == ssm_left

            ssm_right = indices._searchsorted_monotonic(value, side='right')
            assert expected_right == ssm_right

            ss_left = indices.searchsorted(value, side='left')
            assert expected_left == ss_left

            ss_right = indices.searchsorted(value, side='right')
            assert expected_right == ss_right

        elif indices.is_monotonic_decreasing:
            ssm_left = indices._searchsorted_monotonic(value, side='left')
            assert expected_left == ssm_left

            ssm_right = indices._searchsorted_monotonic(value, side='right')
            assert expected_right == ssm_right

        else:
            # non-monotonic should raise.
            with pytest.raises(ValueError):
                indices._searchsorted_monotonic(value, side='left')

<<<<<<< HEAD
    def test_putmask_with_wrong_mask(self):
        # GH18368
        index = self.create_index()

        with pytest.raises(ValueError):
            index.putmask(np.ones(len(index) + 1, np.bool), 1)

        with pytest.raises(ValueError):
            index.putmask(np.ones(len(index) - 1, np.bool), 1)

        with pytest.raises(ValueError):
            index.putmask('foo', 1)
=======
    def test_map(self):
        index = self.create_index()

        # From output of UInt64Index mapping can't infer that we
        #   shouldn't default to Int64
        if isinstance(index, UInt64Index):
            expected = Index(index.values.tolist())
        else:
            expected = index

        tm.assert_index_equal(index.map(lambda x: x), expected)

        identity_dict = {x: x for x in index}
        tm.assert_index_equal(index.map(identity_dict), expected)

        # Use values to work around MultiIndex instantiation of series
        identity_series = Series(expected.values, index=index)
        tm.assert_index_equal(index.map(identity_series), expected)

        # empty mappable
        nan_index = pd.Index([np.nan] * len(index))
        series_map = pd.Series()
        tm.assert_index_equal(index.map(series_map), nan_index)

        dict_map = {}
        tm.assert_index_equal(index.map(dict_map), nan_index)
>>>>>>> be66ef83
<|MERGE_RESOLUTION|>--- conflicted
+++ resolved
@@ -1006,20 +1006,6 @@
             with pytest.raises(ValueError):
                 indices._searchsorted_monotonic(value, side='left')
 
-<<<<<<< HEAD
-    def test_putmask_with_wrong_mask(self):
-        # GH18368
-        index = self.create_index()
-
-        with pytest.raises(ValueError):
-            index.putmask(np.ones(len(index) + 1, np.bool), 1)
-
-        with pytest.raises(ValueError):
-            index.putmask(np.ones(len(index) - 1, np.bool), 1)
-
-        with pytest.raises(ValueError):
-            index.putmask('foo', 1)
-=======
     def test_map(self):
         index = self.create_index()
 
@@ -1046,4 +1032,16 @@
 
         dict_map = {}
         tm.assert_index_equal(index.map(dict_map), nan_index)
->>>>>>> be66ef83
+
+    def test_putmask_with_wrong_mask(self):
+        # GH18368
+        index = self.create_index()
+
+        with pytest.raises(ValueError):
+            index.putmask(np.ones(len(index) + 1, np.bool), 1)
+
+        with pytest.raises(ValueError):
+            index.putmask(np.ones(len(index) - 1, np.bool), 1)
+
+        with pytest.raises(ValueError):
+            index.putmask('foo', 1)