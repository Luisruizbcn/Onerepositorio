--- conflicted
+++ resolved
@@ -551,7 +551,6 @@
     tm.assert_index_equal(result, expected)
 
 
-<<<<<<< HEAD
 def test_union_with_missing_values_on_both_sides(nulls_fixture):
     # GH#38623
     mi1 = MultiIndex.from_arrays([[1, np.nan]])
@@ -561,13 +560,6 @@
     tm.assert_index_equal(result, expected)
 
 
-def test_union_nan_got_duplicated():
-    # GH#38977
-    mi1 = MultiIndex.from_arrays([[1.0, np.nan], [2, 3]])
-    mi2 = MultiIndex.from_arrays([[1.0, np.nan, 3.0], [2, 3, 4]])
-    result = mi1.union(mi2)
-    tm.assert_index_equal(result, mi2)
-=======
 @pytest.mark.parametrize("dtype", ["float64", "Float64"])
 @pytest.mark.parametrize("sort", [None, False])
 def test_union_nan_got_duplicated(dtype, sort):
@@ -582,7 +574,6 @@
     else:
         expected = mi2
     tm.assert_index_equal(result, expected)
->>>>>>> 7aa391ea
 
 
 @pytest.mark.parametrize("val", [4, 1])
