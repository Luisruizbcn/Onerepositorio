--- conflicted
+++ resolved
@@ -2,15 +2,13 @@
 import pytest
 
 import pandas as pd
-<<<<<<< HEAD
-from pandas import CategoricalIndex, Index, IntervalIndex, MultiIndex, Series
-=======
 from pandas import (
+    CategoricalIndex,
     Index,
+    IntervalIndex,
     MultiIndex,
     Series,
 )
->>>>>>> 9373dbe1
 import pandas._testing as tm
 
 
@@ -493,7 +491,15 @@
     tm.assert_index_equal(result, mi2)
 
 
-<<<<<<< HEAD
+def test_intersection_with_missing_values_on_both_sides(nulls_fixture):
+    # GH#38623
+    mi1 = MultiIndex.from_arrays([[3, nulls_fixture, 4, nulls_fixture], [1, 2, 4, 2]])
+    mi2 = MultiIndex.from_arrays([[3, nulls_fixture, 3], [1, 2, 4]])
+    result = mi1.intersection(mi2)
+    expected = MultiIndex.from_arrays([[3.0, nulls_fixture], [1, 2]])
+    tm.assert_index_equal(result, expected)
+
+
 def test_union_nan_got_duplicated():
     # GH#38977
     mi1 = MultiIndex.from_arrays([[1.0, np.nan], [2, 3]])
@@ -512,13 +518,4 @@
     mi1 = MultiIndex.from_arrays([values, [1] * len(values)])
     mi2 = MultiIndex.from_arrays([[values[0]] + values, [1] * (len(values) + 1)])
     result = mi1.union(mi2)
-    tm.assert_index_equal(result, mi2.sort_values())
-=======
-def test_intersection_with_missing_values_on_both_sides(nulls_fixture):
-    # GH#38623
-    mi1 = MultiIndex.from_arrays([[3, nulls_fixture, 4, nulls_fixture], [1, 2, 4, 2]])
-    mi2 = MultiIndex.from_arrays([[3, nulls_fixture, 3], [1, 2, 4]])
-    result = mi1.intersection(mi2)
-    expected = MultiIndex.from_arrays([[3.0, nulls_fixture], [1, 2]])
-    tm.assert_index_equal(result, expected)
->>>>>>> 9373dbe1
+    tm.assert_index_equal(result, mi2.sort_values())