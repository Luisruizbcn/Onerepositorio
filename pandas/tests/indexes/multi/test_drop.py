import warnings

import numpy as np
import pytest

from pandas.errors import PerformanceWarning

import pandas as pd
from pandas import Index, MultiIndex
import pandas._testing as tm


def test_drop(idx):
    dropped = idx.drop([("foo", "two"), ("qux", "one")])

    index = MultiIndex.from_tuples([("foo", "two"), ("qux", "one")])
    dropped2 = idx.drop(index)

    expected = idx[[0, 2, 3, 5]]
    tm.assert_index_equal(dropped, expected)
    tm.assert_index_equal(dropped2, expected)

    dropped = idx.drop(["bar"])
    expected = idx[[0, 1, 3, 4, 5]]
    tm.assert_index_equal(dropped, expected)

    dropped = idx.drop("foo")
    expected = idx[[2, 3, 4, 5]]
    tm.assert_index_equal(dropped, expected)

    index = MultiIndex.from_tuples([("bar", "two")])
    with pytest.raises(KeyError, match=r"^10$"):
        idx.drop([("bar", "two")])
    with pytest.raises(KeyError, match=r"^10$"):
        idx.drop(index)
    with pytest.raises(KeyError, match=r"^'two'$"):
        idx.drop(["foo", "two"])

    # partially correct argument
    mixed_index = MultiIndex.from_tuples([("qux", "one"), ("bar", "two")])
    with pytest.raises(KeyError, match=r"^10$"):
        idx.drop(mixed_index)

    # error='ignore'
    dropped = idx.drop(index, errors="ignore")
    expected = idx[[0, 1, 2, 3, 4, 5]]
    tm.assert_index_equal(dropped, expected)

    dropped = idx.drop(mixed_index, errors="ignore")
    expected = idx[[0, 1, 2, 3, 5]]
    tm.assert_index_equal(dropped, expected)

    dropped = idx.drop(["foo", "two"], errors="ignore")
    expected = idx[[2, 3, 4, 5]]
    tm.assert_index_equal(dropped, expected)

    # mixed partial / full drop
    dropped = idx.drop(["foo", ("qux", "one")])
    expected = idx[[2, 3, 5]]
    tm.assert_index_equal(dropped, expected)

    # mixed partial / full drop / error='ignore'
    mixed_index = ["foo", ("qux", "one"), "two"]
    with pytest.raises(KeyError, match=r"^'two'$"):
        idx.drop(mixed_index)
    dropped = idx.drop(mixed_index, errors="ignore")
    expected = idx[[2, 3, 5]]
    tm.assert_index_equal(dropped, expected)


def test_droplevel_with_names(idx):
    index = idx[idx.get_loc("foo")]
    dropped = index.droplevel(0)
    assert dropped.name == "second"

    index = MultiIndex(
        levels=[Index(range(4)), Index(range(4)), Index(range(4))],
        codes=[
            np.array([0, 0, 1, 2, 2, 2, 3, 3]),
            np.array([0, 1, 0, 0, 0, 1, 0, 1]),
            np.array([1, 0, 1, 1, 0, 0, 1, 0]),
        ],
        names=["one", "two", "three"],
    )
    dropped = index.droplevel(0)
    assert dropped.names == ("two", "three")

    dropped = index.droplevel("two")
    expected = index.droplevel(1)
    assert dropped.equals(expected)


def test_droplevel_list():
    index = MultiIndex(
        levels=[Index(range(4)), Index(range(4)), Index(range(4))],
        codes=[
            np.array([0, 0, 1, 2, 2, 2, 3, 3]),
            np.array([0, 1, 0, 0, 0, 1, 0, 1]),
            np.array([1, 0, 1, 1, 0, 0, 1, 0]),
        ],
        names=["one", "two", "three"],
    )

    dropped = index[:2].droplevel(["three", "one"])
    expected = index[:2].droplevel(2).droplevel(0)
    assert dropped.equals(expected)

    dropped = index[:2].droplevel([])
    expected = index[:2]
    assert dropped.equals(expected)

    msg = (
        "Cannot remove 3 levels from an index with 3 levels: "
        "at least one level must be left"
    )
    with pytest.raises(ValueError, match=msg):
        index[:2].droplevel(["one", "two", "three"])

    with pytest.raises(KeyError, match="'Level four not found'"):
        index[:2].droplevel(["one", "four"])


def test_drop_not_lexsorted():
    # GH 12078

    # define the lexsorted version of the multi-index
    tuples = [("a", ""), ("b1", "c1"), ("b2", "c2")]
    lexsorted_mi = MultiIndex.from_tuples(tuples, names=["b", "c"])
    assert lexsorted_mi.is_lexsorted()

    # and the not-lexsorted version
    df = pd.DataFrame(
        columns=["a", "b", "c", "d"], data=[[1, "b1", "c1", 3], [1, "b2", "c2", 4]]
    )
    df = df.pivot_table(index="a", columns=["b", "c"], values="d")
    df = df.reset_index()
    not_lexsorted_mi = df.columns
    assert not not_lexsorted_mi.is_lexsorted()

    # compare the results
    tm.assert_index_equal(lexsorted_mi, not_lexsorted_mi)
    with tm.assert_produces_warning(PerformanceWarning):
        tm.assert_index_equal(lexsorted_mi.drop("a"), not_lexsorted_mi.drop("a"))


def test_drop_with_nan_in_index(nulls_fixture):
    # GH#18853
    mi = MultiIndex.from_tuples([("blah", nulls_fixture)], names=["name", "date"])
    msg = r"labels \[Timestamp\('2001-01-01 00:00:00'\)\] not found in level"
    with pytest.raises(KeyError, match=msg):
        mi.drop(pd.Timestamp("2001"), level="date")


<<<<<<< HEAD
def test_drop_with_non_monotonic_duplicates():
    # GH#33494
    mi = MultiIndex.from_tuples([(1, 2), (2, 3), (1, 2)])
    with warnings.catch_warnings():
        warnings.simplefilter("ignore", PerformanceWarning)
        result = mi.drop((1, 2))
    expected = MultiIndex.from_tuples([(2, 3)])
    tm.assert_index_equal(result, expected)
=======
def test_single_level_drop_partially_missing_elements():
    # GH 37820

    mi = MultiIndex.from_tuples([(1, 2), (2, 2), (3, 2)])
    msg = r"labels \[4\] not found in level"
    with pytest.raises(KeyError, match=msg):
        mi.drop(4, level=0)
    with pytest.raises(KeyError, match=msg):
        mi.drop([1, 4], level=0)
    msg = r"labels \[nan\] not found in level"
    with pytest.raises(KeyError, match=msg):
        mi.drop([np.nan], level=0)
    with pytest.raises(KeyError, match=msg):
        mi.drop([np.nan, 1, 2, 3], level=0)

    mi = MultiIndex.from_tuples([(np.nan, 1), (1, 2)])
    msg = r"labels \['a'\] not found in level"
    with pytest.raises(KeyError, match=msg):
        mi.drop([np.nan, 1, "a"], level=0)
>>>>>>> 02caf7d7
<|MERGE_RESOLUTION|>--- conflicted
+++ resolved
@@ -151,7 +151,6 @@
         mi.drop(pd.Timestamp("2001"), level="date")
 
 
-<<<<<<< HEAD
 def test_drop_with_non_monotonic_duplicates():
     # GH#33494
     mi = MultiIndex.from_tuples([(1, 2), (2, 3), (1, 2)])
@@ -160,7 +159,8 @@
         result = mi.drop((1, 2))
     expected = MultiIndex.from_tuples([(2, 3)])
     tm.assert_index_equal(result, expected)
-=======
+
+
 def test_single_level_drop_partially_missing_elements():
     # GH 37820
 
@@ -179,5 +179,4 @@
     mi = MultiIndex.from_tuples([(np.nan, 1), (1, 2)])
     msg = r"labels \['a'\] not found in level"
     with pytest.raises(KeyError, match=msg):
-        mi.drop([np.nan, 1, "a"], level=0)
->>>>>>> 02caf7d7
+        mi.drop([np.nan, 1, "a"], level=0)