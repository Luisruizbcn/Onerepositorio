# -*- coding: utf-8 -*-

import pytest

from datetime import datetime
from pandas.compat import range, PY3

import numpy as np

from pandas import (date_range, Series, Index, Float64Index,
                    Int64Index, UInt64Index, RangeIndex)

import pandas.util.testing as tm

import pandas as pd
<<<<<<< HEAD
from pandas._libs.lib import Timestamp, Timedelta
=======
from pandas._libs.tslib import Timestamp
>>>>>>> 35812eaa

from pandas.tests.indexes.common import Base


def full_like(array, value):
    """Compatibility for numpy<1.8.0
    """
    ret = np.empty(array.shape, dtype=np.array(value).dtype)
    ret.fill(value)
    return ret


class TestIndexArithmeticWithTimedeltaScalar(object):

    @pytest.mark.parametrize('index', [
        Int64Index(range(1, 11)),
        UInt64Index(range(1, 11)),
        Float64Index(range(1, 11)),
        pytest.param(RangeIndex(1, 11),
                     marks=pytest.mark.xfail(reason='GH#19333 Unexplained '
                                                    'failure only in '
                                                    'CircleCI'))])
    @pytest.mark.parametrize('scalar_td', [Timedelta(days=1),
                                           Timedelta(days=1).to_timedelta64(),
                                           Timedelta(days=1).to_pytimedelta()])
    def test_index_mul_timedelta(self, scalar_td, index):
        # GH#19333
        expected = pd.timedelta_range('1 days', '10 days')

        result = index * scalar_td
        tm.assert_index_equal(result, expected)
        commute = scalar_td * index
        tm.assert_index_equal(commute, expected)

    @pytest.mark.parametrize('index', [Int64Index(range(1, 3)),
                                       UInt64Index(range(1, 3)),
                                       Float64Index(range(1, 3)),
                                       RangeIndex(1, 3)])
    @pytest.mark.parametrize('scalar_td', [Timedelta(days=1),
                                           Timedelta(days=1).to_timedelta64(),
                                           Timedelta(days=1).to_pytimedelta()])
    def test_index_rdiv_timedelta(self, scalar_td, index):
        expected = pd.TimedeltaIndex(['1 Day', '12 Hours'])

        result = scalar_td / index
        tm.assert_index_equal(result, expected)

        with pytest.raises(TypeError):
            index / scalar_td


class Numeric(Base):

    def test_numeric_compat(self):
        pass  # override Base method

    def test_mul_int(self):
        idx = self.create_index()
        result = idx * 1
        tm.assert_index_equal(result, idx)

    def test_rmul_int(self):
        idx = self.create_index()

        result = 1 * idx
        tm.assert_index_equal(result, idx)

    def test_div_int(self):
        idx = self.create_index()

        # truediv under PY3
        result = idx / 1
        expected = idx
        if PY3:
            expected = expected.astype('float64')
        tm.assert_index_equal(result, expected)

        result = idx / 2
        if PY3:
            expected = expected.astype('float64')
        expected = Index(idx.values / 2)
        tm.assert_index_equal(result, expected)

    def test_floordiv_int(self):
        idx = self.create_index()

        result = idx // 1
        tm.assert_index_equal(result, idx)

    def test_mul_int_array(self):
        idx = self.create_index()
        didx = idx * idx

        result = idx * np.array(5, dtype='int64')
        tm.assert_index_equal(result, idx * 5)

        arr_dtype = 'uint64' if isinstance(idx, UInt64Index) else 'int64'
        result = idx * np.arange(5, dtype=arr_dtype)
        tm.assert_index_equal(result, didx)

    def test_mul_int_series(self):
        idx = self.create_index()
        didx = idx * idx

        arr_dtype = 'uint64' if isinstance(idx, UInt64Index) else 'int64'
        result = idx * Series(np.arange(5, dtype=arr_dtype))
        tm.assert_series_equal(result, Series(didx))

    def test_mul_float_series(self):
        idx = self.create_index()
        rng5 = np.arange(5, dtype='float64')

        result = idx * Series(rng5 + 0.1)
        expected = Series(rng5 * (rng5 + 0.1))
        tm.assert_series_equal(result, expected)

    def test_mul_index(self):
        idx = self.create_index()

        # in general not true for RangeIndex
        if not isinstance(idx, RangeIndex):
            result = idx * idx
            tm.assert_index_equal(result, idx ** 2)

    def test_mul_datelike_raises(self):
        idx = self.create_index()
        with pytest.raises(TypeError):
            idx * date_range('20130101', periods=5)

    def test_mul_size_mismatch_raises(self):
        idx = self.create_index()

        with pytest.raises(ValueError):
            idx * idx[0:3]
        with pytest.raises(ValueError):
            idx * np.array([1, 2])

    def test_divmod(self):
        idx = self.create_index()

        result = divmod(idx, 2)
        with np.errstate(all='ignore'):
            div, mod = divmod(idx.values, 2)
            expected = Index(div), Index(mod)
        for r, e in zip(result, expected):
            tm.assert_index_equal(r, e)

        result = divmod(idx, full_like(idx.values, 2))
        with np.errstate(all='ignore'):
            div, mod = divmod(idx.values, full_like(idx.values, 2))
            expected = Index(div), Index(mod)
        for r, e in zip(result, expected):
            tm.assert_index_equal(r, e)

    def test_pow_float(self):
        # test power calculations both ways, GH 14973
        idx = self.create_index()

        expected = pd.Float64Index(idx.values**2.0)
        result = idx**2.0
        tm.assert_index_equal(result, expected)

    def test_rpow_float(self):
        # test power calculations both ways, GH 14973
        idx = self.create_index()

        expected = pd.Float64Index(2.0**idx.values)
        result = 2.0**idx
        tm.assert_index_equal(result, expected)

    @pytest.mark.xfail(reason='GH#19252 Series has no __rdivmod__')
    def test_divmod_series(self):
        idx = self.create_index()

        result = divmod(idx, Series(full_like(idx.values, 2)))
        with np.errstate(all='ignore'):
            div, mod = divmod(idx.values, full_like(idx.values, 2))
            expected = Series(div), Series(mod)

        for r, e in zip(result, expected):
            tm.assert_series_equal(r, e)

    def test_explicit_conversions(self):

        # GH 8608
        # add/sub are overridden explicitly for Float/Int Index
        idx = self._holder(np.arange(5, dtype='int64'))

        # float conversions
        arr = np.arange(5, dtype='int64') * 3.2
        expected = Float64Index(arr)
        fidx = idx * 3.2
        tm.assert_index_equal(fidx, expected)
        fidx = 3.2 * idx
        tm.assert_index_equal(fidx, expected)

        # interops with numpy arrays
        expected = Float64Index(arr)
        a = np.zeros(5, dtype='float64')
        result = fidx - a
        tm.assert_index_equal(result, expected)

        expected = Float64Index(-arr)
        a = np.zeros(5, dtype='float64')
        result = a - fidx
        tm.assert_index_equal(result, expected)

    def test_ufunc_compat(self):
        idx = self._holder(np.arange(5, dtype='int64'))
        result = np.sin(idx)
        expected = Float64Index(np.sin(np.arange(5, dtype='int64')))
        tm.assert_index_equal(result, expected)

    def test_index_groupby(self):
        int_idx = Index(range(6))
        float_idx = Index(np.arange(0, 0.6, 0.1))
        obj_idx = Index('A B C D E F'.split())
        dt_idx = pd.date_range('2013-01-01', freq='M', periods=6)

        for idx in [int_idx, float_idx, obj_idx, dt_idx]:
            to_groupby = np.array([1, 2, np.nan, np.nan, 2, 1])
            tm.assert_dict_equal(idx.groupby(to_groupby),
                                 {1.0: idx[[0, 5]], 2.0: idx[[1, 4]]})

            to_groupby = Index([datetime(2011, 11, 1),
                                datetime(2011, 12, 1),
                                pd.NaT,
                                pd.NaT,
                                datetime(2011, 12, 1),
                                datetime(2011, 11, 1)],
                               tz='UTC').values

            ex_keys = [Timestamp('2011-11-01'), Timestamp('2011-12-01')]
            expected = {ex_keys[0]: idx[[0, 5]],
                        ex_keys[1]: idx[[1, 4]]}
            tm.assert_dict_equal(idx.groupby(to_groupby), expected)

    def test_modulo(self):
        # GH 9244
        index = self.create_index()
        expected = Index(index.values % 2)
        tm.assert_index_equal(index % 2, expected)

    @pytest.mark.parametrize('klass', [list, tuple, np.array, Series])
    def test_where(self, klass):
        i = self.create_index()
        cond = [True] * len(i)
        expected = i
        result = i.where(klass(cond))

        cond = [False] + [True] * (len(i) - 1)
        expected = Float64Index([i._na_value] + i[1:].tolist())
        result = i.where(klass(cond))
        tm.assert_index_equal(result, expected)

    def test_insert(self):
        # GH 18295 (test missing)
        expected = Float64Index([0, np.nan, 1, 2, 3, 4])
        for na in (np.nan, pd.NaT, None):
            result = self.create_index().insert(1, na)
            tm.assert_index_equal(result, expected)


class TestFloat64Index(Numeric):
    _holder = Float64Index

    def setup_method(self, method):
        self.indices = dict(mixed=Float64Index([1.5, 2, 3, 4, 5]),
                            float=Float64Index(np.arange(5) * 2.5),
                            mixed_dec=Float64Index([5, 4, 3, 2, 1.5]),
                            float_dec=Float64Index(np.arange(4, -1, -1) * 2.5))
        self.setup_indices()

    def create_index(self):
        return Float64Index(np.arange(5, dtype='float64'))

    def test_repr_roundtrip(self):
        for ind in (self.mixed, self.float):
            tm.assert_index_equal(eval(repr(ind)), ind)

    def check_is_index(self, i):
        assert isinstance(i, Index)
        assert not isinstance(i, Float64Index)

    def check_coerce(self, a, b, is_float_index=True):
        assert a.equals(b)
        tm.assert_index_equal(a, b, exact=False)
        if is_float_index:
            assert isinstance(b, Float64Index)
        else:
            self.check_is_index(b)

    def test_constructor(self):

        # explicit construction
        index = Float64Index([1, 2, 3, 4, 5])
        assert isinstance(index, Float64Index)
        expected = np.array([1, 2, 3, 4, 5], dtype='float64')
        tm.assert_numpy_array_equal(index.values, expected)
        index = Float64Index(np.array([1, 2, 3, 4, 5]))
        assert isinstance(index, Float64Index)
        index = Float64Index([1., 2, 3, 4, 5])
        assert isinstance(index, Float64Index)
        index = Float64Index(np.array([1., 2, 3, 4, 5]))
        assert isinstance(index, Float64Index)
        assert index.dtype == float

        index = Float64Index(np.array([1., 2, 3, 4, 5]), dtype=np.float32)
        assert isinstance(index, Float64Index)
        assert index.dtype == np.float64

        index = Float64Index(np.array([1, 2, 3, 4, 5]), dtype=np.float32)
        assert isinstance(index, Float64Index)
        assert index.dtype == np.float64

        # nan handling
        result = Float64Index([np.nan, np.nan])
        assert pd.isna(result.values).all()
        result = Float64Index(np.array([np.nan]))
        assert pd.isna(result.values).all()
        result = Index(np.array([np.nan]))
        assert pd.isna(result.values).all()

    def test_constructor_invalid(self):

        # invalid
        pytest.raises(TypeError, Float64Index, 0.)
        pytest.raises(TypeError, Float64Index, ['a', 'b', 0.])
        pytest.raises(TypeError, Float64Index, [Timestamp('20130101')])

    def test_constructor_coerce(self):

        self.check_coerce(self.mixed, Index([1.5, 2, 3, 4, 5]))
        self.check_coerce(self.float, Index(np.arange(5) * 2.5))
        self.check_coerce(self.float, Index(np.array(
            np.arange(5) * 2.5, dtype=object)))

    def test_constructor_explicit(self):

        # these don't auto convert
        self.check_coerce(self.float,
                          Index((np.arange(5) * 2.5), dtype=object),
                          is_float_index=False)
        self.check_coerce(self.mixed, Index(
            [1.5, 2, 3, 4, 5], dtype=object), is_float_index=False)

    def test_astype(self):

        result = self.float.astype(object)
        assert result.equals(self.float)
        assert self.float.equals(result)
        self.check_is_index(result)

        i = self.mixed.copy()
        i.name = 'foo'
        result = i.astype(object)
        assert result.equals(i)
        assert i.equals(result)
        self.check_is_index(result)

        # GH 12881
        # a float astype int
        for dtype in ['int16', 'int32', 'int64']:
            i = Float64Index([0, 1, 2])
            result = i.astype(dtype)
            expected = Int64Index([0, 1, 2])
            tm.assert_index_equal(result, expected)

            i = Float64Index([0, 1.1, 2])
            result = i.astype(dtype)
            expected = Int64Index([0, 1, 2])
            tm.assert_index_equal(result, expected)

        for dtype in ['float32', 'float64']:
            i = Float64Index([0, 1, 2])
            result = i.astype(dtype)
            expected = i
            tm.assert_index_equal(result, expected)

            i = Float64Index([0, 1.1, 2])
            result = i.astype(dtype)
            expected = Index(i.values.astype(dtype))
            tm.assert_index_equal(result, expected)

        # invalid
        for dtype in ['M8[ns]', 'm8[ns]']:
            pytest.raises(TypeError, lambda: i.astype(dtype))

        # GH 13149
        for dtype in ['int16', 'int32', 'int64']:
            i = Float64Index([0, 1.1, np.NAN])
            pytest.raises(ValueError, lambda: i.astype(dtype))

    def test_equals_numeric(self):

        i = Float64Index([1.0, 2.0])
        assert i.equals(i)
        assert i.identical(i)

        i2 = Float64Index([1.0, 2.0])
        assert i.equals(i2)

        i = Float64Index([1.0, np.nan])
        assert i.equals(i)
        assert i.identical(i)

        i2 = Float64Index([1.0, np.nan])
        assert i.equals(i2)

    def test_get_indexer(self):
        idx = Float64Index([0.0, 1.0, 2.0])
        tm.assert_numpy_array_equal(idx.get_indexer(idx),
                                    np.array([0, 1, 2], dtype=np.intp))

        target = [-0.1, 0.5, 1.1]
        tm.assert_numpy_array_equal(idx.get_indexer(target, 'pad'),
                                    np.array([-1, 0, 1], dtype=np.intp))
        tm.assert_numpy_array_equal(idx.get_indexer(target, 'backfill'),
                                    np.array([0, 1, 2], dtype=np.intp))
        tm.assert_numpy_array_equal(idx.get_indexer(target, 'nearest'),
                                    np.array([0, 1, 1], dtype=np.intp))

    def test_get_loc(self):
        idx = Float64Index([0.0, 1.0, 2.0])
        for method in [None, 'pad', 'backfill', 'nearest']:
            assert idx.get_loc(1, method) == 1
            if method is not None:
                assert idx.get_loc(1, method, tolerance=0) == 1

        for method, loc in [('pad', 1), ('backfill', 2), ('nearest', 1)]:
            assert idx.get_loc(1.1, method) == loc
            assert idx.get_loc(1.1, method, tolerance=0.9) == loc

        pytest.raises(KeyError, idx.get_loc, 'foo')
        pytest.raises(KeyError, idx.get_loc, 1.5)
        pytest.raises(KeyError, idx.get_loc, 1.5, method='pad',
                      tolerance=0.1)

        with tm.assert_raises_regex(ValueError, 'must be numeric'):
            idx.get_loc(1.4, method='nearest', tolerance='foo')

        with pytest.raises(ValueError, match='must contain numeric elements'):
            idx.get_loc(1.4, method='nearest', tolerance=np.array(['foo']))

        with pytest.raises(
                ValueError,
                match='tolerance size must match target index size'):
            idx.get_loc(1.4, method='nearest', tolerance=np.array([1, 2]))

    def test_get_loc_na(self):
        idx = Float64Index([np.nan, 1, 2])
        assert idx.get_loc(1) == 1
        assert idx.get_loc(np.nan) == 0

        idx = Float64Index([np.nan, 1, np.nan])
        assert idx.get_loc(1) == 1

        # representable by slice [0:2:2]
        # pytest.raises(KeyError, idx.slice_locs, np.nan)
        sliced = idx.slice_locs(np.nan)
        assert isinstance(sliced, tuple)
        assert sliced == (0, 3)

        # not representable by slice
        idx = Float64Index([np.nan, 1, np.nan, np.nan])
        assert idx.get_loc(1) == 1
        pytest.raises(KeyError, idx.slice_locs, np.nan)

    def test_get_loc_missing_nan(self):
        # GH 8569
        idx = Float64Index([1, 2])
        assert idx.get_loc(1) == 0
        pytest.raises(KeyError, idx.get_loc, 3)
        pytest.raises(KeyError, idx.get_loc, np.nan)
        pytest.raises(KeyError, idx.get_loc, [np.nan])

    def test_contains_nans(self):
        i = Float64Index([1.0, 2.0, np.nan])
        assert np.nan in i

    def test_contains_not_nans(self):
        i = Float64Index([1.0, 2.0, np.nan])
        assert 1.0 in i

    def test_doesnt_contain_all_the_things(self):
        i = Float64Index([np.nan])
        assert not i.isin([0]).item()
        assert not i.isin([1]).item()
        assert i.isin([np.nan]).item()

    def test_nan_multiple_containment(self):
        i = Float64Index([1.0, np.nan])
        tm.assert_numpy_array_equal(i.isin([1.0]), np.array([True, False]))
        tm.assert_numpy_array_equal(i.isin([2.0, np.pi]),
                                    np.array([False, False]))
        tm.assert_numpy_array_equal(i.isin([np.nan]), np.array([False, True]))
        tm.assert_numpy_array_equal(i.isin([1.0, np.nan]),
                                    np.array([True, True]))
        i = Float64Index([1.0, 2.0])
        tm.assert_numpy_array_equal(i.isin([np.nan]), np.array([False, False]))

    def test_astype_from_object(self):
        index = Index([1.0, np.nan, 0.2], dtype='object')
        result = index.astype(float)
        expected = Float64Index([1.0, np.nan, 0.2])
        assert result.dtype == expected.dtype
        tm.assert_index_equal(result, expected)

    def test_fillna_float64(self):
        # GH 11343
        idx = Index([1.0, np.nan, 3.0], dtype=float, name='x')
        # can't downcast
        exp = Index([1.0, 0.1, 3.0], name='x')
        tm.assert_index_equal(idx.fillna(0.1), exp)

        # downcast
        exp = Float64Index([1.0, 2.0, 3.0], name='x')
        tm.assert_index_equal(idx.fillna(2), exp)

        # object
        exp = Index([1.0, 'obj', 3.0], name='x')
        tm.assert_index_equal(idx.fillna('obj'), exp)

    def test_take_fill_value(self):
        # GH 12631
        idx = pd.Float64Index([1., 2., 3.], name='xxx')
        result = idx.take(np.array([1, 0, -1]))
        expected = pd.Float64Index([2., 1., 3.], name='xxx')
        tm.assert_index_equal(result, expected)

        # fill_value
        result = idx.take(np.array([1, 0, -1]), fill_value=True)
        expected = pd.Float64Index([2., 1., np.nan], name='xxx')
        tm.assert_index_equal(result, expected)

        # allow_fill=False
        result = idx.take(np.array([1, 0, -1]), allow_fill=False,
                          fill_value=True)
        expected = pd.Float64Index([2., 1., 3.], name='xxx')
        tm.assert_index_equal(result, expected)

        msg = ('When allow_fill=True and fill_value is not None, '
               'all indices must be >= -1')
        with tm.assert_raises_regex(ValueError, msg):
            idx.take(np.array([1, 0, -2]), fill_value=True)
        with tm.assert_raises_regex(ValueError, msg):
            idx.take(np.array([1, 0, -5]), fill_value=True)

        with pytest.raises(IndexError):
            idx.take(np.array([1, -5]))


class NumericInt(Numeric):

    def test_view(self, indices):
        super(NumericInt, self).test_view(indices)

        i = self._holder([], name='Foo')
        i_view = i.view()
        assert i_view.name == 'Foo'

        i_view = i.view(self._dtype)
        tm.assert_index_equal(i, self._holder(i_view, name='Foo'))

        i_view = i.view(self._holder)
        tm.assert_index_equal(i, self._holder(i_view, name='Foo'))

    def test_is_monotonic(self):
        assert self.index.is_monotonic
        assert self.index.is_monotonic_increasing
        assert self.index._is_strictly_monotonic_increasing
        assert not self.index.is_monotonic_decreasing
        assert not self.index._is_strictly_monotonic_decreasing

        index = self._holder([4, 3, 2, 1])
        assert not index.is_monotonic
        assert not index._is_strictly_monotonic_increasing
        assert index._is_strictly_monotonic_decreasing

        index = self._holder([1])
        assert index.is_monotonic
        assert index.is_monotonic_increasing
        assert index.is_monotonic_decreasing
        assert index._is_strictly_monotonic_increasing
        assert index._is_strictly_monotonic_decreasing

    def test_is_strictly_monotonic(self):
        index = self._holder([1, 1, 2, 3])
        assert index.is_monotonic_increasing
        assert not index._is_strictly_monotonic_increasing

        index = self._holder([3, 2, 1, 1])
        assert index.is_monotonic_decreasing
        assert not index._is_strictly_monotonic_decreasing

        index = self._holder([1, 1])
        assert index.is_monotonic_increasing
        assert index.is_monotonic_decreasing
        assert not index._is_strictly_monotonic_increasing
        assert not index._is_strictly_monotonic_decreasing

    def test_logical_compat(self):
        idx = self.create_index()
        assert idx.all() == idx.values.all()
        assert idx.any() == idx.values.any()

    def test_identical(self):
        i = Index(self.index.copy())
        assert i.identical(self.index)

        same_values_different_type = Index(i, dtype=object)
        assert not i.identical(same_values_different_type)

        i = self.index.copy(dtype=object)
        i = i.rename('foo')
        same_values = Index(i, dtype=object)
        assert same_values.identical(i)

        assert not i.identical(self.index)
        assert Index(same_values, name='foo', dtype=object).identical(i)

        assert not self.index.copy(dtype=object).identical(
            self.index.copy(dtype=self._dtype))

    def test_join_non_unique(self):
        left = Index([4, 4, 3, 3])

        joined, lidx, ridx = left.join(left, return_indexers=True)

        exp_joined = Index([3, 3, 3, 3, 4, 4, 4, 4])
        tm.assert_index_equal(joined, exp_joined)

        exp_lidx = np.array([2, 2, 3, 3, 0, 0, 1, 1], dtype=np.intp)
        tm.assert_numpy_array_equal(lidx, exp_lidx)

        exp_ridx = np.array([2, 3, 2, 3, 0, 1, 0, 1], dtype=np.intp)
        tm.assert_numpy_array_equal(ridx, exp_ridx)

    def test_join_self(self):
        kinds = 'outer', 'inner', 'left', 'right'
        for kind in kinds:
            joined = self.index.join(self.index, how=kind)
            assert self.index is joined

    def test_union_noncomparable(self):
        from datetime import datetime, timedelta
        # corner case, non-Int64Index
        now = datetime.now()
        other = Index([now + timedelta(i) for i in range(4)], dtype=object)
        result = self.index.union(other)
        expected = Index(np.concatenate((self.index, other)))
        tm.assert_index_equal(result, expected)

        result = other.union(self.index)
        expected = Index(np.concatenate((other, self.index)))
        tm.assert_index_equal(result, expected)

    def test_cant_or_shouldnt_cast(self):
        # can't
        data = ['foo', 'bar', 'baz']
        pytest.raises(TypeError, self._holder, data)

        # shouldn't
        data = ['0', '1', '2']
        pytest.raises(TypeError, self._holder, data)

    def test_view_index(self):
        self.index.view(Index)

    def test_prevent_casting(self):
        result = self.index.astype('O')
        assert result.dtype == np.object_

    def test_take_preserve_name(self):
        index = self._holder([1, 2, 3, 4], name='foo')
        taken = index.take([3, 0, 1])
        assert index.name == taken.name

    def test_take_fill_value(self):
        # see gh-12631
        idx = self._holder([1, 2, 3], name='xxx')
        result = idx.take(np.array([1, 0, -1]))
        expected = self._holder([2, 1, 3], name='xxx')
        tm.assert_index_equal(result, expected)

        name = self._holder.__name__
        msg = ("Unable to fill values because "
               "{name} cannot contain NA").format(name=name)

        # fill_value=True
        with tm.assert_raises_regex(ValueError, msg):
            idx.take(np.array([1, 0, -1]), fill_value=True)

        # allow_fill=False
        result = idx.take(np.array([1, 0, -1]), allow_fill=False,
                          fill_value=True)
        expected = self._holder([2, 1, 3], name='xxx')
        tm.assert_index_equal(result, expected)

        with tm.assert_raises_regex(ValueError, msg):
            idx.take(np.array([1, 0, -2]), fill_value=True)
        with tm.assert_raises_regex(ValueError, msg):
            idx.take(np.array([1, 0, -5]), fill_value=True)

        with pytest.raises(IndexError):
            idx.take(np.array([1, -5]))

    def test_slice_keep_name(self):
        idx = self._holder([1, 2], name='asdf')
        assert idx.name == idx[1:].name

    def test_ufunc_coercions(self):
        idx = self._holder([1, 2, 3, 4, 5], name='x')

        result = np.sqrt(idx)
        assert isinstance(result, Float64Index)
        exp = Float64Index(np.sqrt(np.array([1, 2, 3, 4, 5])), name='x')
        tm.assert_index_equal(result, exp)

        result = np.divide(idx, 2.)
        assert isinstance(result, Float64Index)
        exp = Float64Index([0.5, 1., 1.5, 2., 2.5], name='x')
        tm.assert_index_equal(result, exp)

        # _evaluate_numeric_binop
        result = idx + 2.
        assert isinstance(result, Float64Index)
        exp = Float64Index([3., 4., 5., 6., 7.], name='x')
        tm.assert_index_equal(result, exp)

        result = idx - 2.
        assert isinstance(result, Float64Index)
        exp = Float64Index([-1., 0., 1., 2., 3.], name='x')
        tm.assert_index_equal(result, exp)

        result = idx * 1.
        assert isinstance(result, Float64Index)
        exp = Float64Index([1., 2., 3., 4., 5.], name='x')
        tm.assert_index_equal(result, exp)

        result = idx / 2.
        assert isinstance(result, Float64Index)
        exp = Float64Index([0.5, 1., 1.5, 2., 2.5], name='x')
        tm.assert_index_equal(result, exp)


class TestInt64Index(NumericInt):
    _dtype = 'int64'
    _holder = Int64Index

    def setup_method(self, method):
        self.indices = dict(index=Int64Index(np.arange(0, 20, 2)),
                            index_dec=Int64Index(np.arange(19, -1, -1)))
        self.setup_indices()

    def create_index(self):
        return Int64Index(np.arange(5, dtype='int64'))

    def test_constructor(self):
        # pass list, coerce fine
        index = Int64Index([-5, 0, 1, 2])
        expected = Index([-5, 0, 1, 2], dtype=np.int64)
        tm.assert_index_equal(index, expected)

        # from iterable
        index = Int64Index(iter([-5, 0, 1, 2]))
        tm.assert_index_equal(index, expected)

        # scalar raise Exception
        pytest.raises(TypeError, Int64Index, 5)

        # copy
        arr = self.index.values
        new_index = Int64Index(arr, copy=True)
        tm.assert_index_equal(new_index, self.index)
        val = arr[0] + 3000

        # this should not change index
        arr[0] = val
        assert new_index[0] != val

        # interpret list-like
        expected = Int64Index([5, 0])
        for cls in [Index, Int64Index]:
            for idx in [cls([5, 0], dtype='int64'),
                        cls(np.array([5, 0]), dtype='int64'),
                        cls(Series([5, 0]), dtype='int64')]:
                tm.assert_index_equal(idx, expected)

    def test_constructor_corner(self):
        arr = np.array([1, 2, 3, 4], dtype=object)
        index = Int64Index(arr)
        assert index.values.dtype == np.int64
        tm.assert_index_equal(index, Index(arr))

        # preventing casting
        arr = np.array([1, '2', 3, '4'], dtype=object)
        with tm.assert_raises_regex(TypeError, 'casting'):
            Int64Index(arr)

        arr_with_floats = [0, 2, 3, 4, 5, 1.25, 3, -1]
        with tm.assert_raises_regex(TypeError, 'casting'):
            Int64Index(arr_with_floats)

    def test_coerce_list(self):
        # coerce things
        arr = Index([1, 2, 3, 4])
        assert isinstance(arr, Int64Index)

        # but not if explicit dtype passed
        arr = Index([1, 2, 3, 4], dtype=object)
        assert isinstance(arr, Index)

    def test_get_indexer(self):
        target = Int64Index(np.arange(10))
        indexer = self.index.get_indexer(target)
        expected = np.array([0, -1, 1, -1, 2, -1, 3, -1, 4, -1], dtype=np.intp)
        tm.assert_numpy_array_equal(indexer, expected)

        target = Int64Index(np.arange(10))
        indexer = self.index.get_indexer(target, method='pad')
        expected = np.array([0, 0, 1, 1, 2, 2, 3, 3, 4, 4], dtype=np.intp)
        tm.assert_numpy_array_equal(indexer, expected)

        target = Int64Index(np.arange(10))
        indexer = self.index.get_indexer(target, method='backfill')
        expected = np.array([0, 1, 1, 2, 2, 3, 3, 4, 4, 5], dtype=np.intp)
        tm.assert_numpy_array_equal(indexer, expected)

    def test_intersection(self):
        other = Index([1, 2, 3, 4, 5])
        result = self.index.intersection(other)
        expected = Index(np.sort(np.intersect1d(self.index.values,
                                                other.values)))
        tm.assert_index_equal(result, expected)

        result = other.intersection(self.index)
        expected = Index(np.sort(np.asarray(np.intersect1d(self.index.values,
                                                           other.values))))
        tm.assert_index_equal(result, expected)

    def test_join_inner(self):
        other = Int64Index([7, 12, 25, 1, 2, 5])
        other_mono = Int64Index([1, 2, 5, 7, 12, 25])

        # not monotonic
        res, lidx, ridx = self.index.join(other, how='inner',
                                          return_indexers=True)

        # no guarantee of sortedness, so sort for comparison purposes
        ind = res.argsort()
        res = res.take(ind)
        lidx = lidx.take(ind)
        ridx = ridx.take(ind)

        eres = Int64Index([2, 12])
        elidx = np.array([1, 6], dtype=np.intp)
        eridx = np.array([4, 1], dtype=np.intp)

        assert isinstance(res, Int64Index)
        tm.assert_index_equal(res, eres)
        tm.assert_numpy_array_equal(lidx, elidx)
        tm.assert_numpy_array_equal(ridx, eridx)

        # monotonic
        res, lidx, ridx = self.index.join(other_mono, how='inner',
                                          return_indexers=True)

        res2 = self.index.intersection(other_mono)
        tm.assert_index_equal(res, res2)

        elidx = np.array([1, 6], dtype=np.intp)
        eridx = np.array([1, 4], dtype=np.intp)
        assert isinstance(res, Int64Index)
        tm.assert_index_equal(res, eres)
        tm.assert_numpy_array_equal(lidx, elidx)
        tm.assert_numpy_array_equal(ridx, eridx)

    def test_join_left(self):
        other = Int64Index([7, 12, 25, 1, 2, 5])
        other_mono = Int64Index([1, 2, 5, 7, 12, 25])

        # not monotonic
        res, lidx, ridx = self.index.join(other, how='left',
                                          return_indexers=True)
        eres = self.index
        eridx = np.array([-1, 4, -1, -1, -1, -1, 1, -1, -1, -1],
                         dtype=np.intp)

        assert isinstance(res, Int64Index)
        tm.assert_index_equal(res, eres)
        assert lidx is None
        tm.assert_numpy_array_equal(ridx, eridx)

        # monotonic
        res, lidx, ridx = self.index.join(other_mono, how='left',
                                          return_indexers=True)
        eridx = np.array([-1, 1, -1, -1, -1, -1, 4, -1, -1, -1],
                         dtype=np.intp)
        assert isinstance(res, Int64Index)
        tm.assert_index_equal(res, eres)
        assert lidx is None
        tm.assert_numpy_array_equal(ridx, eridx)

        # non-unique
        idx = Index([1, 1, 2, 5])
        idx2 = Index([1, 2, 5, 7, 9])
        res, lidx, ridx = idx2.join(idx, how='left', return_indexers=True)
        eres = Index([1, 1, 2, 5, 7, 9])  # 1 is in idx2, so it should be x2
        eridx = np.array([0, 1, 2, 3, -1, -1], dtype=np.intp)
        elidx = np.array([0, 0, 1, 2, 3, 4], dtype=np.intp)
        tm.assert_index_equal(res, eres)
        tm.assert_numpy_array_equal(lidx, elidx)
        tm.assert_numpy_array_equal(ridx, eridx)

    def test_join_right(self):
        other = Int64Index([7, 12, 25, 1, 2, 5])
        other_mono = Int64Index([1, 2, 5, 7, 12, 25])

        # not monotonic
        res, lidx, ridx = self.index.join(other, how='right',
                                          return_indexers=True)
        eres = other
        elidx = np.array([-1, 6, -1, -1, 1, -1], dtype=np.intp)

        assert isinstance(other, Int64Index)
        tm.assert_index_equal(res, eres)
        tm.assert_numpy_array_equal(lidx, elidx)
        assert ridx is None

        # monotonic
        res, lidx, ridx = self.index.join(other_mono, how='right',
                                          return_indexers=True)
        eres = other_mono
        elidx = np.array([-1, 1, -1, -1, 6, -1], dtype=np.intp)
        assert isinstance(other, Int64Index)
        tm.assert_index_equal(res, eres)
        tm.assert_numpy_array_equal(lidx, elidx)
        assert ridx is None

        # non-unique
        idx = Index([1, 1, 2, 5])
        idx2 = Index([1, 2, 5, 7, 9])
        res, lidx, ridx = idx.join(idx2, how='right', return_indexers=True)
        eres = Index([1, 1, 2, 5, 7, 9])  # 1 is in idx2, so it should be x2
        elidx = np.array([0, 1, 2, 3, -1, -1], dtype=np.intp)
        eridx = np.array([0, 0, 1, 2, 3, 4], dtype=np.intp)
        tm.assert_index_equal(res, eres)
        tm.assert_numpy_array_equal(lidx, elidx)
        tm.assert_numpy_array_equal(ridx, eridx)

    def test_join_non_int_index(self):
        other = Index([3, 6, 7, 8, 10], dtype=object)

        outer = self.index.join(other, how='outer')
        outer2 = other.join(self.index, how='outer')
        expected = Index([0, 2, 3, 4, 6, 7, 8, 10, 12, 14, 16, 18])
        tm.assert_index_equal(outer, outer2)
        tm.assert_index_equal(outer, expected)

        inner = self.index.join(other, how='inner')
        inner2 = other.join(self.index, how='inner')
        expected = Index([6, 8, 10])
        tm.assert_index_equal(inner, inner2)
        tm.assert_index_equal(inner, expected)

        left = self.index.join(other, how='left')
        tm.assert_index_equal(left, self.index.astype(object))

        left2 = other.join(self.index, how='left')
        tm.assert_index_equal(left2, other)

        right = self.index.join(other, how='right')
        tm.assert_index_equal(right, other)

        right2 = other.join(self.index, how='right')
        tm.assert_index_equal(right2, self.index.astype(object))

    def test_join_outer(self):
        other = Int64Index([7, 12, 25, 1, 2, 5])
        other_mono = Int64Index([1, 2, 5, 7, 12, 25])

        # not monotonic
        # guarantee of sortedness
        res, lidx, ridx = self.index.join(other, how='outer',
                                          return_indexers=True)
        noidx_res = self.index.join(other, how='outer')
        tm.assert_index_equal(res, noidx_res)

        eres = Int64Index([0, 1, 2, 4, 5, 6, 7, 8, 10, 12, 14, 16, 18, 25])
        elidx = np.array([0, -1, 1, 2, -1, 3, -1, 4, 5, 6, 7, 8, 9, -1],
                         dtype=np.intp)
        eridx = np.array([-1, 3, 4, -1, 5, -1, 0, -1, -1, 1, -1, -1, -1, 2],
                         dtype=np.intp)

        assert isinstance(res, Int64Index)
        tm.assert_index_equal(res, eres)
        tm.assert_numpy_array_equal(lidx, elidx)
        tm.assert_numpy_array_equal(ridx, eridx)

        # monotonic
        res, lidx, ridx = self.index.join(other_mono, how='outer',
                                          return_indexers=True)
        noidx_res = self.index.join(other_mono, how='outer')
        tm.assert_index_equal(res, noidx_res)

        elidx = np.array([0, -1, 1, 2, -1, 3, -1, 4, 5, 6, 7, 8, 9, -1],
                         dtype=np.intp)
        eridx = np.array([-1, 0, 1, -1, 2, -1, 3, -1, -1, 4, -1, -1, -1, 5],
                         dtype=np.intp)
        assert isinstance(res, Int64Index)
        tm.assert_index_equal(res, eres)
        tm.assert_numpy_array_equal(lidx, elidx)
        tm.assert_numpy_array_equal(ridx, eridx)


class TestUInt64Index(NumericInt):

    _dtype = 'uint64'
    _holder = UInt64Index

    def setup_method(self, method):
        vals = [2**63, 2**63 + 10, 2**63 + 15, 2**63 + 20, 2**63 + 25]
        self.indices = dict(index=UInt64Index(vals),
                            index_dec=UInt64Index(reversed(vals)))
        self.setup_indices()

    def create_index(self):
        return UInt64Index(np.arange(5, dtype='uint64'))

    def test_constructor(self):
        idx = UInt64Index([1, 2, 3])
        res = Index([1, 2, 3], dtype=np.uint64)
        tm.assert_index_equal(res, idx)

        idx = UInt64Index([1, 2**63])
        res = Index([1, 2**63], dtype=np.uint64)
        tm.assert_index_equal(res, idx)

        idx = UInt64Index([1, 2**63])
        res = Index([1, 2**63])
        tm.assert_index_equal(res, idx)

        idx = Index([-1, 2**63], dtype=object)
        res = Index(np.array([-1, 2**63], dtype=object))
        tm.assert_index_equal(res, idx)

    def test_get_indexer(self):
        target = UInt64Index(np.arange(10).astype('uint64') * 5 + 2**63)
        indexer = self.index.get_indexer(target)
        expected = np.array([0, -1, 1, 2, 3, 4,
                             -1, -1, -1, -1], dtype=np.intp)
        tm.assert_numpy_array_equal(indexer, expected)

        target = UInt64Index(np.arange(10).astype('uint64') * 5 + 2**63)
        indexer = self.index.get_indexer(target, method='pad')
        expected = np.array([0, 0, 1, 2, 3, 4,
                             4, 4, 4, 4], dtype=np.intp)
        tm.assert_numpy_array_equal(indexer, expected)

        target = UInt64Index(np.arange(10).astype('uint64') * 5 + 2**63)
        indexer = self.index.get_indexer(target, method='backfill')
        expected = np.array([0, 1, 1, 2, 3, 4,
                             -1, -1, -1, -1], dtype=np.intp)
        tm.assert_numpy_array_equal(indexer, expected)

    def test_intersection(self):
        other = Index([2**63, 2**63 + 5, 2**63 + 10, 2**63 + 15, 2**63 + 20])
        result = self.index.intersection(other)
        expected = Index(np.sort(np.intersect1d(self.index.values,
                                                other.values)))
        tm.assert_index_equal(result, expected)

        result = other.intersection(self.index)
        expected = Index(np.sort(np.asarray(np.intersect1d(self.index.values,
                                                           other.values))))
        tm.assert_index_equal(result, expected)

    def test_join_inner(self):
        other = UInt64Index(2**63 + np.array(
            [7, 12, 25, 1, 2, 10], dtype='uint64'))
        other_mono = UInt64Index(2**63 + np.array(
            [1, 2, 7, 10, 12, 25], dtype='uint64'))

        # not monotonic
        res, lidx, ridx = self.index.join(other, how='inner',
                                          return_indexers=True)

        # no guarantee of sortedness, so sort for comparison purposes
        ind = res.argsort()
        res = res.take(ind)
        lidx = lidx.take(ind)
        ridx = ridx.take(ind)

        eres = UInt64Index(2**63 + np.array([10, 25], dtype='uint64'))
        elidx = np.array([1, 4], dtype=np.intp)
        eridx = np.array([5, 2], dtype=np.intp)

        assert isinstance(res, UInt64Index)
        tm.assert_index_equal(res, eres)
        tm.assert_numpy_array_equal(lidx, elidx)
        tm.assert_numpy_array_equal(ridx, eridx)

        # monotonic
        res, lidx, ridx = self.index.join(other_mono, how='inner',
                                          return_indexers=True)

        res2 = self.index.intersection(other_mono)
        tm.assert_index_equal(res, res2)

        elidx = np.array([1, 4], dtype=np.intp)
        eridx = np.array([3, 5], dtype=np.intp)

        assert isinstance(res, UInt64Index)
        tm.assert_index_equal(res, eres)
        tm.assert_numpy_array_equal(lidx, elidx)
        tm.assert_numpy_array_equal(ridx, eridx)

    def test_join_left(self):
        other = UInt64Index(2**63 + np.array(
            [7, 12, 25, 1, 2, 10], dtype='uint64'))
        other_mono = UInt64Index(2**63 + np.array(
            [1, 2, 7, 10, 12, 25], dtype='uint64'))

        # not monotonic
        res, lidx, ridx = self.index.join(other, how='left',
                                          return_indexers=True)
        eres = self.index
        eridx = np.array([-1, 5, -1, -1, 2], dtype=np.intp)

        assert isinstance(res, UInt64Index)
        tm.assert_index_equal(res, eres)
        assert lidx is None
        tm.assert_numpy_array_equal(ridx, eridx)

        # monotonic
        res, lidx, ridx = self.index.join(other_mono, how='left',
                                          return_indexers=True)
        eridx = np.array([-1, 3, -1, -1, 5], dtype=np.intp)

        assert isinstance(res, UInt64Index)
        tm.assert_index_equal(res, eres)
        assert lidx is None
        tm.assert_numpy_array_equal(ridx, eridx)

        # non-unique
        idx = UInt64Index(2**63 + np.array([1, 1, 2, 5], dtype='uint64'))
        idx2 = UInt64Index(2**63 + np.array([1, 2, 5, 7, 9], dtype='uint64'))
        res, lidx, ridx = idx2.join(idx, how='left', return_indexers=True)

        # 1 is in idx2, so it should be x2
        eres = UInt64Index(2**63 + np.array(
            [1, 1, 2, 5, 7, 9], dtype='uint64'))
        eridx = np.array([0, 1, 2, 3, -1, -1], dtype=np.intp)
        elidx = np.array([0, 0, 1, 2, 3, 4], dtype=np.intp)

        tm.assert_index_equal(res, eres)
        tm.assert_numpy_array_equal(lidx, elidx)
        tm.assert_numpy_array_equal(ridx, eridx)

    def test_join_right(self):
        other = UInt64Index(2**63 + np.array(
            [7, 12, 25, 1, 2, 10], dtype='uint64'))
        other_mono = UInt64Index(2**63 + np.array(
            [1, 2, 7, 10, 12, 25], dtype='uint64'))

        # not monotonic
        res, lidx, ridx = self.index.join(other, how='right',
                                          return_indexers=True)
        eres = other
        elidx = np.array([-1, -1, 4, -1, -1, 1], dtype=np.intp)

        tm.assert_numpy_array_equal(lidx, elidx)
        assert isinstance(other, UInt64Index)
        tm.assert_index_equal(res, eres)
        assert ridx is None

        # monotonic
        res, lidx, ridx = self.index.join(other_mono, how='right',
                                          return_indexers=True)
        eres = other_mono
        elidx = np.array([-1, -1, -1, 1, -1, 4], dtype=np.intp)

        assert isinstance(other, UInt64Index)
        tm.assert_numpy_array_equal(lidx, elidx)
        tm.assert_index_equal(res, eres)
        assert ridx is None

        # non-unique
        idx = UInt64Index(2**63 + np.array([1, 1, 2, 5], dtype='uint64'))
        idx2 = UInt64Index(2**63 + np.array([1, 2, 5, 7, 9], dtype='uint64'))
        res, lidx, ridx = idx.join(idx2, how='right', return_indexers=True)

        # 1 is in idx2, so it should be x2
        eres = UInt64Index(2**63 + np.array(
            [1, 1, 2, 5, 7, 9], dtype='uint64'))
        elidx = np.array([0, 1, 2, 3, -1, -1], dtype=np.intp)
        eridx = np.array([0, 0, 1, 2, 3, 4], dtype=np.intp)

        tm.assert_index_equal(res, eres)
        tm.assert_numpy_array_equal(lidx, elidx)
        tm.assert_numpy_array_equal(ridx, eridx)

    def test_join_non_int_index(self):
        other = Index(2**63 + np.array(
            [1, 5, 7, 10, 20], dtype='uint64'), dtype=object)

        outer = self.index.join(other, how='outer')
        outer2 = other.join(self.index, how='outer')
        expected = Index(2**63 + np.array(
            [0, 1, 5, 7, 10, 15, 20, 25], dtype='uint64'))
        tm.assert_index_equal(outer, outer2)
        tm.assert_index_equal(outer, expected)

        inner = self.index.join(other, how='inner')
        inner2 = other.join(self.index, how='inner')
        expected = Index(2**63 + np.array([10, 20], dtype='uint64'))
        tm.assert_index_equal(inner, inner2)
        tm.assert_index_equal(inner, expected)

        left = self.index.join(other, how='left')
        tm.assert_index_equal(left, self.index.astype(object))

        left2 = other.join(self.index, how='left')
        tm.assert_index_equal(left2, other)

        right = self.index.join(other, how='right')
        tm.assert_index_equal(right, other)

        right2 = other.join(self.index, how='right')
        tm.assert_index_equal(right2, self.index.astype(object))

    def test_join_outer(self):
        other = UInt64Index(2**63 + np.array(
            [7, 12, 25, 1, 2, 10], dtype='uint64'))
        other_mono = UInt64Index(2**63 + np.array(
            [1, 2, 7, 10, 12, 25], dtype='uint64'))

        # not monotonic
        # guarantee of sortedness
        res, lidx, ridx = self.index.join(other, how='outer',
                                          return_indexers=True)
        noidx_res = self.index.join(other, how='outer')
        tm.assert_index_equal(res, noidx_res)

        eres = UInt64Index(2**63 + np.array(
            [0, 1, 2, 7, 10, 12, 15, 20, 25], dtype='uint64'))
        elidx = np.array([0, -1, -1, -1, 1, -1, 2, 3, 4], dtype=np.intp)
        eridx = np.array([-1, 3, 4, 0, 5, 1, -1, -1, 2], dtype=np.intp)

        assert isinstance(res, UInt64Index)
        tm.assert_index_equal(res, eres)
        tm.assert_numpy_array_equal(lidx, elidx)
        tm.assert_numpy_array_equal(ridx, eridx)

        # monotonic
        res, lidx, ridx = self.index.join(other_mono, how='outer',
                                          return_indexers=True)
        noidx_res = self.index.join(other_mono, how='outer')
        tm.assert_index_equal(res, noidx_res)

        elidx = np.array([0, -1, -1, -1, 1, -1, 2, 3, 4], dtype=np.intp)
        eridx = np.array([-1, 0, 1, 2, 3, 4, -1, -1, 5], dtype=np.intp)

        assert isinstance(res, UInt64Index)
        tm.assert_index_equal(res, eres)
        tm.assert_numpy_array_equal(lidx, elidx)
        tm.assert_numpy_array_equal(ridx, eridx)<|MERGE_RESOLUTION|>--- conflicted
+++ resolved
@@ -13,11 +13,7 @@
 import pandas.util.testing as tm
 
 import pandas as pd
-<<<<<<< HEAD
-from pandas._libs.lib import Timestamp, Timedelta
-=======
-from pandas._libs.tslib import Timestamp
->>>>>>> 35812eaa
+from pandas._libs.tslib import Timestamp, Timedelta
 
 from pandas.tests.indexes.common import Base
 
