--- conflicted
+++ resolved
@@ -5,7 +5,7 @@
 from pandas.core.indexes.api import Index, MultiIndex
 import pandas.util.testing as tm
 
-<<<<<<< HEAD
+
 indices_list = [tm.makeUnicodeIndex(100),
                 tm.makeStringIndex(100),
                 tm.makeDateIndex(100),
@@ -19,31 +19,12 @@
                 tm.makeCategoricalIndex(100),
                 tm.makeIntervalIndex(100),
                 Index([]),
-                MultiIndex.from_tuples(lzip(
+                MultiIndex.from_tuples(zip(
                     ['foo', 'bar', 'baz'], [1, 2, 3])),
                 Index([0, 0, 1, 1, 2, 2])]
 
 
 @pytest.fixture(params=indices_list, ids=lambda x: type(x).__name__)
-=======
-
-@pytest.fixture(params=[tm.makeUnicodeIndex(100),
-                        tm.makeStringIndex(100),
-                        tm.makeDateIndex(100),
-                        tm.makePeriodIndex(100),
-                        tm.makeTimedeltaIndex(100),
-                        tm.makeIntIndex(100),
-                        tm.makeUIntIndex(100),
-                        tm.makeRangeIndex(100),
-                        tm.makeFloatIndex(100),
-                        Index([True, False]),
-                        tm.makeCategoricalIndex(100),
-                        Index([]),
-                        MultiIndex.from_tuples(zip(
-                            ['foo', 'bar', 'baz'], [1, 2, 3])),
-                        Index([0, 0, 1, 1, 2, 2])],
-                ids=lambda x: type(x).__name__)
->>>>>>> 3b24fb67
 def indices(request):
     return request.param
 
