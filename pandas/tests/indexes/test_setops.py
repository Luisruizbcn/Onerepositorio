--- conflicted
+++ resolved
@@ -103,14 +103,8 @@
 def test_union_dtypes(left, right, expected, names):
     left = pandas_dtype(left)
     right = pandas_dtype(right)
-<<<<<<< HEAD
-    a = Index([], dtype=left)
-    b = Index([], dtype=right)
-    result = a.union(b).dtype
-    assert result == expected
-=======
-    a = pd.Index([], dtype=left, name=names[0])
-    b = pd.Index([], dtype=right, name=names[1])
+    a = Index([], dtype=left, name=names[0])
+    b = Index([], dtype=right, name=names[1])
     result = a.union(b)
     assert result.dtype == expected
     assert result.name == names[2]
@@ -119,7 +113,6 @@
     # TODO: pin down desired dtype; do we want it to be commutative?
     result = a.intersection(b)
     assert result.name == names[2]
->>>>>>> f957b0c2
 
 
 def test_dunder_inplace_setops_deprecated(index):
