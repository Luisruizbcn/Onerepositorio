""" Test cases for DataFrame.plot """

from datetime import date, datetime
import itertools
import string
import warnings

import numpy as np
from numpy.random import rand, randn
import pytest

import pandas.util._test_decorators as td

from pandas.core.dtypes.api import is_list_like

import pandas as pd
from pandas import DataFrame, MultiIndex, PeriodIndex, Series, bdate_range, date_range
import pandas._testing as tm
from pandas.core.arrays import integer_array
from pandas.tests.plotting.common import TestPlotBase, _check_plot_works

from pandas.io.formats.printing import pprint_thing
import pandas.plotting as plotting


@td.skip_if_no_mpl
class TestDataFramePlots(TestPlotBase):
    def setup_method(self, method):
        TestPlotBase.setup_method(self, method)
        import matplotlib as mpl

        mpl.rcdefaults()

        self.tdf = tm.makeTimeDataFrame()
        self.hexbin_df = DataFrame(
            {
                "A": np.random.uniform(size=20),
                "B": np.random.uniform(size=20),
                "C": np.arange(20) + np.random.uniform(size=20),
            }
        )

    def _assert_ytickslabels_visibility(self, axes, expected):
        for ax, exp in zip(axes, expected):
            self._check_visible(ax.get_yticklabels(), visible=exp)

    def _assert_xtickslabels_visibility(self, axes, expected):
        for ax, exp in zip(axes, expected):
            self._check_visible(ax.get_xticklabels(), visible=exp)

    @pytest.mark.xfail(reason="Waiting for PR 34334", strict=True)
    @pytest.mark.slow
    def test_plot(self):
        from pandas.plotting._matplotlib.compat import _mpl_ge_3_1_0

        df = self.tdf
        _check_plot_works(df.plot, grid=False)
        # _check_plot_works adds an ax so catch warning. see GH #13188
        with tm.assert_produces_warning(UserWarning):
            axes = _check_plot_works(df.plot, subplots=True)
        self._check_axes_shape(axes, axes_num=4, layout=(4, 1))

        with tm.assert_produces_warning(UserWarning):
            axes = _check_plot_works(df.plot, subplots=True, layout=(-1, 2))
        self._check_axes_shape(axes, axes_num=4, layout=(2, 2))

        with tm.assert_produces_warning(UserWarning):
            axes = _check_plot_works(df.plot, subplots=True, use_index=False)
        self._check_axes_shape(axes, axes_num=4, layout=(4, 1))

        df = DataFrame({"x": [1, 2], "y": [3, 4]})
        if _mpl_ge_3_1_0():
            msg = "'Line2D' object has no property 'blarg'"
        else:
            msg = "Unknown property blarg"
        with pytest.raises(AttributeError, match=msg):
            df.plot.line(blarg=True)

        df = DataFrame(np.random.rand(10, 3), index=list(string.ascii_letters[:10]))

        _check_plot_works(df.plot, use_index=True)
        _check_plot_works(df.plot, sort_columns=False)
        _check_plot_works(df.plot, yticks=[1, 5, 10])
        _check_plot_works(df.plot, xticks=[1, 5, 10])
        _check_plot_works(df.plot, ylim=(-100, 100), xlim=(-100, 100))

        with tm.assert_produces_warning(UserWarning):
            _check_plot_works(df.plot, subplots=True, title="blah")

        # We have to redo it here because _check_plot_works does two plots,
        # once without an ax kwarg and once with an ax kwarg and the new sharex
        # behaviour does not remove the visibility of the latter axis (as ax is
        # present).  see: https://github.com/pandas-dev/pandas/issues/9737

        axes = df.plot(subplots=True, title="blah")
        self._check_axes_shape(axes, axes_num=3, layout=(3, 1))
        # axes[0].figure.savefig("test.png")
        for ax in axes[:2]:
            self._check_visible(ax.xaxis)  # xaxis must be visible for grid
            self._check_visible(ax.get_xticklabels(), visible=False)
            self._check_visible(ax.get_xticklabels(minor=True), visible=False)
            self._check_visible([ax.xaxis.get_label()], visible=False)
        for ax in [axes[2]]:
            self._check_visible(ax.xaxis)
            self._check_visible(ax.get_xticklabels())
            self._check_visible([ax.xaxis.get_label()])
            self._check_ticks_props(ax, xrot=0)

        _check_plot_works(df.plot, title="blah")

        tuples = zip(string.ascii_letters[:10], range(10))
        df = DataFrame(np.random.rand(10, 3), index=MultiIndex.from_tuples(tuples))
        _check_plot_works(df.plot, use_index=True)

        # unicode
        index = MultiIndex.from_tuples(
            [
                ("\u03b1", 0),
                ("\u03b1", 1),
                ("\u03b2", 2),
                ("\u03b2", 3),
                ("\u03b3", 4),
                ("\u03b3", 5),
                ("\u03b4", 6),
                ("\u03b4", 7),
            ],
            names=["i0", "i1"],
        )
        columns = MultiIndex.from_tuples(
            [("bar", "\u0394"), ("bar", "\u0395")], names=["c0", "c1"]
        )
        df = DataFrame(np.random.randint(0, 10, (8, 2)), columns=columns, index=index)
        _check_plot_works(df.plot, title="\u03A3")

        # GH 6951
        # Test with single column
        df = DataFrame({"x": np.random.rand(10)})
        axes = _check_plot_works(df.plot.bar, subplots=True)
        self._check_axes_shape(axes, axes_num=1, layout=(1, 1))

        axes = _check_plot_works(df.plot.bar, subplots=True, layout=(-1, 1))
        self._check_axes_shape(axes, axes_num=1, layout=(1, 1))
        # When ax is supplied and required number of axes is 1,
        # passed ax should be used:
        fig, ax = self.plt.subplots()
        axes = df.plot.bar(subplots=True, ax=ax)
        assert len(axes) == 1
        result = ax.axes
        assert result is axes[0]

    def test_integer_array_plot(self):
        # GH 25587
        arr = integer_array([1, 2, 3, 4], dtype="UInt32")

        s = Series(arr)
        _check_plot_works(s.plot.line)
        _check_plot_works(s.plot.bar)
        _check_plot_works(s.plot.hist)
        _check_plot_works(s.plot.pie)

        df = DataFrame({"x": arr, "y": arr})
        _check_plot_works(df.plot.line)
        _check_plot_works(df.plot.bar)
        _check_plot_works(df.plot.hist)
        _check_plot_works(df.plot.pie, y="y")
        _check_plot_works(df.plot.scatter, x="x", y="y")
        _check_plot_works(df.plot.hexbin, x="x", y="y")

    def test_mpl2_color_cycle_str(self):
        # GH 15516
        colors = ["C" + str(x) for x in range(10)]
        df = DataFrame(randn(10, 3), columns=["a", "b", "c"])
        for c in colors:
            _check_plot_works(df.plot, color=c)

    def test_color_single_series_list(self):
        # GH 3486
        df = DataFrame({"A": [1, 2, 3]})
        _check_plot_works(df.plot, color=["red"])

    def test_rgb_tuple_color(self):
        # GH 16695
        df = DataFrame({"x": [1, 2], "y": [3, 4]})
        _check_plot_works(df.plot, x="x", y="y", color=(1, 0, 0))
        _check_plot_works(df.plot, x="x", y="y", color=(1, 0, 0, 0.5))

    def test_color_empty_string(self):
        df = DataFrame(randn(10, 2))
        with pytest.raises(ValueError):
            df.plot(color="")

    def test_color_and_style_arguments(self):
        df = DataFrame({"x": [1, 2], "y": [3, 4]})
        # passing both 'color' and 'style' arguments should be allowed
        # if there is no color symbol in the style strings:
        ax = df.plot(color=["red", "black"], style=["-", "--"])
        # check that the linestyles are correctly set:
        linestyle = [line.get_linestyle() for line in ax.lines]
        assert linestyle == ["-", "--"]
        # check that the colors are correctly set:
        color = [line.get_color() for line in ax.lines]
        assert color == ["red", "black"]
        # passing both 'color' and 'style' arguments should not be allowed
        # if there is a color symbol in the style strings:
        with pytest.raises(ValueError):
            df.plot(color=["red", "black"], style=["k-", "r--"])

    def test_nonnumeric_exclude(self):
        df = DataFrame({"A": ["x", "y", "z"], "B": [1, 2, 3]})
        ax = df.plot()
        assert len(ax.get_lines()) == 1  # B was plotted

    @pytest.mark.slow
    def test_implicit_label(self):
        df = DataFrame(randn(10, 3), columns=["a", "b", "c"])
        ax = df.plot(x="a", y="b")
        self._check_text_labels(ax.xaxis.get_label(), "a")

    @pytest.mark.slow
    def test_donot_overwrite_index_name(self):
        # GH 8494
        df = DataFrame(randn(2, 2), columns=["a", "b"])
        df.index.name = "NAME"
        df.plot(y="b", label="LABEL")
        assert df.index.name == "NAME"

    @pytest.mark.slow
    def test_plot_xy(self):
        # columns.inferred_type == 'string'
        df = self.tdf
        self._check_data(df.plot(x=0, y=1), df.set_index("A")["B"].plot())
        self._check_data(df.plot(x=0), df.set_index("A").plot())
        self._check_data(df.plot(y=0), df.B.plot())
        self._check_data(df.plot(x="A", y="B"), df.set_index("A").B.plot())
        self._check_data(df.plot(x="A"), df.set_index("A").plot())
        self._check_data(df.plot(y="B"), df.B.plot())

        # columns.inferred_type == 'integer'
        df.columns = np.arange(1, len(df.columns) + 1)
        self._check_data(df.plot(x=1, y=2), df.set_index(1)[2].plot())
        self._check_data(df.plot(x=1), df.set_index(1).plot())
        self._check_data(df.plot(y=1), df[1].plot())

        # figsize and title
        ax = df.plot(x=1, y=2, title="Test", figsize=(16, 8))
        self._check_text_labels(ax.title, "Test")
        self._check_axes_shape(ax, axes_num=1, layout=(1, 1), figsize=(16.0, 8.0))

        # columns.inferred_type == 'mixed'
        # TODO add MultiIndex test

    @pytest.mark.slow
    @pytest.mark.parametrize(
        "input_log, expected_log", [(True, "log"), ("sym", "symlog")]
    )
    def test_logscales(self, input_log, expected_log):
        df = DataFrame({"a": np.arange(100)}, index=np.arange(100))

        ax = df.plot(logy=input_log)
        self._check_ax_scales(ax, yaxis=expected_log)
        assert ax.get_yscale() == expected_log

        ax = df.plot(logx=input_log)
        self._check_ax_scales(ax, xaxis=expected_log)
        assert ax.get_xscale() == expected_log

        ax = df.plot(loglog=input_log)
        self._check_ax_scales(ax, xaxis=expected_log, yaxis=expected_log)
        assert ax.get_xscale() == expected_log
        assert ax.get_yscale() == expected_log

    @pytest.mark.parametrize("input_param", ["logx", "logy", "loglog"])
    def test_invalid_logscale(self, input_param):
        # GH: 24867
        df = DataFrame({"a": np.arange(100)}, index=np.arange(100))

        msg = "Boolean, None and 'sym' are valid options, 'sm' is given."
        with pytest.raises(ValueError, match=msg):
            df.plot(**{input_param: "sm"})

    @pytest.mark.slow
    def test_xcompat(self):
        import pandas as pd

        df = self.tdf
        ax = df.plot(x_compat=True)
        lines = ax.get_lines()
        assert not isinstance(lines[0].get_xdata(), PeriodIndex)

        tm.close()
        pd.plotting.plot_params["xaxis.compat"] = True
        ax = df.plot()
        lines = ax.get_lines()
        assert not isinstance(lines[0].get_xdata(), PeriodIndex)

        tm.close()
        pd.plotting.plot_params["x_compat"] = False

        ax = df.plot()
        lines = ax.get_lines()
        assert not isinstance(lines[0].get_xdata(), PeriodIndex)
        assert isinstance(PeriodIndex(lines[0].get_xdata()), PeriodIndex)

        tm.close()
        # useful if you're plotting a bunch together
        with pd.plotting.plot_params.use("x_compat", True):
            ax = df.plot()
            lines = ax.get_lines()
            assert not isinstance(lines[0].get_xdata(), PeriodIndex)

        tm.close()
        ax = df.plot()
        lines = ax.get_lines()
        assert not isinstance(lines[0].get_xdata(), PeriodIndex)
        assert isinstance(PeriodIndex(lines[0].get_xdata()), PeriodIndex)

    def test_period_compat(self):
        # GH 9012
        # period-array conversions
        df = DataFrame(
            np.random.rand(21, 2),
            index=bdate_range(datetime(2000, 1, 1), datetime(2000, 1, 31)),
            columns=["a", "b"],
        )

        df.plot()
        self.plt.axhline(y=0)
        tm.close()

    def test_unsorted_index(self):
        df = DataFrame(
            {"y": np.arange(100)}, index=np.arange(99, -1, -1), dtype=np.int64
        )
        ax = df.plot()
        lines = ax.get_lines()[0]
        rs = lines.get_xydata()
        rs = Series(rs[:, 1], rs[:, 0], dtype=np.int64, name="y")
        tm.assert_series_equal(rs, df.y, check_index_type=False)
        tm.close()

        df.index = pd.Index(np.arange(99, -1, -1), dtype=np.float64)
        ax = df.plot()
        lines = ax.get_lines()[0]
        rs = lines.get_xydata()
        rs = Series(rs[:, 1], rs[:, 0], dtype=np.int64, name="y")
        tm.assert_series_equal(rs, df.y)

    def test_unsorted_index_lims(self):
        df = DataFrame({"y": [0.0, 1.0, 2.0, 3.0]}, index=[1.0, 0.0, 3.0, 2.0])
        ax = df.plot()
        xmin, xmax = ax.get_xlim()
        lines = ax.get_lines()
        assert xmin <= np.nanmin(lines[0].get_data()[0])
        assert xmax >= np.nanmax(lines[0].get_data()[0])

        df = DataFrame(
            {"y": [0.0, 1.0, np.nan, 3.0, 4.0, 5.0, 6.0]},
            index=[1.0, 0.0, 3.0, 2.0, np.nan, 3.0, 2.0],
        )
        ax = df.plot()
        xmin, xmax = ax.get_xlim()
        lines = ax.get_lines()
        assert xmin <= np.nanmin(lines[0].get_data()[0])
        assert xmax >= np.nanmax(lines[0].get_data()[0])

        df = DataFrame({"y": [0.0, 1.0, 2.0, 3.0], "z": [91.0, 90.0, 93.0, 92.0]})
        ax = df.plot(x="z", y="y")
        xmin, xmax = ax.get_xlim()
        lines = ax.get_lines()
        assert xmin <= np.nanmin(lines[0].get_data()[0])
        assert xmax >= np.nanmax(lines[0].get_data()[0])

    @pytest.mark.slow
    def test_subplots(self):
        df = DataFrame(np.random.rand(10, 3), index=list(string.ascii_letters[:10]))

        for kind in ["bar", "barh", "line", "area"]:
            axes = df.plot(kind=kind, subplots=True, sharex=True, legend=True)
            self._check_axes_shape(axes, axes_num=3, layout=(3, 1))
            assert axes.shape == (3,)

            for ax, column in zip(axes, df.columns):
                self._check_legend_labels(ax, labels=[pprint_thing(column)])

            for ax in axes[:-2]:
                self._check_visible(ax.xaxis)  # xaxis must be visible for grid
                self._check_visible(ax.get_xticklabels(), visible=False)
                if not (kind == "bar" and self.mpl_ge_3_1_0):
                    # change https://github.com/pandas-dev/pandas/issues/26714
                    self._check_visible(ax.get_xticklabels(minor=True), visible=False)
                self._check_visible(ax.xaxis.get_label(), visible=False)
                self._check_visible(ax.get_yticklabels())

            self._check_visible(axes[-1].xaxis)
            self._check_visible(axes[-1].get_xticklabels())
            self._check_visible(axes[-1].get_xticklabels(minor=True))
            self._check_visible(axes[-1].xaxis.get_label())
            self._check_visible(axes[-1].get_yticklabels())

            axes = df.plot(kind=kind, subplots=True, sharex=False)
            for ax in axes:
                self._check_visible(ax.xaxis)
                self._check_visible(ax.get_xticklabels())
                self._check_visible(ax.get_xticklabels(minor=True))
                self._check_visible(ax.xaxis.get_label())
                self._check_visible(ax.get_yticklabels())

            axes = df.plot(kind=kind, subplots=True, legend=False)
            for ax in axes:
                assert ax.get_legend() is None

    def test_groupby_boxplot_sharey(self):
        # https://github.com/pandas-dev/pandas/issues/20968
        # sharey can now be switched check whether the right
        # pair of axes is turned on or off

        df = DataFrame(
            {
                "a": [-1.43, -0.15, -3.70, -1.43, -0.14],
                "b": [0.56, 0.84, 0.29, 0.56, 0.85],
                "c": [0, 1, 2, 3, 1],
            },
            index=[0, 1, 2, 3, 4],
        )

        # behavior without keyword
        axes = df.groupby("c").boxplot()
        expected = [True, False, True, False]
        self._assert_ytickslabels_visibility(axes, expected)

        # set sharey=True should be identical
        axes = df.groupby("c").boxplot(sharey=True)
        expected = [True, False, True, False]
        self._assert_ytickslabels_visibility(axes, expected)

        # sharey=False, all yticklabels should be visible
        axes = df.groupby("c").boxplot(sharey=False)
        expected = [True, True, True, True]
        self._assert_ytickslabels_visibility(axes, expected)

    def test_groupby_boxplot_sharex(self):
        # https://github.com/pandas-dev/pandas/issues/20968
        # sharex can now be switched check whether the right
        # pair of axes is turned on or off

        df = DataFrame(
            {
                "a": [-1.43, -0.15, -3.70, -1.43, -0.14],
                "b": [0.56, 0.84, 0.29, 0.56, 0.85],
                "c": [0, 1, 2, 3, 1],
            },
            index=[0, 1, 2, 3, 4],
        )

        # behavior without keyword
        axes = df.groupby("c").boxplot()
        expected = [True, True, True, True]
        self._assert_xtickslabels_visibility(axes, expected)

        # set sharex=False should be identical
        axes = df.groupby("c").boxplot(sharex=False)
        expected = [True, True, True, True]
        self._assert_xtickslabels_visibility(axes, expected)

        # sharex=True, yticklabels should be visible
        # only for bottom plots
        axes = df.groupby("c").boxplot(sharex=True)
        expected = [False, False, True, True]
        self._assert_xtickslabels_visibility(axes, expected)

    @pytest.mark.xfail(reason="Waiting for PR 34334", strict=True)
    @pytest.mark.slow
    def test_subplots_timeseries(self):
        idx = date_range(start="2014-07-01", freq="M", periods=10)
        df = DataFrame(np.random.rand(10, 3), index=idx)

        for kind in ["line", "area"]:
            axes = df.plot(kind=kind, subplots=True, sharex=True)
            self._check_axes_shape(axes, axes_num=3, layout=(3, 1))

            for ax in axes[:-2]:
                # GH 7801
                self._check_visible(ax.xaxis)  # xaxis must be visible for grid
                self._check_visible(ax.get_xticklabels(), visible=False)
                self._check_visible(ax.get_xticklabels(minor=True), visible=False)
                self._check_visible(ax.xaxis.get_label(), visible=False)
                self._check_visible(ax.get_yticklabels())

            self._check_visible(axes[-1].xaxis)
            self._check_visible(axes[-1].get_xticklabels())
            self._check_visible(axes[-1].get_xticklabels(minor=True))
            self._check_visible(axes[-1].xaxis.get_label())
            self._check_visible(axes[-1].get_yticklabels())
            self._check_ticks_props(axes, xrot=0)

            axes = df.plot(kind=kind, subplots=True, sharex=False, rot=45, fontsize=7)
            for ax in axes:
                self._check_visible(ax.xaxis)
                self._check_visible(ax.get_xticklabels())
                self._check_visible(ax.get_xticklabels(minor=True))
                self._check_visible(ax.xaxis.get_label())
                self._check_visible(ax.get_yticklabels())
                self._check_ticks_props(ax, xlabelsize=7, xrot=45, ylabelsize=7)

    def test_subplots_timeseries_y_axis(self):
        # GH16953
        data = {
            "numeric": np.array([1, 2, 5]),
            "timedelta": [
                pd.Timedelta(-10, unit="s"),
                pd.Timedelta(10, unit="m"),
                pd.Timedelta(10, unit="h"),
            ],
            "datetime_no_tz": [
                pd.to_datetime("2017-08-01 00:00:00"),
                pd.to_datetime("2017-08-01 02:00:00"),
                pd.to_datetime("2017-08-02 00:00:00"),
            ],
            "datetime_all_tz": [
                pd.to_datetime("2017-08-01 00:00:00", utc=True),
                pd.to_datetime("2017-08-01 02:00:00", utc=True),
                pd.to_datetime("2017-08-02 00:00:00", utc=True),
            ],
            "text": ["This", "should", "fail"],
        }
        testdata = DataFrame(data)

        ax_numeric = testdata.plot(y="numeric")
        assert (
            ax_numeric.get_lines()[0].get_data()[1] == testdata["numeric"].values
        ).all()
        ax_timedelta = testdata.plot(y="timedelta")
        assert (
            ax_timedelta.get_lines()[0].get_data()[1] == testdata["timedelta"].values
        ).all()
        ax_datetime_no_tz = testdata.plot(y="datetime_no_tz")
        assert (
            ax_datetime_no_tz.get_lines()[0].get_data()[1]
            == testdata["datetime_no_tz"].values
        ).all()
        ax_datetime_all_tz = testdata.plot(y="datetime_all_tz")
        assert (
            ax_datetime_all_tz.get_lines()[0].get_data()[1]
            == testdata["datetime_all_tz"].values
        ).all()

        msg = "no numeric data to plot"
        with pytest.raises(TypeError, match=msg):
            testdata.plot(y="text")

    @pytest.mark.xfail(reason="not support for period, categorical, datetime_mixed_tz")
    def test_subplots_timeseries_y_axis_not_supported(self):
        """
        This test will fail for:
            period:
                since period isn't yet implemented in ``select_dtypes``
                and because it will need a custom value converter +
                tick formatter (as was done for x-axis plots)

            categorical:
                 because it will need a custom value converter +
                 tick formatter (also doesn't work for x-axis, as of now)

            datetime_mixed_tz:
                because of the way how pandas handles ``Series`` of
                ``datetime`` objects with different timezone,
                generally converting ``datetime`` objects in a tz-aware
                form could help with this problem
        """
        data = {
            "numeric": np.array([1, 2, 5]),
            "period": [
                pd.Period("2017-08-01 00:00:00", freq="H"),
                pd.Period("2017-08-01 02:00", freq="H"),
                pd.Period("2017-08-02 00:00:00", freq="H"),
            ],
            "categorical": pd.Categorical(
                ["c", "b", "a"], categories=["a", "b", "c"], ordered=False
            ),
            "datetime_mixed_tz": [
                pd.to_datetime("2017-08-01 00:00:00", utc=True),
                pd.to_datetime("2017-08-01 02:00:00"),
                pd.to_datetime("2017-08-02 00:00:00"),
            ],
        }
        testdata = pd.DataFrame(data)
        ax_period = testdata.plot(x="numeric", y="period")
        assert (
            ax_period.get_lines()[0].get_data()[1] == testdata["period"].values
        ).all()
        ax_categorical = testdata.plot(x="numeric", y="categorical")
        assert (
            ax_categorical.get_lines()[0].get_data()[1]
            == testdata["categorical"].values
        ).all()
        ax_datetime_mixed_tz = testdata.plot(x="numeric", y="datetime_mixed_tz")
        assert (
            ax_datetime_mixed_tz.get_lines()[0].get_data()[1]
            == testdata["datetime_mixed_tz"].values
        ).all()

    @pytest.mark.slow
    def test_subplots_layout(self):
        # GH 6667
        df = DataFrame(np.random.rand(10, 3), index=list(string.ascii_letters[:10]))

        axes = df.plot(subplots=True, layout=(2, 2))
        self._check_axes_shape(axes, axes_num=3, layout=(2, 2))
        assert axes.shape == (2, 2)

        axes = df.plot(subplots=True, layout=(-1, 2))
        self._check_axes_shape(axes, axes_num=3, layout=(2, 2))
        assert axes.shape == (2, 2)

        axes = df.plot(subplots=True, layout=(2, -1))
        self._check_axes_shape(axes, axes_num=3, layout=(2, 2))
        assert axes.shape == (2, 2)

        axes = df.plot(subplots=True, layout=(1, 4))
        self._check_axes_shape(axes, axes_num=3, layout=(1, 4))
        assert axes.shape == (1, 4)

        axes = df.plot(subplots=True, layout=(-1, 4))
        self._check_axes_shape(axes, axes_num=3, layout=(1, 4))
        assert axes.shape == (1, 4)

        axes = df.plot(subplots=True, layout=(4, -1))
        self._check_axes_shape(axes, axes_num=3, layout=(4, 1))
        assert axes.shape == (4, 1)

        with pytest.raises(ValueError):
            df.plot(subplots=True, layout=(1, 1))
        with pytest.raises(ValueError):
            df.plot(subplots=True, layout=(-1, -1))

        # single column
        df = DataFrame(np.random.rand(10, 1), index=list(string.ascii_letters[:10]))
        axes = df.plot(subplots=True)
        self._check_axes_shape(axes, axes_num=1, layout=(1, 1))
        assert axes.shape == (1,)

        axes = df.plot(subplots=True, layout=(3, 3))
        self._check_axes_shape(axes, axes_num=1, layout=(3, 3))
        assert axes.shape == (3, 3)

    @pytest.mark.slow
    def test_subplots_warnings(self):
        # GH 9464
        with tm.assert_produces_warning(None):
            df = DataFrame(np.random.randn(100, 4))
            df.plot(subplots=True, layout=(3, 2))

            df = DataFrame(
                np.random.randn(100, 4), index=date_range("1/1/2000", periods=100)
            )
            df.plot(subplots=True, layout=(3, 2))

    @pytest.mark.slow
    def test_subplots_multiple_axes(self):
        # GH 5353, 6970, GH 7069
        fig, axes = self.plt.subplots(2, 3)
        df = DataFrame(np.random.rand(10, 3), index=list(string.ascii_letters[:10]))

        returned = df.plot(subplots=True, ax=axes[0], sharex=False, sharey=False)
        self._check_axes_shape(returned, axes_num=3, layout=(1, 3))
        assert returned.shape == (3,)
        assert returned[0].figure is fig
        # draw on second row
        returned = df.plot(subplots=True, ax=axes[1], sharex=False, sharey=False)
        self._check_axes_shape(returned, axes_num=3, layout=(1, 3))
        assert returned.shape == (3,)
        assert returned[0].figure is fig
        self._check_axes_shape(axes, axes_num=6, layout=(2, 3))
        tm.close()

        with pytest.raises(ValueError):
            fig, axes = self.plt.subplots(2, 3)
            # pass different number of axes from required
            df.plot(subplots=True, ax=axes)

        # pass 2-dim axes and invalid layout
        # invalid lauout should not affect to input and return value
        # (show warning is tested in
        # TestDataFrameGroupByPlots.test_grouped_box_multiple_axes
        fig, axes = self.plt.subplots(2, 2)
        with warnings.catch_warnings():
            warnings.simplefilter("ignore", UserWarning)
            df = DataFrame(np.random.rand(10, 4), index=list(string.ascii_letters[:10]))

            returned = df.plot(
                subplots=True, ax=axes, layout=(2, 1), sharex=False, sharey=False
            )
            self._check_axes_shape(returned, axes_num=4, layout=(2, 2))
            assert returned.shape == (4,)

            returned = df.plot(
                subplots=True, ax=axes, layout=(2, -1), sharex=False, sharey=False
            )
            self._check_axes_shape(returned, axes_num=4, layout=(2, 2))
            assert returned.shape == (4,)

            returned = df.plot(
                subplots=True, ax=axes, layout=(-1, 2), sharex=False, sharey=False
            )
        self._check_axes_shape(returned, axes_num=4, layout=(2, 2))
        assert returned.shape == (4,)

        # single column
        fig, axes = self.plt.subplots(1, 1)
        df = DataFrame(np.random.rand(10, 1), index=list(string.ascii_letters[:10]))

        axes = df.plot(subplots=True, ax=[axes], sharex=False, sharey=False)
        self._check_axes_shape(axes, axes_num=1, layout=(1, 1))
        assert axes.shape == (1,)

    def test_subplots_ts_share_axes(self):
        # GH 3964
        fig, axes = self.plt.subplots(3, 3, sharex=True, sharey=True)
        self.plt.subplots_adjust(left=0.05, right=0.95, hspace=0.3, wspace=0.3)
        df = DataFrame(
            np.random.randn(10, 9),
            index=date_range(start="2014-07-01", freq="M", periods=10),
        )
        for i, ax in enumerate(axes.ravel()):
            df[i].plot(ax=ax, fontsize=5)

        # Rows other than bottom should not be visible
        for ax in axes[0:-1].ravel():
            self._check_visible(ax.get_xticklabels(), visible=False)

        # Bottom row should be visible
        for ax in axes[-1].ravel():
            self._check_visible(ax.get_xticklabels(), visible=True)

        # First column should be visible
        for ax in axes[[0, 1, 2], [0]].ravel():
            self._check_visible(ax.get_yticklabels(), visible=True)

        # Other columns should not be visible
        for ax in axes[[0, 1, 2], [1]].ravel():
            self._check_visible(ax.get_yticklabels(), visible=False)
        for ax in axes[[0, 1, 2], [2]].ravel():
            self._check_visible(ax.get_yticklabels(), visible=False)

    def test_subplots_sharex_axes_existing_axes(self):
        # GH 9158
        d = {"A": [1.0, 2.0, 3.0, 4.0], "B": [4.0, 3.0, 2.0, 1.0], "C": [5, 1, 3, 4]}
        df = DataFrame(d, index=date_range("2014 10 11", "2014 10 14"))

        axes = df[["A", "B"]].plot(subplots=True)
        df["C"].plot(ax=axes[0], secondary_y=True)

        self._check_visible(axes[0].get_xticklabels(), visible=False)
        self._check_visible(axes[1].get_xticklabels(), visible=True)
        for ax in axes.ravel():
            self._check_visible(ax.get_yticklabels(), visible=True)

    @pytest.mark.slow
    def test_subplots_dup_columns(self):
        # GH 10962
        df = DataFrame(np.random.rand(5, 5), columns=list("aaaaa"))
        axes = df.plot(subplots=True)
        for ax in axes:
            self._check_legend_labels(ax, labels=["a"])
            assert len(ax.lines) == 1
        tm.close()

        axes = df.plot(subplots=True, secondary_y="a")
        for ax in axes:
            # (right) is only attached when subplots=False
            self._check_legend_labels(ax, labels=["a"])
            assert len(ax.lines) == 1
        tm.close()

        ax = df.plot(secondary_y="a")
        self._check_legend_labels(ax, labels=["a (right)"] * 5)
        assert len(ax.lines) == 0
        assert len(ax.right_ax.lines) == 5

    def test_negative_log(self):
        df = -DataFrame(
            rand(6, 4),
            index=list(string.ascii_letters[:6]),
            columns=["x", "y", "z", "four"],
        )

        with pytest.raises(ValueError):
            df.plot.area(logy=True)
        with pytest.raises(ValueError):
            df.plot.area(loglog=True)

    def _compare_stacked_y_cood(self, normal_lines, stacked_lines):
        base = np.zeros(len(normal_lines[0].get_data()[1]))
        for nl, sl in zip(normal_lines, stacked_lines):
            base += nl.get_data()[1]  # get y coordinates
            sy = sl.get_data()[1]
            tm.assert_numpy_array_equal(base, sy)

    def test_line_area_stacked(self):
        with tm.RNGContext(42):
            df = DataFrame(rand(6, 4), columns=["w", "x", "y", "z"])
            neg_df = -df
            # each column has either positive or negative value
            sep_df = DataFrame(
                {"w": rand(6), "x": rand(6), "y": -rand(6), "z": -rand(6)}
            )
            # each column has positive-negative mixed value
            mixed_df = DataFrame(
                randn(6, 4),
                index=list(string.ascii_letters[:6]),
                columns=["w", "x", "y", "z"],
            )

            for kind in ["line", "area"]:
                ax1 = _check_plot_works(df.plot, kind=kind, stacked=False)
                ax2 = _check_plot_works(df.plot, kind=kind, stacked=True)
                self._compare_stacked_y_cood(ax1.lines, ax2.lines)

                ax1 = _check_plot_works(neg_df.plot, kind=kind, stacked=False)
                ax2 = _check_plot_works(neg_df.plot, kind=kind, stacked=True)
                self._compare_stacked_y_cood(ax1.lines, ax2.lines)

                ax1 = _check_plot_works(sep_df.plot, kind=kind, stacked=False)
                ax2 = _check_plot_works(sep_df.plot, kind=kind, stacked=True)
                self._compare_stacked_y_cood(ax1.lines[:2], ax2.lines[:2])
                self._compare_stacked_y_cood(ax1.lines[2:], ax2.lines[2:])

                _check_plot_works(mixed_df.plot, stacked=False)
                with pytest.raises(ValueError):
                    mixed_df.plot(stacked=True)

                # Use an index with strictly positive values, preventing
                #  matplotlib from warning about ignoring xlim
                df2 = df.set_index(df.index + 1)
                _check_plot_works(df2.plot, kind=kind, logx=True, stacked=True)

    def test_line_area_nan_df(self):
        values1 = [1, 2, np.nan, 3]
        values2 = [3, np.nan, 2, 1]
        df = DataFrame({"a": values1, "b": values2})
        tdf = DataFrame({"a": values1, "b": values2}, index=tm.makeDateIndex(k=4))

        for d in [df, tdf]:
            ax = _check_plot_works(d.plot)
            masked1 = ax.lines[0].get_ydata()
            masked2 = ax.lines[1].get_ydata()
            # remove nan for comparison purpose

            exp = np.array([1, 2, 3], dtype=np.float64)
            tm.assert_numpy_array_equal(np.delete(masked1.data, 2), exp)

            exp = np.array([3, 2, 1], dtype=np.float64)
            tm.assert_numpy_array_equal(np.delete(masked2.data, 1), exp)
            tm.assert_numpy_array_equal(
                masked1.mask, np.array([False, False, True, False])
            )
            tm.assert_numpy_array_equal(
                masked2.mask, np.array([False, True, False, False])
            )

            expected1 = np.array([1, 2, 0, 3], dtype=np.float64)
            expected2 = np.array([3, 0, 2, 1], dtype=np.float64)

            ax = _check_plot_works(d.plot, stacked=True)
            tm.assert_numpy_array_equal(ax.lines[0].get_ydata(), expected1)
            tm.assert_numpy_array_equal(ax.lines[1].get_ydata(), expected1 + expected2)

            ax = _check_plot_works(d.plot.area)
            tm.assert_numpy_array_equal(ax.lines[0].get_ydata(), expected1)
            tm.assert_numpy_array_equal(ax.lines[1].get_ydata(), expected1 + expected2)

            ax = _check_plot_works(d.plot.area, stacked=False)
            tm.assert_numpy_array_equal(ax.lines[0].get_ydata(), expected1)
            tm.assert_numpy_array_equal(ax.lines[1].get_ydata(), expected2)

    def test_line_lim(self):
        df = DataFrame(rand(6, 3), columns=["x", "y", "z"])
        ax = df.plot()
        xmin, xmax = ax.get_xlim()
        lines = ax.get_lines()
        assert xmin <= lines[0].get_data()[0][0]
        assert xmax >= lines[0].get_data()[0][-1]

        ax = df.plot(secondary_y=True)
        xmin, xmax = ax.get_xlim()
        lines = ax.get_lines()
        assert xmin <= lines[0].get_data()[0][0]
        assert xmax >= lines[0].get_data()[0][-1]

        axes = df.plot(secondary_y=True, subplots=True)
        self._check_axes_shape(axes, axes_num=3, layout=(3, 1))
        for ax in axes:
            assert hasattr(ax, "left_ax")
            assert not hasattr(ax, "right_ax")
            xmin, xmax = ax.get_xlim()
            lines = ax.get_lines()
            assert xmin <= lines[0].get_data()[0][0]
            assert xmax >= lines[0].get_data()[0][-1]

    def test_area_lim(self):
        df = DataFrame(rand(6, 4), columns=["x", "y", "z", "four"])

        neg_df = -df
        for stacked in [True, False]:
            ax = _check_plot_works(df.plot.area, stacked=stacked)
            xmin, xmax = ax.get_xlim()
            ymin, ymax = ax.get_ylim()
            lines = ax.get_lines()
            assert xmin <= lines[0].get_data()[0][0]
            assert xmax >= lines[0].get_data()[0][-1]
            assert ymin == 0

            ax = _check_plot_works(neg_df.plot.area, stacked=stacked)
            ymin, ymax = ax.get_ylim()
            assert ymax == 0

    @pytest.mark.slow
    def test_bar_colors(self):
        import matplotlib.pyplot as plt

        default_colors = self._unpack_cycler(plt.rcParams)

        df = DataFrame(randn(5, 5))
        ax = df.plot.bar()
        self._check_colors(ax.patches[::5], facecolors=default_colors[:5])
        tm.close()

        custom_colors = "rgcby"
        ax = df.plot.bar(color=custom_colors)
        self._check_colors(ax.patches[::5], facecolors=custom_colors)
        tm.close()

        from matplotlib import cm

        # Test str -> colormap functionality
        ax = df.plot.bar(colormap="jet")
        rgba_colors = [cm.jet(n) for n in np.linspace(0, 1, 5)]
        self._check_colors(ax.patches[::5], facecolors=rgba_colors)
        tm.close()

        # Test colormap functionality
        ax = df.plot.bar(colormap=cm.jet)
        rgba_colors = [cm.jet(n) for n in np.linspace(0, 1, 5)]
        self._check_colors(ax.patches[::5], facecolors=rgba_colors)
        tm.close()

        ax = df.loc[:, [0]].plot.bar(color="DodgerBlue")
        self._check_colors([ax.patches[0]], facecolors=["DodgerBlue"])
        tm.close()

        ax = df.plot(kind="bar", color="green")
        self._check_colors(ax.patches[::5], facecolors=["green"] * 5)
        tm.close()

    def test_bar_user_colors(self):
        df = pd.DataFrame(
            {"A": range(4), "B": range(1, 5), "color": ["red", "blue", "blue", "red"]}
        )
        # This should *only* work when `y` is specified, else
        # we use one color per column
        ax = df.plot.bar(y="A", color=df["color"])
        result = [p.get_facecolor() for p in ax.patches]
        expected = [
            (1.0, 0.0, 0.0, 1.0),
            (0.0, 0.0, 1.0, 1.0),
            (0.0, 0.0, 1.0, 1.0),
            (1.0, 0.0, 0.0, 1.0),
        ]
        assert result == expected

    @pytest.mark.slow
    def test_bar_linewidth(self):
        df = DataFrame(randn(5, 5))

        # regular
        ax = df.plot.bar(linewidth=2)
        for r in ax.patches:
            assert r.get_linewidth() == 2

        # stacked
        ax = df.plot.bar(stacked=True, linewidth=2)
        for r in ax.patches:
            assert r.get_linewidth() == 2

        # subplots
        axes = df.plot.bar(linewidth=2, subplots=True)
        self._check_axes_shape(axes, axes_num=5, layout=(5, 1))
        for ax in axes:
            for r in ax.patches:
                assert r.get_linewidth() == 2

    @pytest.mark.slow
    def test_bar_barwidth(self):
        df = DataFrame(randn(5, 5))

        width = 0.9

        # regular
        ax = df.plot.bar(width=width)
        for r in ax.patches:
            assert r.get_width() == width / len(df.columns)

        # stacked
        ax = df.plot.bar(stacked=True, width=width)
        for r in ax.patches:
            assert r.get_width() == width

        # horizontal regular
        ax = df.plot.barh(width=width)
        for r in ax.patches:
            assert r.get_height() == width / len(df.columns)

        # horizontal stacked
        ax = df.plot.barh(stacked=True, width=width)
        for r in ax.patches:
            assert r.get_height() == width

        # subplots
        axes = df.plot.bar(width=width, subplots=True)
        for ax in axes:
            for r in ax.patches:
                assert r.get_width() == width

        # horizontal subplots
        axes = df.plot.barh(width=width, subplots=True)
        for ax in axes:
            for r in ax.patches:
                assert r.get_height() == width

    @pytest.mark.slow
    def test_bar_barwidth_position(self):
        df = DataFrame(randn(5, 5))
        self._check_bar_alignment(
            df, kind="bar", stacked=False, width=0.9, position=0.2
        )
        self._check_bar_alignment(df, kind="bar", stacked=True, width=0.9, position=0.2)
        self._check_bar_alignment(
            df, kind="barh", stacked=False, width=0.9, position=0.2
        )
        self._check_bar_alignment(
            df, kind="barh", stacked=True, width=0.9, position=0.2
        )
        self._check_bar_alignment(
            df, kind="bar", subplots=True, width=0.9, position=0.2
        )
        self._check_bar_alignment(
            df, kind="barh", subplots=True, width=0.9, position=0.2
        )

    @pytest.mark.slow
    def test_bar_barwidth_position_int(self):
        # GH 12979
        df = DataFrame(randn(5, 5))

        for w in [1, 1.0]:
            ax = df.plot.bar(stacked=True, width=w)
            ticks = ax.xaxis.get_ticklocs()
            tm.assert_numpy_array_equal(ticks, np.array([0, 1, 2, 3, 4]))
            assert ax.get_xlim() == (-0.75, 4.75)
            # check left-edge of bars
            assert ax.patches[0].get_x() == -0.5
            assert ax.patches[-1].get_x() == 3.5

        self._check_bar_alignment(df, kind="bar", stacked=True, width=1)
        self._check_bar_alignment(df, kind="barh", stacked=False, width=1)
        self._check_bar_alignment(df, kind="barh", stacked=True, width=1)
        self._check_bar_alignment(df, kind="bar", subplots=True, width=1)
        self._check_bar_alignment(df, kind="barh", subplots=True, width=1)

    @pytest.mark.slow
    def test_bar_bottom_left(self):
        df = DataFrame(rand(5, 5))
        ax = df.plot.bar(stacked=False, bottom=1)
        result = [p.get_y() for p in ax.patches]
        assert result == [1] * 25

        ax = df.plot.bar(stacked=True, bottom=[-1, -2, -3, -4, -5])
        result = [p.get_y() for p in ax.patches[:5]]
        assert result == [-1, -2, -3, -4, -5]

        ax = df.plot.barh(stacked=False, left=np.array([1, 1, 1, 1, 1]))
        result = [p.get_x() for p in ax.patches]
        assert result == [1] * 25

        ax = df.plot.barh(stacked=True, left=[1, 2, 3, 4, 5])
        result = [p.get_x() for p in ax.patches[:5]]
        assert result == [1, 2, 3, 4, 5]

        axes = df.plot.bar(subplots=True, bottom=-1)
        for ax in axes:
            result = [p.get_y() for p in ax.patches]
            assert result == [-1] * 5

        axes = df.plot.barh(subplots=True, left=np.array([1, 1, 1, 1, 1]))
        for ax in axes:
            result = [p.get_x() for p in ax.patches]
            assert result == [1] * 5

    @pytest.mark.slow
    def test_bar_nan(self):
        df = DataFrame({"A": [10, np.nan, 20], "B": [5, 10, 20], "C": [1, 2, 3]})
        ax = df.plot.bar()
        expected = [10, 0, 20, 5, 10, 20, 1, 2, 3]
        result = [p.get_height() for p in ax.patches]
        assert result == expected

        ax = df.plot.bar(stacked=True)
        result = [p.get_height() for p in ax.patches]
        assert result == expected

        result = [p.get_y() for p in ax.patches]
        expected = [0.0, 0.0, 0.0, 10.0, 0.0, 20.0, 15.0, 10.0, 40.0]
        assert result == expected

    @pytest.mark.slow
    def test_bar_categorical(self):
        # GH 13019
        df1 = pd.DataFrame(
            np.random.randn(6, 5),
            index=pd.Index(list("ABCDEF")),
            columns=pd.Index(list("abcde")),
        )
        # categorical index must behave the same
        df2 = pd.DataFrame(
            np.random.randn(6, 5),
            index=pd.CategoricalIndex(list("ABCDEF")),
            columns=pd.CategoricalIndex(list("abcde")),
        )

        for df in [df1, df2]:
            ax = df.plot.bar()
            ticks = ax.xaxis.get_ticklocs()
            tm.assert_numpy_array_equal(ticks, np.array([0, 1, 2, 3, 4, 5]))
            assert ax.get_xlim() == (-0.5, 5.5)
            # check left-edge of bars
            assert ax.patches[0].get_x() == -0.25
            assert ax.patches[-1].get_x() == 5.15

            ax = df.plot.bar(stacked=True)
            tm.assert_numpy_array_equal(ticks, np.array([0, 1, 2, 3, 4, 5]))
            assert ax.get_xlim() == (-0.5, 5.5)
            assert ax.patches[0].get_x() == -0.25
            assert ax.patches[-1].get_x() == 4.75

    @pytest.mark.slow
    def test_plot_scatter(self):
        df = DataFrame(
            randn(6, 4),
            index=list(string.ascii_letters[:6]),
            columns=["x", "y", "z", "four"],
        )

        _check_plot_works(df.plot.scatter, x="x", y="y")
        _check_plot_works(df.plot.scatter, x=1, y=2)

        with pytest.raises(TypeError):
            df.plot.scatter(x="x")
        with pytest.raises(TypeError):
            df.plot.scatter(y="y")

        # GH 6951
        axes = df.plot(x="x", y="y", kind="scatter", subplots=True)
        self._check_axes_shape(axes, axes_num=1, layout=(1, 1))

    def test_raise_error_on_datetime_time_data(self):
        # GH 8113, datetime.time type is not supported by matplotlib in scatter
        df = pd.DataFrame(np.random.randn(10), columns=["a"])
        df["dtime"] = pd.date_range(start="2014-01-01", freq="h", periods=10).time
        msg = "must be a string or a number, not 'datetime.time'"

        with pytest.raises(TypeError, match=msg):
            df.plot(kind="scatter", x="dtime", y="a")

    def test_scatterplot_datetime_data(self):
        # GH 30391
        dates = pd.date_range(start=date(2019, 1, 1), periods=12, freq="W")
        vals = np.random.normal(0, 1, len(dates))
        df = pd.DataFrame({"dates": dates, "vals": vals})

        _check_plot_works(df.plot.scatter, x="dates", y="vals")
        _check_plot_works(df.plot.scatter, x=0, y=1)

    def test_scatterplot_object_data(self):
        # GH 18755
        df = pd.DataFrame(dict(a=["A", "B", "C"], b=[2, 3, 4]))

        _check_plot_works(df.plot.scatter, x="a", y="b")
        _check_plot_works(df.plot.scatter, x=0, y=1)

        df = pd.DataFrame(dict(a=["A", "B", "C"], b=["a", "b", "c"]))

        _check_plot_works(df.plot.scatter, x="a", y="b")
        _check_plot_works(df.plot.scatter, x=0, y=1)

    @pytest.mark.slow
    def test_if_scatterplot_colorbar_affects_xaxis_visibility(self):
        # addressing issue #10611, to ensure colobar does not
        # interfere with x-axis label and ticklabels with
        # ipython inline backend.
        random_array = np.random.random((1000, 3))
        df = pd.DataFrame(random_array, columns=["A label", "B label", "C label"])

        ax1 = df.plot.scatter(x="A label", y="B label")
        ax2 = df.plot.scatter(x="A label", y="B label", c="C label")

        vis1 = [vis.get_visible() for vis in ax1.xaxis.get_minorticklabels()]
        vis2 = [vis.get_visible() for vis in ax2.xaxis.get_minorticklabels()]
        assert vis1 == vis2

        vis1 = [vis.get_visible() for vis in ax1.xaxis.get_majorticklabels()]
        vis2 = [vis.get_visible() for vis in ax2.xaxis.get_majorticklabels()]
        assert vis1 == vis2

        assert (
            ax1.xaxis.get_label().get_visible() == ax2.xaxis.get_label().get_visible()
        )

    @pytest.mark.slow
    def test_if_hexbin_xaxis_label_is_visible(self):
        # addressing issue #10678, to ensure colobar does not
        # interfere with x-axis label and ticklabels with
        # ipython inline backend.
        random_array = np.random.random((1000, 3))
        df = pd.DataFrame(random_array, columns=["A label", "B label", "C label"])

        ax = df.plot.hexbin("A label", "B label", gridsize=12)
        assert all(vis.get_visible() for vis in ax.xaxis.get_minorticklabels())
        assert all(vis.get_visible() for vis in ax.xaxis.get_majorticklabels())
        assert ax.xaxis.get_label().get_visible()

    @pytest.mark.slow
    def test_if_scatterplot_colorbars_are_next_to_parent_axes(self):
        import matplotlib.pyplot as plt

        random_array = np.random.random((1000, 3))
        df = pd.DataFrame(random_array, columns=["A label", "B label", "C label"])

        fig, axes = plt.subplots(1, 2)
        df.plot.scatter("A label", "B label", c="C label", ax=axes[0])
        df.plot.scatter("A label", "B label", c="C label", ax=axes[1])
        plt.tight_layout()

        points = np.array([ax.get_position().get_points() for ax in fig.axes])
        axes_x_coords = points[:, :, 0]
        parent_distance = axes_x_coords[1, :] - axes_x_coords[0, :]
        colorbar_distance = axes_x_coords[3, :] - axes_x_coords[2, :]
        assert np.isclose(parent_distance, colorbar_distance, atol=1e-7).all()

    @pytest.mark.parametrize("x, y", [("x", "y"), ("y", "x"), ("y", "y")])
    @pytest.mark.slow
    def test_plot_scatter_with_categorical_data(self, x, y):
        # after fixing GH 18755, should be able to plot categorical data
        df = pd.DataFrame(
            {"x": [1, 2, 3, 4], "y": pd.Categorical(["a", "b", "a", "c"])}
        )

        _check_plot_works(df.plot.scatter, x=x, y=y)

    @pytest.mark.slow
    def test_plot_scatter_with_c(self):
        df = DataFrame(
            randn(6, 4),
            index=list(string.ascii_letters[:6]),
            columns=["x", "y", "z", "four"],
        )

        axes = [df.plot.scatter(x="x", y="y", c="z"), df.plot.scatter(x=0, y=1, c=2)]
        for ax in axes:
            # default to Greys
            assert ax.collections[0].cmap.name == "Greys"

            # n.b. there appears to be no public method
            # to get the colorbar label
            assert ax.collections[0].colorbar._label == "z"

        cm = "cubehelix"
        ax = df.plot.scatter(x="x", y="y", c="z", colormap=cm)
        assert ax.collections[0].cmap.name == cm

        # verify turning off colorbar works
        ax = df.plot.scatter(x="x", y="y", c="z", colorbar=False)
        assert ax.collections[0].colorbar is None

        # verify that we can still plot a solid color
        ax = df.plot.scatter(x=0, y=1, c="red")
        assert ax.collections[0].colorbar is None
        self._check_colors(ax.collections, facecolors=["r"])

        # Ensure that we can pass an np.array straight through to matplotlib,
        # this functionality was accidentally removed previously.
        # See https://github.com/pandas-dev/pandas/issues/8852 for bug report
        #
        # Exercise colormap path and non-colormap path as they are independent
        #
        df = DataFrame({"A": [1, 2], "B": [3, 4]})
        red_rgba = [1.0, 0.0, 0.0, 1.0]
        green_rgba = [0.0, 1.0, 0.0, 1.0]
        rgba_array = np.array([red_rgba, green_rgba])
        ax = df.plot.scatter(x="A", y="B", c=rgba_array)
        # expect the face colors of the points in the non-colormap path to be
        # identical to the values we supplied, normally we'd be on shaky ground
        # comparing floats for equality but here we expect them to be
        # identical.
        tm.assert_numpy_array_equal(ax.collections[0].get_facecolor(), rgba_array)
        # we don't test the colors of the faces in this next plot because they
        # are dependent on the spring colormap, which may change its colors
        # later.
        float_array = np.array([0.0, 1.0])
        df.plot.scatter(x="A", y="B", c=float_array, cmap="spring")

    @pytest.mark.parametrize("cmap", [None, "Greys"])
    def test_scatter_with_c_column_name_with_colors(self, cmap):
        # https://github.com/pandas-dev/pandas/issues/34316
        df = pd.DataFrame(
            [[5.1, 3.5], [4.9, 3.0], [7.0, 3.2], [6.4, 3.2], [5.9, 3.0]],
            columns=["length", "width"],
        )
        df["species"] = ["r", "r", "g", "g", "b"]
        ax = df.plot.scatter(x=0, y=1, c="species", cmap=cmap)
        assert ax.collections[0].colorbar is None

    def test_plot_scatter_with_s(self):
        # this refers to GH 32904
        df = DataFrame(np.random.random((10, 3)) * 100, columns=["a", "b", "c"],)

        ax = df.plot.scatter(x="a", y="b", s="c")
        tm.assert_numpy_array_equal(df["c"].values, right=ax.collections[0].get_sizes())

    def test_scatter_colors(self):
        df = DataFrame({"a": [1, 2, 3], "b": [1, 2, 3], "c": [1, 2, 3]})
        with pytest.raises(TypeError):
            df.plot.scatter(x="a", y="b", c="c", color="green")

        default_colors = self._unpack_cycler(self.plt.rcParams)

        ax = df.plot.scatter(x="a", y="b", c="c")
        tm.assert_numpy_array_equal(
            ax.collections[0].get_facecolor()[0],
            np.array(self.colorconverter.to_rgba(default_colors[0])),
        )

        ax = df.plot.scatter(x="a", y="b", color="white")
        tm.assert_numpy_array_equal(
            ax.collections[0].get_facecolor()[0],
            np.array([1, 1, 1, 1], dtype=np.float64),
        )

    def test_scatter_colorbar_different_cmap(self):
        # GH 33389
        import matplotlib.pyplot as plt

        df = pd.DataFrame({"x": [1, 2, 3], "y": [1, 3, 2], "c": [1, 2, 3]})
        df["x2"] = df["x"] + 1

        fig, ax = plt.subplots()
        df.plot("x", "y", c="c", kind="scatter", cmap="cividis", ax=ax)
        df.plot("x2", "y", c="c", kind="scatter", cmap="magma", ax=ax)

        assert ax.collections[0].cmap.name == "cividis"
        assert ax.collections[1].cmap.name == "magma"

    @pytest.mark.slow
    def test_plot_bar(self):
        df = DataFrame(
            randn(6, 4),
            index=list(string.ascii_letters[:6]),
            columns=["one", "two", "three", "four"],
        )

        _check_plot_works(df.plot.bar)
        _check_plot_works(df.plot.bar, legend=False)
        # _check_plot_works adds an ax so catch warning. see GH #13188
        with tm.assert_produces_warning(UserWarning):
            _check_plot_works(df.plot.bar, subplots=True)
        _check_plot_works(df.plot.bar, stacked=True)

        df = DataFrame(
            randn(10, 15), index=list(string.ascii_letters[:10]), columns=range(15)
        )
        _check_plot_works(df.plot.bar)

        df = DataFrame({"a": [0, 1], "b": [1, 0]})
        ax = _check_plot_works(df.plot.bar)
        self._check_ticks_props(ax, xrot=90)

        ax = df.plot.bar(rot=35, fontsize=10)
        self._check_ticks_props(ax, xrot=35, xlabelsize=10, ylabelsize=10)

        ax = _check_plot_works(df.plot.barh)
        self._check_ticks_props(ax, yrot=0)

        ax = df.plot.barh(rot=55, fontsize=11)
        self._check_ticks_props(ax, yrot=55, ylabelsize=11, xlabelsize=11)

    def _check_bar_alignment(
        self,
        df,
        kind="bar",
        stacked=False,
        subplots=False,
        align="center",
        width=0.5,
        position=0.5,
    ):

        axes = df.plot(
            kind=kind,
            stacked=stacked,
            subplots=subplots,
            align=align,
            width=width,
            position=position,
            grid=True,
        )

        axes = self._flatten_visible(axes)

        for ax in axes:
            if kind == "bar":
                axis = ax.xaxis
                ax_min, ax_max = ax.get_xlim()
                min_edge = min(p.get_x() for p in ax.patches)
                max_edge = max(p.get_x() + p.get_width() for p in ax.patches)
            elif kind == "barh":
                axis = ax.yaxis
                ax_min, ax_max = ax.get_ylim()
                min_edge = min(p.get_y() for p in ax.patches)
                max_edge = max(p.get_y() + p.get_height() for p in ax.patches)
            else:
                raise ValueError

            # GH 7498
            # compare margins between lim and bar edges
            tm.assert_almost_equal(ax_min, min_edge - 0.25)
            tm.assert_almost_equal(ax_max, max_edge + 0.25)

            p = ax.patches[0]
            if kind == "bar" and (stacked is True or subplots is True):
                edge = p.get_x()
                center = edge + p.get_width() * position
            elif kind == "bar" and stacked is False:
                center = p.get_x() + p.get_width() * len(df.columns) * position
                edge = p.get_x()
            elif kind == "barh" and (stacked is True or subplots is True):
                center = p.get_y() + p.get_height() * position
                edge = p.get_y()
            elif kind == "barh" and stacked is False:
                center = p.get_y() + p.get_height() * len(df.columns) * position
                edge = p.get_y()
            else:
                raise ValueError

            # Check the ticks locates on integer
            assert (axis.get_ticklocs() == np.arange(len(df))).all()

            if align == "center":
                # Check whether the bar locates on center
                tm.assert_almost_equal(axis.get_ticklocs()[0], center)
            elif align == "edge":
                # Check whether the bar's edge starts from the tick
                tm.assert_almost_equal(axis.get_ticklocs()[0], edge)
            else:
                raise ValueError

        return axes

    @pytest.mark.slow
    def test_bar_stacked_center(self):
        # GH2157
        df = DataFrame({"A": [3] * 5, "B": list(range(5))}, index=range(5))
        self._check_bar_alignment(df, kind="bar", stacked=True)
        self._check_bar_alignment(df, kind="bar", stacked=True, width=0.9)
        self._check_bar_alignment(df, kind="barh", stacked=True)
        self._check_bar_alignment(df, kind="barh", stacked=True, width=0.9)

    @pytest.mark.slow
    def test_bar_center(self):
        df = DataFrame({"A": [3] * 5, "B": list(range(5))}, index=range(5))
        self._check_bar_alignment(df, kind="bar", stacked=False)
        self._check_bar_alignment(df, kind="bar", stacked=False, width=0.9)
        self._check_bar_alignment(df, kind="barh", stacked=False)
        self._check_bar_alignment(df, kind="barh", stacked=False, width=0.9)

    @pytest.mark.slow
    def test_bar_subplots_center(self):
        df = DataFrame({"A": [3] * 5, "B": list(range(5))}, index=range(5))
        self._check_bar_alignment(df, kind="bar", subplots=True)
        self._check_bar_alignment(df, kind="bar", subplots=True, width=0.9)
        self._check_bar_alignment(df, kind="barh", subplots=True)
        self._check_bar_alignment(df, kind="barh", subplots=True, width=0.9)

    @pytest.mark.slow
    def test_bar_align_single_column(self):
        df = DataFrame(randn(5))
        self._check_bar_alignment(df, kind="bar", stacked=False)
        self._check_bar_alignment(df, kind="bar", stacked=True)
        self._check_bar_alignment(df, kind="barh", stacked=False)
        self._check_bar_alignment(df, kind="barh", stacked=True)
        self._check_bar_alignment(df, kind="bar", subplots=True)
        self._check_bar_alignment(df, kind="barh", subplots=True)

    @pytest.mark.slow
    def test_bar_edge(self):
        df = DataFrame({"A": [3] * 5, "B": list(range(5))}, index=range(5))

        self._check_bar_alignment(df, kind="bar", stacked=True, align="edge")
        self._check_bar_alignment(df, kind="bar", stacked=True, width=0.9, align="edge")
        self._check_bar_alignment(df, kind="barh", stacked=True, align="edge")
        self._check_bar_alignment(
            df, kind="barh", stacked=True, width=0.9, align="edge"
        )

        self._check_bar_alignment(df, kind="bar", stacked=False, align="edge")
        self._check_bar_alignment(
            df, kind="bar", stacked=False, width=0.9, align="edge"
        )
        self._check_bar_alignment(df, kind="barh", stacked=False, align="edge")
        self._check_bar_alignment(
            df, kind="barh", stacked=False, width=0.9, align="edge"
        )

        self._check_bar_alignment(df, kind="bar", subplots=True, align="edge")
        self._check_bar_alignment(
            df, kind="bar", subplots=True, width=0.9, align="edge"
        )
        self._check_bar_alignment(df, kind="barh", subplots=True, align="edge")
        self._check_bar_alignment(
            df, kind="barh", subplots=True, width=0.9, align="edge"
        )

    @pytest.mark.slow
    def test_bar_log_no_subplots(self):
        # GH3254, GH3298 matplotlib/matplotlib#1882, #1892
        # regressions in 1.2.1
        expected = np.array([0.1, 1.0, 10.0, 100])

        # no subplots
        df = DataFrame({"A": [3] * 5, "B": list(range(1, 6))}, index=range(5))
        ax = df.plot.bar(grid=True, log=True)
        tm.assert_numpy_array_equal(ax.yaxis.get_ticklocs(), expected)

    @pytest.mark.slow
    def test_bar_log_subplots(self):
        expected = np.array([0.1, 1.0, 10.0, 100.0, 1000.0, 1e4])

        ax = DataFrame([Series([200, 300]), Series([300, 500])]).plot.bar(
            log=True, subplots=True
        )

        tm.assert_numpy_array_equal(ax[0].yaxis.get_ticklocs(), expected)
        tm.assert_numpy_array_equal(ax[1].yaxis.get_ticklocs(), expected)

    @pytest.mark.slow
    def test_boxplot(self):
        df = self.hist_df
        series = df["height"]
        numeric_cols = df._get_numeric_data().columns
        labels = [pprint_thing(c) for c in numeric_cols]

        ax = _check_plot_works(df.plot.box)
        self._check_text_labels(ax.get_xticklabels(), labels)
        tm.assert_numpy_array_equal(
            ax.xaxis.get_ticklocs(), np.arange(1, len(numeric_cols) + 1)
        )
        assert len(ax.lines) == self.bp_n_objects * len(numeric_cols)

        axes = series.plot.box(rot=40)
        self._check_ticks_props(axes, xrot=40, yrot=0)
        tm.close()

        ax = _check_plot_works(series.plot.box)

        positions = np.array([1, 6, 7])
        ax = df.plot.box(positions=positions)
        numeric_cols = df._get_numeric_data().columns
        labels = [pprint_thing(c) for c in numeric_cols]
        self._check_text_labels(ax.get_xticklabels(), labels)
        tm.assert_numpy_array_equal(ax.xaxis.get_ticklocs(), positions)
        assert len(ax.lines) == self.bp_n_objects * len(numeric_cols)

    @pytest.mark.slow
    def test_boxplot_vertical(self):
        df = self.hist_df
        numeric_cols = df._get_numeric_data().columns
        labels = [pprint_thing(c) for c in numeric_cols]

        # if horizontal, yticklabels are rotated
        ax = df.plot.box(rot=50, fontsize=8, vert=False)
        self._check_ticks_props(ax, xrot=0, yrot=50, ylabelsize=8)
        self._check_text_labels(ax.get_yticklabels(), labels)
        assert len(ax.lines) == self.bp_n_objects * len(numeric_cols)

        # _check_plot_works adds an ax so catch warning. see GH #13188
        with tm.assert_produces_warning(UserWarning):
            axes = _check_plot_works(df.plot.box, subplots=True, vert=False, logx=True)
        self._check_axes_shape(axes, axes_num=3, layout=(1, 3))
        self._check_ax_scales(axes, xaxis="log")
        for ax, label in zip(axes, labels):
            self._check_text_labels(ax.get_yticklabels(), [label])
            assert len(ax.lines) == self.bp_n_objects

        positions = np.array([3, 2, 8])
        ax = df.plot.box(positions=positions, vert=False)
        self._check_text_labels(ax.get_yticklabels(), labels)
        tm.assert_numpy_array_equal(ax.yaxis.get_ticklocs(), positions)
        assert len(ax.lines) == self.bp_n_objects * len(numeric_cols)

    @pytest.mark.slow
    def test_boxplot_return_type(self):
        df = DataFrame(
            randn(6, 4),
            index=list(string.ascii_letters[:6]),
            columns=["one", "two", "three", "four"],
        )
        with pytest.raises(ValueError):
            df.plot.box(return_type="NOTATYPE")

        result = df.plot.box(return_type="dict")
        self._check_box_return_type(result, "dict")

        result = df.plot.box(return_type="axes")
        self._check_box_return_type(result, "axes")

        result = df.plot.box()  # default axes
        self._check_box_return_type(result, "axes")

        result = df.plot.box(return_type="both")
        self._check_box_return_type(result, "both")

    @pytest.mark.slow
    def test_boxplot_subplots_return_type(self):
        df = self.hist_df

        # normal style: return_type=None
        result = df.plot.box(subplots=True)
        assert isinstance(result, Series)
        self._check_box_return_type(
            result, None, expected_keys=["height", "weight", "category"]
        )

        for t in ["dict", "axes", "both"]:
            returned = df.plot.box(return_type=t, subplots=True)
            self._check_box_return_type(
                returned,
                t,
                expected_keys=["height", "weight", "category"],
                check_ax_title=False,
            )

    @pytest.mark.slow
    @td.skip_if_no_scipy
    def test_kde_df(self):
        df = DataFrame(randn(100, 4))
        ax = _check_plot_works(df.plot, kind="kde")
        expected = [pprint_thing(c) for c in df.columns]
        self._check_legend_labels(ax, labels=expected)
        self._check_ticks_props(ax, xrot=0)

        ax = df.plot(kind="kde", rot=20, fontsize=5)
        self._check_ticks_props(ax, xrot=20, xlabelsize=5, ylabelsize=5)

        with tm.assert_produces_warning(UserWarning):
            axes = _check_plot_works(df.plot, kind="kde", subplots=True)
        self._check_axes_shape(axes, axes_num=4, layout=(4, 1))

        axes = df.plot(kind="kde", logy=True, subplots=True)
        self._check_ax_scales(axes, yaxis="log")

    @pytest.mark.slow
    @td.skip_if_no_scipy
    def test_kde_missing_vals(self):
        df = DataFrame(np.random.uniform(size=(100, 4)))
        df.loc[0, 0] = np.nan
        _check_plot_works(df.plot, kind="kde")

    @pytest.mark.slow
    def test_hist_df(self):
        from matplotlib.patches import Rectangle

        df = DataFrame(randn(100, 4))
        series = df[0]

        ax = _check_plot_works(df.plot.hist)
        expected = [pprint_thing(c) for c in df.columns]
        self._check_legend_labels(ax, labels=expected)

        with tm.assert_produces_warning(UserWarning):
            axes = _check_plot_works(df.plot.hist, subplots=True, logy=True)
        self._check_axes_shape(axes, axes_num=4, layout=(4, 1))
        self._check_ax_scales(axes, yaxis="log")

        axes = series.plot.hist(rot=40)
        self._check_ticks_props(axes, xrot=40, yrot=0)
        tm.close()

        ax = series.plot.hist(cumulative=True, bins=4, density=True)
        # height of last bin (index 5) must be 1.0
        rects = [x for x in ax.get_children() if isinstance(x, Rectangle)]
        tm.assert_almost_equal(rects[-1].get_height(), 1.0)
        tm.close()

        ax = series.plot.hist(cumulative=True, bins=4)
        rects = [x for x in ax.get_children() if isinstance(x, Rectangle)]

        tm.assert_almost_equal(rects[-2].get_height(), 100.0)
        tm.close()

        # if horizontal, yticklabels are rotated
        axes = df.plot.hist(rot=50, fontsize=8, orientation="horizontal")
        self._check_ticks_props(axes, xrot=0, yrot=50, ylabelsize=8)

    @pytest.mark.parametrize(
        "weights", [0.1 * np.ones(shape=(100,)), 0.1 * np.ones(shape=(100, 2))]
    )
    def test_hist_weights(self, weights):
        # GH 33173
        np.random.seed(0)
        df = pd.DataFrame(dict(zip(["A", "B"], np.random.randn(2, 100,))))

        ax1 = _check_plot_works(df.plot, kind="hist", weights=weights)
        ax2 = _check_plot_works(df.plot, kind="hist")

        patch_height_with_weights = [patch.get_height() for patch in ax1.patches]

        # original heights with no weights, and we manually multiply with example
        # weights, so after multiplication, they should be almost same
        expected_patch_height = [0.1 * patch.get_height() for patch in ax2.patches]

        tm.assert_almost_equal(patch_height_with_weights, expected_patch_height)

    def _check_box_coord(
        self,
        patches,
        expected_y=None,
        expected_h=None,
        expected_x=None,
        expected_w=None,
    ):
        result_y = np.array([p.get_y() for p in patches])
        result_height = np.array([p.get_height() for p in patches])
        result_x = np.array([p.get_x() for p in patches])
        result_width = np.array([p.get_width() for p in patches])
        # dtype is depending on above values, no need to check

        if expected_y is not None:
            tm.assert_numpy_array_equal(result_y, expected_y, check_dtype=False)
        if expected_h is not None:
            tm.assert_numpy_array_equal(result_height, expected_h, check_dtype=False)
        if expected_x is not None:
            tm.assert_numpy_array_equal(result_x, expected_x, check_dtype=False)
        if expected_w is not None:
            tm.assert_numpy_array_equal(result_width, expected_w, check_dtype=False)

    @pytest.mark.slow
    def test_hist_df_coord(self):
        normal_df = DataFrame(
            {
                "A": np.repeat(np.array([1, 2, 3, 4, 5]), np.array([10, 9, 8, 7, 6])),
                "B": np.repeat(np.array([1, 2, 3, 4, 5]), np.array([8, 8, 8, 8, 8])),
                "C": np.repeat(np.array([1, 2, 3, 4, 5]), np.array([6, 7, 8, 9, 10])),
            },
            columns=["A", "B", "C"],
        )

        nan_df = DataFrame(
            {
                "A": np.repeat(
                    np.array([np.nan, 1, 2, 3, 4, 5]), np.array([3, 10, 9, 8, 7, 6])
                ),
                "B": np.repeat(
                    np.array([1, np.nan, 2, 3, 4, 5]), np.array([8, 3, 8, 8, 8, 8])
                ),
                "C": np.repeat(
                    np.array([1, 2, 3, np.nan, 4, 5]), np.array([6, 7, 8, 3, 9, 10])
                ),
            },
            columns=["A", "B", "C"],
        )

        for df in [normal_df, nan_df]:
            ax = df.plot.hist(bins=5)
            self._check_box_coord(
                ax.patches[:5],
                expected_y=np.array([0, 0, 0, 0, 0]),
                expected_h=np.array([10, 9, 8, 7, 6]),
            )
            self._check_box_coord(
                ax.patches[5:10],
                expected_y=np.array([0, 0, 0, 0, 0]),
                expected_h=np.array([8, 8, 8, 8, 8]),
            )
            self._check_box_coord(
                ax.patches[10:],
                expected_y=np.array([0, 0, 0, 0, 0]),
                expected_h=np.array([6, 7, 8, 9, 10]),
            )

            ax = df.plot.hist(bins=5, stacked=True)
            self._check_box_coord(
                ax.patches[:5],
                expected_y=np.array([0, 0, 0, 0, 0]),
                expected_h=np.array([10, 9, 8, 7, 6]),
            )
            self._check_box_coord(
                ax.patches[5:10],
                expected_y=np.array([10, 9, 8, 7, 6]),
                expected_h=np.array([8, 8, 8, 8, 8]),
            )
            self._check_box_coord(
                ax.patches[10:],
                expected_y=np.array([18, 17, 16, 15, 14]),
                expected_h=np.array([6, 7, 8, 9, 10]),
            )

            axes = df.plot.hist(bins=5, stacked=True, subplots=True)
            self._check_box_coord(
                axes[0].patches,
                expected_y=np.array([0, 0, 0, 0, 0]),
                expected_h=np.array([10, 9, 8, 7, 6]),
            )
            self._check_box_coord(
                axes[1].patches,
                expected_y=np.array([0, 0, 0, 0, 0]),
                expected_h=np.array([8, 8, 8, 8, 8]),
            )
            self._check_box_coord(
                axes[2].patches,
                expected_y=np.array([0, 0, 0, 0, 0]),
                expected_h=np.array([6, 7, 8, 9, 10]),
            )

            # horizontal
            ax = df.plot.hist(bins=5, orientation="horizontal")
            self._check_box_coord(
                ax.patches[:5],
                expected_x=np.array([0, 0, 0, 0, 0]),
                expected_w=np.array([10, 9, 8, 7, 6]),
            )
            self._check_box_coord(
                ax.patches[5:10],
                expected_x=np.array([0, 0, 0, 0, 0]),
                expected_w=np.array([8, 8, 8, 8, 8]),
            )
            self._check_box_coord(
                ax.patches[10:],
                expected_x=np.array([0, 0, 0, 0, 0]),
                expected_w=np.array([6, 7, 8, 9, 10]),
            )

            ax = df.plot.hist(bins=5, stacked=True, orientation="horizontal")
            self._check_box_coord(
                ax.patches[:5],
                expected_x=np.array([0, 0, 0, 0, 0]),
                expected_w=np.array([10, 9, 8, 7, 6]),
            )
            self._check_box_coord(
                ax.patches[5:10],
                expected_x=np.array([10, 9, 8, 7, 6]),
                expected_w=np.array([8, 8, 8, 8, 8]),
            )
            self._check_box_coord(
                ax.patches[10:],
                expected_x=np.array([18, 17, 16, 15, 14]),
                expected_w=np.array([6, 7, 8, 9, 10]),
            )

            axes = df.plot.hist(
                bins=5, stacked=True, subplots=True, orientation="horizontal"
            )
            self._check_box_coord(
                axes[0].patches,
                expected_x=np.array([0, 0, 0, 0, 0]),
                expected_w=np.array([10, 9, 8, 7, 6]),
            )
            self._check_box_coord(
                axes[1].patches,
                expected_x=np.array([0, 0, 0, 0, 0]),
                expected_w=np.array([8, 8, 8, 8, 8]),
            )
            self._check_box_coord(
                axes[2].patches,
                expected_x=np.array([0, 0, 0, 0, 0]),
                expected_w=np.array([6, 7, 8, 9, 10]),
            )

    @pytest.mark.slow
    def test_plot_int_columns(self):
        df = DataFrame(randn(100, 4)).cumsum()
        _check_plot_works(df.plot, legend=True)

    @pytest.mark.slow
    def test_df_legend_labels(self):
        kinds = ["line", "bar", "barh", "kde", "area", "hist"]
        df = DataFrame(rand(3, 3), columns=["a", "b", "c"])
        df2 = DataFrame(rand(3, 3), columns=["d", "e", "f"])
        df3 = DataFrame(rand(3, 3), columns=["g", "h", "i"])
        df4 = DataFrame(rand(3, 3), columns=["j", "k", "l"])

        for kind in kinds:

            ax = df.plot(kind=kind, legend=True)
            self._check_legend_labels(ax, labels=df.columns)

            ax = df2.plot(kind=kind, legend=False, ax=ax)
            self._check_legend_labels(ax, labels=df.columns)

            ax = df3.plot(kind=kind, legend=True, ax=ax)
            self._check_legend_labels(ax, labels=df.columns.union(df3.columns))

            ax = df4.plot(kind=kind, legend="reverse", ax=ax)
            expected = list(df.columns.union(df3.columns)) + list(reversed(df4.columns))
            self._check_legend_labels(ax, labels=expected)

        # Secondary Y
        ax = df.plot(legend=True, secondary_y="b")
        self._check_legend_labels(ax, labels=["a", "b (right)", "c"])
        ax = df2.plot(legend=False, ax=ax)
        self._check_legend_labels(ax, labels=["a", "b (right)", "c"])
        ax = df3.plot(kind="bar", legend=True, secondary_y="h", ax=ax)
        self._check_legend_labels(
            ax, labels=["a", "b (right)", "c", "g", "h (right)", "i"]
        )

        # Time Series
        ind = date_range("1/1/2014", periods=3)
        df = DataFrame(randn(3, 3), columns=["a", "b", "c"], index=ind)
        df2 = DataFrame(randn(3, 3), columns=["d", "e", "f"], index=ind)
        df3 = DataFrame(randn(3, 3), columns=["g", "h", "i"], index=ind)
        ax = df.plot(legend=True, secondary_y="b")
        self._check_legend_labels(ax, labels=["a", "b (right)", "c"])
        ax = df2.plot(legend=False, ax=ax)
        self._check_legend_labels(ax, labels=["a", "b (right)", "c"])
        ax = df3.plot(legend=True, ax=ax)
        self._check_legend_labels(ax, labels=["a", "b (right)", "c", "g", "h", "i"])

        # scatter
        ax = df.plot.scatter(x="a", y="b", label="data1")
        self._check_legend_labels(ax, labels=["data1"])
        ax = df2.plot.scatter(x="d", y="e", legend=False, label="data2", ax=ax)
        self._check_legend_labels(ax, labels=["data1"])
        ax = df3.plot.scatter(x="g", y="h", label="data3", ax=ax)
        self._check_legend_labels(ax, labels=["data1", "data3"])

        # ensure label args pass through and
        # index name does not mutate
        # column names don't mutate
        df5 = df.set_index("a")
        ax = df5.plot(y="b")
        self._check_legend_labels(ax, labels=["b"])
        ax = df5.plot(y="b", label="LABEL_b")
        self._check_legend_labels(ax, labels=["LABEL_b"])
        self._check_text_labels(ax.xaxis.get_label(), "a")
        ax = df5.plot(y="c", label="LABEL_c", ax=ax)
        self._check_legend_labels(ax, labels=["LABEL_b", "LABEL_c"])
        assert df5.columns.tolist() == ["b", "c"]

    def test_missing_marker_multi_plots_on_same_ax(self):
        # GH 18222
        df = pd.DataFrame(
            data=[[1, 1, 1, 1], [2, 2, 4, 8]], columns=["x", "r", "g", "b"]
        )
        fig, ax = self.plt.subplots(nrows=1, ncols=3)
        # Left plot
        df.plot(x="x", y="r", linewidth=0, marker="o", color="r", ax=ax[0])
        df.plot(x="x", y="g", linewidth=1, marker="x", color="g", ax=ax[0])
        df.plot(x="x", y="b", linewidth=1, marker="o", color="b", ax=ax[0])
        self._check_legend_labels(ax[0], labels=["r", "g", "b"])
        self._check_legend_marker(ax[0], expected_markers=["o", "x", "o"])
        # Center plot
        df.plot(x="x", y="b", linewidth=1, marker="o", color="b", ax=ax[1])
        df.plot(x="x", y="r", linewidth=0, marker="o", color="r", ax=ax[1])
        df.plot(x="x", y="g", linewidth=1, marker="x", color="g", ax=ax[1])
        self._check_legend_labels(ax[1], labels=["b", "r", "g"])
        self._check_legend_marker(ax[1], expected_markers=["o", "o", "x"])
        # Right plot
        df.plot(x="x", y="g", linewidth=1, marker="x", color="g", ax=ax[2])
        df.plot(x="x", y="b", linewidth=1, marker="o", color="b", ax=ax[2])
        df.plot(x="x", y="r", linewidth=0, marker="o", color="r", ax=ax[2])
        self._check_legend_labels(ax[2], labels=["g", "b", "r"])
        self._check_legend_marker(ax[2], expected_markers=["x", "o", "o"])

    def test_legend_name(self):
        multi = DataFrame(
            randn(4, 4),
            columns=[np.array(["a", "a", "b", "b"]), np.array(["x", "y", "x", "y"])],
        )
        multi.columns.names = ["group", "individual"]

        ax = multi.plot()
        leg_title = ax.legend_.get_title()
        self._check_text_labels(leg_title, "group,individual")

        df = DataFrame(randn(5, 5))
        ax = df.plot(legend=True, ax=ax)
        leg_title = ax.legend_.get_title()
        self._check_text_labels(leg_title, "group,individual")

        df.columns.name = "new"
        ax = df.plot(legend=False, ax=ax)
        leg_title = ax.legend_.get_title()
        self._check_text_labels(leg_title, "group,individual")

        ax = df.plot(legend=True, ax=ax)
        leg_title = ax.legend_.get_title()
        self._check_text_labels(leg_title, "new")

    @pytest.mark.slow
    def test_no_legend(self):
        kinds = ["line", "bar", "barh", "kde", "area", "hist"]
        df = DataFrame(rand(3, 3), columns=["a", "b", "c"])

        for kind in kinds:

            ax = df.plot(kind=kind, legend=False)
            self._check_legend_labels(ax, visible=False)

    @pytest.mark.slow
    def test_style_by_column(self):
        import matplotlib.pyplot as plt

        fig = plt.gcf()

        df = DataFrame(randn(100, 3))
        for markers in [
            {0: "^", 1: "+", 2: "o"},
            {0: "^", 1: "+"},
            ["^", "+", "o"],
            ["^", "+"],
        ]:
            fig.clf()
            fig.add_subplot(111)
            ax = df.plot(style=markers)
            for i, l in enumerate(ax.get_lines()[: len(markers)]):
                assert l.get_marker() == markers[i]

    @pytest.mark.slow
    def test_line_label_none(self):
        s = Series([1, 2])
        ax = s.plot()
        assert ax.get_legend() is None

        ax = s.plot(legend=True)
        assert ax.get_legend().get_texts()[0].get_text() == "None"

    @pytest.mark.slow
    def test_line_colors(self):
        from matplotlib import cm

        custom_colors = "rgcby"
        df = DataFrame(randn(5, 5))

        ax = df.plot(color=custom_colors)
        self._check_colors(ax.get_lines(), linecolors=custom_colors)

        tm.close()

        ax2 = df.plot(color=custom_colors)
        lines2 = ax2.get_lines()

        for l1, l2 in zip(ax.get_lines(), lines2):
            assert l1.get_color() == l2.get_color()

        tm.close()

        ax = df.plot(colormap="jet")
        rgba_colors = [cm.jet(n) for n in np.linspace(0, 1, len(df))]
        self._check_colors(ax.get_lines(), linecolors=rgba_colors)
        tm.close()

        ax = df.plot(colormap=cm.jet)
        rgba_colors = [cm.jet(n) for n in np.linspace(0, 1, len(df))]
        self._check_colors(ax.get_lines(), linecolors=rgba_colors)
        tm.close()

        # make color a list if plotting one column frame
        # handles cases like df.plot(color='DodgerBlue')
        ax = df.loc[:, [0]].plot(color="DodgerBlue")
        self._check_colors(ax.lines, linecolors=["DodgerBlue"])

        ax = df.plot(color="red")
        self._check_colors(ax.get_lines(), linecolors=["red"] * 5)
        tm.close()

        # GH 10299
        custom_colors = ["#FF0000", "#0000FF", "#FFFF00", "#000000", "#FFFFFF"]
        ax = df.plot(color=custom_colors)
        self._check_colors(ax.get_lines(), linecolors=custom_colors)
        tm.close()

    @pytest.mark.slow
    def test_dont_modify_colors(self):
        colors = ["r", "g", "b"]
        pd.DataFrame(np.random.rand(10, 2)).plot(color=colors)
        assert len(colors) == 3

    @pytest.mark.slow
    def test_line_colors_and_styles_subplots(self):
        # GH 9894
        from matplotlib import cm

        default_colors = self._unpack_cycler(self.plt.rcParams)

        df = DataFrame(randn(5, 5))

        axes = df.plot(subplots=True)
        for ax, c in zip(axes, list(default_colors)):
            c = [c]
            self._check_colors(ax.get_lines(), linecolors=c)
        tm.close()

        # single color char
        axes = df.plot(subplots=True, color="k")
        for ax in axes:
            self._check_colors(ax.get_lines(), linecolors=["k"])
        tm.close()

        # single color str
        axes = df.plot(subplots=True, color="green")
        for ax in axes:
            self._check_colors(ax.get_lines(), linecolors=["green"])
        tm.close()

        custom_colors = "rgcby"
        axes = df.plot(color=custom_colors, subplots=True)
        for ax, c in zip(axes, list(custom_colors)):
            self._check_colors(ax.get_lines(), linecolors=[c])
        tm.close()

        axes = df.plot(color=list(custom_colors), subplots=True)
        for ax, c in zip(axes, list(custom_colors)):
            self._check_colors(ax.get_lines(), linecolors=[c])
        tm.close()

        # GH 10299
        custom_colors = ["#FF0000", "#0000FF", "#FFFF00", "#000000", "#FFFFFF"]
        axes = df.plot(color=custom_colors, subplots=True)
        for ax, c in zip(axes, list(custom_colors)):
            self._check_colors(ax.get_lines(), linecolors=[c])
        tm.close()

        rgba_colors = [cm.jet(n) for n in np.linspace(0, 1, len(df))]
        for cmap in ["jet", cm.jet]:
            axes = df.plot(colormap=cmap, subplots=True)
            for ax, c in zip(axes, rgba_colors):
                self._check_colors(ax.get_lines(), linecolors=[c])
            tm.close()

        # make color a list if plotting one column frame
        # handles cases like df.plot(color='DodgerBlue')
        axes = df.loc[:, [0]].plot(color="DodgerBlue", subplots=True)
        self._check_colors(axes[0].lines, linecolors=["DodgerBlue"])

        # single character style
        axes = df.plot(style="r", subplots=True)
        for ax in axes:
            self._check_colors(ax.get_lines(), linecolors=["r"])
        tm.close()

        # list of styles
        styles = list("rgcby")
        axes = df.plot(style=styles, subplots=True)
        for ax, c in zip(axes, styles):
            self._check_colors(ax.get_lines(), linecolors=[c])
        tm.close()

    @pytest.mark.slow
    def test_area_colors(self):
        from matplotlib import cm
        from matplotlib.collections import PolyCollection

        custom_colors = "rgcby"
        df = DataFrame(rand(5, 5))

        ax = df.plot.area(color=custom_colors)
        self._check_colors(ax.get_lines(), linecolors=custom_colors)
        poly = [o for o in ax.get_children() if isinstance(o, PolyCollection)]
        self._check_colors(poly, facecolors=custom_colors)

        handles, labels = ax.get_legend_handles_labels()
        self._check_colors(handles, facecolors=custom_colors)

        for h in handles:
            assert h.get_alpha() is None
        tm.close()

        ax = df.plot.area(colormap="jet")
        jet_colors = [cm.jet(n) for n in np.linspace(0, 1, len(df))]
        self._check_colors(ax.get_lines(), linecolors=jet_colors)
        poly = [o for o in ax.get_children() if isinstance(o, PolyCollection)]
        self._check_colors(poly, facecolors=jet_colors)

        handles, labels = ax.get_legend_handles_labels()
        self._check_colors(handles, facecolors=jet_colors)
        for h in handles:
            assert h.get_alpha() is None
        tm.close()

        # When stacked=False, alpha is set to 0.5
        ax = df.plot.area(colormap=cm.jet, stacked=False)
        self._check_colors(ax.get_lines(), linecolors=jet_colors)
        poly = [o for o in ax.get_children() if isinstance(o, PolyCollection)]
        jet_with_alpha = [(c[0], c[1], c[2], 0.5) for c in jet_colors]
        self._check_colors(poly, facecolors=jet_with_alpha)

        handles, labels = ax.get_legend_handles_labels()
        linecolors = jet_with_alpha
        self._check_colors(handles[: len(jet_colors)], linecolors=linecolors)
        for h in handles:
            assert h.get_alpha() == 0.5

    @pytest.mark.slow
    def test_hist_colors(self):
        default_colors = self._unpack_cycler(self.plt.rcParams)

        df = DataFrame(randn(5, 5))
        ax = df.plot.hist()
        self._check_colors(ax.patches[::10], facecolors=default_colors[:5])
        tm.close()

        custom_colors = "rgcby"
        ax = df.plot.hist(color=custom_colors)
        self._check_colors(ax.patches[::10], facecolors=custom_colors)
        tm.close()

        from matplotlib import cm

        # Test str -> colormap functionality
        ax = df.plot.hist(colormap="jet")
        rgba_colors = [cm.jet(n) for n in np.linspace(0, 1, 5)]
        self._check_colors(ax.patches[::10], facecolors=rgba_colors)
        tm.close()

        # Test colormap functionality
        ax = df.plot.hist(colormap=cm.jet)
        rgba_colors = [cm.jet(n) for n in np.linspace(0, 1, 5)]
        self._check_colors(ax.patches[::10], facecolors=rgba_colors)
        tm.close()

        ax = df.loc[:, [0]].plot.hist(color="DodgerBlue")
        self._check_colors([ax.patches[0]], facecolors=["DodgerBlue"])

        ax = df.plot(kind="hist", color="green")
        self._check_colors(ax.patches[::10], facecolors=["green"] * 5)
        tm.close()

    @pytest.mark.slow
    @td.skip_if_no_scipy
    def test_kde_colors(self):
        from matplotlib import cm

        custom_colors = "rgcby"
        df = DataFrame(rand(5, 5))

        ax = df.plot.kde(color=custom_colors)
        self._check_colors(ax.get_lines(), linecolors=custom_colors)
        tm.close()

        ax = df.plot.kde(colormap="jet")
        rgba_colors = [cm.jet(n) for n in np.linspace(0, 1, len(df))]
        self._check_colors(ax.get_lines(), linecolors=rgba_colors)
        tm.close()

        ax = df.plot.kde(colormap=cm.jet)
        rgba_colors = [cm.jet(n) for n in np.linspace(0, 1, len(df))]
        self._check_colors(ax.get_lines(), linecolors=rgba_colors)

    @pytest.mark.slow
    @td.skip_if_no_scipy
    def test_kde_colors_and_styles_subplots(self):
        from matplotlib import cm

        default_colors = self._unpack_cycler(self.plt.rcParams)

        df = DataFrame(randn(5, 5))

        axes = df.plot(kind="kde", subplots=True)
        for ax, c in zip(axes, list(default_colors)):
            self._check_colors(ax.get_lines(), linecolors=[c])
        tm.close()

        # single color char
        axes = df.plot(kind="kde", color="k", subplots=True)
        for ax in axes:
            self._check_colors(ax.get_lines(), linecolors=["k"])
        tm.close()

        # single color str
        axes = df.plot(kind="kde", color="red", subplots=True)
        for ax in axes:
            self._check_colors(ax.get_lines(), linecolors=["red"])
        tm.close()

        custom_colors = "rgcby"
        axes = df.plot(kind="kde", color=custom_colors, subplots=True)
        for ax, c in zip(axes, list(custom_colors)):
            self._check_colors(ax.get_lines(), linecolors=[c])
        tm.close()

        rgba_colors = [cm.jet(n) for n in np.linspace(0, 1, len(df))]
        for cmap in ["jet", cm.jet]:
            axes = df.plot(kind="kde", colormap=cmap, subplots=True)
            for ax, c in zip(axes, rgba_colors):
                self._check_colors(ax.get_lines(), linecolors=[c])
            tm.close()

        # make color a list if plotting one column frame
        # handles cases like df.plot(color='DodgerBlue')
        axes = df.loc[:, [0]].plot(kind="kde", color="DodgerBlue", subplots=True)
        self._check_colors(axes[0].lines, linecolors=["DodgerBlue"])

        # single character style
        axes = df.plot(kind="kde", style="r", subplots=True)
        for ax in axes:
            self._check_colors(ax.get_lines(), linecolors=["r"])
        tm.close()

        # list of styles
        styles = list("rgcby")
        axes = df.plot(kind="kde", style=styles, subplots=True)
        for ax, c in zip(axes, styles):
            self._check_colors(ax.get_lines(), linecolors=[c])
        tm.close()

    @pytest.mark.slow
    def test_boxplot_colors(self):
        def _check_colors(bp, box_c, whiskers_c, medians_c, caps_c="k", fliers_c=None):
            # TODO: outside this func?
            if fliers_c is None:
                fliers_c = "k"
            self._check_colors(bp["boxes"], linecolors=[box_c] * len(bp["boxes"]))
            self._check_colors(
                bp["whiskers"], linecolors=[whiskers_c] * len(bp["whiskers"])
            )
            self._check_colors(
                bp["medians"], linecolors=[medians_c] * len(bp["medians"])
            )
            self._check_colors(bp["fliers"], linecolors=[fliers_c] * len(bp["fliers"]))
            self._check_colors(bp["caps"], linecolors=[caps_c] * len(bp["caps"]))

        default_colors = self._unpack_cycler(self.plt.rcParams)

        df = DataFrame(randn(5, 5))
        bp = df.plot.box(return_type="dict")
        _check_colors(bp, default_colors[0], default_colors[0], default_colors[2])
        tm.close()

        dict_colors = dict(
            boxes="#572923", whiskers="#982042", medians="#804823", caps="#123456"
        )
        bp = df.plot.box(color=dict_colors, sym="r+", return_type="dict")
        _check_colors(
            bp,
            dict_colors["boxes"],
            dict_colors["whiskers"],
            dict_colors["medians"],
            dict_colors["caps"],
            "r",
        )
        tm.close()

        # partial colors
        dict_colors = dict(whiskers="c", medians="m")
        bp = df.plot.box(color=dict_colors, return_type="dict")
        _check_colors(bp, default_colors[0], "c", "m")
        tm.close()

        from matplotlib import cm

        # Test str -> colormap functionality
        bp = df.plot.box(colormap="jet", return_type="dict")
        jet_colors = [cm.jet(n) for n in np.linspace(0, 1, 3)]
        _check_colors(bp, jet_colors[0], jet_colors[0], jet_colors[2])
        tm.close()

        # Test colormap functionality
        bp = df.plot.box(colormap=cm.jet, return_type="dict")
        _check_colors(bp, jet_colors[0], jet_colors[0], jet_colors[2])
        tm.close()

        # string color is applied to all artists except fliers
        bp = df.plot.box(color="DodgerBlue", return_type="dict")
        _check_colors(bp, "DodgerBlue", "DodgerBlue", "DodgerBlue", "DodgerBlue")

        # tuple is also applied to all artists except fliers
        bp = df.plot.box(color=(0, 1, 0), sym="#123456", return_type="dict")
        _check_colors(bp, (0, 1, 0), (0, 1, 0), (0, 1, 0), (0, 1, 0), "#123456")

        with pytest.raises(ValueError):
            # Color contains invalid key results in ValueError
            df.plot.box(color=dict(boxes="red", xxxx="blue"))

    @pytest.mark.parametrize(
        "props, expected",
        [
            ("boxprops", "boxes"),
            ("whiskerprops", "whiskers"),
            ("capprops", "caps"),
            ("medianprops", "medians"),
        ],
    )
    def test_specified_props_kwd_plot_box(self, props, expected):
        # GH 30346
        df = DataFrame({k: np.random.random(100) for k in "ABC"})
        kwd = {props: dict(color="C1")}
        result = df.plot.box(return_type="dict", **kwd)

        assert result[expected][0].get_color() == "C1"

    def test_default_color_cycle(self):
        import matplotlib.pyplot as plt
        import cycler

        colors = list("rgbk")
        plt.rcParams["axes.prop_cycle"] = cycler.cycler("color", colors)

        df = DataFrame(randn(5, 3))
        ax = df.plot()

        expected = self._unpack_cycler(plt.rcParams)[:3]
        self._check_colors(ax.get_lines(), linecolors=expected)

    def test_unordered_ts(self):
        df = DataFrame(
            np.array([3.0, 2.0, 1.0]),
            index=[date(2012, 10, 1), date(2012, 9, 1), date(2012, 8, 1)],
            columns=["test"],
        )
        ax = df.plot()
        xticks = ax.lines[0].get_xdata()
        assert xticks[0] < xticks[1]
        ydata = ax.lines[0].get_ydata()
        tm.assert_numpy_array_equal(ydata, np.array([1.0, 2.0, 3.0]))

    @td.skip_if_no_scipy
    def test_kind_both_ways(self):
        df = DataFrame({"x": [1, 2, 3]})
        for kind in plotting.PlotAccessor._common_kinds:

            df.plot(kind=kind)
            getattr(df.plot, kind)()
        for kind in ["scatter", "hexbin"]:
            df.plot("x", "x", kind=kind)
            getattr(df.plot, kind)("x", "x")

    def test_all_invalid_plot_data(self):
        df = DataFrame(list("abcd"))
        for kind in plotting.PlotAccessor._common_kinds:

            msg = "no numeric data to plot"
            with pytest.raises(TypeError, match=msg):
                df.plot(kind=kind)

    @pytest.mark.slow
    def test_partially_invalid_plot_data(self):
        with tm.RNGContext(42):
            df = DataFrame(randn(10, 2), dtype=object)
            df[np.random.rand(df.shape[0]) > 0.5] = "a"
            for kind in plotting.PlotAccessor._common_kinds:

                msg = "no numeric data to plot"
                with pytest.raises(TypeError, match=msg):
                    df.plot(kind=kind)

        with tm.RNGContext(42):
            # area plot doesn't support positive/negative mixed data
            kinds = ["area"]
            df = DataFrame(rand(10, 2), dtype=object)
            df[np.random.rand(df.shape[0]) > 0.5] = "a"
            for kind in kinds:
                with pytest.raises(TypeError):
                    df.plot(kind=kind)

    def test_invalid_kind(self):
        df = DataFrame(randn(10, 2))
        with pytest.raises(ValueError):
            df.plot(kind="aasdf")

    @pytest.mark.parametrize(
        "x,y,lbl",
        [
            (["B", "C"], "A", "a"),
            (["A"], ["B", "C"], ["b", "c"]),
            ("A", ["B", "C"], "badlabel"),
        ],
    )
    def test_invalid_xy_args(self, x, y, lbl):
        # GH 18671, 19699 allows y to be list-like but not x
        df = DataFrame({"A": [1, 2], "B": [3, 4], "C": [5, 6]})
        with pytest.raises(ValueError):
            df.plot(x=x, y=y, label=lbl)

    @pytest.mark.parametrize("x,y", [("A", "B"), (["A"], "B")])
    def test_invalid_xy_args_dup_cols(self, x, y):
        # GH 18671, 19699 allows y to be list-like but not x
        df = DataFrame([[1, 3, 5], [2, 4, 6]], columns=list("AAB"))
        with pytest.raises(ValueError):
            df.plot(x=x, y=y)

    @pytest.mark.parametrize(
        "x,y,lbl,colors",
        [
            ("A", ["B"], ["b"], ["red"]),
            ("A", ["B", "C"], ["b", "c"], ["red", "blue"]),
            (0, [1, 2], ["bokeh", "cython"], ["green", "yellow"]),
        ],
    )
    def test_y_listlike(self, x, y, lbl, colors):
        # GH 19699: tests list-like y and verifies lbls & colors
        df = DataFrame({"A": [1, 2], "B": [3, 4], "C": [5, 6]})
        _check_plot_works(df.plot, x="A", y=y, label=lbl)

        ax = df.plot(x=x, y=y, label=lbl, color=colors)
        assert len(ax.lines) == len(y)
        self._check_colors(ax.get_lines(), linecolors=colors)

    @pytest.mark.parametrize("x,y,colnames", [(0, 1, ["A", "B"]), (1, 0, [0, 1])])
    def test_xy_args_integer(self, x, y, colnames):
        # GH 20056: tests integer args for xy and checks col names
        df = DataFrame({"A": [1, 2], "B": [3, 4]})
        df.columns = colnames
        _check_plot_works(df.plot, x=x, y=y)

    @pytest.mark.slow
    def test_hexbin_basic(self):
        df = self.hexbin_df

        ax = df.plot.hexbin(x="A", y="B", gridsize=10)
        # TODO: need better way to test. This just does existence.
        assert len(ax.collections) == 1

        # GH 6951
        axes = df.plot.hexbin(x="A", y="B", subplots=True)
        # hexbin should have 2 axes in the figure, 1 for plotting and another
        # is colorbar
        assert len(axes[0].figure.axes) == 2
        # return value is single axes
        self._check_axes_shape(axes, axes_num=1, layout=(1, 1))

    @pytest.mark.slow
    def test_hexbin_with_c(self):
        df = self.hexbin_df

        ax = df.plot.hexbin(x="A", y="B", C="C")
        assert len(ax.collections) == 1

        ax = df.plot.hexbin(x="A", y="B", C="C", reduce_C_function=np.std)
        assert len(ax.collections) == 1

    @pytest.mark.slow
    def test_hexbin_cmap(self):
        df = self.hexbin_df

        # Default to BuGn
        ax = df.plot.hexbin(x="A", y="B")
        assert ax.collections[0].cmap.name == "BuGn"

        cm = "cubehelix"
        ax = df.plot.hexbin(x="A", y="B", colormap=cm)
        assert ax.collections[0].cmap.name == cm

    @pytest.mark.slow
    def test_no_color_bar(self):
        df = self.hexbin_df

        ax = df.plot.hexbin(x="A", y="B", colorbar=None)
        assert ax.collections[0].colorbar is None

    @pytest.mark.slow
    def test_allow_cmap(self):
        df = self.hexbin_df

        ax = df.plot.hexbin(x="A", y="B", cmap="YlGn")
        assert ax.collections[0].cmap.name == "YlGn"

        with pytest.raises(TypeError):
            df.plot.hexbin(x="A", y="B", cmap="YlGn", colormap="BuGn")

    @pytest.mark.slow
    def test_pie_df(self):
        df = DataFrame(
            np.random.rand(5, 3),
            columns=["X", "Y", "Z"],
            index=["a", "b", "c", "d", "e"],
        )
        with pytest.raises(ValueError):
            df.plot.pie()

        ax = _check_plot_works(df.plot.pie, y="Y")
        self._check_text_labels(ax.texts, df.index)

        ax = _check_plot_works(df.plot.pie, y=2)
        self._check_text_labels(ax.texts, df.index)

        # _check_plot_works adds an ax so catch warning. see GH #13188
        with tm.assert_produces_warning(UserWarning):
            axes = _check_plot_works(df.plot.pie, subplots=True)
        assert len(axes) == len(df.columns)
        for ax in axes:
            self._check_text_labels(ax.texts, df.index)
        for ax, ylabel in zip(axes, df.columns):
            assert ax.get_ylabel() == ylabel

        labels = ["A", "B", "C", "D", "E"]
        color_args = ["r", "g", "b", "c", "m"]
        with tm.assert_produces_warning(UserWarning):
            axes = _check_plot_works(
                df.plot.pie, subplots=True, labels=labels, colors=color_args
            )
        assert len(axes) == len(df.columns)

        for ax in axes:
            self._check_text_labels(ax.texts, labels)
            self._check_colors(ax.patches, facecolors=color_args)

    def test_pie_df_nan(self):
        df = DataFrame(np.random.rand(4, 4))
        for i in range(4):
            df.iloc[i, i] = np.nan
        fig, axes = self.plt.subplots(ncols=4)
        df.plot.pie(subplots=True, ax=axes, legend=True)

        base_expected = ["0", "1", "2", "3"]
        for i, ax in enumerate(axes):
            expected = list(base_expected)  # force copy
            expected[i] = ""
            result = [x.get_text() for x in ax.texts]
            assert result == expected
            # legend labels
            # NaN's not included in legend with subplots
            # see https://github.com/pandas-dev/pandas/issues/8390
            assert [x.get_text() for x in ax.get_legend().get_texts()] == base_expected[
                :i
            ] + base_expected[i + 1 :]

    @pytest.mark.slow
    def test_errorbar_plot(self):
        with warnings.catch_warnings():
            d = {"x": np.arange(12), "y": np.arange(12, 0, -1)}
            df = DataFrame(d)
            d_err = {"x": np.ones(12) * 0.2, "y": np.ones(12) * 0.4}
            df_err = DataFrame(d_err)

            # check line plots
            ax = _check_plot_works(df.plot, yerr=df_err, logy=True)
            self._check_has_errorbars(ax, xerr=0, yerr=2)
            ax = _check_plot_works(df.plot, yerr=df_err, logx=True, logy=True)
            self._check_has_errorbars(ax, xerr=0, yerr=2)
            ax = _check_plot_works(df.plot, yerr=df_err, loglog=True)
            self._check_has_errorbars(ax, xerr=0, yerr=2)

            kinds = ["line", "bar", "barh"]
            for kind in kinds:
                ax = _check_plot_works(df.plot, yerr=df_err["x"], kind=kind)
                self._check_has_errorbars(ax, xerr=0, yerr=2)
                ax = _check_plot_works(df.plot, yerr=d_err, kind=kind)
                self._check_has_errorbars(ax, xerr=0, yerr=2)
                ax = _check_plot_works(df.plot, yerr=df_err, xerr=df_err, kind=kind)
                self._check_has_errorbars(ax, xerr=2, yerr=2)
                ax = _check_plot_works(
                    df.plot, yerr=df_err["x"], xerr=df_err["x"], kind=kind
                )
                self._check_has_errorbars(ax, xerr=2, yerr=2)
                ax = _check_plot_works(df.plot, xerr=0.2, yerr=0.2, kind=kind)
                self._check_has_errorbars(ax, xerr=2, yerr=2)

                # _check_plot_works adds an ax so catch warning. see GH #13188
                axes = _check_plot_works(
                    df.plot, yerr=df_err, xerr=df_err, subplots=True, kind=kind
                )
                self._check_has_errorbars(axes, xerr=1, yerr=1)

            ax = _check_plot_works(
                (df + 1).plot, yerr=df_err, xerr=df_err, kind="bar", log=True
            )
            self._check_has_errorbars(ax, xerr=2, yerr=2)

            # yerr is raw error values
            ax = _check_plot_works(df["y"].plot, yerr=np.ones(12) * 0.4)
            self._check_has_errorbars(ax, xerr=0, yerr=1)
            ax = _check_plot_works(df.plot, yerr=np.ones((2, 12)) * 0.4)
            self._check_has_errorbars(ax, xerr=0, yerr=2)

            # yerr is column name
            for yerr in ["yerr", "誤差"]:
                s_df = df.copy()
                s_df[yerr] = np.ones(12) * 0.2
                ax = _check_plot_works(s_df.plot, yerr=yerr)
                self._check_has_errorbars(ax, xerr=0, yerr=2)
                ax = _check_plot_works(s_df.plot, y="y", x="x", yerr=yerr)
                self._check_has_errorbars(ax, xerr=0, yerr=1)

            with pytest.raises(ValueError):
                df.plot(yerr=np.random.randn(11))

            df_err = DataFrame({"x": ["zzz"] * 12, "y": ["zzz"] * 12})
            with pytest.raises((ValueError, TypeError)):
                df.plot(yerr=df_err)

    @pytest.mark.xfail(reason="Iterator is consumed", raises=ValueError)
    @pytest.mark.slow
    def test_errorbar_plot_iterator(self):
        with warnings.catch_warnings():
            d = {"x": np.arange(12), "y": np.arange(12, 0, -1)}
            df = DataFrame(d)

            # yerr is iterator
            ax = _check_plot_works(df.plot, yerr=itertools.repeat(0.1, len(df)))
            self._check_has_errorbars(ax, xerr=0, yerr=2)

    @pytest.mark.slow
    def test_errorbar_with_integer_column_names(self):
        # test with integer column names
        df = DataFrame(np.random.randn(10, 2))
        df_err = DataFrame(np.random.randn(10, 2))
        ax = _check_plot_works(df.plot, yerr=df_err)
        self._check_has_errorbars(ax, xerr=0, yerr=2)
        ax = _check_plot_works(df.plot, y=0, yerr=1)
        self._check_has_errorbars(ax, xerr=0, yerr=1)

    @pytest.mark.slow
    def test_errorbar_with_partial_columns(self):
        df = DataFrame(np.random.randn(10, 3))
        df_err = DataFrame(np.random.randn(10, 2), columns=[0, 2])
        kinds = ["line", "bar"]
        for kind in kinds:
            ax = _check_plot_works(df.plot, yerr=df_err, kind=kind)
            self._check_has_errorbars(ax, xerr=0, yerr=2)

        ix = date_range("1/1/2000", periods=10, freq="M")
        df.set_index(ix, inplace=True)
        df_err.set_index(ix, inplace=True)
        ax = _check_plot_works(df.plot, yerr=df_err, kind="line")
        self._check_has_errorbars(ax, xerr=0, yerr=2)

        d = {"x": np.arange(12), "y": np.arange(12, 0, -1)}
        df = DataFrame(d)
        d_err = {"x": np.ones(12) * 0.2, "z": np.ones(12) * 0.4}
        df_err = DataFrame(d_err)
        for err in [d_err, df_err]:
            ax = _check_plot_works(df.plot, yerr=err)
            self._check_has_errorbars(ax, xerr=0, yerr=1)

    @pytest.mark.slow
    def test_errorbar_timeseries(self):

        with warnings.catch_warnings():
            d = {"x": np.arange(12), "y": np.arange(12, 0, -1)}
            d_err = {"x": np.ones(12) * 0.2, "y": np.ones(12) * 0.4}

            # check time-series plots
            ix = date_range("1/1/2000", "1/1/2001", freq="M")
            tdf = DataFrame(d, index=ix)
            tdf_err = DataFrame(d_err, index=ix)

            kinds = ["line", "bar", "barh"]
            for kind in kinds:
                ax = _check_plot_works(tdf.plot, yerr=tdf_err, kind=kind)
                self._check_has_errorbars(ax, xerr=0, yerr=2)
                ax = _check_plot_works(tdf.plot, yerr=d_err, kind=kind)
                self._check_has_errorbars(ax, xerr=0, yerr=2)
                ax = _check_plot_works(tdf.plot, y="y", yerr=tdf_err["x"], kind=kind)
                self._check_has_errorbars(ax, xerr=0, yerr=1)
                ax = _check_plot_works(tdf.plot, y="y", yerr="x", kind=kind)
                self._check_has_errorbars(ax, xerr=0, yerr=1)
                ax = _check_plot_works(tdf.plot, yerr=tdf_err, kind=kind)
                self._check_has_errorbars(ax, xerr=0, yerr=2)

                # _check_plot_works adds an ax so catch warning. see GH #13188
                axes = _check_plot_works(
                    tdf.plot, kind=kind, yerr=tdf_err, subplots=True
                )
                self._check_has_errorbars(axes, xerr=0, yerr=1)

    def test_errorbar_asymmetrical(self):

        np.random.seed(0)
        err = np.random.rand(3, 2, 5)

        # each column is [0, 1, 2, 3, 4], [3, 4, 5, 6, 7]...
        df = DataFrame(np.arange(15).reshape(3, 5)).T

        ax = df.plot(yerr=err, xerr=err / 2)

        yerr_0_0 = ax.collections[1].get_paths()[0].vertices[:, 1]
        expected_0_0 = err[0, :, 0] * np.array([-1, 1])
        tm.assert_almost_equal(yerr_0_0, expected_0_0)

        with pytest.raises(ValueError):
            df.plot(yerr=err.T)

        tm.close()

    def test_table(self):
        df = DataFrame(np.random.rand(10, 3), index=list(string.ascii_letters[:10]))
        _check_plot_works(df.plot, table=True)
        _check_plot_works(df.plot, table=df)

        ax = df.plot()
        assert len(ax.tables) == 0
        plotting.table(ax, df.T)
        assert len(ax.tables) == 1

    def test_errorbar_scatter(self):
        df = DataFrame(np.random.randn(5, 2), index=range(5), columns=["x", "y"])
        df_err = DataFrame(
            np.random.randn(5, 2) / 5, index=range(5), columns=["x", "y"]
        )

        ax = _check_plot_works(df.plot.scatter, x="x", y="y")
        self._check_has_errorbars(ax, xerr=0, yerr=0)
        ax = _check_plot_works(df.plot.scatter, x="x", y="y", xerr=df_err)
        self._check_has_errorbars(ax, xerr=1, yerr=0)

        ax = _check_plot_works(df.plot.scatter, x="x", y="y", yerr=df_err)
        self._check_has_errorbars(ax, xerr=0, yerr=1)
        ax = _check_plot_works(df.plot.scatter, x="x", y="y", xerr=df_err, yerr=df_err)
        self._check_has_errorbars(ax, xerr=1, yerr=1)

        def _check_errorbar_color(containers, expected, has_err="has_xerr"):
            lines = []
            errs = [c.lines for c in ax.containers if getattr(c, has_err, False)][0]
            for el in errs:
                if is_list_like(el):
                    lines.extend(el)
                else:
                    lines.append(el)
            err_lines = [x for x in lines if x in ax.collections]
            self._check_colors(
                err_lines, linecolors=np.array([expected] * len(err_lines))
            )

        # GH 8081
        df = DataFrame(np.random.randn(10, 5), columns=["a", "b", "c", "d", "e"])
        ax = df.plot.scatter(x="a", y="b", xerr="d", yerr="e", c="red")
        self._check_has_errorbars(ax, xerr=1, yerr=1)
        _check_errorbar_color(ax.containers, "red", has_err="has_xerr")
        _check_errorbar_color(ax.containers, "red", has_err="has_yerr")

        ax = df.plot.scatter(x="a", y="b", yerr="e", color="green")
        self._check_has_errorbars(ax, xerr=0, yerr=1)
        _check_errorbar_color(ax.containers, "green", has_err="has_yerr")

    @pytest.mark.slow
    def test_sharex_and_ax(self):
        # https://github.com/pandas-dev/pandas/issues/9737 using gridspec,
        # the axis in fig.get_axis() are sorted differently than pandas
        # expected them, so make sure that only the right ones are removed
        import matplotlib.pyplot as plt

        plt.close("all")
        gs, axes = _generate_4_axes_via_gridspec()

        df = DataFrame(
            {
                "a": [1, 2, 3, 4, 5, 6],
                "b": [1, 2, 3, 4, 5, 6],
                "c": [1, 2, 3, 4, 5, 6],
                "d": [1, 2, 3, 4, 5, 6],
            }
        )

        def _check(axes):
            for ax in axes:
                assert len(ax.lines) == 1
                self._check_visible(ax.get_yticklabels(), visible=True)
            for ax in [axes[0], axes[2]]:
                self._check_visible(ax.get_xticklabels(), visible=False)
                self._check_visible(ax.get_xticklabels(minor=True), visible=False)
            for ax in [axes[1], axes[3]]:
                self._check_visible(ax.get_xticklabels(), visible=True)
                self._check_visible(ax.get_xticklabels(minor=True), visible=True)

        for ax in axes:
            df.plot(x="a", y="b", title="title", ax=ax, sharex=True)
        gs.tight_layout(plt.gcf())
        _check(axes)
        tm.close()

        gs, axes = _generate_4_axes_via_gridspec()
        with tm.assert_produces_warning(UserWarning):
            axes = df.plot(subplots=True, ax=axes, sharex=True)
        _check(axes)
        tm.close()

        gs, axes = _generate_4_axes_via_gridspec()
        # without sharex, no labels should be touched!
        for ax in axes:
            df.plot(x="a", y="b", title="title", ax=ax)

        gs.tight_layout(plt.gcf())
        for ax in axes:
            assert len(ax.lines) == 1
            self._check_visible(ax.get_yticklabels(), visible=True)
            self._check_visible(ax.get_xticklabels(), visible=True)
            self._check_visible(ax.get_xticklabels(minor=True), visible=True)
        tm.close()

    @pytest.mark.slow
    def test_sharey_and_ax(self):
        # https://github.com/pandas-dev/pandas/issues/9737 using gridspec,
        # the axis in fig.get_axis() are sorted differently than pandas
        # expected them, so make sure that only the right ones are removed
        import matplotlib.pyplot as plt

        gs, axes = _generate_4_axes_via_gridspec()

        df = DataFrame(
            {
                "a": [1, 2, 3, 4, 5, 6],
                "b": [1, 2, 3, 4, 5, 6],
                "c": [1, 2, 3, 4, 5, 6],
                "d": [1, 2, 3, 4, 5, 6],
            }
        )

        def _check(axes):
            for ax in axes:
                assert len(ax.lines) == 1
                self._check_visible(ax.get_xticklabels(), visible=True)
                self._check_visible(ax.get_xticklabels(minor=True), visible=True)
            for ax in [axes[0], axes[1]]:
                self._check_visible(ax.get_yticklabels(), visible=True)
            for ax in [axes[2], axes[3]]:
                self._check_visible(ax.get_yticklabels(), visible=False)

        for ax in axes:
            df.plot(x="a", y="b", title="title", ax=ax, sharey=True)
        gs.tight_layout(plt.gcf())
        _check(axes)
        tm.close()

        gs, axes = _generate_4_axes_via_gridspec()
        with tm.assert_produces_warning(UserWarning):
            axes = df.plot(subplots=True, ax=axes, sharey=True)

        gs.tight_layout(plt.gcf())
        _check(axes)
        tm.close()

        gs, axes = _generate_4_axes_via_gridspec()
        # without sharex, no labels should be touched!
        for ax in axes:
            df.plot(x="a", y="b", title="title", ax=ax)

        gs.tight_layout(plt.gcf())
        for ax in axes:
            assert len(ax.lines) == 1
            self._check_visible(ax.get_yticklabels(), visible=True)
            self._check_visible(ax.get_xticklabels(), visible=True)
            self._check_visible(ax.get_xticklabels(minor=True), visible=True)

    @td.skip_if_no_scipy
    def test_memory_leak(self):
        """ Check that every plot type gets properly collected. """
        import weakref
        import gc

        results = {}
        for kind in plotting.PlotAccessor._all_kinds:

            args = {}
            if kind in ["hexbin", "scatter", "pie"]:
                df = self.hexbin_df
                args = {"x": "A", "y": "B"}
            elif kind == "area":
                df = self.tdf.abs()
            else:
                df = self.tdf

            # Use a weakref so we can see if the object gets collected without
            # also preventing it from being collected
            results[kind] = weakref.proxy(df.plot(kind=kind, **args))

        # have matplotlib delete all the figures
        tm.close()
        # force a garbage collection
        gc.collect()
        for key in results:
            # check that every plot was collected
            with pytest.raises(ReferenceError):
                # need to actually access something to get an error
                results[key].lines

    @pytest.mark.slow
    def test_df_subplots_patterns_minorticks(self):
        # GH 10657
        import matplotlib.pyplot as plt

        df = DataFrame(
            np.random.randn(10, 2),
            index=date_range("1/1/2000", periods=10),
            columns=list("AB"),
        )

        # shared subplots
        fig, axes = plt.subplots(2, 1, sharex=True)
        axes = df.plot(subplots=True, ax=axes)
        for ax in axes:
            assert len(ax.lines) == 1
            self._check_visible(ax.get_yticklabels(), visible=True)
        # xaxis of 1st ax must be hidden
        self._check_visible(axes[0].get_xticklabels(), visible=False)
        self._check_visible(axes[0].get_xticklabels(minor=True), visible=False)
        self._check_visible(axes[1].get_xticklabels(), visible=True)
        self._check_visible(axes[1].get_xticklabels(minor=True), visible=True)
        tm.close()

        fig, axes = plt.subplots(2, 1)
        with tm.assert_produces_warning(UserWarning):
            axes = df.plot(subplots=True, ax=axes, sharex=True)
        for ax in axes:
            assert len(ax.lines) == 1
            self._check_visible(ax.get_yticklabels(), visible=True)
        # xaxis of 1st ax must be hidden
        self._check_visible(axes[0].get_xticklabels(), visible=False)
        self._check_visible(axes[0].get_xticklabels(minor=True), visible=False)
        self._check_visible(axes[1].get_xticklabels(), visible=True)
        self._check_visible(axes[1].get_xticklabels(minor=True), visible=True)
        tm.close()

        # not shared
        fig, axes = plt.subplots(2, 1)
        axes = df.plot(subplots=True, ax=axes)
        for ax in axes:
            assert len(ax.lines) == 1
            self._check_visible(ax.get_yticklabels(), visible=True)
            self._check_visible(ax.get_xticklabels(), visible=True)
            self._check_visible(ax.get_xticklabels(minor=True), visible=True)
        tm.close()

    @pytest.mark.slow
    def test_df_gridspec_patterns(self):
        # GH 10819
        import matplotlib.pyplot as plt
        import matplotlib.gridspec as gridspec

        ts = Series(np.random.randn(10), index=date_range("1/1/2000", periods=10))

        df = DataFrame(np.random.randn(10, 2), index=ts.index, columns=list("AB"))

        def _get_vertical_grid():
            gs = gridspec.GridSpec(3, 1)
            fig = plt.figure()
            ax1 = fig.add_subplot(gs[:2, :])
            ax2 = fig.add_subplot(gs[2, :])
            return ax1, ax2

        def _get_horizontal_grid():
            gs = gridspec.GridSpec(1, 3)
            fig = plt.figure()
            ax1 = fig.add_subplot(gs[:, :2])
            ax2 = fig.add_subplot(gs[:, 2])
            return ax1, ax2

        for ax1, ax2 in [_get_vertical_grid(), _get_horizontal_grid()]:
            ax1 = ts.plot(ax=ax1)
            assert len(ax1.lines) == 1
            ax2 = df.plot(ax=ax2)
            assert len(ax2.lines) == 2
            for ax in [ax1, ax2]:
                self._check_visible(ax.get_yticklabels(), visible=True)
                self._check_visible(ax.get_xticklabels(), visible=True)
                self._check_visible(ax.get_xticklabels(minor=True), visible=True)
            tm.close()

        # subplots=True
        for ax1, ax2 in [_get_vertical_grid(), _get_horizontal_grid()]:
            axes = df.plot(subplots=True, ax=[ax1, ax2])
            assert len(ax1.lines) == 1
            assert len(ax2.lines) == 1
            for ax in axes:
                self._check_visible(ax.get_yticklabels(), visible=True)
                self._check_visible(ax.get_xticklabels(), visible=True)
                self._check_visible(ax.get_xticklabels(minor=True), visible=True)
            tm.close()

        # vertical / subplots / sharex=True / sharey=True
        ax1, ax2 = _get_vertical_grid()
        with tm.assert_produces_warning(UserWarning):
            axes = df.plot(subplots=True, ax=[ax1, ax2], sharex=True, sharey=True)
        assert len(axes[0].lines) == 1
        assert len(axes[1].lines) == 1
        for ax in [ax1, ax2]:
            # yaxis are visible because there is only one column
            self._check_visible(ax.get_yticklabels(), visible=True)
        # xaxis of axes0 (top) are hidden
        self._check_visible(axes[0].get_xticklabels(), visible=False)
        self._check_visible(axes[0].get_xticklabels(minor=True), visible=False)
        self._check_visible(axes[1].get_xticklabels(), visible=True)
        self._check_visible(axes[1].get_xticklabels(minor=True), visible=True)
        tm.close()

        # horizontal / subplots / sharex=True / sharey=True
        ax1, ax2 = _get_horizontal_grid()
        with tm.assert_produces_warning(UserWarning):
            axes = df.plot(subplots=True, ax=[ax1, ax2], sharex=True, sharey=True)
        assert len(axes[0].lines) == 1
        assert len(axes[1].lines) == 1
        self._check_visible(axes[0].get_yticklabels(), visible=True)
        # yaxis of axes1 (right) are hidden
        self._check_visible(axes[1].get_yticklabels(), visible=False)
        for ax in [ax1, ax2]:
            # xaxis are visible because there is only one column
            self._check_visible(ax.get_xticklabels(), visible=True)
            self._check_visible(ax.get_xticklabels(minor=True), visible=True)
        tm.close()

        # boxed
        def _get_boxed_grid():
            gs = gridspec.GridSpec(3, 3)
            fig = plt.figure()
            ax1 = fig.add_subplot(gs[:2, :2])
            ax2 = fig.add_subplot(gs[:2, 2])
            ax3 = fig.add_subplot(gs[2, :2])
            ax4 = fig.add_subplot(gs[2, 2])
            return ax1, ax2, ax3, ax4

        axes = _get_boxed_grid()
        df = DataFrame(np.random.randn(10, 4), index=ts.index, columns=list("ABCD"))
        axes = df.plot(subplots=True, ax=axes)
        for ax in axes:
            assert len(ax.lines) == 1
            # axis are visible because these are not shared
            self._check_visible(ax.get_yticklabels(), visible=True)
            self._check_visible(ax.get_xticklabels(), visible=True)
            self._check_visible(ax.get_xticklabels(minor=True), visible=True)
        tm.close()

        # subplots / sharex=True / sharey=True
        axes = _get_boxed_grid()
        with tm.assert_produces_warning(UserWarning):
            axes = df.plot(subplots=True, ax=axes, sharex=True, sharey=True)
        for ax in axes:
            assert len(ax.lines) == 1
        for ax in [axes[0], axes[2]]:  # left column
            self._check_visible(ax.get_yticklabels(), visible=True)
        for ax in [axes[1], axes[3]]:  # right column
            self._check_visible(ax.get_yticklabels(), visible=False)
        for ax in [axes[0], axes[1]]:  # top row
            self._check_visible(ax.get_xticklabels(), visible=False)
            self._check_visible(ax.get_xticklabels(minor=True), visible=False)
        for ax in [axes[2], axes[3]]:  # bottom row
            self._check_visible(ax.get_xticklabels(), visible=True)
            self._check_visible(ax.get_xticklabels(minor=True), visible=True)
        tm.close()

    @pytest.mark.slow
    def test_df_grid_settings(self):
        # Make sure plot defaults to rcParams['axes.grid'] setting, GH 9792
        self._check_grid_settings(
            DataFrame({"a": [1, 2, 3], "b": [2, 3, 4]}),
            plotting.PlotAccessor._dataframe_kinds,
            kws={"x": "a", "y": "b"},
        )

    def test_invalid_colormap(self):
        df = DataFrame(randn(3, 2), columns=["A", "B"])

        with pytest.raises(ValueError):
            df.plot(colormap="invalid_colormap")

    def test_plain_axes(self):

        # supplied ax itself is a SubplotAxes, but figure contains also
        # a plain Axes object (GH11556)
        fig, ax = self.plt.subplots()
        fig.add_axes([0.2, 0.2, 0.2, 0.2])
        Series(rand(10)).plot(ax=ax)

        # supplied ax itself is a plain Axes, but because the cmap keyword
        # a new ax is created for the colorbar -> also multiples axes (GH11520)
        df = DataFrame({"a": randn(8), "b": randn(8)})
        fig = self.plt.figure()
        ax = fig.add_axes((0, 0, 1, 1))
        df.plot(kind="scatter", ax=ax, x="a", y="b", c="a", cmap="hsv")

        # other examples
        fig, ax = self.plt.subplots()
        from mpl_toolkits.axes_grid1 import make_axes_locatable

        divider = make_axes_locatable(ax)
        cax = divider.append_axes("right", size="5%", pad=0.05)
        Series(rand(10)).plot(ax=ax)
        Series(rand(10)).plot(ax=cax)

        fig, ax = self.plt.subplots()
        from mpl_toolkits.axes_grid1.inset_locator import inset_axes

        iax = inset_axes(ax, width="30%", height=1.0, loc=3)
        Series(rand(10)).plot(ax=ax)
        Series(rand(10)).plot(ax=iax)

    def test_passed_bar_colors(self):
        import matplotlib as mpl

        color_tuples = [(0.9, 0, 0, 1), (0, 0.9, 0, 1), (0, 0, 0.9, 1)]
        colormap = mpl.colors.ListedColormap(color_tuples)
        barplot = pd.DataFrame([[1, 2, 3]]).plot(kind="bar", cmap=colormap)
        assert color_tuples == [c.get_facecolor() for c in barplot.patches]

    def test_rcParams_bar_colors(self):
        import matplotlib as mpl

        color_tuples = [(0.9, 0, 0, 1), (0, 0.9, 0, 1), (0, 0, 0.9, 1)]
        with mpl.rc_context(rc={"axes.prop_cycle": mpl.cycler("color", color_tuples)}):
            barplot = pd.DataFrame([[1, 2, 3]]).plot(kind="bar")
        assert color_tuples == [c.get_facecolor() for c in barplot.patches]

    @pytest.mark.parametrize("method", ["line", "barh", "bar"])
    def test_secondary_axis_font_size(self, method):
        # GH: 12565
        df = (
            pd.DataFrame(np.random.randn(15, 2), columns=list("AB"))
            .assign(C=lambda df: df.B.cumsum())
            .assign(D=lambda df: df.C * 1.1)
        )

        fontsize = 20
        sy = ["C", "D"]

        kwargs = dict(secondary_y=sy, fontsize=fontsize, mark_right=True)
        ax = getattr(df.plot, method)(**kwargs)
        self._check_ticks_props(axes=ax.right_ax, ylabelsize=fontsize)

    @pytest.mark.slow
    def test_x_string_values_ticks(self):
        # Test if string plot index have a fixed xtick position
        # GH: 7612, GH: 22334
        df = pd.DataFrame(
            {
                "sales": [3, 2, 3],
                "visits": [20, 42, 28],
                "day": ["Monday", "Tuesday", "Wednesday"],
            }
        )
        ax = df.plot.area(x="day")
        ax.set_xlim(-1, 3)
        xticklabels = [t.get_text() for t in ax.get_xticklabels()]
        labels_position = dict(zip(xticklabels, ax.get_xticks()))
        # Testing if the label stayed at the right position
        assert labels_position["Monday"] == 0.0
        assert labels_position["Tuesday"] == 1.0
        assert labels_position["Wednesday"] == 2.0

    @pytest.mark.slow
    def test_x_multiindex_values_ticks(self):
        # Test if multiindex plot index have a fixed xtick position
        # GH: 15912
        index = pd.MultiIndex.from_product([[2012, 2013], [1, 2]])
        df = pd.DataFrame(np.random.randn(4, 2), columns=["A", "B"], index=index)
        ax = df.plot()
        ax.set_xlim(-1, 4)
        xticklabels = [t.get_text() for t in ax.get_xticklabels()]
        labels_position = dict(zip(xticklabels, ax.get_xticks()))
        # Testing if the label stayed at the right position
        assert labels_position["(2012, 1)"] == 0.0
        assert labels_position["(2012, 2)"] == 1.0
        assert labels_position["(2013, 1)"] == 2.0
        assert labels_position["(2013, 2)"] == 3.0

    @pytest.mark.parametrize("kind", ["line", "area"])
    def test_xlim_plot_line(self, kind):
        # test if xlim is set correctly in plot.line and plot.area
        # GH 27686
        df = pd.DataFrame([2, 4], index=[1, 2])
        ax = df.plot(kind=kind)
        xlims = ax.get_xlim()
        assert xlims[0] < 1
        assert xlims[1] > 2

    def test_xlim_plot_line_correctly_in_mixed_plot_type(self):
        # test if xlim is set correctly when ax contains multiple different kinds
        # of plots, GH 27686
        fig, ax = self.plt.subplots()

        indexes = ["k1", "k2", "k3", "k4"]
        df = pd.DataFrame(
            {
                "s1": [1000, 2000, 1500, 2000],
                "s2": [900, 1400, 2000, 3000],
                "s3": [1500, 1500, 1600, 1200],
                "secondary_y": [1, 3, 4, 3],
            },
            index=indexes,
        )
        df[["s1", "s2", "s3"]].plot.bar(ax=ax, stacked=False)
        df[["secondary_y"]].plot(ax=ax, secondary_y=True)

        xlims = ax.get_xlim()
        assert xlims[0] < 0
        assert xlims[1] > 3

        # make sure axis labels are plotted correctly as well
        xticklabels = [t.get_text() for t in ax.get_xticklabels()]
        assert xticklabels == indexes

    def test_subplots_sharex_false(self):
        # test when sharex is set to False, two plots should have different
        # labels, GH 25160
        df = pd.DataFrame(np.random.rand(10, 2))
        df.iloc[5:, 1] = np.nan
        df.iloc[:5, 0] = np.nan

        figs, axs = self.plt.subplots(2, 1)
        df.plot.line(ax=axs, subplots=True, sharex=False)

        expected_ax1 = np.arange(4.5, 10, 0.5)
        expected_ax2 = np.arange(-0.5, 5, 0.5)

        tm.assert_numpy_array_equal(axs[0].get_xticks(), expected_ax1)
        tm.assert_numpy_array_equal(axs[1].get_xticks(), expected_ax2)

    def test_plot_no_rows(self):
        # GH 27758
        df = pd.DataFrame(columns=["foo"], dtype=int)
        assert df.empty
        ax = df.plot()
        assert len(ax.get_lines()) == 1
        line = ax.get_lines()[0]
        assert len(line.get_xdata()) == 0
        assert len(line.get_ydata()) == 0

    def test_plot_no_numeric_data(self):
        df = pd.DataFrame(["a", "b", "c"])
        with pytest.raises(TypeError):
            df.plot()

    def test_missing_markers_legend(self):
        # 14958
        df = pd.DataFrame(np.random.randn(8, 3), columns=["A", "B", "C"])
        ax = df.plot(y=["A"], marker="x", linestyle="solid")
        df.plot(y=["B"], marker="o", linestyle="dotted", ax=ax)
        df.plot(y=["C"], marker="<", linestyle="dotted", ax=ax)

        self._check_legend_labels(ax, labels=["A", "B", "C"])
        self._check_legend_marker(ax, expected_markers=["x", "o", "<"])

    def test_missing_markers_legend_using_style(self):
        # 14563
        df = pd.DataFrame(
            {
                "A": [1, 2, 3, 4, 5, 6],
                "B": [2, 4, 1, 3, 2, 4],
                "C": [3, 3, 2, 6, 4, 2],
                "X": [1, 2, 3, 4, 5, 6],
            }
        )

        fig, ax = self.plt.subplots()
        for kind in "ABC":
            df.plot("X", kind, label=kind, ax=ax, style=".")

        self._check_legend_labels(ax, labels=["A", "B", "C"])
        self._check_legend_marker(ax, expected_markers=[".", ".", "."])

    def test_colors_of_columns_with_same_name(self):
        # ISSUE 11136 -> https://github.com/pandas-dev/pandas/issues/11136
        # Creating a DataFrame with duplicate column labels and testing colors of them.
        df = pd.DataFrame({"b": [0, 1, 0], "a": [1, 2, 3]})
        df1 = pd.DataFrame({"a": [2, 4, 6]})
        df_concat = pd.concat([df, df1], axis=1)
        result = df_concat.plot()
        for legend, line in zip(result.get_legend().legendHandles, result.lines):
            assert legend.get_color() == line.get_color()

<<<<<<< HEAD
    def test_nullable_int_plot(self):
        # GH 32073
        dates = ["2008", "2009", None, "2011", "2012"]
        df = pd.DataFrame(
            {
                "A": [1, 2, 3, 4, 5],
                "B": [7, 5, np.nan, 3, 2],
                "C": pd.to_datetime(dates, format="%Y"),
                "D": pd.to_datetime(dates, format="%Y", utc=True),
            }
        )

        _check_plot_works(df.plot, x="A", y="B")
        _check_plot_works(df[["A", "B"]].astype("Int64").plot, x="A", y="B")
        _check_plot_works(df[["A", "C"]].plot, x="A", y="C")
        _check_plot_works(df[["A", "D"]].plot, x="A", y="D")
=======
    @pytest.mark.parametrize(
        "index_name, old_label, new_label",
        [
            (None, "", "new"),
            ("old", "old", "new"),
            (None, "", ""),
            (None, "", 1),
            (None, "", [1, 2]),
        ],
    )
    @pytest.mark.parametrize("kind", ["line", "area", "bar"])
    def test_xlabel_ylabel_dataframe_single_plot(
        self, kind, index_name, old_label, new_label
    ):
        # GH 9093
        df = pd.DataFrame([[1, 2], [2, 5]], columns=["Type A", "Type B"])
        df.index.name = index_name

        # default is the ylabel is not shown and xlabel is index name
        ax = df.plot(kind=kind)
        assert ax.get_xlabel() == old_label
        assert ax.get_ylabel() == ""

        # old xlabel will be overriden and assigned ylabel will be used as ylabel
        ax = df.plot(kind=kind, ylabel=new_label, xlabel=new_label)
        assert ax.get_ylabel() == str(new_label)
        assert ax.get_xlabel() == str(new_label)

    @pytest.mark.parametrize(
        "index_name, old_label, new_label",
        [
            (None, "", "new"),
            ("old", "old", "new"),
            (None, "", ""),
            (None, "", 1),
            (None, "", [1, 2]),
        ],
    )
    @pytest.mark.parametrize("kind", ["line", "area", "bar"])
    def test_xlabel_ylabel_dataframe_subplots(
        self, kind, index_name, old_label, new_label
    ):
        # GH 9093
        df = pd.DataFrame([[1, 2], [2, 5]], columns=["Type A", "Type B"])
        df.index.name = index_name

        # default is the ylabel is not shown and xlabel is index name
        axes = df.plot(kind=kind, subplots=True)
        assert all(ax.get_ylabel() == "" for ax in axes)
        assert all(ax.get_xlabel() == old_label for ax in axes)

        # old xlabel will be overriden and assigned ylabel will be used as ylabel
        axes = df.plot(kind=kind, ylabel=new_label, xlabel=new_label, subplots=True)
        assert all(ax.get_ylabel() == str(new_label) for ax in axes)
        assert all(ax.get_xlabel() == str(new_label) for ax in axes)
>>>>>>> f5b2e5a9


def _generate_4_axes_via_gridspec():
    import matplotlib.pyplot as plt
    import matplotlib as mpl
    import matplotlib.gridspec  # noqa

    gs = mpl.gridspec.GridSpec(2, 2)
    ax_tl = plt.subplot(gs[0, 0])
    ax_ll = plt.subplot(gs[1, 0])
    ax_tr = plt.subplot(gs[0, 1])
    ax_lr = plt.subplot(gs[1, 1])

    return gs, [ax_tl, ax_ll, ax_tr, ax_lr]<|MERGE_RESOLUTION|>--- conflicted
+++ resolved
@@ -3363,24 +3363,6 @@
         for legend, line in zip(result.get_legend().legendHandles, result.lines):
             assert legend.get_color() == line.get_color()
 
-<<<<<<< HEAD
-    def test_nullable_int_plot(self):
-        # GH 32073
-        dates = ["2008", "2009", None, "2011", "2012"]
-        df = pd.DataFrame(
-            {
-                "A": [1, 2, 3, 4, 5],
-                "B": [7, 5, np.nan, 3, 2],
-                "C": pd.to_datetime(dates, format="%Y"),
-                "D": pd.to_datetime(dates, format="%Y", utc=True),
-            }
-        )
-
-        _check_plot_works(df.plot, x="A", y="B")
-        _check_plot_works(df[["A", "B"]].astype("Int64").plot, x="A", y="B")
-        _check_plot_works(df[["A", "C"]].plot, x="A", y="C")
-        _check_plot_works(df[["A", "D"]].plot, x="A", y="D")
-=======
     @pytest.mark.parametrize(
         "index_name, old_label, new_label",
         [
@@ -3436,7 +3418,23 @@
         axes = df.plot(kind=kind, ylabel=new_label, xlabel=new_label, subplots=True)
         assert all(ax.get_ylabel() == str(new_label) for ax in axes)
         assert all(ax.get_xlabel() == str(new_label) for ax in axes)
->>>>>>> f5b2e5a9
+
+    def test_nullable_int_plot(self):
+        # GH 32073
+        dates = ["2008", "2009", None, "2011", "2012"]
+        df = pd.DataFrame(
+            {
+                "A": [1, 2, 3, 4, 5],
+                "B": [7, 5, np.nan, 3, 2],
+                "C": pd.to_datetime(dates, format="%Y"),
+                "D": pd.to_datetime(dates, format="%Y", utc=True),
+            }
+        )
+
+        _check_plot_works(df.plot, x="A", y="B")
+        _check_plot_works(df[["A", "B"]].astype("Int64").plot, x="A", y="B")
+        _check_plot_works(df[["A", "C"]].plot, x="A", y="C")
+        _check_plot_works(df[["A", "D"]].plot, x="A", y="D")
 
 
 def _generate_4_axes_via_gridspec():
