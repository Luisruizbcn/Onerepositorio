--- conflicted
+++ resolved
@@ -157,13 +157,8 @@
 
     def test_ts_tz_area_lim_xcompat(self, ts):
         tz_ts = ts.copy()
-<<<<<<< HEAD
         tz_ts.index = tz_ts.axis_ops.tz_localize("GMT").axis_ops.tz_convert("CET")
-        _, ax = self.plt.subplots()
-=======
-        tz_ts.index = tz_ts.tz_localize("GMT").tz_convert("CET")
-        _, ax = mpl.pyplot.subplots()
->>>>>>> 866a3884
+        _, ax = mpl.pyplot.subplots()
         ax = tz_ts.plot.area(stacked=False, x_compat=True, ax=ax)
         xmin, xmax = ax.get_xlim()
         line = ax.get_lines()[0].get_data(orig=False)[0]
