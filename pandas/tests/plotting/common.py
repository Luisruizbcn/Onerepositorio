--- conflicted
+++ resolved
@@ -32,14 +32,9 @@
         from pandas.plotting._matplotlib import compat
         mpl.rcdefaults()
 
-<<<<<<< HEAD
         self.mpl_ge_2_2_3 = compat._mpl_ge_2_2_3()
         self.mpl_ge_3_0_0 = compat._mpl_ge_3_0_0()
-=======
-        self.mpl_ge_2_2_3 = plotting._compat._mpl_ge_2_2_3()
-        self.mpl_ge_3_0_0 = plotting._compat._mpl_ge_3_0_0()
-        self.mpl_ge_3_1_0 = plotting._compat._mpl_ge_3_1_0()
->>>>>>> b9a7f612
+        self.mpl_ge_3_1_0 = compat._mpl_ge_3_1_0()
 
         self.bp_n_objects = 7
         self.polycollection_factor = 2
