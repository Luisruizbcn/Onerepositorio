--- conflicted
+++ resolved
@@ -97,11 +97,7 @@
         assert len(ax.get_lines()) == 1  # B was plotted
         self.plt.close(fig)
 
-<<<<<<< HEAD
-        msg = "Empty 'DataFrame': no numeric data to plot"
-=======
         msg = "no numeric data to plot"
->>>>>>> a3370fc3
         with pytest.raises(TypeError, match=msg):
             df['A'].plot()
 
