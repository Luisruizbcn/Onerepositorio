""" Test cases for time series specific (freq conversion, etc) """

from datetime import datetime, timedelta, date, time
import pickle

import pytest
from pandas.compat import lrange, zip

import numpy as np
from pandas import Index, Series, DataFrame, NaT, isna
from pandas.compat import PY3
from pandas.core.indexes.datetimes import date_range, bdate_range
from pandas.core.indexes.timedeltas import timedelta_range
from pandas.tseries.offsets import DateOffset
from pandas.core.indexes.period import period_range, Period, PeriodIndex
from pandas.core.resample import DatetimeIndex

from pandas.util.testing import assert_series_equal, ensure_clean
import pandas.util.testing as tm
import pandas.util._test_decorators as td

from pandas.tests.plotting.common import (TestPlotBase,
                                          _skip_if_no_scipy_gaussian_kde)


@td.skip_if_no_mpl
class TestTSPlot(TestPlotBase):

    def setup_method(self, method):
        TestPlotBase.setup_method(self, method)

        freq = ['S', 'T', 'H', 'D', 'W', 'M', 'Q', 'A']
        idx = [period_range('12/31/1999', freq=x, periods=100) for x in freq]
        self.period_ser = [Series(np.random.randn(len(x)), x) for x in idx]
        self.period_df = [DataFrame(np.random.randn(len(x), 3), index=x,
                                    columns=['A', 'B', 'C'])
                          for x in idx]

        freq = ['S', 'T', 'H', 'D', 'W', 'M', 'Q-DEC', 'A', '1B30Min']
        idx = [date_range('12/31/1999', freq=x, periods=100) for x in freq]
        self.datetime_ser = [Series(np.random.randn(len(x)), x) for x in idx]
        self.datetime_df = [DataFrame(np.random.randn(len(x), 3), index=x,
                                      columns=['A', 'B', 'C'])
                            for x in idx]

    def teardown_method(self, method):
        tm.close()

    @pytest.mark.slow
    def test_ts_plot_with_tz(self):
        # GH2877
        index = date_range('1/1/2011', periods=2, freq='H',
                           tz='Europe/Brussels')
        ts = Series([188.5, 328.25], index=index)
        _check_plot_works(ts.plot)

    def test_fontsize_set_correctly(self):
        # For issue #8765
        df = DataFrame(np.random.randn(10, 9), index=range(10))
        fig, ax = self.plt.subplots()
        df.plot(fontsize=2, ax=ax)
        for label in (ax.get_xticklabels() + ax.get_yticklabels()):
            assert label.get_fontsize() == 2

    @pytest.mark.slow
    def test_frame_inferred(self):
        # inferred freq
        idx = date_range('1/1/1987', freq='MS', periods=100)
        idx = DatetimeIndex(idx.values, freq=None)

        df = DataFrame(np.random.randn(len(idx), 3), index=idx)
        _check_plot_works(df.plot)

        # axes freq
        idx = idx[0:40].union(idx[45:99])
        df2 = DataFrame(np.random.randn(len(idx), 3), index=idx)
        _check_plot_works(df2.plot)

        # N > 1
        idx = date_range('2008-1-1 00:15:00', freq='15T', periods=10)
        idx = DatetimeIndex(idx.values, freq=None)
        df = DataFrame(np.random.randn(len(idx), 3), index=idx)
        _check_plot_works(df.plot)

    def test_is_error_nozeroindex(self):
        # GH11858
        i = np.array([1, 2, 3])
        a = DataFrame(i, index=i)
        _check_plot_works(a.plot, xerr=a)
        _check_plot_works(a.plot, yerr=a)

    def test_nonnumeric_exclude(self):
        idx = date_range('1/1/1987', freq='A', periods=3)
        df = DataFrame({'A': ["x", "y", "z"], 'B': [1, 2, 3]}, idx)

        fig, ax = self.plt.subplots()
        df.plot(ax=ax)  # it works
        assert len(ax.get_lines()) == 1  # B was plotted
        self.plt.close(fig)

        pytest.raises(TypeError, df['A'].plot)

    def test_tsplot_deprecated(self):
        from pandas.tseries.plotting import tsplot

        _, ax = self.plt.subplots()
        ts = tm.makeTimeSeries()

        with tm.assert_produces_warning(FutureWarning):
            tsplot(ts, self.plt.Axes.plot, ax=ax)

    @pytest.mark.slow
    def test_tsplot(self):

        from pandas.tseries.plotting import tsplot

        _, ax = self.plt.subplots()
        ts = tm.makeTimeSeries()

        def f(*args, **kwds):
            with tm.assert_produces_warning(FutureWarning):
                return tsplot(s, self.plt.Axes.plot, *args, **kwds)

        for s in self.period_ser:
            _check_plot_works(f, s.index.freq, ax=ax, series=s)

        for s in self.datetime_ser:
            _check_plot_works(f, s.index.freq.rule_code, ax=ax, series=s)

        for s in self.period_ser:
            _check_plot_works(s.plot, ax=ax)

        for s in self.datetime_ser:
            _check_plot_works(s.plot, ax=ax)

        _, ax = self.plt.subplots()
        ts.plot(style='k', ax=ax)
        color = (0., 0., 0., 1)
        assert color == ax.get_lines()[0].get_color()

    def test_both_style_and_color(self):

        ts = tm.makeTimeSeries()
        pytest.raises(ValueError, ts.plot, style='b-', color='#000099')

        s = ts.reset_index(drop=True)
        pytest.raises(ValueError, s.plot, style='b-', color='#000099')

    @pytest.mark.slow
    def test_high_freq(self):
        freaks = ['ms', 'us']
        for freq in freaks:
            _, ax = self.plt.subplots()
            rng = date_range('1/1/2012', periods=100, freq=freq)
            ser = Series(np.random.randn(len(rng)), rng)
            _check_plot_works(ser.plot, ax=ax)

    def test_get_datevalue(self):
        from pandas.plotting._converter import get_datevalue
        assert get_datevalue(None, 'D') is None
        assert get_datevalue(1987, 'A') == 1987
        assert (get_datevalue(Period(1987, 'A'), 'M') ==
                Period('1987-12', 'M').ordinal)
        assert (get_datevalue('1/1/1987', 'D') ==
                Period('1987-1-1', 'D').ordinal)

    @pytest.mark.slow
    def test_ts_plot_format_coord(self):
        def check_format_of_first_point(ax, expected_string):
            first_line = ax.get_lines()[0]
            first_x = first_line.get_xdata()[0].ordinal
            first_y = first_line.get_ydata()[0]
            try:
                assert expected_string == ax.format_coord(first_x, first_y)
            except (ValueError):
                pytest.skip("skipping test because issue forming "
                            "test comparison GH7664")

        annual = Series(1, index=date_range('2014-01-01', periods=3,
                                            freq='A-DEC'))
        _, ax = self.plt.subplots()
        annual.plot(ax=ax)
        check_format_of_first_point(ax, 't = 2014  y = 1.000000')

        # note this is added to the annual plot already in existence, and
        # changes its freq field
        daily = Series(1, index=date_range('2014-01-01', periods=3, freq='D'))
        daily.plot(ax=ax)
        check_format_of_first_point(ax,
                                    't = 2014-01-01  y = 1.000000')
        tm.close()

        # tsplot
        from pandas.tseries.plotting import tsplot
        _, ax = self.plt.subplots()
        with tm.assert_produces_warning(FutureWarning):
            tsplot(annual, self.plt.Axes.plot, ax=ax)
        check_format_of_first_point(ax, 't = 2014  y = 1.000000')
        with tm.assert_produces_warning(FutureWarning):
            tsplot(daily, self.plt.Axes.plot, ax=ax)
        check_format_of_first_point(ax, 't = 2014-01-01  y = 1.000000')

    @pytest.mark.slow
    def test_line_plot_period_series(self):
        for s in self.period_ser:
            _check_plot_works(s.plot, s.index.freq)

    @pytest.mark.slow
    def test_line_plot_datetime_series(self):
        for s in self.datetime_ser:
            _check_plot_works(s.plot, s.index.freq.rule_code)

    @pytest.mark.slow
    def test_line_plot_period_frame(self):
        for df in self.period_df:
            _check_plot_works(df.plot, df.index.freq)

    @pytest.mark.slow
    def test_line_plot_datetime_frame(self):
        for df in self.datetime_df:
            freq = df.index.to_period(df.index.freq.rule_code).freq
            _check_plot_works(df.plot, freq)

    @pytest.mark.slow
    def test_line_plot_inferred_freq(self):
        for ser in self.datetime_ser:
            ser = Series(ser.values, Index(np.asarray(ser.index)))
            _check_plot_works(ser.plot, ser.index.inferred_freq)

            ser = ser[[0, 3, 5, 6]]
            _check_plot_works(ser.plot)

    def test_fake_inferred_business(self):
        _, ax = self.plt.subplots()
        rng = date_range('2001-1-1', '2001-1-10')
        ts = Series(lrange(len(rng)), rng)
        ts = ts[:3].append(ts[5:])
        ts.plot(ax=ax)
        assert not hasattr(ax, 'freq')

    @pytest.mark.slow
    def test_plot_offset_freq(self):
        ser = tm.makeTimeSeries()
        _check_plot_works(ser.plot)

        dr = date_range(ser.index[0], freq='BQS', periods=10)
        ser = Series(np.random.randn(len(dr)), dr)
        _check_plot_works(ser.plot)

    @pytest.mark.slow
    def test_plot_multiple_inferred_freq(self):
        dr = Index([datetime(2000, 1, 1), datetime(2000, 1, 6), datetime(
            2000, 1, 11)])
        ser = Series(np.random.randn(len(dr)), dr)
        _check_plot_works(ser.plot)

    @pytest.mark.slow
    def test_uhf(self):
        import pandas.plotting._converter as conv
        idx = date_range('2012-6-22 21:59:51.960928', freq='L', periods=500)
        df = DataFrame(np.random.randn(len(idx), 2), idx)

        _, ax = self.plt.subplots()
        df.plot(ax=ax)
        axis = ax.get_xaxis()

        tlocs = axis.get_ticklocs()
        tlabels = axis.get_ticklabels()
        for loc, label in zip(tlocs, tlabels):
            xp = conv._from_ordinal(loc).strftime('%H:%M:%S.%f')
            rs = str(label.get_text())
            if len(rs):
                assert xp == rs

    @pytest.mark.slow
    def test_irreg_hf(self):
        idx = date_range('2012-6-22 21:59:51', freq='S', periods=100)
        df = DataFrame(np.random.randn(len(idx), 2), idx)

        irreg = df.iloc[[0, 1, 3, 4]]
        _, ax = self.plt.subplots()
        irreg.plot(ax=ax)
        diffs = Series(ax.get_lines()[0].get_xydata()[:, 0]).diff()

        sec = 1. / 24 / 60 / 60
        assert (np.fabs(diffs[1:] - [sec, sec * 2, sec]) < 1e-8).all()

        _, ax = self.plt.subplots()
        df2 = df.copy()
        df2.index = df.index.astype(object)
        df2.plot(ax=ax)
        diffs = Series(ax.get_lines()[0].get_xydata()[:, 0]).diff()
        assert (np.fabs(diffs[1:] - sec) < 1e-8).all()

    def test_irregular_datetime64_repr_bug(self):
        ser = tm.makeTimeSeries()
        ser = ser[[0, 1, 2, 7]]

        _, ax = self.plt.subplots()

        ret = ser.plot(ax=ax)
        assert ret is not None

        for rs, xp in zip(ax.get_lines()[0].get_xdata(), ser.index):
            assert rs == xp

    def test_business_freq(self):
        bts = tm.makePeriodSeries()
        _, ax = self.plt.subplots()
        bts.plot(ax=ax)
        assert ax.get_lines()[0].get_xydata()[0, 0] == bts.index[0].ordinal
        idx = ax.get_lines()[0].get_xdata()
        assert PeriodIndex(data=idx).freqstr == 'B'

    @pytest.mark.slow
    def test_business_freq_convert(self):
        n = tm.N
        tm.N = 300
        bts = tm.makeTimeSeries().asfreq('BM')
        tm.N = n
        ts = bts.to_period('M')
        _, ax = self.plt.subplots()
        bts.plot(ax=ax)
        assert ax.get_lines()[0].get_xydata()[0, 0] == ts.index[0].ordinal
        idx = ax.get_lines()[0].get_xdata()
        assert PeriodIndex(data=idx).freqstr == 'M'

    def test_nonzero_base(self):
        # GH2571
        idx = (date_range('2012-12-20', periods=24, freq='H') + timedelta(
            minutes=30))
        df = DataFrame(np.arange(24), index=idx)
        _, ax = self.plt.subplots()
        df.plot(ax=ax)
        rs = ax.get_lines()[0].get_xdata()
        assert not Index(rs).is_normalized

    def test_dataframe(self):
        bts = DataFrame({'a': tm.makeTimeSeries()})
        _, ax = self.plt.subplots()
        bts.plot(ax=ax)
        idx = ax.get_lines()[0].get_xdata()
        tm.assert_index_equal(bts.index.to_period(), PeriodIndex(idx))

    @pytest.mark.slow
    def test_axis_limits(self):

        def _test(ax):
            xlim = ax.get_xlim()
            ax.set_xlim(xlim[0] - 5, xlim[1] + 10)
            ax.get_figure().canvas.draw()
            result = ax.get_xlim()
            assert result[0] == xlim[0] - 5
            assert result[1] == xlim[1] + 10

            # string
            expected = (Period('1/1/2000', ax.freq),
                        Period('4/1/2000', ax.freq))
            ax.set_xlim('1/1/2000', '4/1/2000')
            ax.get_figure().canvas.draw()
            result = ax.get_xlim()
            assert int(result[0]) == expected[0].ordinal
            assert int(result[1]) == expected[1].ordinal

            # datetime
            expected = (Period('1/1/2000', ax.freq),
                        Period('4/1/2000', ax.freq))
            ax.set_xlim(datetime(2000, 1, 1), datetime(2000, 4, 1))
            ax.get_figure().canvas.draw()
            result = ax.get_xlim()
            assert int(result[0]) == expected[0].ordinal
            assert int(result[1]) == expected[1].ordinal
            fig = ax.get_figure()
            self.plt.close(fig)

        ser = tm.makeTimeSeries()
        _, ax = self.plt.subplots()
        ser.plot(ax=ax)
        _test(ax)

        _, ax = self.plt.subplots()
        df = DataFrame({'a': ser, 'b': ser + 1})
        df.plot(ax=ax)
        _test(ax)

        df = DataFrame({'a': ser, 'b': ser + 1})
        axes = df.plot(subplots=True)

        for ax in axes:
            _test(ax)

    def test_get_finder(self):
        import pandas.plotting._converter as conv

        assert conv.get_finder('B') == conv._daily_finder
        assert conv.get_finder('D') == conv._daily_finder
        assert conv.get_finder('M') == conv._monthly_finder
        assert conv.get_finder('Q') == conv._quarterly_finder
        assert conv.get_finder('A') == conv._annual_finder
        assert conv.get_finder('W') == conv._daily_finder

    @pytest.mark.slow
    def test_finder_daily(self):
        day_lst = [10, 40, 252, 400, 950, 2750, 10000]

        if (self.mpl_ge_3_0_0 or not self.mpl_ge_2_0_1
                or (self.mpl_ge_2_1_0 and not self.mpl_ge_2_2_2)):
            # 2.0.0, 2.2.0 (exactly) or >= 3.0.0
            xpl1 = xpl2 = [Period('1999-1-1', freq='B').ordinal] * len(day_lst)
        else:  # 2.0.1, 2.1.0, 2.2.2, 2.2.3
            xpl1 = [7565, 7564, 7553, 7546, 7518, 7428, 7066]
            xpl2 = [7566, 7564, 7554, 7546, 7519, 7429, 7066]

        rs1 = []
        rs2 = []
        for i, n in enumerate(day_lst):
            rng = bdate_range('1999-1-1', periods=n)
            ser = Series(np.random.randn(len(rng)), rng)
            _, ax = self.plt.subplots()
            ser.plot(ax=ax)
            xaxis = ax.get_xaxis()
            rs1.append(xaxis.get_majorticklocs()[0])

            vmin, vmax = ax.get_xlim()
            ax.set_xlim(vmin + 0.9, vmax)
            rs2.append(xaxis.get_majorticklocs()[0])
            self.plt.close(ax.get_figure())

        assert rs1 == xpl1
        assert rs2 == xpl2

    @pytest.mark.slow
    def test_finder_quarterly(self):
        yrs = [3.5, 11]

        if (self.mpl_ge_3_0_0 or not self.mpl_ge_2_0_1
                or (self.mpl_ge_2_1_0 and not self.mpl_ge_2_2_2)):
            # 2.0.0, 2.2.0 (exactly) or >= 3.0.0
            xpl1 = xpl2 = [Period('1988Q1').ordinal] * len(yrs)
        else:  # 2.0.1, 2.1.0, 2.2.2, 2.2.3
            xpl1 = [68, 68]
            xpl2 = [72, 68]

        rs1 = []
        rs2 = []
        for i, n in enumerate(yrs):
            rng = period_range('1987Q2', periods=int(n * 4), freq='Q')
            ser = Series(np.random.randn(len(rng)), rng)
            _, ax = self.plt.subplots()
            ser.plot(ax=ax)
            xaxis = ax.get_xaxis()
            rs1.append(xaxis.get_majorticklocs()[0])

            (vmin, vmax) = ax.get_xlim()
            ax.set_xlim(vmin + 0.9, vmax)
            rs2.append(xaxis.get_majorticklocs()[0])
            self.plt.close(ax.get_figure())

        assert rs1 == xpl1
        assert rs2 == xpl2

    @pytest.mark.slow
    def test_finder_monthly(self):
        yrs = [1.15, 2.5, 4, 11]

        if (self.mpl_ge_3_0_0 or not self.mpl_ge_2_0_1
                or (self.mpl_ge_2_1_0 and not self.mpl_ge_2_2_2)):
            # 2.0.0, 2.2.0 (exactly) or >= 3.0.0
            xpl1 = xpl2 = [Period('Jan 1988').ordinal] * len(yrs)
        else:  # 2.0.1, 2.1.0, 2.2.2, 2.2.3
            xpl1 = [216, 216, 204, 204]
            xpl2 = [216, 216, 216, 204]

        rs1 = []
        rs2 = []
        for i, n in enumerate(yrs):
            rng = period_range('1987Q2', periods=int(n * 12), freq='M')
            ser = Series(np.random.randn(len(rng)), rng)
            _, ax = self.plt.subplots()
            ser.plot(ax=ax)
            xaxis = ax.get_xaxis()
            rs1.append(xaxis.get_majorticklocs()[0])

            vmin, vmax = ax.get_xlim()
            ax.set_xlim(vmin + 0.9, vmax)
            rs2.append(xaxis.get_majorticklocs()[0])
            self.plt.close(ax.get_figure())

        assert rs1 == xpl1
        assert rs2 == xpl2

    def test_finder_monthly_long(self):
        rng = period_range('1988Q1', periods=24 * 12, freq='M')
        ser = Series(np.random.randn(len(rng)), rng)
        _, ax = self.plt.subplots()
        ser.plot(ax=ax)
        xaxis = ax.get_xaxis()
        rs = xaxis.get_majorticklocs()[0]
        xp = Period('1989Q1', 'M').ordinal
        assert rs == xp

    @pytest.mark.slow
    def test_finder_annual(self):
        if (self.mpl_ge_3_0_0 or not self.mpl_ge_2_0_1
                or (self.mpl_ge_2_1_0 and not self.mpl_ge_2_2_2)):
            # 2.0.0, 2.2.0 (exactly) or >= 3.0.0
            xp = [1987, 1988, 1990, 1990, 1995, 2020, 2070, 2170]
        else:  # 2.0.1, 2.1.0, 2.2.2, 2.2.3
            xp = [1986, 1986, 1990, 1990, 1995, 2020, 1970, 1970]

        xp = [Period(x, freq='A').ordinal for x in xp]
        rs = []
        for i, nyears in enumerate([5, 10, 19, 49, 99, 199, 599, 1001]):
            rng = period_range('1987', periods=nyears, freq='A')
            ser = Series(np.random.randn(len(rng)), rng)
            _, ax = self.plt.subplots()
            ser.plot(ax=ax)
            xaxis = ax.get_xaxis()
            rs.append(xaxis.get_majorticklocs()[0])
            self.plt.close(ax.get_figure())

        assert rs == xp

    @pytest.mark.slow
    def test_finder_minutely(self):
        nminutes = 50 * 24 * 60
        rng = date_range('1/1/1999', freq='Min', periods=nminutes)
        ser = Series(np.random.randn(len(rng)), rng)
        _, ax = self.plt.subplots()
        ser.plot(ax=ax)
        xaxis = ax.get_xaxis()
        rs = xaxis.get_majorticklocs()[0]
        xp = Period('1/1/1999', freq='Min').ordinal

        assert rs == xp

    def test_finder_hourly(self):
        nhours = 23
        rng = date_range('1/1/1999', freq='H', periods=nhours)
        ser = Series(np.random.randn(len(rng)), rng)
        _, ax = self.plt.subplots()
        ser.plot(ax=ax)
        xaxis = ax.get_xaxis()
        rs = xaxis.get_majorticklocs()[0]
        if self.mpl_ge_2_0_1:
            xp = Period('1/1/1999', freq='H').ordinal
        else:  # 2.0.0
            xp = Period('1998-12-31 22:00', freq='H').ordinal

        assert rs == xp

    @pytest.mark.slow
    def test_gaps(self):
        ts = tm.makeTimeSeries()
        ts[5:25] = np.nan
        _, ax = self.plt.subplots()
        ts.plot(ax=ax)
        lines = ax.get_lines()
        assert len(lines) == 1
<<<<<<< HEAD
        l = lines[0]
        data = l.get_xydata()

        if (self.mpl_ge_3_0_0 or not self.mpl_ge_2_0_1
                or (self.mpl_ge_2_1_0 and not self.mpl_ge_2_2_2)):
            # 2.0.0, 2.2.0 (exactly) or >= 3.0.0
            data = np.ma.MaskedArray(data, mask=isna(data), fill_value=np.nan)

=======
        line = lines[0]
        data = line.get_xydata()
>>>>>>> 2f05cc85
        assert isinstance(data, np.ma.core.MaskedArray)
        mask = data.mask
        assert mask[5:25, 1].all()
        self.plt.close(ax.get_figure())

        # irregular
        ts = tm.makeTimeSeries()
        ts = ts[[0, 1, 2, 5, 7, 9, 12, 15, 20]]
        ts[2:5] = np.nan
        _, ax = self.plt.subplots()
        ax = ts.plot(ax=ax)
        lines = ax.get_lines()
        assert len(lines) == 1
<<<<<<< HEAD
        l = lines[0]
        data = l.get_xydata()

        if (self.mpl_ge_3_0_0 or not self.mpl_ge_2_0_1
                or (self.mpl_ge_2_1_0 and not self.mpl_ge_2_2_2)):
            # 2.0.0, 2.2.0 (exactly) or >= 3.0.0
            data = np.ma.MaskedArray(data, mask=isna(data), fill_value=np.nan)

=======
        line = lines[0]
        data = line.get_xydata()
>>>>>>> 2f05cc85
        assert isinstance(data, np.ma.core.MaskedArray)
        mask = data.mask
        assert mask[2:5, 1].all()
        self.plt.close(ax.get_figure())

        # non-ts
        idx = [0, 1, 2, 5, 7, 9, 12, 15, 20]
        ser = Series(np.random.randn(len(idx)), idx)
        ser[2:5] = np.nan
        _, ax = self.plt.subplots()
        ser.plot(ax=ax)
        lines = ax.get_lines()
        assert len(lines) == 1
<<<<<<< HEAD
        l = lines[0]
        data = l.get_xydata()
        if (self.mpl_ge_3_0_0 or not self.mpl_ge_2_0_1
                or (self.mpl_ge_2_1_0 and not self.mpl_ge_2_2_2)):
            # 2.0.0, 2.2.0 (exactly) or >= 3.0.0
            data = np.ma.MaskedArray(data, mask=isna(data), fill_value=np.nan)

=======
        line = lines[0]
        data = line.get_xydata()
>>>>>>> 2f05cc85
        assert isinstance(data, np.ma.core.MaskedArray)
        mask = data.mask
        assert mask[2:5, 1].all()

    @pytest.mark.slow
    def test_gap_upsample(self):
        low = tm.makeTimeSeries()
        low[5:25] = np.nan
        _, ax = self.plt.subplots()
        low.plot(ax=ax)

        idxh = date_range(low.index[0], low.index[-1], freq='12h')
        s = Series(np.random.randn(len(idxh)), idxh)
        s.plot(secondary_y=True)
        lines = ax.get_lines()
        assert len(lines) == 1
        assert len(ax.right_ax.get_lines()) == 1
<<<<<<< HEAD
        l = lines[0]
        data = l.get_xydata()
        if (self.mpl_ge_3_0_0 or not self.mpl_ge_2_0_1
                or (self.mpl_ge_2_1_0 and not self.mpl_ge_2_2_2)):
            # 2.0.0, 2.2.0 (exactly) or >= 3.0.0
            data = np.ma.MaskedArray(data, mask=isna(data), fill_value=np.nan)
=======
        line = lines[0]
        data = line.get_xydata()
>>>>>>> 2f05cc85

        assert isinstance(data, np.ma.core.MaskedArray)
        mask = data.mask
        assert mask[5:25, 1].all()

    @pytest.mark.slow
    def test_secondary_y(self):
        ser = Series(np.random.randn(10))
        ser2 = Series(np.random.randn(10))
        fig, _ = self.plt.subplots()
        ax = ser.plot(secondary_y=True)
        assert hasattr(ax, 'left_ax')
        assert not hasattr(ax, 'right_ax')
        axes = fig.get_axes()
        line = ax.get_lines()[0]
        xp = Series(line.get_ydata(), line.get_xdata())
        assert_series_equal(ser, xp)
        assert ax.get_yaxis().get_ticks_position() == 'right'
        assert not axes[0].get_yaxis().get_visible()
        self.plt.close(fig)

        _, ax2 = self.plt.subplots()
        ser2.plot(ax=ax2)
        assert (ax2.get_yaxis().get_ticks_position() ==
                self.default_tick_position)
        self.plt.close(ax2.get_figure())

        ax = ser2.plot()
        ax2 = ser.plot(secondary_y=True)
        assert ax.get_yaxis().get_visible()
        assert not hasattr(ax, 'left_ax')
        assert hasattr(ax, 'right_ax')
        assert hasattr(ax2, 'left_ax')
        assert not hasattr(ax2, 'right_ax')

    @pytest.mark.slow
    def test_secondary_y_ts(self):
        idx = date_range('1/1/2000', periods=10)
        ser = Series(np.random.randn(10), idx)
        ser2 = Series(np.random.randn(10), idx)
        fig, _ = self.plt.subplots()
        ax = ser.plot(secondary_y=True)
        assert hasattr(ax, 'left_ax')
        assert not hasattr(ax, 'right_ax')
        axes = fig.get_axes()
        line = ax.get_lines()[0]
        xp = Series(line.get_ydata(), line.get_xdata()).to_timestamp()
        assert_series_equal(ser, xp)
        assert ax.get_yaxis().get_ticks_position() == 'right'
        assert not axes[0].get_yaxis().get_visible()
        self.plt.close(fig)

        _, ax2 = self.plt.subplots()
        ser2.plot(ax=ax2)
        assert (ax2.get_yaxis().get_ticks_position() ==
                self.default_tick_position)
        self.plt.close(ax2.get_figure())

        ax = ser2.plot()
        ax2 = ser.plot(secondary_y=True)
        assert ax.get_yaxis().get_visible()

    @pytest.mark.slow
    @td.skip_if_no_scipy
    def test_secondary_kde(self):
        _skip_if_no_scipy_gaussian_kde()

        ser = Series(np.random.randn(10))
        fig, ax = self.plt.subplots()
        ax = ser.plot(secondary_y=True, kind='density', ax=ax)
        assert hasattr(ax, 'left_ax')
        assert not hasattr(ax, 'right_ax')
        axes = fig.get_axes()
        assert axes[1].get_yaxis().get_ticks_position() == 'right'

    @pytest.mark.slow
    def test_secondary_bar(self):
        ser = Series(np.random.randn(10))
        fig, ax = self.plt.subplots()
        ser.plot(secondary_y=True, kind='bar', ax=ax)
        axes = fig.get_axes()
        assert axes[1].get_yaxis().get_ticks_position() == 'right'

    @pytest.mark.slow
    def test_secondary_frame(self):
        df = DataFrame(np.random.randn(5, 3), columns=['a', 'b', 'c'])
        axes = df.plot(secondary_y=['a', 'c'], subplots=True)
        assert axes[0].get_yaxis().get_ticks_position() == 'right'
        assert (axes[1].get_yaxis().get_ticks_position() ==
                self.default_tick_position)
        assert axes[2].get_yaxis().get_ticks_position() == 'right'

    @pytest.mark.slow
    def test_secondary_bar_frame(self):
        df = DataFrame(np.random.randn(5, 3), columns=['a', 'b', 'c'])
        axes = df.plot(kind='bar', secondary_y=['a', 'c'], subplots=True)
        assert axes[0].get_yaxis().get_ticks_position() == 'right'
        assert (axes[1].get_yaxis().get_ticks_position() ==
                self.default_tick_position)
        assert axes[2].get_yaxis().get_ticks_position() == 'right'

    def test_mixed_freq_regular_first(self):
        # TODO
        s1 = tm.makeTimeSeries()
        s2 = s1[[0, 5, 10, 11, 12, 13, 14, 15]]

        # it works!
        _, ax = self.plt.subplots()
        s1.plot(ax=ax)

        ax2 = s2.plot(style='g', ax=ax)
        lines = ax2.get_lines()
        idx1 = PeriodIndex(lines[0].get_xdata())
        idx2 = PeriodIndex(lines[1].get_xdata())

        tm.assert_index_equal(idx1, s1.index.to_period('B'))
        tm.assert_index_equal(idx2, s2.index.to_period('B'))

        left, right = ax2.get_xlim()
        pidx = s1.index.to_period()
        assert left <= pidx[0].ordinal
        assert right >= pidx[-1].ordinal

    @pytest.mark.slow
    def test_mixed_freq_irregular_first(self):
        s1 = tm.makeTimeSeries()
        s2 = s1[[0, 5, 10, 11, 12, 13, 14, 15]]
        _, ax = self.plt.subplots()
        s2.plot(style='g', ax=ax)
        s1.plot(ax=ax)
        assert not hasattr(ax, 'freq')
        lines = ax.get_lines()
        x1 = lines[0].get_xdata()
        tm.assert_numpy_array_equal(x1, s2.index.astype(object).values)
        x2 = lines[1].get_xdata()
        tm.assert_numpy_array_equal(x2, s1.index.astype(object).values)

    def test_mixed_freq_regular_first_df(self):
        # GH 9852
        s1 = tm.makeTimeSeries().to_frame()
        s2 = s1.iloc[[0, 5, 10, 11, 12, 13, 14, 15], :]
        _, ax = self.plt.subplots()
        s1.plot(ax=ax)
        ax2 = s2.plot(style='g', ax=ax)
        lines = ax2.get_lines()
        idx1 = PeriodIndex(lines[0].get_xdata())
        idx2 = PeriodIndex(lines[1].get_xdata())
        assert idx1.equals(s1.index.to_period('B'))
        assert idx2.equals(s2.index.to_period('B'))
        left, right = ax2.get_xlim()
        pidx = s1.index.to_period()
        assert left <= pidx[0].ordinal
        assert right >= pidx[-1].ordinal

    @pytest.mark.slow
    def test_mixed_freq_irregular_first_df(self):
        # GH 9852
        s1 = tm.makeTimeSeries().to_frame()
        s2 = s1.iloc[[0, 5, 10, 11, 12, 13, 14, 15], :]
        _, ax = self.plt.subplots()
        s2.plot(style='g', ax=ax)
        s1.plot(ax=ax)
        assert not hasattr(ax, 'freq')
        lines = ax.get_lines()
        x1 = lines[0].get_xdata()
        tm.assert_numpy_array_equal(x1, s2.index.astype(object).values)
        x2 = lines[1].get_xdata()
        tm.assert_numpy_array_equal(x2, s1.index.astype(object).values)

    def test_mixed_freq_hf_first(self):
        idxh = date_range('1/1/1999', periods=365, freq='D')
        idxl = date_range('1/1/1999', periods=12, freq='M')
        high = Series(np.random.randn(len(idxh)), idxh)
        low = Series(np.random.randn(len(idxl)), idxl)
        _, ax = self.plt.subplots()
        high.plot(ax=ax)
        low.plot(ax=ax)
        for l in ax.get_lines():
            assert PeriodIndex(data=l.get_xdata()).freq == 'D'

    @pytest.mark.slow
    def test_mixed_freq_alignment(self):
        ts_ind = date_range('2012-01-01 13:00', '2012-01-02', freq='H')
        ts_data = np.random.randn(12)

        ts = Series(ts_data, index=ts_ind)
        ts2 = ts.asfreq('T').interpolate()

        _, ax = self.plt.subplots()
        ax = ts.plot(ax=ax)
        ts2.plot(style='r', ax=ax)

        assert ax.lines[0].get_xdata()[0] == ax.lines[1].get_xdata()[0]

    @pytest.mark.slow
    def test_mixed_freq_lf_first(self):

        idxh = date_range('1/1/1999', periods=365, freq='D')
        idxl = date_range('1/1/1999', periods=12, freq='M')
        high = Series(np.random.randn(len(idxh)), idxh)
        low = Series(np.random.randn(len(idxl)), idxl)
        _, ax = self.plt.subplots()
        low.plot(legend=True, ax=ax)
        high.plot(legend=True, ax=ax)
        for l in ax.get_lines():
            assert PeriodIndex(data=l.get_xdata()).freq == 'D'
        leg = ax.get_legend()
        assert len(leg.texts) == 2
        self.plt.close(ax.get_figure())

        idxh = date_range('1/1/1999', periods=240, freq='T')
        idxl = date_range('1/1/1999', periods=4, freq='H')
        high = Series(np.random.randn(len(idxh)), idxh)
        low = Series(np.random.randn(len(idxl)), idxl)
        _, ax = self.plt.subplots()
        low.plot(ax=ax)
        high.plot(ax=ax)
        for l in ax.get_lines():
            assert PeriodIndex(data=l.get_xdata()).freq == 'T'

    def test_mixed_freq_irreg_period(self):
        ts = tm.makeTimeSeries()
        irreg = ts[[0, 1, 2, 3, 4, 5, 6, 7, 8, 9, 10, 15, 16, 17, 18, 29]]
        rng = period_range('1/3/2000', periods=30, freq='B')
        ps = Series(np.random.randn(len(rng)), rng)
        _, ax = self.plt.subplots()
        irreg.plot(ax=ax)
        ps.plot(ax=ax)

    def test_mixed_freq_shared_ax(self):

        # GH13341, using sharex=True
        idx1 = date_range('2015-01-01', periods=3, freq='M')
        idx2 = idx1[:1].union(idx1[2:])
        s1 = Series(range(len(idx1)), idx1)
        s2 = Series(range(len(idx2)), idx2)

        fig, (ax1, ax2) = self.plt.subplots(nrows=2, sharex=True)
        s1.plot(ax=ax1)
        s2.plot(ax=ax2)

        assert ax1.freq == 'M'
        assert ax2.freq == 'M'
        assert (ax1.lines[0].get_xydata()[0, 0] ==
                ax2.lines[0].get_xydata()[0, 0])

        # using twinx
        fig, ax1 = self.plt.subplots()
        ax2 = ax1.twinx()
        s1.plot(ax=ax1)
        s2.plot(ax=ax2)

        assert (ax1.lines[0].get_xydata()[0, 0] ==
                ax2.lines[0].get_xydata()[0, 0])

        # TODO (GH14330, GH14322)
        # plotting the irregular first does not yet work
        # fig, ax1 = plt.subplots()
        # ax2 = ax1.twinx()
        # s2.plot(ax=ax1)
        # s1.plot(ax=ax2)
        # assert (ax1.lines[0].get_xydata()[0, 0] ==
        #         ax2.lines[0].get_xydata()[0, 0])

    def test_nat_handling(self):

        _, ax = self.plt.subplots()

        dti = DatetimeIndex(['2015-01-01', NaT, '2015-01-03'])
        s = Series(range(len(dti)), dti)
        s.plot(ax=ax)
        xdata = ax.get_lines()[0].get_xdata()
        # plot x data is bounded by index values
        assert s.index.min() <= Series(xdata).min()
        assert Series(xdata).max() <= s.index.max()

    @pytest.mark.slow
    def test_to_weekly_resampling(self):
        idxh = date_range('1/1/1999', periods=52, freq='W')
        idxl = date_range('1/1/1999', periods=12, freq='M')
        high = Series(np.random.randn(len(idxh)), idxh)
        low = Series(np.random.randn(len(idxl)), idxl)
        _, ax = self.plt.subplots()
        high.plot(ax=ax)
        low.plot(ax=ax)
        for l in ax.get_lines():
            assert PeriodIndex(data=l.get_xdata()).freq == idxh.freq

        _, ax = self.plt.subplots()
        from pandas.tseries.plotting import tsplot
        with tm.assert_produces_warning(FutureWarning):
            tsplot(high, self.plt.Axes.plot, ax=ax)
        with tm.assert_produces_warning(FutureWarning):
            lines = tsplot(low, self.plt.Axes.plot, ax=ax)
        for l in lines:
            assert PeriodIndex(data=l.get_xdata()).freq == idxh.freq

    @pytest.mark.slow
    def test_from_weekly_resampling(self):
        idxh = date_range('1/1/1999', periods=52, freq='W')
        idxl = date_range('1/1/1999', periods=12, freq='M')
        high = Series(np.random.randn(len(idxh)), idxh)
        low = Series(np.random.randn(len(idxl)), idxl)
        _, ax = self.plt.subplots()
        low.plot(ax=ax)
        high.plot(ax=ax)

        expected_h = idxh.to_period().asi8.astype(np.float64)
        expected_l = np.array([1514, 1519, 1523, 1527, 1531, 1536, 1540, 1544,
                               1549, 1553, 1558, 1562], dtype=np.float64)
        for l in ax.get_lines():
            assert PeriodIndex(data=l.get_xdata()).freq == idxh.freq
            xdata = l.get_xdata(orig=False)
            if len(xdata) == 12:  # idxl lines
                tm.assert_numpy_array_equal(xdata, expected_l)
            else:
                tm.assert_numpy_array_equal(xdata, expected_h)
        tm.close()

        _, ax = self.plt.subplots()
        from pandas.tseries.plotting import tsplot
        with tm.assert_produces_warning(FutureWarning):
            tsplot(low, self.plt.Axes.plot, ax=ax)
        with tm.assert_produces_warning(FutureWarning):
            lines = tsplot(high, self.plt.Axes.plot, ax=ax)
        for l in lines:
            assert PeriodIndex(data=l.get_xdata()).freq == idxh.freq
            xdata = l.get_xdata(orig=False)
            if len(xdata) == 12:  # idxl lines
                tm.assert_numpy_array_equal(xdata, expected_l)
            else:
                tm.assert_numpy_array_equal(xdata, expected_h)

    @pytest.mark.slow
    def test_from_resampling_area_line_mixed(self):
        idxh = date_range('1/1/1999', periods=52, freq='W')
        idxl = date_range('1/1/1999', periods=12, freq='M')
        high = DataFrame(np.random.rand(len(idxh), 3),
                         index=idxh, columns=[0, 1, 2])
        low = DataFrame(np.random.rand(len(idxl), 3),
                        index=idxl, columns=[0, 1, 2])

        # low to high
        for kind1, kind2 in [('line', 'area'), ('area', 'line')]:
            _, ax = self.plt.subplots()
            low.plot(kind=kind1, stacked=True, ax=ax)
            high.plot(kind=kind2, stacked=True, ax=ax)

            # check low dataframe result
            expected_x = np.array([1514, 1519, 1523, 1527, 1531, 1536, 1540,
                                   1544, 1549, 1553, 1558, 1562],
                                  dtype=np.float64)
            expected_y = np.zeros(len(expected_x), dtype=np.float64)
            for i in range(3):
                line = ax.lines[i]
                assert PeriodIndex(line.get_xdata()).freq == idxh.freq
                tm.assert_numpy_array_equal(line.get_xdata(orig=False),
                                            expected_x)
                # check stacked values are correct
                expected_y += low[i].values
                tm.assert_numpy_array_equal(line.get_ydata(orig=False),
                                            expected_y)

            # check high dataframe result
            expected_x = idxh.to_period().asi8.astype(np.float64)
            expected_y = np.zeros(len(expected_x), dtype=np.float64)
            for i in range(3):
                line = ax.lines[3 + i]
                assert PeriodIndex(data=line.get_xdata()).freq == idxh.freq
                tm.assert_numpy_array_equal(line.get_xdata(orig=False),
                                            expected_x)
                expected_y += high[i].values
                tm.assert_numpy_array_equal(line.get_ydata(orig=False),
                                            expected_y)

        # high to low
        for kind1, kind2 in [('line', 'area'), ('area', 'line')]:
            _, ax = self.plt.subplots()
            high.plot(kind=kind1, stacked=True, ax=ax)
            low.plot(kind=kind2, stacked=True, ax=ax)

            # check high dataframe result
            expected_x = idxh.to_period().asi8.astype(np.float64)
            expected_y = np.zeros(len(expected_x), dtype=np.float64)
            for i in range(3):
                line = ax.lines[i]
                assert PeriodIndex(data=line.get_xdata()).freq == idxh.freq
                tm.assert_numpy_array_equal(line.get_xdata(orig=False),
                                            expected_x)
                expected_y += high[i].values
                tm.assert_numpy_array_equal(line.get_ydata(orig=False),
                                            expected_y)

            # check low dataframe result
            expected_x = np.array([1514, 1519, 1523, 1527, 1531, 1536, 1540,
                                   1544, 1549, 1553, 1558, 1562],
                                  dtype=np.float64)
            expected_y = np.zeros(len(expected_x), dtype=np.float64)
            for i in range(3):
                lines = ax.lines[3 + i]
                assert PeriodIndex(data=lines.get_xdata()).freq == idxh.freq
                tm.assert_numpy_array_equal(lines.get_xdata(orig=False),
                                            expected_x)
                expected_y += low[i].values
                tm.assert_numpy_array_equal(lines.get_ydata(orig=False),
                                            expected_y)

    @pytest.mark.slow
    def test_mixed_freq_second_millisecond(self):
        # GH 7772, GH 7760
        idxh = date_range('2014-07-01 09:00', freq='S', periods=50)
        idxl = date_range('2014-07-01 09:00', freq='100L', periods=500)
        high = Series(np.random.randn(len(idxh)), idxh)
        low = Series(np.random.randn(len(idxl)), idxl)
        # high to low
        _, ax = self.plt.subplots()
        high.plot(ax=ax)
        low.plot(ax=ax)
        assert len(ax.get_lines()) == 2
        for l in ax.get_lines():
            assert PeriodIndex(data=l.get_xdata()).freq == 'L'
        tm.close()

        # low to high
        _, ax = self.plt.subplots()
        low.plot(ax=ax)
        high.plot(ax=ax)
        assert len(ax.get_lines()) == 2
        for l in ax.get_lines():
            assert PeriodIndex(data=l.get_xdata()).freq == 'L'

    @pytest.mark.slow
    def test_irreg_dtypes(self):
        # date
        idx = [date(2000, 1, 1), date(2000, 1, 5), date(2000, 1, 20)]
        df = DataFrame(np.random.randn(len(idx), 3), Index(idx, dtype=object))
        _check_plot_works(df.plot)

        # np.datetime64
        idx = date_range('1/1/2000', periods=10)
        idx = idx[[0, 2, 5, 9]].astype(object)
        df = DataFrame(np.random.randn(len(idx), 3), idx)
        _, ax = self.plt.subplots()
        _check_plot_works(df.plot, ax=ax)

    @pytest.mark.xfail(not PY3, reason="failing on mpl 1.4.3 on PY2")
    @pytest.mark.slow
    def test_time(self):
        t = datetime(1, 1, 1, 3, 30, 0)
        deltas = np.random.randint(1, 20, 3).cumsum()
        ts = np.array([(t + timedelta(minutes=int(x))).time() for x in deltas])
        df = DataFrame({'a': np.random.randn(len(ts)),
                        'b': np.random.randn(len(ts))},
                       index=ts)
        fig, ax = self.plt.subplots()
        df.plot(ax=ax)

        # verify tick labels
        fig.canvas.draw()
        ticks = ax.get_xticks()
        labels = ax.get_xticklabels()
        for t, l in zip(ticks, labels):
            m, s = divmod(int(t), 60)
            h, m = divmod(m, 60)
            rs = l.get_text()
            if len(rs) > 0:
                if s != 0:
                    xp = time(h, m, s).strftime('%H:%M:%S')
                else:
                    xp = time(h, m, s).strftime('%H:%M')
                assert xp == rs

        # change xlim
        ax.set_xlim('1:30', '5:00')

        # check tick labels again
        fig.canvas.draw()
        ticks = ax.get_xticks()
        labels = ax.get_xticklabels()
        for t, l in zip(ticks, labels):
            m, s = divmod(int(t), 60)
            h, m = divmod(m, 60)
            rs = l.get_text()
            if len(rs) > 0:
                if s != 0:
                    xp = time(h, m, s).strftime('%H:%M:%S')
                else:
                    xp = time(h, m, s).strftime('%H:%M')
                assert xp == rs

    @pytest.mark.slow
    def test_time_musec(self):
        t = datetime(1, 1, 1, 3, 30, 0)
        deltas = np.random.randint(1, 20, 3).cumsum()
        ts = np.array([(t + timedelta(microseconds=int(x))).time()
                       for x in deltas])
        df = DataFrame({'a': np.random.randn(len(ts)),
                        'b': np.random.randn(len(ts))},
                       index=ts)
        fig, ax = self.plt.subplots()
        ax = df.plot(ax=ax)

        # verify tick labels
        fig.canvas.draw()
        ticks = ax.get_xticks()
        labels = ax.get_xticklabels()
        for t, l in zip(ticks, labels):
            m, s = divmod(int(t), 60)

            us = int(round((t - int(t)) * 1e6))

            h, m = divmod(m, 60)
            rs = l.get_text()
            if len(rs) > 0:
                if (us % 1000) != 0:
                    xp = time(h, m, s, us).strftime('%H:%M:%S.%f')
                elif (us // 1000) != 0:
                    xp = time(h, m, s, us).strftime('%H:%M:%S.%f')[:-3]
                elif s != 0:
                    xp = time(h, m, s, us).strftime('%H:%M:%S')
                else:
                    xp = time(h, m, s, us).strftime('%H:%M')
                assert xp == rs

    @pytest.mark.slow
    def test_secondary_upsample(self):
        idxh = date_range('1/1/1999', periods=365, freq='D')
        idxl = date_range('1/1/1999', periods=12, freq='M')
        high = Series(np.random.randn(len(idxh)), idxh)
        low = Series(np.random.randn(len(idxl)), idxl)
        _, ax = self.plt.subplots()
        low.plot(ax=ax)
        ax = high.plot(secondary_y=True, ax=ax)
        for l in ax.get_lines():
            assert PeriodIndex(l.get_xdata()).freq == 'D'
        assert hasattr(ax, 'left_ax')
        assert not hasattr(ax, 'right_ax')
        for l in ax.left_ax.get_lines():
            assert PeriodIndex(l.get_xdata()).freq == 'D'

    @pytest.mark.slow
    def test_secondary_legend(self):
        fig = self.plt.figure()
        ax = fig.add_subplot(211)

        # ts
        df = tm.makeTimeDataFrame()
        df.plot(secondary_y=['A', 'B'], ax=ax)
        leg = ax.get_legend()
        assert len(leg.get_lines()) == 4
        assert leg.get_texts()[0].get_text() == 'A (right)'
        assert leg.get_texts()[1].get_text() == 'B (right)'
        assert leg.get_texts()[2].get_text() == 'C'
        assert leg.get_texts()[3].get_text() == 'D'
        assert ax.right_ax.get_legend() is None
        colors = set()
        for line in leg.get_lines():
            colors.add(line.get_color())

        # TODO: color cycle problems
        assert len(colors) == 4
        self.plt.close(fig)

        fig = self.plt.figure()
        ax = fig.add_subplot(211)
        df.plot(secondary_y=['A', 'C'], mark_right=False, ax=ax)
        leg = ax.get_legend()
        assert len(leg.get_lines()) == 4
        assert leg.get_texts()[0].get_text() == 'A'
        assert leg.get_texts()[1].get_text() == 'B'
        assert leg.get_texts()[2].get_text() == 'C'
        assert leg.get_texts()[3].get_text() == 'D'
        self.plt.close(fig)

        fig, ax = self.plt.subplots()
        df.plot(kind='bar', secondary_y=['A'], ax=ax)
        leg = ax.get_legend()
        assert leg.get_texts()[0].get_text() == 'A (right)'
        assert leg.get_texts()[1].get_text() == 'B'
        self.plt.close(fig)

        fig, ax = self.plt.subplots()
        df.plot(kind='bar', secondary_y=['A'], mark_right=False, ax=ax)
        leg = ax.get_legend()
        assert leg.get_texts()[0].get_text() == 'A'
        assert leg.get_texts()[1].get_text() == 'B'
        self.plt.close(fig)

        fig = self.plt.figure()
        ax = fig.add_subplot(211)
        df = tm.makeTimeDataFrame()
        ax = df.plot(secondary_y=['C', 'D'], ax=ax)
        leg = ax.get_legend()
        assert len(leg.get_lines()) == 4
        assert ax.right_ax.get_legend() is None
        colors = set()
        for line in leg.get_lines():
            colors.add(line.get_color())

        # TODO: color cycle problems
        assert len(colors) == 4
        self.plt.close(fig)

        # non-ts
        df = tm.makeDataFrame()
        fig = self.plt.figure()
        ax = fig.add_subplot(211)
        ax = df.plot(secondary_y=['A', 'B'], ax=ax)
        leg = ax.get_legend()
        assert len(leg.get_lines()) == 4
        assert ax.right_ax.get_legend() is None
        colors = set()
        for line in leg.get_lines():
            colors.add(line.get_color())

        # TODO: color cycle problems
        assert len(colors) == 4
        self.plt.close()

        fig = self.plt.figure()
        ax = fig.add_subplot(211)
        ax = df.plot(secondary_y=['C', 'D'], ax=ax)
        leg = ax.get_legend()
        assert len(leg.get_lines()) == 4
        assert ax.right_ax.get_legend() is None
        colors = set()
        for line in leg.get_lines():
            colors.add(line.get_color())

        # TODO: color cycle problems
        assert len(colors) == 4

    def test_format_date_axis(self):
        rng = date_range('1/1/2012', periods=12, freq='M')
        df = DataFrame(np.random.randn(len(rng), 3), rng)
        _, ax = self.plt.subplots()
        ax = df.plot(ax=ax)
        xaxis = ax.get_xaxis()
        for l in xaxis.get_ticklabels():
            if len(l.get_text()) > 0:
                assert l.get_rotation() == 30

    @pytest.mark.slow
    def test_ax_plot(self):
        x = DatetimeIndex(start='2012-01-02', periods=10, freq='D')
        y = lrange(len(x))
        _, ax = self.plt.subplots()
        lines = ax.plot(x, y, label='Y')
        tm.assert_index_equal(DatetimeIndex(lines[0].get_xdata()), x)

    @pytest.mark.slow
    def test_mpl_nopandas(self):
        dates = [date(2008, 12, 31), date(2009, 1, 31)]
        values1 = np.arange(10.0, 11.0, 0.5)
        values2 = np.arange(11.0, 12.0, 0.5)

        kw = dict(fmt='-', lw=4)

        _, ax = self.plt.subplots()
        ax.plot_date([x.toordinal() for x in dates], values1, **kw)
        ax.plot_date([x.toordinal() for x in dates], values2, **kw)

        line1, line2 = ax.get_lines()

        exp = np.array([x.toordinal() for x in dates], dtype=np.float64)
        tm.assert_numpy_array_equal(line1.get_xydata()[:, 0], exp)
        exp = np.array([x.toordinal() for x in dates], dtype=np.float64)
        tm.assert_numpy_array_equal(line2.get_xydata()[:, 0], exp)

    @pytest.mark.slow
    def test_irregular_ts_shared_ax_xlim(self):
        # GH 2960
        ts = tm.makeTimeSeries()[:20]
        ts_irregular = ts[[1, 4, 5, 6, 8, 9, 10, 12, 13, 14, 15, 17, 18]]

        # plot the left section of the irregular series, then the right section
        _, ax = self.plt.subplots()
        ts_irregular[:5].plot(ax=ax)
        ts_irregular[5:].plot(ax=ax)

        # check that axis limits are correct
        left, right = ax.get_xlim()
        assert left <= ts_irregular.index.min().toordinal()
        assert right >= ts_irregular.index.max().toordinal()

    @pytest.mark.slow
    def test_secondary_y_non_ts_xlim(self):
        # GH 3490 - non-timeseries with secondary y
        index_1 = [1, 2, 3, 4]
        index_2 = [5, 6, 7, 8]
        s1 = Series(1, index=index_1)
        s2 = Series(2, index=index_2)

        _, ax = self.plt.subplots()
        s1.plot(ax=ax)
        left_before, right_before = ax.get_xlim()
        s2.plot(secondary_y=True, ax=ax)
        left_after, right_after = ax.get_xlim()

        assert left_before >= left_after
        assert right_before < right_after

    @pytest.mark.slow
    def test_secondary_y_regular_ts_xlim(self):
        # GH 3490 - regular-timeseries with secondary y
        index_1 = date_range(start='2000-01-01', periods=4, freq='D')
        index_2 = date_range(start='2000-01-05', periods=4, freq='D')
        s1 = Series(1, index=index_1)
        s2 = Series(2, index=index_2)

        _, ax = self.plt.subplots()
        s1.plot(ax=ax)
        left_before, right_before = ax.get_xlim()
        s2.plot(secondary_y=True, ax=ax)
        left_after, right_after = ax.get_xlim()

        assert left_before >= left_after
        assert right_before < right_after

    @pytest.mark.slow
    def test_secondary_y_mixed_freq_ts_xlim(self):
        # GH 3490 - mixed frequency timeseries with secondary y
        rng = date_range('2000-01-01', periods=10000, freq='min')
        ts = Series(1, index=rng)

        _, ax = self.plt.subplots()
        ts.plot(ax=ax)
        left_before, right_before = ax.get_xlim()
        ts.resample('D').mean().plot(secondary_y=True, ax=ax)
        left_after, right_after = ax.get_xlim()

        # a downsample should not have changed either limit
        assert left_before == left_after
        assert right_before == right_after

    @pytest.mark.slow
    def test_secondary_y_irregular_ts_xlim(self):
        # GH 3490 - irregular-timeseries with secondary y
        ts = tm.makeTimeSeries()[:20]
        ts_irregular = ts[[1, 4, 5, 6, 8, 9, 10, 12, 13, 14, 15, 17, 18]]

        _, ax = self.plt.subplots()
        ts_irregular[:5].plot(ax=ax)
        # plot higher-x values on secondary axis
        ts_irregular[5:].plot(secondary_y=True, ax=ax)
        # ensure secondary limits aren't overwritten by plot on primary
        ts_irregular[:5].plot(ax=ax)

        left, right = ax.get_xlim()
        assert left <= ts_irregular.index.min().toordinal()
        assert right >= ts_irregular.index.max().toordinal()

    def test_plot_outofbounds_datetime(self):
        # 2579 - checking this does not raise
        values = [date(1677, 1, 1), date(1677, 1, 2)]
        _, ax = self.plt.subplots()
        ax.plot(values)

        values = [datetime(1677, 1, 1, 12), datetime(1677, 1, 2, 12)]
        ax.plot(values)

    def test_format_timedelta_ticks_narrow(self):

        if self.mpl_ge_2_0_1:
            expected_labels = (['00:00:00.0000000{:0>2d}'.format(i)
                                for i in range(10)])
        else:  # 2.0.0
            expected_labels = [''] + [
                '00:00:00.00000000{:d}'.format(2 * i)
                for i in range(5)] + ['']

        rng = timedelta_range('0', periods=10, freq='ns')
        df = DataFrame(np.random.randn(len(rng), 3), rng)
        fig, ax = self.plt.subplots()
        df.plot(fontsize=2, ax=ax)
        fig.canvas.draw()
        labels = ax.get_xticklabels()

        result_labels = [x.get_text() for x in labels]
        assert len(result_labels) == len(expected_labels)
        assert result_labels == expected_labels

    def test_format_timedelta_ticks_wide(self):
        expected_labels = [
            '',
            '00:00:00',
            '1 days 03:46:40',
            '2 days 07:33:20',
            '3 days 11:20:00',
            '4 days 15:06:40',
            '5 days 18:53:20',
            '6 days 22:40:00',
            '8 days 02:26:40',
            '9 days 06:13:20',
            ''
        ]
        if self.mpl_ge_2_2_0:
            expected_labels = expected_labels[1:-1]
        elif self.mpl_ge_2_0_1:
            expected_labels = expected_labels[1:-1]
            expected_labels[-1] = ''

        rng = timedelta_range('0', periods=10, freq='1 d')
        df = DataFrame(np.random.randn(len(rng), 3), rng)
        fig, ax = self.plt.subplots()
        ax = df.plot(fontsize=2, ax=ax)
        fig.canvas.draw()
        labels = ax.get_xticklabels()

        result_labels = [x.get_text() for x in labels]
        assert len(result_labels) == len(expected_labels)
        assert result_labels == expected_labels

    def test_timedelta_plot(self):
        # test issue #8711
        s = Series(range(5), timedelta_range('1day', periods=5))
        _, ax = self.plt.subplots()
        _check_plot_works(s.plot, ax=ax)

        # test long period
        index = timedelta_range('1 day 2 hr 30 min 10 s',
                                periods=10, freq='1 d')
        s = Series(np.random.randn(len(index)), index)
        _, ax = self.plt.subplots()
        _check_plot_works(s.plot, ax=ax)

        # test short period
        index = timedelta_range('1 day 2 hr 30 min 10 s',
                                periods=10, freq='1 ns')
        s = Series(np.random.randn(len(index)), index)
        _, ax = self.plt.subplots()
        _check_plot_works(s.plot, ax=ax)

    def test_hist(self):
        # https://github.com/matplotlib/matplotlib/issues/8459
        rng = date_range('1/1/2011', periods=10, freq='H')
        x = rng
        w1 = np.arange(0, 1, .1)
        w2 = np.arange(0, 1, .1)[::-1]
        _, ax = self.plt.subplots()
        ax.hist([x, x], weights=[w1, w2])

    @pytest.mark.slow
    def test_overlapping_datetime(self):
        # GB 6608
        s1 = Series([1, 2, 3], index=[datetime(1995, 12, 31),
                                      datetime(2000, 12, 31),
                                      datetime(2005, 12, 31)])
        s2 = Series([1, 2, 3], index=[datetime(1997, 12, 31),
                                      datetime(2003, 12, 31),
                                      datetime(2008, 12, 31)])

        # plot first series, then add the second series to those axes,
        # then try adding the first series again
        _, ax = self.plt.subplots()
        s1.plot(ax=ax)
        s2.plot(ax=ax)
        s1.plot(ax=ax)

    @pytest.mark.xfail(reason="GH9053 matplotlib does not use"
                              " ax.xaxis.converter")
    def test_add_matplotlib_datetime64(self):
        # GH9053 - ensure that a plot with PeriodConverter still understands
        # datetime64 data. This still fails because matplotlib overrides the
        # ax.xaxis.converter with a DatetimeConverter
        s = Series(np.random.randn(10),
                   index=date_range('1970-01-02', periods=10))
        ax = s.plot()
        ax.plot(s.index, s.values, color='g')
        l1, l2 = ax.lines
        tm.assert_numpy_array_equal(l1.get_xydata(), l2.get_xydata())

    def test_matplotlib_scatter_datetime64(self):
        # https://github.com/matplotlib/matplotlib/issues/11391
        df = DataFrame(np.random.RandomState(0).rand(10, 2),
                       columns=["x", "y"])
        df["time"] = date_range("2018-01-01", periods=10, freq="D")
        fig, ax = self.plt.subplots()
        ax.scatter(x="time", y="y", data=df)
        fig.canvas.draw()
        label = ax.get_xticklabels()[0]
        if self.mpl_ge_3_0_0:
            expected = "2017-12-08"
        else:
            expected = "2017-12-12"
        assert label.get_text() == expected


def _check_plot_works(f, freq=None, series=None, *args, **kwargs):
    import matplotlib.pyplot as plt

    fig = plt.gcf()

    try:
        plt.clf()
        ax = fig.add_subplot(211)
        orig_ax = kwargs.pop('ax', plt.gca())
        orig_axfreq = getattr(orig_ax, 'freq', None)

        ret = f(*args, **kwargs)
        assert ret is not None  # do something more intelligent

        ax = kwargs.pop('ax', plt.gca())
        if series is not None:
            dfreq = series.index.freq
            if isinstance(dfreq, DateOffset):
                dfreq = dfreq.rule_code
            if orig_axfreq is None:
                assert ax.freq == dfreq

        if freq is not None and orig_axfreq is None:
            assert ax.freq == freq

        ax = fig.add_subplot(212)
        try:
            kwargs['ax'] = ax
            ret = f(*args, **kwargs)
            assert ret is not None  # do something more intelligent
        except Exception:
            pass

        with ensure_clean(return_filelike=True) as path:
            plt.savefig(path)

        # GH18439
        # this is supported only in Python 3 pickle since
        # pickle in Python2 doesn't support instancemethod pickling
        if PY3:
            with ensure_clean(return_filelike=True) as path:
                pickle.dump(fig, path)
    finally:
        plt.close(fig)<|MERGE_RESOLUTION|>--- conflicted
+++ resolved
@@ -557,19 +557,14 @@
         ts.plot(ax=ax)
         lines = ax.get_lines()
         assert len(lines) == 1
-<<<<<<< HEAD
-        l = lines[0]
-        data = l.get_xydata()
+        line = lines[0]
+        data = line.get_xydata()
 
         if (self.mpl_ge_3_0_0 or not self.mpl_ge_2_0_1
                 or (self.mpl_ge_2_1_0 and not self.mpl_ge_2_2_2)):
             # 2.0.0, 2.2.0 (exactly) or >= 3.0.0
             data = np.ma.MaskedArray(data, mask=isna(data), fill_value=np.nan)
 
-=======
-        line = lines[0]
-        data = line.get_xydata()
->>>>>>> 2f05cc85
         assert isinstance(data, np.ma.core.MaskedArray)
         mask = data.mask
         assert mask[5:25, 1].all()
@@ -583,19 +578,14 @@
         ax = ts.plot(ax=ax)
         lines = ax.get_lines()
         assert len(lines) == 1
-<<<<<<< HEAD
-        l = lines[0]
-        data = l.get_xydata()
+        line = lines[0]
+        data = line.get_xydata()
 
         if (self.mpl_ge_3_0_0 or not self.mpl_ge_2_0_1
                 or (self.mpl_ge_2_1_0 and not self.mpl_ge_2_2_2)):
             # 2.0.0, 2.2.0 (exactly) or >= 3.0.0
             data = np.ma.MaskedArray(data, mask=isna(data), fill_value=np.nan)
 
-=======
-        line = lines[0]
-        data = line.get_xydata()
->>>>>>> 2f05cc85
         assert isinstance(data, np.ma.core.MaskedArray)
         mask = data.mask
         assert mask[2:5, 1].all()
@@ -609,18 +599,13 @@
         ser.plot(ax=ax)
         lines = ax.get_lines()
         assert len(lines) == 1
-<<<<<<< HEAD
-        l = lines[0]
-        data = l.get_xydata()
+        line = lines[0]
+        data = line.get_xydata()
         if (self.mpl_ge_3_0_0 or not self.mpl_ge_2_0_1
                 or (self.mpl_ge_2_1_0 and not self.mpl_ge_2_2_2)):
             # 2.0.0, 2.2.0 (exactly) or >= 3.0.0
             data = np.ma.MaskedArray(data, mask=isna(data), fill_value=np.nan)
 
-=======
-        line = lines[0]
-        data = line.get_xydata()
->>>>>>> 2f05cc85
         assert isinstance(data, np.ma.core.MaskedArray)
         mask = data.mask
         assert mask[2:5, 1].all()
@@ -638,17 +623,13 @@
         lines = ax.get_lines()
         assert len(lines) == 1
         assert len(ax.right_ax.get_lines()) == 1
-<<<<<<< HEAD
-        l = lines[0]
-        data = l.get_xydata()
+
+        line = lines[0]
+        data = line.get_xydata()
         if (self.mpl_ge_3_0_0 or not self.mpl_ge_2_0_1
                 or (self.mpl_ge_2_1_0 and not self.mpl_ge_2_2_2)):
             # 2.0.0, 2.2.0 (exactly) or >= 3.0.0
             data = np.ma.MaskedArray(data, mask=isna(data), fill_value=np.nan)
-=======
-        line = lines[0]
-        data = line.get_xydata()
->>>>>>> 2f05cc85
 
         assert isinstance(data, np.ma.core.MaskedArray)
         mask = data.mask
