--- conflicted
+++ resolved
@@ -1071,12 +1071,7 @@
         _, ax = self.plt.subplots()
         _check_plot_works(df.plot, ax=ax)
 
-<<<<<<< HEAD
-    @pytest.mark.xfail(not PY3, reason="failing on mpl 1.4.3 on PY2",
-                       strict=False)
-=======
     @pytest.mark.xfail(reason="fails with py2.7.15", strict=False)
->>>>>>> bb86a9d3
     @pytest.mark.slow
     def test_time(self):
         t = datetime(1, 1, 1, 3, 30, 0)
