""" Test cases for time series specific (freq conversion, etc) """
from datetime import (
    date,
    datetime,
    time,
    timedelta,
)
import pickle

import numpy as np
import pytest

from pandas._libs.tslibs import (
    BaseOffset,
    to_offset,
)
from pandas._libs.tslibs.dtypes import freq_to_period_freqstr

from pandas import (
    DataFrame,
    Index,
    NaT,
    Series,
    concat,
    isna,
    to_datetime,
)
import pandas._testing as tm
from pandas.core.indexes.datetimes import (
    DatetimeIndex,
    bdate_range,
    date_range,
)
from pandas.core.indexes.period import (
    Period,
    PeriodIndex,
    period_range,
)
from pandas.core.indexes.timedeltas import timedelta_range
from pandas.tests.plotting.common import _check_ticks_props

from pandas.tseries.offsets import WeekOfMonth

mpl = pytest.importorskip("matplotlib")


class TestTSPlot:
    @pytest.mark.filterwarnings("ignore::UserWarning")
    def test_ts_plot_with_tz(self, tz_aware_fixture):
        # GH2877, GH17173, GH31205, GH31580
        tz = tz_aware_fixture
        index = date_range("1/1/2011", periods=2, freq="h", tz=tz)
        ts = Series([188.5, 328.25], index=index)
        _check_plot_works(ts.plot)
        ax = ts.plot()
        xdata = next(iter(ax.get_lines())).get_xdata()
        # Check first and last points' labels are correct
        assert (xdata[0].hour, xdata[0].minute) == (0, 0)
        assert (xdata[-1].hour, xdata[-1].minute) == (1, 0)

    def test_fontsize_set_correctly(self):
        # For issue #8765
        df = DataFrame(
            np.random.default_rng(2).standard_normal((10, 9)), index=range(10)
        )
        _, ax = mpl.pyplot.subplots()
        df.plot(fontsize=2, ax=ax)
        for label in ax.get_xticklabels() + ax.get_yticklabels():
            assert label.get_fontsize() == 2

    def test_frame_inferred(self):
        # inferred freq
        idx = date_range("1/1/1987", freq="MS", periods=100)
        idx = DatetimeIndex(idx.values, freq=None)

        df = DataFrame(
            np.random.default_rng(2).standard_normal((len(idx), 3)), index=idx
        )
        _check_plot_works(df.plot)

        # axes freq
        idx = idx[0:40].union(idx[45:99])
        df2 = DataFrame(
            np.random.default_rng(2).standard_normal((len(idx), 3)), index=idx
        )
        _check_plot_works(df2.plot)

    def test_frame_inferred_n_gt_1(self):
        # N > 1
        idx = date_range("2008-1-1 00:15:00", freq="15min", periods=10)
        idx = DatetimeIndex(idx.values, freq=None)
        df = DataFrame(
            np.random.default_rng(2).standard_normal((len(idx), 3)), index=idx
        )
        _check_plot_works(df.plot)

    def test_is_error_nozeroindex(self):
        # GH11858
        i = np.array([1, 2, 3])
        a = DataFrame(i, index=i)
        _check_plot_works(a.plot, xerr=a)
        _check_plot_works(a.plot, yerr=a)

    def test_nonnumeric_exclude(self):
        idx = date_range("1/1/1987", freq="Y", periods=3)
        df = DataFrame({"A": ["x", "y", "z"], "B": [1, 2, 3]}, idx)

        fig, ax = mpl.pyplot.subplots()
        df.plot(ax=ax)  # it works
        assert len(ax.get_lines()) == 1  # B was plotted
        mpl.pyplot.close(fig)

    def test_nonnumeric_exclude_error(self):
        idx = date_range("1/1/1987", freq="Y", periods=3)
        df = DataFrame({"A": ["x", "y", "z"], "B": [1, 2, 3]}, idx)
        msg = "no numeric data to plot"
        with pytest.raises(TypeError, match=msg):
            df["A"].plot()

    @pytest.mark.parametrize("freq", ["s", "min", "h", "D", "W", "M", "Q", "Y"])
    def test_tsplot_period(self, freq):
        idx = period_range("12/31/1999", freq=freq, periods=100)
        ser = Series(np.random.default_rng(2).standard_normal(len(idx)), idx)
        _, ax = mpl.pyplot.subplots()
        _check_plot_works(ser.plot, ax=ax)

    @pytest.mark.parametrize(
        "freq", ["s", "min", "h", "D", "W", "ME", "Q-DEC", "Y", "1B30Min"]
    )
    def test_tsplot_datetime(self, freq):
        idx = date_range("12/31/1999", freq=freq, periods=100)
        ser = Series(np.random.default_rng(2).standard_normal(len(idx)), idx)
        _, ax = mpl.pyplot.subplots()
        _check_plot_works(ser.plot, ax=ax)

    def test_tsplot(self):
        ts = tm.makeTimeSeries()
        _, ax = mpl.pyplot.subplots()
        ts.plot(style="k", ax=ax)
        color = (0.0, 0.0, 0.0, 1)
        assert color == ax.get_lines()[0].get_color()

    def test_both_style_and_color(self):
        ts = tm.makeTimeSeries()
        msg = (
            "Cannot pass 'style' string with a color symbol and 'color' "
            "keyword argument. Please use one or the other or pass 'style' "
            "without a color symbol"
        )
        with pytest.raises(ValueError, match=msg):
            ts.plot(style="b-", color="#000099")

        s = ts.reset_index(drop=True)
        with pytest.raises(ValueError, match=msg):
            s.plot(style="b-", color="#000099")

    @pytest.mark.parametrize("freq", ["ms", "us"])
    def test_high_freq(self, freq):
        _, ax = mpl.pyplot.subplots()
        rng = date_range("1/1/2012", periods=100, freq=freq)
        ser = Series(np.random.default_rng(2).standard_normal(len(rng)), rng)
        _check_plot_works(ser.plot, ax=ax)

    def test_get_datevalue(self):
        from pandas.plotting._matplotlib.converter import get_datevalue

        assert get_datevalue(None, "D") is None
        assert get_datevalue(1987, "Y") == 1987
        assert get_datevalue(Period(1987, "Y"), "M") == Period("1987-12", "M").ordinal
        assert get_datevalue("1/1/1987", "D") == Period("1987-1-1", "D").ordinal

    def test_ts_plot_format_coord(self):
        def check_format_of_first_point(ax, expected_string):
            first_line = ax.get_lines()[0]
            first_x = first_line.get_xdata()[0].ordinal
            first_y = first_line.get_ydata()[0]
            assert expected_string == ax.format_coord(first_x, first_y)

        annual = Series(1, index=date_range("2014-01-01", periods=3, freq="Y-DEC"))
        _, ax = mpl.pyplot.subplots()
        annual.plot(ax=ax)
        check_format_of_first_point(ax, "t = 2014  y = 1.000000")

        # note this is added to the annual plot already in existence, and
        # changes its freq field
        daily = Series(1, index=date_range("2014-01-01", periods=3, freq="D"))
        daily.plot(ax=ax)
        check_format_of_first_point(ax, "t = 2014-01-01  y = 1.000000")

    @pytest.mark.parametrize("freq", ["s", "min", "h", "D", "W", "M", "Q", "Y"])
    def test_line_plot_period_series(self, freq):
        idx = period_range("12/31/1999", freq=freq, periods=100)
        ser = Series(np.random.default_rng(2).standard_normal(len(idx)), idx)
        _check_plot_works(ser.plot, ser.index.freq)

    @pytest.mark.parametrize(
        "frqncy", ["1s", "3s", "5min", "7h", "4D", "8W", "11M", "3Y"]
    )
    def test_line_plot_period_mlt_series(self, frqncy):
        # test period index line plot for series with multiples (`mlt`) of the
        # frequency (`frqncy`) rule code. tests resolution of issue #14763
        idx = period_range("12/31/1999", freq=frqncy, periods=100)
        s = Series(np.random.default_rng(2).standard_normal(len(idx)), idx)
        _check_plot_works(s.plot, s.index.freq.rule_code)

    @pytest.mark.parametrize(
        "freq", ["s", "min", "h", "D", "W", "ME", "Q-DEC", "Y", "1B30Min"]
    )
    def test_line_plot_datetime_series(self, freq):
        idx = date_range("12/31/1999", freq=freq, periods=100)
        ser = Series(np.random.default_rng(2).standard_normal(len(idx)), idx)
        _check_plot_works(ser.plot, ser.index.freq.rule_code)

    @pytest.mark.parametrize("freq", ["s", "min", "h", "D", "W", "ME", "Q", "Y"])
    def test_line_plot_period_frame(self, freq):
        idx = date_range("12/31/1999", freq=freq, periods=100)
        df = DataFrame(
            np.random.default_rng(2).standard_normal((len(idx), 3)),
            index=idx,
            columns=["A", "B", "C"],
        )
        _check_plot_works(df.plot, df.index.freq)

    @pytest.mark.parametrize(
        "frqncy", ["1s", "3s", "5min", "7h", "4D", "8W", "11M", "3Y"]
    )
    def test_line_plot_period_mlt_frame(self, frqncy):
        # test period index line plot for DataFrames with multiples (`mlt`)
        # of the frequency (`frqncy`) rule code. tests resolution of issue
        # #14763
        idx = period_range("12/31/1999", freq=frqncy, periods=100)
        df = DataFrame(
            np.random.default_rng(2).standard_normal((len(idx), 3)),
            index=idx,
            columns=["A", "B", "C"],
        )
        freq = freq_to_period_freqstr(1, df.index.freq.rule_code)
        freq = df.index.asfreq(freq).freq
        _check_plot_works(df.plot, freq)

    @pytest.mark.filterwarnings(r"ignore:PeriodDtype\[B\] is deprecated:FutureWarning")
    @pytest.mark.parametrize(
        "freq", ["s", "min", "h", "D", "W", "ME", "Q-DEC", "Y", "1B30Min"]
    )
    def test_line_plot_datetime_frame(self, freq):
        idx = date_range("12/31/1999", freq=freq, periods=100)
        df = DataFrame(
            np.random.default_rng(2).standard_normal((len(idx), 3)),
            index=idx,
            columns=["A", "B", "C"],
        )
        freq = freq_to_period_freqstr(1, df.index.freq.rule_code)
        freq = df.index.to_period(freq).freq
        _check_plot_works(df.plot, freq)

    @pytest.mark.parametrize(
        "freq", ["s", "min", "h", "D", "W", "ME", "Q-DEC", "Y", "1B30Min"]
    )
    def test_line_plot_inferred_freq(self, freq):
        idx = date_range("12/31/1999", freq=freq, periods=100)
        ser = Series(np.random.default_rng(2).standard_normal(len(idx)), idx)
        ser = Series(ser.values, Index(np.asarray(ser.index)))
        _check_plot_works(ser.plot, ser.index.inferred_freq)

        ser = ser.iloc[[0, 3, 5, 6]]
        _check_plot_works(ser.plot)

    def test_fake_inferred_business(self):
        _, ax = mpl.pyplot.subplots()
        rng = date_range("2001-1-1", "2001-1-10")
        ts = Series(range(len(rng)), index=rng)
        ts = concat([ts[:3], ts[5:]])
        ts.plot(ax=ax)
        assert not hasattr(ax, "freq")

    def test_plot_offset_freq(self):
        ser = tm.makeTimeSeries()
        _check_plot_works(ser.plot)

    def test_plot_offset_freq_business(self):
        dr = date_range("2023-01-01", freq="BQS", periods=10)
        ser = Series(np.random.default_rng(2).standard_normal(len(dr)), index=dr)
        _check_plot_works(ser.plot)

    def test_plot_multiple_inferred_freq(self):
        dr = Index([datetime(2000, 1, 1), datetime(2000, 1, 6), datetime(2000, 1, 11)])
        ser = Series(np.random.default_rng(2).standard_normal(len(dr)), index=dr)
        _check_plot_works(ser.plot)

    @pytest.mark.xfail(reason="Api changed in 3.6.0")
    def test_uhf(self):
        import pandas.plotting._matplotlib.converter as conv

        idx = date_range("2012-6-22 21:59:51.960928", freq="ms", periods=500)
        df = DataFrame(
            np.random.default_rng(2).standard_normal((len(idx), 2)), index=idx
        )

        _, ax = mpl.pyplot.subplots()
        df.plot(ax=ax)
        axis = ax.get_xaxis()

        tlocs = axis.get_ticklocs()
        tlabels = axis.get_ticklabels()
        for loc, label in zip(tlocs, tlabels):
            xp = conv._from_ordinal(loc).strftime("%H:%M:%S.%f")
            rs = str(label.get_text())
            if len(rs):
                assert xp == rs

    def test_irreg_hf(self):
        idx = date_range("2012-6-22 21:59:51", freq="s", periods=10)
        df = DataFrame(
            np.random.default_rng(2).standard_normal((len(idx), 2)), index=idx
        )

        irreg = df.iloc[[0, 1, 3, 4]]
        _, ax = mpl.pyplot.subplots()
        irreg.plot(ax=ax)
        diffs = Series(ax.get_lines()[0].get_xydata()[:, 0]).diff()

        sec = 1.0 / 24 / 60 / 60
        assert (np.fabs(diffs[1:] - [sec, sec * 2, sec]) < 1e-8).all()

    def test_irreg_hf_object(self):
        idx = date_range("2012-6-22 21:59:51", freq="s", periods=10)
        df2 = DataFrame(
            np.random.default_rng(2).standard_normal((len(idx), 2)), index=idx
        )
        _, ax = mpl.pyplot.subplots()
        df2.index = df2.index.astype(object)
        df2.plot(ax=ax)
        diffs = Series(ax.get_lines()[0].get_xydata()[:, 0]).diff()
        sec = 1.0 / 24 / 60 / 60
        assert (np.fabs(diffs[1:] - sec) < 1e-8).all()

    def test_irregular_datetime64_repr_bug(self):
        ser = tm.makeTimeSeries()
        ser = ser.iloc[[0, 1, 2, 7]]

        _, ax = mpl.pyplot.subplots()

        ret = ser.plot(ax=ax)
        assert ret is not None

        for rs, xp in zip(ax.get_lines()[0].get_xdata(), ser.index):
            assert rs == xp

    def test_business_freq(self):
        bts = tm.makePeriodSeries()
        msg = r"PeriodDtype\[B\] is deprecated"
        dt = bts.index[0].to_timestamp()
        with tm.assert_produces_warning(FutureWarning, match=msg):
            bts.index = period_range(start=dt, periods=len(bts), freq="B")
        _, ax = mpl.pyplot.subplots()
        bts.plot(ax=ax)
        assert ax.get_lines()[0].get_xydata()[0, 0] == bts.index[0].ordinal
        idx = ax.get_lines()[0].get_xdata()
        with tm.assert_produces_warning(FutureWarning, match=msg):
            assert PeriodIndex(data=idx).freqstr == "B"

    def test_business_freq_convert(self):
<<<<<<< HEAD
        bts = tm.makeTimeSeries(300).asfreq("BM")
        ts = bts.axis_ops.to_period("M")
=======
        bts = tm.makeTimeSeries(300).asfreq("BME")
        ts = bts.to_period("M")
>>>>>>> b3fa178b
        _, ax = mpl.pyplot.subplots()
        bts.plot(ax=ax)
        assert ax.get_lines()[0].get_xydata()[0, 0] == ts.index[0].ordinal
        idx = ax.get_lines()[0].get_xdata()
        assert PeriodIndex(data=idx).freqstr == "M"

    def test_freq_with_no_period_alias(self):
        # GH34487
        freq = WeekOfMonth()
        bts = tm.makeTimeSeries(5).asfreq(freq)
        _, ax = mpl.pyplot.subplots()
        bts.plot(ax=ax)

        idx = ax.get_lines()[0].get_xdata()
        msg = "freq not specified and cannot be inferred"
        with pytest.raises(ValueError, match=msg):
            PeriodIndex(data=idx)

    def test_nonzero_base(self):
        # GH2571
        idx = date_range("2012-12-20", periods=24, freq="h") + timedelta(minutes=30)
        df = DataFrame(np.arange(24), index=idx)
        _, ax = mpl.pyplot.subplots()
        df.plot(ax=ax)
        rs = ax.get_lines()[0].get_xdata()
        assert not Index(rs).is_normalized

    def test_dataframe(self):
        bts = DataFrame({"a": tm.makeTimeSeries()})
        _, ax = mpl.pyplot.subplots()
        bts.plot(ax=ax)
        idx = ax.get_lines()[0].get_xdata()
        msg = r"PeriodDtype\[B\] is deprecated"
        with tm.assert_produces_warning(FutureWarning, match=msg):
            tm.assert_index_equal(bts.index.to_period(), PeriodIndex(idx))

    @pytest.mark.filterwarnings(
        "ignore:Period with BDay freq is deprecated:FutureWarning"
    )
    @pytest.mark.parametrize(
        "obj",
        [
            tm.makeTimeSeries(),
            DataFrame({"a": tm.makeTimeSeries(), "b": tm.makeTimeSeries() + 1}),
        ],
    )
    def test_axis_limits(self, obj):
        _, ax = mpl.pyplot.subplots()
        obj.plot(ax=ax)
        xlim = ax.get_xlim()
        ax.set_xlim(xlim[0] - 5, xlim[1] + 10)
        result = ax.get_xlim()
        assert result[0] == xlim[0] - 5
        assert result[1] == xlim[1] + 10

        # string
        expected = (Period("1/1/2000", ax.freq), Period("4/1/2000", ax.freq))
        ax.set_xlim("1/1/2000", "4/1/2000")
        result = ax.get_xlim()
        assert int(result[0]) == expected[0].ordinal
        assert int(result[1]) == expected[1].ordinal

        # datetime
        expected = (Period("1/1/2000", ax.freq), Period("4/1/2000", ax.freq))
        ax.set_xlim(datetime(2000, 1, 1), datetime(2000, 4, 1))
        result = ax.get_xlim()
        assert int(result[0]) == expected[0].ordinal
        assert int(result[1]) == expected[1].ordinal
        fig = ax.get_figure()
        mpl.pyplot.close(fig)

    def test_get_finder(self):
        import pandas.plotting._matplotlib.converter as conv

        assert conv.get_finder(to_offset("B")) == conv._daily_finder
        assert conv.get_finder(to_offset("D")) == conv._daily_finder
        assert conv.get_finder(to_offset("ME")) == conv._monthly_finder
        assert conv.get_finder(to_offset("Q")) == conv._quarterly_finder
        assert conv.get_finder(to_offset("Y")) == conv._annual_finder
        assert conv.get_finder(to_offset("W")) == conv._daily_finder

    def test_finder_daily(self):
        day_lst = [10, 40, 252, 400, 950, 2750, 10000]

        msg = "Period with BDay freq is deprecated"
        with tm.assert_produces_warning(FutureWarning, match=msg):
            xpl1 = xpl2 = [Period("1999-1-1", freq="B").ordinal] * len(day_lst)
        rs1 = []
        rs2 = []
        for n in day_lst:
            rng = bdate_range("1999-1-1", periods=n)
            ser = Series(np.random.default_rng(2).standard_normal(len(rng)), rng)
            _, ax = mpl.pyplot.subplots()
            ser.plot(ax=ax)
            xaxis = ax.get_xaxis()
            rs1.append(xaxis.get_majorticklocs()[0])

            vmin, vmax = ax.get_xlim()
            ax.set_xlim(vmin + 0.9, vmax)
            rs2.append(xaxis.get_majorticklocs()[0])
            mpl.pyplot.close(ax.get_figure())

        assert rs1 == xpl1
        assert rs2 == xpl2

    def test_finder_quarterly(self):
        yrs = [3.5, 11]

        xpl1 = xpl2 = [Period("1988Q1").ordinal] * len(yrs)
        rs1 = []
        rs2 = []
        for n in yrs:
            rng = period_range("1987Q2", periods=int(n * 4), freq="Q")
            ser = Series(np.random.default_rng(2).standard_normal(len(rng)), rng)
            _, ax = mpl.pyplot.subplots()
            ser.plot(ax=ax)
            xaxis = ax.get_xaxis()
            rs1.append(xaxis.get_majorticklocs()[0])

            (vmin, vmax) = ax.get_xlim()
            ax.set_xlim(vmin + 0.9, vmax)
            rs2.append(xaxis.get_majorticklocs()[0])
            mpl.pyplot.close(ax.get_figure())

        assert rs1 == xpl1
        assert rs2 == xpl2

    def test_finder_monthly(self):
        yrs = [1.15, 2.5, 4, 11]

        xpl1 = xpl2 = [Period("Jan 1988").ordinal] * len(yrs)
        rs1 = []
        rs2 = []
        for n in yrs:
            rng = period_range("1987Q2", periods=int(n * 12), freq="M")
            ser = Series(np.random.default_rng(2).standard_normal(len(rng)), rng)
            _, ax = mpl.pyplot.subplots()
            ser.plot(ax=ax)
            xaxis = ax.get_xaxis()
            rs1.append(xaxis.get_majorticklocs()[0])

            vmin, vmax = ax.get_xlim()
            ax.set_xlim(vmin + 0.9, vmax)
            rs2.append(xaxis.get_majorticklocs()[0])
            mpl.pyplot.close(ax.get_figure())

        assert rs1 == xpl1
        assert rs2 == xpl2

    def test_finder_monthly_long(self):
        rng = period_range("1988Q1", periods=24 * 12, freq="M")
        ser = Series(np.random.default_rng(2).standard_normal(len(rng)), rng)
        _, ax = mpl.pyplot.subplots()
        ser.plot(ax=ax)
        xaxis = ax.get_xaxis()
        rs = xaxis.get_majorticklocs()[0]
        xp = Period("1989Q1", "M").ordinal
        assert rs == xp

    def test_finder_annual(self):
        xp = [1987, 1988, 1990, 1990, 1995, 2020, 2070, 2170]
        xp = [Period(x, freq="Y").ordinal for x in xp]
        rs = []
        for nyears in [5, 10, 19, 49, 99, 199, 599, 1001]:
            rng = period_range("1987", periods=nyears, freq="Y")
            ser = Series(np.random.default_rng(2).standard_normal(len(rng)), rng)
            _, ax = mpl.pyplot.subplots()
            ser.plot(ax=ax)
            xaxis = ax.get_xaxis()
            rs.append(xaxis.get_majorticklocs()[0])
            mpl.pyplot.close(ax.get_figure())

        assert rs == xp

    @pytest.mark.slow
    def test_finder_minutely(self):
        nminutes = 50 * 24 * 60
        rng = date_range("1/1/1999", freq="Min", periods=nminutes)
        ser = Series(np.random.default_rng(2).standard_normal(len(rng)), rng)
        _, ax = mpl.pyplot.subplots()
        ser.plot(ax=ax)
        xaxis = ax.get_xaxis()
        rs = xaxis.get_majorticklocs()[0]
        xp = Period("1/1/1999", freq="Min").ordinal

        assert rs == xp

    def test_finder_hourly(self):
        nhours = 23
        rng = date_range("1/1/1999", freq="h", periods=nhours)
        ser = Series(np.random.default_rng(2).standard_normal(len(rng)), rng)
        _, ax = mpl.pyplot.subplots()
        ser.plot(ax=ax)
        xaxis = ax.get_xaxis()
        rs = xaxis.get_majorticklocs()[0]
        xp = Period("1/1/1999", freq="h").ordinal

        assert rs == xp

    def test_gaps(self):
        ts = tm.makeTimeSeries()
        ts.iloc[5:25] = np.nan
        _, ax = mpl.pyplot.subplots()
        ts.plot(ax=ax)
        lines = ax.get_lines()
        assert len(lines) == 1
        line = lines[0]
        data = line.get_xydata()

        data = np.ma.MaskedArray(data, mask=isna(data), fill_value=np.nan)

        assert isinstance(data, np.ma.core.MaskedArray)
        mask = data.mask
        assert mask[5:25, 1].all()
        mpl.pyplot.close(ax.get_figure())

    def test_gaps_irregular(self):
        # irregular
        ts = tm.makeTimeSeries()
        ts = ts.iloc[[0, 1, 2, 5, 7, 9, 12, 15, 20]]
        ts.iloc[2:5] = np.nan
        _, ax = mpl.pyplot.subplots()
        ax = ts.plot(ax=ax)
        lines = ax.get_lines()
        assert len(lines) == 1
        line = lines[0]
        data = line.get_xydata()

        data = np.ma.MaskedArray(data, mask=isna(data), fill_value=np.nan)

        assert isinstance(data, np.ma.core.MaskedArray)
        mask = data.mask
        assert mask[2:5, 1].all()
        mpl.pyplot.close(ax.get_figure())

    def test_gaps_non_ts(self):
        # non-ts
        idx = [0, 1, 2, 5, 7, 9, 12, 15, 20]
        ser = Series(np.random.default_rng(2).standard_normal(len(idx)), idx)
        ser.iloc[2:5] = np.nan
        _, ax = mpl.pyplot.subplots()
        ser.plot(ax=ax)
        lines = ax.get_lines()
        assert len(lines) == 1
        line = lines[0]
        data = line.get_xydata()
        data = np.ma.MaskedArray(data, mask=isna(data), fill_value=np.nan)

        assert isinstance(data, np.ma.core.MaskedArray)
        mask = data.mask
        assert mask[2:5, 1].all()

    def test_gap_upsample(self):
        low = tm.makeTimeSeries()
        low.iloc[5:25] = np.nan
        _, ax = mpl.pyplot.subplots()
        low.plot(ax=ax)

        idxh = date_range(low.index[0], low.index[-1], freq="12h")
        s = Series(np.random.default_rng(2).standard_normal(len(idxh)), idxh)
        s.plot(secondary_y=True)
        lines = ax.get_lines()
        assert len(lines) == 1
        assert len(ax.right_ax.get_lines()) == 1

        line = lines[0]
        data = line.get_xydata()
        data = np.ma.MaskedArray(data, mask=isna(data), fill_value=np.nan)

        assert isinstance(data, np.ma.core.MaskedArray)
        mask = data.mask
        assert mask[5:25, 1].all()

    def test_secondary_y(self):
        ser = Series(np.random.default_rng(2).standard_normal(10))
        fig, _ = mpl.pyplot.subplots()
        ax = ser.plot(secondary_y=True)
        assert hasattr(ax, "left_ax")
        assert not hasattr(ax, "right_ax")
        axes = fig.get_axes()
        line = ax.get_lines()[0]
        xp = Series(line.get_ydata(), line.get_xdata())
        tm.assert_series_equal(ser, xp)
        assert ax.get_yaxis().get_ticks_position() == "right"
        assert not axes[0].get_yaxis().get_visible()
        mpl.pyplot.close(fig)

    def test_secondary_y_yaxis(self):
        Series(np.random.default_rng(2).standard_normal(10))
        ser2 = Series(np.random.default_rng(2).standard_normal(10))
        _, ax2 = mpl.pyplot.subplots()
        ser2.plot(ax=ax2)
        assert ax2.get_yaxis().get_ticks_position() == "left"
        mpl.pyplot.close(ax2.get_figure())

    def test_secondary_both(self):
        ser = Series(np.random.default_rng(2).standard_normal(10))
        ser2 = Series(np.random.default_rng(2).standard_normal(10))
        ax = ser2.plot()
        ax2 = ser.plot(secondary_y=True)
        assert ax.get_yaxis().get_visible()
        assert not hasattr(ax, "left_ax")
        assert hasattr(ax, "right_ax")
        assert hasattr(ax2, "left_ax")
        assert not hasattr(ax2, "right_ax")

    def test_secondary_y_ts(self):
        idx = date_range("1/1/2000", periods=10)
        ser = Series(np.random.default_rng(2).standard_normal(10), idx)
        fig, _ = mpl.pyplot.subplots()
        ax = ser.plot(secondary_y=True)
        assert hasattr(ax, "left_ax")
        assert not hasattr(ax, "right_ax")
        axes = fig.get_axes()
        line = ax.get_lines()[0]
        xp = Series(line.get_ydata(), line.get_xdata()).axis_ops.to_timestamp()
        tm.assert_series_equal(ser, xp)
        assert ax.get_yaxis().get_ticks_position() == "right"
        assert not axes[0].get_yaxis().get_visible()
        mpl.pyplot.close(fig)

    def test_secondary_y_ts_yaxis(self):
        idx = date_range("1/1/2000", periods=10)
        ser2 = Series(np.random.default_rng(2).standard_normal(10), idx)
        _, ax2 = mpl.pyplot.subplots()
        ser2.plot(ax=ax2)
        assert ax2.get_yaxis().get_ticks_position() == "left"
        mpl.pyplot.close(ax2.get_figure())

    def test_secondary_y_ts_visible(self):
        idx = date_range("1/1/2000", periods=10)
        ser2 = Series(np.random.default_rng(2).standard_normal(10), idx)
        ax = ser2.plot()
        assert ax.get_yaxis().get_visible()

    def test_secondary_kde(self):
        pytest.importorskip("scipy")
        ser = Series(np.random.default_rng(2).standard_normal(10))
        fig, ax = mpl.pyplot.subplots()
        ax = ser.plot(secondary_y=True, kind="density", ax=ax)
        assert hasattr(ax, "left_ax")
        assert not hasattr(ax, "right_ax")
        axes = fig.get_axes()
        assert axes[1].get_yaxis().get_ticks_position() == "right"

    def test_secondary_bar(self):
        ser = Series(np.random.default_rng(2).standard_normal(10))
        fig, ax = mpl.pyplot.subplots()
        ser.plot(secondary_y=True, kind="bar", ax=ax)
        axes = fig.get_axes()
        assert axes[1].get_yaxis().get_ticks_position() == "right"

    def test_secondary_frame(self):
        df = DataFrame(
            np.random.default_rng(2).standard_normal((5, 3)), columns=["a", "b", "c"]
        )
        axes = df.plot(secondary_y=["a", "c"], subplots=True)
        assert axes[0].get_yaxis().get_ticks_position() == "right"
        assert axes[1].get_yaxis().get_ticks_position() == "left"
        assert axes[2].get_yaxis().get_ticks_position() == "right"

    def test_secondary_bar_frame(self):
        df = DataFrame(
            np.random.default_rng(2).standard_normal((5, 3)), columns=["a", "b", "c"]
        )
        axes = df.plot(kind="bar", secondary_y=["a", "c"], subplots=True)
        assert axes[0].get_yaxis().get_ticks_position() == "right"
        assert axes[1].get_yaxis().get_ticks_position() == "left"
        assert axes[2].get_yaxis().get_ticks_position() == "right"

    def test_mixed_freq_regular_first(self):
        # TODO
        s1 = tm.makeTimeSeries()
        s2 = s1.iloc[[0, 5, 10, 11, 12, 13, 14, 15]]

        # it works!
        _, ax = mpl.pyplot.subplots()
        s1.plot(ax=ax)

        ax2 = s2.plot(style="g", ax=ax)
        lines = ax2.get_lines()
        msg = r"PeriodDtype\[B\] is deprecated"
        with tm.assert_produces_warning(FutureWarning, match=msg):
            idx1 = PeriodIndex(lines[0].get_xdata())
            idx2 = PeriodIndex(lines[1].get_xdata())

            tm.assert_index_equal(idx1, s1.index.to_period("B"))
            tm.assert_index_equal(idx2, s2.index.to_period("B"))

            left, right = ax2.get_xlim()
            pidx = s1.index.to_period()
        assert left <= pidx[0].ordinal
        assert right >= pidx[-1].ordinal

    def test_mixed_freq_irregular_first(self):
        s1 = tm.makeTimeSeries()
        s2 = s1.iloc[[0, 5, 10, 11, 12, 13, 14, 15]]
        _, ax = mpl.pyplot.subplots()
        s2.plot(style="g", ax=ax)
        s1.plot(ax=ax)
        assert not hasattr(ax, "freq")
        lines = ax.get_lines()
        x1 = lines[0].get_xdata()
        tm.assert_numpy_array_equal(x1, s2.index.astype(object).values)
        x2 = lines[1].get_xdata()
        tm.assert_numpy_array_equal(x2, s1.index.astype(object).values)

    def test_mixed_freq_regular_first_df(self):
        # GH 9852
        s1 = tm.makeTimeSeries().to_frame()
        s2 = s1.iloc[[0, 5, 10, 11, 12, 13, 14, 15], :]
        _, ax = mpl.pyplot.subplots()
        s1.plot(ax=ax)
        ax2 = s2.plot(style="g", ax=ax)
        lines = ax2.get_lines()
        msg = r"PeriodDtype\[B\] is deprecated"
        with tm.assert_produces_warning(FutureWarning, match=msg):
            idx1 = PeriodIndex(lines[0].get_xdata())
            idx2 = PeriodIndex(lines[1].get_xdata())
            assert idx1.equals(s1.index.to_period("B"))
            assert idx2.equals(s2.index.to_period("B"))
            left, right = ax2.get_xlim()
            pidx = s1.index.to_period()
        assert left <= pidx[0].ordinal
        assert right >= pidx[-1].ordinal

    def test_mixed_freq_irregular_first_df(self):
        # GH 9852
        s1 = tm.makeTimeSeries().to_frame()
        s2 = s1.iloc[[0, 5, 10, 11, 12, 13, 14, 15], :]
        _, ax = mpl.pyplot.subplots()
        s2.plot(style="g", ax=ax)
        s1.plot(ax=ax)
        assert not hasattr(ax, "freq")
        lines = ax.get_lines()
        x1 = lines[0].get_xdata()
        tm.assert_numpy_array_equal(x1, s2.index.astype(object).values)
        x2 = lines[1].get_xdata()
        tm.assert_numpy_array_equal(x2, s1.index.astype(object).values)

    def test_mixed_freq_hf_first(self):
        idxh = date_range("1/1/1999", periods=365, freq="D")
        idxl = date_range("1/1/1999", periods=12, freq="ME")
        high = Series(np.random.default_rng(2).standard_normal(len(idxh)), idxh)
        low = Series(np.random.default_rng(2).standard_normal(len(idxl)), idxl)
        _, ax = mpl.pyplot.subplots()
        high.plot(ax=ax)
        low.plot(ax=ax)
        for line in ax.get_lines():
            assert PeriodIndex(data=line.get_xdata()).freq == "D"

    def test_mixed_freq_alignment(self):
        ts_ind = date_range("2012-01-01 13:00", "2012-01-02", freq="h")
        ts_data = np.random.default_rng(2).standard_normal(12)

        ts = Series(ts_data, index=ts_ind)
        ts2 = ts.asfreq("min").interpolate()

        _, ax = mpl.pyplot.subplots()
        ax = ts.plot(ax=ax)
        ts2.plot(style="r", ax=ax)

        assert ax.lines[0].get_xdata()[0] == ax.lines[1].get_xdata()[0]

    def test_mixed_freq_lf_first(self):
        idxh = date_range("1/1/1999", periods=365, freq="D")
        idxl = date_range("1/1/1999", periods=12, freq="ME")
        high = Series(np.random.default_rng(2).standard_normal(len(idxh)), idxh)
        low = Series(np.random.default_rng(2).standard_normal(len(idxl)), idxl)
        _, ax = mpl.pyplot.subplots()
        low.plot(legend=True, ax=ax)
        high.plot(legend=True, ax=ax)
        for line in ax.get_lines():
            assert PeriodIndex(data=line.get_xdata()).freq == "D"
        leg = ax.get_legend()
        assert len(leg.texts) == 2
        mpl.pyplot.close(ax.get_figure())

    def test_mixed_freq_lf_first_hourly(self):
        idxh = date_range("1/1/1999", periods=240, freq="min")
        idxl = date_range("1/1/1999", periods=4, freq="h")
        high = Series(np.random.default_rng(2).standard_normal(len(idxh)), idxh)
        low = Series(np.random.default_rng(2).standard_normal(len(idxl)), idxl)
        _, ax = mpl.pyplot.subplots()
        low.plot(ax=ax)
        high.plot(ax=ax)
        for line in ax.get_lines():
            assert PeriodIndex(data=line.get_xdata()).freq == "min"

    @pytest.mark.filterwarnings(r"ignore:PeriodDtype\[B\] is deprecated:FutureWarning")
    def test_mixed_freq_irreg_period(self):
        ts = tm.makeTimeSeries()
        irreg = ts.iloc[[0, 1, 2, 3, 4, 5, 6, 7, 8, 9, 10, 15, 16, 17, 18, 29]]
        msg = r"PeriodDtype\[B\] is deprecated"
        with tm.assert_produces_warning(FutureWarning, match=msg):
            rng = period_range("1/3/2000", periods=30, freq="B")
        ps = Series(np.random.default_rng(2).standard_normal(len(rng)), rng)
        _, ax = mpl.pyplot.subplots()
        irreg.plot(ax=ax)
        ps.plot(ax=ax)

    def test_mixed_freq_shared_ax(self):
        # GH13341, using sharex=True
        idx1 = date_range("2015-01-01", periods=3, freq="ME")
        idx2 = idx1[:1].union(idx1[2:])
        s1 = Series(range(len(idx1)), idx1)
        s2 = Series(range(len(idx2)), idx2)

        _, (ax1, ax2) = mpl.pyplot.subplots(nrows=2, sharex=True)
        s1.plot(ax=ax1)
        s2.plot(ax=ax2)

        assert ax1.freq == "M"
        assert ax2.freq == "M"
        assert ax1.lines[0].get_xydata()[0, 0] == ax2.lines[0].get_xydata()[0, 0]

    def test_mixed_freq_shared_ax_twin_x(self):
        # GH13341, using sharex=True
        idx1 = date_range("2015-01-01", periods=3, freq="ME")
        idx2 = idx1[:1].union(idx1[2:])
        s1 = Series(range(len(idx1)), idx1)
        s2 = Series(range(len(idx2)), idx2)
        # using twinx
        _, ax1 = mpl.pyplot.subplots()
        ax2 = ax1.twinx()
        s1.plot(ax=ax1)
        s2.plot(ax=ax2)

        assert ax1.lines[0].get_xydata()[0, 0] == ax2.lines[0].get_xydata()[0, 0]

    @pytest.mark.xfail(reason="TODO (GH14330, GH14322)")
    def test_mixed_freq_shared_ax_twin_x_irregular_first(self):
        # GH13341, using sharex=True
        idx1 = date_range("2015-01-01", periods=3, freq="M")
        idx2 = idx1[:1].union(idx1[2:])
        s1 = Series(range(len(idx1)), idx1)
        s2 = Series(range(len(idx2)), idx2)
        _, ax1 = mpl.pyplot.subplots()
        ax2 = ax1.twinx()
        s2.plot(ax=ax1)
        s1.plot(ax=ax2)
        assert ax1.lines[0].get_xydata()[0, 0] == ax2.lines[0].get_xydata()[0, 0]

    def test_nat_handling(self):
        _, ax = mpl.pyplot.subplots()

        dti = DatetimeIndex(["2015-01-01", NaT, "2015-01-03"])
        s = Series(range(len(dti)), dti)
        s.plot(ax=ax)
        xdata = ax.get_lines()[0].get_xdata()
        # plot x data is bounded by index values
        assert s.index.min() <= Series(xdata).min()
        assert Series(xdata).max() <= s.index.max()

    def test_to_weekly_resampling(self):
        idxh = date_range("1/1/1999", periods=52, freq="W")
        idxl = date_range("1/1/1999", periods=12, freq="ME")
        high = Series(np.random.default_rng(2).standard_normal(len(idxh)), idxh)
        low = Series(np.random.default_rng(2).standard_normal(len(idxl)), idxl)
        _, ax = mpl.pyplot.subplots()
        high.plot(ax=ax)
        low.plot(ax=ax)
        for line in ax.get_lines():
            assert PeriodIndex(data=line.get_xdata()).freq == idxh.freq

    def test_from_weekly_resampling(self):
        idxh = date_range("1/1/1999", periods=52, freq="W")
        idxl = date_range("1/1/1999", periods=12, freq="ME")
        high = Series(np.random.default_rng(2).standard_normal(len(idxh)), idxh)
        low = Series(np.random.default_rng(2).standard_normal(len(idxl)), idxl)
        _, ax = mpl.pyplot.subplots()
        low.plot(ax=ax)
        high.plot(ax=ax)

        expected_h = idxh.to_period().asi8.astype(np.float64)
        expected_l = np.array(
            [1514, 1519, 1523, 1527, 1531, 1536, 1540, 1544, 1549, 1553, 1558, 1562],
            dtype=np.float64,
        )
        for line in ax.get_lines():
            assert PeriodIndex(data=line.get_xdata()).freq == idxh.freq
            xdata = line.get_xdata(orig=False)
            if len(xdata) == 12:  # idxl lines
                tm.assert_numpy_array_equal(xdata, expected_l)
            else:
                tm.assert_numpy_array_equal(xdata, expected_h)

    @pytest.mark.parametrize("kind1, kind2", [("line", "area"), ("area", "line")])
    def test_from_resampling_area_line_mixed(self, kind1, kind2):
        idxh = date_range("1/1/1999", periods=52, freq="W")
        idxl = date_range("1/1/1999", periods=12, freq="ME")
        high = DataFrame(
            np.random.default_rng(2).random((len(idxh), 3)),
            index=idxh,
            columns=[0, 1, 2],
        )
        low = DataFrame(
            np.random.default_rng(2).random((len(idxl), 3)),
            index=idxl,
            columns=[0, 1, 2],
        )

        _, ax = mpl.pyplot.subplots()
        low.plot(kind=kind1, stacked=True, ax=ax)
        high.plot(kind=kind2, stacked=True, ax=ax)

        # check low dataframe result
        expected_x = np.array(
            [
                1514,
                1519,
                1523,
                1527,
                1531,
                1536,
                1540,
                1544,
                1549,
                1553,
                1558,
                1562,
            ],
            dtype=np.float64,
        )
        expected_y = np.zeros(len(expected_x), dtype=np.float64)
        for i in range(3):
            line = ax.lines[i]
            assert PeriodIndex(line.get_xdata()).freq == idxh.freq
            tm.assert_numpy_array_equal(line.get_xdata(orig=False), expected_x)
            # check stacked values are correct
            expected_y += low[i].values
            tm.assert_numpy_array_equal(line.get_ydata(orig=False), expected_y)

        # check high dataframe result
        expected_x = idxh.to_period().asi8.astype(np.float64)
        expected_y = np.zeros(len(expected_x), dtype=np.float64)
        for i in range(3):
            line = ax.lines[3 + i]
            assert PeriodIndex(data=line.get_xdata()).freq == idxh.freq
            tm.assert_numpy_array_equal(line.get_xdata(orig=False), expected_x)
            expected_y += high[i].values
            tm.assert_numpy_array_equal(line.get_ydata(orig=False), expected_y)

    @pytest.mark.parametrize("kind1, kind2", [("line", "area"), ("area", "line")])
    def test_from_resampling_area_line_mixed_high_to_low(self, kind1, kind2):
        idxh = date_range("1/1/1999", periods=52, freq="W")
        idxl = date_range("1/1/1999", periods=12, freq="ME")
        high = DataFrame(
            np.random.default_rng(2).random((len(idxh), 3)),
            index=idxh,
            columns=[0, 1, 2],
        )
        low = DataFrame(
            np.random.default_rng(2).random((len(idxl), 3)),
            index=idxl,
            columns=[0, 1, 2],
        )
        _, ax = mpl.pyplot.subplots()
        high.plot(kind=kind1, stacked=True, ax=ax)
        low.plot(kind=kind2, stacked=True, ax=ax)

        # check high dataframe result
        expected_x = idxh.to_period().asi8.astype(np.float64)
        expected_y = np.zeros(len(expected_x), dtype=np.float64)
        for i in range(3):
            line = ax.lines[i]
            assert PeriodIndex(data=line.get_xdata()).freq == idxh.freq
            tm.assert_numpy_array_equal(line.get_xdata(orig=False), expected_x)
            expected_y += high[i].values
            tm.assert_numpy_array_equal(line.get_ydata(orig=False), expected_y)

        # check low dataframe result
        expected_x = np.array(
            [
                1514,
                1519,
                1523,
                1527,
                1531,
                1536,
                1540,
                1544,
                1549,
                1553,
                1558,
                1562,
            ],
            dtype=np.float64,
        )
        expected_y = np.zeros(len(expected_x), dtype=np.float64)
        for i in range(3):
            lines = ax.lines[3 + i]
            assert PeriodIndex(data=lines.get_xdata()).freq == idxh.freq
            tm.assert_numpy_array_equal(lines.get_xdata(orig=False), expected_x)
            expected_y += low[i].values
            tm.assert_numpy_array_equal(lines.get_ydata(orig=False), expected_y)

    def test_mixed_freq_second_millisecond(self):
        # GH 7772, GH 7760
        idxh = date_range("2014-07-01 09:00", freq="s", periods=50)
        idxl = date_range("2014-07-01 09:00", freq="100ms", periods=500)
        high = Series(np.random.default_rng(2).standard_normal(len(idxh)), idxh)
        low = Series(np.random.default_rng(2).standard_normal(len(idxl)), idxl)
        # high to low
        _, ax = mpl.pyplot.subplots()
        high.plot(ax=ax)
        low.plot(ax=ax)
        assert len(ax.get_lines()) == 2
        for line in ax.get_lines():
            assert PeriodIndex(data=line.get_xdata()).freq == "ms"

    def test_mixed_freq_second_millisecond_low_to_high(self):
        # GH 7772, GH 7760
        idxh = date_range("2014-07-01 09:00", freq="s", periods=50)
        idxl = date_range("2014-07-01 09:00", freq="100ms", periods=500)
        high = Series(np.random.default_rng(2).standard_normal(len(idxh)), idxh)
        low = Series(np.random.default_rng(2).standard_normal(len(idxl)), idxl)
        # low to high
        _, ax = mpl.pyplot.subplots()
        low.plot(ax=ax)
        high.plot(ax=ax)
        assert len(ax.get_lines()) == 2
        for line in ax.get_lines():
            assert PeriodIndex(data=line.get_xdata()).freq == "ms"

    def test_irreg_dtypes(self):
        # date
        idx = [date(2000, 1, 1), date(2000, 1, 5), date(2000, 1, 20)]
        df = DataFrame(
            np.random.default_rng(2).standard_normal((len(idx), 3)),
            Index(idx, dtype=object),
        )
        _check_plot_works(df.plot)

    def test_irreg_dtypes_dt64(self):
        # np.datetime64
        idx = date_range("1/1/2000", periods=10)
        idx = idx[[0, 2, 5, 9]].astype(object)
        df = DataFrame(np.random.default_rng(2).standard_normal((len(idx), 3)), idx)
        _, ax = mpl.pyplot.subplots()
        _check_plot_works(df.plot, ax=ax)

    def test_time(self):
        t = datetime(1, 1, 1, 3, 30, 0)
        deltas = np.random.default_rng(2).integers(1, 20, 3).cumsum()
        ts = np.array([(t + timedelta(minutes=int(x))).time() for x in deltas])
        df = DataFrame(
            {
                "a": np.random.default_rng(2).standard_normal(len(ts)),
                "b": np.random.default_rng(2).standard_normal(len(ts)),
            },
            index=ts,
        )
        _, ax = mpl.pyplot.subplots()
        df.plot(ax=ax)

        # verify tick labels
        ticks = ax.get_xticks()
        labels = ax.get_xticklabels()
        for _tick, _label in zip(ticks, labels):
            m, s = divmod(int(_tick), 60)
            h, m = divmod(m, 60)
            rs = _label.get_text()
            if len(rs) > 0:
                if s != 0:
                    xp = time(h, m, s).strftime("%H:%M:%S")
                else:
                    xp = time(h, m, s).strftime("%H:%M")
                assert xp == rs

    def test_time_change_xlim(self):
        t = datetime(1, 1, 1, 3, 30, 0)
        deltas = np.random.default_rng(2).integers(1, 20, 3).cumsum()
        ts = np.array([(t + timedelta(minutes=int(x))).time() for x in deltas])
        df = DataFrame(
            {
                "a": np.random.default_rng(2).standard_normal(len(ts)),
                "b": np.random.default_rng(2).standard_normal(len(ts)),
            },
            index=ts,
        )
        _, ax = mpl.pyplot.subplots()
        df.plot(ax=ax)

        # verify tick labels
        ticks = ax.get_xticks()
        labels = ax.get_xticklabels()
        for _tick, _label in zip(ticks, labels):
            m, s = divmod(int(_tick), 60)
            h, m = divmod(m, 60)
            rs = _label.get_text()
            if len(rs) > 0:
                if s != 0:
                    xp = time(h, m, s).strftime("%H:%M:%S")
                else:
                    xp = time(h, m, s).strftime("%H:%M")
                assert xp == rs

        # change xlim
        ax.set_xlim("1:30", "5:00")

        # check tick labels again
        ticks = ax.get_xticks()
        labels = ax.get_xticklabels()
        for _tick, _label in zip(ticks, labels):
            m, s = divmod(int(_tick), 60)
            h, m = divmod(m, 60)
            rs = _label.get_text()
            if len(rs) > 0:
                if s != 0:
                    xp = time(h, m, s).strftime("%H:%M:%S")
                else:
                    xp = time(h, m, s).strftime("%H:%M")
                assert xp == rs

    def test_time_musec(self):
        t = datetime(1, 1, 1, 3, 30, 0)
        deltas = np.random.default_rng(2).integers(1, 20, 3).cumsum()
        ts = np.array([(t + timedelta(microseconds=int(x))).time() for x in deltas])
        df = DataFrame(
            {
                "a": np.random.default_rng(2).standard_normal(len(ts)),
                "b": np.random.default_rng(2).standard_normal(len(ts)),
            },
            index=ts,
        )
        _, ax = mpl.pyplot.subplots()
        ax = df.plot(ax=ax)

        # verify tick labels
        ticks = ax.get_xticks()
        labels = ax.get_xticklabels()
        for _tick, _label in zip(ticks, labels):
            m, s = divmod(int(_tick), 60)

            us = round((_tick - int(_tick)) * 1e6)

            h, m = divmod(m, 60)
            rs = _label.get_text()
            if len(rs) > 0:
                if (us % 1000) != 0:
                    xp = time(h, m, s, us).strftime("%H:%M:%S.%f")
                elif (us // 1000) != 0:
                    xp = time(h, m, s, us).strftime("%H:%M:%S.%f")[:-3]
                elif s != 0:
                    xp = time(h, m, s, us).strftime("%H:%M:%S")
                else:
                    xp = time(h, m, s, us).strftime("%H:%M")
                assert xp == rs

    def test_secondary_upsample(self):
        idxh = date_range("1/1/1999", periods=365, freq="D")
        idxl = date_range("1/1/1999", periods=12, freq="ME")
        high = Series(np.random.default_rng(2).standard_normal(len(idxh)), idxh)
        low = Series(np.random.default_rng(2).standard_normal(len(idxl)), idxl)
        _, ax = mpl.pyplot.subplots()
        low.plot(ax=ax)
        ax = high.plot(secondary_y=True, ax=ax)
        for line in ax.get_lines():
            assert PeriodIndex(line.get_xdata()).freq == "D"
        assert hasattr(ax, "left_ax")
        assert not hasattr(ax, "right_ax")
        for line in ax.left_ax.get_lines():
            assert PeriodIndex(line.get_xdata()).freq == "D"

    def test_secondary_legend(self):
        fig = mpl.pyplot.figure()
        ax = fig.add_subplot(211)

        # ts
        df = tm.makeTimeDataFrame()
        df.plot(secondary_y=["A", "B"], ax=ax)
        leg = ax.get_legend()
        assert len(leg.get_lines()) == 4
        assert leg.get_texts()[0].get_text() == "A (right)"
        assert leg.get_texts()[1].get_text() == "B (right)"
        assert leg.get_texts()[2].get_text() == "C"
        assert leg.get_texts()[3].get_text() == "D"
        assert ax.right_ax.get_legend() is None
        colors = set()
        for line in leg.get_lines():
            colors.add(line.get_color())

        # TODO: color cycle problems
        assert len(colors) == 4
        mpl.pyplot.close(fig)

    def test_secondary_legend_right(self):
        df = tm.makeTimeDataFrame()
        fig = mpl.pyplot.figure()
        ax = fig.add_subplot(211)
        df.plot(secondary_y=["A", "C"], mark_right=False, ax=ax)
        leg = ax.get_legend()
        assert len(leg.get_lines()) == 4
        assert leg.get_texts()[0].get_text() == "A"
        assert leg.get_texts()[1].get_text() == "B"
        assert leg.get_texts()[2].get_text() == "C"
        assert leg.get_texts()[3].get_text() == "D"
        mpl.pyplot.close(fig)

    def test_secondary_legend_bar(self):
        df = tm.makeTimeDataFrame()
        fig, ax = mpl.pyplot.subplots()
        df.plot(kind="bar", secondary_y=["A"], ax=ax)
        leg = ax.get_legend()
        assert leg.get_texts()[0].get_text() == "A (right)"
        assert leg.get_texts()[1].get_text() == "B"
        mpl.pyplot.close(fig)

    def test_secondary_legend_bar_right(self):
        df = tm.makeTimeDataFrame()
        fig, ax = mpl.pyplot.subplots()
        df.plot(kind="bar", secondary_y=["A"], mark_right=False, ax=ax)
        leg = ax.get_legend()
        assert leg.get_texts()[0].get_text() == "A"
        assert leg.get_texts()[1].get_text() == "B"
        mpl.pyplot.close(fig)

    def test_secondary_legend_multi_col(self):
        df = tm.makeTimeDataFrame()
        fig = mpl.pyplot.figure()
        ax = fig.add_subplot(211)
        df = tm.makeTimeDataFrame()
        ax = df.plot(secondary_y=["C", "D"], ax=ax)
        leg = ax.get_legend()
        assert len(leg.get_lines()) == 4
        assert ax.right_ax.get_legend() is None
        colors = set()
        for line in leg.get_lines():
            colors.add(line.get_color())

        # TODO: color cycle problems
        assert len(colors) == 4
        mpl.pyplot.close(fig)

    def test_secondary_legend_nonts(self):
        # non-ts
        df = tm.makeDataFrame()
        fig = mpl.pyplot.figure()
        ax = fig.add_subplot(211)
        ax = df.plot(secondary_y=["A", "B"], ax=ax)
        leg = ax.get_legend()
        assert len(leg.get_lines()) == 4
        assert ax.right_ax.get_legend() is None
        colors = set()
        for line in leg.get_lines():
            colors.add(line.get_color())

        # TODO: color cycle problems
        assert len(colors) == 4
        mpl.pyplot.close()

    def test_secondary_legend_nonts_multi_col(self):
        # non-ts
        df = tm.makeDataFrame()
        fig = mpl.pyplot.figure()
        ax = fig.add_subplot(211)
        ax = df.plot(secondary_y=["C", "D"], ax=ax)
        leg = ax.get_legend()
        assert len(leg.get_lines()) == 4
        assert ax.right_ax.get_legend() is None
        colors = set()
        for line in leg.get_lines():
            colors.add(line.get_color())

        # TODO: color cycle problems
        assert len(colors) == 4

    @pytest.mark.xfail(reason="Api changed in 3.6.0")
    def test_format_date_axis(self):
        rng = date_range("1/1/2012", periods=12, freq="ME")
        df = DataFrame(np.random.default_rng(2).standard_normal((len(rng), 3)), rng)
        _, ax = mpl.pyplot.subplots()
        ax = df.plot(ax=ax)
        xaxis = ax.get_xaxis()
        for line in xaxis.get_ticklabels():
            if len(line.get_text()) > 0:
                assert line.get_rotation() == 30

    def test_ax_plot(self):
        x = date_range(start="2012-01-02", periods=10, freq="D")
        y = list(range(len(x)))
        _, ax = mpl.pyplot.subplots()
        lines = ax.plot(x, y, label="Y")
        tm.assert_index_equal(DatetimeIndex(lines[0].get_xdata()), x)

    def test_mpl_nopandas(self):
        dates = [date(2008, 12, 31), date(2009, 1, 31)]
        values1 = np.arange(10.0, 11.0, 0.5)
        values2 = np.arange(11.0, 12.0, 0.5)

        kw = {"fmt": "-", "lw": 4}

        _, ax = mpl.pyplot.subplots()
        ax.plot_date([x.toordinal() for x in dates], values1, **kw)
        ax.plot_date([x.toordinal() for x in dates], values2, **kw)

        line1, line2 = ax.get_lines()

        exp = np.array([x.toordinal() for x in dates], dtype=np.float64)
        tm.assert_numpy_array_equal(line1.get_xydata()[:, 0], exp)
        exp = np.array([x.toordinal() for x in dates], dtype=np.float64)
        tm.assert_numpy_array_equal(line2.get_xydata()[:, 0], exp)

    def test_irregular_ts_shared_ax_xlim(self):
        # GH 2960
        from pandas.plotting._matplotlib.converter import DatetimeConverter

        ts = tm.makeTimeSeries()[:20]
        ts_irregular = ts.iloc[[1, 4, 5, 6, 8, 9, 10, 12, 13, 14, 15, 17, 18]]

        # plot the left section of the irregular series, then the right section
        _, ax = mpl.pyplot.subplots()
        ts_irregular[:5].plot(ax=ax)
        ts_irregular[5:].plot(ax=ax)

        # check that axis limits are correct
        left, right = ax.get_xlim()
        assert left <= DatetimeConverter.convert(ts_irregular.index.min(), "", ax)
        assert right >= DatetimeConverter.convert(ts_irregular.index.max(), "", ax)

    def test_secondary_y_non_ts_xlim(self):
        # GH 3490 - non-timeseries with secondary y
        index_1 = [1, 2, 3, 4]
        index_2 = [5, 6, 7, 8]
        s1 = Series(1, index=index_1)
        s2 = Series(2, index=index_2)

        _, ax = mpl.pyplot.subplots()
        s1.plot(ax=ax)
        left_before, right_before = ax.get_xlim()
        s2.plot(secondary_y=True, ax=ax)
        left_after, right_after = ax.get_xlim()

        assert left_before >= left_after
        assert right_before < right_after

    def test_secondary_y_regular_ts_xlim(self):
        # GH 3490 - regular-timeseries with secondary y
        index_1 = date_range(start="2000-01-01", periods=4, freq="D")
        index_2 = date_range(start="2000-01-05", periods=4, freq="D")
        s1 = Series(1, index=index_1)
        s2 = Series(2, index=index_2)

        _, ax = mpl.pyplot.subplots()
        s1.plot(ax=ax)
        left_before, right_before = ax.get_xlim()
        s2.plot(secondary_y=True, ax=ax)
        left_after, right_after = ax.get_xlim()

        assert left_before >= left_after
        assert right_before < right_after

    def test_secondary_y_mixed_freq_ts_xlim(self):
        # GH 3490 - mixed frequency timeseries with secondary y
        rng = date_range("2000-01-01", periods=10000, freq="min")
        ts = Series(1, index=rng)

        _, ax = mpl.pyplot.subplots()
        ts.plot(ax=ax)
        left_before, right_before = ax.get_xlim()
        ts.resample("D").mean().plot(secondary_y=True, ax=ax)
        left_after, right_after = ax.get_xlim()

        # a downsample should not have changed either limit
        assert left_before == left_after
        assert right_before == right_after

    def test_secondary_y_irregular_ts_xlim(self):
        # GH 3490 - irregular-timeseries with secondary y
        from pandas.plotting._matplotlib.converter import DatetimeConverter

        ts = tm.makeTimeSeries()[:20]
        ts_irregular = ts.iloc[[1, 4, 5, 6, 8, 9, 10, 12, 13, 14, 15, 17, 18]]

        _, ax = mpl.pyplot.subplots()
        ts_irregular[:5].plot(ax=ax)
        # plot higher-x values on secondary axis
        ts_irregular[5:].plot(secondary_y=True, ax=ax)
        # ensure secondary limits aren't overwritten by plot on primary
        ts_irregular[:5].plot(ax=ax)

        left, right = ax.get_xlim()
        assert left <= DatetimeConverter.convert(ts_irregular.index.min(), "", ax)
        assert right >= DatetimeConverter.convert(ts_irregular.index.max(), "", ax)

    def test_plot_outofbounds_datetime(self):
        # 2579 - checking this does not raise
        values = [date(1677, 1, 1), date(1677, 1, 2)]
        _, ax = mpl.pyplot.subplots()
        ax.plot(values)

        values = [datetime(1677, 1, 1, 12), datetime(1677, 1, 2, 12)]
        ax.plot(values)

    def test_format_timedelta_ticks_narrow(self):
        expected_labels = [f"00:00:00.0000000{i:0>2d}" for i in np.arange(10)]

        rng = timedelta_range("0", periods=10, freq="ns")
        df = DataFrame(np.random.default_rng(2).standard_normal((len(rng), 3)), rng)
        _, ax = mpl.pyplot.subplots()
        df.plot(fontsize=2, ax=ax)
        mpl.pyplot.draw()
        labels = ax.get_xticklabels()

        result_labels = [x.get_text() for x in labels]
        assert len(result_labels) == len(expected_labels)
        assert result_labels == expected_labels

    def test_format_timedelta_ticks_wide(self):
        expected_labels = [
            "00:00:00",
            "1 days 03:46:40",
            "2 days 07:33:20",
            "3 days 11:20:00",
            "4 days 15:06:40",
            "5 days 18:53:20",
            "6 days 22:40:00",
            "8 days 02:26:40",
            "9 days 06:13:20",
        ]

        rng = timedelta_range("0", periods=10, freq="1 d")
        df = DataFrame(np.random.default_rng(2).standard_normal((len(rng), 3)), rng)
        _, ax = mpl.pyplot.subplots()
        ax = df.plot(fontsize=2, ax=ax)
        mpl.pyplot.draw()
        labels = ax.get_xticklabels()

        result_labels = [x.get_text() for x in labels]
        assert len(result_labels) == len(expected_labels)
        assert result_labels == expected_labels

    def test_timedelta_plot(self):
        # test issue #8711
        s = Series(range(5), timedelta_range("1day", periods=5))
        _, ax = mpl.pyplot.subplots()
        _check_plot_works(s.plot, ax=ax)

    def test_timedelta_long_period(self):
        # test long period
        index = timedelta_range("1 day 2 hr 30 min 10 s", periods=10, freq="1 d")
        s = Series(np.random.default_rng(2).standard_normal(len(index)), index)
        _, ax = mpl.pyplot.subplots()
        _check_plot_works(s.plot, ax=ax)

    def test_timedelta_short_period(self):
        # test short period
        index = timedelta_range("1 day 2 hr 30 min 10 s", periods=10, freq="1 ns")
        s = Series(np.random.default_rng(2).standard_normal(len(index)), index)
        _, ax = mpl.pyplot.subplots()
        _check_plot_works(s.plot, ax=ax)

    def test_hist(self):
        # https://github.com/matplotlib/matplotlib/issues/8459
        rng = date_range("1/1/2011", periods=10, freq="h")
        x = rng
        w1 = np.arange(0, 1, 0.1)
        w2 = np.arange(0, 1, 0.1)[::-1]
        _, ax = mpl.pyplot.subplots()
        ax.hist([x, x], weights=[w1, w2])

    def test_overlapping_datetime(self):
        # GB 6608
        s1 = Series(
            [1, 2, 3],
            index=[
                datetime(1995, 12, 31),
                datetime(2000, 12, 31),
                datetime(2005, 12, 31),
            ],
        )
        s2 = Series(
            [1, 2, 3],
            index=[
                datetime(1997, 12, 31),
                datetime(2003, 12, 31),
                datetime(2008, 12, 31),
            ],
        )

        # plot first series, then add the second series to those axes,
        # then try adding the first series again
        _, ax = mpl.pyplot.subplots()
        s1.plot(ax=ax)
        s2.plot(ax=ax)
        s1.plot(ax=ax)

    @pytest.mark.xfail(reason="GH9053 matplotlib does not use ax.xaxis.converter")
    def test_add_matplotlib_datetime64(self):
        # GH9053 - ensure that a plot with PeriodConverter still understands
        # datetime64 data. This still fails because matplotlib overrides the
        # ax.xaxis.converter with a DatetimeConverter
        s = Series(
            np.random.default_rng(2).standard_normal(10),
            index=date_range("1970-01-02", periods=10),
        )
        ax = s.plot()
        with tm.assert_produces_warning(DeprecationWarning):
            # multi-dimensional indexing
            ax.plot(s.index, s.values, color="g")
        l1, l2 = ax.lines
        tm.assert_numpy_array_equal(l1.get_xydata(), l2.get_xydata())

    def test_matplotlib_scatter_datetime64(self):
        # https://github.com/matplotlib/matplotlib/issues/11391
        df = DataFrame(np.random.default_rng(2).random((10, 2)), columns=["x", "y"])
        df["time"] = date_range("2018-01-01", periods=10, freq="D")
        _, ax = mpl.pyplot.subplots()
        ax.scatter(x="time", y="y", data=df)
        mpl.pyplot.draw()
        label = ax.get_xticklabels()[0]
        expected = "2018-01-01"
        assert label.get_text() == expected

    def test_check_xticks_rot(self):
        # https://github.com/pandas-dev/pandas/issues/29460
        # regular time series
        x = to_datetime(["2020-05-01", "2020-05-02", "2020-05-03"])
        df = DataFrame({"x": x, "y": [1, 2, 3]})
        axes = df.plot(x="x", y="y")
        _check_ticks_props(axes, xrot=0)

    def test_check_xticks_rot_irregular(self):
        # irregular time series
        x = to_datetime(["2020-05-01", "2020-05-02", "2020-05-04"])
        df = DataFrame({"x": x, "y": [1, 2, 3]})
        axes = df.plot(x="x", y="y")
        _check_ticks_props(axes, xrot=30)

    def test_check_xticks_rot_use_idx(self):
        # irregular time series
        x = to_datetime(["2020-05-01", "2020-05-02", "2020-05-04"])
        df = DataFrame({"x": x, "y": [1, 2, 3]})
        # use timeseries index or not
        axes = df.set_index("x").plot(y="y", use_index=True)
        _check_ticks_props(axes, xrot=30)
        axes = df.set_index("x").plot(y="y", use_index=False)
        _check_ticks_props(axes, xrot=0)

    def test_check_xticks_rot_sharex(self):
        # irregular time series
        x = to_datetime(["2020-05-01", "2020-05-02", "2020-05-04"])
        df = DataFrame({"x": x, "y": [1, 2, 3]})
        # separate subplots
        axes = df.plot(x="x", y="y", subplots=True, sharex=True)
        _check_ticks_props(axes, xrot=30)
        axes = df.plot(x="x", y="y", subplots=True, sharex=False)
        _check_ticks_props(axes, xrot=0)


def _check_plot_works(f, freq=None, series=None, *args, **kwargs):
    import matplotlib.pyplot as plt

    fig = plt.gcf()

    try:
        plt.clf()
        ax = fig.add_subplot(211)
        orig_ax = kwargs.pop("ax", plt.gca())
        orig_axfreq = getattr(orig_ax, "freq", None)

        ret = f(*args, **kwargs)
        assert ret is not None  # do something more intelligent

        ax = kwargs.pop("ax", plt.gca())
        if series is not None:
            dfreq = series.index.freq
            if isinstance(dfreq, BaseOffset):
                dfreq = dfreq.rule_code
            if orig_axfreq is None:
                assert ax.freq == dfreq

        if freq is not None:
            ax_freq = to_offset(ax.freq, is_period=True)
        if freq is not None and orig_axfreq is None:
            assert ax_freq == freq

        ax = fig.add_subplot(212)
        kwargs["ax"] = ax
        ret = f(*args, **kwargs)
        assert ret is not None  # TODO: do something more intelligent

        with tm.ensure_clean(return_filelike=True) as path:
            plt.savefig(path)

        # GH18439, GH#24088, statsmodels#4772
        with tm.ensure_clean(return_filelike=True) as path:
            pickle.dump(fig, path)
    finally:
        plt.close(fig)<|MERGE_RESOLUTION|>--- conflicted
+++ resolved
@@ -360,13 +360,8 @@
             assert PeriodIndex(data=idx).freqstr == "B"
 
     def test_business_freq_convert(self):
-<<<<<<< HEAD
-        bts = tm.makeTimeSeries(300).asfreq("BM")
+        bts = tm.makeTimeSeries(300).asfreq("BME")
         ts = bts.axis_ops.to_period("M")
-=======
-        bts = tm.makeTimeSeries(300).asfreq("BME")
-        ts = bts.to_period("M")
->>>>>>> b3fa178b
         _, ax = mpl.pyplot.subplots()
         bts.plot(ax=ax)
         assert ax.get_lines()[0].get_xydata()[0, 0] == ts.index[0].ordinal
