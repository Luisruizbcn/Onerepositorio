# -*- coding: utf-8 -*-
# pylint: disable-msg=W0612,E1101,W0141
from warnings import catch_warnings
import datetime
import itertools
import pytest
import pytz

from numpy.random import randn
import numpy as np

from pandas.core.index import Index, MultiIndex
<<<<<<< HEAD
from pandas import Panel, DataFrame, Series, notna, isna, Timestamp, concat
=======
from pandas import Panel, DataFrame, Series, notna, isna, Timestamp, read_csv
>>>>>>> d09db1fe

from pandas.core.dtypes.common import is_float_dtype, is_integer_dtype
import pandas.core.common as com
import pandas.util.testing as tm
from pandas.compat import (range, lrange, StringIO, lzip, u, product as
                           cart_product, zip)
import pandas as pd
import pandas._libs.index as _index

AGG_FUNCTIONS = ['sum', 'prod', 'min', 'max', 'median', 'mean', 'skew', 'mad',
                 'std', 'var', 'sem']


class Base(object):

    def setup_method(self, method):

        index = MultiIndex(levels=[['foo', 'bar', 'baz', 'qux'], ['one', 'two',
                                                                  'three']],
                           labels=[[0, 0, 0, 1, 1, 2, 2, 3, 3, 3],
                                   [0, 1, 2, 0, 1, 1, 2, 0, 1, 2]],
                           names=['first', 'second'])
        self.frame = DataFrame(np.random.randn(10, 3), index=index,
                               columns=Index(['A', 'B', 'C'], name='exp'))

        self.single_level = MultiIndex(levels=[['foo', 'bar', 'baz', 'qux']],
                                       labels=[[0, 1, 2, 3]], names=['first'])

        # create test series object
        arrays = [['bar', 'bar', 'baz', 'baz', 'qux', 'qux', 'foo', 'foo'],
                  ['one', 'two', 'one', 'two', 'one', 'two', 'one', 'two']]
        tuples = lzip(*arrays)
        index = MultiIndex.from_tuples(tuples)
        s = Series(randn(8), index=index)
        s[3] = np.NaN
        self.series = s

        tm.N = 100
        self.tdf = tm.makeTimeDataFrame()
        self.ymd = self.tdf.groupby([lambda x: x.year, lambda x: x.month,
                                     lambda x: x.day]).sum()

        # use Int64Index, to make sure things work
        self.ymd.index.set_levels([lev.astype('i8')
                                   for lev in self.ymd.index.levels],
                                  inplace=True)
        self.ymd.index.set_names(['year', 'month', 'day'], inplace=True)


class TestMultiLevel(Base):

    def test_append(self):
        a, b = self.frame[:5], self.frame[5:]

        result = a.append(b)
        tm.assert_frame_equal(result, self.frame)

        result = a['A'].append(b['A'])
        tm.assert_series_equal(result, self.frame['A'])

    def test_append_index(self):
        idx1 = Index([1.1, 1.2, 1.3])
        idx2 = pd.date_range('2011-01-01', freq='D', periods=3,
                             tz='Asia/Tokyo')
        idx3 = Index(['A', 'B', 'C'])

        midx_lv2 = MultiIndex.from_arrays([idx1, idx2])
        midx_lv3 = MultiIndex.from_arrays([idx1, idx2, idx3])

        result = idx1.append(midx_lv2)

        # see gh-7112
        tz = pytz.timezone('Asia/Tokyo')
        expected_tuples = [(1.1, tz.localize(datetime.datetime(2011, 1, 1))),
                           (1.2, tz.localize(datetime.datetime(2011, 1, 2))),
                           (1.3, tz.localize(datetime.datetime(2011, 1, 3)))]
        expected = Index([1.1, 1.2, 1.3] + expected_tuples)
        tm.assert_index_equal(result, expected)

        result = midx_lv2.append(idx1)
        expected = Index(expected_tuples + [1.1, 1.2, 1.3])
        tm.assert_index_equal(result, expected)

        result = midx_lv2.append(midx_lv2)
        expected = MultiIndex.from_arrays([idx1.append(idx1),
                                           idx2.append(idx2)])
        tm.assert_index_equal(result, expected)

        result = midx_lv2.append(midx_lv3)
        tm.assert_index_equal(result, expected)

        result = midx_lv3.append(midx_lv2)
        expected = Index._simple_new(
            np.array([(1.1, tz.localize(datetime.datetime(2011, 1, 1)), 'A'),
                      (1.2, tz.localize(datetime.datetime(2011, 1, 2)), 'B'),
                      (1.3, tz.localize(datetime.datetime(2011, 1, 3)), 'C')] +
                     expected_tuples), None)
        tm.assert_index_equal(result, expected)

    def test_dataframe_constructor(self):
        multi = DataFrame(np.random.randn(4, 4),
                          index=[np.array(['a', 'a', 'b', 'b']),
                                 np.array(['x', 'y', 'x', 'y'])])
        assert isinstance(multi.index, MultiIndex)
        assert not isinstance(multi.columns, MultiIndex)

        multi = DataFrame(np.random.randn(4, 4),
                          columns=[['a', 'a', 'b', 'b'],
                                   ['x', 'y', 'x', 'y']])
        assert isinstance(multi.columns, MultiIndex)

    def test_series_constructor(self):
        multi = Series(1., index=[np.array(['a', 'a', 'b', 'b']), np.array(
            ['x', 'y', 'x', 'y'])])
        assert isinstance(multi.index, MultiIndex)

        multi = Series(1., index=[['a', 'a', 'b', 'b'], ['x', 'y', 'x', 'y']])
        assert isinstance(multi.index, MultiIndex)

        multi = Series(lrange(4), index=[['a', 'a', 'b', 'b'],
                                         ['x', 'y', 'x', 'y']])
        assert isinstance(multi.index, MultiIndex)

    def test_reindex_level(self):
        # axis=0
        month_sums = self.ymd.sum(level='month')
        result = month_sums.reindex(self.ymd.index, level=1)
        expected = self.ymd.groupby(level='month').transform(np.sum)

        tm.assert_frame_equal(result, expected)

        # Series
        result = month_sums['A'].reindex(self.ymd.index, level=1)
        expected = self.ymd['A'].groupby(level='month').transform(np.sum)
        tm.assert_series_equal(result, expected, check_names=False)

        # axis=1
        month_sums = self.ymd.T.sum(axis=1, level='month')
        result = month_sums.reindex(columns=self.ymd.index, level=1)
        expected = self.ymd.groupby(level='month').transform(np.sum).T
        tm.assert_frame_equal(result, expected)

    def test_binops_level(self):
        def _check_op(opname):
            op = getattr(DataFrame, opname)
            month_sums = self.ymd.sum(level='month')
            result = op(self.ymd, month_sums, level='month')

            broadcasted = self.ymd.groupby(level='month').transform(np.sum)
            expected = op(self.ymd, broadcasted)
            tm.assert_frame_equal(result, expected)

            # Series
            op = getattr(Series, opname)
            result = op(self.ymd['A'], month_sums['A'], level='month')
            broadcasted = self.ymd['A'].groupby(level='month').transform(
                np.sum)
            expected = op(self.ymd['A'], broadcasted)
            expected.name = 'A'
            tm.assert_series_equal(result, expected)

        _check_op('sub')
        _check_op('add')
        _check_op('mul')
        _check_op('div')

    def test_pickle(self):
        def _test_roundtrip(frame):
            unpickled = tm.round_trip_pickle(frame)
            tm.assert_frame_equal(frame, unpickled)

        _test_roundtrip(self.frame)
        _test_roundtrip(self.frame.T)
        _test_roundtrip(self.ymd)
        _test_roundtrip(self.ymd.T)

    def test_reindex(self):
        expected = self.frame.iloc[[0, 3]]
        reindexed = self.frame.loc[[('foo', 'one'), ('bar', 'one')]]
        tm.assert_frame_equal(reindexed, expected)

        with catch_warnings(record=True):
            reindexed = self.frame.ix[[('foo', 'one'), ('bar', 'one')]]
        tm.assert_frame_equal(reindexed, expected)

    def test_reindex_preserve_levels(self):
        new_index = self.ymd.index[::10]
        chunk = self.ymd.reindex(new_index)
        assert chunk.index is new_index

        chunk = self.ymd.loc[new_index]
        assert chunk.index is new_index

        with catch_warnings(record=True):
            chunk = self.ymd.ix[new_index]
        assert chunk.index is new_index

        ymdT = self.ymd.T
        chunk = ymdT.reindex(columns=new_index)
        assert chunk.columns is new_index

        chunk = ymdT.loc[:, new_index]
        assert chunk.columns is new_index

    def test_repr_to_string(self):
        repr(self.frame)
        repr(self.ymd)
        repr(self.frame.T)
        repr(self.ymd.T)

        buf = StringIO()
        self.frame.to_string(buf=buf)
        self.ymd.to_string(buf=buf)
        self.frame.T.to_string(buf=buf)
        self.ymd.T.to_string(buf=buf)

    def test_repr_name_coincide(self):
        index = MultiIndex.from_tuples([('a', 0, 'foo'), ('b', 1, 'bar')],
                                       names=['a', 'b', 'c'])

        df = DataFrame({'value': [0, 1]}, index=index)

        lines = repr(df).split('\n')
        assert lines[2].startswith('a 0 foo')

    def test_getitem_simple(self):
        df = self.frame.T

        col = df['foo', 'one']
        tm.assert_almost_equal(col.values, df.values[:, 0])
        with pytest.raises(KeyError):
            df[('foo', 'four')]
        with pytest.raises(KeyError):
            df['foobar']

    def test_series_getitem(self):
        s = self.ymd['A']

        result = s[2000, 3]

        # TODO(wesm): unused?
        # result2 = s.loc[2000, 3]

        expected = s.reindex(s.index[42:65])
        expected.index = expected.index.droplevel(0).droplevel(0)
        tm.assert_series_equal(result, expected)

        result = s[2000, 3, 10]
        expected = s[49]
        assert result == expected

        # fancy
        expected = s.reindex(s.index[49:51])
        result = s.loc[[(2000, 3, 10), (2000, 3, 13)]]
        tm.assert_series_equal(result, expected)

        with catch_warnings(record=True):
            result = s.ix[[(2000, 3, 10), (2000, 3, 13)]]
        tm.assert_series_equal(result, expected)

        # key error
        pytest.raises(KeyError, s.__getitem__, (2000, 3, 4))

    def test_series_getitem_corner(self):
        s = self.ymd['A']

        # don't segfault, GH #495
        # out of bounds access
        pytest.raises(IndexError, s.__getitem__, len(self.ymd))

        # generator
        result = s[(x > 0 for x in s)]
        expected = s[s > 0]
        tm.assert_series_equal(result, expected)

    def test_series_setitem(self):
        s = self.ymd['A']

        s[2000, 3] = np.nan
        assert isna(s.values[42:65]).all()
        assert notna(s.values[:42]).all()
        assert notna(s.values[65:]).all()

        s[2000, 3, 10] = np.nan
        assert isna(s[49])

    def test_series_slice_partial(self):
        pass

    def test_frame_getitem_setitem_boolean(self):
        df = self.frame.T.copy()
        values = df.values

        result = df[df > 0]
        expected = df.where(df > 0)
        tm.assert_frame_equal(result, expected)

        df[df > 0] = 5
        values[values > 0] = 5
        tm.assert_almost_equal(df.values, values)

        df[df == 5] = 0
        values[values == 5] = 0
        tm.assert_almost_equal(df.values, values)

        # a df that needs alignment first
        df[df[:-1] < 0] = 2
        np.putmask(values[:-1], values[:-1] < 0, 2)
        tm.assert_almost_equal(df.values, values)

        with tm.assert_raises_regex(TypeError, 'boolean values only'):
            df[df * 0] = 2

    def test_frame_getitem_setitem_slice(self):
        # getitem
        result = self.frame.iloc[:4]
        expected = self.frame[:4]
        tm.assert_frame_equal(result, expected)

        # setitem
        cp = self.frame.copy()
        cp.iloc[:4] = 0

        assert (cp.values[:4] == 0).all()
        assert (cp.values[4:] != 0).all()

    def test_frame_getitem_setitem_multislice(self):
        levels = [['t1', 't2'], ['a', 'b', 'c']]
        labels = [[0, 0, 0, 1, 1], [0, 1, 2, 0, 1]]
        midx = MultiIndex(labels=labels, levels=levels, names=[None, 'id'])
        df = DataFrame({'value': [1, 2, 3, 7, 8]}, index=midx)

        result = df.loc[:, 'value']
        tm.assert_series_equal(df['value'], result)

        with catch_warnings(record=True):
            result = df.ix[:, 'value']
        tm.assert_series_equal(df['value'], result)

        result = df.loc[df.index[1:3], 'value']
        tm.assert_series_equal(df['value'][1:3], result)

        result = df.loc[:, :]
        tm.assert_frame_equal(df, result)

        result = df
        df.loc[:, 'value'] = 10
        result['value'] = 10
        tm.assert_frame_equal(df, result)

        df.loc[:, :] = 10
        tm.assert_frame_equal(df, result)

    def test_frame_getitem_multicolumn_empty_level(self):
        f = DataFrame({'a': ['1', '2', '3'], 'b': ['2', '3', '4']})
        f.columns = [['level1 item1', 'level1 item2'], ['', 'level2 item2'],
                     ['level3 item1', 'level3 item2']]

        result = f['level1 item1']
        expected = DataFrame([['1'], ['2'], ['3']], index=f.index,
                             columns=['level3 item1'])
        tm.assert_frame_equal(result, expected)

    def test_frame_setitem_multi_column(self):
        df = DataFrame(randn(10, 4), columns=[['a', 'a', 'b', 'b'],
                                              [0, 1, 0, 1]])

        cp = df.copy()
        cp['a'] = cp['b']
        tm.assert_frame_equal(cp['a'], cp['b'])

        # set with ndarray
        cp = df.copy()
        cp['a'] = cp['b'].values
        tm.assert_frame_equal(cp['a'], cp['b'])

        # ---------------------------------------
        # #1803
        columns = MultiIndex.from_tuples([('A', '1'), ('A', '2'), ('B', '1')])
        df = DataFrame(index=[1, 3, 5], columns=columns)

        # Works, but adds a column instead of updating the two existing ones
        df['A'] = 0.0  # Doesn't work
        assert (df['A'].values == 0).all()

        # it broadcasts
        df['B', '1'] = [1, 2, 3]
        df['A'] = df['B', '1']

        sliced_a1 = df['A', '1']
        sliced_a2 = df['A', '2']
        sliced_b1 = df['B', '1']
        tm.assert_series_equal(sliced_a1, sliced_b1, check_names=False)
        tm.assert_series_equal(sliced_a2, sliced_b1, check_names=False)
        assert sliced_a1.name == ('A', '1')
        assert sliced_a2.name == ('A', '2')
        assert sliced_b1.name == ('B', '1')

    def test_getitem_tuple_plus_slice(self):
        # GH #671
        df = DataFrame({'a': lrange(10),
                        'b': lrange(10),
                        'c': np.random.randn(10),
                        'd': np.random.randn(10)})

        idf = df.set_index(['a', 'b'])

        result = idf.loc[(0, 0), :]
        expected = idf.loc[0, 0]
        expected2 = idf.xs((0, 0))
        with catch_warnings(record=True):
            expected3 = idf.ix[0, 0]

        tm.assert_series_equal(result, expected)
        tm.assert_series_equal(result, expected2)
        tm.assert_series_equal(result, expected3)

    def test_getitem_setitem_tuple_plus_columns(self):
        # GH #1013

        df = self.ymd[:5]

        result = df.loc[(2000, 1, 6), ['A', 'B', 'C']]
        expected = df.loc[2000, 1, 6][['A', 'B', 'C']]
        tm.assert_series_equal(result, expected)

    def test_xs(self):
        xs = self.frame.xs(('bar', 'two'))
        xs2 = self.frame.loc[('bar', 'two')]

        tm.assert_series_equal(xs, xs2)
        tm.assert_almost_equal(xs.values, self.frame.values[4])

        # GH 6574
        # missing values in returned index should be preserrved
        acc = [
            ('a', 'abcde', 1),
            ('b', 'bbcde', 2),
            ('y', 'yzcde', 25),
            ('z', 'xbcde', 24),
            ('z', None, 26),
            ('z', 'zbcde', 25),
            ('z', 'ybcde', 26),
        ]
        df = DataFrame(acc,
                       columns=['a1', 'a2', 'cnt']).set_index(['a1', 'a2'])
        expected = DataFrame({'cnt': [24, 26, 25, 26]}, index=Index(
            ['xbcde', np.nan, 'zbcde', 'ybcde'], name='a2'))

        result = df.xs('z', level='a1')
        tm.assert_frame_equal(result, expected)

    def test_xs_partial(self):
        result = self.frame.xs('foo')
        result2 = self.frame.loc['foo']
        expected = self.frame.T['foo'].T
        tm.assert_frame_equal(result, expected)
        tm.assert_frame_equal(result, result2)

        result = self.ymd.xs((2000, 4))
        expected = self.ymd.loc[2000, 4]
        tm.assert_frame_equal(result, expected)

        # ex from #1796
        index = MultiIndex(levels=[['foo', 'bar'], ['one', 'two'], [-1, 1]],
                           labels=[[0, 0, 0, 0, 1, 1, 1, 1],
                                   [0, 0, 1, 1, 0, 0, 1, 1], [0, 1, 0, 1, 0, 1,
                                                              0, 1]])
        df = DataFrame(np.random.randn(8, 4), index=index,
                       columns=list('abcd'))

        result = df.xs(['foo', 'one'])
        expected = df.loc['foo', 'one']
        tm.assert_frame_equal(result, expected)

        # DataFrame with a MultiIndex containing duplicates (#13719)
        df_dup = concat([self.frame] * 2)
        assert not df_dup.index.is_unique
        expected = concat([self.frame.xs('one', level='second')] * 2)
        tm.assert_frame_equal(df_dup.xs('one', level='second'), expected)
        tm.assert_frame_equal(df_dup.xs(['one'], level=['second']), expected)

    def test_xs_level(self):
        result = self.frame.xs('two', level='second')
        expected = self.frame[self.frame.index.get_level_values(1) == 'two']
        expected.index = expected.index.droplevel(1)

        tm.assert_frame_equal(result, expected)

        index = MultiIndex.from_tuples([('x', 'y', 'z'), ('a', 'b', 'c'), (
            'p', 'q', 'r')])
        df = DataFrame(np.random.randn(3, 5), index=index)
        result = df.xs('c', level=2)
        expected = df[1:2]
        expected.index = expected.index.droplevel(2)
        tm.assert_frame_equal(result, expected)

        # this is a copy in 0.14
        result = self.frame.xs('two', level='second')

        # setting this will give a SettingWithCopyError
        # as we are trying to write a view
        def f(x):
            x[:] = 10

        pytest.raises(com.SettingWithCopyError, f, result)

    def test_xs_level_multiple(self):
        text = """                      A       B       C       D        E
one two three   four
a   b   10.0032 5    -0.5109 -2.3358 -0.4645  0.05076  0.3640
a   q   20      4     0.4473  1.4152  0.2834  1.00661  0.1744
x   q   30      3    -0.6662 -0.5243 -0.3580  0.89145  2.5838"""

        df = read_csv(StringIO(text), sep=r'\s+', engine='python')

        result = df.xs(('a', 4), level=['one', 'four'])
        expected = df.xs('a').xs(4, level='four')
        tm.assert_frame_equal(result, expected)

        # this is a copy in 0.14
        result = df.xs(('a', 4), level=['one', 'four'])

        # setting this will give a SettingWithCopyError
        # as we are trying to write a view
        def f(x):
            x[:] = 10

        pytest.raises(com.SettingWithCopyError, f, result)

        # GH2107
        dates = lrange(20111201, 20111205)
        ids = 'abcde'
        idx = MultiIndex.from_tuples([x for x in cart_product(dates, ids)])
        idx.names = ['date', 'secid']
        df = DataFrame(np.random.randn(len(idx), 3), idx, ['X', 'Y', 'Z'])

        rs = df.xs(20111201, level='date')
        xp = df.loc[20111201, :]
        tm.assert_frame_equal(rs, xp)

    def test_xs_level0(self):
        text = """                      A       B       C       D        E
one two three   four
a   b   10.0032 5    -0.5109 -2.3358 -0.4645  0.05076  0.3640
a   q   20      4     0.4473  1.4152  0.2834  1.00661  0.1744
x   q   30      3    -0.6662 -0.5243 -0.3580  0.89145  2.5838"""

        df = read_csv(StringIO(text), sep=r'\s+', engine='python')

        result = df.xs('a', level=0)
        expected = df.xs('a')
        assert len(result) == 2
        tm.assert_frame_equal(result, expected)

    def test_xs_level_series(self):
        s = self.frame['A']
        result = s[:, 'two']
        expected = self.frame.xs('two', level=1)['A']
        tm.assert_series_equal(result, expected)

        s = self.ymd['A']
        result = s[2000, 5]
        expected = self.ymd.loc[2000, 5]['A']
        tm.assert_series_equal(result, expected)

        # not implementing this for now

        pytest.raises(TypeError, s.__getitem__, (2000, slice(3, 4)))

        # result = s[2000, 3:4]
        # lv =s.index.get_level_values(1)
        # expected = s[(lv == 3) | (lv == 4)]
        # expected.index = expected.index.droplevel(0)
        # tm.assert_series_equal(result, expected)

        # can do this though

    def test_get_loc_single_level(self):
        s = Series(np.random.randn(len(self.single_level)),
                   index=self.single_level)
        for k in self.single_level.values:
            s[k]

    def test_getitem_toplevel(self):
        df = self.frame.T

        result = df['foo']
        expected = df.reindex(columns=df.columns[:3])
        expected.columns = expected.columns.droplevel(0)
        tm.assert_frame_equal(result, expected)

        result = df['bar']
        result2 = df.loc[:, 'bar']

        expected = df.reindex(columns=df.columns[3:5])
        expected.columns = expected.columns.droplevel(0)
        tm.assert_frame_equal(result, expected)
        tm.assert_frame_equal(result, result2)

    def test_getitem_setitem_slice_integers(self):
        index = MultiIndex(levels=[[0, 1, 2], [0, 2]],
                           labels=[[0, 0, 1, 1, 2, 2], [0, 1, 0, 1, 0, 1]])

        frame = DataFrame(np.random.randn(len(index), 4), index=index,
                          columns=['a', 'b', 'c', 'd'])
        res = frame.loc[1:2]
        exp = frame.reindex(frame.index[2:])
        tm.assert_frame_equal(res, exp)

        frame.loc[1:2] = 7
        assert (frame.loc[1:2] == 7).values.all()

        series = Series(np.random.randn(len(index)), index=index)

        res = series.loc[1:2]
        exp = series.reindex(series.index[2:])
        tm.assert_series_equal(res, exp)

        series.loc[1:2] = 7
        assert (series.loc[1:2] == 7).values.all()

    def test_getitem_int(self):
        levels = [[0, 1], [0, 1, 2]]
        labels = [[0, 0, 0, 1, 1, 1], [0, 1, 2, 0, 1, 2]]
        index = MultiIndex(levels=levels, labels=labels)

        frame = DataFrame(np.random.randn(6, 2), index=index)

        result = frame.loc[1]
        expected = frame[-3:]
        expected.index = expected.index.droplevel(0)
        tm.assert_frame_equal(result, expected)

        # raises exception
        pytest.raises(KeyError, frame.loc.__getitem__, 3)

        # however this will work
        result = self.frame.iloc[2]
        expected = self.frame.xs(self.frame.index[2])
        tm.assert_series_equal(result, expected)

    def test_getitem_partial(self):
        ymd = self.ymd.T
        result = ymd[2000, 2]

        expected = ymd.reindex(columns=ymd.columns[ymd.columns.labels[1] == 1])
        expected.columns = expected.columns.droplevel(0).droplevel(0)
        tm.assert_frame_equal(result, expected)

    def test_setitem_change_dtype(self):
        dft = self.frame.T
        s = dft['foo', 'two']
        dft['foo', 'two'] = s > s.median()
        tm.assert_series_equal(dft['foo', 'two'], s > s.median())
        # assert isinstance(dft._data.blocks[1].items, MultiIndex)

        reindexed = dft.reindex(columns=[('foo', 'two')])
        tm.assert_series_equal(reindexed['foo', 'two'], s > s.median())

    def test_frame_setitem_ix(self):
        self.frame.loc[('bar', 'two'), 'B'] = 5
        assert self.frame.loc[('bar', 'two'), 'B'] == 5

        # with integer labels
        df = self.frame.copy()
        df.columns = lrange(3)
        df.loc[('bar', 'two'), 1] = 7
        assert df.loc[('bar', 'two'), 1] == 7

        with catch_warnings(record=True):
            df = self.frame.copy()
            df.columns = lrange(3)
            df.ix[('bar', 'two'), 1] = 7
        assert df.loc[('bar', 'two'), 1] == 7

    def test_fancy_slice_partial(self):
        result = self.frame.loc['bar':'baz']
        expected = self.frame[3:7]
        tm.assert_frame_equal(result, expected)

        result = self.ymd.loc[(2000, 2):(2000, 4)]
        lev = self.ymd.index.labels[1]
        expected = self.ymd[(lev >= 1) & (lev <= 3)]
        tm.assert_frame_equal(result, expected)

    def test_getitem_partial_column_select(self):
        idx = MultiIndex(labels=[[0, 0, 0], [0, 1, 1], [1, 0, 1]],
                         levels=[['a', 'b'], ['x', 'y'], ['p', 'q']])
        df = DataFrame(np.random.rand(3, 2), index=idx)

        result = df.loc[('a', 'y'), :]
        expected = df.loc[('a', 'y')]
        tm.assert_frame_equal(result, expected)

        result = df.loc[('a', 'y'), [1, 0]]
        expected = df.loc[('a', 'y')][[1, 0]]
        tm.assert_frame_equal(result, expected)

        with catch_warnings(record=True):
            result = df.ix[('a', 'y'), [1, 0]]
        tm.assert_frame_equal(result, expected)

        pytest.raises(KeyError, df.loc.__getitem__,
                      (('a', 'foo'), slice(None, None)))

    def test_delevel_infer_dtype(self):
        tuples = [tuple
                  for tuple in cart_product(
                      ['foo', 'bar'], [10, 20], [1.0, 1.1])]
        index = MultiIndex.from_tuples(tuples, names=['prm0', 'prm1', 'prm2'])
        df = DataFrame(np.random.randn(8, 3), columns=['A', 'B', 'C'],
                       index=index)
        deleveled = df.reset_index()
        assert is_integer_dtype(deleveled['prm1'])
        assert is_float_dtype(deleveled['prm2'])

    def test_reset_index_with_drop(self):
        deleveled = self.ymd.reset_index(drop=True)
        assert len(deleveled.columns) == len(self.ymd.columns)

        deleveled = self.series.reset_index()
        assert isinstance(deleveled, DataFrame)
        assert len(deleveled.columns) == len(self.series.index.levels) + 1

        deleveled = self.series.reset_index(drop=True)
        assert isinstance(deleveled, Series)

    def test_count_level(self):
        def _check_counts(frame, axis=0):
            index = frame._get_axis(axis)
            for i in range(index.nlevels):
                result = frame.count(axis=axis, level=i)
                expected = frame.groupby(axis=axis, level=i).count()
                expected = expected.reindex_like(result).astype('i8')
                tm.assert_frame_equal(result, expected)

        self.frame.iloc[1, [1, 2]] = np.nan
        self.frame.iloc[7, [0, 1]] = np.nan
        self.ymd.iloc[1, [1, 2]] = np.nan
        self.ymd.iloc[7, [0, 1]] = np.nan

        _check_counts(self.frame)
        _check_counts(self.ymd)
        _check_counts(self.frame.T, axis=1)
        _check_counts(self.ymd.T, axis=1)

        # can't call with level on regular DataFrame
        df = tm.makeTimeDataFrame()
        tm.assert_raises_regex(
            TypeError, 'hierarchical', df.count, level=0)

        self.frame['D'] = 'foo'
        result = self.frame.count(level=0, numeric_only=True)
        tm.assert_index_equal(result.columns, Index(list('ABC'), name='exp'))

    def test_count_level_series(self):
        index = MultiIndex(levels=[['foo', 'bar', 'baz'], ['one', 'two',
                                                           'three', 'four']],
                           labels=[[0, 0, 0, 2, 2], [2, 0, 1, 1, 2]])

        s = Series(np.random.randn(len(index)), index=index)

        result = s.count(level=0)
        expected = s.groupby(level=0).count()
        tm.assert_series_equal(
            result.astype('f8'), expected.reindex(result.index).fillna(0))

        result = s.count(level=1)
        expected = s.groupby(level=1).count()
        tm.assert_series_equal(
            result.astype('f8'), expected.reindex(result.index).fillna(0))

    def test_count_level_corner(self):
        s = self.frame['A'][:0]
        result = s.count(level=0)
        expected = Series(0, index=s.index.levels[0], name='A')
        tm.assert_series_equal(result, expected)

        df = self.frame[:0]
        result = df.count(level=0)
        expected = DataFrame({}, index=s.index.levels[0],
                             columns=df.columns).fillna(0).astype(np.int64)
        tm.assert_frame_equal(result, expected)

    def test_get_level_number_out_of_bounds(self):
        with tm.assert_raises_regex(IndexError, "Too many levels"):
            self.frame.index._get_level_number(2)
        with tm.assert_raises_regex(IndexError,
                                    "not a valid level number"):
            self.frame.index._get_level_number(-3)

    def test_unstack(self):
        # just check that it works for now
        unstacked = self.ymd.unstack()
        unstacked.unstack()

        # test that ints work
        self.ymd.astype(int).unstack()

        # test that int32 work
        self.ymd.astype(np.int32).unstack()

    def test_unstack_multiple_no_empty_columns(self):
        index = MultiIndex.from_tuples([(0, 'foo', 0), (0, 'bar', 0), (
            1, 'baz', 1), (1, 'qux', 1)])

        s = Series(np.random.randn(4), index=index)

        unstacked = s.unstack([1, 2])
        expected = unstacked.dropna(axis=1, how='all')
        tm.assert_frame_equal(unstacked, expected)

    def test_stack(self):
        # regular roundtrip
        unstacked = self.ymd.unstack()
        restacked = unstacked.stack()
        tm.assert_frame_equal(restacked, self.ymd)

        unlexsorted = self.ymd.sort_index(level=2)

        unstacked = unlexsorted.unstack(2)
        restacked = unstacked.stack()
        tm.assert_frame_equal(restacked.sort_index(level=0), self.ymd)

        unlexsorted = unlexsorted[::-1]
        unstacked = unlexsorted.unstack(1)
        restacked = unstacked.stack().swaplevel(1, 2)
        tm.assert_frame_equal(restacked.sort_index(level=0), self.ymd)

        unlexsorted = unlexsorted.swaplevel(0, 1)
        unstacked = unlexsorted.unstack(0).swaplevel(0, 1, axis=1)
        restacked = unstacked.stack(0).swaplevel(1, 2)
        tm.assert_frame_equal(restacked.sort_index(level=0), self.ymd)

        # columns unsorted
        unstacked = self.ymd.unstack()
        unstacked = unstacked.sort_index(axis=1, ascending=False)
        restacked = unstacked.stack()
        tm.assert_frame_equal(restacked, self.ymd)

        # more than 2 levels in the columns
        unstacked = self.ymd.unstack(1).unstack(1)

        result = unstacked.stack(1)
        expected = self.ymd.unstack()
        tm.assert_frame_equal(result, expected)

        result = unstacked.stack(2)
        expected = self.ymd.unstack(1)
        tm.assert_frame_equal(result, expected)

        result = unstacked.stack(0)
        expected = self.ymd.stack().unstack(1).unstack(1)
        tm.assert_frame_equal(result, expected)

        # not all levels present in each echelon
        unstacked = self.ymd.unstack(2).loc[:, ::3]
        stacked = unstacked.stack().stack()
        ymd_stacked = self.ymd.stack()
        tm.assert_series_equal(stacked, ymd_stacked.reindex(stacked.index))

        # stack with negative number
        result = self.ymd.unstack(0).stack(-2)
        expected = self.ymd.unstack(0).stack(0)

        # GH10417
        def check(left, right):
            tm.assert_series_equal(left, right)
            assert not left.index.is_unique
            li, ri = left.index, right.index
            tm.assert_index_equal(li, ri)

        df = DataFrame(np.arange(12).reshape(4, 3),
                       index=list('abab'),
                       columns=['1st', '2nd', '3rd'])

        mi = MultiIndex(levels=[['a', 'b'], ['1st', '2nd', '3rd']],
                        labels=[np.tile(
                            np.arange(2).repeat(3), 2), np.tile(
                                np.arange(3), 4)])

        left, right = df.stack(), Series(np.arange(12), index=mi)
        check(left, right)

        df.columns = ['1st', '2nd', '1st']
        mi = MultiIndex(levels=[['a', 'b'], ['1st', '2nd']], labels=[np.tile(
            np.arange(2).repeat(3), 2), np.tile(
                [0, 1, 0], 4)])

        left, right = df.stack(), Series(np.arange(12), index=mi)
        check(left, right)

        tpls = ('a', 2), ('b', 1), ('a', 1), ('b', 2)
        df.index = MultiIndex.from_tuples(tpls)
        mi = MultiIndex(levels=[['a', 'b'], [1, 2], ['1st', '2nd']],
                        labels=[np.tile(
                            np.arange(2).repeat(3), 2), np.repeat(
                                [1, 0, 1], [3, 6, 3]), np.tile(
                                    [0, 1, 0], 4)])

        left, right = df.stack(), Series(np.arange(12), index=mi)
        check(left, right)

    def test_unstack_odd_failure(self):
        data = """day,time,smoker,sum,len
Fri,Dinner,No,8.25,3.
Fri,Dinner,Yes,27.03,9
Fri,Lunch,No,3.0,1
Fri,Lunch,Yes,13.68,6
Sat,Dinner,No,139.63,45
Sat,Dinner,Yes,120.77,42
Sun,Dinner,No,180.57,57
Sun,Dinner,Yes,66.82,19
Thur,Dinner,No,3.0,1
Thur,Lunch,No,117.32,44
Thur,Lunch,Yes,51.51,17"""

        df = pd.read_csv(StringIO(data)).set_index(['day', 'time', 'smoker'])

        # it works, #2100
        result = df.unstack(2)

        recons = result.stack()
        tm.assert_frame_equal(recons, df)

    def test_stack_mixed_dtype(self):
        df = self.frame.T
        df['foo', 'four'] = 'foo'
        df = df.sort_index(level=1, axis=1)

        stacked = df.stack()
        result = df['foo'].stack().sort_index()
        tm.assert_series_equal(stacked['foo'], result, check_names=False)
        assert result.name is None
        assert stacked['bar'].dtype == np.float_

    def test_unstack_bug(self):
        df = DataFrame({'state': ['naive', 'naive', 'naive', 'activ', 'activ',
                                  'activ'],
                        'exp': ['a', 'b', 'b', 'b', 'a', 'a'],
                        'barcode': [1, 2, 3, 4, 1, 3],
                        'v': ['hi', 'hi', 'bye', 'bye', 'bye', 'peace'],
                        'extra': np.arange(6.)})

        result = df.groupby(['state', 'exp', 'barcode', 'v']).apply(len)

        unstacked = result.unstack()
        restacked = unstacked.stack()
        tm.assert_series_equal(
            restacked, result.reindex(restacked.index).astype(float))

    def test_stack_unstack_preserve_names(self):
        unstacked = self.frame.unstack()
        assert unstacked.index.name == 'first'
        assert unstacked.columns.names == ['exp', 'second']

        restacked = unstacked.stack()
        assert restacked.index.names == self.frame.index.names

    def test_unstack_level_name(self):
        result = self.frame.unstack('second')
        expected = self.frame.unstack(level=1)
        tm.assert_frame_equal(result, expected)

    def test_stack_level_name(self):
        unstacked = self.frame.unstack('second')
        result = unstacked.stack('exp')
        expected = self.frame.unstack().stack(0)
        tm.assert_frame_equal(result, expected)

        result = self.frame.stack('exp')
        expected = self.frame.stack()
        tm.assert_series_equal(result, expected)

    def test_stack_unstack_multiple(self):
        unstacked = self.ymd.unstack(['year', 'month'])
        expected = self.ymd.unstack('year').unstack('month')
        tm.assert_frame_equal(unstacked, expected)
        assert unstacked.columns.names == expected.columns.names

        # series
        s = self.ymd['A']
        s_unstacked = s.unstack(['year', 'month'])
        tm.assert_frame_equal(s_unstacked, expected['A'])

        restacked = unstacked.stack(['year', 'month'])
        restacked = restacked.swaplevel(0, 1).swaplevel(1, 2)
        restacked = restacked.sort_index(level=0)

        tm.assert_frame_equal(restacked, self.ymd)
        assert restacked.index.names == self.ymd.index.names

        # GH #451
        unstacked = self.ymd.unstack([1, 2])
        expected = self.ymd.unstack(1).unstack(1).dropna(axis=1, how='all')
        tm.assert_frame_equal(unstacked, expected)

        unstacked = self.ymd.unstack([2, 1])
        expected = self.ymd.unstack(2).unstack(1).dropna(axis=1, how='all')
        tm.assert_frame_equal(unstacked, expected.loc[:, unstacked.columns])

    def test_stack_names_and_numbers(self):
        unstacked = self.ymd.unstack(['year', 'month'])

        # Can't use mixture of names and numbers to stack
        with tm.assert_raises_regex(ValueError, "level should contain"):
            unstacked.stack([0, 'month'])

    def test_stack_multiple_out_of_bounds(self):
        # nlevels == 3
        unstacked = self.ymd.unstack(['year', 'month'])

        with tm.assert_raises_regex(IndexError, "Too many levels"):
            unstacked.stack([2, 3])
        with tm.assert_raises_regex(IndexError,
                                    "not a valid level number"):
            unstacked.stack([-4, -3])

    def test_unstack_period_series(self):
        # GH 4342
        idx1 = pd.PeriodIndex(['2013-01', '2013-01', '2013-02', '2013-02',
                               '2013-03', '2013-03'], freq='M', name='period')
        idx2 = Index(['A', 'B'] * 3, name='str')
        value = [1, 2, 3, 4, 5, 6]

        idx = MultiIndex.from_arrays([idx1, idx2])
        s = Series(value, index=idx)

        result1 = s.unstack()
        result2 = s.unstack(level=1)
        result3 = s.unstack(level=0)

        e_idx = pd.PeriodIndex(
            ['2013-01', '2013-02', '2013-03'], freq='M', name='period')
        expected = DataFrame({'A': [1, 3, 5], 'B': [2, 4, 6]}, index=e_idx,
                             columns=['A', 'B'])
        expected.columns.name = 'str'

        tm.assert_frame_equal(result1, expected)
        tm.assert_frame_equal(result2, expected)
        tm.assert_frame_equal(result3, expected.T)

        idx1 = pd.PeriodIndex(['2013-01', '2013-01', '2013-02', '2013-02',
                               '2013-03', '2013-03'], freq='M', name='period1')

        idx2 = pd.PeriodIndex(['2013-12', '2013-11', '2013-10', '2013-09',
                               '2013-08', '2013-07'], freq='M', name='period2')
        idx = MultiIndex.from_arrays([idx1, idx2])
        s = Series(value, index=idx)

        result1 = s.unstack()
        result2 = s.unstack(level=1)
        result3 = s.unstack(level=0)

        e_idx = pd.PeriodIndex(
            ['2013-01', '2013-02', '2013-03'], freq='M', name='period1')
        e_cols = pd.PeriodIndex(['2013-07', '2013-08', '2013-09', '2013-10',
                                 '2013-11', '2013-12'],
                                freq='M', name='period2')
        expected = DataFrame([[np.nan, np.nan, np.nan, np.nan, 2, 1],
                              [np.nan, np.nan, 4, 3, np.nan, np.nan],
                              [6, 5, np.nan, np.nan, np.nan, np.nan]],
                             index=e_idx, columns=e_cols)

        tm.assert_frame_equal(result1, expected)
        tm.assert_frame_equal(result2, expected)
        tm.assert_frame_equal(result3, expected.T)

    def test_unstack_period_frame(self):
        # GH 4342
        idx1 = pd.PeriodIndex(['2014-01', '2014-02', '2014-02', '2014-02',
                               '2014-01', '2014-01'],
                              freq='M', name='period1')
        idx2 = pd.PeriodIndex(['2013-12', '2013-12', '2014-02', '2013-10',
                               '2013-10', '2014-02'],
                              freq='M', name='period2')
        value = {'A': [1, 2, 3, 4, 5, 6], 'B': [6, 5, 4, 3, 2, 1]}
        idx = MultiIndex.from_arrays([idx1, idx2])
        df = DataFrame(value, index=idx)

        result1 = df.unstack()
        result2 = df.unstack(level=1)
        result3 = df.unstack(level=0)

        e_1 = pd.PeriodIndex(['2014-01', '2014-02'], freq='M', name='period1')
        e_2 = pd.PeriodIndex(['2013-10', '2013-12', '2014-02', '2013-10',
                              '2013-12', '2014-02'], freq='M', name='period2')
        e_cols = MultiIndex.from_arrays(['A A A B B B'.split(), e_2])
        expected = DataFrame([[5, 1, 6, 2, 6, 1], [4, 2, 3, 3, 5, 4]],
                             index=e_1, columns=e_cols)

        tm.assert_frame_equal(result1, expected)
        tm.assert_frame_equal(result2, expected)

        e_1 = pd.PeriodIndex(['2014-01', '2014-02', '2014-01',
                              '2014-02'], freq='M', name='period1')
        e_2 = pd.PeriodIndex(
            ['2013-10', '2013-12', '2014-02'], freq='M', name='period2')
        e_cols = MultiIndex.from_arrays(['A A B B'.split(), e_1])
        expected = DataFrame([[5, 4, 2, 3], [1, 2, 6, 5], [6, 3, 1, 4]],
                             index=e_2, columns=e_cols)

        tm.assert_frame_equal(result3, expected)

    def test_stack_multiple_bug(self):
        """ bug when some uniques are not present in the data #3170"""
        id_col = ([1] * 3) + ([2] * 3)
        name = (['a'] * 3) + (['b'] * 3)
        date = pd.to_datetime(['2013-01-03', '2013-01-04', '2013-01-05'] * 2)
        var1 = np.random.randint(0, 100, 6)
        df = DataFrame(dict(ID=id_col, NAME=name, DATE=date, VAR1=var1))

        multi = df.set_index(['DATE', 'ID'])
        multi.columns.name = 'Params'
        unst = multi.unstack('ID')
        down = unst.resample('W-THU').mean()

        rs = down.stack('ID')
        xp = unst.loc[:, ['VAR1']].resample('W-THU').mean().stack('ID')
        xp.columns.name = 'Params'
        tm.assert_frame_equal(rs, xp)

    def test_stack_dropna(self):
        # GH #3997
        df = DataFrame({'A': ['a1', 'a2'], 'B': ['b1', 'b2'], 'C': [1, 1]})
        df = df.set_index(['A', 'B'])

        stacked = df.unstack().stack(dropna=False)
        assert len(stacked) > len(stacked.dropna())

        stacked = df.unstack().stack(dropna=True)
        tm.assert_frame_equal(stacked, stacked.dropna())

    def test_unstack_multiple_hierarchical(self):
        df = DataFrame(index=[[0, 0, 0, 0, 1, 1, 1, 1],
                              [0, 0, 1, 1, 0, 0, 1, 1], [0, 1, 0, 1, 0, 1, 0, 1
                                                         ]],
                       columns=[[0, 0, 1, 1], [0, 1, 0, 1]])

        df.index.names = ['a', 'b', 'c']
        df.columns.names = ['d', 'e']

        # it works!
        df.unstack(['b', 'c'])

    def test_groupby_transform(self):
        s = self.frame['A']
        grouper = s.index.get_level_values(0)

        grouped = s.groupby(grouper)

        applied = grouped.apply(lambda x: x * 2)
        expected = grouped.transform(lambda x: x * 2)
        result = applied.reindex(expected.index)
        tm.assert_series_equal(result, expected, check_names=False)

    def test_unstack_sparse_keyspace(self):
        # memory problems with naive impl #2278
        # Generate Long File & Test Pivot
        NUM_ROWS = 1000

        df = DataFrame({'A': np.random.randint(100, size=NUM_ROWS),
                        'B': np.random.randint(300, size=NUM_ROWS),
                        'C': np.random.randint(-7, 7, size=NUM_ROWS),
                        'D': np.random.randint(-19, 19, size=NUM_ROWS),
                        'E': np.random.randint(3000, size=NUM_ROWS),
                        'F': np.random.randn(NUM_ROWS)})

        idf = df.set_index(['A', 'B', 'C', 'D', 'E'])

        # it works! is sufficient
        idf.unstack('E')

    def test_unstack_unobserved_keys(self):
        # related to #2278 refactoring
        levels = [[0, 1], [0, 1, 2, 3]]
        labels = [[0, 0, 1, 1], [0, 2, 0, 2]]

        index = MultiIndex(levels, labels)

        df = DataFrame(np.random.randn(4, 2), index=index)

        result = df.unstack()
        assert len(result.columns) == 4

        recons = result.stack()
        tm.assert_frame_equal(recons, df)

    def test_stack_order_with_unsorted_levels(self):
        # GH 16323

        def manual_compare_stacked(df, df_stacked, lev0, lev1):
            assert all(df.loc[row, col] ==
                       df_stacked.loc[(row, col[lev0]), col[lev1]]
                       for row in df.index for col in df.columns)

        # deep check for 1-row case
        for width in [2, 3]:
            levels_poss = itertools.product(
                itertools.permutations([0, 1, 2], width),
                repeat=2)

            for levels in levels_poss:
                columns = MultiIndex(levels=levels,
                                     labels=[[0, 0, 1, 1],
                                             [0, 1, 0, 1]])
                df = DataFrame(columns=columns, data=[range(4)])
                for stack_lev in range(2):
                    df_stacked = df.stack(stack_lev)
                    manual_compare_stacked(df, df_stacked,
                                           stack_lev, 1 - stack_lev)

        # check multi-row case
        mi = MultiIndex(levels=[["A", "C", "B"], ["B", "A", "C"]],
                        labels=[np.repeat(range(3), 3), np.tile(range(3), 3)])
        df = DataFrame(columns=mi, index=range(5),
                       data=np.arange(5 * len(mi)).reshape(5, -1))
        manual_compare_stacked(df, df.stack(0), 0, 1)

    def test_groupby_corner(self):
        midx = MultiIndex(levels=[['foo'], ['bar'], ['baz']],
                          labels=[[0], [0], [0]],
                          names=['one', 'two', 'three'])
        df = DataFrame([np.random.rand(4)], columns=['a', 'b', 'c', 'd'],
                       index=midx)
        # should work
        df.groupby(level='three')

    def test_groupby_level_no_obs(self):
        # #1697
        midx = MultiIndex.from_tuples([('f1', 's1'), ('f1', 's2'), (
            'f2', 's1'), ('f2', 's2'), ('f3', 's1'), ('f3', 's2')])
        df = DataFrame(
            [[1, 2, 3, 4, 5, 6], [7, 8, 9, 10, 11, 12]], columns=midx)
        df1 = df.loc(axis=1)[df.columns.map(
            lambda u: u[0] in ['f2', 'f3'])]

        grouped = df1.groupby(axis=1, level=0)
        result = grouped.sum()
        assert (result.columns == ['f2', 'f3']).all()

    def test_join(self):
        a = self.frame.loc[self.frame.index[:5], ['A']]
        b = self.frame.loc[self.frame.index[2:], ['B', 'C']]

        joined = a.join(b, how='outer').reindex(self.frame.index)
        expected = self.frame.copy()
        expected.values[np.isnan(joined.values)] = np.nan

        assert not np.isnan(joined.values).all()

        # TODO what should join do with names ?
        tm.assert_frame_equal(joined, expected, check_names=False)

    def test_swaplevel(self):
        swapped = self.frame['A'].swaplevel()
        swapped2 = self.frame['A'].swaplevel(0)
        swapped3 = self.frame['A'].swaplevel(0, 1)
        swapped4 = self.frame['A'].swaplevel('first', 'second')
        assert not swapped.index.equals(self.frame.index)
        tm.assert_series_equal(swapped, swapped2)
        tm.assert_series_equal(swapped, swapped3)
        tm.assert_series_equal(swapped, swapped4)

        back = swapped.swaplevel()
        back2 = swapped.swaplevel(0)
        back3 = swapped.swaplevel(0, 1)
        back4 = swapped.swaplevel('second', 'first')
        assert back.index.equals(self.frame.index)
        tm.assert_series_equal(back, back2)
        tm.assert_series_equal(back, back3)
        tm.assert_series_equal(back, back4)

        ft = self.frame.T
        swapped = ft.swaplevel('first', 'second', axis=1)
        exp = self.frame.swaplevel('first', 'second').T
        tm.assert_frame_equal(swapped, exp)

    def test_swaplevel_panel(self):
        with catch_warnings(record=True):
            panel = Panel({'ItemA': self.frame, 'ItemB': self.frame * 2})
            expected = panel.copy()
            expected.major_axis = expected.major_axis.swaplevel(0, 1)

            for result in (panel.swaplevel(axis='major'),
                           panel.swaplevel(0, axis='major'),
                           panel.swaplevel(0, 1, axis='major')):
                tm.assert_panel_equal(result, expected)

    def test_reorder_levels(self):
        result = self.ymd.reorder_levels(['month', 'day', 'year'])
        expected = self.ymd.swaplevel(0, 1).swaplevel(1, 2)
        tm.assert_frame_equal(result, expected)

        result = self.ymd['A'].reorder_levels(['month', 'day', 'year'])
        expected = self.ymd['A'].swaplevel(0, 1).swaplevel(1, 2)
        tm.assert_series_equal(result, expected)

        result = self.ymd.T.reorder_levels(['month', 'day', 'year'], axis=1)
        expected = self.ymd.T.swaplevel(0, 1, axis=1).swaplevel(1, 2, axis=1)
        tm.assert_frame_equal(result, expected)

        with tm.assert_raises_regex(TypeError, 'hierarchical axis'):
            self.ymd.reorder_levels([1, 2], axis=1)

        with tm.assert_raises_regex(IndexError, 'Too many levels'):
            self.ymd.index.reorder_levels([1, 2, 3])

    def test_insert_index(self):
        df = self.ymd[:5].T
        df[2000, 1, 10] = df[2000, 1, 7]
        assert isinstance(df.columns, MultiIndex)
        assert (df[2000, 1, 10] == df[2000, 1, 7]).all()

    def test_alignment(self):
        x = Series(data=[1, 2, 3], index=MultiIndex.from_tuples([("A", 1), (
            "A", 2), ("B", 3)]))

        y = Series(data=[4, 5, 6], index=MultiIndex.from_tuples([("Z", 1), (
            "Z", 2), ("B", 3)]))

        res = x - y
        exp_index = x.index.union(y.index)
        exp = x.reindex(exp_index) - y.reindex(exp_index)
        tm.assert_series_equal(res, exp)

        # hit non-monotonic code path
        res = x[::-1] - y[::-1]
        exp_index = x.index.union(y.index)
        exp = x.reindex(exp_index) - y.reindex(exp_index)
        tm.assert_series_equal(res, exp)

    def test_frame_getitem_view(self):
        df = self.frame.T.copy()

        # this works because we are modifying the underlying array
        # really a no-no
        df['foo'].values[:] = 0
        assert (df['foo'].values == 0).all()

        # but not if it's mixed-type
        df['foo', 'four'] = 'foo'
        df = df.sort_index(level=0, axis=1)

        # this will work, but will raise/warn as its chained assignment
        def f():
            df['foo']['one'] = 2
            return df

        pytest.raises(com.SettingWithCopyError, f)

        try:
            df = f()
        except:
            pass
        assert (df['foo', 'one'] == 0).all()

    def test_count(self):
        frame = self.frame.copy()
        frame.index.names = ['a', 'b']

        result = frame.count(level='b')
        expect = self.frame.count(level=1)
        tm.assert_frame_equal(result, expect, check_names=False)

        result = frame.count(level='a')
        expect = self.frame.count(level=0)
        tm.assert_frame_equal(result, expect, check_names=False)

        series = self.series.copy()
        series.index.names = ['a', 'b']

        result = series.count(level='b')
        expect = self.series.count(level=1)
        tm.assert_series_equal(result, expect, check_names=False)
        assert result.index.name == 'b'

        result = series.count(level='a')
        expect = self.series.count(level=0)
        tm.assert_series_equal(result, expect, check_names=False)
        assert result.index.name == 'a'

        pytest.raises(KeyError, series.count, 'x')
        pytest.raises(KeyError, frame.count, level='x')

    @pytest.mark.parametrize('op', AGG_FUNCTIONS)
    @pytest.mark.parametrize('level', [0, 1])
    @pytest.mark.parametrize('skipna', [True, False])
    @pytest.mark.parametrize('sort', [True, False])
    def test_series_group_min_max(self, op, level, skipna, sort):
        # GH 17537
        grouped = self.series.groupby(level=level, sort=sort)
        # skipna=True
        leftside = grouped.agg(lambda x: getattr(x, op)(skipna=skipna))
        rightside = getattr(self.series, op)(level=level, skipna=skipna)
        if sort:
            rightside = rightside.sort_index(level=level)
        tm.assert_series_equal(leftside, rightside)

    @pytest.mark.parametrize('op', AGG_FUNCTIONS)
    @pytest.mark.parametrize('level', [0, 1])
    @pytest.mark.parametrize('axis', [0, 1])
    @pytest.mark.parametrize('skipna', [True, False])
    @pytest.mark.parametrize('sort', [True, False])
    def test_frame_group_ops(self, op, level, axis, skipna, sort):
        # GH 17537
        self.frame.iloc[1, [1, 2]] = np.nan
        self.frame.iloc[7, [0, 1]] = np.nan

        if axis == 0:
            frame = self.frame
        else:
            frame = self.frame.T

        grouped = frame.groupby(level=level, axis=axis, sort=sort)

        pieces = []

        def aggf(x):
            pieces.append(x)
            return getattr(x, op)(skipna=skipna, axis=axis)

        leftside = grouped.agg(aggf)
        rightside = getattr(frame, op)(level=level, axis=axis,
                                       skipna=skipna)
        if sort:
            rightside = rightside.sort_index(level=level, axis=axis)
            frame = frame.sort_index(level=level, axis=axis)

        # for good measure, groupby detail
        level_index = frame._get_axis(axis).levels[level]

        tm.assert_index_equal(leftside._get_axis(axis), level_index)
        tm.assert_index_equal(rightside._get_axis(axis), level_index)

        tm.assert_frame_equal(leftside, rightside)

    def test_stat_op_corner(self):
        obj = Series([10.0], index=MultiIndex.from_tuples([(2, 3)]))

        result = obj.sum(level=0)
        expected = Series([10.0], index=[2])
        tm.assert_series_equal(result, expected)

    def test_frame_any_all_group(self):
        df = DataFrame(
            {'data': [False, False, True, False, True, False, True]},
            index=[
                ['one', 'one', 'two', 'one', 'two', 'two', 'two'],
                [0, 1, 0, 2, 1, 2, 3]])

        result = df.any(level=0)
        ex = DataFrame({'data': [False, True]}, index=['one', 'two'])
        tm.assert_frame_equal(result, ex)

        result = df.all(level=0)
        ex = DataFrame({'data': [False, False]}, index=['one', 'two'])
        tm.assert_frame_equal(result, ex)

    def test_std_var_pass_ddof(self):
        index = MultiIndex.from_arrays([np.arange(5).repeat(10), np.tile(
            np.arange(10), 5)])
        df = DataFrame(np.random.randn(len(index), 5), index=index)

        for meth in ['var', 'std']:
            ddof = 4
            alt = lambda x: getattr(x, meth)(ddof=ddof)

            result = getattr(df[0], meth)(level=0, ddof=ddof)
            expected = df[0].groupby(level=0).agg(alt)
            tm.assert_series_equal(result, expected)

            result = getattr(df, meth)(level=0, ddof=ddof)
            expected = df.groupby(level=0).agg(alt)
            tm.assert_frame_equal(result, expected)

    def test_frame_series_agg_multiple_levels(self):
        result = self.ymd.sum(level=['year', 'month'])
        expected = self.ymd.groupby(level=['year', 'month']).sum()
        tm.assert_frame_equal(result, expected)

        result = self.ymd['A'].sum(level=['year', 'month'])
        expected = self.ymd['A'].groupby(level=['year', 'month']).sum()
        tm.assert_series_equal(result, expected)

    def test_groupby_multilevel(self):
        result = self.ymd.groupby(level=[0, 1]).mean()

        k1 = self.ymd.index.get_level_values(0)
        k2 = self.ymd.index.get_level_values(1)

        expected = self.ymd.groupby([k1, k2]).mean()

        # TODO groupby with level_values drops names
        tm.assert_frame_equal(result, expected, check_names=False)
        assert result.index.names == self.ymd.index.names[:2]

        result2 = self.ymd.groupby(level=self.ymd.index.names[:2]).mean()
        tm.assert_frame_equal(result, result2)

    def test_groupby_multilevel_with_transform(self):
        pass

    def test_multilevel_consolidate(self):
        index = MultiIndex.from_tuples([('foo', 'one'), ('foo', 'two'), (
            'bar', 'one'), ('bar', 'two')])
        df = DataFrame(np.random.randn(4, 4), index=index, columns=index)
        df['Totals', ''] = df.sum(1)
        df = df._consolidate()

    def test_ix_preserve_names(self):
        result = self.ymd.loc[2000]
        result2 = self.ymd['A'].loc[2000]
        assert result.index.names == self.ymd.index.names[1:]
        assert result2.index.names == self.ymd.index.names[1:]

        result = self.ymd.loc[2000, 2]
        result2 = self.ymd['A'].loc[2000, 2]
        assert result.index.name == self.ymd.index.names[2]
        assert result2.index.name == self.ymd.index.names[2]

    def test_partial_set(self):
        # GH #397
        df = self.ymd.copy()
        exp = self.ymd.copy()
        df.loc[2000, 4] = 0
        exp.loc[2000, 4].values[:] = 0
        tm.assert_frame_equal(df, exp)

        df['A'].loc[2000, 4] = 1
        exp['A'].loc[2000, 4].values[:] = 1
        tm.assert_frame_equal(df, exp)

        df.loc[2000] = 5
        exp.loc[2000].values[:] = 5
        tm.assert_frame_equal(df, exp)

        # this works...for now
        df['A'].iloc[14] = 5
        assert df['A'][14] == 5

    def test_unstack_preserve_types(self):
        # GH #403
        self.ymd['E'] = 'foo'
        self.ymd['F'] = 2

        unstacked = self.ymd.unstack('month')
        assert unstacked['A', 1].dtype == np.float64
        assert unstacked['E', 1].dtype == np.object_
        assert unstacked['F', 1].dtype == np.float64

    def test_unstack_group_index_overflow(self):
        labels = np.tile(np.arange(500), 2)
        level = np.arange(500)

        index = MultiIndex(levels=[level] * 8 + [[0, 1]],
                           labels=[labels] * 8 + [np.arange(2).repeat(500)])

        s = Series(np.arange(1000), index=index)
        result = s.unstack()
        assert result.shape == (500, 2)

        # test roundtrip
        stacked = result.stack()
        tm.assert_series_equal(s, stacked.reindex(s.index))

        # put it at beginning
        index = MultiIndex(levels=[[0, 1]] + [level] * 8,
                           labels=[np.arange(2).repeat(500)] + [labels] * 8)

        s = Series(np.arange(1000), index=index)
        result = s.unstack(0)
        assert result.shape == (500, 2)

        # put it in middle
        index = MultiIndex(levels=[level] * 4 + [[0, 1]] + [level] * 4,
                           labels=([labels] * 4 + [np.arange(2).repeat(500)] +
                                   [labels] * 4))

        s = Series(np.arange(1000), index=index)
        result = s.unstack(4)
        assert result.shape == (500, 2)

    def test_pyint_engine(self):
        # GH 18519 : when combinations of codes cannot be represented in 64
        # bits, the index underlying the MultiIndex engine works with Python
        # integers, rather than uint64.
        N = 5
        keys = [tuple(l) for l in [[0] * 10 * N,
                                   [1] * 10 * N,
                                   [2] * 10 * N,
                                   [np.nan] * N + [2] * 9 * N,
                                   [0] * N + [2] * 9 * N,
                                   [np.nan] * N + [2] * 8 * N + [0] * N]]
        # Each level contains 4 elements (including NaN), so it is represented
        # in 2 bits, for a total of 2*N*10 = 100 > 64 bits. If we were using a
        # 64 bit engine and truncating the first levels, the fourth and fifth
        # keys would collide; if truncating the last levels, the fifth and
        # sixth; if rotating bits rather than shifting, the third and fifth.

        for idx in range(len(keys)):
            index = MultiIndex.from_tuples(keys)
            assert index.get_loc(keys[idx]) == idx

            expected = np.arange(idx + 1, dtype=np.intp)
            result = index.get_indexer([keys[i] for i in expected])
            tm.assert_numpy_array_equal(result, expected)

        # With missing key:
        idces = range(len(keys))
        expected = np.array([-1] + list(idces), dtype=np.intp)
        missing = tuple([0, 1] * 5 * N)
        result = index.get_indexer([missing] + [keys[i] for i in idces])
        tm.assert_numpy_array_equal(result, expected)

    def test_getitem_lowerdim_corner(self):
        pytest.raises(KeyError, self.frame.loc.__getitem__,
                      (('bar', 'three'), 'B'))

        # in theory should be inserting in a sorted space????
        self.frame.loc[('bar', 'three'), 'B'] = 0
        assert self.frame.sort_index().loc[('bar', 'three'), 'B'] == 0

    # ---------------------------------------------------------------------
    # AMBIGUOUS CASES!

    def test_partial_ix_missing(self):
        pytest.skip("skipping for now")

        result = self.ymd.loc[2000, 0]
        expected = self.ymd.loc[2000]['A']
        tm.assert_series_equal(result, expected)

        # need to put in some work here

        # self.ymd.loc[2000, 0] = 0
        # assert (self.ymd.loc[2000]['A'] == 0).all()

        # Pretty sure the second (and maybe even the first) is already wrong.
        pytest.raises(Exception, self.ymd.loc.__getitem__, (2000, 6))
        pytest.raises(Exception, self.ymd.loc.__getitem__, (2000, 6), 0)

    # ---------------------------------------------------------------------

    def test_to_html(self):
        self.ymd.columns.name = 'foo'
        self.ymd.to_html()
        self.ymd.T.to_html()

    def test_level_with_tuples(self):
        index = MultiIndex(levels=[[('foo', 'bar', 0), ('foo', 'baz', 0), (
            'foo', 'qux', 0)], [0, 1]],
            labels=[[0, 0, 1, 1, 2, 2], [0, 1, 0, 1, 0, 1]])

        series = Series(np.random.randn(6), index=index)
        frame = DataFrame(np.random.randn(6, 4), index=index)

        result = series[('foo', 'bar', 0)]
        result2 = series.loc[('foo', 'bar', 0)]
        expected = series[:2]
        expected.index = expected.index.droplevel(0)
        tm.assert_series_equal(result, expected)
        tm.assert_series_equal(result2, expected)

        pytest.raises(KeyError, series.__getitem__, (('foo', 'bar', 0), 2))

        result = frame.loc[('foo', 'bar', 0)]
        result2 = frame.xs(('foo', 'bar', 0))
        expected = frame[:2]
        expected.index = expected.index.droplevel(0)
        tm.assert_frame_equal(result, expected)
        tm.assert_frame_equal(result2, expected)

        index = MultiIndex(levels=[[('foo', 'bar'), ('foo', 'baz'), (
            'foo', 'qux')], [0, 1]],
            labels=[[0, 0, 1, 1, 2, 2], [0, 1, 0, 1, 0, 1]])

        series = Series(np.random.randn(6), index=index)
        frame = DataFrame(np.random.randn(6, 4), index=index)

        result = series[('foo', 'bar')]
        result2 = series.loc[('foo', 'bar')]
        expected = series[:2]
        expected.index = expected.index.droplevel(0)
        tm.assert_series_equal(result, expected)
        tm.assert_series_equal(result2, expected)

        result = frame.loc[('foo', 'bar')]
        result2 = frame.xs(('foo', 'bar'))
        expected = frame[:2]
        expected.index = expected.index.droplevel(0)
        tm.assert_frame_equal(result, expected)
        tm.assert_frame_equal(result2, expected)

    def test_int_series_slicing(self):
        s = self.ymd['A']
        result = s[5:]
        expected = s.reindex(s.index[5:])
        tm.assert_series_equal(result, expected)

        exp = self.ymd['A'].copy()
        s[5:] = 0
        exp.values[5:] = 0
        tm.assert_numpy_array_equal(s.values, exp.values)

        result = self.ymd[5:]
        expected = self.ymd.reindex(s.index[5:])
        tm.assert_frame_equal(result, expected)

    @pytest.mark.parametrize('unicode_strings', [True, False])
    def test_mixed_depth_get(self, unicode_strings):
        # If unicode_strings is True, the column labels in dataframe
        # construction will use unicode strings in Python 2 (pull request
        # #17099).

        arrays = [['a', 'top', 'top', 'routine1', 'routine1', 'routine2'],
                  ['', 'OD', 'OD', 'result1', 'result2', 'result1'],
                  ['', 'wx', 'wy', '', '', '']]

        if unicode_strings:
            arrays = [[u(s) for s in arr] for arr in arrays]

        tuples = sorted(zip(*arrays))
        index = MultiIndex.from_tuples(tuples)
        df = DataFrame(np.random.randn(4, 6), columns=index)

        result = df['a']
        expected = df['a', '', ''].rename('a')
        tm.assert_series_equal(result, expected)

        result = df['routine1', 'result1']
        expected = df['routine1', 'result1', '']
        expected = expected.rename(('routine1', 'result1'))
        tm.assert_series_equal(result, expected)

    def test_mixed_depth_insert(self):
        arrays = [['a', 'top', 'top', 'routine1', 'routine1', 'routine2'],
                  ['', 'OD', 'OD', 'result1', 'result2', 'result1'],
                  ['', 'wx', 'wy', '', '', '']]

        tuples = sorted(zip(*arrays))
        index = MultiIndex.from_tuples(tuples)
        df = DataFrame(randn(4, 6), columns=index)

        result = df.copy()
        expected = df.copy()
        result['b'] = [1, 2, 3, 4]
        expected['b', '', ''] = [1, 2, 3, 4]
        tm.assert_frame_equal(result, expected)

    def test_mixed_depth_drop(self):
        arrays = [['a', 'top', 'top', 'routine1', 'routine1', 'routine2'],
                  ['', 'OD', 'OD', 'result1', 'result2', 'result1'],
                  ['', 'wx', 'wy', '', '', '']]

        tuples = sorted(zip(*arrays))
        index = MultiIndex.from_tuples(tuples)
        df = DataFrame(randn(4, 6), columns=index)

        result = df.drop('a', axis=1)
        expected = df.drop([('a', '', '')], axis=1)
        tm.assert_frame_equal(expected, result)

        result = df.drop(['top'], axis=1)
        expected = df.drop([('top', 'OD', 'wx')], axis=1)
        expected = expected.drop([('top', 'OD', 'wy')], axis=1)
        tm.assert_frame_equal(expected, result)

        result = df.drop(('top', 'OD', 'wx'), axis=1)
        expected = df.drop([('top', 'OD', 'wx')], axis=1)
        tm.assert_frame_equal(expected, result)

        expected = df.drop([('top', 'OD', 'wy')], axis=1)
        expected = df.drop('top', axis=1)

        result = df.drop('result1', level=1, axis=1)
        expected = df.drop([('routine1', 'result1', ''),
                            ('routine2', 'result1', '')], axis=1)
        tm.assert_frame_equal(expected, result)

    def test_drop_nonunique(self):
        df = DataFrame([["x-a", "x", "a", 1.5], ["x-a", "x", "a", 1.2],
                        ["z-c", "z", "c", 3.1], ["x-a", "x", "a", 4.1],
                        ["x-b", "x", "b", 5.1], ["x-b", "x", "b", 4.1],
                        ["x-b", "x", "b", 2.2],
                        ["y-a", "y", "a", 1.2], ["z-b", "z", "b", 2.1]],
                       columns=["var1", "var2", "var3", "var4"])

        grp_size = df.groupby("var1").size()
        drop_idx = grp_size.loc[grp_size == 1]

        idf = df.set_index(["var1", "var2", "var3"])

        # it works! #2101
        result = idf.drop(drop_idx.index, level=0).reset_index()
        expected = df[-df.var1.isin(drop_idx.index)]

        result.index = expected.index

        tm.assert_frame_equal(result, expected)

    def test_mixed_depth_pop(self):
        arrays = [['a', 'top', 'top', 'routine1', 'routine1', 'routine2'],
                  ['', 'OD', 'OD', 'result1', 'result2', 'result1'],
                  ['', 'wx', 'wy', '', '', '']]

        tuples = sorted(zip(*arrays))
        index = MultiIndex.from_tuples(tuples)
        df = DataFrame(randn(4, 6), columns=index)

        df1 = df.copy()
        df2 = df.copy()
        result = df1.pop('a')
        expected = df2.pop(('a', '', ''))
        tm.assert_series_equal(expected, result, check_names=False)
        tm.assert_frame_equal(df1, df2)
        assert result.name == 'a'

        expected = df1['top']
        df1 = df1.drop(['top'], axis=1)
        result = df2.pop('top')
        tm.assert_frame_equal(expected, result)
        tm.assert_frame_equal(df1, df2)

    def test_reindex_level_partial_selection(self):
        result = self.frame.reindex(['foo', 'qux'], level=0)
        expected = self.frame.iloc[[0, 1, 2, 7, 8, 9]]
        tm.assert_frame_equal(result, expected)

        result = self.frame.T.reindex(['foo', 'qux'], axis=1, level=0)
        tm.assert_frame_equal(result, expected.T)

        result = self.frame.loc[['foo', 'qux']]
        tm.assert_frame_equal(result, expected)

        result = self.frame['A'].loc[['foo', 'qux']]
        tm.assert_series_equal(result, expected['A'])

        result = self.frame.T.loc[:, ['foo', 'qux']]
        tm.assert_frame_equal(result, expected.T)

    def test_setitem_multiple_partial(self):
        expected = self.frame.copy()
        result = self.frame.copy()
        result.loc[['foo', 'bar']] = 0
        expected.loc['foo'] = 0
        expected.loc['bar'] = 0
        tm.assert_frame_equal(result, expected)

        expected = self.frame.copy()
        result = self.frame.copy()
        result.loc['foo':'bar'] = 0
        expected.loc['foo'] = 0
        expected.loc['bar'] = 0
        tm.assert_frame_equal(result, expected)

        expected = self.frame['A'].copy()
        result = self.frame['A'].copy()
        result.loc[['foo', 'bar']] = 0
        expected.loc['foo'] = 0
        expected.loc['bar'] = 0
        tm.assert_series_equal(result, expected)

        expected = self.frame['A'].copy()
        result = self.frame['A'].copy()
        result.loc['foo':'bar'] = 0
        expected.loc['foo'] = 0
        expected.loc['bar'] = 0
        tm.assert_series_equal(result, expected)

    def test_drop_level(self):
        result = self.frame.drop(['bar', 'qux'], level='first')
        expected = self.frame.iloc[[0, 1, 2, 5, 6]]
        tm.assert_frame_equal(result, expected)

        result = self.frame.drop(['two'], level='second')
        expected = self.frame.iloc[[0, 2, 3, 6, 7, 9]]
        tm.assert_frame_equal(result, expected)

        result = self.frame.T.drop(['bar', 'qux'], axis=1, level='first')
        expected = self.frame.iloc[[0, 1, 2, 5, 6]].T
        tm.assert_frame_equal(result, expected)

        result = self.frame.T.drop(['two'], axis=1, level='second')
        expected = self.frame.iloc[[0, 2, 3, 6, 7, 9]].T
        tm.assert_frame_equal(result, expected)

    def test_drop_level_nonunique_datetime(self):
        # GH 12701
        idx = Index([2, 3, 4, 4, 5], name='id')
        idxdt = pd.to_datetime(['201603231400',
                                '201603231500',
                                '201603231600',
                                '201603231600',
                                '201603231700'])
        df = DataFrame(np.arange(10).reshape(5, 2),
                       columns=list('ab'), index=idx)
        df['tstamp'] = idxdt
        df = df.set_index('tstamp', append=True)
        ts = Timestamp('201603231600')
        assert not df.index.is_unique

        result = df.drop(ts, level='tstamp')
        expected = df.loc[idx != 4]
        tm.assert_frame_equal(result, expected)

    def test_drop_preserve_names(self):
        index = MultiIndex.from_arrays([[0, 0, 0, 1, 1, 1],
                                        [1, 2, 3, 1, 2, 3]],
                                       names=['one', 'two'])

        df = DataFrame(np.random.randn(6, 3), index=index)

        result = df.drop([(0, 2)])
        assert result.index.names == ('one', 'two')

    def test_unicode_repr_issues(self):
        levels = [Index([u('a/\u03c3'), u('b/\u03c3'), u('c/\u03c3')]),
                  Index([0, 1])]
        labels = [np.arange(3).repeat(2), np.tile(np.arange(2), 3)]
        index = MultiIndex(levels=levels, labels=labels)

        repr(index.levels)

        # NumPy bug
        # repr(index.get_level_values(1))

    def test_unicode_repr_level_names(self):
        index = MultiIndex.from_tuples([(0, 0), (1, 1)],
                                       names=[u('\u0394'), 'i1'])

        s = Series(lrange(2), index=index)
        df = DataFrame(np.random.randn(2, 4), index=index)
        repr(s)
        repr(df)

    def test_dataframe_insert_column_all_na(self):
        # GH #1534
        mix = MultiIndex.from_tuples([('1a', '2a'), ('1a', '2b'), ('1a', '2c')
                                      ])
        df = DataFrame([[1, 2], [3, 4], [5, 6]], index=mix)
        s = Series({(1, 1): 1, (1, 2): 2})
        df['new'] = s
        assert df['new'].isna().all()

    def test_join_segfault(self):
        # 1532
        df1 = DataFrame({'a': [1, 1], 'b': [1, 2], 'x': [1, 2]})
        df2 = DataFrame({'a': [2, 2], 'b': [1, 2], 'y': [1, 2]})
        df1 = df1.set_index(['a', 'b'])
        df2 = df2.set_index(['a', 'b'])
        # it works!
        for how in ['left', 'right', 'outer']:
            df1.join(df2, how=how)

    def test_set_column_scalar_with_ix(self):
        subset = self.frame.index[[1, 4, 5]]

        self.frame.loc[subset] = 99
        assert (self.frame.loc[subset].values == 99).all()

        col = self.frame['B']
        col[subset] = 97
        assert (self.frame.loc[subset, 'B'] == 97).all()

    def test_frame_dict_constructor_empty_series(self):
        s1 = Series([
            1, 2, 3, 4
        ], index=MultiIndex.from_tuples([(1, 2), (1, 3), (2, 2), (2, 4)]))
        s2 = Series([
            1, 2, 3, 4
        ], index=MultiIndex.from_tuples([(1, 2), (1, 3), (3, 2), (3, 4)]))
        s3 = Series()

        # it works!
        DataFrame({'foo': s1, 'bar': s2, 'baz': s3})
        DataFrame.from_dict({'foo': s1, 'baz': s3, 'bar': s2})

    def test_indexing_ambiguity_bug_1678(self):
        columns = MultiIndex.from_tuples([('Ohio', 'Green'), ('Ohio', 'Red'), (
            'Colorado', 'Green')])
        index = MultiIndex.from_tuples([('a', 1), ('a', 2), ('b', 1), ('b', 2)
                                        ])

        frame = DataFrame(np.arange(12).reshape((4, 3)), index=index,
                          columns=columns)

        result = frame.iloc[:, 1]
        exp = frame.loc[:, ('Ohio', 'Red')]
        assert isinstance(result, Series)
        tm.assert_series_equal(result, exp)

    def test_nonunique_assignment_1750(self):
        df = DataFrame([[1, 1, "x", "X"], [1, 1, "y", "Y"], [1, 2, "z", "Z"]],
                       columns=list("ABCD"))

        df = df.set_index(['A', 'B'])
        ix = MultiIndex.from_tuples([(1, 1)])

        df.loc[ix, "C"] = '_'

        assert (df.xs((1, 1))['C'] == '_').all()

    def test_indexing_over_hashtable_size_cutoff(self):
        n = 10000

        old_cutoff = _index._SIZE_CUTOFF
        _index._SIZE_CUTOFF = 20000

        s = Series(np.arange(n),
                   MultiIndex.from_arrays((["a"] * n, np.arange(n))))

        # hai it works!
        assert s[("a", 5)] == 5
        assert s[("a", 6)] == 6
        assert s[("a", 7)] == 7

        _index._SIZE_CUTOFF = old_cutoff

    def test_multiindex_na_repr(self):
        # only an issue with long columns

        from numpy import nan
        df3 = DataFrame({
            'A' * 30: {('A', 'A0006000', 'nuit'): 'A0006000'},
            'B' * 30: {('A', 'A0006000', 'nuit'): nan},
            'C' * 30: {('A', 'A0006000', 'nuit'): nan},
            'D' * 30: {('A', 'A0006000', 'nuit'): nan},
            'E' * 30: {('A', 'A0006000', 'nuit'): 'A'},
            'F' * 30: {('A', 'A0006000', 'nuit'): nan},
        })

        idf = df3.set_index(['A' * 30, 'C' * 30])
        repr(idf)

    def test_assign_index_sequences(self):
        # #2200
        df = DataFrame({"a": [1, 2, 3],
                        "b": [4, 5, 6],
                        "c": [7, 8, 9]}).set_index(["a", "b"])
        l = list(df.index)
        l[0] = ("faz", "boo")
        df.index = l
        repr(df)

        # this travels an improper code path
        l[0] = ["faz", "boo"]
        df.index = l
        repr(df)

    def test_tuples_have_na(self):
        index = MultiIndex(levels=[[1, 0], [0, 1, 2, 3]],
                           labels=[[1, 1, 1, 1, -1, 0, 0, 0], [0, 1, 2, 3, 0,
                                                               1, 2, 3]])

        assert isna(index[4][0])
        assert isna(index.values[4][0])

    def test_duplicate_groupby_issues(self):
        idx_tp = [('600809', '20061231'), ('600809', '20070331'),
                  ('600809', '20070630'), ('600809', '20070331')]
        dt = ['demo', 'demo', 'demo', 'demo']

        idx = MultiIndex.from_tuples(idx_tp, names=['STK_ID', 'RPT_Date'])
        s = Series(dt, index=idx)

        result = s.groupby(s.index).first()
        assert len(result) == 3

    def test_duplicate_mi(self):
        # GH 4516
        df = DataFrame([['foo', 'bar', 1.0, 1], ['foo', 'bar', 2.0, 2],
                        ['bah', 'bam', 3.0, 3],
                        ['bah', 'bam', 4.0, 4], ['foo', 'bar', 5.0, 5],
                        ['bah', 'bam', 6.0, 6]],
                       columns=list('ABCD'))
        df = df.set_index(['A', 'B'])
        df = df.sort_index(level=0)
        expected = DataFrame([['foo', 'bar', 1.0, 1], ['foo', 'bar', 2.0, 2],
                              ['foo', 'bar', 5.0, 5]],
                             columns=list('ABCD')).set_index(['A', 'B'])
        result = df.loc[('foo', 'bar')]
        tm.assert_frame_equal(result, expected)

    def test_duplicated_drop_duplicates(self):
        # GH 4060
        idx = MultiIndex.from_arrays(([1, 2, 3, 1, 2, 3], [1, 1, 1, 1, 2, 2]))

        expected = np.array(
            [False, False, False, True, False, False], dtype=bool)
        duplicated = idx.duplicated()
        tm.assert_numpy_array_equal(duplicated, expected)
        assert duplicated.dtype == bool
        expected = MultiIndex.from_arrays(([1, 2, 3, 2, 3], [1, 1, 1, 2, 2]))
        tm.assert_index_equal(idx.drop_duplicates(), expected)

        expected = np.array([True, False, False, False, False, False])
        duplicated = idx.duplicated(keep='last')
        tm.assert_numpy_array_equal(duplicated, expected)
        assert duplicated.dtype == bool
        expected = MultiIndex.from_arrays(([2, 3, 1, 2, 3], [1, 1, 1, 2, 2]))
        tm.assert_index_equal(idx.drop_duplicates(keep='last'), expected)

        expected = np.array([True, False, False, True, False, False])
        duplicated = idx.duplicated(keep=False)
        tm.assert_numpy_array_equal(duplicated, expected)
        assert duplicated.dtype == bool
        expected = MultiIndex.from_arrays(([2, 3, 2, 3], [1, 1, 2, 2]))
        tm.assert_index_equal(idx.drop_duplicates(keep=False), expected)

    def test_multiindex_set_index(self):
        # segfault in #3308
        d = {'t1': [2, 2.5, 3], 't2': [4, 5, 6]}
        df = DataFrame(d)
        tuples = [(0, 1), (0, 2), (1, 2)]
        df['tuples'] = tuples

        index = MultiIndex.from_tuples(df['tuples'])
        # it works!
        df.set_index(index)

    def test_datetimeindex(self):
        idx1 = pd.DatetimeIndex(
            ['2013-04-01 9:00', '2013-04-02 9:00', '2013-04-03 9:00'
             ] * 2, tz='Asia/Tokyo')
        idx2 = pd.date_range('2010/01/01', periods=6, freq='M',
                             tz='US/Eastern')
        idx = MultiIndex.from_arrays([idx1, idx2])

        expected1 = pd.DatetimeIndex(['2013-04-01 9:00', '2013-04-02 9:00',
                                      '2013-04-03 9:00'], tz='Asia/Tokyo')

        tm.assert_index_equal(idx.levels[0], expected1)
        tm.assert_index_equal(idx.levels[1], idx2)

        # from datetime combos
        # GH 7888
        date1 = datetime.date.today()
        date2 = datetime.datetime.today()
        date3 = Timestamp.today()

        for d1, d2 in itertools.product(
                [date1, date2, date3], [date1, date2, date3]):
            index = MultiIndex.from_product([[d1], [d2]])
            assert isinstance(index.levels[0], pd.DatetimeIndex)
            assert isinstance(index.levels[1], pd.DatetimeIndex)

    def test_constructor_with_tz(self):

        index = pd.DatetimeIndex(['2013/01/01 09:00', '2013/01/02 09:00'],
                                 name='dt1', tz='US/Pacific')
        columns = pd.DatetimeIndex(['2014/01/01 09:00', '2014/01/02 09:00'],
                                   name='dt2', tz='Asia/Tokyo')

        result = MultiIndex.from_arrays([index, columns])
        tm.assert_index_equal(result.levels[0], index)
        tm.assert_index_equal(result.levels[1], columns)

        result = MultiIndex.from_arrays([Series(index), Series(columns)])
        tm.assert_index_equal(result.levels[0], index)
        tm.assert_index_equal(result.levels[1], columns)

    def test_set_index_datetime(self):
        # GH 3950
        df = DataFrame(
            {'label': ['a', 'a', 'a', 'b', 'b', 'b'],
             'datetime': ['2011-07-19 07:00:00', '2011-07-19 08:00:00',
                          '2011-07-19 09:00:00', '2011-07-19 07:00:00',
                          '2011-07-19 08:00:00', '2011-07-19 09:00:00'],
             'value': range(6)})
        df.index = pd.to_datetime(df.pop('datetime'), utc=True)
        df.index = df.index.tz_convert('US/Pacific')

        expected = pd.DatetimeIndex(['2011-07-19 07:00:00',
                                     '2011-07-19 08:00:00',
                                     '2011-07-19 09:00:00'], name='datetime')
        expected = expected.tz_localize('UTC').tz_convert('US/Pacific')

        df = df.set_index('label', append=True)
        tm.assert_index_equal(df.index.levels[0], expected)
        tm.assert_index_equal(df.index.levels[1],
                              Index(['a', 'b'], name='label'))

        df = df.swaplevel(0, 1)
        tm.assert_index_equal(df.index.levels[0],
                              Index(['a', 'b'], name='label'))
        tm.assert_index_equal(df.index.levels[1], expected)

        df = DataFrame(np.random.random(6))
        idx1 = pd.DatetimeIndex(['2011-07-19 07:00:00', '2011-07-19 08:00:00',
                                 '2011-07-19 09:00:00', '2011-07-19 07:00:00',
                                 '2011-07-19 08:00:00', '2011-07-19 09:00:00'],
                                tz='US/Eastern')
        idx2 = pd.DatetimeIndex(['2012-04-01 09:00', '2012-04-01 09:00',
                                 '2012-04-01 09:00', '2012-04-02 09:00',
                                 '2012-04-02 09:00', '2012-04-02 09:00'],
                                tz='US/Eastern')
        idx3 = pd.date_range('2011-01-01 09:00', periods=6, tz='Asia/Tokyo')

        df = df.set_index(idx1)
        df = df.set_index(idx2, append=True)
        df = df.set_index(idx3, append=True)

        expected1 = pd.DatetimeIndex(['2011-07-19 07:00:00',
                                      '2011-07-19 08:00:00',
                                      '2011-07-19 09:00:00'], tz='US/Eastern')
        expected2 = pd.DatetimeIndex(['2012-04-01 09:00', '2012-04-02 09:00'],
                                     tz='US/Eastern')

        tm.assert_index_equal(df.index.levels[0], expected1)
        tm.assert_index_equal(df.index.levels[1], expected2)
        tm.assert_index_equal(df.index.levels[2], idx3)

        # GH 7092
        tm.assert_index_equal(df.index.get_level_values(0), idx1)
        tm.assert_index_equal(df.index.get_level_values(1), idx2)
        tm.assert_index_equal(df.index.get_level_values(2), idx3)

    def test_reset_index_datetime(self):
        # GH 3950
        for tz in ['UTC', 'Asia/Tokyo', 'US/Eastern']:
            idx1 = pd.date_range('1/1/2011', periods=5, freq='D', tz=tz,
                                 name='idx1')
            idx2 = Index(range(5), name='idx2', dtype='int64')
            idx = MultiIndex.from_arrays([idx1, idx2])
            df = DataFrame(
                {'a': np.arange(5, dtype='int64'),
                 'b': ['A', 'B', 'C', 'D', 'E']}, index=idx)

            expected = DataFrame({'idx1': [datetime.datetime(2011, 1, 1),
                                           datetime.datetime(2011, 1, 2),
                                           datetime.datetime(2011, 1, 3),
                                           datetime.datetime(2011, 1, 4),
                                           datetime.datetime(2011, 1, 5)],
                                  'idx2': np.arange(5, dtype='int64'),
                                  'a': np.arange(5, dtype='int64'),
                                  'b': ['A', 'B', 'C', 'D', 'E']},
                                 columns=['idx1', 'idx2', 'a', 'b'])
            expected['idx1'] = expected['idx1'].apply(
                lambda d: Timestamp(d, tz=tz))

            tm.assert_frame_equal(df.reset_index(), expected)

            idx3 = pd.date_range('1/1/2012', periods=5, freq='MS',
                                 tz='Europe/Paris', name='idx3')
            idx = MultiIndex.from_arrays([idx1, idx2, idx3])
            df = DataFrame(
                {'a': np.arange(5, dtype='int64'),
                 'b': ['A', 'B', 'C', 'D', 'E']}, index=idx)

            expected = DataFrame({'idx1': [datetime.datetime(2011, 1, 1),
                                           datetime.datetime(2011, 1, 2),
                                           datetime.datetime(2011, 1, 3),
                                           datetime.datetime(2011, 1, 4),
                                           datetime.datetime(2011, 1, 5)],
                                  'idx2': np.arange(5, dtype='int64'),
                                  'idx3': [datetime.datetime(2012, 1, 1),
                                           datetime.datetime(2012, 2, 1),
                                           datetime.datetime(2012, 3, 1),
                                           datetime.datetime(2012, 4, 1),
                                           datetime.datetime(2012, 5, 1)],
                                  'a': np.arange(5, dtype='int64'),
                                  'b': ['A', 'B', 'C', 'D', 'E']},
                                 columns=['idx1', 'idx2', 'idx3', 'a', 'b'])
            expected['idx1'] = expected['idx1'].apply(
                lambda d: Timestamp(d, tz=tz))
            expected['idx3'] = expected['idx3'].apply(
                lambda d: Timestamp(d, tz='Europe/Paris'))
            tm.assert_frame_equal(df.reset_index(), expected)

            # GH 7793
            idx = MultiIndex.from_product([['a', 'b'], pd.date_range(
                '20130101', periods=3, tz=tz)])
            df = DataFrame(
                np.arange(6, dtype='int64').reshape(
                    6, 1), columns=['a'], index=idx)

            expected = DataFrame({'level_0': 'a a a b b b'.split(),
                                  'level_1': [
                                  datetime.datetime(2013, 1, 1),
                                  datetime.datetime(2013, 1, 2),
                                  datetime.datetime(2013, 1, 3)] * 2,
                                  'a': np.arange(6, dtype='int64')},
                                 columns=['level_0', 'level_1', 'a'])
            expected['level_1'] = expected['level_1'].apply(
                lambda d: Timestamp(d, freq='D', tz=tz))
            tm.assert_frame_equal(df.reset_index(), expected)

    def test_reset_index_period(self):
        # GH 7746
        idx = MultiIndex.from_product(
            [pd.period_range('20130101', periods=3, freq='M'), list('abc')],
            names=['month', 'feature'])

        df = DataFrame(np.arange(9, dtype='int64').reshape(-1, 1),
                       index=idx, columns=['a'])
        expected = DataFrame({
            'month': ([pd.Period('2013-01', freq='M')] * 3 +
                      [pd.Period('2013-02', freq='M')] * 3 +
                      [pd.Period('2013-03', freq='M')] * 3),
            'feature': ['a', 'b', 'c'] * 3,
            'a': np.arange(9, dtype='int64')
        }, columns=['month', 'feature', 'a'])
        tm.assert_frame_equal(df.reset_index(), expected)

    def test_reset_index_multiindex_columns(self):
        levels = [['A', ''], ['B', 'b']]
        df = DataFrame([[0, 2], [1, 3]],
                       columns=MultiIndex.from_tuples(levels))
        result = df[['B']].rename_axis('A').reset_index()
        tm.assert_frame_equal(result, df)

        # gh-16120: already existing column
        with tm.assert_raises_regex(ValueError,
                                    (r"cannot insert \('A', ''\), "
                                     "already exists")):
            df.rename_axis('A').reset_index()

        # gh-16164: multiindex (tuple) full key
        result = df.set_index([('A', '')]).reset_index()
        tm.assert_frame_equal(result, df)

        # with additional (unnamed) index level
        idx_col = DataFrame([[0], [1]],
                            columns=MultiIndex.from_tuples([('level_0', '')]))
        expected = pd.concat([idx_col, df[[('B', 'b'), ('A', '')]]], axis=1)
        result = df.set_index([('B', 'b')], append=True).reset_index()
        tm.assert_frame_equal(result, expected)

        # with index name which is a too long tuple...
        with tm.assert_raises_regex(ValueError,
                                    ("Item must have length equal to number "
                                     "of levels.")):
            df.rename_axis([('C', 'c', 'i')]).reset_index()

        # or too short...
        levels = [['A', 'a', ''], ['B', 'b', 'i']]
        df2 = DataFrame([[0, 2], [1, 3]],
                        columns=MultiIndex.from_tuples(levels))
        idx_col = DataFrame([[0], [1]],
                            columns=MultiIndex.from_tuples([('C', 'c', 'ii')]))
        expected = pd.concat([idx_col, df2], axis=1)
        result = df2.rename_axis([('C', 'c')]).reset_index(col_fill='ii')
        tm.assert_frame_equal(result, expected)

        # ... which is incompatible with col_fill=None
        with tm.assert_raises_regex(ValueError,
                                    ("col_fill=None is incompatible with "
                                     r"incomplete column name \('C', 'c'\)")):
            df2.rename_axis([('C', 'c')]).reset_index(col_fill=None)

        # with col_level != 0
        result = df2.rename_axis([('c', 'ii')]).reset_index(col_level=1,
                                                            col_fill='C')
        tm.assert_frame_equal(result, expected)

    def test_set_index_period(self):
        # GH 6631
        df = DataFrame(np.random.random(6))
        idx1 = pd.period_range('2011-01-01', periods=3, freq='M')
        idx1 = idx1.append(idx1)
        idx2 = pd.period_range('2013-01-01 09:00', periods=2, freq='H')
        idx2 = idx2.append(idx2).append(idx2)
        idx3 = pd.period_range('2005', periods=6, freq='A')

        df = df.set_index(idx1)
        df = df.set_index(idx2, append=True)
        df = df.set_index(idx3, append=True)

        expected1 = pd.period_range('2011-01-01', periods=3, freq='M')
        expected2 = pd.period_range('2013-01-01 09:00', periods=2, freq='H')

        tm.assert_index_equal(df.index.levels[0], expected1)
        tm.assert_index_equal(df.index.levels[1], expected2)
        tm.assert_index_equal(df.index.levels[2], idx3)

        tm.assert_index_equal(df.index.get_level_values(0), idx1)
        tm.assert_index_equal(df.index.get_level_values(1), idx2)
        tm.assert_index_equal(df.index.get_level_values(2), idx3)

    def test_repeat(self):
        # GH 9361
        # fixed by # GH 7891
        m_idx = MultiIndex.from_tuples([(1, 2), (3, 4), (5, 6), (7, 8)])
        data = ['a', 'b', 'c', 'd']
        m_df = Series(data, index=m_idx)
        assert m_df.repeat(3).shape == (3 * len(data), )

    def test_iloc_mi(self):
        # GH 13797
        # Test if iloc can handle integer locations in MultiIndexed DataFrame

        data = [['str00', 'str01'], ['str10', 'str11'], ['str20', 'srt21'],
                ['str30', 'str31'], ['str40', 'str41']]

        mi = MultiIndex.from_tuples(
            [('CC', 'A'), ('CC', 'B'), ('CC', 'B'), ('BB', 'a'), ('BB', 'b')])

        expected = DataFrame(data)
        df_mi = DataFrame(data, index=mi)

        result = DataFrame([[df_mi.iloc[r, c] for c in range(2)]
                            for r in range(5)])

        tm.assert_frame_equal(result, expected)


class TestSorted(Base):
    """ everything you wanted to test about sorting """

    def test_sort_index_preserve_levels(self):
        result = self.frame.sort_index()
        assert result.index.names == self.frame.index.names

    def test_sorting_repr_8017(self):

        np.random.seed(0)
        data = np.random.randn(3, 4)

        for gen, extra in [([1., 3., 2., 5.], 4.), ([1, 3, 2, 5], 4),
                           ([Timestamp('20130101'), Timestamp('20130103'),
                             Timestamp('20130102'), Timestamp('20130105')],
                            Timestamp('20130104')),
                           (['1one', '3one', '2one', '5one'], '4one')]:
            columns = MultiIndex.from_tuples([('red', i) for i in gen])
            df = DataFrame(data, index=list('def'), columns=columns)
            df2 = pd.concat([df,
                             DataFrame('world', index=list('def'),
                                       columns=MultiIndex.from_tuples(
                                           [('red', extra)]))], axis=1)

            # check that the repr is good
            # make sure that we have a correct sparsified repr
            # e.g. only 1 header of read
            assert str(df2).splitlines()[0].split() == ['red']

            # GH 8017
            # sorting fails after columns added

            # construct single-dtype then sort
            result = df.copy().sort_index(axis=1)
            expected = df.iloc[:, [0, 2, 1, 3]]
            tm.assert_frame_equal(result, expected)

            result = df2.sort_index(axis=1)
            expected = df2.iloc[:, [0, 2, 1, 4, 3]]
            tm.assert_frame_equal(result, expected)

            # setitem then sort
            result = df.copy()
            result[('red', extra)] = 'world'

            result = result.sort_index(axis=1)
            tm.assert_frame_equal(result, expected)

    def test_sort_index_level(self):
        df = self.frame.copy()
        df.index = np.arange(len(df))

        # axis=1

        # series
        a_sorted = self.frame['A'].sort_index(level=0)

        # preserve names
        assert a_sorted.index.names == self.frame.index.names

        # inplace
        rs = self.frame.copy()
        rs.sort_index(level=0, inplace=True)
        tm.assert_frame_equal(rs, self.frame.sort_index(level=0))

    def test_sort_index_level_large_cardinality(self):

        # #2684 (int64)
        index = MultiIndex.from_arrays([np.arange(4000)] * 3)
        df = DataFrame(np.random.randn(4000), index=index, dtype=np.int64)

        # it works!
        result = df.sort_index(level=0)
        assert result.index.lexsort_depth == 3

        # #2684 (int32)
        index = MultiIndex.from_arrays([np.arange(4000)] * 3)
        df = DataFrame(np.random.randn(4000), index=index, dtype=np.int32)

        # it works!
        result = df.sort_index(level=0)
        assert (result.dtypes.values == df.dtypes.values).all()
        assert result.index.lexsort_depth == 3

    def test_sort_index_level_by_name(self):
        self.frame.index.names = ['first', 'second']
        result = self.frame.sort_index(level='second')
        expected = self.frame.sort_index(level=1)
        tm.assert_frame_equal(result, expected)

    def test_sort_index_level_mixed(self):
        sorted_before = self.frame.sort_index(level=1)

        df = self.frame.copy()
        df['foo'] = 'bar'
        sorted_after = df.sort_index(level=1)
        tm.assert_frame_equal(sorted_before,
                              sorted_after.drop(['foo'], axis=1))

        dft = self.frame.T
        sorted_before = dft.sort_index(level=1, axis=1)
        dft['foo', 'three'] = 'bar'

        sorted_after = dft.sort_index(level=1, axis=1)
        tm.assert_frame_equal(sorted_before.drop([('foo', 'three')], axis=1),
                              sorted_after.drop([('foo', 'three')], axis=1))

    def test_is_lexsorted(self):
        levels = [[0, 1], [0, 1, 2]]

        index = MultiIndex(levels=levels,
                           labels=[[0, 0, 0, 1, 1, 1], [0, 1, 2, 0, 1, 2]])
        assert index.is_lexsorted()

        index = MultiIndex(levels=levels,
                           labels=[[0, 0, 0, 1, 1, 1], [0, 1, 2, 0, 2, 1]])
        assert not index.is_lexsorted()

        index = MultiIndex(levels=levels,
                           labels=[[0, 0, 1, 0, 1, 1], [0, 1, 0, 2, 2, 1]])
        assert not index.is_lexsorted()
        assert index.lexsort_depth == 0

    def test_getitem_multilevel_index_tuple_not_sorted(self):
        index_columns = list("abc")
        df = DataFrame([[0, 1, 0, "x"], [0, 0, 1, "y"]],
                       columns=index_columns + ["data"])
        df = df.set_index(index_columns)
        query_index = df.index[:1]
        rs = df.loc[query_index, "data"]

        xp_idx = MultiIndex.from_tuples([(0, 1, 0)], names=['a', 'b', 'c'])
        xp = Series(['x'], index=xp_idx, name='data')
        tm.assert_series_equal(rs, xp)

    def test_getitem_slice_not_sorted(self):
        df = self.frame.sort_index(level=1).T

        # buglet with int typechecking
        result = df.iloc[:, :np.int32(3)]
        expected = df.reindex(columns=df.columns[:3])
        tm.assert_frame_equal(result, expected)

    def test_frame_getitem_not_sorted2(self):
        # 13431
        df = DataFrame({'col1': ['b', 'd', 'b', 'a'],
                        'col2': [3, 1, 1, 2],
                        'data': ['one', 'two', 'three', 'four']})

        df2 = df.set_index(['col1', 'col2'])
        df2_original = df2.copy()

        df2.index.set_levels(['b', 'd', 'a'], level='col1', inplace=True)
        df2.index.set_labels([0, 1, 0, 2], level='col1', inplace=True)
        assert not df2.index.is_lexsorted()
        assert not df2.index.is_monotonic

        assert df2_original.index.equals(df2.index)
        expected = df2.sort_index()
        assert expected.index.is_lexsorted()
        assert expected.index.is_monotonic

        result = df2.sort_index(level=0)
        assert result.index.is_lexsorted()
        assert result.index.is_monotonic
        tm.assert_frame_equal(result, expected)

    def test_frame_getitem_not_sorted(self):
        df = self.frame.T
        df['foo', 'four'] = 'foo'

        arrays = [np.array(x) for x in zip(*df.columns.values)]

        result = df['foo']
        result2 = df.loc[:, 'foo']
        expected = df.reindex(columns=df.columns[arrays[0] == 'foo'])
        expected.columns = expected.columns.droplevel(0)
        tm.assert_frame_equal(result, expected)
        tm.assert_frame_equal(result2, expected)

        df = df.T
        result = df.xs('foo')
        result2 = df.loc['foo']
        expected = df.reindex(df.index[arrays[0] == 'foo'])
        expected.index = expected.index.droplevel(0)
        tm.assert_frame_equal(result, expected)
        tm.assert_frame_equal(result2, expected)

    def test_series_getitem_not_sorted(self):
        arrays = [['bar', 'bar', 'baz', 'baz', 'qux', 'qux', 'foo', 'foo'],
                  ['one', 'two', 'one', 'two', 'one', 'two', 'one', 'two']]
        tuples = lzip(*arrays)
        index = MultiIndex.from_tuples(tuples)
        s = Series(randn(8), index=index)

        arrays = [np.array(x) for x in zip(*index.values)]

        result = s['qux']
        result2 = s.loc['qux']
        expected = s[arrays[0] == 'qux']
        expected.index = expected.index.droplevel(0)
        tm.assert_series_equal(result, expected)
        tm.assert_series_equal(result2, expected)

    def test_sort_index_and_reconstruction(self):

        # 15622
        # lexsortedness should be identical
        # across MultiIndex consruction methods

        df = DataFrame([[1, 1], [2, 2]], index=list('ab'))
        expected = DataFrame([[1, 1], [2, 2], [1, 1], [2, 2]],
                             index=MultiIndex.from_tuples([(0.5, 'a'),
                                                           (0.5, 'b'),
                                                           (0.8, 'a'),
                                                           (0.8, 'b')]))
        assert expected.index.is_lexsorted()

        result = DataFrame(
            [[1, 1], [2, 2], [1, 1], [2, 2]],
            index=MultiIndex.from_product([[0.5, 0.8], list('ab')]))
        result = result.sort_index()
        assert result.index.is_lexsorted()
        assert result.index.is_monotonic

        tm.assert_frame_equal(result, expected)

        result = DataFrame(
            [[1, 1], [2, 2], [1, 1], [2, 2]],
            index=MultiIndex(levels=[[0.5, 0.8], ['a', 'b']],
                             labels=[[0, 0, 1, 1], [0, 1, 0, 1]]))
        result = result.sort_index()
        assert result.index.is_lexsorted()

        tm.assert_frame_equal(result, expected)

        concatted = pd.concat([df, df], keys=[0.8, 0.5])
        result = concatted.sort_index()

        assert result.index.is_lexsorted()
        assert result.index.is_monotonic

        tm.assert_frame_equal(result, expected)

        # 14015
        df = DataFrame([[1, 2], [6, 7]],
                       columns=MultiIndex.from_tuples(
                           [(0, '20160811 12:00:00'),
                            (0, '20160809 12:00:00')],
                           names=['l1', 'Date']))

        df.columns.set_levels(pd.to_datetime(df.columns.levels[1]),
                              level=1,
                              inplace=True)
        assert not df.columns.is_lexsorted()
        assert not df.columns.is_monotonic
        result = df.sort_index(axis=1)
        assert result.columns.is_lexsorted()
        assert result.columns.is_monotonic
        result = df.sort_index(axis=1, level=1)
        assert result.columns.is_lexsorted()
        assert result.columns.is_monotonic

    def test_sort_index_and_reconstruction_doc_example(self):
        # doc example
        df = DataFrame({'value': [1, 2, 3, 4]},
                       index=MultiIndex(
                           levels=[['a', 'b'], ['bb', 'aa']],
                           labels=[[0, 0, 1, 1], [0, 1, 0, 1]]))
        assert df.index.is_lexsorted()
        assert not df.index.is_monotonic

        # sort it
        expected = DataFrame({'value': [2, 1, 4, 3]},
                             index=MultiIndex(
                                 levels=[['a', 'b'], ['aa', 'bb']],
                                 labels=[[0, 0, 1, 1], [0, 1, 0, 1]]))
        result = df.sort_index()
        assert result.index.is_lexsorted()
        assert result.index.is_monotonic

        tm.assert_frame_equal(result, expected)

        # reconstruct
        result = df.sort_index().copy()
        result.index = result.index._sort_levels_monotonic()
        assert result.index.is_lexsorted()
        assert result.index.is_monotonic

        tm.assert_frame_equal(result, expected)

    def test_sort_index_reorder_on_ops(self):
        # 15687
        df = DataFrame(
            np.random.randn(8, 2),
            index=MultiIndex.from_product(
                [['a', 'b'], ['big', 'small'], ['red', 'blu']],
                names=['letter', 'size', 'color']),
            columns=['near', 'far'])
        df = df.sort_index()

        def my_func(group):
            group.index = ['newz', 'newa']
            return group

        result = df.groupby(level=['letter', 'size']).apply(
            my_func).sort_index()
        expected = MultiIndex.from_product(
            [['a', 'b'], ['big', 'small'], ['newa', 'newz']],
            names=['letter', 'size', None])

        tm.assert_index_equal(result.index, expected)

    def test_sort_non_lexsorted(self):
        # degenerate case where we sort but don't
        # have a satisfying result :<
        # GH 15797
        idx = MultiIndex([['A', 'B', 'C'],
                          ['c', 'b', 'a']],
                         [[0, 1, 2, 0, 1, 2],
                          [0, 2, 1, 1, 0, 2]])

        df = DataFrame({'col': range(len(idx))},
                       index=idx,
                       dtype='int64')
        assert df.index.is_lexsorted() is False
        assert df.index.is_monotonic is False

        sorted = df.sort_index()
        assert sorted.index.is_lexsorted() is True
        assert sorted.index.is_monotonic is True

        expected = DataFrame(
            {'col': [1, 4, 5, 2]},
            index=MultiIndex.from_tuples([('B', 'a'), ('B', 'c'),
                                          ('C', 'a'), ('C', 'b')]),
            dtype='int64')
        result = sorted.loc[pd.IndexSlice['B':'C', 'a':'c'], :]
        tm.assert_frame_equal(result, expected)

    def test_sort_index_nan(self):
        # GH 14784
        # incorrect sorting w.r.t. nans
        tuples = [[12, 13], [np.nan, np.nan], [np.nan, 3], [1, 2]]
        mi = MultiIndex.from_tuples(tuples)

        df = DataFrame(np.arange(16).reshape(4, 4),
                       index=mi, columns=list('ABCD'))
        s = Series(np.arange(4), index=mi)

        df2 = DataFrame({
            'date': pd.to_datetime([
                '20121002', '20121007', '20130130', '20130202', '20130305',
                '20121002', '20121207', '20130130', '20130202', '20130305',
                '20130202', '20130305'
            ]),
            'user_id': [1, 1, 1, 1, 1, 3, 3, 3, 5, 5, 5, 5],
            'whole_cost': [1790, np.nan, 280, 259, np.nan, 623, 90, 312,
                           np.nan, 301, 359, 801],
            'cost': [12, 15, 10, 24, 39, 1, 0, np.nan, 45, 34, 1, 12]
        }).set_index(['date', 'user_id'])

        # sorting frame, default nan position is last
        result = df.sort_index()
        expected = df.iloc[[3, 0, 2, 1], :]
        tm.assert_frame_equal(result, expected)

        # sorting frame, nan position last
        result = df.sort_index(na_position='last')
        expected = df.iloc[[3, 0, 2, 1], :]
        tm.assert_frame_equal(result, expected)

        # sorting frame, nan position first
        result = df.sort_index(na_position='first')
        expected = df.iloc[[1, 2, 3, 0], :]
        tm.assert_frame_equal(result, expected)

        # sorting frame with removed rows
        result = df2.dropna().sort_index()
        expected = df2.sort_index().dropna()
        tm.assert_frame_equal(result, expected)

        # sorting series, default nan position is last
        result = s.sort_index()
        expected = s.iloc[[3, 0, 2, 1]]
        tm.assert_series_equal(result, expected)

        # sorting series, nan position last
        result = s.sort_index(na_position='last')
        expected = s.iloc[[3, 0, 2, 1]]
        tm.assert_series_equal(result, expected)

        # sorting series, nan position first
        result = s.sort_index(na_position='first')
        expected = s.iloc[[1, 2, 3, 0]]
        tm.assert_series_equal(result, expected)

    def test_sort_ascending_list(self):
        # GH: 16934

        # Set up a Series with a three level MultiIndex
        arrays = [['bar', 'bar', 'baz', 'baz', 'foo', 'foo', 'qux', 'qux'],
                  ['one', 'two', 'one', 'two', 'one', 'two', 'one', 'two'],
                  [4, 3, 2, 1, 4, 3, 2, 1]]
        tuples = lzip(*arrays)
        mi = MultiIndex.from_tuples(tuples, names=['first', 'second', 'third'])
        s = Series(range(8), index=mi)

        # Sort with boolean ascending
        result = s.sort_index(level=['third', 'first'], ascending=False)
        expected = s.iloc[[4, 0, 5, 1, 6, 2, 7, 3]]
        tm.assert_series_equal(result, expected)

        # Sort with list of boolean ascending
        result = s.sort_index(level=['third', 'first'],
                              ascending=[False, True])
        expected = s.iloc[[0, 4, 1, 5, 2, 6, 3, 7]]
        tm.assert_series_equal(result, expected)<|MERGE_RESOLUTION|>--- conflicted
+++ resolved
@@ -10,11 +10,7 @@
 import numpy as np
 
 from pandas.core.index import Index, MultiIndex
-<<<<<<< HEAD
-from pandas import Panel, DataFrame, Series, notna, isna, Timestamp, concat
-=======
-from pandas import Panel, DataFrame, Series, notna, isna, Timestamp, read_csv
->>>>>>> d09db1fe
+from pandas import Panel, DataFrame, Series, notna, isna, Timestamp, concat, read_csv
 
 from pandas.core.dtypes.common import is_float_dtype, is_integer_dtype
 import pandas.core.common as com
