--- conflicted
+++ resolved
@@ -11,11 +11,7 @@
 import numpy as np
 
 from pandas.core.panel import LongPanel
-<<<<<<< HEAD
-from pandas.core.api import DataMatrix, Index, Series
-=======
 from pandas.core.api import DataFrame, Index, Series
->>>>>>> 2d5e3d08
 from pandas.stats.api import ols
 from pandas.stats.plm import NonPooledPanelOLS
 from pandas.util.testing import (assert_almost_equal, assert_series_equal,
@@ -68,13 +64,8 @@
     def checkDataSet(self, dataset, start=None, end=None, skip_moving=False):
         exog = dataset.exog[start : end]
         endog = dataset.endog[start : end]
-<<<<<<< HEAD
-        x = DataMatrix(exog, index=np.arange(exog.shape[0]),
-                       columns=np.arange(exog.shape[1]))
-=======
         x = DataFrame(exog, index=np.arange(exog.shape[0]),
                       columns=np.arange(exog.shape[1]))
->>>>>>> 2d5e3d08
         y = Series(endog, index=np.arange(len(endog)))
 
         self.checkOLS(exog, endog, x, y)
@@ -259,11 +250,7 @@
                  datetime(2000, 1, 4),
                  datetime(2000, 1, 5)]
         cols = ['A', 'B']
-<<<<<<< HEAD
-        weights = DataMatrix(data, index=index, columns=cols)
-=======
         weights = DataFrame(data, index=index, columns=cols)
->>>>>>> 2d5e3d08
 
         result = ols(y=self.panel_y2, x=self.panel_x2, weights=weights)
 
@@ -389,18 +376,12 @@
                             nw_overlap=True)
 
     def testRollingWithWeights(self):
-<<<<<<< HEAD
-        weights = self.panel_y.copy()
-
-        weights.values = np.random.standard_normal(weights.values.shape)
-=======
         idx = self.panel_y.index
         cols = self.panel_y.columns
 
 
         weights = DataFrame(np.random.standard_normal((len(idx), len(cols))),
                             index=idx, columns=cols)
->>>>>>> 2d5e3d08
         self.checkMovingOLS(self.panel_x,
                             self.panel_y, weights=weights)
 
