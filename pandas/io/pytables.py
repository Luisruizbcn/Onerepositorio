--- conflicted
+++ resolved
@@ -2047,16 +2047,10 @@
                 )
 
     def update_info(self, info):
-<<<<<<< HEAD
-        """ set/update the info for this indexable with the key/value
-            if there is a conflict raise/warn as needed """
-=======
         """
         set/update the info for this indexable with the key/value
         if there is a conflict raise/warn as needed
         """
-
->>>>>>> 1117328d
         for key in self._info_fields:
 
             value = getattr(self, key, None)
@@ -2600,16 +2594,10 @@
         return True
 
     def infer_axes(self):
-<<<<<<< HEAD
-        """ infer the axes of my storer
-              return a boolean indicating if we have a valid storer or not """
-=======
         """
         infer the axes of my storer
         return a boolean indicating if we have a valid storer or not
         """
-
->>>>>>> 1117328d
         s = self.storable
         if s is None:
             return False
@@ -4174,15 +4162,9 @@
         table.write_data(chunksize, dropna=dropna)
 
     def write_data(self, chunksize: Optional[int], dropna: bool = False):
-<<<<<<< HEAD
-        """ we form the data into a 2-d including indexes,values,mask
-            write chunk-by-chunk """
-=======
         """
         we form the data into a 2-d including indexes,values,mask write chunk-by-chunk
         """
-
->>>>>>> 1117328d
         names = self.dtype.names
         nrows = self.nrows_expected
 
