"""
High level interface to PyTables for reading and writing pandas data structures
to disk
"""
from __future__ import annotations

from contextlib import suppress
import copy
from datetime import date, tzinfo
import itertools
import os
import re
from textwrap import dedent
from typing import (
    TYPE_CHECKING,
    Any,
    Callable,
    Dict,
    Hashable,
    List,
    Optional,
    Sequence,
    Tuple,
    Type,
    Union,
    cast,
)
import warnings

import numpy as np

from pandas._config import config, get_option

from pandas._libs import lib, writers as libwriters
from pandas._libs.tslibs import timezones
from pandas._typing import ArrayLike, DtypeArg, FrameOrSeries, FrameOrSeriesUnion, Shape
from pandas.compat._optional import import_optional_dependency
from pandas.compat.pickle_compat import patch_pickle
from pandas.errors import PerformanceWarning
from pandas.util._decorators import cache_readonly

from pandas.core.dtypes.common import (
    ensure_object,
    is_categorical_dtype,
    is_complex_dtype,
    is_datetime64_dtype,
    is_datetime64tz_dtype,
    is_extension_array_dtype,
    is_list_like,
    is_string_dtype,
    is_timedelta64_dtype,
    needs_i8_conversion,
)
from pandas.core.dtypes.missing import array_equivalent

from pandas import (
    DataFrame,
    DatetimeIndex,
    Index,
    Int64Index,
    MultiIndex,
    PeriodIndex,
    Series,
    TimedeltaIndex,
    concat,
    isna,
)
from pandas.core.arrays import Categorical, DatetimeArray, PeriodArray
import pandas.core.common as com
from pandas.core.computation.pytables import PyTablesExpr, maybe_expression
from pandas.core.construction import extract_array
from pandas.core.indexes.api import ensure_index
from pandas.core.internals import BlockManager

from pandas.io.common import stringify_path
from pandas.io.formats.printing import adjoin, pprint_thing

if TYPE_CHECKING:
    from tables import Col, File, Node

    from pandas.core.internals import Block


# versioning attribute
_version = "0.15.2"

# encoding
_default_encoding = "UTF-8"


def _ensure_decoded(s):
    """ if we have bytes, decode them to unicode """
    if isinstance(s, np.bytes_):
        s = s.decode("UTF-8")
    return s


def _ensure_encoding(encoding):
    # set the encoding if we need
    if encoding is None:
        encoding = _default_encoding

    return encoding


def _ensure_str(name):
    """
    Ensure that an index / column name is a str (python 3); otherwise they
    may be np.string dtype. Non-string dtypes are passed through unchanged.

    https://github.com/pandas-dev/pandas/issues/13492
    """
    if isinstance(name, str):
        name = str(name)
    return name


Term = PyTablesExpr


def _ensure_term(where, scope_level: int):
    """
    Ensure that the where is a Term or a list of Term.

    This makes sure that we are capturing the scope of variables that are
    passed create the terms here with a frame_level=2 (we are 2 levels down)
    """
    # only consider list/tuple here as an ndarray is automatically a coordinate
    # list
    level = scope_level + 1
    if isinstance(where, (list, tuple)):
        where = [
            Term(term, scope_level=level + 1) if maybe_expression(term) else term
            for term in where
            if term is not None
        ]
    elif maybe_expression(where):
        where = Term(where, scope_level=level)
    return where if where is None or len(where) else None


class PossibleDataLossError(Exception):
    pass


class ClosedFileError(Exception):
    pass


class IncompatibilityWarning(Warning):
    pass


incompatibility_doc = """
where criteria is being ignored as this version [%s] is too old (or
not-defined), read the file in and write it out to a new file to upgrade (with
the copy_to method)
"""


class AttributeConflictWarning(Warning):
    pass


attribute_conflict_doc = """
the [%s] attribute of the existing index is [%s] which conflicts with the new
[%s], resetting the attribute to None
"""


class DuplicateWarning(Warning):
    pass


duplicate_doc = """
duplicate entries in table, taking most recently appended
"""

performance_doc = """
your performance may suffer as PyTables will pickle object types that it cannot
map directly to c-types [inferred_type->%s,key->%s] [items->%s]
"""

# formats
_FORMAT_MAP = {"f": "fixed", "fixed": "fixed", "t": "table", "table": "table"}

# axes map
_AXES_MAP = {DataFrame: [0]}

# register our configuration options
dropna_doc = """
: boolean
    drop ALL nan rows when appending to a table
"""
format_doc = """
: format
    default format writing format, if None, then
    put will default to 'fixed' and append will default to 'table'
"""

with config.config_prefix("io.hdf"):
    config.register_option("dropna_table", False, dropna_doc, validator=config.is_bool)
    config.register_option(
        "default_format",
        None,
        format_doc,
        validator=config.is_one_of_factory(["fixed", "table", None]),
    )

# oh the troubles to reduce import time
_table_mod = None
_table_file_open_policy_is_strict = False


def _tables():
    global _table_mod
    global _table_file_open_policy_is_strict
    if _table_mod is None:
        import tables

        _table_mod = tables

        # set the file open policy
        # return the file open policy; this changes as of pytables 3.1
        # depending on the HDF5 version
        with suppress(AttributeError):
            _table_file_open_policy_is_strict = (
                tables.file._FILE_OPEN_POLICY == "strict"
            )

    return _table_mod


# interface to/from ###


def to_hdf(
    path_or_buf,
    key: str,
    value: FrameOrSeries,
    mode: str = "a",
    complevel: Optional[int] = None,
    complib: Optional[str] = None,
    append: bool = False,
    format: Optional[str] = None,
    index: bool = True,
    min_itemsize: Optional[Union[int, Dict[str, int]]] = None,
    nan_rep=None,
    dropna: Optional[bool] = None,
    data_columns: Optional[Union[bool, List[str]]] = None,
    errors: str = "strict",
    encoding: str = "UTF-8",
):
    """ store this object, close it if we opened it """
    if append:
        f = lambda store: store.append(
            key,
            value,
            format=format,
            index=index,
            min_itemsize=min_itemsize,
            nan_rep=nan_rep,
            dropna=dropna,
            data_columns=data_columns,
            errors=errors,
            encoding=encoding,
        )
    else:
        # NB: dropna is not passed to `put`
        f = lambda store: store.put(
            key,
            value,
            format=format,
            index=index,
            min_itemsize=min_itemsize,
            nan_rep=nan_rep,
            data_columns=data_columns,
            errors=errors,
            encoding=encoding,
            dropna=dropna,
        )

    path_or_buf = stringify_path(path_or_buf)
    if isinstance(path_or_buf, str):
        with HDFStore(
            path_or_buf, mode=mode, complevel=complevel, complib=complib
        ) as store:
            f(store)
    else:
        f(path_or_buf)


def read_hdf(
    path_or_buf,
    key=None,
    mode: str = "r",
    errors: str = "strict",
    where=None,
    start: Optional[int] = None,
    stop: Optional[int] = None,
    columns=None,
    iterator=False,
    chunksize: Optional[int] = None,
    **kwargs,
):
    """
    Read from the store, close it if we opened it.

    Retrieve pandas object stored in file, optionally based on where
    criteria.

    .. warning::

       Pandas uses PyTables for reading and writing HDF5 files, which allows
       serializing object-dtype data with pickle when using the "fixed" format.
       Loading pickled data received from untrusted sources can be unsafe.

       See: https://docs.python.org/3/library/pickle.html for more.

    Parameters
    ----------
    path_or_buf : str, path object, pandas.HDFStore or file-like object
        Any valid string path is acceptable. The string could be a URL. Valid
        URL schemes include http, ftp, s3, and file. For file URLs, a host is
        expected. A local file could be: ``file://localhost/path/to/table.h5``.

        If you want to pass in a path object, pandas accepts any
        ``os.PathLike``.

        Alternatively, pandas accepts an open :class:`pandas.HDFStore` object.

        By file-like object, we refer to objects with a ``read()`` method,
        such as a file handle (e.g. via builtin ``open`` function)
        or ``StringIO``.
    key : object, optional
        The group identifier in the store. Can be omitted if the HDF file
        contains a single pandas object.
    mode : {'r', 'r+', 'a'}, default 'r'
        Mode to use when opening the file. Ignored if path_or_buf is a
        :class:`pandas.HDFStore`. Default is 'r'.
    errors : str, default 'strict'
        Specifies how encoding and decoding errors are to be handled.
        See the errors argument for :func:`open` for a full list
        of options.
    where : list, optional
        A list of Term (or convertible) objects.
    start : int, optional
        Row number to start selection.
    stop  : int, optional
        Row number to stop selection.
    columns : list, optional
        A list of columns names to return.
    iterator : bool, optional
        Return an iterator object.
    chunksize : int, optional
        Number of rows to include in an iteration when using an iterator.
    **kwargs
        Additional keyword arguments passed to HDFStore.

    Returns
    -------
    item : object
        The selected object. Return type depends on the object stored.

    See Also
    --------
    DataFrame.to_hdf : Write a HDF file from a DataFrame.
    HDFStore : Low-level access to HDF files.

    Examples
    --------
    >>> df = pd.DataFrame([[1, 1.0, 'a']], columns=['x', 'y', 'z'])
    >>> df.to_hdf('./store.h5', 'data')
    >>> reread = pd.read_hdf('./store.h5')
    """
    if mode not in ["r", "r+", "a"]:
        raise ValueError(
            f"mode {mode} is not allowed while performing a read. "
            f"Allowed modes are r, r+ and a."
        )
    # grab the scope
    if where is not None:
        where = _ensure_term(where, scope_level=1)

    if isinstance(path_or_buf, HDFStore):
        if not path_or_buf.is_open:
            raise OSError("The HDFStore must be open for reading.")

        store = path_or_buf
        auto_close = False
    else:
        path_or_buf = stringify_path(path_or_buf)
        if not isinstance(path_or_buf, str):
            raise NotImplementedError(
                "Support for generic buffers has not been implemented."
            )
        try:
            exists = os.path.exists(path_or_buf)

        # if filepath is too long
        except (TypeError, ValueError):
            exists = False

        if not exists:
            raise FileNotFoundError(f"File {path_or_buf} does not exist")

        store = HDFStore(path_or_buf, mode=mode, errors=errors, **kwargs)
        # can't auto open/close if we are using an iterator
        # so delegate to the iterator
        auto_close = True

    try:
        if key is None:
            groups = store.groups()
            if len(groups) == 0:
                raise ValueError(
                    "Dataset(s) incompatible with Pandas data types, "
                    "not table, or no datasets found in HDF5 file."
                )
            candidate_only_group = groups[0]

            # For the HDF file to have only one dataset, all other groups
            # should then be metadata groups for that candidate group. (This
            # assumes that the groups() method enumerates parent groups
            # before their children.)
            for group_to_check in groups[1:]:
                if not _is_metadata_of(group_to_check, candidate_only_group):
                    raise ValueError(
                        "key must be provided when HDF5 "
                        "file contains multiple datasets."
                    )
            key = candidate_only_group._v_pathname
        return store.select(
            key,
            where=where,
            start=start,
            stop=stop,
            columns=columns,
            iterator=iterator,
            chunksize=chunksize,
            auto_close=auto_close,
        )
    except (ValueError, TypeError, KeyError):
        if not isinstance(path_or_buf, HDFStore):
            # if there is an error, close the store if we opened it.
            with suppress(AttributeError):
                store.close()

        raise


def _is_metadata_of(group: Node, parent_group: Node) -> bool:
    """Check if a given group is a metadata group for a given parent_group."""
    if group._v_depth <= parent_group._v_depth:
        return False

    current = group
    while current._v_depth > 1:
        parent = current._v_parent
        if parent == parent_group and current._v_name == "meta":
            return True
        current = current._v_parent
    return False


class HDFStore:
    """
    Dict-like IO interface for storing pandas objects in PyTables.

    Either Fixed or Table format.

    .. warning::

       Pandas uses PyTables for reading and writing HDF5 files, which allows
       serializing object-dtype data with pickle when using the "fixed" format.
       Loading pickled data received from untrusted sources can be unsafe.

       See: https://docs.python.org/3/library/pickle.html for more.

    Parameters
    ----------
    path : str
        File path to HDF5 file.
    mode : {'a', 'w', 'r', 'r+'}, default 'a'

        ``'r'``
            Read-only; no data can be modified.
        ``'w'``
            Write; a new file is created (an existing file with the same
            name would be deleted).
        ``'a'``
            Append; an existing file is opened for reading and writing,
            and if the file does not exist it is created.
        ``'r+'``
            It is similar to ``'a'``, but the file must already exist.
    complevel : int, 0-9, default None
        Specifies a compression level for data.
        A value of 0 or None disables compression.
    complib : {'zlib', 'lzo', 'bzip2', 'blosc'}, default 'zlib'
        Specifies the compression library to be used.
        As of v0.20.2 these additional compressors for Blosc are supported
        (default if no compressor specified: 'blosc:blosclz'):
        {'blosc:blosclz', 'blosc:lz4', 'blosc:lz4hc', 'blosc:snappy',
         'blosc:zlib', 'blosc:zstd'}.
        Specifying a compression library which is not available issues
        a ValueError.
    fletcher32 : bool, default False
        If applying compression use the fletcher32 checksum.
    **kwargs
        These parameters will be passed to the PyTables open_file method.

    Examples
    --------
    >>> bar = pd.DataFrame(np.random.randn(10, 4))
    >>> store = pd.HDFStore('test.h5')
    >>> store['foo'] = bar   # write to HDF5
    >>> bar = store['foo']   # retrieve
    >>> store.close()

    **Create or load HDF5 file in-memory**

    When passing the `driver` option to the PyTables open_file method through
    **kwargs, the HDF5 file is loaded or created in-memory and will only be
    written when closed:

    >>> bar = pd.DataFrame(np.random.randn(10, 4))
    >>> store = pd.HDFStore('test.h5', driver='H5FD_CORE')
    >>> store['foo'] = bar
    >>> store.close()   # only now, data is written to disk
    """

    _handle: Optional[File]
    _mode: str
    _complevel: int
    _fletcher32: bool

    def __init__(
        self,
        path,
        mode: str = "a",
        complevel: Optional[int] = None,
        complib=None,
        fletcher32: bool = False,
        **kwargs,
    ):

        if "format" in kwargs:
            raise ValueError("format is not a defined argument for HDFStore")

        tables = import_optional_dependency("tables")

        if complib is not None and complib not in tables.filters.all_complibs:
            raise ValueError(
                f"complib only supports {tables.filters.all_complibs} compression."
            )

        if complib is None and complevel is not None:
            complib = tables.filters.default_complib

        self._path = stringify_path(path)
        if mode is None:
            mode = "a"
        self._mode = mode
        self._handle = None
        self._complevel = complevel if complevel else 0
        self._complib = complib
        self._fletcher32 = fletcher32
        self._filters = None
        self.open(mode=mode, **kwargs)

    def __fspath__(self):
        return self._path

    @property
    def root(self):
        """ return the root node """
        self._check_if_open()
        assert self._handle is not None  # for mypy
        return self._handle.root

    @property
    def filename(self):
        return self._path

    def __getitem__(self, key: str):
        return self.get(key)

    def __setitem__(self, key: str, value):
        self.put(key, value)

    def __delitem__(self, key: str):
        return self.remove(key)

    def __getattr__(self, name: str):
        """ allow attribute access to get stores """
        try:
            return self.get(name)
        except (KeyError, ClosedFileError):
            pass
        raise AttributeError(
            f"'{type(self).__name__}' object has no attribute '{name}'"
        )

    def __contains__(self, key: str) -> bool:
        """
        check for existence of this key
        can match the exact pathname or the pathnm w/o the leading '/'
        """
        node = self.get_node(key)
        if node is not None:
            name = node._v_pathname
            if name == key or name[1:] == key:
                return True
        return False

    def __len__(self) -> int:
        return len(self.groups())

    def __repr__(self) -> str:
        pstr = pprint_thing(self._path)
        return f"{type(self)}\nFile path: {pstr}\n"

    def __enter__(self):
        return self

    def __exit__(self, exc_type, exc_value, traceback):
        self.close()

    def keys(self, include: str = "pandas") -> List[str]:
        """
        Return a list of keys corresponding to objects stored in HDFStore.

        Parameters
        ----------

        include : str, default 'pandas'
                When kind equals 'pandas' return pandas objects.
                When kind equals 'native' return native HDF5 Table objects.

                .. versionadded:: 1.1.0

        Returns
        -------
        list
            List of ABSOLUTE path-names (e.g. have the leading '/').

        Raises
        ------
        raises ValueError if kind has an illegal value
        """
        if include == "pandas":
            return [n._v_pathname for n in self.groups()]

        elif include == "native":
            assert self._handle is not None  # mypy
            return [
                n._v_pathname for n in self._handle.walk_nodes("/", classname="Table")
            ]
        raise ValueError(
            f"`include` should be either 'pandas' or 'native' but is '{include}'"
        )

    def __iter__(self):
        return iter(self.keys())

    def items(self):
        """
        iterate on key->group
        """
        for g in self.groups():
            yield g._v_pathname, g

    iteritems = items

    def open(self, mode: str = "a", **kwargs):
        """
        Open the file in the specified mode

        Parameters
        ----------
        mode : {'a', 'w', 'r', 'r+'}, default 'a'
            See HDFStore docstring or tables.open_file for info about modes
        **kwargs
            These parameters will be passed to the PyTables open_file method.
        """
        tables = _tables()

        if self._mode != mode:
            # if we are changing a write mode to read, ok
            if self._mode in ["a", "w"] and mode in ["r", "r+"]:
                pass
            elif mode in ["w"]:
                # this would truncate, raise here
                if self.is_open:
                    raise PossibleDataLossError(
                        f"Re-opening the file [{self._path}] with mode [{self._mode}] "
                        "will delete the current file!"
                    )

            self._mode = mode

        # close and reopen the handle
        if self.is_open:
            self.close()

        if self._complevel and self._complevel > 0:
            self._filters = _tables().Filters(
                self._complevel, self._complib, fletcher32=self._fletcher32
            )

        if _table_file_open_policy_is_strict and self.is_open:
            msg = (
                "Cannot open HDF5 file, which is already opened, "
                "even in read-only mode."
            )
            raise ValueError(msg)

        self._handle = tables.open_file(self._path, self._mode, **kwargs)

    def close(self):
        """
        Close the PyTables file handle
        """
        if self._handle is not None:
            self._handle.close()
        self._handle = None

    @property
    def is_open(self) -> bool:
        """
        return a boolean indicating whether the file is open
        """
        if self._handle is None:
            return False
        return bool(self._handle.isopen)

    def flush(self, fsync: bool = False):
        """
        Force all buffered modifications to be written to disk.

        Parameters
        ----------
        fsync : bool (default False)
          call ``os.fsync()`` on the file handle to force writing to disk.

        Notes
        -----
        Without ``fsync=True``, flushing may not guarantee that the OS writes
        to disk. With fsync, the operation will block until the OS claims the
        file has been written; however, other caching layers may still
        interfere.
        """
        if self._handle is not None:
            self._handle.flush()
            if fsync:
                with suppress(OSError):
                    os.fsync(self._handle.fileno())

    def get(self, key: str):
        """
        Retrieve pandas object stored in file.

        Parameters
        ----------
        key : str

        Returns
        -------
        object
            Same type as object stored in file.
        """
        with patch_pickle():
            # GH#31167 Without this patch, pickle doesn't know how to unpickle
            #  old DateOffset objects now that they are cdef classes.
            group = self.get_node(key)
            if group is None:
                raise KeyError(f"No object named {key} in the file")
            return self._read_group(group)

    def select(
        self,
        key: str,
        where=None,
        start=None,
        stop=None,
        columns=None,
        iterator=False,
        chunksize=None,
        auto_close: bool = False,
    ):
        """
        Retrieve pandas object stored in file, optionally based on where criteria.

        .. warning::

           Pandas uses PyTables for reading and writing HDF5 files, which allows
           serializing object-dtype data with pickle when using the "fixed" format.
           Loading pickled data received from untrusted sources can be unsafe.

           See: https://docs.python.org/3/library/pickle.html for more.

        Parameters
        ----------
        key : str
            Object being retrieved from file.
        where : list or None
            List of Term (or convertible) objects, optional.
        start : int or None
            Row number to start selection.
        stop : int, default None
            Row number to stop selection.
        columns : list or None
            A list of columns that if not None, will limit the return columns.
        iterator : bool or False
            Returns an iterator.
        chunksize : int or None
            Number or rows to include in iteration, return an iterator.
        auto_close : bool or False
            Should automatically close the store when finished.

        Returns
        -------
        object
            Retrieved object from file.
        """
        group = self.get_node(key)
        if group is None:
            raise KeyError(f"No object named {key} in the file")

        # create the storer and axes
        where = _ensure_term(where, scope_level=1)
        s = self._create_storer(group)
        s.infer_axes()

        # function to call on iteration
        def func(_start, _stop, _where):
            return s.read(start=_start, stop=_stop, where=_where, columns=columns)

        # create the iterator
        it = TableIterator(
            self,
            s,
            func,
            where=where,
            nrows=s.nrows,
            start=start,
            stop=stop,
            iterator=iterator,
            chunksize=chunksize,
            auto_close=auto_close,
        )

        return it.get_result()

    def select_as_coordinates(
        self,
        key: str,
        where=None,
        start: Optional[int] = None,
        stop: Optional[int] = None,
    ):
        """
        return the selection as an Index

        .. warning::

           Pandas uses PyTables for reading and writing HDF5 files, which allows
           serializing object-dtype data with pickle when using the "fixed" format.
           Loading pickled data received from untrusted sources can be unsafe.

           See: https://docs.python.org/3/library/pickle.html for more.


        Parameters
        ----------
        key : str
        where : list of Term (or convertible) objects, optional
        start : integer (defaults to None), row number to start selection
        stop  : integer (defaults to None), row number to stop selection
        """
        where = _ensure_term(where, scope_level=1)
        tbl = self.get_storer(key)
        if not isinstance(tbl, Table):
            raise TypeError("can only read_coordinates with a table")
        return tbl.read_coordinates(where=where, start=start, stop=stop)

    def select_column(
        self,
        key: str,
        column: str,
        start: Optional[int] = None,
        stop: Optional[int] = None,
    ):
        """
        return a single column from the table. This is generally only useful to
        select an indexable

        .. warning::

           Pandas uses PyTables for reading and writing HDF5 files, which allows
           serializing object-dtype data with pickle when using the "fixed" format.
           Loading pickled data received from untrusted sources can be unsafe.

           See: https://docs.python.org/3/library/pickle.html for more.

        Parameters
        ----------
        key : str
        column : str
            The column of interest.
        start : int or None, default None
        stop : int or None, default None

        Raises
        ------
        raises KeyError if the column is not found (or key is not a valid
            store)
        raises ValueError if the column can not be extracted individually (it
            is part of a data block)

        """
        tbl = self.get_storer(key)
        if not isinstance(tbl, Table):
            raise TypeError("can only read_column with a table")
        return tbl.read_column(column=column, start=start, stop=stop)

    def select_as_multiple(
        self,
        keys,
        where=None,
        selector=None,
        columns=None,
        start=None,
        stop=None,
        iterator=False,
        chunksize=None,
        auto_close: bool = False,
    ):
        """
        Retrieve pandas objects from multiple tables.

        .. warning::

           Pandas uses PyTables for reading and writing HDF5 files, which allows
           serializing object-dtype data with pickle when using the "fixed" format.
           Loading pickled data received from untrusted sources can be unsafe.

           See: https://docs.python.org/3/library/pickle.html for more.

        Parameters
        ----------
        keys : a list of the tables
        selector : the table to apply the where criteria (defaults to keys[0]
            if not supplied)
        columns : the columns I want back
        start : integer (defaults to None), row number to start selection
        stop  : integer (defaults to None), row number to stop selection
        iterator : boolean, return an iterator, default False
        chunksize : nrows to include in iteration, return an iterator
        auto_close : bool, default False
            Should automatically close the store when finished.

        Raises
        ------
        raises KeyError if keys or selector is not found or keys is empty
        raises TypeError if keys is not a list or tuple
        raises ValueError if the tables are not ALL THE SAME DIMENSIONS
        """
        # default to single select
        where = _ensure_term(where, scope_level=1)
        if isinstance(keys, (list, tuple)) and len(keys) == 1:
            keys = keys[0]
        if isinstance(keys, str):
            return self.select(
                key=keys,
                where=where,
                columns=columns,
                start=start,
                stop=stop,
                iterator=iterator,
                chunksize=chunksize,
                auto_close=auto_close,
            )

        if not isinstance(keys, (list, tuple)):
            raise TypeError("keys must be a list/tuple")

        if not len(keys):
            raise ValueError("keys must have a non-zero length")

        if selector is None:
            selector = keys[0]

        # collect the tables
        tbls = [self.get_storer(k) for k in keys]
        s = self.get_storer(selector)

        # validate rows
        nrows = None
        for t, k in itertools.chain([(s, selector)], zip(tbls, keys)):
            if t is None:
                raise KeyError(f"Invalid table [{k}]")
            if not t.is_table:
                raise TypeError(
                    f"object [{t.pathname}] is not a table, and cannot be used in all "
                    "select as multiple"
                )

            if nrows is None:
                nrows = t.nrows
            elif t.nrows != nrows:
                raise ValueError("all tables must have exactly the same nrows!")

        # The isinstance checks here are redundant with the check above,
        #  but necessary for mypy; see GH#29757
        _tbls = [x for x in tbls if isinstance(x, Table)]

        # axis is the concentration axes
        axis = list({t.non_index_axes[0][0] for t in _tbls})[0]

        def func(_start, _stop, _where):

            # retrieve the objs, _where is always passed as a set of
            # coordinates here
            objs = [
                t.read(where=_where, columns=columns, start=_start, stop=_stop)
                for t in tbls
            ]

            # concat and return
            return concat(objs, axis=axis, verify_integrity=False)._consolidate()

        # create the iterator
        it = TableIterator(
            self,
            s,
            func,
            where=where,
            nrows=nrows,
            start=start,
            stop=stop,
            iterator=iterator,
            chunksize=chunksize,
            auto_close=auto_close,
        )

        return it.get_result(coordinates=True)

    def put(
        self,
        key: str,
        value: FrameOrSeries,
        format=None,
        index=True,
        append=False,
        complib=None,
        complevel: Optional[int] = None,
        min_itemsize: Optional[Union[int, Dict[str, int]]] = None,
        nan_rep=None,
        data_columns: Optional[List[str]] = None,
        encoding=None,
        errors: str = "strict",
        track_times: bool = True,
        dropna: bool = False,
    ):
        """
        Store object in HDFStore.

        Parameters
        ----------
        key : str
        value : {Series, DataFrame}
        format : 'fixed(f)|table(t)', default is 'fixed'
            Format to use when storing object in HDFStore. Value can be one of:

            ``'fixed'``
                Fixed format.  Fast writing/reading. Not-appendable, nor searchable.
            ``'table'``
                Table format.  Write as a PyTables Table structure which may perform
                worse but allow more flexible operations like searching / selecting
                subsets of the data.
        append : bool, default False
            This will force Table format, append the input data to the existing.
        data_columns : list, default None
            List of columns to create as data columns, or True to use all columns.
            See `here
            <https://pandas.pydata.org/pandas-docs/stable/user_guide/io.html#query-via-data-columns>`__.
        encoding : str, default None
            Provide an encoding for strings.
        track_times : bool, default True
            Parameter is propagated to 'create_table' method of 'PyTables'.
            If set to False it enables to have the same h5 files (same hashes)
            independent on creation time.

            .. versionadded:: 1.1.0
        """
        if format is None:
            format = get_option("io.hdf.default_format") or "fixed"
        format = self._validate_format(format)
        self._write_to_group(
            key,
            value,
            format=format,
            index=index,
            append=append,
            complib=complib,
            complevel=complevel,
            min_itemsize=min_itemsize,
            nan_rep=nan_rep,
            data_columns=data_columns,
            encoding=encoding,
            errors=errors,
            track_times=track_times,
            dropna=dropna,
        )

    def remove(self, key: str, where=None, start=None, stop=None):
        """
        Remove pandas object partially by specifying the where condition

        Parameters
        ----------
        key : string
            Node to remove or delete rows from
        where : list of Term (or convertible) objects, optional
        start : integer (defaults to None), row number to start selection
        stop  : integer (defaults to None), row number to stop selection

        Returns
        -------
        number of rows removed (or None if not a Table)

        Raises
        ------
        raises KeyError if key is not a valid store

        """
        where = _ensure_term(where, scope_level=1)
        try:
            s = self.get_storer(key)
        except KeyError:
            # the key is not a valid store, re-raising KeyError
            raise
        except AssertionError:
            # surface any assertion errors for e.g. debugging
            raise
        except Exception as err:
            # In tests we get here with ClosedFileError, TypeError, and
            #  _table_mod.NoSuchNodeError.  TODO: Catch only these?

            if where is not None:
                raise ValueError(
                    "trying to remove a node with a non-None where clause!"
                ) from err

            # we are actually trying to remove a node (with children)
            node = self.get_node(key)
            if node is not None:
                node._f_remove(recursive=True)
                return None

        # remove the node
        if com.all_none(where, start, stop):
            s.group._f_remove(recursive=True)

        # delete from the table
        else:
            if not s.is_table:
                raise ValueError(
                    "can only remove with where on objects written as tables"
                )
            return s.delete(where=where, start=start, stop=stop)

    def append(
        self,
        key: str,
        value: FrameOrSeries,
        format=None,
        axes=None,
        index=True,
        append=True,
        complib=None,
        complevel: Optional[int] = None,
        columns=None,
        min_itemsize: Optional[Union[int, Dict[str, int]]] = None,
        nan_rep=None,
        chunksize=None,
        expectedrows=None,
        dropna: Optional[bool] = None,
        data_columns: Optional[List[str]] = None,
        encoding=None,
        errors: str = "strict",
    ):
        """
        Append to Table in file. Node must already exist and be Table
        format.

        Parameters
        ----------
        key : str
        value : {Series, DataFrame}
        format : 'table' is the default
            Format to use when storing object in HDFStore.  Value can be one of:

            ``'table'``
                Table format. Write as a PyTables Table structure which may perform
                worse but allow more flexible operations like searching / selecting
                subsets of the data.
        append       : bool, default True
            Append the input data to the existing.
        data_columns : list of columns, or True, default None
            List of columns to create as indexed data columns for on-disk
            queries, or True to use all columns. By default only the axes
            of the object are indexed. See `here
            <https://pandas.pydata.org/pandas-docs/stable/user_guide/io.html#query-via-data-columns>`__.
        min_itemsize : dict of columns that specify minimum str sizes
        nan_rep      : str to use as str nan representation
        chunksize    : size to chunk the writing
        expectedrows : expected TOTAL row size of this table
        encoding     : default None, provide an encoding for str
        dropna : bool, default False
            Do not write an ALL nan row to the store settable
            by the option 'io.hdf.dropna_table'.

        Notes
        -----
        Does *not* check if data being appended overlaps with existing
        data in the table, so be careful
        """
        if columns is not None:
            raise TypeError(
                "columns is not a supported keyword in append, try data_columns"
            )

        if dropna is None:
            dropna = get_option("io.hdf.dropna_table")
        if format is None:
            format = get_option("io.hdf.default_format") or "table"
        format = self._validate_format(format)
        self._write_to_group(
            key,
            value,
            format=format,
            axes=axes,
            index=index,
            append=append,
            complib=complib,
            complevel=complevel,
            min_itemsize=min_itemsize,
            nan_rep=nan_rep,
            chunksize=chunksize,
            expectedrows=expectedrows,
            dropna=dropna,
            data_columns=data_columns,
            encoding=encoding,
            errors=errors,
        )

    def append_to_multiple(
        self,
        d: Dict,
        value,
        selector,
        data_columns=None,
        axes=None,
        dropna=False,
        **kwargs,
    ):
        """
        Append to multiple tables

        Parameters
        ----------
        d : a dict of table_name to table_columns, None is acceptable as the
            values of one node (this will get all the remaining columns)
        value : a pandas object
        selector : a string that designates the indexable table; all of its
            columns will be designed as data_columns, unless data_columns is
            passed, in which case these are used
        data_columns : list of columns to create as data columns, or True to
            use all columns
        dropna : if evaluates to True, drop rows from all tables if any single
                 row in each table has all NaN. Default False.

        Notes
        -----
        axes parameter is currently not accepted

        """
        if axes is not None:
            raise TypeError(
                "axes is currently not accepted as a parameter to append_to_multiple; "
                "you can create the tables independently instead"
            )

        if not isinstance(d, dict):
            raise ValueError(
                "append_to_multiple must have a dictionary specified as the "
                "way to split the value"
            )

        if selector not in d:
            raise ValueError(
                "append_to_multiple requires a selector that is in passed dict"
            )

        # figure out the splitting axis (the non_index_axis)
        axis = list(set(range(value.ndim)) - set(_AXES_MAP[type(value)]))[0]

        # figure out how to split the value
        remain_key = None
        remain_values: List = []
        for k, v in d.items():
            if v is None:
                if remain_key is not None:
                    raise ValueError(
                        "append_to_multiple can only have one value in d that is None"
                    )
                remain_key = k
            else:
                remain_values.extend(v)
        if remain_key is not None:
            ordered = value.axes[axis]
            ordd = ordered.difference(Index(remain_values))
            ordd = sorted(ordered.get_indexer(ordd))
            d[remain_key] = ordered.take(ordd)

        # data_columns
        if data_columns is None:
            data_columns = d[selector]

        # ensure rows are synchronized across the tables
        if dropna:
            idxs = (value[cols].dropna(how="all").index for cols in d.values())
            valid_index = next(idxs)
            for index in idxs:
                valid_index = valid_index.intersection(index)
            value = value.loc[valid_index]

        min_itemsize = kwargs.pop("min_itemsize", None)

        # append
        for k, v in d.items():
            dc = data_columns if k == selector else None

            # compute the val
            val = value.reindex(v, axis=axis)

            filtered = (
                {key: value for (key, value) in min_itemsize.items() if key in v}
                if min_itemsize is not None
                else None
            )
            self.append(k, val, data_columns=dc, min_itemsize=filtered, **kwargs)

    def create_table_index(
        self,
        key: str,
        columns=None,
        optlevel: Optional[int] = None,
        kind: Optional[str] = None,
    ):
        """
        Create a pytables index on the table.

        Parameters
        ----------
        key : str
        columns : None, bool, or listlike[str]
            Indicate which columns to create an index on.

            * False : Do not create any indexes.
            * True : Create indexes on all columns.
            * None : Create indexes on all columns.
            * listlike : Create indexes on the given columns.

        optlevel : int or None, default None
            Optimization level, if None, pytables defaults to 6.
        kind : str or None, default None
            Kind of index, if None, pytables defaults to "medium".

        Raises
        ------
        TypeError: raises if the node is not a table
        """
        # version requirements
        _tables()
        s = self.get_storer(key)
        if s is None:
            return

        if not isinstance(s, Table):
            raise TypeError("cannot create table index on a Fixed format store")
        s.create_index(columns=columns, optlevel=optlevel, kind=kind)

    def groups(self):
        """
        Return a list of all the top-level nodes.

        Each node returned is not a pandas storage object.

        Returns
        -------
        list
            List of objects.
        """
        _tables()
        self._check_if_open()
        assert self._handle is not None  # for mypy
        assert _table_mod is not None  # for mypy
        return [
            g
            for g in self._handle.walk_groups()
            if (
                not isinstance(g, _table_mod.link.Link)
                and (
                    getattr(g._v_attrs, "pandas_type", None)
                    or getattr(g, "table", None)
                    or (isinstance(g, _table_mod.table.Table) and g._v_name != "table")
                )
            )
        ]

    def walk(self, where="/"):
        """
        Walk the pytables group hierarchy for pandas objects.

        This generator will yield the group path, subgroups and pandas object
        names for each group.

        Any non-pandas PyTables objects that are not a group will be ignored.

        The `where` group itself is listed first (preorder), then each of its
        child groups (following an alphanumerical order) is also traversed,
        following the same procedure.

        .. versionadded:: 0.24.0

        Parameters
        ----------
        where : str, default "/"
            Group where to start walking.

        Yields
        ------
        path : str
            Full path to a group (without trailing '/').
        groups : list
            Names (strings) of the groups contained in `path`.
        leaves : list
            Names (strings) of the pandas objects contained in `path`.
        """
        _tables()
        self._check_if_open()
        assert self._handle is not None  # for mypy
        assert _table_mod is not None  # for mypy

        for g in self._handle.walk_groups(where):
            if getattr(g._v_attrs, "pandas_type", None) is not None:
                continue

            groups = []
            leaves = []
            for child in g._v_children.values():
                pandas_type = getattr(child._v_attrs, "pandas_type", None)
                if pandas_type is None:
                    if isinstance(child, _table_mod.group.Group):
                        groups.append(child._v_name)
                else:
                    leaves.append(child._v_name)

            yield (g._v_pathname.rstrip("/"), groups, leaves)

    def get_node(self, key: str) -> Optional[Node]:
        """ return the node with the key or None if it does not exist """
        self._check_if_open()
        if not key.startswith("/"):
            key = "/" + key

        assert self._handle is not None
        assert _table_mod is not None  # for mypy
        try:
            node = self._handle.get_node(self.root, key)
        except _table_mod.exceptions.NoSuchNodeError:
            return None

        assert isinstance(node, _table_mod.Node), type(node)
        return node

    def get_storer(self, key: str) -> Union[GenericFixed, Table]:
        """ return the storer object for a key, raise if not in the file """
        group = self.get_node(key)
        if group is None:
            raise KeyError(f"No object named {key} in the file")

        s = self._create_storer(group)
        s.infer_axes()
        return s

    def copy(
        self,
        file,
        mode="w",
        propindexes: bool = True,
        keys=None,
        complib=None,
        complevel: Optional[int] = None,
        fletcher32: bool = False,
        overwrite=True,
    ):
        """
        Copy the existing store to a new file, updating in place.

        Parameters
        ----------
        propindexes : bool, default True
            Restore indexes in copied file.
        keys : list, optional
            List of keys to include in the copy (defaults to all).
        overwrite : bool, default True
            Whether to overwrite (remove and replace) existing nodes in the new store.
        mode, complib, complevel, fletcher32 same as in HDFStore.__init__

        Returns
        -------
        open file handle of the new store
        """
        new_store = HDFStore(
            file, mode=mode, complib=complib, complevel=complevel, fletcher32=fletcher32
        )
        if keys is None:
            keys = list(self.keys())
        if not isinstance(keys, (tuple, list)):
            keys = [keys]
        for k in keys:
            s = self.get_storer(k)
            if s is not None:

                if k in new_store:
                    if overwrite:
                        new_store.remove(k)

                data = self.select(k)
                if isinstance(s, Table):

                    index: Union[bool, List[str]] = False
                    if propindexes:
                        index = [a.name for a in s.axes if a.is_indexed]
                    new_store.append(
                        k,
                        data,
                        index=index,
                        data_columns=getattr(s, "data_columns", None),
                        encoding=s.encoding,
                    )
                else:
                    new_store.put(k, data, encoding=s.encoding)

        return new_store

    def info(self) -> str:
        """
        Print detailed information on the store.

        Returns
        -------
        str
        """
        path = pprint_thing(self._path)
        output = f"{type(self)}\nFile path: {path}\n"

        if self.is_open:
            lkeys = sorted(self.keys())
            if len(lkeys):
                keys = []
                values = []

                for k in lkeys:
                    try:
                        s = self.get_storer(k)
                        if s is not None:
                            keys.append(pprint_thing(s.pathname or k))
                            values.append(pprint_thing(s or "invalid_HDFStore node"))
                    except AssertionError:
                        # surface any assertion errors for e.g. debugging
                        raise
                    except Exception as detail:
                        keys.append(k)
                        dstr = pprint_thing(detail)
                        values.append(f"[invalid_HDFStore node: {dstr}]")

                output += adjoin(12, keys, values)
            else:
                output += "Empty"
        else:
            output += "File is CLOSED"

        return output

    # ------------------------------------------------------------------------
    # private methods

    def _check_if_open(self):
        if not self.is_open:
            raise ClosedFileError(f"{self._path} file is not open!")

    def _validate_format(self, format: str) -> str:
        """ validate / deprecate formats """
        # validate
        try:
            format = _FORMAT_MAP[format.lower()]
        except KeyError as err:
            raise TypeError(f"invalid HDFStore format specified [{format}]") from err

        return format

    def _create_storer(
        self,
        group,
        format=None,
        value: Optional[FrameOrSeries] = None,
        encoding: str = "UTF-8",
        errors: str = "strict",
    ) -> Union[GenericFixed, Table]:
        """ return a suitable class to operate """
        cls: Union[Type[GenericFixed], Type[Table]]

        if value is not None and not isinstance(value, (Series, DataFrame)):
            raise TypeError("value must be None, Series, or DataFrame")

        def error(t):
            # return instead of raising so mypy can tell where we are raising
            return TypeError(
                f"cannot properly create the storer for: [{t}] [group->"
                f"{group},value->{type(value)},format->{format}"
            )

        pt = _ensure_decoded(getattr(group._v_attrs, "pandas_type", None))
        tt = _ensure_decoded(getattr(group._v_attrs, "table_type", None))

        # infer the pt from the passed value
        if pt is None:
            if value is None:
                _tables()
                assert _table_mod is not None  # for mypy
                if getattr(group, "table", None) or isinstance(
                    group, _table_mod.table.Table
                ):
                    pt = "frame_table"
                    tt = "generic_table"
                else:
                    raise TypeError(
                        "cannot create a storer if the object is not existing "
                        "nor a value are passed"
                    )
            else:
                if isinstance(value, Series):
                    pt = "series"
                else:
                    pt = "frame"

                # we are actually a table
                if format == "table":
                    pt += "_table"

        # a storer node
        if "table" not in pt:
            _STORER_MAP = {"series": SeriesFixed, "frame": FrameFixed}
            try:
                cls = _STORER_MAP[pt]
            except KeyError as err:
                raise error("_STORER_MAP") from err
            return cls(self, group, encoding=encoding, errors=errors)

        # existing node (and must be a table)
        if tt is None:
            # if we are a writer, determine the tt
            if value is not None:
                if pt == "series_table":
                    index = getattr(value, "index", None)
                    if index is not None:
                        if index.nlevels == 1:
                            tt = "appendable_series"
                        elif index.nlevels > 1:
                            tt = "appendable_multiseries"
                elif pt == "frame_table":
                    index = getattr(value, "index", None)
                    if index is not None:
                        if index.nlevels == 1:
                            tt = "appendable_frame"
                        elif index.nlevels > 1:
                            tt = "appendable_multiframe"

        _TABLE_MAP = {
            "generic_table": GenericTable,
            "appendable_series": AppendableSeriesTable,
            "appendable_multiseries": AppendableMultiSeriesTable,
            "appendable_frame": AppendableFrameTable,
            "appendable_multiframe": AppendableMultiFrameTable,
            "worm": WORMTable,
        }
        try:
            cls = _TABLE_MAP[tt]
        except KeyError as err:
            raise error("_TABLE_MAP") from err

        return cls(self, group, encoding=encoding, errors=errors)

    def _write_to_group(
        self,
        key: str,
        value: FrameOrSeries,
        format,
        axes=None,
        index=True,
        append=False,
        complib=None,
        complevel: Optional[int] = None,
        fletcher32=None,
        min_itemsize: Optional[Union[int, Dict[str, int]]] = None,
        chunksize=None,
        expectedrows=None,
        dropna=False,
        nan_rep=None,
        data_columns=None,
        encoding=None,
        errors: str = "strict",
        track_times: bool = True,
    ):
        # we don't want to store a table node at all if our object is 0-len
        # as there are not dtypes
        if getattr(value, "empty", None) and (format == "table" or append):
            return

        group = self._identify_group(key, append)

        s = self._create_storer(group, format, value, encoding=encoding, errors=errors)
        if append:
            # raise if we are trying to append to a Fixed format,
            #       or a table that exists (and we are putting)
            if not s.is_table or (s.is_table and format == "fixed" and s.is_exists):
                raise ValueError("Can only append to Tables")
            if not s.is_exists:
                s.set_object_info()
        else:
            s.set_object_info()

        if not s.is_table and complib:
            raise ValueError("Compression not supported on Fixed format stores")

        # write the object
        s.write(
            obj=value,
            axes=axes,
            append=append,
            complib=complib,
            complevel=complevel,
            fletcher32=fletcher32,
            min_itemsize=min_itemsize,
            chunksize=chunksize,
            expectedrows=expectedrows,
            dropna=dropna,
            nan_rep=nan_rep,
            data_columns=data_columns,
            track_times=track_times,
        )

        if isinstance(s, Table) and index:
            s.create_index(columns=index)

    def _read_group(self, group: Node):
        s = self._create_storer(group)
        s.infer_axes()
        return s.read()

    def _identify_group(self, key: str, append: bool) -> Node:
        """Identify HDF5 group based on key, delete/create group if needed."""
        group = self.get_node(key)

        # we make this assertion for mypy; the get_node call will already
        # have raised if this is incorrect
        assert self._handle is not None

        # remove the node if we are not appending
        if group is not None and not append:
            self._handle.remove_node(group, recursive=True)
            group = None

        if group is None:
            group = self._create_nodes_and_group(key)

        return group

    def _create_nodes_and_group(self, key: str) -> Node:
        """Create nodes from key and return group name."""
        # assertion for mypy
        assert self._handle is not None

        paths = key.split("/")
        # recursively create the groups
        path = "/"
        for p in paths:
            if not len(p):
                continue
            new_path = path
            if not path.endswith("/"):
                new_path += "/"
            new_path += p
            group = self.get_node(new_path)
            if group is None:
                group = self._handle.create_group(path, p)
            path = new_path
        return group


class TableIterator:
    """
    Define the iteration interface on a table

    Parameters
    ----------
    store : HDFStore
    s     : the referred storer
    func  : the function to execute the query
    where : the where of the query
    nrows : the rows to iterate on
    start : the passed start value (default is None)
    stop  : the passed stop value (default is None)
    iterator : bool, default False
        Whether to use the default iterator.
    chunksize : the passed chunking value (default is 100000)
    auto_close : bool, default False
        Whether to automatically close the store at the end of iteration.
    """

    chunksize: Optional[int]
    store: HDFStore
    s: Union[GenericFixed, Table]

    def __init__(
        self,
        store: HDFStore,
        s: Union[GenericFixed, Table],
        func,
        where,
        nrows,
        start=None,
        stop=None,
        iterator: bool = False,
        chunksize: Optional[int] = None,
        auto_close: bool = False,
    ):
        self.store = store
        self.s = s
        self.func = func
        self.where = where

        # set start/stop if they are not set if we are a table
        if self.s.is_table:
            if nrows is None:
                nrows = 0
            if start is None:
                start = 0
            if stop is None:
                stop = nrows
            stop = min(nrows, stop)

        self.nrows = nrows
        self.start = start
        self.stop = stop

        self.coordinates = None
        if iterator or chunksize is not None:
            if chunksize is None:
                chunksize = 100000
            self.chunksize = int(chunksize)
        else:
            self.chunksize = None

        self.auto_close = auto_close

    def __iter__(self):
        # iterate
        current = self.start
        if self.coordinates is None:
            raise ValueError("Cannot iterate until get_result is called.")
        while current < self.stop:
            stop = min(current + self.chunksize, self.stop)
            value = self.func(None, None, self.coordinates[current:stop])
            current = stop
            if value is None or not len(value):
                continue

            yield value

        self.close()

    def close(self):
        if self.auto_close:
            self.store.close()

    def get_result(self, coordinates: bool = False):
        #  return the actual iterator
        if self.chunksize is not None:
            if not isinstance(self.s, Table):
                raise TypeError("can only use an iterator or chunksize on a table")

            self.coordinates = self.s.read_coordinates(where=self.where)

            return self

        # if specified read via coordinates (necessary for multiple selections
        if coordinates:
            if not isinstance(self.s, Table):
                raise TypeError("can only read_coordinates on a table")
            where = self.s.read_coordinates(
                where=self.where, start=self.start, stop=self.stop
            )
        else:
            where = self.where

        # directly return the result
        results = self.func(self.start, self.stop, where)
        self.close()
        return results


class IndexCol:
    """
    an index column description class

    Parameters
    ----------
    axis   : axis which I reference
    values : the ndarray like converted values
    kind   : a string description of this type
    typ    : the pytables type
    pos    : the position in the pytables

    """

    is_an_indexable = True
    is_data_indexable = True
    _info_fields = ["freq", "tz", "index_name"]

    name: str
    cname: str

    def __init__(
        self,
        name: str,
        values=None,
        kind=None,
        typ=None,
        cname: Optional[str] = None,
        axis=None,
        pos=None,
        freq=None,
        tz=None,
        index_name=None,
        ordered=None,
        table=None,
        meta=None,
        metadata=None,
    ):

        if not isinstance(name, str):
            raise ValueError("`name` must be a str.")

        self.values = values
        self.kind = kind
        self.typ = typ
        self.name = name
        self.cname = cname or name
        self.axis = axis
        self.pos = pos
        self.freq = freq
        self.tz = tz
        self.index_name = index_name
        self.ordered = ordered
        self.table = table
        self.meta = meta
        self.metadata = metadata

        if pos is not None:
            self.set_pos(pos)

        # These are ensured as long as the passed arguments match the
        #  constructor annotations.
        assert isinstance(self.name, str)
        assert isinstance(self.cname, str)

    @property
    def itemsize(self) -> int:
        # Assumes self.typ has already been initialized
        return self.typ.itemsize

    @property
    def kind_attr(self) -> str:
        return f"{self.name}_kind"

    def set_pos(self, pos: int):
        """ set the position of this column in the Table """
        self.pos = pos
        if pos is not None and self.typ is not None:
            self.typ._v_pos = pos

    def __repr__(self) -> str:
        temp = tuple(
            map(pprint_thing, (self.name, self.cname, self.axis, self.pos, self.kind))
        )
        return ",".join(
            (
                f"{key}->{value}"
                for key, value in zip(["name", "cname", "axis", "pos", "kind"], temp)
            )
        )

    def __eq__(self, other: Any) -> bool:
        """ compare 2 col items """
        return all(
            getattr(self, a, None) == getattr(other, a, None)
            for a in ["name", "cname", "axis", "pos"]
        )

    def __ne__(self, other) -> bool:
        return not self.__eq__(other)

    @property
    def is_indexed(self) -> bool:
        """ return whether I am an indexed column """
        if not hasattr(self.table, "cols"):
            # e.g. if infer hasn't been called yet, self.table will be None.
            return False
        return getattr(self.table.cols, self.cname).is_indexed

    def convert(self, values: np.ndarray, nan_rep, encoding: str, errors: str):
        """
        Convert the data from this selection to the appropriate pandas type.
        """
        assert isinstance(values, np.ndarray), type(values)

        # values is a recarray
        if values.dtype.fields is not None:
            values = values[self.cname]

        val_kind = _ensure_decoded(self.kind)
        values = _maybe_convert(values, val_kind, encoding, errors)

        kwargs = {}
        kwargs["name"] = _ensure_decoded(self.index_name)

        if self.freq is not None:
            kwargs["freq"] = _ensure_decoded(self.freq)

        factory: Union[Type[Index], Type[DatetimeIndex]] = Index
        if is_datetime64_dtype(values.dtype) or is_datetime64tz_dtype(values.dtype):
            factory = DatetimeIndex

        # making an Index instance could throw a number of different errors
        try:
            new_pd_index = factory(values, **kwargs)
        except ValueError:
            # if the output freq is different that what we recorded,
            # it should be None (see also 'doc example part 2')
            if "freq" in kwargs:
                kwargs["freq"] = None
            new_pd_index = factory(values, **kwargs)

        # error: Incompatible types in assignment (expression has type
        # "Union[ndarray, DatetimeIndex]", variable has type "Index")
        new_pd_index = _set_tz(new_pd_index, self.tz)  # type: ignore[assignment]
        return new_pd_index, new_pd_index

    def take_data(self):
        """ return the values"""
        return self.values

    @property
    def attrs(self):
        return self.table._v_attrs

    @property
    def description(self):
        return self.table.description

    @property
    def col(self):
        """ return my current col description """
        return getattr(self.description, self.cname, None)

    @property
    def cvalues(self):
        """ return my cython values """
        return self.values

    def __iter__(self):
        return iter(self.values)

    def maybe_set_size(self, min_itemsize=None):
        """
        maybe set a string col itemsize:
            min_itemsize can be an integer or a dict with this columns name
            with an integer size
        """
        if _ensure_decoded(self.kind) == "string":
            if isinstance(min_itemsize, dict):
                min_itemsize = min_itemsize.get(self.name)

            if min_itemsize is not None and self.typ.itemsize < min_itemsize:
                self.typ = _tables().StringCol(itemsize=min_itemsize, pos=self.pos)

    def validate_names(self):
        pass

    def validate_and_set(self, handler: AppendableTable, append: bool):
        self.table = handler.table
        self.validate_col()
        self.validate_attr(append)
        self.validate_metadata(handler)
        self.write_metadata(handler)
        self.set_attr()

    def validate_col(self, itemsize=None):
        """ validate this column: return the compared against itemsize """
        # validate this column for string truncation (or reset to the max size)
        if _ensure_decoded(self.kind) == "string":
            c = self.col
            if c is not None:
                if itemsize is None:
                    itemsize = self.itemsize
                if c.itemsize < itemsize:
                    raise ValueError(
                        f"Trying to store a string with len [{itemsize}] in "
                        f"[{self.cname}] column but\nthis column has a limit of "
                        f"[{c.itemsize}]!\nConsider using min_itemsize to "
                        "preset the sizes on these columns"
                    )
                return c.itemsize

        return None

    def validate_attr(self, append: bool):
        # check for backwards incompatibility
        if append:
            existing_kind = getattr(self.attrs, self.kind_attr, None)
            if existing_kind is not None and existing_kind != self.kind:
                raise TypeError(
                    f"incompatible kind in col [{existing_kind} - {self.kind}]"
                )

    def update_info(self, info):
        """
        set/update the info for this indexable with the key/value
        if there is a conflict raise/warn as needed
        """
        for key in self._info_fields:

            value = getattr(self, key, None)
            idx = info.setdefault(self.name, {})

            existing_value = idx.get(key)
            if key in idx and value is not None and existing_value != value:
                # frequency/name just warn
                if key in ["freq", "index_name"]:
                    ws = attribute_conflict_doc % (key, existing_value, value)
                    warnings.warn(ws, AttributeConflictWarning, stacklevel=6)

                    # reset
                    idx[key] = None
                    setattr(self, key, None)

                else:
                    raise ValueError(
                        f"invalid info for [{self.name}] for [{key}], "
                        f"existing_value [{existing_value}] conflicts with "
                        f"new value [{value}]"
                    )
            else:
                if value is not None or existing_value is not None:
                    idx[key] = value

    def set_info(self, info):
        """ set my state from the passed info """
        idx = info.get(self.name)
        if idx is not None:
            self.__dict__.update(idx)

    def set_attr(self):
        """ set the kind for this column """
        setattr(self.attrs, self.kind_attr, self.kind)

    def validate_metadata(self, handler: AppendableTable):
        """ validate that kind=category does not change the categories """
        if self.meta == "category":
            new_metadata = self.metadata
            cur_metadata = handler.read_metadata(self.cname)
            if (
                new_metadata is not None
                and cur_metadata is not None
                and not array_equivalent(new_metadata, cur_metadata)
            ):
                raise ValueError(
                    "cannot append a categorical with "
                    "different categories to the existing"
                )

    def write_metadata(self, handler: AppendableTable):
        """ set the meta data """
        if self.metadata is not None:
            handler.write_metadata(self.cname, self.metadata)


class GenericIndexCol(IndexCol):
    """ an index which is not represented in the data of the table """

    @property
    def is_indexed(self) -> bool:
        return False

    def convert(self, values: np.ndarray, nan_rep, encoding: str, errors: str):
        """
        Convert the data from this selection to the appropriate pandas type.

        Parameters
        ----------
        values : np.ndarray
        nan_rep : str
        encoding : str
        errors : str
        """
        assert isinstance(values, np.ndarray), type(values)

        # error: Incompatible types in assignment (expression has type
        # "Int64Index", variable has type "ndarray")
        values = Int64Index(np.arange(len(values)))  # type: ignore[assignment]
        return values, values

    def set_attr(self):
        pass


class DataCol(IndexCol):
    """
    a data holding column, by definition this is not indexable

    Parameters
    ----------
    data   : the actual data
    cname  : the column name in the table to hold the data (typically
                values)
    meta   : a string description of the metadata
    metadata : the actual metadata
    """

    is_an_indexable = False
    is_data_indexable = False
    _info_fields = ["tz", "ordered"]

    def __init__(
        self,
        name: str,
        values=None,
        kind=None,
        typ=None,
        cname=None,
        pos=None,
        tz=None,
        ordered=None,
        table=None,
        meta=None,
        metadata=None,
        dtype: Optional[DtypeArg] = None,
        data=None,
    ):
        super().__init__(
            name=name,
            values=values,
            kind=kind,
            typ=typ,
            pos=pos,
            cname=cname,
            tz=tz,
            ordered=ordered,
            table=table,
            meta=meta,
            metadata=metadata,
        )
        self.dtype = dtype
        self.data = data

    @property
    def dtype_attr(self) -> str:
        return f"{self.name}_dtype"

    @property
    def meta_attr(self) -> str:
        return f"{self.name}_meta"

    def __repr__(self) -> str:
        temp = tuple(
            map(
                pprint_thing, (self.name, self.cname, self.dtype, self.kind, self.shape)
            )
        )
        return ",".join(
            (
                f"{key}->{value}"
                for key, value in zip(["name", "cname", "dtype", "kind", "shape"], temp)
            )
        )

    def __eq__(self, other: Any) -> bool:
        """ compare 2 col items """
        return all(
            getattr(self, a, None) == getattr(other, a, None)
            for a in ["name", "cname", "dtype", "pos"]
        )

    def set_data(self, data: ArrayLike):
        assert data is not None
        assert self.dtype is None

        data, dtype_name = _get_data_and_dtype_name(data)

        self.data = data
        self.dtype = dtype_name
        self.kind = _dtype_to_kind(dtype_name)

    def take_data(self):
        """ return the data """
        return self.data

    @classmethod
    def _get_atom(cls, values: ArrayLike) -> Col:
        """
        Get an appropriately typed and shaped pytables.Col object for values.
        """
        dtype = values.dtype
        # error: "ExtensionDtype" has no attribute "itemsize"
        itemsize = dtype.itemsize  # type: ignore[attr-defined]

        shape = values.shape
        if values.ndim == 1:
            # EA, use block shape pretending it is 2D
            # TODO(EA2D): not necessary with 2D EAs
            shape = (1, values.size)

        if isinstance(values, Categorical):
            codes = values.codes
            atom = cls.get_atom_data(shape, kind=codes.dtype.name)
        elif is_datetime64_dtype(dtype) or is_datetime64tz_dtype(dtype):
            atom = cls.get_atom_datetime64(shape)
        elif is_timedelta64_dtype(dtype):
            atom = cls.get_atom_timedelta64(shape)
        elif is_complex_dtype(dtype):
            atom = _tables().ComplexCol(itemsize=itemsize, shape=shape[0])
        elif is_string_dtype(dtype):
            atom = cls.get_atom_string(shape, itemsize)
        else:
            atom = cls.get_atom_data(shape, kind=dtype.name)

        return atom

    @classmethod
    def get_atom_string(cls, shape, itemsize):
        return _tables().StringCol(itemsize=itemsize, shape=shape[0])

    @classmethod
    def get_atom_coltype(cls, kind: str) -> Type[Col]:
        """ return the PyTables column class for this column """
        if kind.startswith("uint"):
            k4 = kind[4:]
            col_name = f"UInt{k4}Col"
        elif kind.startswith("period"):
            # we store as integer
            col_name = "Int64Col"
        else:
            kcap = kind.capitalize()
            col_name = f"{kcap}Col"

        return getattr(_tables(), col_name)

    @classmethod
    def get_atom_data(cls, shape, kind: str) -> Col:
        return cls.get_atom_coltype(kind=kind)(shape=shape[0])

    @classmethod
    def get_atom_datetime64(cls, shape):
        return _tables().Int64Col(shape=shape[0])

    @classmethod
    def get_atom_timedelta64(cls, shape):
        return _tables().Int64Col(shape=shape[0])

    @property
    def shape(self):
        return getattr(self.data, "shape", None)

    @property
    def cvalues(self):
        """ return my cython values """
        return self.data

    def validate_attr(self, append):
        """validate that we have the same order as the existing & same dtype"""
        if append:
            existing_fields = getattr(self.attrs, self.kind_attr, None)
            if existing_fields is not None and existing_fields != list(self.values):
                raise ValueError("appended items do not match existing items in table!")

            existing_dtype = getattr(self.attrs, self.dtype_attr, None)
            if existing_dtype is not None and existing_dtype != self.dtype:
                raise ValueError(
                    "appended items dtype do not match existing items dtype in table!"
                )

    def convert(self, values: np.ndarray, nan_rep, encoding: str, errors: str):
        """
        Convert the data from this selection to the appropriate pandas type.

        Parameters
        ----------
        values : np.ndarray
        nan_rep :
        encoding : str
        errors : str

        Returns
        -------
        index : listlike to become an Index
        data : ndarraylike to become a column
        """
        assert isinstance(values, np.ndarray), type(values)

        # values is a recarray
        if values.dtype.fields is not None:
            values = values[self.cname]

        assert self.typ is not None
        if self.dtype is None:
            # Note: in tests we never have timedelta64 or datetime64,
            #  so the _get_data_and_dtype_name may be unnecessary
            converted, dtype_name = _get_data_and_dtype_name(values)
            kind = _dtype_to_kind(dtype_name)
        else:
            converted = values
            dtype_name = self.dtype
            kind = self.kind

        assert isinstance(converted, np.ndarray)  # for mypy

        # use the meta if needed
        meta = _ensure_decoded(self.meta)
        metadata = self.metadata
        ordered = self.ordered
        tz = self.tz

        assert dtype_name is not None
        # convert to the correct dtype
        dtype = _ensure_decoded(dtype_name)

        # reverse converts
        if dtype == "datetime64":
            # recreate with tz if indicated
            converted = _set_tz(converted, tz, coerce=True)

        elif dtype == "timedelta64":
            converted = np.asarray(converted, dtype="m8[ns]")
        elif dtype == "date":
            try:
                converted = np.asarray(
                    [date.fromordinal(v) for v in converted], dtype=object
                )
            except ValueError:
                converted = np.asarray(
                    [date.fromtimestamp(v) for v in converted], dtype=object
                )

        elif meta == "category":
            # we have a categorical
            categories = metadata
            codes = converted.ravel()

            # if we have stored a NaN in the categories
            # then strip it; in theory we could have BOTH
            # -1s in the codes and nulls :<
            if categories is None:
                # Handle case of NaN-only categorical columns in which case
                # the categories are an empty array; when this is stored,
                # pytables cannot write a zero-len array, so on readback
                # the categories would be None and `read_hdf()` would fail.
                categories = Index([], dtype=np.float64)
            else:
                mask = isna(categories)
                if mask.any():
                    categories = categories[~mask]
                    codes[codes != -1] -= mask.astype(int).cumsum()._values

            converted = Categorical.from_codes(
                codes, categories=categories, ordered=ordered
            )

        else:

            try:
                converted = converted.astype(dtype, copy=False)
            except TypeError:
                converted = converted.astype("O", copy=False)

        # convert nans / decode
        if _ensure_decoded(kind) == "string":
            converted = _unconvert_string_array(
                converted, nan_rep=nan_rep, encoding=encoding, errors=errors
            )

        return self.values, converted

    def set_attr(self):
        """ set the data for this column """
        setattr(self.attrs, self.kind_attr, self.values)
        setattr(self.attrs, self.meta_attr, self.meta)
        assert self.dtype is not None
        setattr(self.attrs, self.dtype_attr, self.dtype)


class DataIndexableCol(DataCol):
    """ represent a data column that can be indexed """

    is_data_indexable = True

    def validate_names(self):
        if not Index(self.values).is_object():
            # TODO: should the message here be more specifically non-str?
            raise ValueError("cannot have non-object label DataIndexableCol")

    @classmethod
    def get_atom_string(cls, shape, itemsize):
        return _tables().StringCol(itemsize=itemsize)

    @classmethod
    def get_atom_data(cls, shape, kind: str) -> Col:
        return cls.get_atom_coltype(kind=kind)()

    @classmethod
    def get_atom_datetime64(cls, shape):
        return _tables().Int64Col()

    @classmethod
    def get_atom_timedelta64(cls, shape):
        return _tables().Int64Col()


class GenericDataIndexableCol(DataIndexableCol):
    """ represent a generic pytables data column """

    pass


class Fixed:
    """
    represent an object in my store
    facilitate read/write of various types of objects
    this is an abstract base class

    Parameters
    ----------
    parent : HDFStore
    group : Node
        The group node where the table resides.
    """

    pandas_kind: str
    format_type: str = "fixed"  # GH#30962 needed by dask
    obj_type: Type[FrameOrSeriesUnion]
    ndim: int
    encoding: str
    parent: HDFStore
    group: Node
    errors: str
    is_table = False

    def __init__(
        self,
        parent: HDFStore,
        group: Node,
        encoding: str = "UTF-8",
        errors: str = "strict",
    ):
        assert isinstance(parent, HDFStore), type(parent)
        assert _table_mod is not None  # needed for mypy
        assert isinstance(group, _table_mod.Node), type(group)
        self.parent = parent
        self.group = group
        self.encoding = _ensure_encoding(encoding)
        self.errors = errors

    @property
    def is_old_version(self) -> bool:
        return self.version[0] <= 0 and self.version[1] <= 10 and self.version[2] < 1

    @property
    def version(self) -> Tuple[int, int, int]:
        """ compute and set our version """
        version = _ensure_decoded(getattr(self.group._v_attrs, "pandas_version", None))
        try:
            version = tuple(int(x) for x in version.split("."))
            if len(version) == 2:
                version = version + (0,)
        except AttributeError:
            version = (0, 0, 0)
        return version

    @property
    def pandas_type(self):
        return _ensure_decoded(getattr(self.group._v_attrs, "pandas_type", None))

    def __repr__(self) -> str:
        """ return a pretty representation of myself """
        self.infer_axes()
        s = self.shape
        if s is not None:
            if isinstance(s, (list, tuple)):
                jshape = ",".join(pprint_thing(x) for x in s)
                s = f"[{jshape}]"
            return f"{self.pandas_type:12.12} (shape->{s})"
        return self.pandas_type

    def set_object_info(self):
        """ set my pandas type & version """
        self.attrs.pandas_type = str(self.pandas_kind)
        self.attrs.pandas_version = str(_version)

    def copy(self):
        new_self = copy.copy(self)
        return new_self

    @property
    def shape(self):
        return self.nrows

    @property
    def pathname(self):
        return self.group._v_pathname

    @property
    def _handle(self):
        return self.parent._handle

    @property
    def _filters(self):
        return self.parent._filters

    @property
    def _complevel(self) -> int:
        return self.parent._complevel

    @property
    def _fletcher32(self) -> bool:
        return self.parent._fletcher32

    @property
    def attrs(self):
        return self.group._v_attrs

    def set_attrs(self):
        """ set our object attributes """
        pass

    def get_attrs(self):
        """ get our object attributes """
        pass

    @property
    def storable(self):
        """ return my storable """
        return self.group

    @property
    def is_exists(self) -> bool:
        return False

    @property
    def nrows(self):
        return getattr(self.storable, "nrows", None)

    def validate(self, other):
        """ validate against an existing storable """
        if other is None:
            return
        return True

    def validate_version(self, where=None):
        """ are we trying to operate on an old version? """
        return True

    def infer_axes(self):
        """
        infer the axes of my storer
        return a boolean indicating if we have a valid storer or not
        """
        s = self.storable
        if s is None:
            return False
        self.get_attrs()
        return True

    def read(
        self,
        where=None,
        columns=None,
        start: Optional[int] = None,
        stop: Optional[int] = None,
    ):
        raise NotImplementedError(
            "cannot read on an abstract storer: subclasses should implement"
        )

    def write(self, **kwargs):
        raise NotImplementedError(
            "cannot write on an abstract storer: subclasses should implement"
        )

    def delete(
        self, where=None, start: Optional[int] = None, stop: Optional[int] = None
    ):
        """
        support fully deleting the node in its entirety (only) - where
        specification must be None
        """
        if com.all_none(where, start, stop):
            self._handle.remove_node(self.group, recursive=True)
            return None

        raise TypeError("cannot delete on an abstract storer")


class GenericFixed(Fixed):
    """ a generified fixed version """

    _index_type_map = {DatetimeIndex: "datetime", PeriodIndex: "period"}
    _reverse_index_map = {v: k for k, v in _index_type_map.items()}
    attributes: List[str] = []

    # indexer helpers
    def _class_to_alias(self, cls) -> str:
        return self._index_type_map.get(cls, "")

    def _alias_to_class(self, alias):
        if isinstance(alias, type):  # pragma: no cover
            # compat: for a short period of time master stored types
            return alias
        return self._reverse_index_map.get(alias, Index)

    def _get_index_factory(self, attrs):
        index_class = self._alias_to_class(
            _ensure_decoded(getattr(attrs, "index_class", ""))
        )

        factory: Callable

        if index_class == DatetimeIndex:

            def f(values, freq=None, tz=None):
                # data are already in UTC, localize and convert if tz present
                dta = DatetimeArray._simple_new(values.values, freq=freq)
                result = DatetimeIndex._simple_new(dta, name=None)
                if tz is not None:
                    result = result.tz_localize("UTC").tz_convert(tz)
                return result

            factory = f
        elif index_class == PeriodIndex:

            def f(values, freq=None, tz=None):
                parr = PeriodArray._simple_new(values, freq=freq)
                return PeriodIndex._simple_new(parr, name=None)

            factory = f
        else:
            factory = index_class

        kwargs = {}
        if "freq" in attrs:
            kwargs["freq"] = attrs["freq"]
            if index_class is Index:
                # DTI/PI would be gotten by _alias_to_class
                factory = TimedeltaIndex

        if "tz" in attrs:
            if isinstance(attrs["tz"], bytes):
                # created by python2
                kwargs["tz"] = attrs["tz"].decode("utf-8")
            else:
                # created by python3
                kwargs["tz"] = attrs["tz"]
            assert index_class is DatetimeIndex  # just checking

        return factory, kwargs

    def validate_read(self, columns, where):
        """
        raise if any keywords are passed which are not-None
        """
        if columns is not None:
            raise TypeError(
                "cannot pass a column specification when reading "
                "a Fixed format store. this store must be selected in its entirety"
            )
        if where is not None:
            raise TypeError(
                "cannot pass a where specification when reading "
                "from a Fixed format store. this store must be selected in its entirety"
            )

    @property
    def is_exists(self) -> bool:
        return True

    def set_attrs(self):
        """ set our object attributes """
        self.attrs.encoding = self.encoding
        self.attrs.errors = self.errors

    def get_attrs(self):
        """ retrieve our attributes """
        self.encoding = _ensure_encoding(getattr(self.attrs, "encoding", None))
        self.errors = _ensure_decoded(getattr(self.attrs, "errors", "strict"))
        for n in self.attributes:
            setattr(self, n, _ensure_decoded(getattr(self.attrs, n, None)))

    def write(self, obj, **kwargs):
        self.set_attrs()

    def read_array(
        self, key: str, start: Optional[int] = None, stop: Optional[int] = None
    ):
        """ read an array for the specified node (off of group """
        import tables

        node = getattr(self.group, key)
        attrs = node._v_attrs

        transposed = getattr(attrs, "transposed", False)

        if isinstance(node, tables.VLArray):
            ret = node[0][start:stop]
        else:
            dtype = _ensure_decoded(getattr(attrs, "value_type", None))
            shape = getattr(attrs, "shape", None)

            if shape is not None:
                # length 0 axis
                ret = np.empty(shape, dtype=dtype)
            else:
                ret = node[start:stop]

            if dtype == "datetime64":
                # reconstruct a timezone if indicated
                tz = getattr(attrs, "tz", None)
                ret = _set_tz(ret, tz, coerce=True)

            elif dtype == "timedelta64":
                ret = np.asarray(ret, dtype="m8[ns]")

        if transposed:
            return ret.T
        else:
            return ret

    def read_index(
        self, key: str, start: Optional[int] = None, stop: Optional[int] = None
    ) -> Index:
        variety = _ensure_decoded(getattr(self.attrs, f"{key}_variety"))

        if variety == "multi":
            return self.read_multi_index(key, start=start, stop=stop)
        elif variety == "regular":
            node = getattr(self.group, key)
            index = self.read_index_node(node, start=start, stop=stop)
            return index
        else:  # pragma: no cover
            raise TypeError(f"unrecognized index variety: {variety}")

    def write_index(self, key: str, index: Index):
        if isinstance(index, MultiIndex):
            setattr(self.attrs, f"{key}_variety", "multi")
            self.write_multi_index(key, index)
        else:
            setattr(self.attrs, f"{key}_variety", "regular")
            converted = _convert_index("index", index, self.encoding, self.errors)

            self.write_array(key, converted.values)

            node = getattr(self.group, key)
            node._v_attrs.kind = converted.kind
            node._v_attrs.name = index.name

            if isinstance(index, (DatetimeIndex, PeriodIndex)):
                node._v_attrs.index_class = self._class_to_alias(type(index))

            if isinstance(index, (DatetimeIndex, PeriodIndex, TimedeltaIndex)):
                node._v_attrs.freq = index.freq

            if isinstance(index, DatetimeIndex) and index.tz is not None:
                node._v_attrs.tz = _get_tz(index.tz)

    def write_multi_index(self, key: str, index: MultiIndex):
        setattr(self.attrs, f"{key}_nlevels", index.nlevels)

        for i, (lev, level_codes, name) in enumerate(
            zip(index.levels, index.codes, index.names)
        ):
            # write the level
            if is_extension_array_dtype(lev):
                raise NotImplementedError(
                    "Saving a MultiIndex with an extension dtype is not supported."
                )
            level_key = f"{key}_level{i}"
            conv_level = _convert_index(level_key, lev, self.encoding, self.errors)
            self.write_array(level_key, conv_level.values)
            node = getattr(self.group, level_key)
            node._v_attrs.kind = conv_level.kind
            node._v_attrs.name = name

            # write the name
            setattr(node._v_attrs, f"{key}_name{name}", name)

            # write the labels
            label_key = f"{key}_label{i}"
            self.write_array(label_key, level_codes)

    def read_multi_index(
        self, key: str, start: Optional[int] = None, stop: Optional[int] = None
    ) -> MultiIndex:
        nlevels = getattr(self.attrs, f"{key}_nlevels")

        levels = []
        codes = []
        names: List[Hashable] = []
        for i in range(nlevels):
            level_key = f"{key}_level{i}"
            node = getattr(self.group, level_key)
            lev = self.read_index_node(node, start=start, stop=stop)
            levels.append(lev)
            names.append(lev.name)

            label_key = f"{key}_label{i}"
            level_codes = self.read_array(label_key, start=start, stop=stop)
            codes.append(level_codes)

        return MultiIndex(
            levels=levels, codes=codes, names=names, verify_integrity=True
        )

    def read_index_node(
        self, node: Node, start: Optional[int] = None, stop: Optional[int] = None
    ) -> Index:
        data = node[start:stop]
        # If the index was an empty array write_array_empty() will
        # have written a sentinel. Here we replace it with the original.
        if "shape" in node._v_attrs and np.prod(node._v_attrs.shape) == 0:
            data = np.empty(node._v_attrs.shape, dtype=node._v_attrs.value_type)
        kind = _ensure_decoded(node._v_attrs.kind)
        name = None

        if "name" in node._v_attrs:
            name = _ensure_str(node._v_attrs.name)
            name = _ensure_decoded(name)

        attrs = node._v_attrs
        factory, kwargs = self._get_index_factory(attrs)

        if kind == "date":
            index = factory(
                _unconvert_index(
                    data, kind, encoding=self.encoding, errors=self.errors
                ),
                dtype=object,
                **kwargs,
            )
        else:
            index = factory(
                _unconvert_index(
                    data, kind, encoding=self.encoding, errors=self.errors
                ),
                **kwargs,
            )

        index.name = name

        return index

    def write_array_empty(self, key: str, value: ArrayLike):
        """ write a 0-len array """
        # ugly hack for length 0 axes
        arr = np.empty((1,) * value.ndim)
        self._handle.create_array(self.group, key, arr)
        node = getattr(self.group, key)
        node._v_attrs.value_type = str(value.dtype)
        node._v_attrs.shape = value.shape

    def write_array(self, key: str, obj: FrameOrSeries, items: Optional[Index] = None):
        # TODO: we only have a few tests that get here, the only EA
        #  that gets passed is DatetimeArray, and we never have
        #  both self._filters and EA

        value = extract_array(obj, extract_numpy=True)

        if key in self.group:
            self._handle.remove_node(self.group, key)

        # Transform needed to interface with pytables row/col notation
        empty_array = value.size == 0
        transposed = False

        if is_categorical_dtype(value.dtype):
            raise NotImplementedError(
                "Cannot store a category dtype in a HDF5 dataset that uses format="
                '"fixed". Use format="table".'
            )
        if not empty_array:
            if hasattr(value, "T"):
                # ExtensionArrays (1d) may not have transpose.
                value = value.T
                transposed = True

        atom = None
        if self._filters is not None:
            with suppress(ValueError):
                # get the atom for this datatype
                atom = _tables().Atom.from_dtype(value.dtype)

        if atom is not None:
            # We only get here if self._filters is non-None and
            #  the Atom.from_dtype call succeeded

            # create an empty chunked array and fill it from value
            if not empty_array:
                ca = self._handle.create_carray(
                    self.group, key, atom, value.shape, filters=self._filters
                )
                ca[:] = value

            else:
                self.write_array_empty(key, value)

        elif value.dtype.type == np.object_:
            # infer the type, warn if we have a non-string type here (for
            # performance)
            inferred_type = lib.infer_dtype(value, skipna=False)
            if empty_array:
                pass
            elif inferred_type == "string":
                pass
            else:
                ws = performance_doc % (inferred_type, key, items)
                warnings.warn(ws, PerformanceWarning, stacklevel=7)

            vlarr = self._handle.create_vlarray(self.group, key, _tables().ObjectAtom())
            vlarr.append(value)

        elif is_datetime64_dtype(value.dtype):
            self._handle.create_array(self.group, key, value.view("i8"))
            getattr(self.group, key)._v_attrs.value_type = "datetime64"
        elif is_datetime64tz_dtype(value.dtype):
            # store as UTC
            # with a zone

            # pandas/io/pytables.py:3045: error: Item "ExtensionArray" of "Union[Any,
            # ExtensionArray]" has no attribute "asi8"  [union-attr]
            self._handle.create_array(
                self.group, key, value.asi8  # type: ignore[union-attr]
            )

            node = getattr(self.group, key)
            # pandas/io/pytables.py:3048: error: Item "ExtensionArray" of "Union[Any,
            # ExtensionArray]" has no attribute "tz"  [union-attr]
            node._v_attrs.tz = _get_tz(value.tz)  # type: ignore[union-attr]
            node._v_attrs.value_type = "datetime64"
        elif is_timedelta64_dtype(value.dtype):
            self._handle.create_array(self.group, key, value.view("i8"))
            getattr(self.group, key)._v_attrs.value_type = "timedelta64"
        elif empty_array:
            self.write_array_empty(key, value)
        else:
            self._handle.create_array(self.group, key, value)

        getattr(self.group, key)._v_attrs.transposed = transposed


class SeriesFixed(GenericFixed):
    pandas_kind = "series"
    attributes = ["name"]

    name: Hashable

    @property
    def shape(self):
        try:
            return (len(self.group.values),)
        except (TypeError, AttributeError):
            return None

    def read(
        self,
        where=None,
        columns=None,
        start: Optional[int] = None,
        stop: Optional[int] = None,
    ):
        self.validate_read(columns, where)
        index = self.read_index("index", start=start, stop=stop)
        values = self.read_array("values", start=start, stop=stop)
        return Series(values, index=index, name=self.name)

    def write(self, obj, **kwargs):
        super().write(obj, **kwargs)
        self.write_index("index", obj.index)
        self.write_array("values", obj)
        self.attrs.name = obj.name


class BlockManagerFixed(GenericFixed):
    attributes = ["ndim", "nblocks"]

    nblocks: int

    @property
    def shape(self) -> Optional[Shape]:
        try:
            ndim = self.ndim

            # items
            items = 0
            for i in range(self.nblocks):
                node = getattr(self.group, f"block{i}_items")
                shape = getattr(node, "shape", None)
                if shape is not None:
                    items += shape[0]

            # data shape
            node = self.group.block0_values
            shape = getattr(node, "shape", None)
            if shape is not None:
                shape = list(shape[0 : (ndim - 1)])
            else:
                shape = []

            shape.append(items)

            return shape
        except AttributeError:
            return None

    def read(
        self,
        where=None,
        columns=None,
        start: Optional[int] = None,
        stop: Optional[int] = None,
    ):
        # start, stop applied to rows, so 0th axis only
        self.validate_read(columns, where)
        select_axis = self.obj_type()._get_block_manager_axis(0)

        axes = []
        for i in range(self.ndim):

            _start, _stop = (start, stop) if i == select_axis else (None, None)
            ax = self.read_index(f"axis{i}", start=_start, stop=_stop)
            axes.append(ax)

        items = axes[0]
        dfs = []

        for i in range(self.nblocks):

            blk_items = self.read_index(f"block{i}_items")
            values = self.read_array(f"block{i}_values", start=_start, stop=_stop)

            columns = items[items.get_indexer(blk_items)]
            df = DataFrame(values.T, columns=columns, index=axes[1])
            dfs.append(df)

        if len(dfs) > 0:
            out = concat(dfs, axis=1)
            out = out.reindex(columns=items, copy=False)
            return out

        return DataFrame(columns=axes[0], index=axes[1])

    def write(self, obj, **kwargs):
        super().write(obj, **kwargs)
        data = obj._mgr
        if not data.is_consolidated():
            data = data.consolidate()

        self.attrs.ndim = data.ndim
        for i, ax in enumerate(data.axes):
            if i == 0 and (not ax.is_unique):
                raise ValueError("Columns index has to be unique for fixed format")
            self.write_index(f"axis{i}", ax)

        # Supporting mixed-type DataFrame objects...nontrivial
        self.attrs.nblocks = len(data.blocks)
        for i, blk in enumerate(data.blocks):
            # I have no idea why, but writing values before items fixed #2299
            blk_items = data.items.take(blk.mgr_locs)
            self.write_array(f"block{i}_values", blk.values, items=blk_items)
            self.write_index(f"block{i}_items", blk_items)


class FrameFixed(BlockManagerFixed):
    pandas_kind = "frame"
    obj_type = DataFrame


class Table(Fixed):
    """
    represent a table:
        facilitate read/write of various types of tables

    Attrs in Table Node
    -------------------
    These are attributes that are store in the main table node, they are
    necessary to recreate these tables when read back in.

    index_axes    : a list of tuples of the (original indexing axis and
        index column)
    non_index_axes: a list of tuples of the (original index axis and
        columns on a non-indexing axis)
    values_axes   : a list of the columns which comprise the data of this
        table
    data_columns  : a list of the columns that we are allowing indexing
        (these become single columns in values_axes), or True to force all
        columns
    nan_rep       : the string to use for nan representations for string
        objects
    levels        : the names of levels
    metadata      : the names of the metadata columns
    """

    pandas_kind = "wide_table"
    format_type: str = "table"  # GH#30962 needed by dask
    table_type: str
    levels: Union[int, List[Hashable]] = 1
    is_table = True

    index_axes: List[IndexCol]
    non_index_axes: List[Tuple[int, Any]]
    values_axes: List[DataCol]
    data_columns: List
    metadata: List
    info: Dict

    def __init__(
        self,
        parent: HDFStore,
        group: Node,
        encoding=None,
        errors: str = "strict",
        index_axes=None,
        non_index_axes=None,
        values_axes=None,
        data_columns=None,
        info=None,
        nan_rep=None,
    ):
        super().__init__(parent, group, encoding=encoding, errors=errors)
        self.index_axes = index_axes or []
        self.non_index_axes = non_index_axes or []
        self.values_axes = values_axes or []
        self.data_columns = data_columns or []
        self.info = info or {}
        self.nan_rep = nan_rep

    @property
    def table_type_short(self) -> str:
        return self.table_type.split("_")[0]

    def __repr__(self) -> str:
        """ return a pretty representation of myself """
        self.infer_axes()
        jdc = ",".join(self.data_columns) if len(self.data_columns) else ""
        dc = f",dc->[{jdc}]"

        ver = ""
        if self.is_old_version:
            jver = ".".join(str(x) for x in self.version)
            ver = f"[{jver}]"

        jindex_axes = ",".join(a.name for a in self.index_axes)
        return (
            f"{self.pandas_type:12.12}{ver} "
            f"(typ->{self.table_type_short},nrows->{self.nrows},"
            f"ncols->{self.ncols},indexers->[{jindex_axes}]{dc})"
        )

    def __getitem__(self, c: str):
        """ return the axis for c """
        for a in self.axes:
            if c == a.name:
                return a
        return None

    def validate(self, other):
        """ validate against an existing table """
        if other is None:
            return

        if other.table_type != self.table_type:
            raise TypeError(
                "incompatible table_type with existing "
                f"[{other.table_type} - {self.table_type}]"
            )

        for c in ["index_axes", "non_index_axes", "values_axes"]:
            sv = getattr(self, c, None)
            ov = getattr(other, c, None)
            if sv != ov:

                # show the error for the specific axes
                for i, sax in enumerate(sv):
                    oax = ov[i]
                    if sax != oax:
                        raise ValueError(
                            f"invalid combination of [{c}] on appending data "
                            f"[{sax}] vs current table [{oax}]"
                        )

                # should never get here
                raise Exception(
                    f"invalid combination of [{c}] on appending data [{sv}] vs "
                    f"current table [{ov}]"
                )

    @property
    def is_multi_index(self) -> bool:
        """the levels attribute is 1 or a list in the case of a multi-index"""
        return isinstance(self.levels, list)

    def validate_multiindex(
        self, obj: FrameOrSeriesUnion
    ) -> Tuple[DataFrame, List[Hashable]]:
        """
        validate that we can store the multi-index; reset and return the
        new object
        """
        levels = [
            l if l is not None else f"level_{i}" for i, l in enumerate(obj.index.names)
        ]
        try:
            reset_obj = obj.reset_index()
        except ValueError as err:
            raise ValueError(
                "duplicate names/columns in the multi-index when storing as a table"
            ) from err
        assert isinstance(reset_obj, DataFrame)  # for mypy
        return reset_obj, levels

    @property
    def nrows_expected(self) -> int:
        """ based on our axes, compute the expected nrows """
        # error: Incompatible return value type (got "number", expected "int")
        return np.prod(  # type: ignore[return-value]
            [i.cvalues.shape[0] for i in self.index_axes]
        )

    @property
    def is_exists(self) -> bool:
        """ has this table been created """
        return "table" in self.group

    @property
    def storable(self):
        return getattr(self.group, "table", None)

    @property
    def table(self):
        """ return the table group (this is my storable) """
        return self.storable

    @property
    def dtype(self):
        return self.table.dtype

    @property
    def description(self):
        return self.table.description

    @property
    def axes(self):
        return itertools.chain(self.index_axes, self.values_axes)

    @property
    def ncols(self) -> int:
        """ the number of total columns in the values axes """
        return sum(len(a.values) for a in self.values_axes)

    @property
    def is_transposed(self) -> bool:
        return False

    @property
    def data_orientation(self):
        """return a tuple of my permutated axes, non_indexable at the front"""
        return tuple(
            itertools.chain(
                [int(a[0]) for a in self.non_index_axes],
                [int(a.axis) for a in self.index_axes],
            )
        )

    def queryables(self) -> Dict[str, Any]:
        """ return a dict of the kinds allowable columns for this object """
        # mypy doesn't recognize DataFrame._AXIS_NAMES, so we re-write it here
        axis_names = {0: "index", 1: "columns"}

        # compute the values_axes queryables
        d1 = [(a.cname, a) for a in self.index_axes]
        d2 = [(axis_names[axis], None) for axis, values in self.non_index_axes]
        d3 = [
            (v.cname, v) for v in self.values_axes if v.name in set(self.data_columns)
        ]

        # error: Unsupported operand types for + ("List[Tuple[str, IndexCol]]"
        # and "List[Tuple[str, None]]")
        return dict(d1 + d2 + d3)  # type: ignore[operator]

    def index_cols(self):
        """ return a list of my index cols """
        # Note: each `i.cname` below is assured to be a str.
        return [(i.axis, i.cname) for i in self.index_axes]

    def values_cols(self) -> List[str]:
        """ return a list of my values cols """
        return [i.cname for i in self.values_axes]

    def _get_metadata_path(self, key: str) -> str:
        """ return the metadata pathname for this key """
        group = self.group._v_pathname
        return f"{group}/meta/{key}/meta"

    def write_metadata(self, key: str, values: np.ndarray):
        """
        Write out a metadata array to the key as a fixed-format Series.

        Parameters
        ----------
        key : str
        values : ndarray
        """
        # error: Incompatible types in assignment (expression has type
        # "Series", variable has type "ndarray")
        values = Series(values)  # type: ignore[assignment]
        # error: Value of type variable "FrameOrSeries" of "put" of "HDFStore"
        # cannot be "ndarray"
        self.parent.put(  # type: ignore[type-var]
            self._get_metadata_path(key),
            values,
            format="table",
            encoding=self.encoding,
            errors=self.errors,
            nan_rep=self.nan_rep,
        )

    def read_metadata(self, key: str):
        """ return the meta data array for this key """
        if getattr(getattr(self.group, "meta", None), key, None) is not None:
            return self.parent.select(self._get_metadata_path(key))
        return None

    def set_attrs(self):
        """ set our table type & indexables """
        self.attrs.table_type = str(self.table_type)
        self.attrs.index_cols = self.index_cols()
        self.attrs.values_cols = self.values_cols()
        self.attrs.non_index_axes = self.non_index_axes
        self.attrs.data_columns = self.data_columns
        self.attrs.nan_rep = self.nan_rep
        self.attrs.encoding = self.encoding
        self.attrs.errors = self.errors
        self.attrs.levels = self.levels
        self.attrs.info = self.info

    def get_attrs(self):
        """ retrieve our attributes """
        self.non_index_axes = getattr(self.attrs, "non_index_axes", None) or []
        self.data_columns = getattr(self.attrs, "data_columns", None) or []
        self.info = getattr(self.attrs, "info", None) or {}
        self.nan_rep = getattr(self.attrs, "nan_rep", None)
        self.encoding = _ensure_encoding(getattr(self.attrs, "encoding", None))
        self.errors = _ensure_decoded(getattr(self.attrs, "errors", "strict"))
        self.levels: List[Hashable] = getattr(self.attrs, "levels", None) or []
        self.index_axes = [a for a in self.indexables if a.is_an_indexable]
        self.values_axes = [a for a in self.indexables if not a.is_an_indexable]

    def validate_version(self, where=None):
        """ are we trying to operate on an old version? """
        if where is not None:
            if self.version[0] <= 0 and self.version[1] <= 10 and self.version[2] < 1:
                ws = incompatibility_doc % ".".join([str(x) for x in self.version])
                warnings.warn(ws, IncompatibilityWarning)

    def validate_min_itemsize(self, min_itemsize):
        """
        validate the min_itemsize doesn't contain items that are not in the
        axes this needs data_columns to be defined
        """
        if min_itemsize is None:
            return
        if not isinstance(min_itemsize, dict):
            return

        q = self.queryables()
        for k, v in min_itemsize.items():

            # ok, apply generally
            if k == "values":
                continue
            if k not in q:
                raise ValueError(
                    f"min_itemsize has the key [{k}] which is not an axis or "
                    "data_column"
                )

    @cache_readonly
    def indexables(self):
        """ create/cache the indexables if they don't exist """
        _indexables = []

        desc = self.description
        table_attrs = self.table.attrs

        # Note: each of the `name` kwargs below are str, ensured
        #  by the definition in index_cols.
        # index columns
        for i, (axis, name) in enumerate(self.attrs.index_cols):
            atom = getattr(desc, name)
            md = self.read_metadata(name)
            meta = "category" if md is not None else None

            kind_attr = f"{name}_kind"
            kind = getattr(table_attrs, kind_attr, None)

            index_col = IndexCol(
                name=name,
                axis=axis,
                pos=i,
                kind=kind,
                typ=atom,
                table=self.table,
                meta=meta,
                metadata=md,
            )
            _indexables.append(index_col)

        # values columns
        dc = set(self.data_columns)
        base_pos = len(_indexables)

        def f(i, c):
            assert isinstance(c, str)
            klass = DataCol
            if c in dc:
                klass = DataIndexableCol

            atom = getattr(desc, c)
            adj_name = _maybe_adjust_name(c, self.version)

            # TODO: why kind_attr here?
            values = getattr(table_attrs, f"{adj_name}_kind", None)
            dtype = getattr(table_attrs, f"{adj_name}_dtype", None)
            kind = _dtype_to_kind(dtype)

            md = self.read_metadata(c)
            # TODO: figure out why these two versions of `meta` dont always match.
            #  meta = "category" if md is not None else None
            meta = getattr(table_attrs, f"{adj_name}_meta", None)

            obj = klass(
                name=adj_name,
                cname=c,
                values=values,
                kind=kind,
                pos=base_pos + i,
                typ=atom,
                table=self.table,
                meta=meta,
                metadata=md,
                dtype=dtype,
            )
            return obj

        # Note: the definition of `values_cols` ensures that each
        #  `c` below is a str.
        _indexables.extend([f(i, c) for i, c in enumerate(self.attrs.values_cols)])

        return _indexables

    def create_index(self, columns=None, optlevel=None, kind: Optional[str] = None):
        """
        Create a pytables index on the specified columns.

        Parameters
        ----------
        columns : None, bool, or listlike[str]
            Indicate which columns to create an index on.

            * False : Do not create any indexes.
            * True : Create indexes on all columns.
            * None : Create indexes on all columns.
            * listlike : Create indexes on the given columns.

        optlevel : int or None, default None
            Optimization level, if None, pytables defaults to 6.
        kind : str or None, default None
            Kind of index, if None, pytables defaults to "medium".

        Raises
        ------
        TypeError if trying to create an index on a complex-type column.

        Notes
        -----
        Cannot index Time64Col or ComplexCol.
        Pytables must be >= 3.0.
        """
        if not self.infer_axes():
            return
        if columns is False:
            return

        # index all indexables and data_columns
        if columns is None or columns is True:
            columns = [a.cname for a in self.axes if a.is_data_indexable]
        if not isinstance(columns, (tuple, list)):
            columns = [columns]

        kw = {}
        if optlevel is not None:
            kw["optlevel"] = optlevel
        if kind is not None:
            kw["kind"] = kind

        table = self.table
        for c in columns:
            v = getattr(table.cols, c, None)
            if v is not None:
                # remove the index if the kind/optlevel have changed
                if v.is_indexed:
                    index = v.index
                    cur_optlevel = index.optlevel
                    cur_kind = index.kind

                    if kind is not None and cur_kind != kind:
                        v.remove_index()
                    else:
                        kw["kind"] = cur_kind

                    if optlevel is not None and cur_optlevel != optlevel:
                        v.remove_index()
                    else:
                        kw["optlevel"] = cur_optlevel

                # create the index
                if not v.is_indexed:
                    if v.type.startswith("complex"):
                        raise TypeError(
                            "Columns containing complex values can be stored but "
                            "cannot be indexed when using table format. Either use "
                            "fixed format, set index=False, or do not include "
                            "the columns containing complex values to "
                            "data_columns when initializing the table."
                        )
                    v.create_index(**kw)
            elif c in self.non_index_axes[0][1]:
                # GH 28156
                raise AttributeError(
                    f"column {c} is not a data_column.\n"
                    f"In order to read column {c} you must reload the dataframe \n"
                    f"into HDFStore and include {c} with the data_columns argument."
                )

    def _read_axes(
        self, where, start: Optional[int] = None, stop: Optional[int] = None
    ) -> List[Tuple[ArrayLike, ArrayLike]]:
        """
        Create the axes sniffed from the table.

        Parameters
        ----------
        where : ???
        start : int or None, default None
        stop : int or None, default None

        Returns
        -------
        List[Tuple[index_values, column_values]]
        """
        # create the selection
        selection = Selection(self, where=where, start=start, stop=stop)
        values = selection.select()

        results = []
        # convert the data
        for a in self.axes:
            a.set_info(self.info)
            res = a.convert(
                values,
                nan_rep=self.nan_rep,
                encoding=self.encoding,
                errors=self.errors,
            )
            results.append(res)

        return results

    @classmethod
    def get_object(cls, obj, transposed: bool):
        """ return the data for this obj """
        return obj

    def validate_data_columns(self, data_columns, min_itemsize, non_index_axes):
        """
        take the input data_columns and min_itemize and create a data
        columns spec
        """
        if not len(non_index_axes):
            return []

        axis, axis_labels = non_index_axes[0]
        info = self.info.get(axis, {})
        if info.get("type") == "MultiIndex" and data_columns:
            raise ValueError(
                f"cannot use a multi-index on axis [{axis}] with "
                f"data_columns {data_columns}"
            )

        # evaluate the passed data_columns, True == use all columns
        # take only valid axis labels
        if data_columns is True:
            data_columns = list(axis_labels)
        elif data_columns is None:
            data_columns = []

        # if min_itemsize is a dict, add the keys (exclude 'values')
        if isinstance(min_itemsize, dict):
            existing_data_columns = set(data_columns)
            data_columns = list(data_columns)  # ensure we do not modify
            data_columns.extend(
                [
                    k
                    for k in min_itemsize.keys()
                    if k != "values" and k not in existing_data_columns
                ]
            )

        # return valid columns in the order of our axis
        return [c for c in data_columns if c in axis_labels]

    def _create_axes(
        self,
        axes,
        obj: DataFrame,
        validate: bool = True,
        nan_rep=None,
        data_columns=None,
        min_itemsize=None,
    ):
        """
        Create and return the axes.

        Parameters
        ----------
        axes: list or None
            The names or numbers of the axes to create.
        obj : DataFrame
            The object to create axes on.
        validate: bool, default True
            Whether to validate the obj against an existing object already written.
        nan_rep :
            A value to use for string column nan_rep.
        data_columns : List[str], True, or None, default None
            Specify the columns that we want to create to allow indexing on.

            * True : Use all available columns.
            * None : Use no columns.
            * List[str] : Use the specified columns.

        min_itemsize: Dict[str, int] or None, default None
            The min itemsize for a column in bytes.
        """
        if not isinstance(obj, DataFrame):
            group = self.group._v_name
            raise TypeError(
                f"cannot properly create the storer for: [group->{group},"
                f"value->{type(obj)}]"
            )

        # set the default axes if needed
        if axes is None:
            axes = [0]

        # map axes to numbers
        axes = [obj._get_axis_number(a) for a in axes]

        # do we have an existing table (if so, use its axes & data_columns)
        if self.infer_axes():
            table_exists = True
            axes = [a.axis for a in self.index_axes]
            data_columns = list(self.data_columns)
            nan_rep = self.nan_rep
            # TODO: do we always have validate=True here?
        else:
            table_exists = False

        new_info = self.info

        assert self.ndim == 2  # with next check, we must have len(axes) == 1
        # currently support on ndim-1 axes
        if len(axes) != self.ndim - 1:
            raise ValueError(
                "currently only support ndim-1 indexers in an AppendableTable"
            )

        # create according to the new data
        new_non_index_axes: List = []

        # nan_representation
        if nan_rep is None:
            nan_rep = "nan"

        # We construct the non-index-axis first, since that alters new_info
        idx = [x for x in [0, 1] if x not in axes][0]

        a = obj.axes[idx]
        # we might be able to change the axes on the appending data if necessary
        append_axis = list(a)
        if table_exists:
            indexer = len(new_non_index_axes)  # i.e. 0
            exist_axis = self.non_index_axes[indexer][1]
            if not array_equivalent(np.array(append_axis), np.array(exist_axis)):

                # ahah! -> reindex
                if array_equivalent(
                    np.array(sorted(append_axis)), np.array(sorted(exist_axis))
                ):
                    append_axis = exist_axis

        # the non_index_axes info
        info = new_info.setdefault(idx, {})
        info["names"] = list(a.names)
        info["type"] = type(a).__name__

        new_non_index_axes.append((idx, append_axis))

        # Now we can construct our new index axis
        idx = axes[0]
        a = obj.axes[idx]
        axis_name = obj._get_axis_name(idx)
        new_index = _convert_index(axis_name, a, self.encoding, self.errors)
        new_index.axis = idx

        # Because we are always 2D, there is only one new_index, so
        #  we know it will have pos=0
        new_index.set_pos(0)
        new_index.update_info(new_info)
        new_index.maybe_set_size(min_itemsize)  # check for column conflicts

        new_index_axes = [new_index]
        j = len(new_index_axes)  # i.e. 1
        assert j == 1

        # reindex by our non_index_axes & compute data_columns
        assert len(new_non_index_axes) == 1
        for a in new_non_index_axes:
            obj = _reindex_axis(obj, a[0], a[1])

        transposed = new_index.axis == 1

        # figure out data_columns and get out blocks
        data_columns = self.validate_data_columns(
            data_columns, min_itemsize, new_non_index_axes
        )

        frame = self.get_object(obj, transposed)._consolidate()

        blocks, blk_items = self._get_blocks_and_items(
            frame, table_exists, new_non_index_axes, self.values_axes, data_columns
        )

        # add my values
        vaxes = []
        for i, (blk, b_items) in enumerate(zip(blocks, blk_items)):

            # shape of the data column are the indexable axes
            klass = DataCol
            name = None

            # we have a data_column
            if data_columns and len(b_items) == 1 and b_items[0] in data_columns:
                klass = DataIndexableCol
                name = b_items[0]
                if not (name is None or isinstance(name, str)):
                    # TODO: should the message here be more specifically non-str?
                    raise ValueError("cannot have non-object label DataIndexableCol")

            # make sure that we match up the existing columns
            # if we have an existing table
            existing_col: Optional[DataCol]

            if table_exists and validate:
                try:
                    existing_col = self.values_axes[i]
                except (IndexError, KeyError) as err:
                    raise ValueError(
                        f"Incompatible appended table [{blocks}]"
                        f"with existing table [{self.values_axes}]"
                    ) from err
            else:
                existing_col = None

            new_name = name or f"values_block_{i}"
            data_converted = _maybe_convert_for_string_atom(
                new_name,
                blk,
                existing_col=existing_col,
                min_itemsize=min_itemsize,
                nan_rep=nan_rep,
                encoding=self.encoding,
                errors=self.errors,
                columns=b_items,
            )
            adj_name = _maybe_adjust_name(new_name, self.version)

            typ = klass._get_atom(data_converted)
            kind = _dtype_to_kind(data_converted.dtype.name)
            tz = _get_tz(data_converted.tz) if hasattr(data_converted, "tz") else None

            meta = metadata = ordered = None
            if is_categorical_dtype(data_converted.dtype):
                ordered = data_converted.ordered
                meta = "category"
                metadata = np.array(data_converted.categories, copy=False).ravel()

            data, dtype_name = _get_data_and_dtype_name(data_converted)

            col = klass(
                name=adj_name,
                cname=new_name,
                values=list(b_items),
                typ=typ,
                pos=j,
                kind=kind,
                tz=tz,
                ordered=ordered,
                meta=meta,
                metadata=metadata,
                dtype=dtype_name,
                data=data,
            )
            col.update_info(new_info)

            vaxes.append(col)

            j += 1

        dcs = [col.name for col in vaxes if col.is_data_indexable]

        new_table = type(self)(
            parent=self.parent,
            group=self.group,
            encoding=self.encoding,
            errors=self.errors,
            index_axes=new_index_axes,
            non_index_axes=new_non_index_axes,
            values_axes=vaxes,
            data_columns=dcs,
            info=new_info,
            nan_rep=nan_rep,
        )
        if hasattr(self, "levels"):
            # TODO: get this into constructor, only for appropriate subclass
            new_table.levels = self.levels

        new_table.validate_min_itemsize(min_itemsize)

        if validate and table_exists:
            new_table.validate(self)

        return new_table

    @staticmethod
    def _get_blocks_and_items(
        frame: DataFrame,
        table_exists: bool,
        new_non_index_axes,
        values_axes,
        data_columns,
    ):
        # Helper to clarify non-state-altering parts of _create_axes

        def get_blk_items(mgr):
            return [mgr.items.take(blk.mgr_locs) for blk in mgr.blocks]

        mgr = frame._mgr
        mgr = cast(BlockManager, mgr)
        blocks: List[Block] = list(mgr.blocks)
        blk_items: List[Index] = get_blk_items(mgr)

        if len(data_columns):
            axis, axis_labels = new_non_index_axes[0]
            new_labels = Index(axis_labels).difference(Index(data_columns))
            mgr = frame.reindex(new_labels, axis=axis)._mgr

            blocks = list(mgr.blocks)  # type: ignore[union-attr]
            blk_items = get_blk_items(mgr)
            for c in data_columns:
                mgr = frame.reindex([c], axis=axis)._mgr
                blocks.extend(mgr.blocks)  # type: ignore[union-attr]
                blk_items.extend(get_blk_items(mgr))

        # reorder the blocks in the same order as the existing table if we can
        if table_exists:
            by_items = {
                tuple(b_items.tolist()): (b, b_items)
                for b, b_items in zip(blocks, blk_items)
            }
            new_blocks: List["Block"] = []
            new_blk_items = []
            for ea in values_axes:
                items = tuple(ea.values)
                try:
                    b, b_items = by_items.pop(items)
                    new_blocks.append(b)
                    new_blk_items.append(b_items)
                except (IndexError, KeyError) as err:
                    jitems = ",".join(pprint_thing(item) for item in items)
                    raise ValueError(
                        f"cannot match existing table structure for [{jitems}] "
                        "on appending data"
                    ) from err
            blocks = new_blocks
            blk_items = new_blk_items

        return blocks, blk_items

    def process_axes(self, obj, selection: Selection, columns=None):
        """ process axes filters """
        # make a copy to avoid side effects
        if columns is not None:
            columns = list(columns)

        # make sure to include levels if we have them
        if columns is not None and self.is_multi_index:
            assert isinstance(self.levels, list)  # assured by is_multi_index
            for n in self.levels:
                if n not in columns:
                    columns.insert(0, n)

        # reorder by any non_index_axes & limit to the select columns
        for axis, labels in self.non_index_axes:
            obj = _reindex_axis(obj, axis, labels, columns)

        # apply the selection filters (but keep in the same order)
        if selection.filter is not None:
            for field, op, filt in selection.filter.format():

                def process_filter(field, filt):

                    for axis_name in obj._AXIS_ORDERS:
                        axis_number = obj._get_axis_number(axis_name)
                        axis_values = obj._get_axis(axis_name)
                        assert axis_number is not None

                        # see if the field is the name of an axis
                        if field == axis_name:

                            # if we have a multi-index, then need to include
                            # the levels
                            if self.is_multi_index:
                                filt = filt.union(Index(self.levels))

                            takers = op(axis_values, filt)
                            return obj.loc(axis=axis_number)[takers]

                        # this might be the name of a file IN an axis
                        elif field in axis_values:

                            # we need to filter on this dimension
                            values = ensure_index(getattr(obj, field).values)
                            filt = ensure_index(filt)

                            # hack until we support reversed dim flags
                            if isinstance(obj, DataFrame):
                                axis_number = 1 - axis_number
                            takers = op(values, filt)
                            return obj.loc(axis=axis_number)[takers]

                    raise ValueError(f"cannot find the field [{field}] for filtering!")

                obj = process_filter(field, filt)

        return obj

    def create_description(
        self,
        complib,
        complevel: Optional[int],
        fletcher32: bool,
        expectedrows: Optional[int],
    ) -> Dict[str, Any]:
        """ create the description of the table from the axes & values """
        # provided expected rows if its passed
        if expectedrows is None:
            expectedrows = max(self.nrows_expected, 10000)

        d = {"name": "table", "expectedrows": expectedrows}

        # description from the axes & values
        d["description"] = {a.cname: a.typ for a in self.axes}

        if complib:
            if complevel is None:
                complevel = self._complevel or 9
            filters = _tables().Filters(
                complevel=complevel,
                complib=complib,
                fletcher32=fletcher32 or self._fletcher32,
            )
            d["filters"] = filters
        elif self._filters is not None:
            d["filters"] = self._filters

        return d

    def read_coordinates(
        self, where=None, start: Optional[int] = None, stop: Optional[int] = None
    ):
        """
        select coordinates (row numbers) from a table; return the
        coordinates object
        """
        # validate the version
        self.validate_version(where)

        # infer the data kind
        if not self.infer_axes():
            return False

        # create the selection
        selection = Selection(self, where=where, start=start, stop=stop)
        coords = selection.select_coords()
        if selection.filter is not None:
            for field, op, filt in selection.filter.format():
                data = self.read_column(
                    field, start=coords.min(), stop=coords.max() + 1
                )
                coords = coords[op(data.iloc[coords - coords.min()], filt).values]

        return Index(coords)

    def read_column(
        self,
        column: str,
        where=None,
        start: Optional[int] = None,
        stop: Optional[int] = None,
    ):
        """
        return a single column from the table, generally only indexables
        are interesting
        """
        # validate the version
        self.validate_version()

        # infer the data kind
        if not self.infer_axes():
            return False

        if where is not None:
            raise TypeError("read_column does not currently accept a where clause")

        # find the axes
        for a in self.axes:
            if column == a.name:
                if not a.is_data_indexable:
                    raise ValueError(
                        f"column [{column}] can not be extracted individually; "
                        "it is not data indexable"
                    )

                # column must be an indexable or a data column
                c = getattr(self.table.cols, column)
                a.set_info(self.info)
                col_values = a.convert(
                    c[start:stop],
                    nan_rep=self.nan_rep,
                    encoding=self.encoding,
                    errors=self.errors,
                )
                return Series(_set_tz(col_values[1], a.tz), name=column)

        raise KeyError(f"column [{column}] not found in the table")


class WORMTable(Table):
    """
    a write-once read-many table: this format DOES NOT ALLOW appending to a
    table. writing is a one-time operation the data are stored in a format
    that allows for searching the data on disk
    """

    table_type = "worm"

    def read(
        self,
        where=None,
        columns=None,
        start: Optional[int] = None,
        stop: Optional[int] = None,
    ):
        """
        read the indices and the indexing array, calculate offset rows and return
        """
        raise NotImplementedError("WORMTable needs to implement read")

    def write(self, **kwargs):
        """
        write in a format that we can search later on (but cannot append
        to): write out the indices and the values using _write_array
        (e.g. a CArray) create an indexing table so that we can search
        """
        raise NotImplementedError("WORMTable needs to implement write")


class AppendableTable(Table):
    """ support the new appendable table formats """

    table_type = "appendable"

    def write(
        self,
        obj,
        axes=None,
        append=False,
        complib=None,
        complevel=None,
        fletcher32=None,
        min_itemsize=None,
        chunksize=None,
        expectedrows=None,
        dropna=False,
        nan_rep=None,
        data_columns=None,
        track_times=True,
    ):
        if not append and self.is_exists:
            self._handle.remove_node(self.group, "table")

        # create the axes
        table = self._create_axes(
            axes=axes,
            obj=obj,
            validate=append,
            min_itemsize=min_itemsize,
            nan_rep=nan_rep,
            data_columns=data_columns,
        )

        for a in table.axes:
            a.validate_names()

        if not table.is_exists:

            # create the table
            options = table.create_description(
                complib=complib,
                complevel=complevel,
                fletcher32=fletcher32,
                expectedrows=expectedrows,
            )

            # set the table attributes
            table.set_attrs()

            options["track_times"] = track_times

            # create the table
            table._handle.create_table(table.group, **options)

        # update my info
        table.attrs.info = table.info

        # validate the axes and set the kinds
        for a in table.axes:
            a.validate_and_set(table, append)

        # add the rows
        table.write_data(chunksize, dropna=dropna)

    def write_data(self, chunksize: Optional[int], dropna: bool = False):
        """
        we form the data into a 2-d including indexes,values,mask write chunk-by-chunk
        """
        names = self.dtype.names
        nrows = self.nrows_expected

        # if dropna==True, then drop ALL nan rows
        masks = []
        if dropna:
            for a in self.values_axes:
                # figure the mask: only do if we can successfully process this
                # column, otherwise ignore the mask
                mask = isna(a.data).all(axis=0)
                if isinstance(mask, np.ndarray):
                    masks.append(mask.astype("u1", copy=False))

        # consolidate masks
        if len(masks):
            mask = masks[0]
            for m in masks[1:]:
                mask = mask & m
            mask = mask.ravel()
        else:
            mask = None

        # broadcast the indexes if needed
        indexes = [a.cvalues for a in self.index_axes]
        nindexes = len(indexes)
        assert nindexes == 1, nindexes  # ensures we dont need to broadcast

        # transpose the values so first dimension is last
        # reshape the values if needed
        values = [a.take_data() for a in self.values_axes]
        values = [v.transpose(np.roll(np.arange(v.ndim), v.ndim - 1)) for v in values]
        bvalues = []
        for i, v in enumerate(values):
            new_shape = (nrows,) + self.dtype[names[nindexes + i]].shape
            bvalues.append(values[i].reshape(new_shape))

        # write the chunks
        if chunksize is None:
            chunksize = 100000

        rows = np.empty(min(chunksize, nrows), dtype=self.dtype)
        chunks = nrows // chunksize + 1
        for i in range(chunks):
            start_i = i * chunksize
            end_i = min((i + 1) * chunksize, nrows)
            if start_i >= end_i:
                break

            self.write_data_chunk(
                rows,
                indexes=[a[start_i:end_i] for a in indexes],
                mask=mask[start_i:end_i] if mask is not None else None,
                values=[v[start_i:end_i] for v in bvalues],
            )

    def write_data_chunk(
        self,
        rows: np.ndarray,
        indexes: List[np.ndarray],
        mask: Optional[np.ndarray],
        values: List[np.ndarray],
    ):
        """
        Parameters
        ----------
        rows : an empty memory space where we are putting the chunk
        indexes : an array of the indexes
        mask : an array of the masks
        values : an array of the values
        """
        # 0 len
        for v in values:
            if not np.prod(v.shape):
                return

        nrows = indexes[0].shape[0]
        if nrows != len(rows):
            rows = np.empty(nrows, dtype=self.dtype)
        names = self.dtype.names
        nindexes = len(indexes)

        # indexes
        for i, idx in enumerate(indexes):
            rows[names[i]] = idx

        # values
        for i, v in enumerate(values):
            rows[names[i + nindexes]] = v

        # mask
        if mask is not None:
            m = ~mask.ravel().astype(bool, copy=False)
            if not m.all():
                rows = rows[m]

        if len(rows):
            self.table.append(rows)
            self.table.flush()

    def delete(
        self, where=None, start: Optional[int] = None, stop: Optional[int] = None
    ):

        # delete all rows (and return the nrows)
        if where is None or not len(where):
            if start is None and stop is None:
                nrows = self.nrows
                self._handle.remove_node(self.group, recursive=True)
            else:
                # pytables<3.0 would remove a single row with stop=None
                if stop is None:
                    stop = self.nrows
                nrows = self.table.remove_rows(start=start, stop=stop)
                self.table.flush()
            return nrows

        # infer the data kind
        if not self.infer_axes():
            return None

        # create the selection
        table = self.table
        selection = Selection(self, where, start=start, stop=stop)
        values = selection.select_coords()

        # delete the rows in reverse order
        sorted_series = Series(values).sort_values()
        ln = len(sorted_series)

        if ln:

            # construct groups of consecutive rows
            diff = sorted_series.diff()
            groups = list(diff[diff > 1].index)

            # 1 group
            if not len(groups):
                groups = [0]

            # final element
            if groups[-1] != ln:
                groups.append(ln)

            # initial element
            if groups[0] != 0:
                groups.insert(0, 0)

            # we must remove in reverse order!
            pg = groups.pop()
            for g in reversed(groups):
                rows = sorted_series.take(range(g, pg))
                table.remove_rows(
                    start=rows[rows.index[0]], stop=rows[rows.index[-1]] + 1
                )
                pg = g

            self.table.flush()

        # return the number of rows removed
        return ln


class AppendableFrameTable(AppendableTable):
    """ support the new appendable table formats """

    pandas_kind = "frame_table"
    table_type = "appendable_frame"
    ndim = 2
    obj_type: Type[FrameOrSeriesUnion] = DataFrame

    @property
    def is_transposed(self) -> bool:
        return self.index_axes[0].axis == 1

    @classmethod
    def get_object(cls, obj, transposed: bool):
        """ these are written transposed """
        if transposed:
            obj = obj.T
        return obj

    def read(
        self,
        where=None,
        columns=None,
        start: Optional[int] = None,
        stop: Optional[int] = None,
    ):

        # validate the version
        self.validate_version(where)

        # infer the data kind
        if not self.infer_axes():
            return None

        result = self._read_axes(where=where, start=start, stop=stop)

        info = (
            self.info.get(self.non_index_axes[0][0], {})
            if len(self.non_index_axes)
            else {}
        )

        inds = [i for i, ax in enumerate(self.axes) if ax is self.index_axes[0]]
        assert len(inds) == 1
        ind = inds[0]

        index = result[ind][0]

        frames = []
        for i, a in enumerate(self.axes):
            if a not in self.values_axes:
                continue
            index_vals, cvalues = result[i]

            # we could have a multi-index constructor here
            # ensure_index doesn't recognized our list-of-tuples here
            if info.get("type") == "MultiIndex":
                cols = MultiIndex.from_tuples(index_vals)
            else:
                cols = Index(index_vals)

            names = info.get("names")
            if names is not None:
                cols.set_names(names, inplace=True)

            if self.is_transposed:
                values = cvalues
                index_ = cols
                cols_ = Index(index, name=getattr(index, "name", None))
            else:
                values = cvalues.T
                index_ = Index(index, name=getattr(index, "name", None))
                cols_ = cols

            # if we have a DataIndexableCol, its shape will only be 1 dim
            if values.ndim == 1 and isinstance(values, np.ndarray):
                values = values.reshape((1, values.shape[0]))

            if isinstance(values, np.ndarray):
                df = DataFrame(values.T, columns=cols_, index=index_)
            elif isinstance(values, Index):
                df = DataFrame(values, columns=cols_, index=index_)
            else:
                # Categorical
                df = DataFrame([values], columns=cols_, index=index_)
            assert (df.dtypes == values.dtype).all(), (df.dtypes, values.dtype)
            frames.append(df)

        if len(frames) == 1:
            df = frames[0]
        else:
            df = concat(frames, axis=1)

        selection = Selection(self, where=where, start=start, stop=stop)
        # apply the selection filters & axis orderings
        df = self.process_axes(df, selection=selection, columns=columns)

        return df


class AppendableSeriesTable(AppendableFrameTable):
    """ support the new appendable table formats """

    pandas_kind = "series_table"
    table_type = "appendable_series"
    ndim = 2
    obj_type = Series

    @property
    def is_transposed(self) -> bool:
        return False

    @classmethod
    def get_object(cls, obj, transposed: bool):
        return obj

    def write(self, obj, data_columns=None, **kwargs):
        """ we are going to write this as a frame table """
        if not isinstance(obj, DataFrame):
            name = obj.name or "values"
            obj = obj.to_frame(name)
        return super().write(obj=obj, data_columns=obj.columns.tolist(), **kwargs)

    def read(
        self,
        where=None,
        columns=None,
        start: Optional[int] = None,
        stop: Optional[int] = None,
    ) -> Series:

        is_multi_index = self.is_multi_index
        if columns is not None and is_multi_index:
            assert isinstance(self.levels, list)  # needed for mypy
            for n in self.levels:
                if n not in columns:
                    columns.insert(0, n)
        s = super().read(where=where, columns=columns, start=start, stop=stop)
        if is_multi_index:
            s.set_index(self.levels, inplace=True)

        s = s.iloc[:, 0]

        # remove the default name
        if s.name == "values":
            s.name = None
        return s


class AppendableMultiSeriesTable(AppendableSeriesTable):
    """ support the new appendable table formats """

    pandas_kind = "series_table"
    table_type = "appendable_multiseries"

    def write(self, obj, **kwargs):
        """ we are going to write this as a frame table """
        name = obj.name or "values"
        newobj, self.levels = self.validate_multiindex(obj)
        assert isinstance(self.levels, list)  # for mypy
        cols = list(self.levels)
        cols.append(name)
        newobj.columns = Index(cols)
        return super().write(obj=newobj, **kwargs)


class GenericTable(AppendableFrameTable):
    """ a table that read/writes the generic pytables table format """

    pandas_kind = "frame_table"
    table_type = "generic_table"
    ndim = 2
    obj_type = DataFrame
    levels: List[Hashable]

    @property
    def pandas_type(self) -> str:
        return self.pandas_kind

    @property
    def storable(self):
        return getattr(self.group, "table", None) or self.group

    def get_attrs(self):
        """ retrieve our attributes """
        self.non_index_axes = []
        self.nan_rep = None
        self.levels = []

        self.index_axes = [a for a in self.indexables if a.is_an_indexable]
        self.values_axes = [a for a in self.indexables if not a.is_an_indexable]
        self.data_columns = [a.name for a in self.values_axes]

    @cache_readonly
    def indexables(self):
        """ create the indexables from the table description """
        d = self.description

        # TODO: can we get a typ for this?  AFAICT it is the only place
        #  where we aren't passing one
        # the index columns is just a simple index
        md = self.read_metadata("index")
        meta = "category" if md is not None else None
        index_col = GenericIndexCol(
            name="index", axis=0, table=self.table, meta=meta, metadata=md
        )

        _indexables: List[Union[GenericIndexCol, GenericDataIndexableCol]] = [index_col]

        for i, n in enumerate(d._v_names):
            assert isinstance(n, str)

            atom = getattr(d, n)
            md = self.read_metadata(n)
            meta = "category" if md is not None else None
            dc = GenericDataIndexableCol(
                name=n,
                pos=i,
                values=[n],
                typ=atom,
                table=self.table,
                meta=meta,
                metadata=md,
            )
            _indexables.append(dc)

        return _indexables

    def write(self, **kwargs):
        raise NotImplementedError("cannot write on an generic table")


class AppendableMultiFrameTable(AppendableFrameTable):
    """ a frame with a multi-index """

    table_type = "appendable_multiframe"
    obj_type = DataFrame
    ndim = 2
    _re_levels = re.compile(r"^level_\d+$")

    @property
    def table_type_short(self) -> str:
        return "appendable_multi"

    def write(self, obj, data_columns=None, **kwargs):
        if data_columns is None:
            data_columns = []
        elif data_columns is True:
            data_columns = obj.columns.tolist()
        obj, self.levels = self.validate_multiindex(obj)
        assert isinstance(self.levels, list)  # for mypy
        for n in self.levels:
            if n not in data_columns:
                data_columns.insert(0, n)
        return super().write(obj=obj, data_columns=data_columns, **kwargs)

    def read(
        self,
        where=None,
        columns=None,
        start: Optional[int] = None,
        stop: Optional[int] = None,
    ):

        df = super().read(where=where, columns=columns, start=start, stop=stop)
        df = df.set_index(self.levels)

        # remove names for 'level_%d'
        df.index = df.index.set_names(
            [None if self._re_levels.search(name) else name for name in df.index.names]
        )

        return df


def _reindex_axis(obj: DataFrame, axis: int, labels: Index, other=None) -> DataFrame:
    ax = obj._get_axis(axis)
    labels = ensure_index(labels)

    # try not to reindex even if other is provided
    # if it equals our current index
    if other is not None:
        other = ensure_index(other)
    if (other is None or labels.equals(other)) and labels.equals(ax):
        return obj

    labels = ensure_index(labels.unique())
    if other is not None:
        labels = ensure_index(other.unique()).intersection(labels, sort=False)
    if not labels.equals(ax):
        slicer: List[Union[slice, Index]] = [slice(None, None)] * obj.ndim
        slicer[axis] = labels
        obj = obj.loc[tuple(slicer)]
    return obj


# tz to/from coercion


def _get_tz(tz: tzinfo) -> Union[str, tzinfo]:
    """ for a tz-aware type, return an encoded zone """
    zone = timezones.get_timezone(tz)
    return zone


def _set_tz(
    values: Union[np.ndarray, Index],
    tz: Optional[Union[str, tzinfo]],
    coerce: bool = False,
) -> Union[np.ndarray, DatetimeIndex]:
    """
    coerce the values to a DatetimeIndex if tz is set
    preserve the input shape if possible

    Parameters
    ----------
    values : ndarray or Index
    tz : str or tzinfo
    coerce : if we do not have a passed timezone, coerce to M8[ns] ndarray
    """
    if isinstance(values, DatetimeIndex):
        # If values is tzaware, the tz gets dropped in the values.ravel()
        #  call below (which returns an ndarray).  So we are only non-lossy
        #  if `tz` matches `values.tz`.
        assert values.tz is None or values.tz == tz

    if tz is not None:
        if isinstance(values, DatetimeIndex):
            name = values.name
            values = values.asi8
        else:
            name = None
            values = values.ravel()

        tz = _ensure_decoded(tz)
        values = DatetimeIndex(values, name=name)
        values = values.tz_localize("UTC").tz_convert(tz)
    elif coerce:
        values = np.asarray(values, dtype="M8[ns]")

    # error: Incompatible return value type (got "Union[ndarray, Index]",
    # expected "Union[ndarray, DatetimeIndex]")
    return values  # type: ignore[return-value]


def _convert_index(name: str, index: Index, encoding: str, errors: str) -> IndexCol:
    assert isinstance(name, str)

    index_name = index.name
    # error: Value of type variable "ArrayLike" of "_get_data_and_dtype_name"
    # cannot be "Index"
    converted, dtype_name = _get_data_and_dtype_name(index)  # type: ignore[type-var]
    kind = _dtype_to_kind(dtype_name)
    atom = DataIndexableCol._get_atom(converted)

    if isinstance(index, Int64Index) or needs_i8_conversion(index.dtype):
        # Includes Int64Index, RangeIndex, DatetimeIndex, TimedeltaIndex, PeriodIndex,
        #  in which case "kind" is "integer", "integer", "datetime64",
        #  "timedelta64", and "integer", respectively.
        return IndexCol(
            name,
            values=converted,
            kind=kind,
            typ=atom,
            freq=getattr(index, "freq", None),
            tz=getattr(index, "tz", None),
            index_name=index_name,
        )

    if isinstance(index, MultiIndex):
        raise TypeError("MultiIndex not supported here!")

    inferred_type = lib.infer_dtype(index, skipna=False)
    # we won't get inferred_type of "datetime64" or "timedelta64" as these
    #  would go through the DatetimeIndex/TimedeltaIndex paths above

    values = np.asarray(index)

    if inferred_type == "date":
        converted = np.asarray([v.toordinal() for v in values], dtype=np.int32)
        return IndexCol(
            name, converted, "date", _tables().Time32Col(), index_name=index_name
        )
    elif inferred_type == "string":

        converted = _convert_string_array(values, encoding, errors)
        itemsize = converted.dtype.itemsize
        return IndexCol(
            name,
            converted,
            "string",
            _tables().StringCol(itemsize),
            index_name=index_name,
        )

    elif inferred_type in ["integer", "floating"]:
        return IndexCol(
            name, values=converted, kind=kind, typ=atom, index_name=index_name
        )
    else:
        assert isinstance(converted, np.ndarray) and converted.dtype == object
        assert kind == "object", kind
        atom = _tables().ObjectAtom()
        return IndexCol(name, converted, kind, atom, index_name=index_name)


def _unconvert_index(
    data, kind: str, encoding: str, errors: str
) -> Union[np.ndarray, Index]:
    index: Union[Index, np.ndarray]

    if kind == "datetime64":
        index = DatetimeIndex(data)
    elif kind == "timedelta64":
        index = TimedeltaIndex(data)
    elif kind == "date":
        try:
            index = np.asarray([date.fromordinal(v) for v in data], dtype=object)
        except (ValueError):
            index = np.asarray([date.fromtimestamp(v) for v in data], dtype=object)
    elif kind in ("integer", "float"):
        index = np.asarray(data)
    elif kind in ("string"):
        index = _unconvert_string_array(
            data, nan_rep=None, encoding=encoding, errors=errors
        )
    elif kind == "object":
        index = np.asarray(data[0])
    else:  # pragma: no cover
        raise ValueError(f"unrecognized index type {kind}")
    return index


def _maybe_convert_for_string_atom(
    name: str,
    block: Block,
    existing_col,
    min_itemsize,
    nan_rep,
    encoding,
    errors,
    columns: List[str],
):
    bvalues = block.values

    if bvalues.dtype != object:
        return bvalues

    dtype_name = bvalues.dtype.name
    inferred_type = lib.infer_dtype(bvalues, skipna=False)

    if inferred_type == "date":
        raise TypeError("[date] is not implemented as a table column")
    elif inferred_type == "datetime":
        # after GH#8260
        # this only would be hit for a multi-timezone dtype which is an error
        raise TypeError(
            "too many timezones in this block, create separate data columns"
        )

    elif not (inferred_type == "string" or dtype_name == "object"):
        return bvalues

    blocks: List[Block] = block.fillna(nan_rep, downcast=False)
    # Note: because block is always object dtype, fillna goes
    #  through a path such that the result is always a 1-element list
    assert len(blocks) == 1
    block = blocks[0]

    data = block.values

    # see if we have a valid string type
    inferred_type = lib.infer_dtype(data, skipna=False)
    if inferred_type != "string":

        # we cannot serialize this data, so report an exception on a column
        # by column basis

        # expected behaviour:
        # search block for a non-string object column by column
        for i in range(data.shape[0]):
            col = block.iget(i)
            inferred_type = lib.infer_dtype(col, skipna=False)
            if inferred_type != "string":
                error_column_label = columns[i] if len(columns) > i else f"No.{i}"
                raise TypeError(
                    f"Cannot serialize the column [{error_column_label}]\n"
                    f"because its data contents are not [string] but "
                    f"[{inferred_type}] object dtype"
                )

    # itemsize is the maximum length of a string (along any dimension)
<<<<<<< HEAD

    # pandas/io/pytables.py:4962: error: Argument 1 to "_convert_string_array" has
    # incompatible type "Union[ndarray, ExtensionArray]"; expected "ndarray"  [arg-type]
    data_converted = _convert_string_array(
        data, encoding, errors  # type: ignore[arg-type]
    ).reshape(data.shape)
    assert data_converted.shape == block.shape, (data_converted.shape, block.shape)
=======
    data_converted = _convert_string_array(data, encoding, errors).reshape(data.shape)
>>>>>>> 435d1374
    itemsize = data_converted.itemsize

    # specified min_itemsize?
    if isinstance(min_itemsize, dict):
        min_itemsize = int(min_itemsize.get(name) or min_itemsize.get("values") or 0)
    itemsize = max(min_itemsize or 0, itemsize)

    # check for column in the values conflicts
    if existing_col is not None:
        eci = existing_col.validate_col(itemsize)
        if eci > itemsize:
            itemsize = eci

    data_converted = data_converted.astype(f"|S{itemsize}", copy=False)
    return data_converted


def _convert_string_array(data: np.ndarray, encoding: str, errors: str) -> np.ndarray:
    """
    Take a string-like that is object dtype and coerce to a fixed size string type.

    Parameters
    ----------
    data : np.ndarray[object]
    encoding : str
    errors : str
        Handler for encoding errors.

    Returns
    -------
    np.ndarray[fixed-length-string]
    """
    # encode if needed
    if len(data):
        data = (
            Series(data.ravel())
            .str.encode(encoding, errors)
            ._values.reshape(data.shape)
        )

    # create the sized dtype
    ensured = ensure_object(data.ravel())
    itemsize = max(1, libwriters.max_len_string_array(ensured))

    data = np.asarray(data, dtype=f"S{itemsize}")
    return data


def _unconvert_string_array(
    data: np.ndarray, nan_rep, encoding: str, errors: str
) -> np.ndarray:
    """
    Inverse of _convert_string_array.

    Parameters
    ----------
    data : np.ndarray[fixed-length-string]
    nan_rep : the storage repr of NaN
    encoding : str
    errors : str
        Handler for encoding errors.

    Returns
    -------
    np.ndarray[object]
        Decoded data.
    """
    shape = data.shape
    data = np.asarray(data.ravel(), dtype=object)

    if len(data):

        itemsize = libwriters.max_len_string_array(ensure_object(data))
        dtype = f"U{itemsize}"

        if isinstance(data[0], bytes):
            data = Series(data).str.decode(encoding, errors=errors)._values
        else:
            data = data.astype(dtype, copy=False).astype(object, copy=False)

    if nan_rep is None:
        nan_rep = "nan"

    data = libwriters.string_array_replace_from_nan_rep(data, nan_rep)
    return data.reshape(shape)


def _maybe_convert(values: np.ndarray, val_kind: str, encoding: str, errors: str):
    assert isinstance(val_kind, str), type(val_kind)
    if _need_convert(val_kind):
        conv = _get_converter(val_kind, encoding, errors)
        values = conv(values)
    return values


def _get_converter(kind: str, encoding: str, errors: str):
    if kind == "datetime64":
        return lambda x: np.asarray(x, dtype="M8[ns]")
    elif kind == "string":
        return lambda x: _unconvert_string_array(
            x, nan_rep=None, encoding=encoding, errors=errors
        )
    else:  # pragma: no cover
        raise ValueError(f"invalid kind {kind}")


def _need_convert(kind: str) -> bool:
    if kind in ("datetime64", "string"):
        return True
    return False


def _maybe_adjust_name(name: str, version: Sequence[int]) -> str:
    """
    Prior to 0.10.1, we named values blocks like: values_block_0 an the
    name values_0, adjust the given name if necessary.

    Parameters
    ----------
    name : str
    version : Tuple[int, int, int]

    Returns
    -------
    str
    """
    if isinstance(version, str) or len(version) < 3:
        raise ValueError("Version is incorrect, expected sequence of 3 integers.")

    if version[0] == 0 and version[1] <= 10 and version[2] == 0:
        m = re.search(r"values_block_(\d+)", name)
        if m:
            grp = m.groups()[0]
            name = f"values_{grp}"
    return name


def _dtype_to_kind(dtype_str: str) -> str:
    """
    Find the "kind" string describing the given dtype name.
    """
    dtype_str = _ensure_decoded(dtype_str)

    if dtype_str.startswith("string") or dtype_str.startswith("bytes"):
        kind = "string"
    elif dtype_str.startswith("float"):
        kind = "float"
    elif dtype_str.startswith("complex"):
        kind = "complex"
    elif dtype_str.startswith("int") or dtype_str.startswith("uint"):
        kind = "integer"
    elif dtype_str.startswith("datetime64"):
        kind = "datetime64"
    elif dtype_str.startswith("timedelta"):
        kind = "timedelta64"
    elif dtype_str.startswith("bool"):
        kind = "bool"
    elif dtype_str.startswith("category"):
        kind = "category"
    elif dtype_str.startswith("period"):
        # We store the `freq` attr so we can restore from integers
        kind = "integer"
    elif dtype_str == "object":
        kind = "object"
    else:
        raise ValueError(f"cannot interpret dtype of [{dtype_str}]")

    return kind


def _get_data_and_dtype_name(data: ArrayLike):
    """
    Convert the passed data into a storable form and a dtype string.
    """
    if isinstance(data, Categorical):
        # error: Incompatible types in assignment (expression has type
        # "ndarray", variable has type "ExtensionArray")
        data = data.codes  # type: ignore[assignment]

    # For datetime64tz we need to drop the TZ in tests TODO: why?
    dtype_name = data.dtype.name.split("[")[0]

    if data.dtype.kind in ["m", "M"]:
        # pandas\io\pytables.py:5117: error: Incompatible types in assignment
        # (expression has type "ndarray", variable has type "ExtensionArray")
        # [assignment]
        data = np.asarray(data.view("i8"))  # type: ignore[assignment]
        # TODO: we used to reshape for the dt64tz case, but no longer
        #  doing that doesn't seem to break anything.  why?

    elif isinstance(data, PeriodIndex):
        data = data.asi8

    # pandas\io\pytables.py:5124: error: Incompatible types in assignment
    # (expression has type "ndarray", variable has type "ExtensionArray")
    # [assignment]
    data = np.asarray(data)  # type: ignore[assignment]
    return data, dtype_name


class Selection:
    """
    Carries out a selection operation on a tables.Table object.

    Parameters
    ----------
    table : a Table object
    where : list of Terms (or convertible to)
    start, stop: indices to start and/or stop selection

    """

    def __init__(
        self,
        table: Table,
        where=None,
        start: Optional[int] = None,
        stop: Optional[int] = None,
    ):
        self.table = table
        self.where = where
        self.start = start
        self.stop = stop
        self.condition = None
        self.filter = None
        self.terms = None
        self.coordinates = None

        if is_list_like(where):

            # see if we have a passed coordinate like
            with suppress(ValueError):
                inferred = lib.infer_dtype(where, skipna=False)
                if inferred == "integer" or inferred == "boolean":
                    where = np.asarray(where)
                    if where.dtype == np.bool_:
                        start, stop = self.start, self.stop
                        if start is None:
                            start = 0
                        if stop is None:
                            stop = self.table.nrows
                        self.coordinates = np.arange(start, stop)[where]
                    elif issubclass(where.dtype.type, np.integer):
                        if (self.start is not None and (where < self.start).any()) or (
                            self.stop is not None and (where >= self.stop).any()
                        ):
                            raise ValueError(
                                "where must have index locations >= start and < stop"
                            )
                        self.coordinates = where

        if self.coordinates is None:

            self.terms = self.generate(where)

            # create the numexpr & the filter
            if self.terms is not None:
                self.condition, self.filter = self.terms.evaluate()

    def generate(self, where):
        """ where can be a : dict,list,tuple,string """
        if where is None:
            return None

        q = self.table.queryables()
        try:
            return PyTablesExpr(where, queryables=q, encoding=self.table.encoding)
        except NameError as err:
            # raise a nice message, suggesting that the user should use
            # data_columns
            qkeys = ",".join(q.keys())
            msg = dedent(
                f"""\
                The passed where expression: {where}
                            contains an invalid variable reference
                            all of the variable references must be a reference to
                            an axis (e.g. 'index' or 'columns'), or a data_column
                            The currently defined references are: {qkeys}
                """
            )
            raise ValueError(msg) from err

    def select(self):
        """
        generate the selection
        """
        if self.condition is not None:
            return self.table.table.read_where(
                self.condition.format(), start=self.start, stop=self.stop
            )
        elif self.coordinates is not None:
            return self.table.table.read_coordinates(self.coordinates)
        return self.table.table.read(start=self.start, stop=self.stop)

    def select_coords(self):
        """
        generate the selection
        """
        start, stop = self.start, self.stop
        nrows = self.table.nrows
        if start is None:
            start = 0
        elif start < 0:
            start += nrows
        if stop is None:
            stop = nrows
        elif stop < 0:
            stop += nrows

        if self.condition is not None:
            return self.table.table.get_where_list(
                self.condition.format(), start=start, stop=stop, sort=True
            )
        elif self.coordinates is not None:
            return self.coordinates

        return np.arange(start, stop)<|MERGE_RESOLUTION|>--- conflicted
+++ resolved
@@ -4959,17 +4959,7 @@
                 )
 
     # itemsize is the maximum length of a string (along any dimension)
-<<<<<<< HEAD
-
-    # pandas/io/pytables.py:4962: error: Argument 1 to "_convert_string_array" has
-    # incompatible type "Union[ndarray, ExtensionArray]"; expected "ndarray"  [arg-type]
-    data_converted = _convert_string_array(
-        data, encoding, errors  # type: ignore[arg-type]
-    ).reshape(data.shape)
-    assert data_converted.shape == block.shape, (data_converted.shape, block.shape)
-=======
     data_converted = _convert_string_array(data, encoding, errors).reshape(data.shape)
->>>>>>> 435d1374
     itemsize = data_converted.itemsize
 
     # specified min_itemsize?
