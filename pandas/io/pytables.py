"""
High level interface to PyTables for reading and writing pandas data structures
to disk
"""

import copy
from datetime import date, tzinfo
import itertools
import os
import re
from typing import (
    TYPE_CHECKING,
    Any,
    Dict,
    Hashable,
    List,
    Optional,
    Tuple,
    Type,
    Union,
)
import warnings

import numpy as np

from pandas._config import config, get_option

from pandas._libs import lib, writers as libwriters
from pandas._libs.tslibs import timezones
from pandas._typing import ArrayLike, FrameOrSeries
from pandas.compat._optional import import_optional_dependency
from pandas.errors import PerformanceWarning
from pandas.util._decorators import cache_readonly

from pandas.core.dtypes.common import (
    ensure_object,
    is_categorical_dtype,
    is_complex_dtype,
    is_datetime64_dtype,
    is_datetime64tz_dtype,
    is_extension_array_dtype,
    is_list_like,
    is_string_dtype,
    is_timedelta64_dtype,
)
from pandas.core.dtypes.generic import ABCExtensionArray
from pandas.core.dtypes.missing import array_equivalent

from pandas import (
    DataFrame,
    DatetimeIndex,
    Index,
    Int64Index,
    MultiIndex,
    PeriodIndex,
    Series,
    TimedeltaIndex,
    concat,
    isna,
)
<<<<<<< HEAD
from pandas.core.arrays import DatetimeArray, PeriodArray, Categorical
=======
from pandas.core.arrays import Categorical, DatetimeArray, PeriodArray
>>>>>>> a3c77227
import pandas.core.common as com
from pandas.core.computation.pytables import PyTablesExpr, maybe_expression
from pandas.core.indexes.api import ensure_index

from pandas.io.common import stringify_path
from pandas.io.formats.printing import adjoin, pprint_thing

if TYPE_CHECKING:
    from tables import File, Node, Col  # noqa:F401


# versioning attribute
_version = "0.15.2"

# encoding
_default_encoding = "UTF-8"


def _ensure_decoded(s):
    """ if we have bytes, decode them to unicode """
    if isinstance(s, np.bytes_):
        s = s.decode("UTF-8")
    return s


def _ensure_encoding(encoding):
    # set the encoding if we need
    if encoding is None:
        encoding = _default_encoding

    return encoding


def _ensure_str(name):
    """
    Ensure that an index / column name is a str (python 3); otherwise they
    may be np.string dtype. Non-string dtypes are passed through unchanged.

    https://github.com/pandas-dev/pandas/issues/13492
    """
    if isinstance(name, str):
        name = str(name)
    return name


Term = PyTablesExpr


def _ensure_term(where, scope_level: int):
    """
    ensure that the where is a Term or a list of Term
    this makes sure that we are capturing the scope of variables
    that are passed
    create the terms here with a frame_level=2 (we are 2 levels down)
    """

    # only consider list/tuple here as an ndarray is automatically a coordinate
    # list
    level = scope_level + 1
    if isinstance(where, (list, tuple)):
        wlist = []
        for w in filter(lambda x: x is not None, where):
            if not maybe_expression(w):
                wlist.append(w)
            else:
                wlist.append(Term(w, scope_level=level))
        where = wlist
    elif maybe_expression(where):
        where = Term(where, scope_level=level)
    return where if where is None or len(where) else None


class PossibleDataLossError(Exception):
    pass


class ClosedFileError(Exception):
    pass


class IncompatibilityWarning(Warning):
    pass


incompatibility_doc = """
where criteria is being ignored as this version [%s] is too old (or
not-defined), read the file in and write it out to a new file to upgrade (with
the copy_to method)
"""


class AttributeConflictWarning(Warning):
    pass


attribute_conflict_doc = """
the [%s] attribute of the existing index is [%s] which conflicts with the new
[%s], resetting the attribute to None
"""


class DuplicateWarning(Warning):
    pass


duplicate_doc = """
duplicate entries in table, taking most recently appended
"""

performance_doc = """
your performance may suffer as PyTables will pickle object types that it cannot
map directly to c-types [inferred_type->%s,key->%s] [items->%s]
"""

# formats
_FORMAT_MAP = {"f": "fixed", "fixed": "fixed", "t": "table", "table": "table"}

# axes map
_AXES_MAP = {DataFrame: [0]}

# register our configuration options
dropna_doc = """
: boolean
    drop ALL nan rows when appending to a table
"""
format_doc = """
: format
    default format writing format, if None, then
    put will default to 'fixed' and append will default to 'table'
"""

with config.config_prefix("io.hdf"):
    config.register_option("dropna_table", False, dropna_doc, validator=config.is_bool)
    config.register_option(
        "default_format",
        None,
        format_doc,
        validator=config.is_one_of_factory(["fixed", "table", None]),
    )

# oh the troubles to reduce import time
_table_mod = None
_table_file_open_policy_is_strict = False


def _tables():
    global _table_mod
    global _table_file_open_policy_is_strict
    if _table_mod is None:
        import tables

        _table_mod = tables

        # set the file open policy
        # return the file open policy; this changes as of pytables 3.1
        # depending on the HDF5 version
        try:
            _table_file_open_policy_is_strict = (
                tables.file._FILE_OPEN_POLICY == "strict"
            )
        except AttributeError:
            pass

    return _table_mod


# interface to/from ###


def to_hdf(
    path_or_buf,
    key: str,
    value: FrameOrSeries,
    mode: str = "a",
    complevel: Optional[int] = None,
    complib: Optional[str] = None,
    append: bool = False,
    format: Optional[str] = None,
    index: bool = True,
    min_itemsize: Optional[Union[int, Dict[str, int]]] = None,
    nan_rep=None,
    dropna: Optional[bool] = None,
    data_columns: Optional[List[str]] = None,
    errors: str = "strict",
    encoding: str = "UTF-8",
):
    """ store this object, close it if we opened it """

    if append:
        f = lambda store: store.append(
            key,
            value,
            format=format,
            index=index,
            min_itemsize=min_itemsize,
            nan_rep=nan_rep,
            dropna=dropna,
            data_columns=data_columns,
            errors=errors,
            encoding=encoding,
        )
    else:
        # NB: dropna is not passed to `put`
        f = lambda store: store.put(
            key,
            value,
            format=format,
            index=index,
            min_itemsize=min_itemsize,
            nan_rep=nan_rep,
            data_columns=data_columns,
            errors=errors,
            encoding=encoding,
        )

    path_or_buf = stringify_path(path_or_buf)
    if isinstance(path_or_buf, str):
        with HDFStore(
            path_or_buf, mode=mode, complevel=complevel, complib=complib
        ) as store:
            f(store)
    else:
        f(path_or_buf)


def read_hdf(
    path_or_buf,
    key=None,
    mode: str = "r",
    errors: str = "strict",
    where=None,
    start: Optional[int] = None,
    stop: Optional[int] = None,
    columns=None,
    iterator=False,
    chunksize: Optional[int] = None,
    **kwargs,
):
    """
    Read from the store, close it if we opened it.

    Retrieve pandas object stored in file, optionally based on where
    criteria

    Parameters
    ----------
    path_or_buf : str, path object, pandas.HDFStore or file-like object
        Any valid string path is acceptable. The string could be a URL. Valid
        URL schemes include http, ftp, s3, and file. For file URLs, a host is
        expected. A local file could be: ``file://localhost/path/to/table.h5``.

        If you want to pass in a path object, pandas accepts any
        ``os.PathLike``.

        Alternatively, pandas accepts an open :class:`pandas.HDFStore` object.

        By file-like object, we refer to objects with a ``read()`` method,
        such as a file handler (e.g. via builtin ``open`` function)
        or ``StringIO``.

        .. versionadded:: 0.21.0 support for __fspath__ protocol.

    key : object, optional
        The group identifier in the store. Can be omitted if the HDF file
        contains a single pandas object.
    mode : {'r', 'r+', 'a'}, default 'r'
        Mode to use when opening the file. Ignored if path_or_buf is a
        :class:`pandas.HDFStore`. Default is 'r'.
    where : list, optional
        A list of Term (or convertible) objects.
    start : int, optional
        Row number to start selection.
    stop  : int, optional
        Row number to stop selection.
    columns : list, optional
        A list of columns names to return.
    iterator : bool, optional
        Return an iterator object.
    chunksize : int, optional
        Number of rows to include in an iteration when using an iterator.
    errors : str, default 'strict'
        Specifies how encoding and decoding errors are to be handled.
        See the errors argument for :func:`open` for a full list
        of options.
    **kwargs
        Additional keyword arguments passed to HDFStore.

    Returns
    -------
    item : object
        The selected object. Return type depends on the object stored.

    See Also
    --------
    DataFrame.to_hdf : Write a HDF file from a DataFrame.
    HDFStore : Low-level access to HDF files.

    Examples
    --------
    >>> df = pd.DataFrame([[1, 1.0, 'a']], columns=['x', 'y', 'z'])
    >>> df.to_hdf('./store.h5', 'data')
    >>> reread = pd.read_hdf('./store.h5')
    """

    if mode not in ["r", "r+", "a"]:
        raise ValueError(
            f"mode {mode} is not allowed while performing a read. "
            f"Allowed modes are r, r+ and a."
        )
    # grab the scope
    if where is not None:
        where = _ensure_term(where, scope_level=1)

    if isinstance(path_or_buf, HDFStore):
        if not path_or_buf.is_open:
            raise IOError("The HDFStore must be open for reading.")

        store = path_or_buf
        auto_close = False
    else:
        path_or_buf = stringify_path(path_or_buf)
        if not isinstance(path_or_buf, str):
            raise NotImplementedError(
                "Support for generic buffers has not been implemented."
            )
        try:
            exists = os.path.exists(path_or_buf)

        # if filepath is too long
        except (TypeError, ValueError):
            exists = False

        if not exists:
            raise FileNotFoundError(f"File {path_or_buf} does not exist")

        store = HDFStore(path_or_buf, mode=mode, errors=errors, **kwargs)
        # can't auto open/close if we are using an iterator
        # so delegate to the iterator
        auto_close = True

    try:
        if key is None:
            groups = store.groups()
            if len(groups) == 0:
                raise ValueError("No dataset in HDF5 file.")
            candidate_only_group = groups[0]

            # For the HDF file to have only one dataset, all other groups
            # should then be metadata groups for that candidate group. (This
            # assumes that the groups() method enumerates parent groups
            # before their children.)
            for group_to_check in groups[1:]:
                if not _is_metadata_of(group_to_check, candidate_only_group):
                    raise ValueError(
                        "key must be provided when HDF5 "
                        "file contains multiple datasets."
                    )
            key = candidate_only_group._v_pathname
        return store.select(
            key,
            where=where,
            start=start,
            stop=stop,
            columns=columns,
            iterator=iterator,
            chunksize=chunksize,
            auto_close=auto_close,
        )
    except (ValueError, TypeError, KeyError):
        if not isinstance(path_or_buf, HDFStore):
            # if there is an error, close the store if we opened it.
            try:
                store.close()
            except AttributeError:
                pass

        raise


def _is_metadata_of(group: "Node", parent_group: "Node") -> bool:
    """Check if a given group is a metadata group for a given parent_group."""
    if group._v_depth <= parent_group._v_depth:
        return False

    current = group
    while current._v_depth > 1:
        parent = current._v_parent
        if parent == parent_group and current._v_name == "meta":
            return True
        current = current._v_parent
    return False


class HDFStore:
    """
    Dict-like IO interface for storing pandas objects in PyTables.

    Either Fixed or Table format.

    Parameters
    ----------
    path : string
        File path to HDF5 file
    mode : {'a', 'w', 'r', 'r+'}, default 'a'

        ``'r'``
            Read-only; no data can be modified.
        ``'w'``
            Write; a new file is created (an existing file with the same
            name would be deleted).
        ``'a'``
            Append; an existing file is opened for reading and writing,
            and if the file does not exist it is created.
        ``'r+'``
            It is similar to ``'a'``, but the file must already exist.
    complevel : int, 0-9, default None
            Specifies a compression level for data.
            A value of 0 or None disables compression.
    complib : {'zlib', 'lzo', 'bzip2', 'blosc'}, default 'zlib'
            Specifies the compression library to be used.
            As of v0.20.2 these additional compressors for Blosc are supported
            (default if no compressor specified: 'blosc:blosclz'):
            {'blosc:blosclz', 'blosc:lz4', 'blosc:lz4hc', 'blosc:snappy',
             'blosc:zlib', 'blosc:zstd'}.
            Specifying a compression library which is not available issues
            a ValueError.
    fletcher32 : bool, default False
            If applying compression use the fletcher32 checksum

    Examples
    --------
    >>> bar = pd.DataFrame(np.random.randn(10, 4))
    >>> store = pd.HDFStore('test.h5')
    >>> store['foo'] = bar   # write to HDF5
    >>> bar = store['foo']   # retrieve
    >>> store.close()
    """

    _handle: Optional["File"]
    _mode: str
    _complevel: int
    _fletcher32: bool

    def __init__(
        self,
        path,
        mode: str = "a",
        complevel: Optional[int] = None,
        complib=None,
        fletcher32: bool = False,
        **kwargs,
    ):

        if "format" in kwargs:
            raise ValueError("format is not a defined argument for HDFStore")

        tables = import_optional_dependency("tables")

        if complib is not None and complib not in tables.filters.all_complibs:
            raise ValueError(
                f"complib only supports {tables.filters.all_complibs} compression."
            )

        if complib is None and complevel is not None:
            complib = tables.filters.default_complib

        self._path = stringify_path(path)
        if mode is None:
            mode = "a"
        self._mode = mode
        self._handle = None
        self._complevel = complevel if complevel else 0
        self._complib = complib
        self._fletcher32 = fletcher32
        self._filters = None
        self.open(mode=mode, **kwargs)

    def __fspath__(self):
        return self._path

    @property
    def root(self):
        """ return the root node """
        self._check_if_open()
        return self._handle.root

    @property
    def filename(self):
        return self._path

    def __getitem__(self, key: str):
        return self.get(key)

    def __setitem__(self, key: str, value):
        self.put(key, value)

    def __delitem__(self, key: str):
        return self.remove(key)

    def __getattr__(self, name: str):
        """ allow attribute access to get stores """
        try:
            return self.get(name)
        except (KeyError, ClosedFileError):
            pass
        raise AttributeError(
            f"'{type(self).__name__}' object has no attribute '{name}'"
        )

    def __contains__(self, key: str) -> bool:
        """ check for existence of this key
              can match the exact pathname or the pathnm w/o the leading '/'
              """
        node = self.get_node(key)
        if node is not None:
            name = node._v_pathname
            if name == key or name[1:] == key:
                return True
        return False

    def __len__(self) -> int:
        return len(self.groups())

    def __repr__(self) -> str:
        pstr = pprint_thing(self._path)
        return f"{type(self)}\nFile path: {pstr}\n"

    def __enter__(self):
        return self

    def __exit__(self, exc_type, exc_value, traceback):
        self.close()

    def keys(self) -> List[str]:
        """
        Return a list of keys corresponding to objects stored in HDFStore.

        Returns
        -------
        list
            List of ABSOLUTE path-names (e.g. have the leading '/').
        """
        return [n._v_pathname for n in self.groups()]

    def __iter__(self):
        return iter(self.keys())

    def items(self):
        """
        iterate on key->group
        """
        for g in self.groups():
            yield g._v_pathname, g

    iteritems = items

    def open(self, mode: str = "a", **kwargs):
        """
        Open the file in the specified mode

        Parameters
        ----------
        mode : {'a', 'w', 'r', 'r+'}, default 'a'
            See HDFStore docstring or tables.open_file for info about modes
        """
        tables = _tables()

        if self._mode != mode:

            # if we are changing a write mode to read, ok
            if self._mode in ["a", "w"] and mode in ["r", "r+"]:
                pass
            elif mode in ["w"]:

                # this would truncate, raise here
                if self.is_open:
                    raise PossibleDataLossError(
                        f"Re-opening the file [{self._path}] with mode [{self._mode}] "
                        "will delete the current file!"
                    )

            self._mode = mode

        # close and reopen the handle
        if self.is_open:
            self.close()

        if self._complevel and self._complevel > 0:
            self._filters = _tables().Filters(
                self._complevel, self._complib, fletcher32=self._fletcher32
            )

        try:
            self._handle = tables.open_file(self._path, self._mode, **kwargs)
        except IOError as err:  # pragma: no cover
            if "can not be written" in str(err):
                print(f"Opening {self._path} in read-only mode")
                self._handle = tables.open_file(self._path, "r", **kwargs)
            else:
                raise

        except ValueError as err:

            # trap PyTables >= 3.1 FILE_OPEN_POLICY exception
            # to provide an updated message
            if "FILE_OPEN_POLICY" in str(err):
                hdf_version = tables.get_hdf5_version()
                err = ValueError(
                    f"PyTables [{tables.__version__}] no longer supports "
                    "opening multiple files\n"
                    "even in read-only mode on this HDF5 version "
                    f"[{hdf_version}]. You can accept this\n"
                    "and not open the same file multiple times at once,\n"
                    "upgrade the HDF5 version, or downgrade to PyTables 3.0.0 "
                    "which allows\n"
                    "files to be opened multiple times at once\n"
                )

            raise err

        except Exception as err:

            # trying to read from a non-existent file causes an error which
            # is not part of IOError, make it one
            if self._mode == "r" and "Unable to open/create file" in str(err):
                raise IOError(str(err))
            raise

    def close(self):
        """
        Close the PyTables file handle
        """
        if self._handle is not None:
            self._handle.close()
        self._handle = None

    @property
    def is_open(self) -> bool:
        """
        return a boolean indicating whether the file is open
        """
        if self._handle is None:
            return False
        return bool(self._handle.isopen)

    def flush(self, fsync: bool = False):
        """
        Force all buffered modifications to be written to disk.

        Parameters
        ----------
        fsync : bool (default False)
          call ``os.fsync()`` on the file handle to force writing to disk.

        Notes
        -----
        Without ``fsync=True``, flushing may not guarantee that the OS writes
        to disk. With fsync, the operation will block until the OS claims the
        file has been written; however, other caching layers may still
        interfere.
        """
        if self._handle is not None:
            self._handle.flush()
            if fsync:
                try:
                    os.fsync(self._handle.fileno())
                except OSError:
                    pass

    def get(self, key: str):
        """
        Retrieve pandas object stored in file.

        Parameters
        ----------
        key : str

        Returns
        -------
        object
            Same type as object stored in file.
        """
        group = self.get_node(key)
        if group is None:
            raise KeyError(f"No object named {key} in the file")
        return self._read_group(group)

    def select(
        self,
        key: str,
        where=None,
        start=None,
        stop=None,
        columns=None,
        iterator=False,
        chunksize=None,
        auto_close: bool = False,
    ):
        """
        Retrieve pandas object stored in file, optionally based on where criteria.

        Parameters
        ----------
        key : str
                Object being retrieved from file.
        where : list, default None
                List of Term (or convertible) objects, optional.
        start : int, default None
                Row number to start selection.
        stop : int, default None
                Row number to stop selection.
        columns : list, default None
                A list of columns that if not None, will limit the return columns.
        iterator : bool, default False
                Returns an iterator.
        chunksize : int, default None
                Number or rows to include in iteration, return an iterator.
        auto_close : bool, default False
            Should automatically close the store when finished.

        Returns
        -------
        object
            Retrieved object from file.
        """
        group = self.get_node(key)
        if group is None:
            raise KeyError(f"No object named {key} in the file")

        # create the storer and axes
        where = _ensure_term(where, scope_level=1)
        s = self._create_storer(group)
        s.infer_axes()

        # function to call on iteration
        def func(_start, _stop, _where):
            return s.read(start=_start, stop=_stop, where=_where, columns=columns)

        # create the iterator
        it = TableIterator(
            self,
            s,
            func,
            where=where,
            nrows=s.nrows,
            start=start,
            stop=stop,
            iterator=iterator,
            chunksize=chunksize,
            auto_close=auto_close,
        )

        return it.get_result()

    def select_as_coordinates(
        self,
        key: str,
        where=None,
        start: Optional[int] = None,
        stop: Optional[int] = None,
    ):
        """
        return the selection as an Index

        Parameters
        ----------
        key : str
        where : list of Term (or convertible) objects, optional
        start : integer (defaults to None), row number to start selection
        stop  : integer (defaults to None), row number to stop selection
        """
        where = _ensure_term(where, scope_level=1)
        tbl = self.get_storer(key)
        if not isinstance(tbl, Table):
            raise TypeError("can only read_coordinates with a table")
        return tbl.read_coordinates(where=where, start=start, stop=stop)

    def select_column(
        self,
        key: str,
        column: str,
        start: Optional[int] = None,
        stop: Optional[int] = None,
    ):
        """
        return a single column from the table. This is generally only useful to
        select an indexable

        Parameters
        ----------
        key : str
        column : str
            The column of interest.
        start : int or None, default None
        stop : int or None, default None

        Raises
        ------
        raises KeyError if the column is not found (or key is not a valid
            store)
        raises ValueError if the column can not be extracted individually (it
            is part of a data block)

        """
        tbl = self.get_storer(key)
        if not isinstance(tbl, Table):
            raise TypeError("can only read_column with a table")
        return tbl.read_column(column=column, start=start, stop=stop)

    def select_as_multiple(
        self,
        keys,
        where=None,
        selector=None,
        columns=None,
        start=None,
        stop=None,
        iterator=False,
        chunksize=None,
        auto_close: bool = False,
    ):
        """
        Retrieve pandas objects from multiple tables.

        Parameters
        ----------
        keys : a list of the tables
        selector : the table to apply the where criteria (defaults to keys[0]
            if not supplied)
        columns : the columns I want back
        start : integer (defaults to None), row number to start selection
        stop  : integer (defaults to None), row number to stop selection
        iterator : boolean, return an iterator, default False
        chunksize : nrows to include in iteration, return an iterator
        auto_close : bool, default False
            Should automatically close the store when finished.

        Raises
        ------
        raises KeyError if keys or selector is not found or keys is empty
        raises TypeError if keys is not a list or tuple
        raises ValueError if the tables are not ALL THE SAME DIMENSIONS
        """

        # default to single select
        where = _ensure_term(where, scope_level=1)
        if isinstance(keys, (list, tuple)) and len(keys) == 1:
            keys = keys[0]
        if isinstance(keys, str):
            return self.select(
                key=keys,
                where=where,
                columns=columns,
                start=start,
                stop=stop,
                iterator=iterator,
                chunksize=chunksize,
                auto_close=auto_close,
            )

        if not isinstance(keys, (list, tuple)):
            raise TypeError("keys must be a list/tuple")

        if not len(keys):
            raise ValueError("keys must have a non-zero length")

        if selector is None:
            selector = keys[0]

        # collect the tables
        tbls = [self.get_storer(k) for k in keys]
        s = self.get_storer(selector)

        # validate rows
        nrows = None
        for t, k in itertools.chain([(s, selector)], zip(tbls, keys)):
            if t is None:
                raise KeyError(f"Invalid table [{k}]")
            if not t.is_table:
                raise TypeError(
                    f"object [{t.pathname}] is not a table, and cannot be used in all "
                    "select as multiple"
                )

            if nrows is None:
                nrows = t.nrows
            elif t.nrows != nrows:
                raise ValueError("all tables must have exactly the same nrows!")

        # The isinstance checks here are redundant with the check above,
        #  but necessary for mypy; see GH#29757
        _tbls = [x for x in tbls if isinstance(x, Table)]

        # axis is the concentration axes
        axis = list({t.non_index_axes[0][0] for t in _tbls})[0]

        def func(_start, _stop, _where):

            # retrieve the objs, _where is always passed as a set of
            # coordinates here
            objs = [
                t.read(where=_where, columns=columns, start=_start, stop=_stop)
                for t in tbls
            ]

            # concat and return
            return concat(objs, axis=axis, verify_integrity=False)._consolidate()

        # create the iterator
        it = TableIterator(
            self,
            s,
            func,
            where=where,
            nrows=nrows,
            start=start,
            stop=stop,
            iterator=iterator,
            chunksize=chunksize,
            auto_close=auto_close,
        )

        return it.get_result(coordinates=True)

    def put(
        self,
        key: str,
        value: FrameOrSeries,
        format=None,
        index=True,
        append=False,
        complib=None,
        complevel: Optional[int] = None,
        min_itemsize: Optional[Union[int, Dict[str, int]]] = None,
        nan_rep=None,
        data_columns: Optional[List[str]] = None,
        encoding=None,
        errors: str = "strict",
    ):
        """
        Store object in HDFStore.

        Parameters
        ----------
        key : str
        value : {Series, DataFrame}
        format : 'fixed(f)|table(t)', default is 'fixed'
            fixed(f) : Fixed format
                       Fast writing/reading. Not-appendable, nor searchable.
            table(t) : Table format
                       Write as a PyTables Table structure which may perform
                       worse but allow more flexible operations like searching
                       / selecting subsets of the data.
        append   : bool, default False
            This will force Table format, append the input data to the
            existing.
        data_columns : list, default None
            List of columns to create as data columns, or True to
            use all columns. See `here
            <https://pandas.pydata.org/pandas-docs/stable/user_guide/io.html#query-via-data-columns>`__.
        encoding : str, default None
            Provide an encoding for strings.
        dropna   : bool, default False, do not write an ALL nan row to
            The store settable by the option 'io.hdf.dropna_table'.
        """
        if format is None:
            format = get_option("io.hdf.default_format") or "fixed"
        format = self._validate_format(format)
        self._write_to_group(
            key,
            value,
            format=format,
            index=index,
            append=append,
            complib=complib,
            complevel=complevel,
            min_itemsize=min_itemsize,
            nan_rep=nan_rep,
            data_columns=data_columns,
            encoding=encoding,
            errors=errors,
        )

    def remove(self, key: str, where=None, start=None, stop=None):
        """
        Remove pandas object partially by specifying the where condition

        Parameters
        ----------
        key : string
            Node to remove or delete rows from
        where : list of Term (or convertible) objects, optional
        start : integer (defaults to None), row number to start selection
        stop  : integer (defaults to None), row number to stop selection

        Returns
        -------
        number of rows removed (or None if not a Table)

        Raises
        ------
        raises KeyError if key is not a valid store

        """
        where = _ensure_term(where, scope_level=1)
        try:
            s = self.get_storer(key)
        except KeyError:
            # the key is not a valid store, re-raising KeyError
            raise
        except AssertionError:
            # surface any assertion errors for e.g. debugging
            raise
        except Exception:
            # In tests we get here with ClosedFileError, TypeError, and
            #  _table_mod.NoSuchNodeError.  TODO: Catch only these?

            if where is not None:
                raise ValueError(
                    "trying to remove a node with a non-None where clause!"
                )

            # we are actually trying to remove a node (with children)
            node = self.get_node(key)
            if node is not None:
                node._f_remove(recursive=True)
                return None

        # remove the node
        if com.all_none(where, start, stop):
            s.group._f_remove(recursive=True)

        # delete from the table
        else:
            if not s.is_table:
                raise ValueError(
                    "can only remove with where on objects written as tables"
                )
            return s.delete(where=where, start=start, stop=stop)

    def append(
        self,
        key: str,
        value: FrameOrSeries,
        format=None,
        axes=None,
        index=True,
        append=True,
        complib=None,
        complevel: Optional[int] = None,
        columns=None,
        min_itemsize: Optional[Union[int, Dict[str, int]]] = None,
        nan_rep=None,
        chunksize=None,
        expectedrows=None,
        dropna: Optional[bool] = None,
        data_columns: Optional[List[str]] = None,
        encoding=None,
        errors: str = "strict",
    ):
        """
        Append to Table in file. Node must already exist and be Table
        format.

        Parameters
        ----------
        key : str
        value : {Series, DataFrame}
        format : 'table' is the default
            table(t) : table format
                       Write as a PyTables Table structure which may perform
                       worse but allow more flexible operations like searching
                       / selecting subsets of the data.
        append       : bool, default True
            Append the input data to the existing.
        data_columns : list of columns, or True, default None
            List of columns to create as indexed data columns for on-disk
            queries, or True to use all columns. By default only the axes
            of the object are indexed. See `here
            <https://pandas.pydata.org/pandas-docs/stable/user_guide/io.html#query-via-data-columns>`__.
        min_itemsize : dict of columns that specify minimum string sizes
        nan_rep      : string to use as string nan representation
        chunksize    : size to chunk the writing
        expectedrows : expected TOTAL row size of this table
        encoding     : default None, provide an encoding for strings
        dropna : bool, default False
            Do not write an ALL nan row to the store settable
            by the option 'io.hdf.dropna_table'.

        Notes
        -----
        Does *not* check if data being appended overlaps with existing
        data in the table, so be careful
        """
        if columns is not None:
            raise TypeError(
                "columns is not a supported keyword in append, try data_columns"
            )

        if dropna is None:
            dropna = get_option("io.hdf.dropna_table")
        if format is None:
            format = get_option("io.hdf.default_format") or "table"
        format = self._validate_format(format)
        self._write_to_group(
            key,
            value,
            format=format,
            axes=axes,
            index=index,
            append=append,
            complib=complib,
            complevel=complevel,
            min_itemsize=min_itemsize,
            nan_rep=nan_rep,
            chunksize=chunksize,
            expectedrows=expectedrows,
            dropna=dropna,
            data_columns=data_columns,
            encoding=encoding,
            errors=errors,
        )

    def append_to_multiple(
        self,
        d: Dict,
        value,
        selector,
        data_columns=None,
        axes=None,
        dropna=False,
        **kwargs,
    ):
        """
        Append to multiple tables

        Parameters
        ----------
        d : a dict of table_name to table_columns, None is acceptable as the
            values of one node (this will get all the remaining columns)
        value : a pandas object
        selector : a string that designates the indexable table; all of its
            columns will be designed as data_columns, unless data_columns is
            passed, in which case these are used
        data_columns : list of columns to create as data columns, or True to
            use all columns
        dropna : if evaluates to True, drop rows from all tables if any single
                 row in each table has all NaN. Default False.

        Notes
        -----
        axes parameter is currently not accepted

        """
        if axes is not None:
            raise TypeError(
                "axes is currently not accepted as a parameter to append_to_multiple; "
                "you can create the tables independently instead"
            )

        if not isinstance(d, dict):
            raise ValueError(
                "append_to_multiple must have a dictionary specified as the "
                "way to split the value"
            )

        if selector not in d:
            raise ValueError(
                "append_to_multiple requires a selector that is in passed dict"
            )

        # figure out the splitting axis (the non_index_axis)
        axis = list(set(range(value.ndim)) - set(_AXES_MAP[type(value)]))[0]

        # figure out how to split the value
        remain_key = None
        remain_values: List = []
        for k, v in d.items():
            if v is None:
                if remain_key is not None:
                    raise ValueError(
                        "append_to_multiple can only have one value in d that is None"
                    )
                remain_key = k
            else:
                remain_values.extend(v)
        if remain_key is not None:
            ordered = value.axes[axis]
            ordd = ordered.difference(Index(remain_values))
            ordd = sorted(ordered.get_indexer(ordd))
            d[remain_key] = ordered.take(ordd)

        # data_columns
        if data_columns is None:
            data_columns = d[selector]

        # ensure rows are synchronized across the tables
        if dropna:
            idxs = (value[cols].dropna(how="all").index for cols in d.values())
            valid_index = next(idxs)
            for index in idxs:
                valid_index = valid_index.intersection(index)
            value = value.loc[valid_index]

        # append
        for k, v in d.items():
            dc = data_columns if k == selector else None

            # compute the val
            val = value.reindex(v, axis=axis)

            self.append(k, val, data_columns=dc, **kwargs)

    def create_table_index(
        self,
        key: str,
        columns=None,
        optlevel: Optional[int] = None,
        kind: Optional[str] = None,
    ):
        """
        Create a pytables index on the table.

        Parameters
        ----------
        key : str
        columns : None, bool, or listlike[str]
            Indicate which columns to create an index on.

            * False : Do not create any indexes.
            * True : Create indexes on all columns.
            * None : Create indexes on all columns.
            * listlike : Create indexes on the given columns.

        optlevel : int or None, default None
            Optimization level, if None, pytables defaults to 6.
        kind : str or None, default None
            Kind of index, if None, pytables defaults to "medium".

        Raises
        ------
        TypeError: raises if the node is not a table
        """

        # version requirements
        _tables()
        s = self.get_storer(key)
        if s is None:
            return

        if not isinstance(s, Table):
            raise TypeError("cannot create table index on a Fixed format store")
        s.create_index(columns=columns, optlevel=optlevel, kind=kind)

    def groups(self):
        """
        Return a list of all the top-level nodes.

        Each node returned is not a pandas storage object.

        Returns
        -------
        list
            List of objects.
        """
        _tables()
        self._check_if_open()
        return [
            g
            for g in self._handle.walk_groups()
            if (
                not isinstance(g, _table_mod.link.Link)
                and (
                    getattr(g._v_attrs, "pandas_type", None)
                    or getattr(g, "table", None)
                    or (isinstance(g, _table_mod.table.Table) and g._v_name != "table")
                )
            )
        ]

    def walk(self, where="/"):
        """
        Walk the pytables group hierarchy for pandas objects.

        This generator will yield the group path, subgroups and pandas object
        names for each group.

        Any non-pandas PyTables objects that are not a group will be ignored.

        The `where` group itself is listed first (preorder), then each of its
        child groups (following an alphanumerical order) is also traversed,
        following the same procedure.

        .. versionadded:: 0.24.0

        Parameters
        ----------
        where : str, default "/"
            Group where to start walking.

        Yields
        ------
        path : str
            Full path to a group (without trailing '/').
        groups : list
            Names (strings) of the groups contained in `path`.
        leaves : list
            Names (strings) of the pandas objects contained in `path`.
        """
        _tables()
        self._check_if_open()
        for g in self._handle.walk_groups(where):
            if getattr(g._v_attrs, "pandas_type", None) is not None:
                continue

            groups = []
            leaves = []
            for child in g._v_children.values():
                pandas_type = getattr(child._v_attrs, "pandas_type", None)
                if pandas_type is None:
                    if isinstance(child, _table_mod.group.Group):
                        groups.append(child._v_name)
                else:
                    leaves.append(child._v_name)

            yield (g._v_pathname.rstrip("/"), groups, leaves)

    def get_node(self, key: str) -> Optional["Node"]:
        """ return the node with the key or None if it does not exist """
        self._check_if_open()
        if not key.startswith("/"):
            key = "/" + key

        assert self._handle is not None
        assert _table_mod is not None  # for mypy
        try:
            node = self._handle.get_node(self.root, key)
        except _table_mod.exceptions.NoSuchNodeError:
            return None

        assert isinstance(node, _table_mod.Node), type(node)
        return node

    def get_storer(self, key: str) -> Union["GenericFixed", "Table"]:
        """ return the storer object for a key, raise if not in the file """
        group = self.get_node(key)
        if group is None:
            raise KeyError(f"No object named {key} in the file")

        s = self._create_storer(group)
        s.infer_axes()
        return s

    def copy(
        self,
        file,
        mode="w",
        propindexes: bool = True,
        keys=None,
        complib=None,
        complevel: Optional[int] = None,
        fletcher32: bool = False,
        overwrite=True,
    ):
        """
        Copy the existing store to a new file, updating in place.

        Parameters
        ----------
        propindexes: bool, default True
            Restore indexes in copied file.
        keys       : list of keys to include in the copy (defaults to all)
        overwrite  : overwrite (remove and replace) existing nodes in the
            new store (default is True)
        mode, complib, complevel, fletcher32 same as in HDFStore.__init__

        Returns
        -------
        open file handle of the new store
        """
        new_store = HDFStore(
            file, mode=mode, complib=complib, complevel=complevel, fletcher32=fletcher32
        )
        if keys is None:
            keys = list(self.keys())
        if not isinstance(keys, (tuple, list)):
            keys = [keys]
        for k in keys:
            s = self.get_storer(k)
            if s is not None:

                if k in new_store:
                    if overwrite:
                        new_store.remove(k)

                data = self.select(k)
                if isinstance(s, Table):

                    index: Union[bool, List[str]] = False
                    if propindexes:
                        index = [a.name for a in s.axes if a.is_indexed]
                    new_store.append(
                        k,
                        data,
                        index=index,
                        data_columns=getattr(s, "data_columns", None),
                        encoding=s.encoding,
                    )
                else:
                    new_store.put(k, data, encoding=s.encoding)

        return new_store

    def info(self) -> str:
        """
        Print detailed information on the store.

        .. versionadded:: 0.21.0

        Returns
        -------
        str
        """
        path = pprint_thing(self._path)
        output = f"{type(self)}\nFile path: {path}\n"

        if self.is_open:
            lkeys = sorted(self.keys())
            if len(lkeys):
                keys = []
                values = []

                for k in lkeys:
                    try:
                        s = self.get_storer(k)
                        if s is not None:
                            keys.append(pprint_thing(s.pathname or k))
                            values.append(pprint_thing(s or "invalid_HDFStore node"))
                    except AssertionError:
                        # surface any assertion errors for e.g. debugging
                        raise
                    except Exception as detail:
                        keys.append(k)
                        dstr = pprint_thing(detail)
                        values.append(f"[invalid_HDFStore node: {dstr}]")

                output += adjoin(12, keys, values)
            else:
                output += "Empty"
        else:
            output += "File is CLOSED"

        return output

    # ------------------------------------------------------------------------
    # private methods

    def _check_if_open(self):
        if not self.is_open:
            raise ClosedFileError(f"{self._path} file is not open!")

    def _validate_format(self, format: str) -> str:
        """ validate / deprecate formats """

        # validate
        try:
            format = _FORMAT_MAP[format.lower()]
        except KeyError:
            raise TypeError(f"invalid HDFStore format specified [{format}]")

        return format

    def _create_storer(
        self,
        group,
        format=None,
        value: Optional[FrameOrSeries] = None,
        encoding: str = "UTF-8",
        errors: str = "strict",
    ) -> Union["GenericFixed", "Table"]:
        """ return a suitable class to operate """

        cls: Union[Type["GenericFixed"], Type["Table"]]

        if value is not None and not isinstance(value, (Series, DataFrame)):
            raise TypeError("value must be None, Series, or DataFrame")

        def error(t):
            # return instead of raising so mypy can tell where we are raising
            return TypeError(
                f"cannot properly create the storer for: [{t}] [group->"
                f"{group},value->{type(value)},format->{format}"
            )

        pt = _ensure_decoded(getattr(group._v_attrs, "pandas_type", None))
        tt = _ensure_decoded(getattr(group._v_attrs, "table_type", None))

        # infer the pt from the passed value
        if pt is None:
            if value is None:

                _tables()
                assert _table_mod is not None  # for mypy
                if getattr(group, "table", None) or isinstance(
                    group, _table_mod.table.Table
                ):
                    pt = "frame_table"
                    tt = "generic_table"
                else:
                    raise TypeError(
                        "cannot create a storer if the object is not existing "
                        "nor a value are passed"
                    )
            else:
                _TYPE_MAP = {Series: "series", DataFrame: "frame"}
                pt = _TYPE_MAP[type(value)]

                # we are actually a table
                if format == "table":
                    pt += "_table"

        # a storer node
        if "table" not in pt:
            _STORER_MAP = {"series": SeriesFixed, "frame": FrameFixed}
            try:
                cls = _STORER_MAP[pt]
            except KeyError:
                raise error("_STORER_MAP")
            return cls(self, group, encoding=encoding, errors=errors)

        # existing node (and must be a table)
        if tt is None:

            # if we are a writer, determine the tt
            if value is not None:

                if pt == "series_table":
                    index = getattr(value, "index", None)
                    if index is not None:
                        if index.nlevels == 1:
                            tt = "appendable_series"
                        elif index.nlevels > 1:
                            tt = "appendable_multiseries"
                elif pt == "frame_table":
                    index = getattr(value, "index", None)
                    if index is not None:
                        if index.nlevels == 1:
                            tt = "appendable_frame"
                        elif index.nlevels > 1:
                            tt = "appendable_multiframe"

        _TABLE_MAP = {
            "generic_table": GenericTable,
            "appendable_series": AppendableSeriesTable,
            "appendable_multiseries": AppendableMultiSeriesTable,
            "appendable_frame": AppendableFrameTable,
            "appendable_multiframe": AppendableMultiFrameTable,
            "worm": WORMTable,
        }
        try:
            cls = _TABLE_MAP[tt]
        except KeyError:
            raise error("_TABLE_MAP")

        return cls(self, group, encoding=encoding, errors=errors)

    def _write_to_group(
        self,
        key: str,
        value: FrameOrSeries,
        format,
        axes=None,
        index=True,
        append=False,
        complib=None,
        complevel: Optional[int] = None,
        fletcher32=None,
        min_itemsize: Optional[Union[int, Dict[str, int]]] = None,
        chunksize=None,
        expectedrows=None,
        dropna=False,
        nan_rep=None,
        data_columns=None,
        encoding=None,
        errors: str = "strict",
    ):
        group = self.get_node(key)

        # we make this assertion for mypy; the get_node call will already
        #  have raised if this is incorrect
        assert self._handle is not None

        # remove the node if we are not appending
        if group is not None and not append:
            self._handle.remove_node(group, recursive=True)
            group = None

        # we don't want to store a table node at all if our object is 0-len
        # as there are not dtypes
        if getattr(value, "empty", None) and (format == "table" or append):
            return

        if group is None:
            paths = key.split("/")

            # recursively create the groups
            path = "/"
            for p in paths:
                if not len(p):
                    continue
                new_path = path
                if not path.endswith("/"):
                    new_path += "/"
                new_path += p
                group = self.get_node(new_path)
                if group is None:
                    group = self._handle.create_group(path, p)
                path = new_path

        s = self._create_storer(group, format, value, encoding=encoding, errors=errors)
        if append:
            # raise if we are trying to append to a Fixed format,
            #       or a table that exists (and we are putting)
            if not s.is_table or (s.is_table and format == "fixed" and s.is_exists):
                raise ValueError("Can only append to Tables")
            if not s.is_exists:
                s.set_object_info()
        else:
            s.set_object_info()

        if not s.is_table and complib:
            raise ValueError("Compression not supported on Fixed format stores")

        # write the object
        s.write(
            obj=value,
            axes=axes,
            append=append,
            complib=complib,
            complevel=complevel,
            fletcher32=fletcher32,
            min_itemsize=min_itemsize,
            chunksize=chunksize,
            expectedrows=expectedrows,
            dropna=dropna,
            nan_rep=nan_rep,
            data_columns=data_columns,
        )

        if isinstance(s, Table) and index:
            s.create_index(columns=index)

    def _read_group(self, group: "Node"):
        s = self._create_storer(group)
        s.infer_axes()
        return s.read()


class TableIterator:
    """
    Define the iteration interface on a table

    Parameters
    ----------
    store : HDFStore
    s     : the referred storer
    func  : the function to execute the query
    where : the where of the query
    nrows : the rows to iterate on
    start : the passed start value (default is None)
    stop  : the passed stop value (default is None)
    iterator : bool, default False
        Whether to use the default iterator.
    chunksize : the passed chunking value (default is 100000)
    auto_close : bool, default False
        Whether to automatically close the store at the end of iteration.
    """

    chunksize: Optional[int]
    store: HDFStore
    s: Union["GenericFixed", "Table"]

    def __init__(
        self,
        store: HDFStore,
        s: Union["GenericFixed", "Table"],
        func,
        where,
        nrows,
        start=None,
        stop=None,
        iterator: bool = False,
        chunksize: Optional[int] = None,
        auto_close: bool = False,
    ):
        self.store = store
        self.s = s
        self.func = func
        self.where = where

        # set start/stop if they are not set if we are a table
        if self.s.is_table:
            if nrows is None:
                nrows = 0
            if start is None:
                start = 0
            if stop is None:
                stop = nrows
            stop = min(nrows, stop)

        self.nrows = nrows
        self.start = start
        self.stop = stop

        self.coordinates = None
        if iterator or chunksize is not None:
            if chunksize is None:
                chunksize = 100000
            self.chunksize = int(chunksize)
        else:
            self.chunksize = None

        self.auto_close = auto_close

    def __iter__(self):

        # iterate
        current = self.start
        while current < self.stop:

            stop = min(current + self.chunksize, self.stop)
            value = self.func(None, None, self.coordinates[current:stop])
            current = stop
            if value is None or not len(value):
                continue

            yield value

        self.close()

    def close(self):
        if self.auto_close:
            self.store.close()

    def get_result(self, coordinates: bool = False):

        #  return the actual iterator
        if self.chunksize is not None:
            if not isinstance(self.s, Table):
                raise TypeError("can only use an iterator or chunksize on a table")

            self.coordinates = self.s.read_coordinates(where=self.where)

            return self

        # if specified read via coordinates (necessary for multiple selections
        if coordinates:
            if not isinstance(self.s, Table):
                raise TypeError("can only read_coordinates on a table")
            where = self.s.read_coordinates(
                where=self.where, start=self.start, stop=self.stop
            )
        else:
            where = self.where

        # directly return the result
        results = self.func(self.start, self.stop, where)
        self.close()
        return results


class IndexCol:
    """ an index column description class

        Parameters
        ----------

        axis   : axis which I reference
        values : the ndarray like converted values
        kind   : a string description of this type
        typ    : the pytables type
        pos    : the position in the pytables

        """

    is_an_indexable = True
    is_data_indexable = True
    _info_fields = ["freq", "tz", "index_name"]

    name: str
    cname: str

    def __init__(
        self,
        name: str,
        values=None,
        kind=None,
        typ=None,
        cname: Optional[str] = None,
        axis=None,
        pos=None,
        freq=None,
        tz=None,
        index_name=None,
        ordered=None,
        table=None,
        meta=None,
        metadata=None,
    ):

        if not isinstance(name, str):
            raise ValueError("`name` must be a str.")

        self.values = values
        self.kind = kind
        self.typ = typ
        self.name = name
        self.cname = cname or name
        self.axis = axis
        self.pos = pos
        self.freq = freq
        self.tz = tz
        self.index_name = index_name
        self.ordered = ordered
        self.table = table
        self.meta = meta
        self.metadata = metadata

        if pos is not None:
            self.set_pos(pos)

        # These are ensured as long as the passed arguments match the
        #  constructor annotations.
        assert isinstance(self.name, str)
        assert isinstance(self.cname, str)

    @property
    def itemsize(self) -> int:
        # Assumes self.typ has already been initialized
        return self.typ.itemsize

    @property
    def kind_attr(self) -> str:
        return f"{self.name}_kind"

    def set_pos(self, pos: int):
        """ set the position of this column in the Table """
        self.pos = pos
        if pos is not None and self.typ is not None:
            self.typ._v_pos = pos

    def __repr__(self) -> str:
        temp = tuple(
            map(pprint_thing, (self.name, self.cname, self.axis, self.pos, self.kind))
        )
        return ",".join(
            (
                f"{key}->{value}"
                for key, value in zip(["name", "cname", "axis", "pos", "kind"], temp)
            )
        )

    def __eq__(self, other: Any) -> bool:
        """ compare 2 col items """
        return all(
            getattr(self, a, None) == getattr(other, a, None)
            for a in ["name", "cname", "axis", "pos"]
        )

    def __ne__(self, other) -> bool:
        return not self.__eq__(other)

    @property
    def is_indexed(self) -> bool:
        """ return whether I am an indexed column """
        if not hasattr(self.table, "cols"):
            # e.g. if infer hasn't been called yet, self.table will be None.
            return False
        # GH#29692 mypy doesn't recognize self.table as having a "cols" attribute
        #  'error: "None" has no attribute "cols"'
        return getattr(self.table.cols, self.cname).is_indexed  # type: ignore

    def convert(self, values: np.ndarray, nan_rep, encoding: str, errors: str):
        """
        Convert the data from this selection to the appropriate pandas type.
        """
        assert isinstance(values, np.ndarray), type(values)

        # values is a recarray
        if values.dtype.fields is not None:
            values = values[self.cname]

        val_kind = _ensure_decoded(self.kind)
        values = _maybe_convert(values, val_kind, encoding, errors)

        kwargs = dict()
        kwargs["name"] = _ensure_decoded(self.index_name)

        if self.freq is not None:
            kwargs["freq"] = _ensure_decoded(self.freq)

        # making an Index instance could throw a number of different errors
        try:
            new_pd_index = Index(values, **kwargs)
        except ValueError:
            # if the output freq is different that what we recorded,
            # it should be None (see also 'doc example part 2')
            if "freq" in kwargs:
                kwargs["freq"] = None
            new_pd_index = Index(values, **kwargs)

        new_pd_index = _set_tz(new_pd_index, self.tz)
        return new_pd_index, new_pd_index

    def take_data(self):
        """ return the values"""
        return self.values

    @property
    def attrs(self):
        return self.table._v_attrs

    @property
    def description(self):
        return self.table.description

    @property
    def col(self):
        """ return my current col description """
        return getattr(self.description, self.cname, None)

    @property
    def cvalues(self):
        """ return my cython values """
        return self.values

    def __iter__(self):
        return iter(self.values)

    def maybe_set_size(self, min_itemsize=None):
        """ maybe set a string col itemsize:
               min_itemsize can be an integer or a dict with this columns name
               with an integer size """
        if _ensure_decoded(self.kind) == "string":

            if isinstance(min_itemsize, dict):
                min_itemsize = min_itemsize.get(self.name)

            if min_itemsize is not None and self.typ.itemsize < min_itemsize:
                self.typ = _tables().StringCol(itemsize=min_itemsize, pos=self.pos)

    def validate_names(self):
        pass

    def validate_and_set(self, handler: "AppendableTable", append: bool):
        self.table = handler.table
        self.validate_col()
        self.validate_attr(append)
        self.validate_metadata(handler)
        self.write_metadata(handler)
        self.set_attr()

    def validate_col(self, itemsize=None):
        """ validate this column: return the compared against itemsize """

        # validate this column for string truncation (or reset to the max size)
        if _ensure_decoded(self.kind) == "string":
            c = self.col
            if c is not None:
                if itemsize is None:
                    itemsize = self.itemsize
                if c.itemsize < itemsize:
                    raise ValueError(
                        f"Trying to store a string with len [{itemsize}] in "
                        f"[{self.cname}] column but\nthis column has a limit of "
                        f"[{c.itemsize}]!\nConsider using min_itemsize to "
                        "preset the sizes on these columns"
                    )
                return c.itemsize

        return None

    def validate_attr(self, append: bool):
        # check for backwards incompatibility
        if append:
            existing_kind = getattr(self.attrs, self.kind_attr, None)
            if existing_kind is not None and existing_kind != self.kind:
                raise TypeError(
                    f"incompatible kind in col [{existing_kind} - {self.kind}]"
                )

    def update_info(self, info):
        """ set/update the info for this indexable with the key/value
            if there is a conflict raise/warn as needed """

        for key in self._info_fields:

            value = getattr(self, key, None)
            idx = info.setdefault(self.name, {})

            existing_value = idx.get(key)
            if key in idx and value is not None and existing_value != value:

                # frequency/name just warn
                if key in ["freq", "index_name"]:
                    ws = attribute_conflict_doc % (key, existing_value, value)
                    warnings.warn(ws, AttributeConflictWarning, stacklevel=6)

                    # reset
                    idx[key] = None
                    setattr(self, key, None)

                else:
                    raise ValueError(
                        f"invalid info for [{self.name}] for [{key}], "
                        f"existing_value [{existing_value}] conflicts with "
                        f"new value [{value}]"
                    )
            else:
                if value is not None or existing_value is not None:
                    idx[key] = value

    def set_info(self, info):
        """ set my state from the passed info """
        idx = info.get(self.name)
        if idx is not None:
            self.__dict__.update(idx)

    def set_attr(self):
        """ set the kind for this column """
        setattr(self.attrs, self.kind_attr, self.kind)

    def validate_metadata(self, handler: "AppendableTable"):
        """ validate that kind=category does not change the categories """
        if self.meta == "category":
            new_metadata = self.metadata
            cur_metadata = handler.read_metadata(self.cname)
            if (
                new_metadata is not None
                and cur_metadata is not None
                and not array_equivalent(new_metadata, cur_metadata)
            ):
                raise ValueError(
                    "cannot append a categorical with "
                    "different categories to the existing"
                )

    def write_metadata(self, handler: "AppendableTable"):
        """ set the meta data """
        if self.metadata is not None:
            handler.write_metadata(self.cname, self.metadata)


class GenericIndexCol(IndexCol):
    """ an index which is not represented in the data of the table """

    @property
    def is_indexed(self) -> bool:
        return False

    def convert(self, values: np.ndarray, nan_rep, encoding: str, errors: str):
        """
        Convert the data from this selection to the appropriate pandas type.

        Parameters
        ----------
        values : np.ndarray
        nan_rep : str
        encoding : str
        errors : str
        """
        assert isinstance(values, np.ndarray), type(values)

        values = Int64Index(np.arange(len(values)))
        return values, values

    def set_attr(self):
        pass


class DataCol(IndexCol):
    """ a data holding column, by definition this is not indexable

        Parameters
        ----------

        data   : the actual data
        cname  : the column name in the table to hold the data (typically
                 values)
        meta   : a string description of the metadata
        metadata : the actual metadata
        """

    is_an_indexable = False
    is_data_indexable = False
    _info_fields = ["tz", "ordered"]

    def __init__(
        self,
        name: str,
        values=None,
        kind=None,
        typ=None,
        cname=None,
        pos=None,
        tz=None,
        ordered=None,
        table=None,
        meta=None,
        metadata=None,
        dtype=None,
        data=None,
    ):
        super().__init__(
            name=name,
            values=values,
            kind=kind,
            typ=typ,
            pos=pos,
            cname=cname,
            tz=tz,
            ordered=ordered,
            table=table,
            meta=meta,
            metadata=metadata,
        )
        self.dtype = dtype
        self.data = data

    @property
    def dtype_attr(self) -> str:
        return f"{self.name}_dtype"

    @property
    def meta_attr(self) -> str:
        return f"{self.name}_meta"

    def __repr__(self) -> str:
        temp = tuple(
            map(
                pprint_thing, (self.name, self.cname, self.dtype, self.kind, self.shape)
            )
        )
        return ",".join(
            (
                f"{key}->{value}"
                for key, value in zip(["name", "cname", "dtype", "kind", "shape"], temp)
            )
        )

    def __eq__(self, other: Any) -> bool:
        """ compare 2 col items """
        return all(
            getattr(self, a, None) == getattr(other, a, None)
            for a in ["name", "cname", "dtype", "pos"]
        )

    def set_data(self, data: Union[np.ndarray, ABCExtensionArray]):
        assert data is not None
        assert self.dtype is None

        data, dtype_name = _get_data_and_dtype_name(data)

        self.data = data
        self.dtype = dtype_name
        self.kind = _dtype_to_kind(dtype_name)

    def take_data(self):
        """ return the data """
        return self.data

    @classmethod
    def _get_atom(cls, values: Union[np.ndarray, ABCExtensionArray]) -> "Col":
        """
        Get an appropriately typed and shaped pytables.Col object for values.
        """

        dtype = values.dtype
        itemsize = dtype.itemsize

        shape = values.shape
        if values.ndim == 1:
            # EA, use block shape pretending it is 2D
            shape = (1, values.size)

        if is_categorical_dtype(dtype):
            codes = values.codes
            atom = cls.get_atom_data(shape, kind=codes.dtype.name)
        elif is_datetime64_dtype(dtype) or is_datetime64tz_dtype(dtype):
            atom = cls.get_atom_datetime64(shape)
        elif is_timedelta64_dtype(dtype):
            atom = cls.get_atom_timedelta64(shape)
        elif is_complex_dtype(dtype):
            atom = _tables().ComplexCol(itemsize=itemsize, shape=shape[0])

        elif is_string_dtype(dtype):
            atom = cls.get_atom_string(shape, itemsize)

        else:
            atom = cls.get_atom_data(shape, kind=dtype.name)

        return atom

    @classmethod
    def get_atom_string(cls, shape, itemsize):
        return _tables().StringCol(itemsize=itemsize, shape=shape[0])

    @classmethod
    def get_atom_coltype(cls, kind: str) -> Type["Col"]:
        """ return the PyTables column class for this column """
        if kind.startswith("uint"):
            k4 = kind[4:]
            col_name = f"UInt{k4}Col"
        elif kind.startswith("period"):
            # we store as integer
            col_name = "Int64Col"
        else:
            kcap = kind.capitalize()
            col_name = f"{kcap}Col"

        return getattr(_tables(), col_name)

    @classmethod
    def get_atom_data(cls, shape, kind: str) -> "Col":
        return cls.get_atom_coltype(kind=kind)(shape=shape[0])

    @classmethod
    def get_atom_datetime64(cls, shape):
        return _tables().Int64Col(shape=shape[0])

    @classmethod
    def get_atom_timedelta64(cls, shape):
        return _tables().Int64Col(shape=shape[0])

    @property
    def shape(self):
        return getattr(self.data, "shape", None)

    @property
    def cvalues(self):
        """ return my cython values """
        return self.data

    def validate_attr(self, append):
        """validate that we have the same order as the existing & same dtype"""
        if append:
            existing_fields = getattr(self.attrs, self.kind_attr, None)
            if existing_fields is not None and existing_fields != list(self.values):
                raise ValueError("appended items do not match existing items in table!")

            existing_dtype = getattr(self.attrs, self.dtype_attr, None)
            if existing_dtype is not None and existing_dtype != self.dtype:
                raise ValueError(
                    "appended items dtype do not match existing items dtype in table!"
                )

    def convert(self, values: np.ndarray, nan_rep, encoding: str, errors: str):
        """
        Convert the data from this selection to the appropriate pandas type.

        Parameters
        ----------
        values : np.ndarray
        nan_rep :
        encoding : str
        errors : str

        Returns
        -------
        index : listlike to become an Index
        data : ndarraylike to become a column
        """
        assert isinstance(values, np.ndarray), type(values)

        # values is a recarray
        if values.dtype.fields is not None:
            values = values[self.cname]

        assert self.typ is not None
        if self.dtype is None:
            # Note: in tests we never have timedelta64 or datetime64,
            #  so the _get_data_and_dtype_name may be unnecessary
            converted, dtype_name = _get_data_and_dtype_name(values)
            kind = _dtype_to_kind(dtype_name)
        else:
            converted = values
            dtype_name = self.dtype
            kind = self.kind

        assert isinstance(converted, np.ndarray)  # for mypy

        # use the meta if needed
        meta = _ensure_decoded(self.meta)
        metadata = self.metadata
        ordered = self.ordered
        tz = self.tz

        assert dtype_name is not None
        # convert to the correct dtype
        dtype = _ensure_decoded(dtype_name)

        # reverse converts
        if dtype == "datetime64":

            # recreate with tz if indicated
            converted = _set_tz(converted, tz, coerce=True)

        elif dtype == "timedelta64":
            converted = np.asarray(converted, dtype="m8[ns]")
        elif dtype == "date":
            try:
                converted = np.asarray(
                    [date.fromordinal(v) for v in converted], dtype=object
                )
            except ValueError:
                converted = np.asarray(
                    [date.fromtimestamp(v) for v in converted], dtype=object
                )

        elif meta == "category":

            # we have a categorical
            categories = metadata
            codes = converted.ravel()

            # if we have stored a NaN in the categories
            # then strip it; in theory we could have BOTH
            # -1s in the codes and nulls :<
            if categories is None:
                # Handle case of NaN-only categorical columns in which case
                # the categories are an empty array; when this is stored,
                # pytables cannot write a zero-len array, so on readback
                # the categories would be None and `read_hdf()` would fail.
                categories = Index([], dtype=np.float64)
            else:
                mask = isna(categories)
                if mask.any():
                    categories = categories[~mask]
                    codes[codes != -1] -= mask.astype(int).cumsum().values

            converted = Categorical.from_codes(
                codes, categories=categories, ordered=ordered
            )

        else:

            try:
                converted = converted.astype(dtype, copy=False)
            except TypeError:
                converted = converted.astype("O", copy=False)

        # convert nans / decode
        if _ensure_decoded(kind) == "string":
            converted = _unconvert_string_array(
                converted, nan_rep=nan_rep, encoding=encoding, errors=errors
            )

        return self.values, converted

    def set_attr(self):
        """ set the data for this column """
        setattr(self.attrs, self.kind_attr, self.values)
        setattr(self.attrs, self.meta_attr, self.meta)
        assert self.dtype is not None
        setattr(self.attrs, self.dtype_attr, self.dtype)


class DataIndexableCol(DataCol):
    """ represent a data column that can be indexed """

    is_data_indexable = True

    def validate_names(self):
        if not Index(self.values).is_object():
            # TODO: should the message here be more specifically non-str?
            raise ValueError("cannot have non-object label DataIndexableCol")

    @classmethod
    def get_atom_string(cls, shape, itemsize):
        return _tables().StringCol(itemsize=itemsize)

    @classmethod
    def get_atom_data(cls, shape, kind: str) -> "Col":
        return cls.get_atom_coltype(kind=kind)()

    @classmethod
    def get_atom_datetime64(cls, shape):
        return _tables().Int64Col()

    @classmethod
    def get_atom_timedelta64(cls, shape):
        return _tables().Int64Col()


class GenericDataIndexableCol(DataIndexableCol):
    """ represent a generic pytables data column """

    pass


class Fixed:
    """ represent an object in my store
        facilitate read/write of various types of objects
        this is an abstract base class

        Parameters
        ----------
        parent : HDFStore
        group : Node
            The group node where the table resides.
        """

    pandas_kind: str
    obj_type: Type[Union[DataFrame, Series]]
    ndim: int
    encoding: str
    parent: HDFStore
    group: "Node"
    errors: str
    is_table = False

    def __init__(
        self,
        parent: HDFStore,
        group: "Node",
        encoding: str = "UTF-8",
        errors: str = "strict",
    ):
        assert isinstance(parent, HDFStore), type(parent)
        assert _table_mod is not None  # needed for mypy
        assert isinstance(group, _table_mod.Node), type(group)
        self.parent = parent
        self.group = group
        self.encoding = _ensure_encoding(encoding)
        self.errors = errors

    @property
    def is_old_version(self) -> bool:
        return self.version[0] <= 0 and self.version[1] <= 10 and self.version[2] < 1

    @property
    def version(self) -> Tuple[int, int, int]:
        """ compute and set our version """
        version = _ensure_decoded(getattr(self.group._v_attrs, "pandas_version", None))
        try:
            version = tuple(int(x) for x in version.split("."))
            if len(version) == 2:
                version = version + (0,)
        except AttributeError:
            version = (0, 0, 0)
        return version

    @property
    def pandas_type(self):
        return _ensure_decoded(getattr(self.group._v_attrs, "pandas_type", None))

    def __repr__(self) -> str:
        """ return a pretty representation of myself """
        self.infer_axes()
        s = self.shape
        if s is not None:
            if isinstance(s, (list, tuple)):
                jshape = ",".join(pprint_thing(x) for x in s)
                s = f"[{jshape}]"
            return f"{self.pandas_type:12.12} (shape->{s})"
        return self.pandas_type

    def set_object_info(self):
        """ set my pandas type & version """
        self.attrs.pandas_type = str(self.pandas_kind)
        self.attrs.pandas_version = str(_version)

    def copy(self):
        new_self = copy.copy(self)
        return new_self

    @property
    def shape(self):
        return self.nrows

    @property
    def pathname(self):
        return self.group._v_pathname

    @property
    def _handle(self):
        return self.parent._handle

    @property
    def _filters(self):
        return self.parent._filters

    @property
    def _complevel(self) -> int:
        return self.parent._complevel

    @property
    def _fletcher32(self) -> bool:
        return self.parent._fletcher32

    @property
    def attrs(self):
        return self.group._v_attrs

    def set_attrs(self):
        """ set our object attributes """
        pass

    def get_attrs(self):
        """ get our object attributes """
        pass

    @property
    def storable(self):
        """ return my storable """
        return self.group

    @property
    def is_exists(self) -> bool:
        return False

    @property
    def nrows(self):
        return getattr(self.storable, "nrows", None)

    def validate(self, other):
        """ validate against an existing storable """
        if other is None:
            return
        return True

    def validate_version(self, where=None):
        """ are we trying to operate on an old version? """
        return True

    def infer_axes(self):
        """ infer the axes of my storer
              return a boolean indicating if we have a valid storer or not """

        s = self.storable
        if s is None:
            return False
        self.get_attrs()
        return True

    def read(
        self,
        where=None,
        columns=None,
        start: Optional[int] = None,
        stop: Optional[int] = None,
    ):
        raise NotImplementedError(
            "cannot read on an abstract storer: subclasses should implement"
        )

    def write(self, **kwargs):
        raise NotImplementedError(
            "cannot write on an abstract storer: subclasses should implement"
        )

    def delete(
        self, where=None, start: Optional[int] = None, stop: Optional[int] = None
    ):
        """
        support fully deleting the node in its entirety (only) - where
        specification must be None
        """
        if com.all_none(where, start, stop):
            self._handle.remove_node(self.group, recursive=True)
            return None

        raise TypeError("cannot delete on an abstract storer")


class GenericFixed(Fixed):
    """ a generified fixed version """

    _index_type_map = {DatetimeIndex: "datetime", PeriodIndex: "period"}
    _reverse_index_map = {v: k for k, v in _index_type_map.items()}
    attributes: List[str] = []

    # indexer helpders
    def _class_to_alias(self, cls) -> str:
        return self._index_type_map.get(cls, "")

    def _alias_to_class(self, alias):
        if isinstance(alias, type):  # pragma: no cover
            # compat: for a short period of time master stored types
            return alias
        return self._reverse_index_map.get(alias, Index)

    def _get_index_factory(self, klass):
        if klass == DatetimeIndex:

            def f(values, freq=None, tz=None):
                # data are already in UTC, localize and convert if tz present
<<<<<<< HEAD
                arr = DatetimeArray._simple_new(values.values, freq=freq)
                result = DatetimeIndex._simple_new(arr, name=None)
=======
                dta = DatetimeArray._simple_new(values.values, freq=freq)
                result = DatetimeIndex._simple_new(dta, name=None)
>>>>>>> a3c77227
                if tz is not None:
                    result = result.tz_localize("UTC").tz_convert(tz)
                return result

            return f
        elif klass == PeriodIndex:

            def f(values, freq=None, tz=None):
<<<<<<< HEAD
                arr = PeriodArray._simple_new(values, freq=freq)
                return PeriodIndex._simple_new(arr, name=None)
=======
                parr = PeriodArray._simple_new(values, freq=freq)
                return PeriodIndex._simple_new(parr, name=None)
>>>>>>> a3c77227

            return f

        return klass

    def validate_read(self, columns, where):
        """
        raise if any keywords are passed which are not-None
        """
        if columns is not None:
            raise TypeError(
                "cannot pass a column specification when reading "
                "a Fixed format store. this store must be selected in its entirety"
            )
        if where is not None:
            raise TypeError(
                "cannot pass a where specification when reading "
                "from a Fixed format store. this store must be selected in its entirety"
            )

    @property
    def is_exists(self) -> bool:
        return True

    def set_attrs(self):
        """ set our object attributes """
        self.attrs.encoding = self.encoding
        self.attrs.errors = self.errors

    def get_attrs(self):
        """ retrieve our attributes """
        self.encoding = _ensure_encoding(getattr(self.attrs, "encoding", None))
        self.errors = _ensure_decoded(getattr(self.attrs, "errors", "strict"))
        for n in self.attributes:
            setattr(self, n, _ensure_decoded(getattr(self.attrs, n, None)))

    def write(self, obj, **kwargs):
        self.set_attrs()

    def read_array(
        self, key: str, start: Optional[int] = None, stop: Optional[int] = None
    ):
        """ read an array for the specified node (off of group """
        import tables

        node = getattr(self.group, key)
        attrs = node._v_attrs

        transposed = getattr(attrs, "transposed", False)

        if isinstance(node, tables.VLArray):
            ret = node[0][start:stop]
        else:
            dtype = getattr(attrs, "value_type", None)
            shape = getattr(attrs, "shape", None)

            if shape is not None:
                # length 0 axis
                ret = np.empty(shape, dtype=dtype)
            else:
                ret = node[start:stop]

            if dtype == "datetime64":

                # reconstruct a timezone if indicated
                tz = getattr(attrs, "tz", None)
                ret = _set_tz(ret, tz, coerce=True)

            elif dtype == "timedelta64":
                ret = np.asarray(ret, dtype="m8[ns]")

        if transposed:
            return ret.T
        else:
            return ret

    def read_index(
        self, key: str, start: Optional[int] = None, stop: Optional[int] = None
    ) -> Index:
        variety = _ensure_decoded(getattr(self.attrs, f"{key}_variety"))

        if variety == "multi":
            return self.read_multi_index(key, start=start, stop=stop)
        elif variety == "regular":
            node = getattr(self.group, key)
            index = self.read_index_node(node, start=start, stop=stop)
            return index
        else:  # pragma: no cover
            raise TypeError(f"unrecognized index variety: {variety}")

    def write_index(self, key: str, index: Index):
        if isinstance(index, MultiIndex):
            setattr(self.attrs, f"{key}_variety", "multi")
            self.write_multi_index(key, index)
        else:
            setattr(self.attrs, f"{key}_variety", "regular")
            converted = _convert_index("index", index, self.encoding, self.errors)

            self.write_array(key, converted.values)

            node = getattr(self.group, key)
            node._v_attrs.kind = converted.kind
            node._v_attrs.name = index.name

            if isinstance(index, (DatetimeIndex, PeriodIndex)):
                node._v_attrs.index_class = self._class_to_alias(type(index))

            if isinstance(index, (DatetimeIndex, PeriodIndex, TimedeltaIndex)):
                node._v_attrs.freq = index.freq

            if isinstance(index, DatetimeIndex) and index.tz is not None:
                node._v_attrs.tz = _get_tz(index.tz)

    def write_multi_index(self, key: str, index: MultiIndex):
        setattr(self.attrs, f"{key}_nlevels", index.nlevels)

        for i, (lev, level_codes, name) in enumerate(
            zip(index.levels, index.codes, index.names)
        ):
            # write the level
            if is_extension_array_dtype(lev):
                raise NotImplementedError(
                    "Saving a MultiIndex with an extension dtype is not supported."
                )
            level_key = f"{key}_level{i}"
            conv_level = _convert_index(level_key, lev, self.encoding, self.errors)
            self.write_array(level_key, conv_level.values)
            node = getattr(self.group, level_key)
            node._v_attrs.kind = conv_level.kind
            node._v_attrs.name = name

            # write the name
            setattr(node._v_attrs, f"{key}_name{name}", name)

            # write the labels
            label_key = f"{key}_label{i}"
            self.write_array(label_key, level_codes)

    def read_multi_index(
        self, key: str, start: Optional[int] = None, stop: Optional[int] = None
    ) -> MultiIndex:
        nlevels = getattr(self.attrs, f"{key}_nlevels")

        levels = []
        codes = []
        names: List[Optional[Hashable]] = []
        for i in range(nlevels):
            level_key = f"{key}_level{i}"
            node = getattr(self.group, level_key)
            lev = self.read_index_node(node, start=start, stop=stop)
            levels.append(lev)
            names.append(lev.name)

            label_key = f"{key}_label{i}"
            level_codes = self.read_array(label_key, start=start, stop=stop)
            codes.append(level_codes)

        return MultiIndex(
            levels=levels, codes=codes, names=names, verify_integrity=True
        )

    def read_index_node(
        self, node: "Node", start: Optional[int] = None, stop: Optional[int] = None
    ) -> Index:
        data = node[start:stop]
        # If the index was an empty array write_array_empty() will
        # have written a sentinel. Here we relace it with the original.
        if "shape" in node._v_attrs and np.prod(node._v_attrs.shape) == 0:
            data = np.empty(node._v_attrs.shape, dtype=node._v_attrs.value_type,)
        kind = _ensure_decoded(node._v_attrs.kind)
        name = None

        if "name" in node._v_attrs:
            name = _ensure_str(node._v_attrs.name)
            name = _ensure_decoded(name)

        index_class = self._alias_to_class(
            _ensure_decoded(getattr(node._v_attrs, "index_class", ""))
        )
        factory = self._get_index_factory(index_class)

        kwargs = {}
        if "freq" in node._v_attrs:
            kwargs["freq"] = node._v_attrs["freq"]

        if "tz" in node._v_attrs:
            if isinstance(node._v_attrs["tz"], bytes):
                # created by python2
                kwargs["tz"] = node._v_attrs["tz"].decode("utf-8")
            else:
                # created by python3
                kwargs["tz"] = node._v_attrs["tz"]

        if kind == "date":
            index = factory(
                _unconvert_index(
                    data, kind, encoding=self.encoding, errors=self.errors
                ),
                dtype=object,
                **kwargs,
            )
        else:
            index = factory(
                _unconvert_index(
                    data, kind, encoding=self.encoding, errors=self.errors
                ),
                **kwargs,
            )

        index.name = name

        return index

    def write_array_empty(self, key: str, value: ArrayLike):
        """ write a 0-len array """

        # ugly hack for length 0 axes
        arr = np.empty((1,) * value.ndim)
        self._handle.create_array(self.group, key, arr)
        node = getattr(self.group, key)
        node._v_attrs.value_type = str(value.dtype)
        node._v_attrs.shape = value.shape

    def write_array(self, key: str, value: ArrayLike, items: Optional[Index] = None):
        # TODO: we only have one test that gets here, the only EA
        #  that gets passed is DatetimeArray, and we never have
        #  both self._filters and EA
        assert isinstance(value, (np.ndarray, ABCExtensionArray)), type(value)

        if key in self.group:
            self._handle.remove_node(self.group, key)

        # Transform needed to interface with pytables row/col notation
        empty_array = value.size == 0
        transposed = False

        if is_categorical_dtype(value):
            raise NotImplementedError(
                "Cannot store a category dtype in a HDF5 dataset that uses format="
                '"fixed". Use format="table".'
            )
        if not empty_array:
            if hasattr(value, "T"):
                # ExtensionArrays (1d) may not have transpose.
                value = value.T
                transposed = True

        atom = None
        if self._filters is not None:
            try:
                # get the atom for this datatype
                atom = _tables().Atom.from_dtype(value.dtype)
            except ValueError:
                pass

        if atom is not None:
            # We only get here if self._filters is non-None and
            #  the Atom.from_dtype call succeeded

            # create an empty chunked array and fill it from value
            if not empty_array:
                ca = self._handle.create_carray(
                    self.group, key, atom, value.shape, filters=self._filters
                )
                ca[:] = value

            else:
                self.write_array_empty(key, value)

        elif value.dtype.type == np.object_:

            # infer the type, warn if we have a non-string type here (for
            # performance)
            inferred_type = lib.infer_dtype(value.ravel(), skipna=False)
            if empty_array:
                pass
            elif inferred_type == "string":
                pass
            else:
                ws = performance_doc % (inferred_type, key, items)
                warnings.warn(ws, PerformanceWarning, stacklevel=7)

            vlarr = self._handle.create_vlarray(self.group, key, _tables().ObjectAtom())
            vlarr.append(value)

        elif empty_array:
            self.write_array_empty(key, value)
        elif is_datetime64_dtype(value.dtype):
            self._handle.create_array(self.group, key, value.view("i8"))
            getattr(self.group, key)._v_attrs.value_type = "datetime64"
        elif is_datetime64tz_dtype(value.dtype):
            # store as UTC
            # with a zone
            self._handle.create_array(self.group, key, value.asi8)

            node = getattr(self.group, key)
            node._v_attrs.tz = _get_tz(value.tz)
            node._v_attrs.value_type = "datetime64"
        elif is_timedelta64_dtype(value.dtype):
            self._handle.create_array(self.group, key, value.view("i8"))
            getattr(self.group, key)._v_attrs.value_type = "timedelta64"
        else:
            self._handle.create_array(self.group, key, value)

        getattr(self.group, key)._v_attrs.transposed = transposed


class SeriesFixed(GenericFixed):
    pandas_kind = "series"
    attributes = ["name"]

    name: Optional[Hashable]

    @property
    def shape(self):
        try:
            return (len(self.group.values),)
        except (TypeError, AttributeError):
            return None

    def read(
        self,
        where=None,
        columns=None,
        start: Optional[int] = None,
        stop: Optional[int] = None,
    ):
        self.validate_read(columns, where)
        index = self.read_index("index", start=start, stop=stop)
        values = self.read_array("values", start=start, stop=stop)
        return Series(values, index=index, name=self.name)

    def write(self, obj, **kwargs):
        super().write(obj, **kwargs)
        self.write_index("index", obj.index)
        self.write_array("values", obj.values)
        self.attrs.name = obj.name


class BlockManagerFixed(GenericFixed):
    attributes = ["ndim", "nblocks"]

    nblocks: int

    @property
    def shape(self):
        try:
            ndim = self.ndim

            # items
            items = 0
            for i in range(self.nblocks):
                node = getattr(self.group, f"block{i}_items")
                shape = getattr(node, "shape", None)
                if shape is not None:
                    items += shape[0]

            # data shape
            node = self.group.block0_values
            shape = getattr(node, "shape", None)
            if shape is not None:
                shape = list(shape[0 : (ndim - 1)])
            else:
                shape = []

            shape.append(items)

            return shape
        except AttributeError:
            return None

    def read(
        self,
        where=None,
        columns=None,
        start: Optional[int] = None,
        stop: Optional[int] = None,
    ):
        # start, stop applied to rows, so 0th axis only
        self.validate_read(columns, where)
        select_axis = self.obj_type()._get_block_manager_axis(0)

        axes = []
        for i in range(self.ndim):

            _start, _stop = (start, stop) if i == select_axis else (None, None)
            ax = self.read_index(f"axis{i}", start=_start, stop=_stop)
            axes.append(ax)

        items = axes[0]
        dfs = []

        for i in range(self.nblocks):

            blk_items = self.read_index(f"block{i}_items")
            values = self.read_array(f"block{i}_values", start=_start, stop=_stop)

            columns = items[items.get_indexer(blk_items)]
            df = DataFrame(values.T, columns=columns, index=axes[1])
            dfs.append(df)

        if len(dfs) > 0:
            out = concat(dfs, axis=1)
            out = out.reindex(columns=items, copy=False)
            return out

        return DataFrame(columns=axes[0], index=axes[1])

    def write(self, obj, **kwargs):
        super().write(obj, **kwargs)
        data = obj._data
        if not data.is_consolidated():
            data = data.consolidate()

        self.attrs.ndim = data.ndim
        for i, ax in enumerate(data.axes):
            if i == 0:
                if not ax.is_unique:
                    raise ValueError("Columns index has to be unique for fixed format")
            self.write_index(f"axis{i}", ax)

        # Supporting mixed-type DataFrame objects...nontrivial
        self.attrs.nblocks = len(data.blocks)
        for i, blk in enumerate(data.blocks):
            # I have no idea why, but writing values before items fixed #2299
            blk_items = data.items.take(blk.mgr_locs)
            self.write_array(f"block{i}_values", blk.values, items=blk_items)
            self.write_index(f"block{i}_items", blk_items)


class FrameFixed(BlockManagerFixed):
    pandas_kind = "frame"
    obj_type = DataFrame


class Table(Fixed):
    """ represent a table:
          facilitate read/write of various types of tables

        Attrs in Table Node
        -------------------
        These are attributes that are store in the main table node, they are
        necessary to recreate these tables when read back in.

        index_axes    : a list of tuples of the (original indexing axis and
            index column)
        non_index_axes: a list of tuples of the (original index axis and
            columns on a non-indexing axis)
        values_axes   : a list of the columns which comprise the data of this
            table
        data_columns  : a list of the columns that we are allowing indexing
            (these become single columns in values_axes), or True to force all
            columns
        nan_rep       : the string to use for nan representations for string
            objects
        levels        : the names of levels
        metadata      : the names of the metadata columns

        """

    pandas_kind = "wide_table"
    table_type: str
    levels = 1
    is_table = True

    index_axes: List[IndexCol]
    non_index_axes: List[Tuple[int, Any]]
    values_axes: List[DataCol]
    data_columns: List
    metadata: List
    info: Dict

    def __init__(
        self,
        parent: HDFStore,
        group: "Node",
        encoding=None,
        errors: str = "strict",
        index_axes=None,
        non_index_axes=None,
        values_axes=None,
        data_columns=None,
        info=None,
        nan_rep=None,
    ):
        super().__init__(parent, group, encoding=encoding, errors=errors)
        self.index_axes = index_axes or []
        self.non_index_axes = non_index_axes or []
        self.values_axes = values_axes or []
        self.data_columns = data_columns or []
        self.info = info or dict()
        self.nan_rep = nan_rep

    @property
    def table_type_short(self) -> str:
        return self.table_type.split("_")[0]

    def __repr__(self) -> str:
        """ return a pretty representation of myself """
        self.infer_axes()
        jdc = ",".join(self.data_columns) if len(self.data_columns) else ""
        dc = f",dc->[{jdc}]"

        ver = ""
        if self.is_old_version:
            jver = ".".join(str(x) for x in self.version)
            ver = f"[{jver}]"

        jindex_axes = ",".join(a.name for a in self.index_axes)
        return (
            f"{self.pandas_type:12.12}{ver} "
            f"(typ->{self.table_type_short},nrows->{self.nrows},"
            f"ncols->{self.ncols},indexers->[{jindex_axes}]{dc})"
        )

    def __getitem__(self, c: str):
        """ return the axis for c """
        for a in self.axes:
            if c == a.name:
                return a
        return None

    def validate(self, other):
        """ validate against an existing table """
        if other is None:
            return

        if other.table_type != self.table_type:
            raise TypeError(
                "incompatible table_type with existing "
                f"[{other.table_type} - {self.table_type}]"
            )

        for c in ["index_axes", "non_index_axes", "values_axes"]:
            sv = getattr(self, c, None)
            ov = getattr(other, c, None)
            if sv != ov:

                # show the error for the specific axes
                for i, sax in enumerate(sv):
                    oax = ov[i]
                    if sax != oax:
                        raise ValueError(
                            f"invalid combination of [{c}] on appending data "
                            f"[{sax}] vs current table [{oax}]"
                        )

                # should never get here
                raise Exception(
                    f"invalid combination of [{c}] on appending data [{sv}] vs "
                    f"current table [{ov}]"
                )

    @property
    def is_multi_index(self) -> bool:
        """the levels attribute is 1 or a list in the case of a multi-index"""
        return isinstance(self.levels, list)

    def validate_multiindex(self, obj):
        """validate that we can store the multi-index; reset and return the
        new object
        """
        levels = [
            l if l is not None else f"level_{i}" for i, l in enumerate(obj.index.names)
        ]
        try:
            return obj.reset_index(), levels
        except ValueError:
            raise ValueError(
                "duplicate names/columns in the multi-index when storing as a table"
            )

    @property
    def nrows_expected(self) -> int:
        """ based on our axes, compute the expected nrows """
        return np.prod([i.cvalues.shape[0] for i in self.index_axes])

    @property
    def is_exists(self) -> bool:
        """ has this table been created """
        return "table" in self.group

    @property
    def storable(self):
        return getattr(self.group, "table", None)

    @property
    def table(self):
        """ return the table group (this is my storable) """
        return self.storable

    @property
    def dtype(self):
        return self.table.dtype

    @property
    def description(self):
        return self.table.description

    @property
    def axes(self):
        return itertools.chain(self.index_axes, self.values_axes)

    @property
    def ncols(self) -> int:
        """ the number of total columns in the values axes """
        return sum(len(a.values) for a in self.values_axes)

    @property
    def is_transposed(self) -> bool:
        return False

    @property
    def data_orientation(self):
        """return a tuple of my permutated axes, non_indexable at the front"""
        return tuple(
            itertools.chain(
                [int(a[0]) for a in self.non_index_axes],
                [int(a.axis) for a in self.index_axes],
            )
        )

    def queryables(self) -> Dict[str, Any]:
        """ return a dict of the kinds allowable columns for this object """

        # mypy doesn't recognize DataFrame._AXIS_NAMES, so we re-write it here
        axis_names = {0: "index", 1: "columns"}

        # compute the values_axes queryables
        d1 = [(a.cname, a) for a in self.index_axes]
        d2 = [(axis_names[axis], None) for axis, values in self.non_index_axes]
        d3 = [
            (v.cname, v) for v in self.values_axes if v.name in set(self.data_columns)
        ]

        return dict(d1 + d2 + d3)  # type: ignore
        # error: List comprehension has incompatible type
        #  List[Tuple[Any, None]]; expected List[Tuple[str, IndexCol]]

    def index_cols(self):
        """ return a list of my index cols """
        # Note: each `i.cname` below is assured to be a str.
        return [(i.axis, i.cname) for i in self.index_axes]

    def values_cols(self) -> List[str]:
        """ return a list of my values cols """
        return [i.cname for i in self.values_axes]

    def _get_metadata_path(self, key: str) -> str:
        """ return the metadata pathname for this key """
        group = self.group._v_pathname
        return f"{group}/meta/{key}/meta"

    def write_metadata(self, key: str, values: np.ndarray):
        """
        Write out a metadata array to the key as a fixed-format Series.

        Parameters
        ----------
        key : str
        values : ndarray
        """
        values = Series(values)
        self.parent.put(
            self._get_metadata_path(key),
            values,
            format="table",
            encoding=self.encoding,
            errors=self.errors,
            nan_rep=self.nan_rep,
        )

    def read_metadata(self, key: str):
        """ return the meta data array for this key """
        if getattr(getattr(self.group, "meta", None), key, None) is not None:
            return self.parent.select(self._get_metadata_path(key))
        return None

    def set_attrs(self):
        """ set our table type & indexables """
        self.attrs.table_type = str(self.table_type)
        self.attrs.index_cols = self.index_cols()
        self.attrs.values_cols = self.values_cols()
        self.attrs.non_index_axes = self.non_index_axes
        self.attrs.data_columns = self.data_columns
        self.attrs.nan_rep = self.nan_rep
        self.attrs.encoding = self.encoding
        self.attrs.errors = self.errors
        self.attrs.levels = self.levels
        self.attrs.info = self.info

    def get_attrs(self):
        """ retrieve our attributes """
        self.non_index_axes = getattr(self.attrs, "non_index_axes", None) or []
        self.data_columns = getattr(self.attrs, "data_columns", None) or []
        self.info = getattr(self.attrs, "info", None) or dict()
        self.nan_rep = getattr(self.attrs, "nan_rep", None)
        self.encoding = _ensure_encoding(getattr(self.attrs, "encoding", None))
        self.errors = _ensure_decoded(getattr(self.attrs, "errors", "strict"))
        self.levels = getattr(self.attrs, "levels", None) or []
        self.index_axes = [a for a in self.indexables if a.is_an_indexable]
        self.values_axes = [a for a in self.indexables if not a.is_an_indexable]

    def validate_version(self, where=None):
        """ are we trying to operate on an old version? """
        if where is not None:
            if self.version[0] <= 0 and self.version[1] <= 10 and self.version[2] < 1:
                ws = incompatibility_doc % ".".join([str(x) for x in self.version])
                warnings.warn(ws, IncompatibilityWarning)

    def validate_min_itemsize(self, min_itemsize):
        """validate the min_itemsize doesn't contain items that are not in the
        axes this needs data_columns to be defined
        """
        if min_itemsize is None:
            return
        if not isinstance(min_itemsize, dict):
            return

        q = self.queryables()
        for k, v in min_itemsize.items():

            # ok, apply generally
            if k == "values":
                continue
            if k not in q:
                raise ValueError(
                    f"min_itemsize has the key [{k}] which is not an axis or "
                    "data_column"
                )

    @cache_readonly
    def indexables(self):
        """ create/cache the indexables if they don't exist """
        _indexables = []

        desc = self.description
        table_attrs = self.table.attrs

        # Note: each of the `name` kwargs below are str, ensured
        #  by the definition in index_cols.
        # index columns
        for i, (axis, name) in enumerate(self.attrs.index_cols):
            atom = getattr(desc, name)
            md = self.read_metadata(name)
            meta = "category" if md is not None else None

            kind_attr = f"{name}_kind"
            kind = getattr(table_attrs, kind_attr, None)

            index_col = IndexCol(
                name=name,
                axis=axis,
                pos=i,
                kind=kind,
                typ=atom,
                table=self.table,
                meta=meta,
                metadata=md,
            )
            _indexables.append(index_col)

        # values columns
        dc = set(self.data_columns)
        base_pos = len(_indexables)

        def f(i, c):
            assert isinstance(c, str)
            klass = DataCol
            if c in dc:
                klass = DataIndexableCol

            atom = getattr(desc, c)
            adj_name = _maybe_adjust_name(c, self.version)

            # TODO: why kind_attr here?
            values = getattr(table_attrs, f"{adj_name}_kind", None)
            dtype = getattr(table_attrs, f"{adj_name}_dtype", None)
            kind = _dtype_to_kind(dtype)

            md = self.read_metadata(c)
            # TODO: figure out why these two versions of `meta` dont always match.
            #  meta = "category" if md is not None else None
            meta = getattr(table_attrs, f"{adj_name}_meta", None)

            obj = klass(
                name=adj_name,
                cname=c,
                values=values,
                kind=kind,
                pos=base_pos + i,
                typ=atom,
                table=self.table,
                meta=meta,
                metadata=md,
                dtype=dtype,
            )
            return obj

        # Note: the definition of `values_cols` ensures that each
        #  `c` below is a str.
        _indexables.extend([f(i, c) for i, c in enumerate(self.attrs.values_cols)])

        return _indexables

    def create_index(self, columns=None, optlevel=None, kind: Optional[str] = None):
        """
        Create a pytables index on the specified columns.

        Parameters
        ----------
        columns : None, bool, or listlike[str]
            Indicate which columns to create an index on.

            * False : Do not create any indexes.
            * True : Create indexes on all columns.
            * None : Create indexes on all columns.
            * listlike : Create indexes on the given columns.

        optlevel : int or None, default None
            Optimization level, if None, pytables defaults to 6.
        kind : str or None, default None
            Kind of index, if None, pytables defaults to "medium".

        Raises
        ------
        TypeError if trying to create an index on a complex-type column.

        Notes
        -----
        Cannot index Time64Col or ComplexCol.
        Pytables must be >= 3.0.
        """

        if not self.infer_axes():
            return
        if columns is False:
            return

        # index all indexables and data_columns
        if columns is None or columns is True:
            columns = [a.cname for a in self.axes if a.is_data_indexable]
        if not isinstance(columns, (tuple, list)):
            columns = [columns]

        kw = dict()
        if optlevel is not None:
            kw["optlevel"] = optlevel
        if kind is not None:
            kw["kind"] = kind

        table = self.table
        for c in columns:
            v = getattr(table.cols, c, None)
            if v is not None:

                # remove the index if the kind/optlevel have changed
                if v.is_indexed:
                    index = v.index
                    cur_optlevel = index.optlevel
                    cur_kind = index.kind

                    if kind is not None and cur_kind != kind:
                        v.remove_index()
                    else:
                        kw["kind"] = cur_kind

                    if optlevel is not None and cur_optlevel != optlevel:
                        v.remove_index()
                    else:
                        kw["optlevel"] = cur_optlevel

                # create the index
                if not v.is_indexed:
                    if v.type.startswith("complex"):
                        raise TypeError(
                            "Columns containing complex values can be stored but "
                            "cannot be indexed when using table format. Either use "
                            "fixed format, set index=False, or do not include "
                            "the columns containing complex values to "
                            "data_columns when initializing the table."
                        )
                    v.create_index(**kw)

    def _read_axes(
        self, where, start: Optional[int] = None, stop: Optional[int] = None
    ) -> List[Tuple[ArrayLike, ArrayLike]]:
        """
        Create the axes sniffed from the table.

        Parameters
        ----------
        where : ???
        start : int or None, default None
        stop : int or None, default None

        Returns
        -------
        List[Tuple[index_values, column_values]]
        """

        # create the selection
        selection = Selection(self, where=where, start=start, stop=stop)
        values = selection.select()

        results = []
        # convert the data
        for a in self.axes:
            a.set_info(self.info)
            res = a.convert(
                values,
                nan_rep=self.nan_rep,
                encoding=self.encoding,
                errors=self.errors,
            )
            results.append(res)

        return results

    @classmethod
    def get_object(cls, obj, transposed: bool):
        """ return the data for this obj """
        return obj

    def validate_data_columns(self, data_columns, min_itemsize, non_index_axes):
        """take the input data_columns and min_itemize and create a data
        columns spec
        """

        if not len(non_index_axes):
            return []

        axis, axis_labels = non_index_axes[0]
        info = self.info.get(axis, dict())
        if info.get("type") == "MultiIndex" and data_columns:
            raise ValueError(
                f"cannot use a multi-index on axis [{axis}] with "
                f"data_columns {data_columns}"
            )

        # evaluate the passed data_columns, True == use all columns
        # take only valide axis labels
        if data_columns is True:
            data_columns = list(axis_labels)
        elif data_columns is None:
            data_columns = []

        # if min_itemsize is a dict, add the keys (exclude 'values')
        if isinstance(min_itemsize, dict):

            existing_data_columns = set(data_columns)
            data_columns = list(data_columns)  # ensure we do not modify
            data_columns.extend(
                [
                    k
                    for k in min_itemsize.keys()
                    if k != "values" and k not in existing_data_columns
                ]
            )

        # return valid columns in the order of our axis
        return [c for c in data_columns if c in axis_labels]

    def _create_axes(
        self,
        axes,
        obj: DataFrame,
        validate: bool = True,
        nan_rep=None,
        data_columns=None,
        min_itemsize=None,
    ):
        """
        Create and return the axes.

        Parameters
        ----------
        axes: list or None
            The names or numbers of the axes to create.
        obj : DataFrame
            The object to create axes on.
        validate: bool, default True
            Whether to validate the obj against an existing object already written.
        nan_rep :
            A value to use for string column nan_rep.
        data_columns : List[str], True, or None, default None
            Specify the columns that we want to create to allow indexing on.

            * True : Use all available columns.
            * None : Use no columns.
            * List[str] : Use the specified columns.

        min_itemsize: Dict[str, int] or None, default None
            The min itemsize for a column in bytes.
        """

        if not isinstance(obj, DataFrame):
            group = self.group._v_name
            raise TypeError(
                f"cannot properly create the storer for: [group->{group},"
                f"value->{type(obj)}]"
            )

        # set the default axes if needed
        if axes is None:
            axes = [0]

        # map axes to numbers
        axes = [obj._get_axis_number(a) for a in axes]

        # do we have an existing table (if so, use its axes & data_columns)
        if self.infer_axes():
            table_exists = True
            axes = [a.axis for a in self.index_axes]
            data_columns = list(self.data_columns)
            nan_rep = self.nan_rep
            # TODO: do we always have validate=True here?
        else:
            table_exists = False

        new_info = self.info

        assert self.ndim == 2  # with next check, we must have len(axes) == 1
        # currently support on ndim-1 axes
        if len(axes) != self.ndim - 1:
            raise ValueError(
                "currently only support ndim-1 indexers in an AppendableTable"
            )

        # create according to the new data
        new_non_index_axes: List = []

        # nan_representation
        if nan_rep is None:
            nan_rep = "nan"

        # We construct the non-index-axis first, since that alters new_info
        idx = [x for x in [0, 1] if x not in axes][0]

        a = obj.axes[idx]
        # we might be able to change the axes on the appending data if necessary
        append_axis = list(a)
        if table_exists:
            indexer = len(new_non_index_axes)  # i.e. 0
            exist_axis = self.non_index_axes[indexer][1]
            if not array_equivalent(np.array(append_axis), np.array(exist_axis)):

                # ahah! -> reindex
                if array_equivalent(
                    np.array(sorted(append_axis)), np.array(sorted(exist_axis))
                ):
                    append_axis = exist_axis

        # the non_index_axes info
        info = new_info.setdefault(idx, {})
        info["names"] = list(a.names)
        info["type"] = type(a).__name__

        new_non_index_axes.append((idx, append_axis))

        # Now we can construct our new index axis
        idx = axes[0]
        a = obj.axes[idx]
        axis_name = obj._AXIS_NAMES[idx]
        new_index = _convert_index(axis_name, a, self.encoding, self.errors)
        new_index.axis = idx

        # Because we are always 2D, there is only one new_index, so
        #  we know it will have pos=0
        new_index.set_pos(0)
        new_index.update_info(new_info)
        new_index.maybe_set_size(min_itemsize)  # check for column conflicts

        new_index_axes = [new_index]
        j = len(new_index_axes)  # i.e. 1
        assert j == 1

        # reindex by our non_index_axes & compute data_columns
        assert len(new_non_index_axes) == 1
        for a in new_non_index_axes:
            obj = _reindex_axis(obj, a[0], a[1])

        def get_blk_items(mgr, blocks):
            return [mgr.items.take(blk.mgr_locs) for blk in blocks]

        transposed = new_index.axis == 1

        # figure out data_columns and get out blocks
        data_columns = self.validate_data_columns(
            data_columns, min_itemsize, new_non_index_axes
        )

        block_obj = self.get_object(obj, transposed)._consolidate()

        blocks, blk_items = self._get_blocks_and_items(
            block_obj, table_exists, new_non_index_axes, self.values_axes, data_columns
        )

        # add my values
        vaxes = []
        for i, (b, b_items) in enumerate(zip(blocks, blk_items)):

            # shape of the data column are the indexable axes
            klass = DataCol
            name = None

            # we have a data_column
            if data_columns and len(b_items) == 1 and b_items[0] in data_columns:
                klass = DataIndexableCol
                name = b_items[0]
                if not (name is None or isinstance(name, str)):
                    # TODO: should the message here be more specifically non-str?
                    raise ValueError("cannot have non-object label DataIndexableCol")

            # make sure that we match up the existing columns
            # if we have an existing table
            existing_col: Optional[DataCol]

            if table_exists and validate:
                try:
                    existing_col = self.values_axes[i]
                except (IndexError, KeyError):
                    raise ValueError(
                        f"Incompatible appended table [{blocks}]"
                        f"with existing table [{self.values_axes}]"
                    )
            else:
                existing_col = None

            new_name = name or f"values_block_{i}"
            data_converted = _maybe_convert_for_string_atom(
                new_name,
                b,
                existing_col=existing_col,
                min_itemsize=min_itemsize,
                nan_rep=nan_rep,
                encoding=self.encoding,
                errors=self.errors,
            )
            adj_name = _maybe_adjust_name(new_name, self.version)

            typ = klass._get_atom(data_converted)
            kind = _dtype_to_kind(data_converted.dtype.name)
            tz = _get_tz(data_converted.tz) if hasattr(data_converted, "tz") else None

            meta = metadata = ordered = None
            if is_categorical_dtype(data_converted):
                ordered = data_converted.ordered
                meta = "category"
                metadata = np.array(data_converted.categories, copy=False).ravel()

            data, dtype_name = _get_data_and_dtype_name(data_converted)

            col = klass(
                name=adj_name,
                cname=new_name,
                values=list(b_items),
                typ=typ,
                pos=j,
                kind=kind,
                tz=tz,
                ordered=ordered,
                meta=meta,
                metadata=metadata,
                dtype=dtype_name,
                data=data,
            )
            col.update_info(new_info)

            vaxes.append(col)

            j += 1

        dcs = [col.name for col in vaxes if col.is_data_indexable]

        new_table = type(self)(
            parent=self.parent,
            group=self.group,
            encoding=self.encoding,
            errors=self.errors,
            index_axes=new_index_axes,
            non_index_axes=new_non_index_axes,
            values_axes=vaxes,
            data_columns=dcs,
            info=new_info,
            nan_rep=nan_rep,
        )
        if hasattr(self, "levels"):
            # TODO: get this into constructor, only for appropriate subclass
            new_table.levels = self.levels

        new_table.validate_min_itemsize(min_itemsize)

        if validate and table_exists:
            new_table.validate(self)

        return new_table

    @staticmethod
    def _get_blocks_and_items(
        block_obj, table_exists, new_non_index_axes, values_axes, data_columns
    ):
        # Helper to clarify non-state-altering parts of _create_axes

        def get_blk_items(mgr, blocks):
            return [mgr.items.take(blk.mgr_locs) for blk in blocks]

        blocks = block_obj._data.blocks
        blk_items = get_blk_items(block_obj._data, blocks)

        if len(data_columns):
            axis, axis_labels = new_non_index_axes[0]
            new_labels = Index(axis_labels).difference(Index(data_columns))
            mgr = block_obj.reindex(new_labels, axis=axis)._data

            blocks = list(mgr.blocks)
            blk_items = get_blk_items(mgr, blocks)
            for c in data_columns:
                mgr = block_obj.reindex([c], axis=axis)._data
                blocks.extend(mgr.blocks)
                blk_items.extend(get_blk_items(mgr, mgr.blocks))

        # reorder the blocks in the same order as the existing table if we can
        if table_exists:
            by_items = {
                tuple(b_items.tolist()): (b, b_items)
                for b, b_items in zip(blocks, blk_items)
            }
            new_blocks = []
            new_blk_items = []
            for ea in values_axes:
                items = tuple(ea.values)
                try:
                    b, b_items = by_items.pop(items)
                    new_blocks.append(b)
                    new_blk_items.append(b_items)
                except (IndexError, KeyError):
                    jitems = ",".join(pprint_thing(item) for item in items)
                    raise ValueError(
                        f"cannot match existing table structure for [{jitems}] "
                        "on appending data"
                    )
            blocks = new_blocks
            blk_items = new_blk_items

        return blocks, blk_items

    def process_axes(self, obj, selection: "Selection", columns=None):
        """ process axes filters """

        # make a copy to avoid side effects
        if columns is not None:
            columns = list(columns)

        # make sure to include levels if we have them
        if columns is not None and self.is_multi_index:
            assert isinstance(self.levels, list)  # assured by is_multi_index
            for n in self.levels:
                if n not in columns:
                    columns.insert(0, n)

        # reorder by any non_index_axes & limit to the select columns
        for axis, labels in self.non_index_axes:
            obj = _reindex_axis(obj, axis, labels, columns)

        # apply the selection filters (but keep in the same order)
        if selection.filter is not None:
            for field, op, filt in selection.filter.format():

                def process_filter(field, filt):

                    for axis_name in obj._AXIS_NAMES.values():
                        axis_number = obj._get_axis_number(axis_name)
                        axis_values = obj._get_axis(axis_name)
                        assert axis_number is not None

                        # see if the field is the name of an axis
                        if field == axis_name:

                            # if we have a multi-index, then need to include
                            # the levels
                            if self.is_multi_index:
                                filt = filt.union(Index(self.levels))

                            takers = op(axis_values, filt)
                            return obj.loc(axis=axis_number)[takers]

                        # this might be the name of a file IN an axis
                        elif field in axis_values:

                            # we need to filter on this dimension
                            values = ensure_index(getattr(obj, field).values)
                            filt = ensure_index(filt)

                            # hack until we support reversed dim flags
                            if isinstance(obj, DataFrame):
                                axis_number = 1 - axis_number
                            takers = op(values, filt)
                            return obj.loc(axis=axis_number)[takers]

                    raise ValueError(f"cannot find the field [{field}] for filtering!")

                obj = process_filter(field, filt)

        return obj

    def create_description(
        self,
        complib,
        complevel: Optional[int],
        fletcher32: bool,
        expectedrows: Optional[int],
    ) -> Dict[str, Any]:
        """ create the description of the table from the axes & values """

        # provided expected rows if its passed
        if expectedrows is None:
            expectedrows = max(self.nrows_expected, 10000)

        d = dict(name="table", expectedrows=expectedrows)

        # description from the axes & values
        d["description"] = {a.cname: a.typ for a in self.axes}

        if complib:
            if complevel is None:
                complevel = self._complevel or 9
            filters = _tables().Filters(
                complevel=complevel,
                complib=complib,
                fletcher32=fletcher32 or self._fletcher32,
            )
            d["filters"] = filters
        elif self._filters is not None:
            d["filters"] = self._filters

        return d

    def read_coordinates(
        self, where=None, start: Optional[int] = None, stop: Optional[int] = None,
    ):
        """select coordinates (row numbers) from a table; return the
        coordinates object
        """

        # validate the version
        self.validate_version(where)

        # infer the data kind
        if not self.infer_axes():
            return False

        # create the selection
        selection = Selection(self, where=where, start=start, stop=stop)
        coords = selection.select_coords()
        if selection.filter is not None:
            for field, op, filt in selection.filter.format():
                data = self.read_column(
                    field, start=coords.min(), stop=coords.max() + 1
                )
                coords = coords[op(data.iloc[coords - coords.min()], filt).values]

        return Index(coords)

    def read_column(
        self,
        column: str,
        where=None,
        start: Optional[int] = None,
        stop: Optional[int] = None,
    ):
        """return a single column from the table, generally only indexables
        are interesting
        """

        # validate the version
        self.validate_version()

        # infer the data kind
        if not self.infer_axes():
            return False

        if where is not None:
            raise TypeError("read_column does not currently accept a where clause")

        # find the axes
        for a in self.axes:
            if column == a.name:

                if not a.is_data_indexable:
                    raise ValueError(
                        f"column [{column}] can not be extracted individually; "
                        "it is not data indexable"
                    )

                # column must be an indexable or a data column
                c = getattr(self.table.cols, column)
                a.set_info(self.info)
                col_values = a.convert(
                    c[start:stop],
                    nan_rep=self.nan_rep,
                    encoding=self.encoding,
                    errors=self.errors,
                )
                return Series(_set_tz(col_values[1], a.tz), name=column)

        raise KeyError(f"column [{column}] not found in the table")


class WORMTable(Table):
    """ a write-once read-many table: this format DOES NOT ALLOW appending to a
         table. writing is a one-time operation the data are stored in a format
         that allows for searching the data on disk
         """

    table_type = "worm"

    def read(
        self,
        where=None,
        columns=None,
        start: Optional[int] = None,
        stop: Optional[int] = None,
    ):
        """ read the indices and the indexing array, calculate offset rows and
        return """
        raise NotImplementedError("WORMTable needs to implement read")

    def write(self, **kwargs):
        """ write in a format that we can search later on (but cannot append
               to): write out the indices and the values using _write_array
               (e.g. a CArray) create an indexing table so that we can search
        """
        raise NotImplementedError("WORMTable needs to implement write")


class AppendableTable(Table):
    """ support the new appendable table formats """

    table_type = "appendable"

    def write(
        self,
        obj,
        axes=None,
        append=False,
        complib=None,
        complevel=None,
        fletcher32=None,
        min_itemsize=None,
        chunksize=None,
        expectedrows=None,
        dropna=False,
        nan_rep=None,
        data_columns=None,
    ):

        if not append and self.is_exists:
            self._handle.remove_node(self.group, "table")

        # create the axes
        table = self._create_axes(
            axes=axes,
            obj=obj,
            validate=append,
            min_itemsize=min_itemsize,
            nan_rep=nan_rep,
            data_columns=data_columns,
        )

        for a in table.axes:
            a.validate_names()

        if not table.is_exists:

            # create the table
            options = table.create_description(
                complib=complib,
                complevel=complevel,
                fletcher32=fletcher32,
                expectedrows=expectedrows,
            )

            # set the table attributes
            table.set_attrs()

            # create the table
            table._handle.create_table(table.group, **options)

        # update my info
        table.attrs.info = table.info

        # validate the axes and set the kinds
        for a in table.axes:
            a.validate_and_set(table, append)

        # add the rows
        table.write_data(chunksize, dropna=dropna)

    def write_data(self, chunksize: Optional[int], dropna: bool = False):
        """ we form the data into a 2-d including indexes,values,mask
            write chunk-by-chunk """

        names = self.dtype.names
        nrows = self.nrows_expected

        # if dropna==True, then drop ALL nan rows
        masks = []
        if dropna:

            for a in self.values_axes:

                # figure the mask: only do if we can successfully process this
                # column, otherwise ignore the mask
                mask = isna(a.data).all(axis=0)
                if isinstance(mask, np.ndarray):
                    masks.append(mask.astype("u1", copy=False))

        # consolidate masks
        if len(masks):
            mask = masks[0]
            for m in masks[1:]:
                mask = mask & m
            mask = mask.ravel()
        else:
            mask = None

        # broadcast the indexes if needed
        indexes = [a.cvalues for a in self.index_axes]
        nindexes = len(indexes)
        assert nindexes == 1, nindexes  # ensures we dont need to broadcast

        # transpose the values so first dimension is last
        # reshape the values if needed
        values = [a.take_data() for a in self.values_axes]
        values = [v.transpose(np.roll(np.arange(v.ndim), v.ndim - 1)) for v in values]
        bvalues = []
        for i, v in enumerate(values):
            new_shape = (nrows,) + self.dtype[names[nindexes + i]].shape
            bvalues.append(values[i].reshape(new_shape))

        # write the chunks
        if chunksize is None:
            chunksize = 100000

        rows = np.empty(min(chunksize, nrows), dtype=self.dtype)
        chunks = int(nrows / chunksize) + 1
        for i in range(chunks):
            start_i = i * chunksize
            end_i = min((i + 1) * chunksize, nrows)
            if start_i >= end_i:
                break

            self.write_data_chunk(
                rows,
                indexes=[a[start_i:end_i] for a in indexes],
                mask=mask[start_i:end_i] if mask is not None else None,
                values=[v[start_i:end_i] for v in bvalues],
            )

    def write_data_chunk(
        self,
        rows: np.ndarray,
        indexes: List[np.ndarray],
        mask: Optional[np.ndarray],
        values: List[np.ndarray],
    ):
        """
        Parameters
        ----------
        rows : an empty memory space where we are putting the chunk
        indexes : an array of the indexes
        mask : an array of the masks
        values : an array of the values
        """

        # 0 len
        for v in values:
            if not np.prod(v.shape):
                return

        nrows = indexes[0].shape[0]
        if nrows != len(rows):
            rows = np.empty(nrows, dtype=self.dtype)
        names = self.dtype.names
        nindexes = len(indexes)

        # indexes
        for i, idx in enumerate(indexes):
            rows[names[i]] = idx

        # values
        for i, v in enumerate(values):
            rows[names[i + nindexes]] = v

        # mask
        if mask is not None:
            m = ~mask.ravel().astype(bool, copy=False)
            if not m.all():
                rows = rows[m]

        if len(rows):
            self.table.append(rows)
            self.table.flush()

    def delete(
        self, where=None, start: Optional[int] = None, stop: Optional[int] = None,
    ):

        # delete all rows (and return the nrows)
        if where is None or not len(where):
            if start is None and stop is None:
                nrows = self.nrows
                self._handle.remove_node(self.group, recursive=True)
            else:
                # pytables<3.0 would remove a single row with stop=None
                if stop is None:
                    stop = self.nrows
                nrows = self.table.remove_rows(start=start, stop=stop)
                self.table.flush()
            return nrows

        # infer the data kind
        if not self.infer_axes():
            return None

        # create the selection
        table = self.table
        selection = Selection(self, where, start=start, stop=stop)
        values = selection.select_coords()

        # delete the rows in reverse order
        sorted_series = Series(values).sort_values()
        ln = len(sorted_series)

        if ln:

            # construct groups of consecutive rows
            diff = sorted_series.diff()
            groups = list(diff[diff > 1].index)

            # 1 group
            if not len(groups):
                groups = [0]

            # final element
            if groups[-1] != ln:
                groups.append(ln)

            # initial element
            if groups[0] != 0:
                groups.insert(0, 0)

            # we must remove in reverse order!
            pg = groups.pop()
            for g in reversed(groups):
                rows = sorted_series.take(range(g, pg))
                table.remove_rows(
                    start=rows[rows.index[0]], stop=rows[rows.index[-1]] + 1
                )
                pg = g

            self.table.flush()

        # return the number of rows removed
        return ln


class AppendableFrameTable(AppendableTable):
    """ support the new appendable table formats """

    pandas_kind = "frame_table"
    table_type = "appendable_frame"
    ndim = 2
    obj_type: Type[Union[DataFrame, Series]] = DataFrame

    @property
    def is_transposed(self) -> bool:
        return self.index_axes[0].axis == 1

    @classmethod
    def get_object(cls, obj, transposed: bool):
        """ these are written transposed """
        if transposed:
            obj = obj.T
        return obj

    def read(
        self,
        where=None,
        columns=None,
        start: Optional[int] = None,
        stop: Optional[int] = None,
    ):

        # validate the version
        self.validate_version(where)

        # infer the data kind
        if not self.infer_axes():
            return None

        result = self._read_axes(where=where, start=start, stop=stop)

        info = (
            self.info.get(self.non_index_axes[0][0], dict())
            if len(self.non_index_axes)
            else dict()
        )

        inds = [i for i, ax in enumerate(self.axes) if ax is self.index_axes[0]]
        assert len(inds) == 1
        ind = inds[0]

        index = result[ind][0]

        frames = []
        for i, a in enumerate(self.axes):
            if a not in self.values_axes:
                continue
            index_vals, cvalues = result[i]

            # we could have a multi-index constructor here
            # ensure_index doesn't recognized our list-of-tuples here
            if info.get("type") == "MultiIndex":
                cols = MultiIndex.from_tuples(index_vals)
            else:
                cols = Index(index_vals)

            names = info.get("names")
            if names is not None:
                cols.set_names(names, inplace=True)

            if self.is_transposed:
                values = cvalues
                index_ = cols
                cols_ = Index(index, name=getattr(index, "name", None))
            else:
                values = cvalues.T
                index_ = Index(index, name=getattr(index, "name", None))
                cols_ = cols

            # if we have a DataIndexableCol, its shape will only be 1 dim
            if values.ndim == 1 and isinstance(values, np.ndarray):
                values = values.reshape((1, values.shape[0]))

            if isinstance(values, np.ndarray):
                df = DataFrame(values.T, columns=cols_, index=index_)
            elif isinstance(values, Index):
                df = DataFrame(values, columns=cols_, index=index_)
            else:
                # Categorical
                df = DataFrame([values], columns=cols_, index=index_)
            assert (df.dtypes == values.dtype).all(), (df.dtypes, values.dtype)
            frames.append(df)

        if len(frames) == 1:
            df = frames[0]
        else:
            df = concat(frames, axis=1)

        selection = Selection(self, where=where, start=start, stop=stop)
        # apply the selection filters & axis orderings
        df = self.process_axes(df, selection=selection, columns=columns)

        return df


class AppendableSeriesTable(AppendableFrameTable):
    """ support the new appendable table formats """

    pandas_kind = "series_table"
    table_type = "appendable_series"
    ndim = 2
    obj_type = Series

    @property
    def is_transposed(self) -> bool:
        return False

    @classmethod
    def get_object(cls, obj, transposed: bool):
        return obj

    def write(self, obj, data_columns=None, **kwargs):
        """ we are going to write this as a frame table """
        if not isinstance(obj, DataFrame):
            name = obj.name or "values"
            obj = obj.to_frame(name)
        return super().write(obj=obj, data_columns=obj.columns.tolist(), **kwargs)

    def read(
        self,
        where=None,
        columns=None,
        start: Optional[int] = None,
        stop: Optional[int] = None,
    ) -> Series:

        is_multi_index = self.is_multi_index
        if columns is not None and is_multi_index:
            assert isinstance(self.levels, list)  # needed for mypy
            for n in self.levels:
                if n not in columns:
                    columns.insert(0, n)
        s = super().read(where=where, columns=columns, start=start, stop=stop)
        if is_multi_index:
            s.set_index(self.levels, inplace=True)

        s = s.iloc[:, 0]

        # remove the default name
        if s.name == "values":
            s.name = None
        return s


class AppendableMultiSeriesTable(AppendableSeriesTable):
    """ support the new appendable table formats """

    pandas_kind = "series_table"
    table_type = "appendable_multiseries"

    def write(self, obj, **kwargs):
        """ we are going to write this as a frame table """
        name = obj.name or "values"
        obj, self.levels = self.validate_multiindex(obj)
        cols = list(self.levels)
        cols.append(name)
        obj.columns = cols
        return super().write(obj=obj, **kwargs)


class GenericTable(AppendableFrameTable):
    """ a table that read/writes the generic pytables table format """

    pandas_kind = "frame_table"
    table_type = "generic_table"
    ndim = 2
    obj_type = DataFrame

    @property
    def pandas_type(self) -> str:
        return self.pandas_kind

    @property
    def storable(self):
        return getattr(self.group, "table", None) or self.group

    def get_attrs(self):
        """ retrieve our attributes """
        self.non_index_axes = []
        self.nan_rep = None
        self.levels = []

        self.index_axes = [a for a in self.indexables if a.is_an_indexable]
        self.values_axes = [a for a in self.indexables if not a.is_an_indexable]
        self.data_columns = [a.name for a in self.values_axes]

    @cache_readonly
    def indexables(self):
        """ create the indexables from the table description """
        d = self.description

        # TODO: can we get a typ for this?  AFAICT it is the only place
        #  where we aren't passing one
        # the index columns is just a simple index
        md = self.read_metadata("index")
        meta = "category" if md is not None else None
        index_col = GenericIndexCol(
            name="index", axis=0, table=self.table, meta=meta, metadata=md
        )

        _indexables = [index_col]

        for i, n in enumerate(d._v_names):
            assert isinstance(n, str)

            atom = getattr(d, n)
            md = self.read_metadata(n)
            meta = "category" if md is not None else None
            dc = GenericDataIndexableCol(
                name=n,
                pos=i,
                values=[n],
                typ=atom,
                table=self.table,
                meta=meta,
                metadata=md,
            )
            _indexables.append(dc)

        return _indexables

    def write(self, **kwargs):
        raise NotImplementedError("cannot write on an generic table")


class AppendableMultiFrameTable(AppendableFrameTable):
    """ a frame with a multi-index """

    table_type = "appendable_multiframe"
    obj_type = DataFrame
    ndim = 2
    _re_levels = re.compile(r"^level_\d+$")

    @property
    def table_type_short(self) -> str:
        return "appendable_multi"

    def write(self, obj, data_columns=None, **kwargs):
        if data_columns is None:
            data_columns = []
        elif data_columns is True:
            data_columns = obj.columns.tolist()
        obj, self.levels = self.validate_multiindex(obj)
        for n in self.levels:
            if n not in data_columns:
                data_columns.insert(0, n)
        return super().write(obj=obj, data_columns=data_columns, **kwargs)

    def read(
        self,
        where=None,
        columns=None,
        start: Optional[int] = None,
        stop: Optional[int] = None,
    ):

        df = super().read(where=where, columns=columns, start=start, stop=stop)
        df = df.set_index(self.levels)

        # remove names for 'level_%d'
        df.index = df.index.set_names(
            [None if self._re_levels.search(l) else l for l in df.index.names]
        )

        return df


def _reindex_axis(obj: DataFrame, axis: int, labels: Index, other=None) -> DataFrame:
    ax = obj._get_axis(axis)
    labels = ensure_index(labels)

    # try not to reindex even if other is provided
    # if it equals our current index
    if other is not None:
        other = ensure_index(other)
    if (other is None or labels.equals(other)) and labels.equals(ax):
        return obj

    labels = ensure_index(labels.unique())
    if other is not None:
        labels = ensure_index(other.unique()).intersection(labels, sort=False)
    if not labels.equals(ax):
        slicer: List[Union[slice, Index]] = [slice(None, None)] * obj.ndim
        slicer[axis] = labels
        obj = obj.loc[tuple(slicer)]
    return obj


# tz to/from coercion


def _get_tz(tz: tzinfo) -> Union[str, tzinfo]:
    """ for a tz-aware type, return an encoded zone """
    zone = timezones.get_timezone(tz)
    return zone


def _set_tz(
    values: Union[np.ndarray, Index],
    tz: Optional[Union[str, tzinfo]],
    coerce: bool = False,
) -> Union[np.ndarray, DatetimeIndex]:
    """
    coerce the values to a DatetimeIndex if tz is set
    preserve the input shape if possible

    Parameters
    ----------
    values : ndarray or Index
    tz : str or tzinfo
    coerce : if we do not have a passed timezone, coerce to M8[ns] ndarray
    """
    if isinstance(values, DatetimeIndex):
        # If values is tzaware, the tz gets dropped in the values.ravel()
        #  call below (which returns an ndarray).  So we are only non-lossy
        #  if `tz` matches `values.tz`.
        assert values.tz is None or values.tz == tz

    if tz is not None:
        name = getattr(values, "name", None)
        values = values.ravel()
        tz = timezones.get_timezone(_ensure_decoded(tz))
        values = DatetimeIndex(values, name=name)
        values = values.tz_localize("UTC").tz_convert(tz)
    elif coerce:
        values = np.asarray(values, dtype="M8[ns]")

    return values


def _convert_index(name: str, index: Index, encoding: str, errors: str) -> IndexCol:
    assert isinstance(name, str)

    index_name = index.name
    converted, dtype_name = _get_data_and_dtype_name(index)
    kind = _dtype_to_kind(dtype_name)
    atom = DataIndexableCol._get_atom(converted)

    if isinstance(index, Int64Index):
        # Includes Int64Index, RangeIndex, DatetimeIndex, TimedeltaIndex, PeriodIndex,
        #  in which case "kind" is "integer", "integer", "datetime64",
        #  "timedelta64", and "integer", respectively.
        return IndexCol(
            name,
            values=converted,
            kind=kind,
            typ=atom,
            freq=getattr(index, "freq", None),
            tz=getattr(index, "tz", None),
            index_name=index_name,
        )

    if isinstance(index, MultiIndex):
        raise TypeError("MultiIndex not supported here!")

    inferred_type = lib.infer_dtype(index, skipna=False)
    # we wont get inferred_type of "datetime64" or "timedelta64" as these
    #  would go through the DatetimeIndex/TimedeltaIndex paths above

    values = np.asarray(index)

    if inferred_type == "date":
        converted = np.asarray([v.toordinal() for v in values], dtype=np.int32)
        return IndexCol(
            name, converted, "date", _tables().Time32Col(), index_name=index_name,
        )
    elif inferred_type == "string":

        converted = _convert_string_array(values, encoding, errors)
        itemsize = converted.dtype.itemsize
        return IndexCol(
            name,
            converted,
            "string",
            _tables().StringCol(itemsize),
            index_name=index_name,
        )

    elif inferred_type in ["integer", "floating"]:
        return IndexCol(
            name, values=converted, kind=kind, typ=atom, index_name=index_name,
        )
    else:
        assert isinstance(converted, np.ndarray) and converted.dtype == object
        assert kind == "object", kind
        atom = _tables().ObjectAtom()
        return IndexCol(name, converted, kind, atom, index_name=index_name,)


def _unconvert_index(
    data, kind: str, encoding: str, errors: str
) -> Union[np.ndarray, Index]:
    index: Union[Index, np.ndarray]

    if kind == "datetime64":
        index = DatetimeIndex(data)
    elif kind == "timedelta64":
        index = TimedeltaIndex(data)
    elif kind == "date":
        try:
            index = np.asarray([date.fromordinal(v) for v in data], dtype=object)
        except (ValueError):
            index = np.asarray([date.fromtimestamp(v) for v in data], dtype=object)
    elif kind in ("integer", "float"):
        index = np.asarray(data)
    elif kind in ("string"):
        index = _unconvert_string_array(
            data, nan_rep=None, encoding=encoding, errors=errors
        )
    elif kind == "object":
        index = np.asarray(data[0])
    else:  # pragma: no cover
        raise ValueError(f"unrecognized index type {kind}")
    return index


def _maybe_convert_for_string_atom(
    name: str, block, existing_col, min_itemsize, nan_rep, encoding, errors
):

    if not block.is_object:
        return block.values

    dtype_name = block.dtype.name
    inferred_type = lib.infer_dtype(block.values, skipna=False)

    if inferred_type == "date":
        raise TypeError("[date] is not implemented as a table column")
    elif inferred_type == "datetime":
        # after GH#8260
        # this only would be hit for a multi-timezone dtype which is an error
        raise TypeError(
            "too many timezones in this block, create separate data columns"
        )

    elif not (inferred_type == "string" or dtype_name == "object"):
        return block.values

    block = block.fillna(nan_rep, downcast=False)
    if isinstance(block, list):
        # Note: because block is always object dtype, fillna goes
        #  through a path such that the result is always a 1-element list
        block = block[0]
    data = block.values

    # see if we have a valid string type
    inferred_type = lib.infer_dtype(data.ravel(), skipna=False)
    if inferred_type != "string":

        # we cannot serialize this data, so report an exception on a column
        # by column basis
        for i in range(len(block.shape[0])):

            col = block.iget(i)
            inferred_type = lib.infer_dtype(col.ravel(), skipna=False)
            if inferred_type != "string":
                iloc = block.mgr_locs.indexer[i]
                raise TypeError(
                    f"Cannot serialize the column [{iloc}] because\n"
                    f"its data contents are [{inferred_type}] object dtype"
                )

    # itemsize is the maximum length of a string (along any dimension)
    data_converted = _convert_string_array(data, encoding, errors).reshape(data.shape)
    assert data_converted.shape == block.shape, (data_converted.shape, block.shape)
    itemsize = data_converted.itemsize

    # specified min_itemsize?
    if isinstance(min_itemsize, dict):
        min_itemsize = int(min_itemsize.get(name) or min_itemsize.get("values") or 0)
    itemsize = max(min_itemsize or 0, itemsize)

    # check for column in the values conflicts
    if existing_col is not None:
        eci = existing_col.validate_col(itemsize)
        if eci > itemsize:
            itemsize = eci

    data_converted = data_converted.astype(f"|S{itemsize}", copy=False)
    return data_converted


def _convert_string_array(data: np.ndarray, encoding: str, errors: str) -> np.ndarray:
    """
    Take a string-like that is object dtype and coerce to a fixed size string type.

    Parameters
    ----------
    data : np.ndarray[object]
    encoding : str
    errors : str
        Handler for encoding errors.

    Returns
    -------
    np.ndarray[fixed-length-string]
    """

    # encode if needed
    if len(data):
        data = (
            Series(data.ravel()).str.encode(encoding, errors).values.reshape(data.shape)
        )

    # create the sized dtype
    ensured = ensure_object(data.ravel())
    itemsize = max(1, libwriters.max_len_string_array(ensured))

    data = np.asarray(data, dtype=f"S{itemsize}")
    return data


def _unconvert_string_array(
    data: np.ndarray, nan_rep, encoding: str, errors: str
) -> np.ndarray:
    """
    Inverse of _convert_string_array.

    Parameters
    ----------
    data : np.ndarray[fixed-length-string]
    nan_rep : the storage repr of NaN
    encoding : str
    errors : str
        Handler for encoding errors.

    Returns
    -------
    np.ndarray[object]
        Decoded data.
    """
    shape = data.shape
    data = np.asarray(data.ravel(), dtype=object)

    if len(data):

        itemsize = libwriters.max_len_string_array(ensure_object(data))
        dtype = f"U{itemsize}"

        if isinstance(data[0], bytes):
            data = Series(data).str.decode(encoding, errors=errors).values
        else:
            data = data.astype(dtype, copy=False).astype(object, copy=False)

    if nan_rep is None:
        nan_rep = "nan"

    data = libwriters.string_array_replace_from_nan_rep(data, nan_rep)
    return data.reshape(shape)


def _maybe_convert(values: np.ndarray, val_kind: str, encoding: str, errors: str):
    assert isinstance(val_kind, str), type(val_kind)
    if _need_convert(val_kind):
        conv = _get_converter(val_kind, encoding, errors)
        values = conv(values)
    return values


def _get_converter(kind: str, encoding: str, errors: str):
    if kind == "datetime64":
        return lambda x: np.asarray(x, dtype="M8[ns]")
    elif kind == "string":
        return lambda x: _unconvert_string_array(
            x, nan_rep=None, encoding=encoding, errors=errors
        )
    else:  # pragma: no cover
        raise ValueError(f"invalid kind {kind}")


def _need_convert(kind: str) -> bool:
    if kind in ("datetime64", "string"):
        return True
    return False


def _maybe_adjust_name(name: str, version) -> str:
    """
    Prior to 0.10.1, we named values blocks like: values_block_0 an the
    name values_0, adjust the given name if necessary.

    Parameters
    ----------
    name : str
    version : Tuple[int, int, int]

    Returns
    -------
    str
    """
    try:
        if version[0] == 0 and version[1] <= 10 and version[2] == 0:
            m = re.search(r"values_block_(\d+)", name)
            if m:
                grp = m.groups()[0]
                name = f"values_{grp}"
    except IndexError:
        pass
    return name


def _dtype_to_kind(dtype_str: str) -> str:
    """
    Find the "kind" string describing the given dtype name.
    """
    dtype_str = _ensure_decoded(dtype_str)

    if dtype_str.startswith("string") or dtype_str.startswith("bytes"):
        kind = "string"
    elif dtype_str.startswith("float"):
        kind = "float"
    elif dtype_str.startswith("complex"):
        kind = "complex"
    elif dtype_str.startswith("int") or dtype_str.startswith("uint"):
        kind = "integer"
    elif dtype_str.startswith("datetime64"):
        kind = "datetime64"
    elif dtype_str.startswith("timedelta"):
        kind = "timedelta64"
    elif dtype_str.startswith("bool"):
        kind = "bool"
    elif dtype_str.startswith("category"):
        kind = "category"
    elif dtype_str.startswith("period"):
        # We store the `freq` attr so we can restore from integers
        kind = "integer"
    elif dtype_str == "object":
        kind = "object"
    else:
        raise ValueError(f"cannot interpret dtype of [{dtype_str}]")

    return kind


def _get_data_and_dtype_name(data: Union[np.ndarray, ABCExtensionArray]):
    """
    Convert the passed data into a storable form and a dtype string.
    """
    if is_categorical_dtype(data.dtype):
        data = data.codes

    # For datetime64tz we need to drop the TZ in tests TODO: why?
    dtype_name = data.dtype.name.split("[")[0]

    if data.dtype.kind in ["m", "M"]:
        data = np.asarray(data.view("i8"))
        # TODO: we used to reshape for the dt64tz case, but no longer
        #  doing that doesn't seem to break anything.  why?

    elif isinstance(data, PeriodIndex):
        data = data.asi8

    data = np.asarray(data)
    return data, dtype_name


class Selection:
    """
    Carries out a selection operation on a tables.Table object.

    Parameters
    ----------
    table : a Table object
    where : list of Terms (or convertible to)
    start, stop: indices to start and/or stop selection

    """

    def __init__(
        self,
        table: Table,
        where=None,
        start: Optional[int] = None,
        stop: Optional[int] = None,
    ):
        self.table = table
        self.where = where
        self.start = start
        self.stop = stop
        self.condition = None
        self.filter = None
        self.terms = None
        self.coordinates = None

        if is_list_like(where):

            # see if we have a passed coordinate like
            try:
                inferred = lib.infer_dtype(where, skipna=False)
                if inferred == "integer" or inferred == "boolean":
                    where = np.asarray(where)
                    if where.dtype == np.bool_:
                        start, stop = self.start, self.stop
                        if start is None:
                            start = 0
                        if stop is None:
                            stop = self.table.nrows
                        self.coordinates = np.arange(start, stop)[where]
                    elif issubclass(where.dtype.type, np.integer):
                        if (self.start is not None and (where < self.start).any()) or (
                            self.stop is not None and (where >= self.stop).any()
                        ):
                            raise ValueError(
                                "where must have index locations >= start and < stop"
                            )
                        self.coordinates = where

            except ValueError:
                pass

        if self.coordinates is None:

            self.terms = self.generate(where)

            # create the numexpr & the filter
            if self.terms is not None:
                self.condition, self.filter = self.terms.evaluate()

    def generate(self, where):
        """ where can be a : dict,list,tuple,string """
        if where is None:
            return None

        q = self.table.queryables()
        try:
            return PyTablesExpr(where, queryables=q, encoding=self.table.encoding)
        except NameError:
            # raise a nice message, suggesting that the user should use
            # data_columns
            qkeys = ",".join(q.keys())
            raise ValueError(
                f"The passed where expression: {where}\n"
                "            contains an invalid variable reference\n"
                "            all of the variable references must be a "
                "reference to\n"
                "            an axis (e.g. 'index' or 'columns'), or a "
                "data_column\n"
                f"            The currently defined references are: {qkeys}\n"
            )

    def select(self):
        """
        generate the selection
        """
        if self.condition is not None:
            return self.table.table.read_where(
                self.condition.format(), start=self.start, stop=self.stop
            )
        elif self.coordinates is not None:
            return self.table.table.read_coordinates(self.coordinates)
        return self.table.table.read(start=self.start, stop=self.stop)

    def select_coords(self):
        """
        generate the selection
        """
        start, stop = self.start, self.stop
        nrows = self.table.nrows
        if start is None:
            start = 0
        elif start < 0:
            start += nrows
        if self.stop is None:
            stop = nrows
        elif stop < 0:
            stop += nrows

        if self.condition is not None:
            return self.table.table.get_where_list(
                self.condition.format(), start=start, stop=stop, sort=True
            )
        elif self.coordinates is not None:
            return self.coordinates

        return np.arange(start, stop)<|MERGE_RESOLUTION|>--- conflicted
+++ resolved
@@ -58,11 +58,7 @@
     concat,
     isna,
 )
-<<<<<<< HEAD
-from pandas.core.arrays import DatetimeArray, PeriodArray, Categorical
-=======
 from pandas.core.arrays import Categorical, DatetimeArray, PeriodArray
->>>>>>> a3c77227
 import pandas.core.common as com
 from pandas.core.computation.pytables import PyTablesExpr, maybe_expression
 from pandas.core.indexes.api import ensure_index
@@ -2660,13 +2656,8 @@
 
             def f(values, freq=None, tz=None):
                 # data are already in UTC, localize and convert if tz present
-<<<<<<< HEAD
-                arr = DatetimeArray._simple_new(values.values, freq=freq)
-                result = DatetimeIndex._simple_new(arr, name=None)
-=======
                 dta = DatetimeArray._simple_new(values.values, freq=freq)
                 result = DatetimeIndex._simple_new(dta, name=None)
->>>>>>> a3c77227
                 if tz is not None:
                     result = result.tz_localize("UTC").tz_convert(tz)
                 return result
@@ -2675,13 +2666,8 @@
         elif klass == PeriodIndex:
 
             def f(values, freq=None, tz=None):
-<<<<<<< HEAD
-                arr = PeriodArray._simple_new(values, freq=freq)
-                return PeriodIndex._simple_new(arr, name=None)
-=======
                 parr = PeriodArray._simple_new(values, freq=freq)
                 return PeriodIndex._simple_new(parr, name=None)
->>>>>>> a3c77227
 
             return f
 
