"""
High level interface to PyTables for reading and writing pandas data structures
to disk
"""
from __future__ import annotations

from contextlib import suppress
import copy
from datetime import (
    date,
    tzinfo,
)
import itertools
import os
import re
from textwrap import dedent
from typing import (
    TYPE_CHECKING,
    Any,
    Callable,
    Final,
    Literal,
    cast,
    overload,
)
import warnings

import numpy as np

from pandas._config import (
    config,
    get_option,
    using_pyarrow_string_dtype,
)

from pandas._libs import (
    lib,
    writers as libwriters,
)
from pandas._libs.lib import is_string_array
from pandas._libs.tslibs import timezones
from pandas.compat._optional import import_optional_dependency
from pandas.compat.pickle_compat import patch_pickle
from pandas.errors import (
    AttributeConflictWarning,
    ClosedFileError,
    IncompatibilityWarning,
    PerformanceWarning,
    PossibleDataLossError,
)
from pandas.util._decorators import cache_readonly
from pandas.util._exceptions import find_stack_level

from pandas.core.dtypes.common import (
    ensure_object,
    is_bool_dtype,
    is_complex_dtype,
    is_list_like,
    is_string_dtype,
    needs_i8_conversion,
)
from pandas.core.dtypes.dtypes import (
    CategoricalDtype,
    DatetimeTZDtype,
    ExtensionDtype,
    PeriodDtype,
)
from pandas.core.dtypes.missing import array_equivalent

from pandas import (
    DataFrame,
    DatetimeIndex,
    Index,
    MultiIndex,
    PeriodIndex,
    RangeIndex,
    Series,
    TimedeltaIndex,
    concat,
    isna,
)
from pandas.core.arrays import (
    Categorical,
    DatetimeArray,
    PeriodArray,
)
import pandas.core.common as com
from pandas.core.computation.pytables import (
    PyTablesExpr,
    maybe_expression,
)
from pandas.core.construction import extract_array
from pandas.core.indexes.api import ensure_index

from pandas.io.common import stringify_path
from pandas.io.formats.printing import (
    adjoin,
    pprint_thing,
)

if TYPE_CHECKING:
    from collections.abc import (
        Hashable,
        Iterator,
        Sequence,
    )
    from types import TracebackType

    from tables import (
        Col,
        File,
        Node,
    )

    from pandas._typing import (
        AnyArrayLike,
        ArrayLike,
        AxisInt,
        DtypeArg,
        FilePath,
        Self,
        Shape,
        npt,
    )

    from pandas.core.internals import Block

# versioning attribute
_version = "0.15.2"

# encoding
_default_encoding = "UTF-8"


def _ensure_decoded(s):
    """if we have bytes, decode them to unicode"""
    if isinstance(s, np.bytes_):
        s = s.decode("UTF-8")
    return s


def _ensure_encoding(encoding: str | None) -> str:
    # set the encoding if we need
    if encoding is None:
        encoding = _default_encoding

    return encoding


def _ensure_str(name):
    """
    Ensure that an index / column name is a str (python 3); otherwise they
    may be np.string dtype. Non-string dtypes are passed through unchanged.

    https://github.com/pandas-dev/pandas/issues/13492
    """
    if isinstance(name, str):
        name = str(name)
    return name


Term = PyTablesExpr


def _ensure_term(where, scope_level: int):
    """
    Ensure that the where is a Term or a list of Term.

    This makes sure that we are capturing the scope of variables that are
    passed create the terms here with a frame_level=2 (we are 2 levels down)
    """
    # only consider list/tuple here as an ndarray is automatically a coordinate
    # list
    level = scope_level + 1
    if isinstance(where, (list, tuple)):
        where = [
            Term(term, scope_level=level + 1) if maybe_expression(term) else term
            for term in where
            if term is not None
        ]
    elif maybe_expression(where):
        where = Term(where, scope_level=level)
    return where if where is None or len(where) else None


incompatibility_doc: Final = """
where criteria is being ignored as this version [%s] is too old (or
not-defined), read the file in and write it out to a new file to upgrade (with
the copy_to method)
"""

attribute_conflict_doc: Final = """
the [%s] attribute of the existing index is [%s] which conflicts with the new
[%s], resetting the attribute to None
"""

performance_doc: Final = """
your performance may suffer as PyTables will pickle object types that it cannot
map directly to c-types [inferred_type->%s,key->%s] [items->%s]
"""

# formats
_FORMAT_MAP = {"f": "fixed", "fixed": "fixed", "t": "table", "table": "table"}

# axes map
_AXES_MAP = {DataFrame: [0]}

# register our configuration options
dropna_doc: Final = """
: boolean
    drop ALL nan rows when appending to a table
"""
format_doc: Final = """
: format
    default format writing format, if None, then
    put will default to 'fixed' and append will default to 'table'
"""

with config.config_prefix("io.hdf"):
    config.register_option("dropna_table", False, dropna_doc, validator=config.is_bool)
    config.register_option(
        "default_format",
        None,
        format_doc,
        validator=config.is_one_of_factory(["fixed", "table", None]),
    )

# oh the troubles to reduce import time
_table_mod = None
_table_file_open_policy_is_strict = False


def _tables():
    global _table_mod
    global _table_file_open_policy_is_strict
    if _table_mod is None:
        import tables

        _table_mod = tables

        # set the file open policy
        # return the file open policy; this changes as of pytables 3.1
        # depending on the HDF5 version
        with suppress(AttributeError):
            _table_file_open_policy_is_strict = (
                tables.file._FILE_OPEN_POLICY == "strict"
            )

    return _table_mod


# interface to/from ###


def to_hdf(
    path_or_buf: FilePath | HDFStore,
    key: str,
    value: DataFrame | Series,
    mode: str = "a",
    complevel: int | None = None,
    complib: str | None = None,
    append: bool = False,
    format: str | None = None,
    index: bool = True,
    min_itemsize: int | dict[str, int] | None = None,
    nan_rep=None,
    dropna: bool | None = None,
    data_columns: Literal[True] | list[str] | None = None,
    errors: str = "strict",
    encoding: str = "UTF-8",
) -> None:
    """store this object, close it if we opened it"""
    if append:
        f = lambda store: store.append(
            key,
            value,
            format=format,
            index=index,
            min_itemsize=min_itemsize,
            nan_rep=nan_rep,
            dropna=dropna,
            data_columns=data_columns,
            errors=errors,
            encoding=encoding,
        )
    else:
        # NB: dropna is not passed to `put`
        f = lambda store: store.put(
            key,
            value,
            format=format,
            index=index,
            min_itemsize=min_itemsize,
            nan_rep=nan_rep,
            data_columns=data_columns,
            errors=errors,
            encoding=encoding,
            dropna=dropna,
        )

    path_or_buf = stringify_path(path_or_buf)
    if isinstance(path_or_buf, str):
        with HDFStore(
            path_or_buf, mode=mode, complevel=complevel, complib=complib
        ) as store:
            f(store)
    else:
        f(path_or_buf)


def read_hdf(
    path_or_buf: FilePath | HDFStore,
    key=None,
    mode: str = "r",
    errors: str = "strict",
    where: str | list | None = None,
    start: int | None = None,
    stop: int | None = None,
    columns: list[str] | None = None,
    iterator: bool = False,
    chunksize: int | None = None,
    **kwargs,
):
    """
    Read from the store, close it if we opened it.

    Retrieve pandas object stored in file, optionally based on where
    criteria.

    .. warning::

       Pandas uses PyTables for reading and writing HDF5 files, which allows
       serializing object-dtype data with pickle when using the "fixed" format.
       Loading pickled data received from untrusted sources can be unsafe.

       See: https://docs.python.org/3/library/pickle.html for more.

    Parameters
    ----------
    path_or_buf : str, path object, pandas.HDFStore
        Any valid string path is acceptable. Only supports the local file system,
        remote URLs and file-like objects are not supported.

        If you want to pass in a path object, pandas accepts any
        ``os.PathLike``.

        Alternatively, pandas accepts an open :class:`pandas.HDFStore` object.

    key : object, optional
        The group identifier in the store. Can be omitted if the HDF file
        contains a single pandas object.
    mode : {'r', 'r+', 'a'}, default 'r'
        Mode to use when opening the file. Ignored if path_or_buf is a
        :class:`pandas.HDFStore`. Default is 'r'.
    errors : str, default 'strict'
        Specifies how encoding and decoding errors are to be handled.
        See the errors argument for :func:`open` for a full list
        of options.
    where : list, optional
        A list of Term (or convertible) objects.
    start : int, optional
        Row number to start selection.
    stop : int, optional
        Row number to stop selection.
    columns : list, optional
        A list of columns names to return.
    iterator : bool, optional
        Return an iterator object.
    chunksize : int, optional
        Number of rows to include in an iteration when using an iterator.
    **kwargs
        Additional keyword arguments passed to HDFStore.

    Returns
    -------
    object
        The selected object. Return type depends on the object stored.

    See Also
    --------
    DataFrame.to_hdf : Write a HDF file from a DataFrame.
    HDFStore : Low-level access to HDF files.

    Examples
    --------
    >>> df = pd.DataFrame([[1, 1.0, "a"]], columns=["x", "y", "z"])  # doctest: +SKIP
    >>> df.to_hdf("./store.h5", "data")  # doctest: +SKIP
    >>> reread = pd.read_hdf("./store.h5")  # doctest: +SKIP
    """
    if mode not in ["r", "r+", "a"]:
        raise ValueError(
            f"mode {mode} is not allowed while performing a read. "
            f"Allowed modes are r, r+ and a."
        )
    # grab the scope
    if where is not None:
        where = _ensure_term(where, scope_level=1)

    if isinstance(path_or_buf, HDFStore):
        if not path_or_buf.is_open:
            raise OSError("The HDFStore must be open for reading.")

        store = path_or_buf
        auto_close = False
    else:
        path_or_buf = stringify_path(path_or_buf)
        if not isinstance(path_or_buf, str):
            raise NotImplementedError(
                "Support for generic buffers has not been implemented."
            )
        try:
            exists = os.path.exists(path_or_buf)

        # if filepath is too long
        except (TypeError, ValueError):
            exists = False

        if not exists:
            raise FileNotFoundError(f"File {path_or_buf} does not exist")

        store = HDFStore(path_or_buf, mode=mode, errors=errors, **kwargs)
        # can't auto open/close if we are using an iterator
        # so delegate to the iterator
        auto_close = True

    try:
        if key is None:
            groups = store.groups()
            if len(groups) == 0:
                raise ValueError(
                    "Dataset(s) incompatible with Pandas data types, "
                    "not table, or no datasets found in HDF5 file."
                )
            candidate_only_group = groups[0]

            # For the HDF file to have only one dataset, all other groups
            # should then be metadata groups for that candidate group. (This
            # assumes that the groups() method enumerates parent groups
            # before their children.)
            for group_to_check in groups[1:]:
                if not _is_metadata_of(group_to_check, candidate_only_group):
                    raise ValueError(
                        "key must be provided when HDF5 "
                        "file contains multiple datasets."
                    )
            key = candidate_only_group._v_pathname
        return store.select(
            key,
            where=where,
            start=start,
            stop=stop,
            columns=columns,
            iterator=iterator,
            chunksize=chunksize,
            auto_close=auto_close,
        )
    except (ValueError, TypeError, LookupError):
        if not isinstance(path_or_buf, HDFStore):
            # if there is an error, close the store if we opened it.
            with suppress(AttributeError):
                store.close()

        raise


def _is_metadata_of(group: Node, parent_group: Node) -> bool:
    """Check if a given group is a metadata group for a given parent_group."""
    if group._v_depth <= parent_group._v_depth:
        return False

    current = group
    while current._v_depth > 1:
        parent = current._v_parent
        if parent == parent_group and current._v_name == "meta":
            return True
        current = current._v_parent
    return False


class HDFStore:
    """
    Dict-like IO interface for storing pandas objects in PyTables.

    Either Fixed or Table format.

    .. warning::

       Pandas uses PyTables for reading and writing HDF5 files, which allows
       serializing object-dtype data with pickle when using the "fixed" format.
       Loading pickled data received from untrusted sources can be unsafe.

       See: https://docs.python.org/3/library/pickle.html for more.

    Parameters
    ----------
    path : str
        File path to HDF5 file.
    mode : {'a', 'w', 'r', 'r+'}, default 'a'

        ``'r'``
            Read-only; no data can be modified.
        ``'w'``
            Write; a new file is created (an existing file with the same
            name would be deleted).
        ``'a'``
            Append; an existing file is opened for reading and writing,
            and if the file does not exist it is created.
        ``'r+'``
            It is similar to ``'a'``, but the file must already exist.
    complevel : int, 0-9, default None
        Specifies a compression level for data.
        A value of 0 or None disables compression.
    complib : {'zlib', 'lzo', 'bzip2', 'blosc'}, default 'zlib'
        Specifies the compression library to be used.
        These additional compressors for Blosc are supported
        (default if no compressor specified: 'blosc:blosclz'):
        {'blosc:blosclz', 'blosc:lz4', 'blosc:lz4hc', 'blosc:snappy',
         'blosc:zlib', 'blosc:zstd'}.
        Specifying a compression library which is not available issues
        a ValueError.
    fletcher32 : bool, default False
        If applying compression use the fletcher32 checksum.
    **kwargs
        These parameters will be passed to the PyTables open_file method.

    Examples
    --------
    >>> bar = pd.DataFrame(np.random.randn(10, 4))
    >>> store = pd.HDFStore("test.h5")
    >>> store["foo"] = bar  # write to HDF5
    >>> bar = store["foo"]  # retrieve
    >>> store.close()

    **Create or load HDF5 file in-memory**

    When passing the `driver` option to the PyTables open_file method through
    **kwargs, the HDF5 file is loaded or created in-memory and will only be
    written when closed:

    >>> bar = pd.DataFrame(np.random.randn(10, 4))
    >>> store = pd.HDFStore("test.h5", driver="H5FD_CORE")
    >>> store["foo"] = bar
    >>> store.close()  # only now, data is written to disk
    """

    _handle: File | None
    _mode: str

    def __init__(
        self,
        path,
        mode: str = "a",
        complevel: int | None = None,
        complib=None,
        fletcher32: bool = False,
        **kwargs,
    ) -> None:
        if "format" in kwargs:
            raise ValueError("format is not a defined argument for HDFStore")

        tables = import_optional_dependency("tables")

        if complib is not None and complib not in tables.filters.all_complibs:
            raise ValueError(
                f"complib only supports {tables.filters.all_complibs} compression."
            )

        if complib is None and complevel is not None:
            complib = tables.filters.default_complib

        self._path = stringify_path(path)
        if mode is None:
            mode = "a"
        self._mode = mode
        self._handle = None
        self._complevel = complevel if complevel else 0
        self._complib = complib
        self._fletcher32 = fletcher32
        self._filters = None
        self.open(mode=mode, **kwargs)

    def __fspath__(self) -> str:
        return self._path

    @property
    def root(self):
        """return the root node"""
        self._check_if_open()
        assert self._handle is not None  # for mypy
        return self._handle.root

    @property
    def filename(self) -> str:
        return self._path

    def __getitem__(self, key: str):
        return self.get(key)

    def __setitem__(self, key: str, value) -> None:
        self.put(key, value)

    def __delitem__(self, key: str) -> None:
        return self.remove(key)

    def __getattr__(self, name: str):
        """allow attribute access to get stores"""
        try:
            return self.get(name)
        except (KeyError, ClosedFileError):
            pass
        raise AttributeError(
            f"'{type(self).__name__}' object has no attribute '{name}'"
        )

    def __contains__(self, key: str) -> bool:
        """
        check for existence of this key
        can match the exact pathname or the pathnm w/o the leading '/'
        """
        node = self.get_node(key)
        if node is not None:
            name = node._v_pathname
            if key in (name, name[1:]):
                return True
        return False

    def __len__(self) -> int:
        return len(self.groups())

    def __repr__(self) -> str:
        pstr = pprint_thing(self._path)
        return f"{type(self)}\nFile path: {pstr}\n"

    def __enter__(self) -> Self:
        return self

    def __exit__(
        self,
        exc_type: type[BaseException] | None,
        exc_value: BaseException | None,
        traceback: TracebackType | None,
    ) -> None:
        self.close()

    def keys(self, include: str = "pandas") -> list[str]:
        """
        Return a list of keys corresponding to objects stored in HDFStore.

        Parameters
        ----------

        include : str, default 'pandas'
                When kind equals 'pandas' return pandas objects.
                When kind equals 'native' return native HDF5 Table objects.

        Returns
        -------
        list
            List of ABSOLUTE path-names (e.g. have the leading '/').

        Raises
        ------
        raises ValueError if kind has an illegal value

        Examples
        --------
        >>> df = pd.DataFrame([[1, 2], [3, 4]], columns=["A", "B"])
        >>> store = pd.HDFStore("store.h5", "w")  # doctest: +SKIP
        >>> store.put("data", df)  # doctest: +SKIP
        >>> store.get("data")  # doctest: +SKIP
        >>> print(store.keys())  # doctest: +SKIP
        ['/data1', '/data2']
        >>> store.close()  # doctest: +SKIP
        """
        if include == "pandas":
            return [n._v_pathname for n in self.groups()]

        elif include == "native":
            assert self._handle is not None  # mypy
            return [
                n._v_pathname for n in self._handle.walk_nodes("/", classname="Table")
            ]
        raise ValueError(
            f"`include` should be either 'pandas' or 'native' but is '{include}'"
        )

    def __iter__(self) -> Iterator[str]:
        return iter(self.keys())

    def items(self) -> Iterator[tuple[str, list]]:
        """
        iterate on key->group
        """
        for g in self.groups():
            yield g._v_pathname, g

    def open(self, mode: str = "a", **kwargs) -> None:
        """
        Open the file in the specified mode

        Parameters
        ----------
        mode : {'a', 'w', 'r', 'r+'}, default 'a'
            See HDFStore docstring or tables.open_file for info about modes
        **kwargs
            These parameters will be passed to the PyTables open_file method.
        """
        tables = _tables()

        if self._mode != mode:
            # if we are changing a write mode to read, ok
            if self._mode in ["a", "w"] and mode in ["r", "r+"]:
                pass
            elif mode in ["w"]:
                # this would truncate, raise here
                if self.is_open:
                    raise PossibleDataLossError(
                        f"Re-opening the file [{self._path}] with mode [{self._mode}] "
                        "will delete the current file!"
                    )

            self._mode = mode

        # close and reopen the handle
        if self.is_open:
            self.close()

        if self._complevel and self._complevel > 0:
            self._filters = _tables().Filters(
                self._complevel, self._complib, fletcher32=self._fletcher32
            )

        if _table_file_open_policy_is_strict and self.is_open:
            msg = (
                "Cannot open HDF5 file, which is already opened, "
                "even in read-only mode."
            )
            raise ValueError(msg)

        self._handle = tables.open_file(self._path, self._mode, **kwargs)

    def close(self) -> None:
        """
        Close the PyTables file handle
        """
        if self._handle is not None:
            self._handle.close()
        self._handle = None

    @property
    def is_open(self) -> bool:
        """
        return a boolean indicating whether the file is open
        """
        if self._handle is None:
            return False
        return bool(self._handle.isopen)

    def flush(self, fsync: bool = False) -> None:
        """
        Force all buffered modifications to be written to disk.

        Parameters
        ----------
        fsync : bool (default False)
          call ``os.fsync()`` on the file handle to force writing to disk.

        Notes
        -----
        Without ``fsync=True``, flushing may not guarantee that the OS writes
        to disk. With fsync, the operation will block until the OS claims the
        file has been written; however, other caching layers may still
        interfere.
        """
        if self._handle is not None:
            self._handle.flush()
            if fsync:
                with suppress(OSError):
                    os.fsync(self._handle.fileno())

    def get(self, key: str):
        """
        Retrieve pandas object stored in file.

        Parameters
        ----------
        key : str

        Returns
        -------
        object
            Same type as object stored in file.

        Examples
        --------
        >>> df = pd.DataFrame([[1, 2], [3, 4]], columns=["A", "B"])
        >>> store = pd.HDFStore("store.h5", "w")  # doctest: +SKIP
        >>> store.put("data", df)  # doctest: +SKIP
        >>> store.get("data")  # doctest: +SKIP
        >>> store.close()  # doctest: +SKIP
        """
        with patch_pickle():
            # GH#31167 Without this patch, pickle doesn't know how to unpickle
            #  old DateOffset objects now that they are cdef classes.
            group = self.get_node(key)
            if group is None:
                raise KeyError(f"No object named {key} in the file")
            return self._read_group(group)

    def select(
        self,
        key: str,
        where=None,
        start=None,
        stop=None,
        columns=None,
        iterator: bool = False,
        chunksize: int | None = None,
        auto_close: bool = False,
    ):
        """
        Retrieve pandas object stored in file, optionally based on where criteria.

        .. warning::

           Pandas uses PyTables for reading and writing HDF5 files, which allows
           serializing object-dtype data with pickle when using the "fixed" format.
           Loading pickled data received from untrusted sources can be unsafe.

           See: https://docs.python.org/3/library/pickle.html for more.

        Parameters
        ----------
        key : str
            Object being retrieved from file.
        where : list or None
            List of Term (or convertible) objects, optional.
        start : int or None
            Row number to start selection.
        stop : int, default None
            Row number to stop selection.
        columns : list or None
            A list of columns that if not None, will limit the return columns.
        iterator : bool or False
            Returns an iterator.
        chunksize : int or None
            Number or rows to include in iteration, return an iterator.
        auto_close : bool or False
            Should automatically close the store when finished.

        Returns
        -------
        object
            Retrieved object from file.

        Examples
        --------
        >>> df = pd.DataFrame([[1, 2], [3, 4]], columns=["A", "B"])
        >>> store = pd.HDFStore("store.h5", "w")  # doctest: +SKIP
        >>> store.put("data", df)  # doctest: +SKIP
        >>> store.get("data")  # doctest: +SKIP
        >>> print(store.keys())  # doctest: +SKIP
        ['/data1', '/data2']
        >>> store.select("/data1")  # doctest: +SKIP
           A  B
        0  1  2
        1  3  4
        >>> store.select("/data1", where="columns == A")  # doctest: +SKIP
           A
        0  1
        1  3
        >>> store.close()  # doctest: +SKIP
        """
        group = self.get_node(key)
        if group is None:
            raise KeyError(f"No object named {key} in the file")

        # create the storer and axes
        where = _ensure_term(where, scope_level=1)
        s = self._create_storer(group)
        s.infer_axes()

        # function to call on iteration
        def func(_start, _stop, _where):
            return s.read(start=_start, stop=_stop, where=_where, columns=columns)

        # create the iterator
        it = TableIterator(
            self,
            s,
            func,
            where=where,
            nrows=s.nrows,
            start=start,
            stop=stop,
            iterator=iterator,
            chunksize=chunksize,
            auto_close=auto_close,
        )

        return it.get_result()

    def select_as_coordinates(
        self,
        key: str,
        where=None,
        start: int | None = None,
        stop: int | None = None,
    ):
        """
        return the selection as an Index

        .. warning::

           Pandas uses PyTables for reading and writing HDF5 files, which allows
           serializing object-dtype data with pickle when using the "fixed" format.
           Loading pickled data received from untrusted sources can be unsafe.

           See: https://docs.python.org/3/library/pickle.html for more.


        Parameters
        ----------
        key : str
        where : list of Term (or convertible) objects, optional
        start : integer (defaults to None), row number to start selection
        stop  : integer (defaults to None), row number to stop selection
        """
        where = _ensure_term(where, scope_level=1)
        tbl = self.get_storer(key)
        if not isinstance(tbl, Table):
            raise TypeError("can only read_coordinates with a table")
        return tbl.read_coordinates(where=where, start=start, stop=stop)

    def select_column(
        self,
        key: str,
        column: str,
        start: int | None = None,
        stop: int | None = None,
    ):
        """
        return a single column from the table. This is generally only useful to
        select an indexable

        .. warning::

           Pandas uses PyTables for reading and writing HDF5 files, which allows
           serializing object-dtype data with pickle when using the "fixed" format.
           Loading pickled data received from untrusted sources can be unsafe.

           See: https://docs.python.org/3/library/pickle.html for more.

        Parameters
        ----------
        key : str
        column : str
            The column of interest.
        start : int or None, default None
        stop : int or None, default None

        Raises
        ------
        raises KeyError if the column is not found (or key is not a valid
            store)
        raises ValueError if the column can not be extracted individually (it
            is part of a data block)

        """
        tbl = self.get_storer(key)
        if not isinstance(tbl, Table):
            raise TypeError("can only read_column with a table")
        return tbl.read_column(column=column, start=start, stop=stop)

    def select_as_multiple(
        self,
        keys,
        where=None,
        selector=None,
        columns=None,
        start=None,
        stop=None,
        iterator: bool = False,
        chunksize: int | None = None,
        auto_close: bool = False,
    ):
        """
        Retrieve pandas objects from multiple tables.

        .. warning::

           Pandas uses PyTables for reading and writing HDF5 files, which allows
           serializing object-dtype data with pickle when using the "fixed" format.
           Loading pickled data received from untrusted sources can be unsafe.

           See: https://docs.python.org/3/library/pickle.html for more.

        Parameters
        ----------
        keys : a list of the tables
        selector : the table to apply the where criteria (defaults to keys[0]
            if not supplied)
        columns : the columns I want back
        start : integer (defaults to None), row number to start selection
        stop  : integer (defaults to None), row number to stop selection
        iterator : bool, return an iterator, default False
        chunksize : nrows to include in iteration, return an iterator
        auto_close : bool, default False
            Should automatically close the store when finished.

        Raises
        ------
        raises KeyError if keys or selector is not found or keys is empty
        raises TypeError if keys is not a list or tuple
        raises ValueError if the tables are not ALL THE SAME DIMENSIONS
        """
        # default to single select
        where = _ensure_term(where, scope_level=1)
        if isinstance(keys, (list, tuple)) and len(keys) == 1:
            keys = keys[0]
        if isinstance(keys, str):
            return self.select(
                key=keys,
                where=where,
                columns=columns,
                start=start,
                stop=stop,
                iterator=iterator,
                chunksize=chunksize,
                auto_close=auto_close,
            )

        if not isinstance(keys, (list, tuple)):
            raise TypeError("keys must be a list/tuple")

        if not len(keys):
            raise ValueError("keys must have a non-zero length")

        if selector is None:
            selector = keys[0]

        # collect the tables
        tbls = [self.get_storer(k) for k in keys]
        s = self.get_storer(selector)

        # validate rows
        nrows = None
        for t, k in itertools.chain([(s, selector)], zip(tbls, keys)):
            if t is None:
                raise KeyError(f"Invalid table [{k}]")
            if not t.is_table:
                raise TypeError(
                    f"object [{t.pathname}] is not a table, and cannot be used in all "
                    "select as multiple"
                )

            if nrows is None:
                nrows = t.nrows
            elif t.nrows != nrows:
                raise ValueError("all tables must have exactly the same nrows!")

        # The isinstance checks here are redundant with the check above,
        #  but necessary for mypy; see GH#29757
        _tbls = [x for x in tbls if isinstance(x, Table)]

        # axis is the concentration axes
        axis = {t.non_index_axes[0][0] for t in _tbls}.pop()

        def func(_start, _stop, _where):
            # retrieve the objs, _where is always passed as a set of
            # coordinates here
            objs = [
                t.read(where=_where, columns=columns, start=_start, stop=_stop)
                for t in tbls
            ]

            # concat and return
            return concat(objs, axis=axis, verify_integrity=False)._consolidate()

        # create the iterator
        it = TableIterator(
            self,
            s,
            func,
            where=where,
            nrows=nrows,
            start=start,
            stop=stop,
            iterator=iterator,
            chunksize=chunksize,
            auto_close=auto_close,
        )

        return it.get_result(coordinates=True)

    def put(
        self,
        key: str,
        value: DataFrame | Series,
        format=None,
        index: bool = True,
        append: bool = False,
        complib=None,
        complevel: int | None = None,
        min_itemsize: int | dict[str, int] | None = None,
        nan_rep=None,
        data_columns: Literal[True] | list[str] | None = None,
        encoding=None,
        errors: str = "strict",
        track_times: bool = True,
        dropna: bool = False,
    ) -> None:
        """
        Store object in HDFStore.

        Parameters
        ----------
        key : str
        value : {Series, DataFrame}
        format : 'fixed(f)|table(t)', default is 'fixed'
            Format to use when storing object in HDFStore. Value can be one of:

            ``'fixed'``
                Fixed format.  Fast writing/reading. Not-appendable, nor searchable.
            ``'table'``
                Table format.  Write as a PyTables Table structure which may perform
                worse but allow more flexible operations like searching / selecting
                subsets of the data.
        index : bool, default True
            Write DataFrame index as a column.
        append : bool, default False
            This will force Table format, append the input data to the existing.
        data_columns : list of columns or True, default None
            List of columns to create as data columns, or True to use all columns.
            See `here
            <https://pandas.pydata.org/pandas-docs/stable/user_guide/io.html#query-via-data-columns>`__.
        encoding : str, default None
            Provide an encoding for strings.
        track_times : bool, default True
            Parameter is propagated to 'create_table' method of 'PyTables'.
            If set to False it enables to have the same h5 files (same hashes)
            independent on creation time.
        dropna : bool, default False, optional
            Remove missing values.

        Examples
        --------
        >>> df = pd.DataFrame([[1, 2], [3, 4]], columns=["A", "B"])
        >>> store = pd.HDFStore("store.h5", "w")  # doctest: +SKIP
        >>> store.put("data", df)  # doctest: +SKIP
        """
        if format is None:
            format = get_option("io.hdf.default_format") or "fixed"
        format = self._validate_format(format)
        self._write_to_group(
            key,
            value,
            format=format,
            index=index,
            append=append,
            complib=complib,
            complevel=complevel,
            min_itemsize=min_itemsize,
            nan_rep=nan_rep,
            data_columns=data_columns,
            encoding=encoding,
            errors=errors,
            track_times=track_times,
            dropna=dropna,
        )

    def remove(self, key: str, where=None, start=None, stop=None) -> None:
        """
        Remove pandas object partially by specifying the where condition

        Parameters
        ----------
        key : str
            Node to remove or delete rows from
        where : list of Term (or convertible) objects, optional
        start : integer (defaults to None), row number to start selection
        stop  : integer (defaults to None), row number to stop selection

        Returns
        -------
        number of rows removed (or None if not a Table)

        Raises
        ------
        raises KeyError if key is not a valid store

        """
        where = _ensure_term(where, scope_level=1)
        try:
            s = self.get_storer(key)
        except KeyError:
            # the key is not a valid store, re-raising KeyError
            raise
        except AssertionError:
            # surface any assertion errors for e.g. debugging
            raise
        except Exception as err:
            # In tests we get here with ClosedFileError, TypeError, and
            #  _table_mod.NoSuchNodeError.  TODO: Catch only these?

            if where is not None:
                raise ValueError(
                    "trying to remove a node with a non-None where clause!"
                ) from err

            # we are actually trying to remove a node (with children)
            node = self.get_node(key)
            if node is not None:
                node._f_remove(recursive=True)
                return None

        # remove the node
        if com.all_none(where, start, stop):
            s.group._f_remove(recursive=True)

        # delete from the table
        else:
            if not s.is_table:
                raise ValueError(
                    "can only remove with where on objects written as tables"
                )
            return s.delete(where=where, start=start, stop=stop)

    def append(
        self,
        key: str,
        value: DataFrame | Series,
        format=None,
        axes=None,
        index: bool | list[str] = True,
        append: bool = True,
        complib=None,
        complevel: int | None = None,
        columns=None,
        min_itemsize: int | dict[str, int] | None = None,
        nan_rep=None,
        chunksize: int | None = None,
        expectedrows=None,
        dropna: bool | None = None,
        data_columns: Literal[True] | list[str] | None = None,
        encoding=None,
        errors: str = "strict",
    ) -> None:
        """
        Append to Table in file.

        Node must already exist and be Table format.

        Parameters
        ----------
        key : str
        value : {Series, DataFrame}
        format : 'table' is the default
            Format to use when storing object in HDFStore.  Value can be one of:

            ``'table'``
                Table format. Write as a PyTables Table structure which may perform
                worse but allow more flexible operations like searching / selecting
                subsets of the data.
        index : bool, default True
            Write DataFrame index as a column.
        append : bool, default True
            Append the input data to the existing.
        data_columns : list of columns, or True, default None
            List of columns to create as indexed data columns for on-disk
            queries, or True to use all columns. By default only the axes
            of the object are indexed. See `here
            <https://pandas.pydata.org/pandas-docs/stable/user_guide/io.html#query-via-data-columns>`__.
        min_itemsize : dict of columns that specify minimum str sizes
        nan_rep : str to use as str nan representation
        chunksize : size to chunk the writing
        expectedrows : expected TOTAL row size of this table
        encoding : default None, provide an encoding for str
        dropna : bool, default False, optional
            Do not write an ALL nan row to the store settable
            by the option 'io.hdf.dropna_table'.

        Notes
        -----
        Does *not* check if data being appended overlaps with existing
        data in the table, so be careful

        Examples
        --------
        >>> df1 = pd.DataFrame([[1, 2], [3, 4]], columns=["A", "B"])
        >>> store = pd.HDFStore("store.h5", "w")  # doctest: +SKIP
        >>> store.put("data", df1, format="table")  # doctest: +SKIP
        >>> df2 = pd.DataFrame([[5, 6], [7, 8]], columns=["A", "B"])
        >>> store.append("data", df2)  # doctest: +SKIP
        >>> store.close()  # doctest: +SKIP
           A  B
        0  1  2
        1  3  4
        0  5  6
        1  7  8
        """
        if columns is not None:
            raise TypeError(
                "columns is not a supported keyword in append, try data_columns"
            )

        if dropna is None:
            dropna = get_option("io.hdf.dropna_table")
        if format is None:
            format = get_option("io.hdf.default_format") or "table"
        format = self._validate_format(format)
        self._write_to_group(
            key,
            value,
            format=format,
            axes=axes,
            index=index,
            append=append,
            complib=complib,
            complevel=complevel,
            min_itemsize=min_itemsize,
            nan_rep=nan_rep,
            chunksize=chunksize,
            expectedrows=expectedrows,
            dropna=dropna,
            data_columns=data_columns,
            encoding=encoding,
            errors=errors,
        )

    def append_to_multiple(
        self,
        d: dict,
        value,
        selector,
        data_columns=None,
        axes=None,
        dropna: bool = False,
        **kwargs,
    ) -> None:
        """
        Append to multiple tables

        Parameters
        ----------
        d : a dict of table_name to table_columns, None is acceptable as the
            values of one node (this will get all the remaining columns)
        value : a pandas object
        selector : a string that designates the indexable table; all of its
            columns will be designed as data_columns, unless data_columns is
            passed, in which case these are used
        data_columns : list of columns to create as data columns, or True to
            use all columns
        dropna : if evaluates to True, drop rows from all tables if any single
                 row in each table has all NaN. Default False.

        Notes
        -----
        axes parameter is currently not accepted

        """
        if axes is not None:
            raise TypeError(
                "axes is currently not accepted as a parameter to append_to_multiple; "
                "you can create the tables independently instead"
            )

        if not isinstance(d, dict):
            raise ValueError(
                "append_to_multiple must have a dictionary specified as the "
                "way to split the value"
            )

        if selector not in d:
            raise ValueError(
                "append_to_multiple requires a selector that is in passed dict"
            )

        # figure out the splitting axis (the non_index_axis)
        axis = next(iter(set(range(value.ndim)) - set(_AXES_MAP[type(value)])))

        # figure out how to split the value
        remain_key = None
        remain_values: list = []
        for k, v in d.items():
            if v is None:
                if remain_key is not None:
                    raise ValueError(
                        "append_to_multiple can only have one value in d that is None"
                    )
                remain_key = k
            else:
                remain_values.extend(v)
        if remain_key is not None:
            ordered = value.axes[axis]
            ordd = ordered.difference(Index(remain_values))
            ordd = sorted(ordered.get_indexer(ordd))
            d[remain_key] = ordered.take(ordd)

        # data_columns
        if data_columns is None:
            data_columns = d[selector]

        # ensure rows are synchronized across the tables
        if dropna:
            idxs = (value[cols].dropna(how="all").index for cols in d.values())
            valid_index = next(idxs)
            for index in idxs:
                valid_index = valid_index.intersection(index)
            value = value.loc[valid_index]

        min_itemsize = kwargs.pop("min_itemsize", None)

        # append
        for k, v in d.items():
            dc = data_columns if k == selector else None

            # compute the val
            val = value.reindex(v, axis=axis)

            filtered = (
                {key: value for (key, value) in min_itemsize.items() if key in v}
                if min_itemsize is not None
                else None
            )
            self.append(k, val, data_columns=dc, min_itemsize=filtered, **kwargs)

    def create_table_index(
        self,
        key: str,
        columns=None,
        optlevel: int | None = None,
        kind: str | None = None,
    ) -> None:
        """
        Create a pytables index on the table.

        Parameters
        ----------
        key : str
        columns : None, bool, or listlike[str]
            Indicate which columns to create an index on.

            * False : Do not create any indexes.
            * True : Create indexes on all columns.
            * None : Create indexes on all columns.
            * listlike : Create indexes on the given columns.

        optlevel : int or None, default None
            Optimization level, if None, pytables defaults to 6.
        kind : str or None, default None
            Kind of index, if None, pytables defaults to "medium".

        Raises
        ------
        TypeError: raises if the node is not a table
        """
        # version requirements
        _tables()
        s = self.get_storer(key)
        if s is None:
            return

        if not isinstance(s, Table):
            raise TypeError("cannot create table index on a Fixed format store")
        s.create_index(columns=columns, optlevel=optlevel, kind=kind)

    def groups(self) -> list:
        """
        Return a list of all the top-level nodes.

        Each node returned is not a pandas storage object.

        Returns
        -------
        list
            List of objects.

        Examples
        --------
        >>> df = pd.DataFrame([[1, 2], [3, 4]], columns=["A", "B"])
        >>> store = pd.HDFStore("store.h5", "w")  # doctest: +SKIP
        >>> store.put("data", df)  # doctest: +SKIP
        >>> print(store.groups())  # doctest: +SKIP
        >>> store.close()  # doctest: +SKIP
        [/data (Group) ''
          children := ['axis0' (Array), 'axis1' (Array), 'block0_values' (Array),
          'block0_items' (Array)]]
        """
        _tables()
        self._check_if_open()
        assert self._handle is not None  # for mypy
        assert _table_mod is not None  # for mypy
        return [
            g
            for g in self._handle.walk_groups()
            if (
                not isinstance(g, _table_mod.link.Link)
                and (
                    getattr(g._v_attrs, "pandas_type", None)
                    or getattr(g, "table", None)
                    or (isinstance(g, _table_mod.table.Table) and g._v_name != "table")
                )
            )
        ]

    def walk(self, where: str = "/") -> Iterator[tuple[str, list[str], list[str]]]:
        """
        Walk the pytables group hierarchy for pandas objects.

        This generator will yield the group path, subgroups and pandas object
        names for each group.

        Any non-pandas PyTables objects that are not a group will be ignored.

        The `where` group itself is listed first (preorder), then each of its
        child groups (following an alphanumerical order) is also traversed,
        following the same procedure.

        Parameters
        ----------
        where : str, default "/"
            Group where to start walking.

        Yields
        ------
        path : str
            Full path to a group (without trailing '/').
        groups : list
            Names (strings) of the groups contained in `path`.
        leaves : list
            Names (strings) of the pandas objects contained in `path`.

        Examples
        --------
        >>> df1 = pd.DataFrame([[1, 2], [3, 4]], columns=["A", "B"])
        >>> store = pd.HDFStore("store.h5", "w")  # doctest: +SKIP
        >>> store.put("data", df1, format="table")  # doctest: +SKIP
        >>> df2 = pd.DataFrame([[5, 6], [7, 8]], columns=["A", "B"])
        >>> store.append("data", df2)  # doctest: +SKIP
        >>> store.close()  # doctest: +SKIP
        >>> for group in store.walk():  # doctest: +SKIP
        ...     print(group)  # doctest: +SKIP
        >>> store.close()  # doctest: +SKIP
        """
        _tables()
        self._check_if_open()
        assert self._handle is not None  # for mypy
        assert _table_mod is not None  # for mypy

        for g in self._handle.walk_groups(where):
            if getattr(g._v_attrs, "pandas_type", None) is not None:
                continue

            groups = []
            leaves = []
            for child in g._v_children.values():
                pandas_type = getattr(child._v_attrs, "pandas_type", None)
                if pandas_type is None:
                    if isinstance(child, _table_mod.group.Group):
                        groups.append(child._v_name)
                else:
                    leaves.append(child._v_name)

            yield (g._v_pathname.rstrip("/"), groups, leaves)

    def get_node(self, key: str) -> Node | None:
        """return the node with the key or None if it does not exist"""
        self._check_if_open()
        if not key.startswith("/"):
            key = "/" + key

        assert self._handle is not None
        assert _table_mod is not None  # for mypy
        try:
            node = self._handle.get_node(self.root, key)
        except _table_mod.exceptions.NoSuchNodeError:
            return None

        assert isinstance(node, _table_mod.Node), type(node)
        return node

    def get_storer(self, key: str) -> GenericFixed | Table:
        """return the storer object for a key, raise if not in the file"""
        group = self.get_node(key)
        if group is None:
            raise KeyError(f"No object named {key} in the file")

        s = self._create_storer(group)
        s.infer_axes()
        return s

    def copy(
        self,
        file,
        mode: str = "w",
        propindexes: bool = True,
        keys=None,
        complib=None,
        complevel: int | None = None,
        fletcher32: bool = False,
        overwrite: bool = True,
    ) -> HDFStore:
        """
        Copy the existing store to a new file, updating in place.

        Parameters
        ----------
        propindexes : bool, default True
            Restore indexes in copied file.
        keys : list, optional
            List of keys to include in the copy (defaults to all).
        overwrite : bool, default True
            Whether to overwrite (remove and replace) existing nodes in the new store.
        mode, complib, complevel, fletcher32 same as in HDFStore.__init__

        Returns
        -------
        open file handle of the new store
        """
        new_store = HDFStore(
            file, mode=mode, complib=complib, complevel=complevel, fletcher32=fletcher32
        )
        if keys is None:
            keys = list(self.keys())
        if not isinstance(keys, (tuple, list)):
            keys = [keys]
        for k in keys:
            s = self.get_storer(k)
            if s is not None:
                if k in new_store:
                    if overwrite:
                        new_store.remove(k)

                data = self.select(k)
                if isinstance(s, Table):
                    index: bool | list[str] = False
                    if propindexes:
                        index = [a.name for a in s.axes if a.is_indexed]
                    new_store.append(
                        k,
                        data,
                        index=index,
                        data_columns=getattr(s, "data_columns", None),
                        encoding=s.encoding,
                    )
                else:
                    new_store.put(k, data, encoding=s.encoding)

        return new_store

    def info(self) -> str:
        """
        Print detailed information on the store.

        Returns
        -------
        str

        Examples
        --------
        >>> df = pd.DataFrame([[1, 2], [3, 4]], columns=["A", "B"])
        >>> store = pd.HDFStore("store.h5", "w")  # doctest: +SKIP
        >>> store.put("data", df)  # doctest: +SKIP
        >>> print(store.info())  # doctest: +SKIP
        >>> store.close()  # doctest: +SKIP
        <class 'pandas.io.pytables.HDFStore'>
        File path: store.h5
        /data    frame    (shape->[2,2])
        """
        path = pprint_thing(self._path)
        output = f"{type(self)}\nFile path: {path}\n"

        if self.is_open:
            lkeys = sorted(self.keys())
            if len(lkeys):
                keys = []
                values = []

                for k in lkeys:
                    try:
                        s = self.get_storer(k)
                        if s is not None:
                            keys.append(pprint_thing(s.pathname or k))
                            values.append(pprint_thing(s or "invalid_HDFStore node"))
                    except AssertionError:
                        # surface any assertion errors for e.g. debugging
                        raise
                    except Exception as detail:
                        keys.append(k)
                        dstr = pprint_thing(detail)
                        values.append(f"[invalid_HDFStore node: {dstr}]")

                output += adjoin(12, keys, values)
            else:
                output += "Empty"
        else:
            output += "File is CLOSED"

        return output

    # ------------------------------------------------------------------------
    # private methods

    def _check_if_open(self) -> None:
        if not self.is_open:
            raise ClosedFileError(f"{self._path} file is not open!")

    def _validate_format(self, format: str) -> str:
        """validate / deprecate formats"""
        # validate
        try:
            format = _FORMAT_MAP[format.lower()]
        except KeyError as err:
            raise TypeError(f"invalid HDFStore format specified [{format}]") from err

        return format

    def _create_storer(
        self,
        group,
        format=None,
        value: DataFrame | Series | None = None,
        encoding: str = "UTF-8",
        errors: str = "strict",
    ) -> GenericFixed | Table:
        """return a suitable class to operate"""
        cls: type[GenericFixed | Table]

        if value is not None and not isinstance(value, (Series, DataFrame)):
            raise TypeError("value must be None, Series, or DataFrame")

        pt = _ensure_decoded(getattr(group._v_attrs, "pandas_type", None))
        tt = _ensure_decoded(getattr(group._v_attrs, "table_type", None))

        # infer the pt from the passed value
        if pt is None:
            if value is None:
                _tables()
                assert _table_mod is not None  # for mypy
                if getattr(group, "table", None) or isinstance(
                    group, _table_mod.table.Table
                ):
                    pt = "frame_table"
                    tt = "generic_table"
                else:
                    raise TypeError(
                        "cannot create a storer if the object is not existing "
                        "nor a value are passed"
                    )
            else:
                if isinstance(value, Series):
                    pt = "series"
                else:
                    pt = "frame"

                # we are actually a table
                if format == "table":
                    pt += "_table"

        # a storer node
        if "table" not in pt:
            _STORER_MAP = {"series": SeriesFixed, "frame": FrameFixed}
            try:
                cls = _STORER_MAP[pt]
            except KeyError as err:
                raise TypeError(
                    f"cannot properly create the storer for: [_STORER_MAP] [group->"
                    f"{group},value->{type(value)},format->{format}"
                ) from err
            return cls(self, group, encoding=encoding, errors=errors)

        # existing node (and must be a table)
        if tt is None:
            # if we are a writer, determine the tt
            if value is not None:
                if pt == "series_table":
                    index = getattr(value, "index", None)
                    if index is not None:
                        if index.nlevels == 1:
                            tt = "appendable_series"
                        elif index.nlevels > 1:
                            tt = "appendable_multiseries"
                elif pt == "frame_table":
                    index = getattr(value, "index", None)
                    if index is not None:
                        if index.nlevels == 1:
                            tt = "appendable_frame"
                        elif index.nlevels > 1:
                            tt = "appendable_multiframe"

        _TABLE_MAP = {
            "generic_table": GenericTable,
            "appendable_series": AppendableSeriesTable,
            "appendable_multiseries": AppendableMultiSeriesTable,
            "appendable_frame": AppendableFrameTable,
            "appendable_multiframe": AppendableMultiFrameTable,
            "worm": WORMTable,
        }
        try:
            cls = _TABLE_MAP[tt]
        except KeyError as err:
            raise TypeError(
                f"cannot properly create the storer for: [_TABLE_MAP] [group->"
                f"{group},value->{type(value)},format->{format}"
            ) from err

        return cls(self, group, encoding=encoding, errors=errors)

    def _write_to_group(
        self,
        key: str,
        value: DataFrame | Series,
        format,
        axes=None,
        index: bool | list[str] = True,
        append: bool = False,
        complib=None,
        complevel: int | None = None,
        fletcher32=None,
        min_itemsize: int | dict[str, int] | None = None,
        chunksize: int | None = None,
        expectedrows=None,
        dropna: bool = False,
        nan_rep=None,
        data_columns=None,
        encoding=None,
        errors: str = "strict",
        track_times: bool = True,
    ) -> None:
        # we don't want to store a table node at all if our object is 0-len
        # as there are not dtypes
        if getattr(value, "empty", None) and (format == "table" or append):
            return

        group = self._identify_group(key, append)

        s = self._create_storer(group, format, value, encoding=encoding, errors=errors)
        if append:
            # raise if we are trying to append to a Fixed format,
            #       or a table that exists (and we are putting)
            if not s.is_table or (s.is_table and format == "fixed" and s.is_exists):
                raise ValueError("Can only append to Tables")
            if not s.is_exists:
                s.set_object_info()
        else:
            s.set_object_info()

        if not s.is_table and complib:
            raise ValueError("Compression not supported on Fixed format stores")

        # write the object
        s.write(
            obj=value,
            axes=axes,
            append=append,
            complib=complib,
            complevel=complevel,
            fletcher32=fletcher32,
            min_itemsize=min_itemsize,
            chunksize=chunksize,
            expectedrows=expectedrows,
            dropna=dropna,
            nan_rep=nan_rep,
            data_columns=data_columns,
            track_times=track_times,
        )

        if isinstance(s, Table) and index:
            s.create_index(columns=index)

    def _read_group(self, group: Node):
        s = self._create_storer(group)
        s.infer_axes()
        return s.read()

    def _identify_group(self, key: str, append: bool) -> Node:
        """Identify HDF5 group based on key, delete/create group if needed."""
        group = self.get_node(key)

        # we make this assertion for mypy; the get_node call will already
        # have raised if this is incorrect
        assert self._handle is not None

        # remove the node if we are not appending
        if group is not None and not append:
            self._handle.remove_node(group, recursive=True)
            group = None

        if group is None:
            group = self._create_nodes_and_group(key)

        return group

    def _create_nodes_and_group(self, key: str) -> Node:
        """Create nodes from key and return group name."""
        # assertion for mypy
        assert self._handle is not None

        paths = key.split("/")
        # recursively create the groups
        path = "/"
        for p in paths:
            if not len(p):
                continue
            new_path = path
            if not path.endswith("/"):
                new_path += "/"
            new_path += p
            group = self.get_node(new_path)
            if group is None:
                group = self._handle.create_group(path, p)
            path = new_path
        return group


class TableIterator:
    """
    Define the iteration interface on a table

    Parameters
    ----------
    store : HDFStore
    s     : the referred storer
    func  : the function to execute the query
    where : the where of the query
    nrows : the rows to iterate on
    start : the passed start value (default is None)
    stop  : the passed stop value (default is None)
    iterator : bool, default False
        Whether to use the default iterator.
    chunksize : the passed chunking value (default is 100000)
    auto_close : bool, default False
        Whether to automatically close the store at the end of iteration.
    """

    chunksize: int | None
    store: HDFStore
    s: GenericFixed | Table

    def __init__(
        self,
        store: HDFStore,
        s: GenericFixed | Table,
        func,
        where,
        nrows,
        start=None,
        stop=None,
        iterator: bool = False,
        chunksize: int | None = None,
        auto_close: bool = False,
    ) -> None:
        self.store = store
        self.s = s
        self.func = func
        self.where = where

        # set start/stop if they are not set if we are a table
        if self.s.is_table:
            if nrows is None:
                nrows = 0
            if start is None:
                start = 0
            if stop is None:
                stop = nrows
            stop = min(nrows, stop)

        self.nrows = nrows
        self.start = start
        self.stop = stop

        self.coordinates = None
        if iterator or chunksize is not None:
            if chunksize is None:
                chunksize = 100000
            self.chunksize = int(chunksize)
        else:
            self.chunksize = None

        self.auto_close = auto_close

    def __iter__(self) -> Iterator:
        # iterate
        current = self.start
        if self.coordinates is None:
            raise ValueError("Cannot iterate until get_result is called.")
        while current < self.stop:
            stop = min(current + self.chunksize, self.stop)
            value = self.func(None, None, self.coordinates[current:stop])
            current = stop
            if value is None or not len(value):
                continue

            yield value

        self.close()

    def close(self) -> None:
        if self.auto_close:
            self.store.close()

    def get_result(self, coordinates: bool = False):
        #  return the actual iterator
        if self.chunksize is not None:
            if not isinstance(self.s, Table):
                raise TypeError("can only use an iterator or chunksize on a table")

            self.coordinates = self.s.read_coordinates(where=self.where)

            return self

        # if specified read via coordinates (necessary for multiple selections
        if coordinates:
            if not isinstance(self.s, Table):
                raise TypeError("can only read_coordinates on a table")
            where = self.s.read_coordinates(
                where=self.where, start=self.start, stop=self.stop
            )
        else:
            where = self.where

        # directly return the result
        results = self.func(self.start, self.stop, where)
        self.close()
        return results


class IndexCol:
    """
    an index column description class

    Parameters
    ----------
    axis   : axis which I reference
    values : the ndarray like converted values
    kind   : a string description of this type
    typ    : the pytables type
    pos    : the position in the pytables

    """

    is_an_indexable: bool = True
    is_data_indexable: bool = True
    _info_fields = ["freq", "tz", "index_name"]

    def __init__(
        self,
        name: str,
        values=None,
        kind=None,
        typ=None,
        cname: str | None = None,
        axis=None,
        pos=None,
        freq=None,
        tz=None,
        index_name=None,
        ordered=None,
        table=None,
        meta=None,
        metadata=None,
    ) -> None:
        if not isinstance(name, str):
            raise ValueError("`name` must be a str.")

        self.values = values
        self.kind = kind
        self.typ = typ
        self.name = name
        self.cname = cname or name
        self.axis = axis
        self.pos = pos
        self.freq = freq
        self.tz = tz
        self.index_name = index_name
        self.ordered = ordered
        self.table = table
        self.meta = meta
        self.metadata = metadata

        if pos is not None:
            self.set_pos(pos)

        # These are ensured as long as the passed arguments match the
        #  constructor annotations.
        assert isinstance(self.name, str)
        assert isinstance(self.cname, str)

    @property
    def itemsize(self) -> int:
        # Assumes self.typ has already been initialized
        return self.typ.itemsize

    @property
    def kind_attr(self) -> str:
        return f"{self.name}_kind"

    def set_pos(self, pos: int) -> None:
        """set the position of this column in the Table"""
        self.pos = pos
        if pos is not None and self.typ is not None:
            self.typ._v_pos = pos

    def __repr__(self) -> str:
        temp = tuple(
            map(pprint_thing, (self.name, self.cname, self.axis, self.pos, self.kind))
        )
        return ",".join(
            [
                f"{key}->{value}"
                for key, value in zip(["name", "cname", "axis", "pos", "kind"], temp)
            ]
        )

    def __eq__(self, other: object) -> bool:
        """compare 2 col items"""
        return all(
            getattr(self, a, None) == getattr(other, a, None)
            for a in ["name", "cname", "axis", "pos"]
        )

    def __ne__(self, other) -> bool:
        return not self.__eq__(other)

    @property
    def is_indexed(self) -> bool:
        """return whether I am an indexed column"""
        if not hasattr(self.table, "cols"):
            # e.g. if infer hasn't been called yet, self.table will be None.
            return False
        return getattr(self.table.cols, self.cname).is_indexed

    def convert(
        self, values: np.ndarray, nan_rep, encoding: str, errors: str
    ) -> tuple[np.ndarray, np.ndarray] | tuple[Index, Index]:
        """
        Convert the data from this selection to the appropriate pandas type.
        """
        assert isinstance(values, np.ndarray), type(values)

        # values is a recarray
        if values.dtype.fields is not None:
            # Copy, otherwise values will be a view
            # preventing the original recarry from being free'ed
            values = values[self.cname].copy()

        val_kind = _ensure_decoded(self.kind)
        values = _maybe_convert(values, val_kind, encoding, errors)
        kwargs = {}
        kwargs["name"] = _ensure_decoded(self.index_name)

        if self.freq is not None:
            kwargs["freq"] = _ensure_decoded(self.freq)

        factory: type[Index | DatetimeIndex] = Index
        if lib.is_np_dtype(values.dtype, "M") or isinstance(
            values.dtype, DatetimeTZDtype
        ):
            factory = DatetimeIndex
        elif values.dtype == "i8" and "freq" in kwargs:
            # PeriodIndex data is stored as i8
            # error: Incompatible types in assignment (expression has type
            # "Callable[[Any, KwArg(Any)], PeriodIndex]", variable has type
            # "Union[Type[Index], Type[DatetimeIndex]]")
            factory = lambda x, **kwds: PeriodIndex.from_ordinals(  # type: ignore[assignment]
                x, freq=kwds.get("freq", None)
            )._rename(kwds["name"])

        # making an Index instance could throw a number of different errors
        try:
            new_pd_index = factory(values, **kwargs)
        except ValueError:
            # if the output freq is different that what we recorded,
            # it should be None (see also 'doc example part 2')
            if "freq" in kwargs:
                kwargs["freq"] = None
            new_pd_index = factory(values, **kwargs)
        final_pd_index = _set_tz(new_pd_index, self.tz)
        return final_pd_index, final_pd_index

    def take_data(self):
        """return the values"""
        return self.values

    @property
    def attrs(self):
        return self.table._v_attrs

    @property
    def description(self):
        return self.table.description

    @property
    def col(self):
        """return my current col description"""
        return getattr(self.description, self.cname, None)

    @property
    def cvalues(self):
        """return my cython values"""
        return self.values

    def __iter__(self) -> Iterator:
        return iter(self.values)

    def maybe_set_size(self, min_itemsize=None) -> None:
        """
        maybe set a string col itemsize:
            min_itemsize can be an integer or a dict with this columns name
            with an integer size
        """
        if _ensure_decoded(self.kind) == "string":
            if isinstance(min_itemsize, dict):
                min_itemsize = min_itemsize.get(self.name)

            if min_itemsize is not None and self.typ.itemsize < min_itemsize:
                self.typ = _tables().StringCol(itemsize=min_itemsize, pos=self.pos)

    def validate_names(self) -> None:
        pass

    def validate_and_set(self, handler: AppendableTable, append: bool) -> None:
        self.table = handler.table
        self.validate_col()
        self.validate_attr(append)
        self.validate_metadata(handler)
        self.write_metadata(handler)
        self.set_attr()

    def validate_col(self, itemsize=None):
        """validate this column: return the compared against itemsize"""
        # validate this column for string truncation (or reset to the max size)
        if _ensure_decoded(self.kind) == "string":
            c = self.col
            if c is not None:
                if itemsize is None:
                    itemsize = self.itemsize
                if c.itemsize < itemsize:
                    raise ValueError(
                        f"Trying to store a string with len [{itemsize}] in "
                        f"[{self.cname}] column but\nthis column has a limit of "
                        f"[{c.itemsize}]!\nConsider using min_itemsize to "
                        "preset the sizes on these columns"
                    )
                return c.itemsize

        return None

    def validate_attr(self, append: bool) -> None:
        # check for backwards incompatibility
        if append:
            existing_kind = getattr(self.attrs, self.kind_attr, None)
            if existing_kind is not None and existing_kind != self.kind:
                raise TypeError(
                    f"incompatible kind in col [{existing_kind} - {self.kind}]"
                )

    def update_info(self, info) -> None:
        """
        set/update the info for this indexable with the key/value
        if there is a conflict raise/warn as needed
        """
        for key in self._info_fields:
            value = getattr(self, key, None)
            idx = info.setdefault(self.name, {})

            existing_value = idx.get(key)
            if key in idx and value is not None and existing_value != value:
                # frequency/name just warn
                if key in ["freq", "index_name"]:
                    ws = attribute_conflict_doc % (key, existing_value, value)
                    warnings.warn(
                        ws, AttributeConflictWarning, stacklevel=find_stack_level()
                    )

                    # reset
                    idx[key] = None
                    setattr(self, key, None)

                else:
                    raise ValueError(
                        f"invalid info for [{self.name}] for [{key}], "
                        f"existing_value [{existing_value}] conflicts with "
                        f"new value [{value}]"
                    )
            elif value is not None or existing_value is not None:
                idx[key] = value

    def set_info(self, info) -> None:
        """set my state from the passed info"""
        idx = info.get(self.name)
        if idx is not None:
            self.__dict__.update(idx)

    def set_attr(self) -> None:
        """set the kind for this column"""
        setattr(self.attrs, self.kind_attr, self.kind)

    def validate_metadata(self, handler: AppendableTable) -> None:
        """validate that kind=category does not change the categories"""
        if self.meta == "category":
            new_metadata = self.metadata
            cur_metadata = handler.read_metadata(self.cname)
            if (
                new_metadata is not None
                and cur_metadata is not None
                and not array_equivalent(
                    new_metadata, cur_metadata, strict_nan=True, dtype_equal=True
                )
            ):
                raise ValueError(
                    "cannot append a categorical with "
                    "different categories to the existing"
                )

    def write_metadata(self, handler: AppendableTable) -> None:
        """set the meta data"""
        if self.metadata is not None:
            handler.write_metadata(self.cname, self.metadata)


class GenericIndexCol(IndexCol):
    """an index which is not represented in the data of the table"""

    @property
    def is_indexed(self) -> bool:
        return False

    def convert(
        self, values: np.ndarray, nan_rep, encoding: str, errors: str
    ) -> tuple[Index, Index]:
        """
        Convert the data from this selection to the appropriate pandas type.

        Parameters
        ----------
        values : np.ndarray
        nan_rep : str
        encoding : str
        errors : str
        """
        assert isinstance(values, np.ndarray), type(values)

        index = RangeIndex(len(values))
        return index, index

    def set_attr(self) -> None:
        pass


class DataCol(IndexCol):
    """
    a data holding column, by definition this is not indexable

    Parameters
    ----------
    data   : the actual data
    cname  : the column name in the table to hold the data (typically
                values)
    meta   : a string description of the metadata
    metadata : the actual metadata
    """

    is_an_indexable = False
    is_data_indexable = False
    _info_fields = ["tz", "ordered"]

    def __init__(
        self,
        name: str,
        values=None,
        kind=None,
        typ=None,
        cname: str | None = None,
        pos=None,
        tz=None,
        ordered=None,
        table=None,
        meta=None,
        metadata=None,
        dtype: DtypeArg | None = None,
        data=None,
    ) -> None:
        super().__init__(
            name=name,
            values=values,
            kind=kind,
            typ=typ,
            pos=pos,
            cname=cname,
            tz=tz,
            ordered=ordered,
            table=table,
            meta=meta,
            metadata=metadata,
        )
        self.dtype = dtype
        self.data = data

    @property
    def dtype_attr(self) -> str:
        return f"{self.name}_dtype"

    @property
    def meta_attr(self) -> str:
        return f"{self.name}_meta"

    def __repr__(self) -> str:
        temp = tuple(
            map(
                pprint_thing, (self.name, self.cname, self.dtype, self.kind, self.shape)
            )
        )
        return ",".join(
            [
                f"{key}->{value}"
                for key, value in zip(["name", "cname", "dtype", "kind", "shape"], temp)
            ]
        )

    def __eq__(self, other: object) -> bool:
        """compare 2 col items"""
        return all(
            getattr(self, a, None) == getattr(other, a, None)
            for a in ["name", "cname", "dtype", "pos"]
        )

    def set_data(self, data: ArrayLike) -> None:
        assert data is not None
        assert self.dtype is None

        data, dtype_name = _get_data_and_dtype_name(data)

        self.data = data
        self.dtype = dtype_name
        self.kind = _dtype_to_kind(dtype_name)

    def take_data(self):
        """return the data"""
        return self.data

    @classmethod
    def _get_atom(cls, values: ArrayLike) -> Col:
        """
        Get an appropriately typed and shaped pytables.Col object for values.
        """
        dtype = values.dtype
        # error: Item "ExtensionDtype" of "Union[ExtensionDtype, dtype[Any]]" has no
        # attribute "itemsize"
        itemsize = dtype.itemsize  # type: ignore[union-attr]

        shape = values.shape
        if values.ndim == 1:
            # EA, use block shape pretending it is 2D
            # TODO(EA2D): not necessary with 2D EAs
            shape = (1, values.size)

        if isinstance(values, Categorical):
            codes = values.codes
            atom = cls.get_atom_data(shape, kind=codes.dtype.name)
        elif lib.is_np_dtype(dtype, "M") or isinstance(dtype, DatetimeTZDtype):
            atom = cls.get_atom_datetime64(shape)
        elif lib.is_np_dtype(dtype, "m"):
            atom = cls.get_atom_timedelta64(shape)
        elif is_complex_dtype(dtype):
            atom = _tables().ComplexCol(itemsize=itemsize, shape=shape[0])
        elif is_string_dtype(dtype):
            atom = cls.get_atom_string(shape, itemsize)
        else:
            atom = cls.get_atom_data(shape, kind=dtype.name)

        return atom

    @classmethod
    def get_atom_string(cls, shape, itemsize):
        return _tables().StringCol(itemsize=itemsize, shape=shape[0])

    @classmethod
    def get_atom_coltype(cls, kind: str) -> type[Col]:
        """return the PyTables column class for this column"""
        if kind.startswith("uint"):
            k4 = kind[4:]
            col_name = f"UInt{k4}Col"
        elif kind.startswith("period"):
            # we store as integer
            col_name = "Int64Col"
        else:
            kcap = kind.capitalize()
            col_name = f"{kcap}Col"

        return getattr(_tables(), col_name)

    @classmethod
    def get_atom_data(cls, shape, kind: str) -> Col:
        return cls.get_atom_coltype(kind=kind)(shape=shape[0])

    @classmethod
    def get_atom_datetime64(cls, shape):
        return _tables().Int64Col(shape=shape[0])

    @classmethod
    def get_atom_timedelta64(cls, shape):
        return _tables().Int64Col(shape=shape[0])

    @property
    def shape(self):
        return getattr(self.data, "shape", None)

    @property
    def cvalues(self):
        """return my cython values"""
        return self.data

    def validate_attr(self, append) -> None:
        """validate that we have the same order as the existing & same dtype"""
        if append:
            existing_fields = getattr(self.attrs, self.kind_attr, None)
            if existing_fields is not None and existing_fields != list(self.values):
                raise ValueError("appended items do not match existing items in table!")

            existing_dtype = getattr(self.attrs, self.dtype_attr, None)
            if existing_dtype is not None and existing_dtype != self.dtype:
                raise ValueError(
                    "appended items dtype do not match existing items dtype in table!"
                )

    def convert(self, values: np.ndarray, nan_rep, encoding: str, errors: str):
        """
        Convert the data from this selection to the appropriate pandas type.

        Parameters
        ----------
        values : np.ndarray
        nan_rep :
        encoding : str
        errors : str

        Returns
        -------
        index : listlike to become an Index
        data : ndarraylike to become a column
        """
        assert isinstance(values, np.ndarray), type(values)

        # values is a recarray
        if values.dtype.fields is not None:
            values = values[self.cname]

        assert self.typ is not None
        if self.dtype is None:
            # Note: in tests we never have timedelta64 or datetime64,
            #  so the _get_data_and_dtype_name may be unnecessary
            converted, dtype_name = _get_data_and_dtype_name(values)
            kind = _dtype_to_kind(dtype_name)
        else:
            converted = values
            dtype_name = self.dtype
            kind = self.kind

        assert isinstance(converted, np.ndarray)  # for mypy

        # use the meta if needed
        meta = _ensure_decoded(self.meta)
        metadata = self.metadata
        ordered = self.ordered
        tz = self.tz

        assert dtype_name is not None
        # convert to the correct dtype
        dtype = _ensure_decoded(dtype_name)

        # reverse converts
        if dtype.startswith("datetime64"):
            # recreate with tz if indicated
            converted = _set_tz(converted, tz, coerce=True)

        elif dtype == "timedelta64":
            converted = np.asarray(converted, dtype="m8[ns]")
        elif dtype == "date":
            try:
                converted = np.asarray(
                    [date.fromordinal(v) for v in converted], dtype=object
                )
            except ValueError:
                converted = np.asarray(
                    [date.fromtimestamp(v) for v in converted], dtype=object
                )

        elif meta == "category":
            # we have a categorical
            categories = metadata
            codes = converted.ravel()

            # if we have stored a NaN in the categories
            # then strip it; in theory we could have BOTH
            # -1s in the codes and nulls :<
            if categories is None:
                # Handle case of NaN-only categorical columns in which case
                # the categories are an empty array; when this is stored,
                # pytables cannot write a zero-len array, so on readback
                # the categories would be None and `read_hdf()` would fail.
                categories = Index([], dtype=np.float64)
            else:
                mask = isna(categories)
                if mask.any():
                    categories = categories[~mask]
                    codes[codes != -1] -= mask.astype(int).cumsum()._values

            converted = Categorical.from_codes(
                codes, categories=categories, ordered=ordered, validate=False
            )

        else:
            try:
                converted = converted.astype(dtype, copy=False)
            except TypeError:
                converted = converted.astype("O", copy=False)

        # convert nans / decode
        if _ensure_decoded(kind) == "string":
            converted = _unconvert_string_array(
                converted, nan_rep=nan_rep, encoding=encoding, errors=errors
            )

        return self.values, converted

    def set_attr(self) -> None:
        """set the data for this column"""
        setattr(self.attrs, self.kind_attr, self.values)
        setattr(self.attrs, self.meta_attr, self.meta)
        assert self.dtype is not None
        setattr(self.attrs, self.dtype_attr, self.dtype)


class DataIndexableCol(DataCol):
    """represent a data column that can be indexed"""

    is_data_indexable = True

    def validate_names(self) -> None:
        if not is_string_dtype(Index(self.values).dtype):
            # TODO: should the message here be more specifically non-str?
            raise ValueError("cannot have non-object label DataIndexableCol")

    @classmethod
    def get_atom_string(cls, shape, itemsize):
        return _tables().StringCol(itemsize=itemsize)

    @classmethod
    def get_atom_data(cls, shape, kind: str) -> Col:
        return cls.get_atom_coltype(kind=kind)()

    @classmethod
    def get_atom_datetime64(cls, shape):
        return _tables().Int64Col()

    @classmethod
    def get_atom_timedelta64(cls, shape):
        return _tables().Int64Col()


class GenericDataIndexableCol(DataIndexableCol):
    """represent a generic pytables data column"""


class Fixed:
    """
    represent an object in my store
    facilitate read/write of various types of objects
    this is an abstract base class

    Parameters
    ----------
    parent : HDFStore
    group : Node
        The group node where the table resides.
    """

    pandas_kind: str
    format_type: str = "fixed"  # GH#30962 needed by dask
    obj_type: type[DataFrame | Series]
    ndim: int
    parent: HDFStore
    is_table: bool = False

    def __init__(
        self,
        parent: HDFStore,
        group: Node,
        encoding: str | None = "UTF-8",
        errors: str = "strict",
    ) -> None:
        assert isinstance(parent, HDFStore), type(parent)
        assert _table_mod is not None  # needed for mypy
        assert isinstance(group, _table_mod.Node), type(group)
        self.parent = parent
        self.group = group
        self.encoding = _ensure_encoding(encoding)
        self.errors = errors

    @property
    def is_old_version(self) -> bool:
        return self.version[0] <= 0 and self.version[1] <= 10 and self.version[2] < 1

    @property
    def version(self) -> tuple[int, int, int]:
        """compute and set our version"""
        version = _ensure_decoded(getattr(self.group._v_attrs, "pandas_version", None))
        try:
            version = tuple(int(x) for x in version.split("."))
            if len(version) == 2:
                version = version + (0,)
        except AttributeError:
            version = (0, 0, 0)
        return version

    @property
    def pandas_type(self):
        return _ensure_decoded(getattr(self.group._v_attrs, "pandas_type", None))

    def __repr__(self) -> str:
        """return a pretty representation of myself"""
        self.infer_axes()
        s = self.shape
        if s is not None:
            if isinstance(s, (list, tuple)):
                jshape = ",".join([pprint_thing(x) for x in s])
                s = f"[{jshape}]"
            return f"{self.pandas_type:12.12} (shape->{s})"
        return self.pandas_type

    def set_object_info(self) -> None:
        """set my pandas type & version"""
        self.attrs.pandas_type = str(self.pandas_kind)
        self.attrs.pandas_version = str(_version)

    def copy(self) -> Fixed:
        new_self = copy.copy(self)
        return new_self

    @property
    def shape(self):
        return self.nrows

    @property
    def pathname(self):
        return self.group._v_pathname

    @property
    def _handle(self):
        return self.parent._handle

    @property
    def _filters(self):
        return self.parent._filters

    @property
    def _complevel(self) -> int:
        return self.parent._complevel

    @property
    def _fletcher32(self) -> bool:
        return self.parent._fletcher32

    @property
    def attrs(self):
        return self.group._v_attrs

    def set_attrs(self) -> None:
        """set our object attributes"""

    def get_attrs(self) -> None:
        """get our object attributes"""

    @property
    def storable(self):
        """return my storable"""
        return self.group

    @property
    def is_exists(self) -> bool:
        return False

    @property
    def nrows(self):
        return getattr(self.storable, "nrows", None)

    def validate(self, other) -> Literal[True] | None:
        """validate against an existing storable"""
        if other is None:
            return None
        return True

    def validate_version(self, where=None) -> None:
        """are we trying to operate on an old version?"""

    def infer_axes(self) -> bool:
        """
        infer the axes of my storer
        return a boolean indicating if we have a valid storer or not
        """
        s = self.storable
        if s is None:
            return False
        self.get_attrs()
        return True

    def read(
        self,
        where=None,
        columns=None,
        start: int | None = None,
        stop: int | None = None,
    ):
        raise NotImplementedError(
            "cannot read on an abstract storer: subclasses should implement"
        )

    def write(self, obj, **kwargs) -> None:
        raise NotImplementedError(
            "cannot write on an abstract storer: subclasses should implement"
        )

    def delete(
        self, where=None, start: int | None = None, stop: int | None = None
    ) -> None:
        """
        support fully deleting the node in its entirety (only) - where
        specification must be None
        """
        if com.all_none(where, start, stop):
            self._handle.remove_node(self.group, recursive=True)
            return None

        raise TypeError("cannot delete on an abstract storer")


class GenericFixed(Fixed):
    """a generified fixed version"""

    _index_type_map = {DatetimeIndex: "datetime", PeriodIndex: "period"}
    _reverse_index_map = {v: k for k, v in _index_type_map.items()}
    attributes: list[str] = []

    # indexer helpers
    def _class_to_alias(self, cls) -> str:
        return self._index_type_map.get(cls, "")

    def _alias_to_class(self, alias):
        if isinstance(alias, type):  # pragma: no cover
            # compat: for a short period of time master stored types
            return alias
        return self._reverse_index_map.get(alias, Index)

    def _get_index_factory(self, attrs):
        index_class = self._alias_to_class(
            _ensure_decoded(getattr(attrs, "index_class", ""))
        )

        factory: Callable

        if index_class == DatetimeIndex:

            def f(values, freq=None, tz=None):
                # data are already in UTC, localize and convert if tz present
                dta = DatetimeArray._simple_new(
                    values.values, dtype=values.dtype, freq=freq
                )
                result = DatetimeIndex._simple_new(dta, name=None)
                if tz is not None:
                    result = result.tz_localize("UTC").tz_convert(tz)
                return result

            factory = f
        elif index_class == PeriodIndex:

            def f(values, freq=None, tz=None):
                dtype = PeriodDtype(freq)
                parr = PeriodArray._simple_new(values, dtype=dtype)
                return PeriodIndex._simple_new(parr, name=None)

            factory = f
        else:
            factory = index_class

        kwargs = {}
        if "freq" in attrs:
            kwargs["freq"] = attrs["freq"]
            if index_class is Index:
                # DTI/PI would be gotten by _alias_to_class
                factory = TimedeltaIndex

        if "tz" in attrs:
            if isinstance(attrs["tz"], bytes):
                # created by python2
                kwargs["tz"] = attrs["tz"].decode("utf-8")
            else:
                # created by python3
                kwargs["tz"] = attrs["tz"]
            assert index_class is DatetimeIndex  # just checking

        return factory, kwargs

    def validate_read(self, columns, where) -> None:
        """
        raise if any keywords are passed which are not-None
        """
        if columns is not None:
            raise TypeError(
                "cannot pass a column specification when reading "
                "a Fixed format store. this store must be selected in its entirety"
            )
        if where is not None:
            raise TypeError(
                "cannot pass a where specification when reading "
                "from a Fixed format store. this store must be selected in its entirety"
            )

    @property
    def is_exists(self) -> bool:
        return True

    def set_attrs(self) -> None:
        """set our object attributes"""
        self.attrs.encoding = self.encoding
        self.attrs.errors = self.errors

    def get_attrs(self) -> None:
        """retrieve our attributes"""
        self.encoding = _ensure_encoding(getattr(self.attrs, "encoding", None))
        self.errors = _ensure_decoded(getattr(self.attrs, "errors", "strict"))
        for n in self.attributes:
            setattr(self, n, _ensure_decoded(getattr(self.attrs, n, None)))

    def write(self, obj, **kwargs) -> None:
        self.set_attrs()

    def read_array(self, key: str, start: int | None = None, stop: int | None = None):
        """read an array for the specified node (off of group"""
        import tables

        node = getattr(self.group, key)
        attrs = node._v_attrs

        transposed = getattr(attrs, "transposed", False)

        if isinstance(node, tables.VLArray):
            ret = node[0][start:stop]
        else:
            dtype = _ensure_decoded(getattr(attrs, "value_type", None))
            shape = getattr(attrs, "shape", None)

            if shape is not None:
                # length 0 axis
                ret = np.empty(shape, dtype=dtype)
            else:
                ret = node[start:stop]

            if dtype and dtype.startswith("datetime64"):
                # reconstruct a timezone if indicated
                tz = getattr(attrs, "tz", None)
                ret = _set_tz(ret, tz, coerce=True)

            elif dtype == "timedelta64":
                ret = np.asarray(ret, dtype="m8[ns]")

        if transposed:
            return ret.T
        else:
            return ret

    def read_index(
        self, key: str, start: int | None = None, stop: int | None = None
    ) -> Index:
        variety = _ensure_decoded(getattr(self.attrs, f"{key}_variety"))

        if variety == "multi":
            return self.read_multi_index(key, start=start, stop=stop)
        elif variety == "regular":
            node = getattr(self.group, key)
            index = self.read_index_node(node, start=start, stop=stop)
            return index
        else:  # pragma: no cover
            raise TypeError(f"unrecognized index variety: {variety}")

    def write_index(self, key: str, index: Index) -> None:
        if isinstance(index, MultiIndex):
            setattr(self.attrs, f"{key}_variety", "multi")
            self.write_multi_index(key, index)
        else:
            setattr(self.attrs, f"{key}_variety", "regular")
            converted = _convert_index("index", index, self.encoding, self.errors)

            self.write_array(key, converted.values)

            node = getattr(self.group, key)
            node._v_attrs.kind = converted.kind
            node._v_attrs.name = index.name

            if isinstance(index, (DatetimeIndex, PeriodIndex)):
                node._v_attrs.index_class = self._class_to_alias(type(index))

            if isinstance(index, (DatetimeIndex, PeriodIndex, TimedeltaIndex)):
                node._v_attrs.freq = index.freq

            if isinstance(index, DatetimeIndex) and index.tz is not None:
                node._v_attrs.tz = _get_tz(index.tz)

    def write_multi_index(self, key: str, index: MultiIndex) -> None:
        setattr(self.attrs, f"{key}_nlevels", index.nlevels)

        for i, (lev, level_codes, name) in enumerate(
            zip(index.levels, index.codes, index.names)
        ):
            # write the level
            if isinstance(lev.dtype, ExtensionDtype):
                raise NotImplementedError(
                    "Saving a MultiIndex with an extension dtype is not supported."
                )
            level_key = f"{key}_level{i}"
            conv_level = _convert_index(level_key, lev, self.encoding, self.errors)
            self.write_array(level_key, conv_level.values)
            node = getattr(self.group, level_key)
            node._v_attrs.kind = conv_level.kind
            node._v_attrs.name = name

            # write the name
            setattr(node._v_attrs, f"{key}_name{name}", name)

            # write the labels
            label_key = f"{key}_label{i}"
            self.write_array(label_key, level_codes)

    def read_multi_index(
        self, key: str, start: int | None = None, stop: int | None = None
    ) -> MultiIndex:
        nlevels = getattr(self.attrs, f"{key}_nlevels")

        levels = []
        codes = []
        names: list[Hashable] = []
        for i in range(nlevels):
            level_key = f"{key}_level{i}"
            node = getattr(self.group, level_key)
            lev = self.read_index_node(node, start=start, stop=stop)
            levels.append(lev)
            names.append(lev.name)

            label_key = f"{key}_label{i}"
            level_codes = self.read_array(label_key, start=start, stop=stop)
            codes.append(level_codes)

        return MultiIndex(
            levels=levels, codes=codes, names=names, verify_integrity=True
        )

    def read_index_node(
        self, node: Node, start: int | None = None, stop: int | None = None
    ) -> Index:
        data = node[start:stop]
        # If the index was an empty array write_array_empty() will
        # have written a sentinel. Here we replace it with the original.
        if "shape" in node._v_attrs and np.prod(node._v_attrs.shape) == 0:
            data = np.empty(node._v_attrs.shape, dtype=node._v_attrs.value_type)
        kind = _ensure_decoded(node._v_attrs.kind)
        name = None

        if "name" in node._v_attrs:
            name = _ensure_str(node._v_attrs.name)
            name = _ensure_decoded(name)

        attrs = node._v_attrs
        factory, kwargs = self._get_index_factory(attrs)

        if kind in ("date", "object"):
            index = factory(
                _unconvert_index(
                    data, kind, encoding=self.encoding, errors=self.errors
                ),
                dtype=object,
                **kwargs,
            )
        else:
            index = factory(
                _unconvert_index(
                    data, kind, encoding=self.encoding, errors=self.errors
                ),
                **kwargs,
            )

        index.name = name

        return index

    def write_array_empty(self, key: str, value: ArrayLike) -> None:
        """write a 0-len array"""
        # ugly hack for length 0 axes
        arr = np.empty((1,) * value.ndim)
        self._handle.create_array(self.group, key, arr)
        node = getattr(self.group, key)
        node._v_attrs.value_type = str(value.dtype)
        node._v_attrs.shape = value.shape

    def write_array(
        self, key: str, obj: AnyArrayLike, items: Index | None = None
    ) -> None:
        # TODO: we only have a few tests that get here, the only EA
        #  that gets passed is DatetimeArray, and we never have
        #  both self._filters and EA

        value = extract_array(obj, extract_numpy=True)

        if key in self.group:
            self._handle.remove_node(self.group, key)

        # Transform needed to interface with pytables row/col notation
        empty_array = value.size == 0
        transposed = False

        if isinstance(value.dtype, CategoricalDtype):
            raise NotImplementedError(
                "Cannot store a category dtype in a HDF5 dataset that uses format="
                '"fixed". Use format="table".'
            )
        if not empty_array:
            if hasattr(value, "T"):
                # ExtensionArrays (1d) may not have transpose.
                value = value.T
                transposed = True

        atom = None
        if self._filters is not None:
            with suppress(ValueError):
                # get the atom for this datatype
                atom = _tables().Atom.from_dtype(value.dtype)

        if atom is not None:
            # We only get here if self._filters is non-None and
            #  the Atom.from_dtype call succeeded

            # create an empty chunked array and fill it from value
            if not empty_array:
                ca = self._handle.create_carray(
                    self.group, key, atom, value.shape, filters=self._filters
                )
                ca[:] = value

            else:
                self.write_array_empty(key, value)

        elif value.dtype.type == np.object_:
            # infer the type, warn if we have a non-string type here (for
            # performance)
            inferred_type = lib.infer_dtype(value, skipna=False)
            if empty_array:
                pass
            elif inferred_type == "string":
                pass
            else:
                ws = performance_doc % (inferred_type, key, items)
                warnings.warn(ws, PerformanceWarning, stacklevel=find_stack_level())

            vlarr = self._handle.create_vlarray(self.group, key, _tables().ObjectAtom())
            vlarr.append(value)

        elif lib.is_np_dtype(value.dtype, "M"):
            self._handle.create_array(self.group, key, value.view("i8"))
            getattr(self.group, key)._v_attrs.value_type = str(value.dtype)
        elif isinstance(value.dtype, DatetimeTZDtype):
            # store as UTC
            # with a zone

            # error: Item "ExtensionArray" of "Union[Any, ExtensionArray]" has no
            # attribute "asi8"
            self._handle.create_array(
                self.group,
                key,
                value.asi8,  # type: ignore[union-attr]
            )

            node = getattr(self.group, key)
            # error: Item "ExtensionArray" of "Union[Any, ExtensionArray]" has no
            # attribute "tz"
            node._v_attrs.tz = _get_tz(value.tz)  # type: ignore[union-attr]
            node._v_attrs.value_type = f"datetime64[{value.dtype.unit}]"
        elif lib.is_np_dtype(value.dtype, "m"):
            self._handle.create_array(self.group, key, value.view("i8"))
            getattr(self.group, key)._v_attrs.value_type = "timedelta64"
        elif empty_array:
            self.write_array_empty(key, value)
        else:
            self._handle.create_array(self.group, key, value)

        getattr(self.group, key)._v_attrs.transposed = transposed


class SeriesFixed(GenericFixed):
    pandas_kind = "series"
    attributes = ["name"]

    name: Hashable

    @property
    def shape(self) -> tuple[int] | None:
        try:
            return (len(self.group.values),)
        except (TypeError, AttributeError):
            return None

    def read(
        self,
        where=None,
        columns=None,
        start: int | None = None,
        stop: int | None = None,
    ) -> Series:
        self.validate_read(columns, where)
        index = self.read_index("index", start=start, stop=stop)
        values = self.read_array("values", start=start, stop=stop)
        result = Series(values, index=index, name=self.name, copy=False)
        if using_pyarrow_string_dtype() and is_string_array(values, skipna=True):
            result = result.astype("string[pyarrow_numpy]")
        return result

    def write(self, obj, **kwargs) -> None:
        super().write(obj, **kwargs)
        self.write_index("index", obj.index)
        self.write_array("values", obj)
        self.attrs.name = obj.name


class BlockManagerFixed(GenericFixed):
    attributes = ["ndim", "nblocks"]

    nblocks: int

    @property
    def shape(self) -> Shape | None:
        try:
            ndim = self.ndim

            # items
            items = 0
            for i in range(self.nblocks):
                node = getattr(self.group, f"block{i}_items")
                shape = getattr(node, "shape", None)
                if shape is not None:
                    items += shape[0]

            # data shape
            node = self.group.block0_values
            shape = getattr(node, "shape", None)
            if shape is not None:
                shape = list(shape[0 : (ndim - 1)])
            else:
                shape = []

            shape.append(items)

            return shape
        except AttributeError:
            return None

    def read(
        self,
        where=None,
        columns=None,
        start: int | None = None,
        stop: int | None = None,
    ) -> DataFrame:
        # start, stop applied to rows, so 0th axis only
        self.validate_read(columns, where)
        select_axis = self.obj_type()._get_block_manager_axis(0)

        axes = []
        for i in range(self.ndim):
            _start, _stop = (start, stop) if i == select_axis else (None, None)
            ax = self.read_index(f"axis{i}", start=_start, stop=_stop)
            axes.append(ax)

        items = axes[0]
        dfs = []

        for i in range(self.nblocks):
            blk_items = self.read_index(f"block{i}_items")
            values = self.read_array(f"block{i}_values", start=_start, stop=_stop)

            columns = items[items.get_indexer(blk_items)]
            df = DataFrame(values.T, columns=columns, index=axes[1], copy=False)
            if using_pyarrow_string_dtype() and is_string_array(values, skipna=True):
                df = df.astype("string[pyarrow_numpy]")
            dfs.append(df)

        if len(dfs) > 0:
<<<<<<< HEAD
            out = concat(dfs, axis=1, copy=True)
            if using_copy_on_write():
                # with CoW, concat ignores the copy keyword. Here, we still want
                # to copy to enforce optimized column-major layout
                out = out.copy()
            out = out.reindex(columns=items)
            return out
=======
            out = concat(dfs, axis=1).copy()
            return out.reindex(columns=items, copy=False)
>>>>>>> dfb3f6c3

        return DataFrame(columns=axes[0], index=axes[1])

    def write(self, obj, **kwargs) -> None:
        super().write(obj, **kwargs)

        data = obj._mgr
        if not data.is_consolidated():
            data = data.consolidate()

        self.attrs.ndim = data.ndim
        for i, ax in enumerate(data.axes):
            if i == 0 and (not ax.is_unique):
                raise ValueError("Columns index has to be unique for fixed format")
            self.write_index(f"axis{i}", ax)

        # Supporting mixed-type DataFrame objects...nontrivial
        self.attrs.nblocks = len(data.blocks)
        for i, blk in enumerate(data.blocks):
            # I have no idea why, but writing values before items fixed #2299
            blk_items = data.items.take(blk.mgr_locs)
            self.write_array(f"block{i}_values", blk.values, items=blk_items)
            self.write_index(f"block{i}_items", blk_items)


class FrameFixed(BlockManagerFixed):
    pandas_kind = "frame"
    obj_type = DataFrame


class Table(Fixed):
    """
    represent a table:
        facilitate read/write of various types of tables

    Attrs in Table Node
    -------------------
    These are attributes that are store in the main table node, they are
    necessary to recreate these tables when read back in.

    index_axes    : a list of tuples of the (original indexing axis and
        index column)
    non_index_axes: a list of tuples of the (original index axis and
        columns on a non-indexing axis)
    values_axes   : a list of the columns which comprise the data of this
        table
    data_columns  : a list of the columns that we are allowing indexing
        (these become single columns in values_axes)
    nan_rep       : the string to use for nan representations for string
        objects
    levels        : the names of levels
    metadata      : the names of the metadata columns
    """

    pandas_kind = "wide_table"
    format_type: str = "table"  # GH#30962 needed by dask
    table_type: str
    levels: int | list[Hashable] = 1
    is_table = True

    metadata: list

    def __init__(
        self,
        parent: HDFStore,
        group: Node,
        encoding: str | None = None,
        errors: str = "strict",
        index_axes: list[IndexCol] | None = None,
        non_index_axes: list[tuple[AxisInt, Any]] | None = None,
        values_axes: list[DataCol] | None = None,
        data_columns: list | None = None,
        info: dict | None = None,
        nan_rep=None,
    ) -> None:
        super().__init__(parent, group, encoding=encoding, errors=errors)
        self.index_axes = index_axes or []
        self.non_index_axes = non_index_axes or []
        self.values_axes = values_axes or []
        self.data_columns = data_columns or []
        self.info = info or {}
        self.nan_rep = nan_rep

    @property
    def table_type_short(self) -> str:
        return self.table_type.split("_")[0]

    def __repr__(self) -> str:
        """return a pretty representation of myself"""
        self.infer_axes()
        jdc = ",".join(self.data_columns) if len(self.data_columns) else ""
        dc = f",dc->[{jdc}]"

        ver = ""
        if self.is_old_version:
            jver = ".".join([str(x) for x in self.version])
            ver = f"[{jver}]"

        jindex_axes = ",".join([a.name for a in self.index_axes])
        return (
            f"{self.pandas_type:12.12}{ver} "
            f"(typ->{self.table_type_short},nrows->{self.nrows},"
            f"ncols->{self.ncols},indexers->[{jindex_axes}]{dc})"
        )

    def __getitem__(self, c: str):
        """return the axis for c"""
        for a in self.axes:
            if c == a.name:
                return a
        return None

    def validate(self, other) -> None:
        """validate against an existing table"""
        if other is None:
            return

        if other.table_type != self.table_type:
            raise TypeError(
                "incompatible table_type with existing "
                f"[{other.table_type} - {self.table_type}]"
            )

        for c in ["index_axes", "non_index_axes", "values_axes"]:
            sv = getattr(self, c, None)
            ov = getattr(other, c, None)
            if sv != ov:
                # show the error for the specific axes
                # Argument 1 to "enumerate" has incompatible type
                # "Optional[Any]"; expected "Iterable[Any]"  [arg-type]
                for i, sax in enumerate(sv):  # type: ignore[arg-type]
                    # Value of type "Optional[Any]" is not indexable  [index]
                    oax = ov[i]  # type: ignore[index]
                    if sax != oax:
                        raise ValueError(
                            f"invalid combination of [{c}] on appending data "
                            f"[{sax}] vs current table [{oax}]"
                        )

                # should never get here
                raise Exception(
                    f"invalid combination of [{c}] on appending data [{sv}] vs "
                    f"current table [{ov}]"
                )

    @property
    def is_multi_index(self) -> bool:
        """the levels attribute is 1 or a list in the case of a multi-index"""
        return isinstance(self.levels, list)

    def validate_multiindex(
        self, obj: DataFrame | Series
    ) -> tuple[DataFrame, list[Hashable]]:
        """
        validate that we can store the multi-index; reset and return the
        new object
        """
        levels = com.fill_missing_names(obj.index.names)
        try:
            reset_obj = obj.reset_index()
        except ValueError as err:
            raise ValueError(
                "duplicate names/columns in the multi-index when storing as a table"
            ) from err
        assert isinstance(reset_obj, DataFrame)  # for mypy
        return reset_obj, levels

    @property
    def nrows_expected(self) -> int:
        """based on our axes, compute the expected nrows"""
        return np.prod([i.cvalues.shape[0] for i in self.index_axes])

    @property
    def is_exists(self) -> bool:
        """has this table been created"""
        return "table" in self.group

    @property
    def storable(self):
        return getattr(self.group, "table", None)

    @property
    def table(self):
        """return the table group (this is my storable)"""
        return self.storable

    @property
    def dtype(self):
        return self.table.dtype

    @property
    def description(self):
        return self.table.description

    @property
    def axes(self) -> itertools.chain[IndexCol]:
        return itertools.chain(self.index_axes, self.values_axes)

    @property
    def ncols(self) -> int:
        """the number of total columns in the values axes"""
        return sum(len(a.values) for a in self.values_axes)

    @property
    def is_transposed(self) -> bool:
        return False

    @property
    def data_orientation(self) -> tuple[int, ...]:
        """return a tuple of my permutated axes, non_indexable at the front"""
        return tuple(
            itertools.chain(
                [int(a[0]) for a in self.non_index_axes],
                [int(a.axis) for a in self.index_axes],
            )
        )

    def queryables(self) -> dict[str, Any]:
        """return a dict of the kinds allowable columns for this object"""
        # mypy doesn't recognize DataFrame._AXIS_NAMES, so we re-write it here
        axis_names = {0: "index", 1: "columns"}

        # compute the values_axes queryables
        d1 = [(a.cname, a) for a in self.index_axes]
        d2 = [(axis_names[axis], None) for axis, values in self.non_index_axes]
        d3 = [
            (v.cname, v) for v in self.values_axes if v.name in set(self.data_columns)
        ]

        return dict(d1 + d2 + d3)

    def index_cols(self):
        """return a list of my index cols"""
        # Note: each `i.cname` below is assured to be a str.
        return [(i.axis, i.cname) for i in self.index_axes]

    def values_cols(self) -> list[str]:
        """return a list of my values cols"""
        return [i.cname for i in self.values_axes]

    def _get_metadata_path(self, key: str) -> str:
        """return the metadata pathname for this key"""
        group = self.group._v_pathname
        return f"{group}/meta/{key}/meta"

    def write_metadata(self, key: str, values: np.ndarray) -> None:
        """
        Write out a metadata array to the key as a fixed-format Series.

        Parameters
        ----------
        key : str
        values : ndarray
        """
        self.parent.put(
            self._get_metadata_path(key),
            Series(values, copy=False),
            format="table",
            encoding=self.encoding,
            errors=self.errors,
            nan_rep=self.nan_rep,
        )

    def read_metadata(self, key: str):
        """return the meta data array for this key"""
        if getattr(getattr(self.group, "meta", None), key, None) is not None:
            return self.parent.select(self._get_metadata_path(key))
        return None

    def set_attrs(self) -> None:
        """set our table type & indexables"""
        self.attrs.table_type = str(self.table_type)
        self.attrs.index_cols = self.index_cols()
        self.attrs.values_cols = self.values_cols()
        self.attrs.non_index_axes = self.non_index_axes
        self.attrs.data_columns = self.data_columns
        self.attrs.nan_rep = self.nan_rep
        self.attrs.encoding = self.encoding
        self.attrs.errors = self.errors
        self.attrs.levels = self.levels
        self.attrs.info = self.info

    def get_attrs(self) -> None:
        """retrieve our attributes"""
        self.non_index_axes = getattr(self.attrs, "non_index_axes", None) or []
        self.data_columns = getattr(self.attrs, "data_columns", None) or []
        self.info = getattr(self.attrs, "info", None) or {}
        self.nan_rep = getattr(self.attrs, "nan_rep", None)
        self.encoding = _ensure_encoding(getattr(self.attrs, "encoding", None))
        self.errors = _ensure_decoded(getattr(self.attrs, "errors", "strict"))
        self.levels: list[Hashable] = getattr(self.attrs, "levels", None) or []
        self.index_axes = [a for a in self.indexables if a.is_an_indexable]
        self.values_axes = [a for a in self.indexables if not a.is_an_indexable]

    def validate_version(self, where=None) -> None:
        """are we trying to operate on an old version?"""
        if where is not None:
            if self.is_old_version:
                ws = incompatibility_doc % ".".join([str(x) for x in self.version])
                warnings.warn(
                    ws,
                    IncompatibilityWarning,
                    stacklevel=find_stack_level(),
                )

    def validate_min_itemsize(self, min_itemsize) -> None:
        """
        validate the min_itemsize doesn't contain items that are not in the
        axes this needs data_columns to be defined
        """
        if min_itemsize is None:
            return
        if not isinstance(min_itemsize, dict):
            return

        q = self.queryables()
        for k in min_itemsize:
            # ok, apply generally
            if k == "values":
                continue
            if k not in q:
                raise ValueError(
                    f"min_itemsize has the key [{k}] which is not an axis or "
                    "data_column"
                )

    @cache_readonly
    def indexables(self):
        """create/cache the indexables if they don't exist"""
        _indexables = []

        desc = self.description
        table_attrs = self.table.attrs

        # Note: each of the `name` kwargs below are str, ensured
        #  by the definition in index_cols.
        # index columns
        for i, (axis, name) in enumerate(self.attrs.index_cols):
            atom = getattr(desc, name)
            md = self.read_metadata(name)
            meta = "category" if md is not None else None

            kind_attr = f"{name}_kind"
            kind = getattr(table_attrs, kind_attr, None)

            index_col = IndexCol(
                name=name,
                axis=axis,
                pos=i,
                kind=kind,
                typ=atom,
                table=self.table,
                meta=meta,
                metadata=md,
            )
            _indexables.append(index_col)

        # values columns
        dc = set(self.data_columns)
        base_pos = len(_indexables)

        def f(i, c):
            assert isinstance(c, str)
            klass = DataCol
            if c in dc:
                klass = DataIndexableCol

            atom = getattr(desc, c)
            adj_name = _maybe_adjust_name(c, self.version)

            # TODO: why kind_attr here?
            values = getattr(table_attrs, f"{adj_name}_kind", None)
            dtype = getattr(table_attrs, f"{adj_name}_dtype", None)
            # Argument 1 to "_dtype_to_kind" has incompatible type
            # "Optional[Any]"; expected "str"  [arg-type]
            kind = _dtype_to_kind(dtype)  # type: ignore[arg-type]

            md = self.read_metadata(c)
            # TODO: figure out why these two versions of `meta` dont always match.
            #  meta = "category" if md is not None else None
            meta = getattr(table_attrs, f"{adj_name}_meta", None)

            obj = klass(
                name=adj_name,
                cname=c,
                values=values,
                kind=kind,
                pos=base_pos + i,
                typ=atom,
                table=self.table,
                meta=meta,
                metadata=md,
                dtype=dtype,
            )
            return obj

        # Note: the definition of `values_cols` ensures that each
        #  `c` below is a str.
        _indexables.extend([f(i, c) for i, c in enumerate(self.attrs.values_cols)])

        return _indexables

    def create_index(
        self, columns=None, optlevel=None, kind: str | None = None
    ) -> None:
        """
        Create a pytables index on the specified columns.

        Parameters
        ----------
        columns : None, bool, or listlike[str]
            Indicate which columns to create an index on.

            * False : Do not create any indexes.
            * True : Create indexes on all columns.
            * None : Create indexes on all columns.
            * listlike : Create indexes on the given columns.

        optlevel : int or None, default None
            Optimization level, if None, pytables defaults to 6.
        kind : str or None, default None
            Kind of index, if None, pytables defaults to "medium".

        Raises
        ------
        TypeError if trying to create an index on a complex-type column.

        Notes
        -----
        Cannot index Time64Col or ComplexCol.
        Pytables must be >= 3.0.
        """
        if not self.infer_axes():
            return
        if columns is False:
            return

        # index all indexables and data_columns
        if columns is None or columns is True:
            columns = [a.cname for a in self.axes if a.is_data_indexable]
        if not isinstance(columns, (tuple, list)):
            columns = [columns]

        kw = {}
        if optlevel is not None:
            kw["optlevel"] = optlevel
        if kind is not None:
            kw["kind"] = kind

        table = self.table
        for c in columns:
            v = getattr(table.cols, c, None)
            if v is not None:
                # remove the index if the kind/optlevel have changed
                if v.is_indexed:
                    index = v.index
                    cur_optlevel = index.optlevel
                    cur_kind = index.kind

                    if kind is not None and cur_kind != kind:
                        v.remove_index()
                    else:
                        kw["kind"] = cur_kind

                    if optlevel is not None and cur_optlevel != optlevel:
                        v.remove_index()
                    else:
                        kw["optlevel"] = cur_optlevel

                # create the index
                if not v.is_indexed:
                    if v.type.startswith("complex"):
                        raise TypeError(
                            "Columns containing complex values can be stored but "
                            "cannot be indexed when using table format. Either use "
                            "fixed format, set index=False, or do not include "
                            "the columns containing complex values to "
                            "data_columns when initializing the table."
                        )
                    v.create_index(**kw)
            elif c in self.non_index_axes[0][1]:
                # GH 28156
                raise AttributeError(
                    f"column {c} is not a data_column.\n"
                    f"In order to read column {c} you must reload the dataframe \n"
                    f"into HDFStore and include {c} with the data_columns argument."
                )

    def _read_axes(
        self, where, start: int | None = None, stop: int | None = None
    ) -> list[tuple[np.ndarray, np.ndarray] | tuple[Index, Index]]:
        """
        Create the axes sniffed from the table.

        Parameters
        ----------
        where : ???
        start : int or None, default None
        stop : int or None, default None

        Returns
        -------
        List[Tuple[index_values, column_values]]
        """
        # create the selection
        selection = Selection(self, where=where, start=start, stop=stop)
        values = selection.select()

        results = []
        # convert the data
        for a in self.axes:
            a.set_info(self.info)
            res = a.convert(
                values,
                nan_rep=self.nan_rep,
                encoding=self.encoding,
                errors=self.errors,
            )
            results.append(res)

        return results

    @classmethod
    def get_object(cls, obj, transposed: bool):
        """return the data for this obj"""
        return obj

    def validate_data_columns(self, data_columns, min_itemsize, non_index_axes):
        """
        take the input data_columns and min_itemize and create a data
        columns spec
        """
        if not len(non_index_axes):
            return []

        axis, axis_labels = non_index_axes[0]
        info = self.info.get(axis, {})
        if info.get("type") == "MultiIndex" and data_columns:
            raise ValueError(
                f"cannot use a multi-index on axis [{axis}] with "
                f"data_columns {data_columns}"
            )

        # evaluate the passed data_columns, True == use all columns
        # take only valid axis labels
        if data_columns is True:
            data_columns = list(axis_labels)
        elif data_columns is None:
            data_columns = []

        # if min_itemsize is a dict, add the keys (exclude 'values')
        if isinstance(min_itemsize, dict):
            existing_data_columns = set(data_columns)
            data_columns = list(data_columns)  # ensure we do not modify
            data_columns.extend(
                [
                    k
                    for k in min_itemsize.keys()
                    if k != "values" and k not in existing_data_columns
                ]
            )

        # return valid columns in the order of our axis
        return [c for c in data_columns if c in axis_labels]

    def _create_axes(
        self,
        axes,
        obj: DataFrame,
        validate: bool = True,
        nan_rep=None,
        data_columns=None,
        min_itemsize=None,
    ):
        """
        Create and return the axes.

        Parameters
        ----------
        axes: list or None
            The names or numbers of the axes to create.
        obj : DataFrame
            The object to create axes on.
        validate: bool, default True
            Whether to validate the obj against an existing object already written.
        nan_rep :
            A value to use for string column nan_rep.
        data_columns : List[str], True, or None, default None
            Specify the columns that we want to create to allow indexing on.

            * True : Use all available columns.
            * None : Use no columns.
            * List[str] : Use the specified columns.

        min_itemsize: Dict[str, int] or None, default None
            The min itemsize for a column in bytes.
        """
        if not isinstance(obj, DataFrame):
            group = self.group._v_name
            raise TypeError(
                f"cannot properly create the storer for: [group->{group},"
                f"value->{type(obj)}]"
            )

        # set the default axes if needed
        if axes is None:
            axes = [0]

        # map axes to numbers
        axes = [obj._get_axis_number(a) for a in axes]

        # do we have an existing table (if so, use its axes & data_columns)
        if self.infer_axes():
            table_exists = True
            axes = [a.axis for a in self.index_axes]
            data_columns = list(self.data_columns)
            nan_rep = self.nan_rep
            # TODO: do we always have validate=True here?
        else:
            table_exists = False

        new_info = self.info

        assert self.ndim == 2  # with next check, we must have len(axes) == 1
        # currently support on ndim-1 axes
        if len(axes) != self.ndim - 1:
            raise ValueError(
                "currently only support ndim-1 indexers in an AppendableTable"
            )

        # create according to the new data
        new_non_index_axes: list = []

        # nan_representation
        if nan_rep is None:
            nan_rep = "nan"

        # We construct the non-index-axis first, since that alters new_info
        idx = next(x for x in [0, 1] if x not in axes)

        a = obj.axes[idx]
        # we might be able to change the axes on the appending data if necessary
        append_axis = list(a)
        if table_exists:
            indexer = len(new_non_index_axes)  # i.e. 0
            exist_axis = self.non_index_axes[indexer][1]
            if not array_equivalent(
                np.array(append_axis),
                np.array(exist_axis),
                strict_nan=True,
                dtype_equal=True,
            ):
                # ahah! -> reindex
                if array_equivalent(
                    np.array(sorted(append_axis)),
                    np.array(sorted(exist_axis)),
                    strict_nan=True,
                    dtype_equal=True,
                ):
                    append_axis = exist_axis

        # the non_index_axes info
        info = new_info.setdefault(idx, {})
        info["names"] = list(a.names)
        info["type"] = type(a).__name__

        new_non_index_axes.append((idx, append_axis))

        # Now we can construct our new index axis
        idx = axes[0]
        a = obj.axes[idx]
        axis_name = obj._get_axis_name(idx)
        new_index = _convert_index(axis_name, a, self.encoding, self.errors)
        new_index.axis = idx

        # Because we are always 2D, there is only one new_index, so
        #  we know it will have pos=0
        new_index.set_pos(0)
        new_index.update_info(new_info)
        new_index.maybe_set_size(min_itemsize)  # check for column conflicts

        new_index_axes = [new_index]
        j = len(new_index_axes)  # i.e. 1
        assert j == 1

        # reindex by our non_index_axes & compute data_columns
        assert len(new_non_index_axes) == 1
        for a in new_non_index_axes:
            obj = _reindex_axis(obj, a[0], a[1])

        transposed = new_index.axis == 1

        # figure out data_columns and get out blocks
        data_columns = self.validate_data_columns(
            data_columns, min_itemsize, new_non_index_axes
        )

        frame = self.get_object(obj, transposed)._consolidate()

        blocks, blk_items = self._get_blocks_and_items(
            frame, table_exists, new_non_index_axes, self.values_axes, data_columns
        )

        # add my values
        vaxes = []
        for i, (blk, b_items) in enumerate(zip(blocks, blk_items)):
            # shape of the data column are the indexable axes
            klass = DataCol
            name = None

            # we have a data_column
            if data_columns and len(b_items) == 1 and b_items[0] in data_columns:
                klass = DataIndexableCol
                name = b_items[0]
                if not (name is None or isinstance(name, str)):
                    # TODO: should the message here be more specifically non-str?
                    raise ValueError("cannot have non-object label DataIndexableCol")

            # make sure that we match up the existing columns
            # if we have an existing table
            existing_col: DataCol | None

            if table_exists and validate:
                try:
                    existing_col = self.values_axes[i]
                except (IndexError, KeyError) as err:
                    raise ValueError(
                        f"Incompatible appended table [{blocks}]"
                        f"with existing table [{self.values_axes}]"
                    ) from err
            else:
                existing_col = None

            new_name = name or f"values_block_{i}"
            data_converted = _maybe_convert_for_string_atom(
                new_name,
                blk.values,
                existing_col=existing_col,
                min_itemsize=min_itemsize,
                nan_rep=nan_rep,
                encoding=self.encoding,
                errors=self.errors,
                columns=b_items,
            )
            adj_name = _maybe_adjust_name(new_name, self.version)

            typ = klass._get_atom(data_converted)
            kind = _dtype_to_kind(data_converted.dtype.name)
            tz = None
            if getattr(data_converted, "tz", None) is not None:
                tz = _get_tz(data_converted.tz)

            meta = metadata = ordered = None
            if isinstance(data_converted.dtype, CategoricalDtype):
                ordered = data_converted.ordered
                meta = "category"
                metadata = np.array(data_converted.categories, copy=False).ravel()

            data, dtype_name = _get_data_and_dtype_name(data_converted)

            col = klass(
                name=adj_name,
                cname=new_name,
                values=list(b_items),
                typ=typ,
                pos=j,
                kind=kind,
                tz=tz,
                ordered=ordered,
                meta=meta,
                metadata=metadata,
                dtype=dtype_name,
                data=data,
            )
            col.update_info(new_info)

            vaxes.append(col)

            j += 1

        dcs = [col.name for col in vaxes if col.is_data_indexable]

        new_table = type(self)(
            parent=self.parent,
            group=self.group,
            encoding=self.encoding,
            errors=self.errors,
            index_axes=new_index_axes,
            non_index_axes=new_non_index_axes,
            values_axes=vaxes,
            data_columns=dcs,
            info=new_info,
            nan_rep=nan_rep,
        )
        if hasattr(self, "levels"):
            # TODO: get this into constructor, only for appropriate subclass
            new_table.levels = self.levels

        new_table.validate_min_itemsize(min_itemsize)

        if validate and table_exists:
            new_table.validate(self)

        return new_table

    @staticmethod
    def _get_blocks_and_items(
        frame: DataFrame,
        table_exists: bool,
        new_non_index_axes,
        values_axes,
        data_columns,
    ):
        # Helper to clarify non-state-altering parts of _create_axes
        def get_blk_items(mgr):
            return [mgr.items.take(blk.mgr_locs) for blk in mgr.blocks]

        mgr = frame._mgr
        blocks: list[Block] = list(mgr.blocks)
        blk_items: list[Index] = get_blk_items(mgr)

        if len(data_columns):
            # TODO: prove that we only get here with axis == 1?
            #  It is the case in all extant tests, but NOT the case
            #  outside this `if len(data_columns)` check.

            axis, axis_labels = new_non_index_axes[0]
            new_labels = Index(axis_labels).difference(Index(data_columns))
            mgr = frame.reindex(new_labels, axis=axis)._mgr

            blocks = list(mgr.blocks)
            blk_items = get_blk_items(mgr)
            for c in data_columns:
                # This reindex would raise ValueError if we had a duplicate
                #  index, so we can infer that (as long as axis==1) we
                #  get a single column back, so a single block.
                mgr = frame.reindex([c], axis=axis)._mgr
                blocks.extend(mgr.blocks)
                blk_items.extend(get_blk_items(mgr))

        # reorder the blocks in the same order as the existing table if we can
        if table_exists:
            by_items = {
                tuple(b_items.tolist()): (b, b_items)
                for b, b_items in zip(blocks, blk_items)
            }
            new_blocks: list[Block] = []
            new_blk_items = []
            for ea in values_axes:
                items = tuple(ea.values)
                try:
                    b, b_items = by_items.pop(items)
                    new_blocks.append(b)
                    new_blk_items.append(b_items)
                except (IndexError, KeyError) as err:
                    jitems = ",".join([pprint_thing(item) for item in items])
                    raise ValueError(
                        f"cannot match existing table structure for [{jitems}] "
                        "on appending data"
                    ) from err
            blocks = new_blocks
            blk_items = new_blk_items

        return blocks, blk_items

    def process_axes(self, obj, selection: Selection, columns=None) -> DataFrame:
        """process axes filters"""
        # make a copy to avoid side effects
        if columns is not None:
            columns = list(columns)

        # make sure to include levels if we have them
        if columns is not None and self.is_multi_index:
            assert isinstance(self.levels, list)  # assured by is_multi_index
            for n in self.levels:
                if n not in columns:
                    columns.insert(0, n)

        # reorder by any non_index_axes & limit to the select columns
        for axis, labels in self.non_index_axes:
            obj = _reindex_axis(obj, axis, labels, columns)

            def process_filter(field, filt, op):
                for axis_name in obj._AXIS_ORDERS:
                    axis_number = obj._get_axis_number(axis_name)
                    axis_values = obj._get_axis(axis_name)
                    assert axis_number is not None

                    # see if the field is the name of an axis
                    if field == axis_name:
                        # if we have a multi-index, then need to include
                        # the levels
                        if self.is_multi_index:
                            filt = filt.union(Index(self.levels))

                        takers = op(axis_values, filt)
                        return obj.loc(axis=axis_number)[takers]

                    # this might be the name of a file IN an axis
                    elif field in axis_values:
                        # we need to filter on this dimension
                        values = ensure_index(getattr(obj, field).values)
                        filt = ensure_index(filt)

                        # hack until we support reversed dim flags
                        if isinstance(obj, DataFrame):
                            axis_number = 1 - axis_number

                        takers = op(values, filt)
                        return obj.loc(axis=axis_number)[takers]

                raise ValueError(f"cannot find the field [{field}] for filtering!")

        # apply the selection filters (but keep in the same order)
        if selection.filter is not None:
            for field, op, filt in selection.filter.format():
                obj = process_filter(field, filt, op)

        return obj

    def create_description(
        self,
        complib,
        complevel: int | None,
        fletcher32: bool,
        expectedrows: int | None,
    ) -> dict[str, Any]:
        """create the description of the table from the axes & values"""
        # provided expected rows if its passed
        if expectedrows is None:
            expectedrows = max(self.nrows_expected, 10000)

        d = {"name": "table", "expectedrows": expectedrows}

        # description from the axes & values
        d["description"] = {a.cname: a.typ for a in self.axes}

        if complib:
            if complevel is None:
                complevel = self._complevel or 9
            filters = _tables().Filters(
                complevel=complevel,
                complib=complib,
                fletcher32=fletcher32 or self._fletcher32,
            )
            d["filters"] = filters
        elif self._filters is not None:
            d["filters"] = self._filters

        return d

    def read_coordinates(
        self, where=None, start: int | None = None, stop: int | None = None
    ):
        """
        select coordinates (row numbers) from a table; return the
        coordinates object
        """
        # validate the version
        self.validate_version(where)

        # infer the data kind
        if not self.infer_axes():
            return False

        # create the selection
        selection = Selection(self, where=where, start=start, stop=stop)
        coords = selection.select_coords()
        if selection.filter is not None:
            for field, op, filt in selection.filter.format():
                data = self.read_column(
                    field, start=coords.min(), stop=coords.max() + 1
                )
                coords = coords[op(data.iloc[coords - coords.min()], filt).values]

        return Index(coords)

    def read_column(
        self,
        column: str,
        where=None,
        start: int | None = None,
        stop: int | None = None,
    ):
        """
        return a single column from the table, generally only indexables
        are interesting
        """
        # validate the version
        self.validate_version()

        # infer the data kind
        if not self.infer_axes():
            return False

        if where is not None:
            raise TypeError("read_column does not currently accept a where clause")

        # find the axes
        for a in self.axes:
            if column == a.name:
                if not a.is_data_indexable:
                    raise ValueError(
                        f"column [{column}] can not be extracted individually; "
                        "it is not data indexable"
                    )

                # column must be an indexable or a data column
                c = getattr(self.table.cols, column)
                a.set_info(self.info)
                col_values = a.convert(
                    c[start:stop],
                    nan_rep=self.nan_rep,
                    encoding=self.encoding,
                    errors=self.errors,
                )
                return Series(_set_tz(col_values[1], a.tz), name=column, copy=False)

        raise KeyError(f"column [{column}] not found in the table")


class WORMTable(Table):
    """
    a write-once read-many table: this format DOES NOT ALLOW appending to a
    table. writing is a one-time operation the data are stored in a format
    that allows for searching the data on disk
    """

    table_type = "worm"

    def read(
        self,
        where=None,
        columns=None,
        start: int | None = None,
        stop: int | None = None,
    ):
        """
        read the indices and the indexing array, calculate offset rows and return
        """
        raise NotImplementedError("WORMTable needs to implement read")

    def write(self, obj, **kwargs) -> None:
        """
        write in a format that we can search later on (but cannot append
        to): write out the indices and the values using _write_array
        (e.g. a CArray) create an indexing table so that we can search
        """
        raise NotImplementedError("WORMTable needs to implement write")


class AppendableTable(Table):
    """support the new appendable table formats"""

    table_type = "appendable"

    # error: Signature of "write" incompatible with supertype "Fixed"
    def write(  # type: ignore[override]
        self,
        obj,
        axes=None,
        append: bool = False,
        complib=None,
        complevel=None,
        fletcher32=None,
        min_itemsize=None,
        chunksize: int | None = None,
        expectedrows=None,
        dropna: bool = False,
        nan_rep=None,
        data_columns=None,
        track_times: bool = True,
    ) -> None:
        if not append and self.is_exists:
            self._handle.remove_node(self.group, "table")

        # create the axes
        table = self._create_axes(
            axes=axes,
            obj=obj,
            validate=append,
            min_itemsize=min_itemsize,
            nan_rep=nan_rep,
            data_columns=data_columns,
        )

        for a in table.axes:
            a.validate_names()

        if not table.is_exists:
            # create the table
            options = table.create_description(
                complib=complib,
                complevel=complevel,
                fletcher32=fletcher32,
                expectedrows=expectedrows,
            )

            # set the table attributes
            table.set_attrs()

            options["track_times"] = track_times

            # create the table
            table._handle.create_table(table.group, **options)

        # update my info
        table.attrs.info = table.info

        # validate the axes and set the kinds
        for a in table.axes:
            a.validate_and_set(table, append)

        # add the rows
        table.write_data(chunksize, dropna=dropna)

    def write_data(self, chunksize: int | None, dropna: bool = False) -> None:
        """
        we form the data into a 2-d including indexes,values,mask write chunk-by-chunk
        """
        names = self.dtype.names
        nrows = self.nrows_expected

        # if dropna==True, then drop ALL nan rows
        masks = []
        if dropna:
            for a in self.values_axes:
                # figure the mask: only do if we can successfully process this
                # column, otherwise ignore the mask
                mask = isna(a.data).all(axis=0)
                if isinstance(mask, np.ndarray):
                    masks.append(mask.astype("u1", copy=False))

        # consolidate masks
        if len(masks):
            mask = masks[0]
            for m in masks[1:]:
                mask = mask & m
            mask = mask.ravel()
        else:
            mask = None

        # broadcast the indexes if needed
        indexes = [a.cvalues for a in self.index_axes]
        nindexes = len(indexes)
        assert nindexes == 1, nindexes  # ensures we dont need to broadcast

        # transpose the values so first dimension is last
        # reshape the values if needed
        values = [a.take_data() for a in self.values_axes]
        values = [v.transpose(np.roll(np.arange(v.ndim), v.ndim - 1)) for v in values]
        bvalues = []
        for i, v in enumerate(values):
            new_shape = (nrows,) + self.dtype[names[nindexes + i]].shape
            bvalues.append(v.reshape(new_shape))

        # write the chunks
        if chunksize is None:
            chunksize = 100000

        rows = np.empty(min(chunksize, nrows), dtype=self.dtype)
        chunks = nrows // chunksize + 1
        for i in range(chunks):
            start_i = i * chunksize
            end_i = min((i + 1) * chunksize, nrows)
            if start_i >= end_i:
                break

            self.write_data_chunk(
                rows,
                indexes=[a[start_i:end_i] for a in indexes],
                mask=mask[start_i:end_i] if mask is not None else None,
                values=[v[start_i:end_i] for v in bvalues],
            )

    def write_data_chunk(
        self,
        rows: np.ndarray,
        indexes: list[np.ndarray],
        mask: npt.NDArray[np.bool_] | None,
        values: list[np.ndarray],
    ) -> None:
        """
        Parameters
        ----------
        rows : an empty memory space where we are putting the chunk
        indexes : an array of the indexes
        mask : an array of the masks
        values : an array of the values
        """
        # 0 len
        for v in values:
            if not np.prod(v.shape):
                return

        nrows = indexes[0].shape[0]
        if nrows != len(rows):
            rows = np.empty(nrows, dtype=self.dtype)
        names = self.dtype.names
        nindexes = len(indexes)

        # indexes
        for i, idx in enumerate(indexes):
            rows[names[i]] = idx

        # values
        for i, v in enumerate(values):
            rows[names[i + nindexes]] = v

        # mask
        if mask is not None:
            m = ~mask.ravel().astype(bool, copy=False)
            if not m.all():
                rows = rows[m]

        if len(rows):
            self.table.append(rows)
            self.table.flush()

    def delete(self, where=None, start: int | None = None, stop: int | None = None):
        # delete all rows (and return the nrows)
        if where is None or not len(where):
            if start is None and stop is None:
                nrows = self.nrows
                self._handle.remove_node(self.group, recursive=True)
            else:
                # pytables<3.0 would remove a single row with stop=None
                if stop is None:
                    stop = self.nrows
                nrows = self.table.remove_rows(start=start, stop=stop)
                self.table.flush()
            return nrows

        # infer the data kind
        if not self.infer_axes():
            return None

        # create the selection
        table = self.table
        selection = Selection(self, where, start=start, stop=stop)
        values = selection.select_coords()

        # delete the rows in reverse order
        sorted_series = Series(values, copy=False).sort_values()
        ln = len(sorted_series)

        if ln:
            # construct groups of consecutive rows
            diff = sorted_series.diff()
            groups = list(diff[diff > 1].index)

            # 1 group
            if not len(groups):
                groups = [0]

            # final element
            if groups[-1] != ln:
                groups.append(ln)

            # initial element
            if groups[0] != 0:
                groups.insert(0, 0)

            # we must remove in reverse order!
            pg = groups.pop()
            for g in reversed(groups):
                rows = sorted_series.take(range(g, pg))
                table.remove_rows(
                    start=rows[rows.index[0]], stop=rows[rows.index[-1]] + 1
                )
                pg = g

            self.table.flush()

        # return the number of rows removed
        return ln


class AppendableFrameTable(AppendableTable):
    """support the new appendable table formats"""

    pandas_kind = "frame_table"
    table_type = "appendable_frame"
    ndim = 2
    obj_type: type[DataFrame | Series] = DataFrame

    @property
    def is_transposed(self) -> bool:
        return self.index_axes[0].axis == 1

    @classmethod
    def get_object(cls, obj, transposed: bool):
        """these are written transposed"""
        if transposed:
            obj = obj.T
        return obj

    def read(
        self,
        where=None,
        columns=None,
        start: int | None = None,
        stop: int | None = None,
    ):
        # validate the version
        self.validate_version(where)

        # infer the data kind
        if not self.infer_axes():
            return None

        result = self._read_axes(where=where, start=start, stop=stop)

        info = (
            self.info.get(self.non_index_axes[0][0], {})
            if len(self.non_index_axes)
            else {}
        )

        inds = [i for i, ax in enumerate(self.axes) if ax is self.index_axes[0]]
        assert len(inds) == 1
        ind = inds[0]

        index = result[ind][0]

        frames = []
        for i, a in enumerate(self.axes):
            if a not in self.values_axes:
                continue
            index_vals, cvalues = result[i]

            # we could have a multi-index constructor here
            # ensure_index doesn't recognized our list-of-tuples here
            if info.get("type") != "MultiIndex":
                cols = Index(index_vals)
            else:
                cols = MultiIndex.from_tuples(index_vals)

            names = info.get("names")
            if names is not None:
                cols.set_names(names, inplace=True)

            if self.is_transposed:
                values = cvalues
                index_ = cols
                cols_ = Index(index, name=getattr(index, "name", None))
            else:
                values = cvalues.T
                index_ = Index(index, name=getattr(index, "name", None))
                cols_ = cols

            # if we have a DataIndexableCol, its shape will only be 1 dim
            if values.ndim == 1 and isinstance(values, np.ndarray):
                values = values.reshape((1, values.shape[0]))

            if isinstance(values, np.ndarray):
                df = DataFrame(values.T, columns=cols_, index=index_, copy=False)
            elif isinstance(values, Index):
                df = DataFrame(values, columns=cols_, index=index_)
            else:
                # Categorical
                df = DataFrame._from_arrays([values], columns=cols_, index=index_)
            if not (using_pyarrow_string_dtype() and values.dtype.kind == "O"):
                assert (df.dtypes == values.dtype).all(), (df.dtypes, values.dtype)
            if using_pyarrow_string_dtype() and is_string_array(
                values,  # type: ignore[arg-type]
                skipna=True,
            ):
                df = df.astype("string[pyarrow_numpy]")
            frames.append(df)

        if len(frames) == 1:
            df = frames[0]
        else:
            df = concat(frames, axis=1)

        selection = Selection(self, where=where, start=start, stop=stop)
        # apply the selection filters & axis orderings
        df = self.process_axes(df, selection=selection, columns=columns)
        return df


class AppendableSeriesTable(AppendableFrameTable):
    """support the new appendable table formats"""

    pandas_kind = "series_table"
    table_type = "appendable_series"
    ndim = 2
    obj_type = Series

    @property
    def is_transposed(self) -> bool:
        return False

    @classmethod
    def get_object(cls, obj, transposed: bool):
        return obj

    # error: Signature of "write" incompatible with supertype "Fixed"
    def write(self, obj, data_columns=None, **kwargs) -> None:  # type: ignore[override]
        """we are going to write this as a frame table"""
        if not isinstance(obj, DataFrame):
            name = obj.name or "values"
            obj = obj.to_frame(name)
        super().write(obj=obj, data_columns=obj.columns.tolist(), **kwargs)

    def read(
        self,
        where=None,
        columns=None,
        start: int | None = None,
        stop: int | None = None,
    ) -> Series:
        is_multi_index = self.is_multi_index
        if columns is not None and is_multi_index:
            assert isinstance(self.levels, list)  # needed for mypy
            for n in self.levels:
                if n not in columns:
                    columns.insert(0, n)
        s = super().read(where=where, columns=columns, start=start, stop=stop)
        if is_multi_index:
            s.set_index(self.levels, inplace=True)

        s = s.iloc[:, 0]

        # remove the default name
        if s.name == "values":
            s.name = None
        return s


class AppendableMultiSeriesTable(AppendableSeriesTable):
    """support the new appendable table formats"""

    pandas_kind = "series_table"
    table_type = "appendable_multiseries"

    #  error: Signature of "write" incompatible with supertype "Fixed"
    def write(self, obj, **kwargs) -> None:  # type: ignore[override]
        """we are going to write this as a frame table"""
        name = obj.name or "values"
        newobj, self.levels = self.validate_multiindex(obj)
        assert isinstance(self.levels, list)  # for mypy
        cols = list(self.levels)
        cols.append(name)
        newobj.columns = Index(cols)
        super().write(obj=newobj, **kwargs)


class GenericTable(AppendableFrameTable):
    """a table that read/writes the generic pytables table format"""

    pandas_kind = "frame_table"
    table_type = "generic_table"
    ndim = 2
    obj_type = DataFrame
    levels: list[Hashable]

    @property
    def pandas_type(self) -> str:
        return self.pandas_kind

    @property
    def storable(self):
        return getattr(self.group, "table", None) or self.group

    def get_attrs(self) -> None:
        """retrieve our attributes"""
        self.non_index_axes = []
        self.nan_rep = None
        self.levels = []

        self.index_axes = [a for a in self.indexables if a.is_an_indexable]
        self.values_axes = [a for a in self.indexables if not a.is_an_indexable]
        self.data_columns = [a.name for a in self.values_axes]

    @cache_readonly
    def indexables(self):
        """create the indexables from the table description"""
        d = self.description

        # TODO: can we get a typ for this?  AFAICT it is the only place
        #  where we aren't passing one
        # the index columns is just a simple index
        md = self.read_metadata("index")
        meta = "category" if md is not None else None
        index_col = GenericIndexCol(
            name="index", axis=0, table=self.table, meta=meta, metadata=md
        )

        _indexables: list[GenericIndexCol | GenericDataIndexableCol] = [index_col]

        for i, n in enumerate(d._v_names):
            assert isinstance(n, str)

            atom = getattr(d, n)
            md = self.read_metadata(n)
            meta = "category" if md is not None else None
            dc = GenericDataIndexableCol(
                name=n,
                pos=i,
                values=[n],
                typ=atom,
                table=self.table,
                meta=meta,
                metadata=md,
            )
            _indexables.append(dc)

        return _indexables

    # error: Signature of "write" incompatible with supertype "AppendableTable"
    def write(self, **kwargs) -> None:  # type: ignore[override]
        raise NotImplementedError("cannot write on an generic table")


class AppendableMultiFrameTable(AppendableFrameTable):
    """a frame with a multi-index"""

    table_type = "appendable_multiframe"
    obj_type = DataFrame
    ndim = 2
    _re_levels = re.compile(r"^level_\d+$")

    @property
    def table_type_short(self) -> str:
        return "appendable_multi"

    # error: Signature of "write" incompatible with supertype "Fixed"
    def write(self, obj, data_columns=None, **kwargs) -> None:  # type: ignore[override]
        if data_columns is None:
            data_columns = []
        elif data_columns is True:
            data_columns = obj.columns.tolist()
        obj, self.levels = self.validate_multiindex(obj)
        assert isinstance(self.levels, list)  # for mypy
        for n in self.levels:
            if n not in data_columns:
                data_columns.insert(0, n)
        super().write(obj=obj, data_columns=data_columns, **kwargs)

    def read(
        self,
        where=None,
        columns=None,
        start: int | None = None,
        stop: int | None = None,
    ):
        df = super().read(where=where, columns=columns, start=start, stop=stop)
        df = df.set_index(self.levels)

        # remove names for 'level_%d'
        df.index = df.index.set_names(
            [None if self._re_levels.search(name) else name for name in df.index.names]
        )

        return df


def _reindex_axis(
    obj: DataFrame, axis: AxisInt, labels: Index, other=None
) -> DataFrame:
    ax = obj._get_axis(axis)
    labels = ensure_index(labels)

    # try not to reindex even if other is provided
    # if it equals our current index
    if other is not None:
        other = ensure_index(other)
    if (other is None or labels.equals(other)) and labels.equals(ax):
        return obj

    labels = ensure_index(labels.unique())
    if other is not None:
        labels = ensure_index(other.unique()).intersection(labels, sort=False)
    if not labels.equals(ax):
        slicer: list[slice | Index] = [slice(None, None)] * obj.ndim
        slicer[axis] = labels
        obj = obj.loc[tuple(slicer)]
    return obj


# tz to/from coercion


def _get_tz(tz: tzinfo) -> str | tzinfo:
    """for a tz-aware type, return an encoded zone"""
    zone = timezones.get_timezone(tz)
    return zone


@overload
def _set_tz(
    values: np.ndarray | Index, tz: str | tzinfo, coerce: bool = False
) -> DatetimeIndex:
    ...


@overload
def _set_tz(values: np.ndarray | Index, tz: None, coerce: bool = False) -> np.ndarray:
    ...


def _set_tz(
    values: np.ndarray | Index, tz: str | tzinfo | None, coerce: bool = False
) -> np.ndarray | DatetimeIndex:
    """
    coerce the values to a DatetimeIndex if tz is set
    preserve the input shape if possible

    Parameters
    ----------
    values : ndarray or Index
    tz : str or tzinfo
    coerce : if we do not have a passed timezone, coerce to M8[ns] ndarray
    """
    if isinstance(values, DatetimeIndex):
        # If values is tzaware, the tz gets dropped in the values.ravel()
        #  call below (which returns an ndarray).  So we are only non-lossy
        #  if `tz` matches `values.tz`.
        assert values.tz is None or values.tz == tz
        if values.tz is not None:
            return values

    if tz is not None:
        if isinstance(values, DatetimeIndex):
            name = values.name
        else:
            name = None
            values = values.ravel()

        tz = _ensure_decoded(tz)
        values = DatetimeIndex(values, name=name)
        values = values.tz_localize("UTC").tz_convert(tz)
    elif coerce:
        values = np.asarray(values, dtype="M8[ns]")

    # error: Incompatible return value type (got "Union[ndarray, Index]",
    # expected "Union[ndarray, DatetimeIndex]")
    return values  # type: ignore[return-value]


def _convert_index(name: str, index: Index, encoding: str, errors: str) -> IndexCol:
    assert isinstance(name, str)

    index_name = index.name
    # error: Argument 1 to "_get_data_and_dtype_name" has incompatible type "Index";
    # expected "Union[ExtensionArray, ndarray]"
    converted, dtype_name = _get_data_and_dtype_name(index)  # type: ignore[arg-type]
    kind = _dtype_to_kind(dtype_name)
    atom = DataIndexableCol._get_atom(converted)

    if (
        lib.is_np_dtype(index.dtype, "iu")
        or needs_i8_conversion(index.dtype)
        or is_bool_dtype(index.dtype)
    ):
        # Includes Index, RangeIndex, DatetimeIndex, TimedeltaIndex, PeriodIndex,
        #  in which case "kind" is "integer", "integer", "datetime64",
        #  "timedelta64", and "integer", respectively.
        return IndexCol(
            name,
            values=converted,
            kind=kind,
            typ=atom,
            freq=getattr(index, "freq", None),
            tz=getattr(index, "tz", None),
            index_name=index_name,
        )

    if isinstance(index, MultiIndex):
        raise TypeError("MultiIndex not supported here!")

    inferred_type = lib.infer_dtype(index, skipna=False)
    # we won't get inferred_type of "datetime64" or "timedelta64" as these
    #  would go through the DatetimeIndex/TimedeltaIndex paths above

    values = np.asarray(index)

    if inferred_type == "date":
        converted = np.asarray([v.toordinal() for v in values], dtype=np.int32)
        return IndexCol(
            name, converted, "date", _tables().Time32Col(), index_name=index_name
        )
    elif inferred_type == "string":
        converted = _convert_string_array(values, encoding, errors)
        itemsize = converted.dtype.itemsize
        return IndexCol(
            name,
            converted,
            "string",
            _tables().StringCol(itemsize),
            index_name=index_name,
        )

    elif inferred_type in ["integer", "floating"]:
        return IndexCol(
            name, values=converted, kind=kind, typ=atom, index_name=index_name
        )
    else:
        assert isinstance(converted, np.ndarray) and converted.dtype == object
        assert kind == "object", kind
        atom = _tables().ObjectAtom()
        return IndexCol(name, converted, kind, atom, index_name=index_name)


def _unconvert_index(data, kind: str, encoding: str, errors: str) -> np.ndarray | Index:
    index: Index | np.ndarray

    if kind.startswith("datetime64"):
        if kind == "datetime64":
            # created before we stored resolution information
            index = DatetimeIndex(data)
        else:
            index = DatetimeIndex(data.view(kind))
    elif kind == "timedelta64":
        index = TimedeltaIndex(data)
    elif kind == "date":
        try:
            index = np.asarray([date.fromordinal(v) for v in data], dtype=object)
        except ValueError:
            index = np.asarray([date.fromtimestamp(v) for v in data], dtype=object)
    elif kind in ("integer", "float", "bool"):
        index = np.asarray(data)
    elif kind in ("string"):
        index = _unconvert_string_array(
            data, nan_rep=None, encoding=encoding, errors=errors
        )
    elif kind == "object":
        index = np.asarray(data[0])
    else:  # pragma: no cover
        raise ValueError(f"unrecognized index type {kind}")
    return index


def _maybe_convert_for_string_atom(
    name: str,
    bvalues: ArrayLike,
    existing_col,
    min_itemsize,
    nan_rep,
    encoding,
    errors,
    columns: list[str],
):
    if bvalues.dtype != object:
        return bvalues

    bvalues = cast(np.ndarray, bvalues)

    dtype_name = bvalues.dtype.name
    inferred_type = lib.infer_dtype(bvalues, skipna=False)

    if inferred_type == "date":
        raise TypeError("[date] is not implemented as a table column")
    if inferred_type == "datetime":
        # after GH#8260
        # this only would be hit for a multi-timezone dtype which is an error
        raise TypeError(
            "too many timezones in this block, create separate data columns"
        )

    if not (inferred_type == "string" or dtype_name == "object"):
        return bvalues

    mask = isna(bvalues)
    data = bvalues.copy()
    data[mask] = nan_rep

    # see if we have a valid string type
    inferred_type = lib.infer_dtype(data, skipna=False)
    if inferred_type != "string":
        # we cannot serialize this data, so report an exception on a column
        # by column basis

        # expected behaviour:
        # search block for a non-string object column by column
        for i in range(data.shape[0]):
            col = data[i]
            inferred_type = lib.infer_dtype(col, skipna=False)
            if inferred_type != "string":
                error_column_label = columns[i] if len(columns) > i else f"No.{i}"
                raise TypeError(
                    f"Cannot serialize the column [{error_column_label}]\n"
                    f"because its data contents are not [string] but "
                    f"[{inferred_type}] object dtype"
                )

    # itemsize is the maximum length of a string (along any dimension)

    data_converted = _convert_string_array(data, encoding, errors).reshape(data.shape)
    itemsize = data_converted.itemsize

    # specified min_itemsize?
    if isinstance(min_itemsize, dict):
        min_itemsize = int(min_itemsize.get(name) or min_itemsize.get("values") or 0)
    itemsize = max(min_itemsize or 0, itemsize)

    # check for column in the values conflicts
    if existing_col is not None:
        eci = existing_col.validate_col(itemsize)
        if eci is not None and eci > itemsize:
            itemsize = eci

    data_converted = data_converted.astype(f"|S{itemsize}", copy=False)
    return data_converted


def _convert_string_array(data: np.ndarray, encoding: str, errors: str) -> np.ndarray:
    """
    Take a string-like that is object dtype and coerce to a fixed size string type.

    Parameters
    ----------
    data : np.ndarray[object]
    encoding : str
    errors : str
        Handler for encoding errors.

    Returns
    -------
    np.ndarray[fixed-length-string]
    """
    # encode if needed
    if len(data):
        data = (
            Series(data.ravel(), copy=False)
            .str.encode(encoding, errors)
            ._values.reshape(data.shape)
        )

    # create the sized dtype
    ensured = ensure_object(data.ravel())
    itemsize = max(1, libwriters.max_len_string_array(ensured))

    data = np.asarray(data, dtype=f"S{itemsize}")
    return data


def _unconvert_string_array(
    data: np.ndarray, nan_rep, encoding: str, errors: str
) -> np.ndarray:
    """
    Inverse of _convert_string_array.

    Parameters
    ----------
    data : np.ndarray[fixed-length-string]
    nan_rep : the storage repr of NaN
    encoding : str
    errors : str
        Handler for encoding errors.

    Returns
    -------
    np.ndarray[object]
        Decoded data.
    """
    shape = data.shape
    data = np.asarray(data.ravel(), dtype=object)

    if len(data):
        itemsize = libwriters.max_len_string_array(ensure_object(data))
        dtype = f"U{itemsize}"

        if isinstance(data[0], bytes):
            data = Series(data, copy=False).str.decode(encoding, errors=errors)._values
        else:
            data = data.astype(dtype, copy=False).astype(object, copy=False)

    if nan_rep is None:
        nan_rep = "nan"

    libwriters.string_array_replace_from_nan_rep(data, nan_rep)
    return data.reshape(shape)


def _maybe_convert(values: np.ndarray, val_kind: str, encoding: str, errors: str):
    assert isinstance(val_kind, str), type(val_kind)
    if _need_convert(val_kind):
        conv = _get_converter(val_kind, encoding, errors)
        values = conv(values)
    return values


def _get_converter(kind: str, encoding: str, errors: str):
    if kind == "datetime64":
        return lambda x: np.asarray(x, dtype="M8[ns]")
    elif "datetime64" in kind:
        return lambda x: np.asarray(x, dtype=kind)
    elif kind == "string":
        return lambda x: _unconvert_string_array(
            x, nan_rep=None, encoding=encoding, errors=errors
        )
    else:  # pragma: no cover
        raise ValueError(f"invalid kind {kind}")


def _need_convert(kind: str) -> bool:
    if kind in ("datetime64", "string") or "datetime64" in kind:
        return True
    return False


def _maybe_adjust_name(name: str, version: Sequence[int]) -> str:
    """
    Prior to 0.10.1, we named values blocks like: values_block_0 an the
    name values_0, adjust the given name if necessary.

    Parameters
    ----------
    name : str
    version : Tuple[int, int, int]

    Returns
    -------
    str
    """
    if isinstance(version, str) or len(version) < 3:
        raise ValueError("Version is incorrect, expected sequence of 3 integers.")

    if version[0] == 0 and version[1] <= 10 and version[2] == 0:
        m = re.search(r"values_block_(\d+)", name)
        if m:
            grp = m.groups()[0]
            name = f"values_{grp}"
    return name


def _dtype_to_kind(dtype_str: str) -> str:
    """
    Find the "kind" string describing the given dtype name.
    """
    dtype_str = _ensure_decoded(dtype_str)

    if dtype_str.startswith(("string", "bytes")):
        kind = "string"
    elif dtype_str.startswith("float"):
        kind = "float"
    elif dtype_str.startswith("complex"):
        kind = "complex"
    elif dtype_str.startswith(("int", "uint")):
        kind = "integer"
    elif dtype_str.startswith("datetime64"):
        kind = dtype_str
    elif dtype_str.startswith("timedelta"):
        kind = "timedelta64"
    elif dtype_str.startswith("bool"):
        kind = "bool"
    elif dtype_str.startswith("category"):
        kind = "category"
    elif dtype_str.startswith("period"):
        # We store the `freq` attr so we can restore from integers
        kind = "integer"
    elif dtype_str == "object":
        kind = "object"
    else:
        raise ValueError(f"cannot interpret dtype of [{dtype_str}]")

    return kind


def _get_data_and_dtype_name(data: ArrayLike):
    """
    Convert the passed data into a storable form and a dtype string.
    """
    if isinstance(data, Categorical):
        data = data.codes

    if isinstance(data.dtype, DatetimeTZDtype):
        # For datetime64tz we need to drop the TZ in tests TODO: why?
        dtype_name = f"datetime64[{data.dtype.unit}]"
    else:
        dtype_name = data.dtype.name

    if data.dtype.kind in "mM":
        data = np.asarray(data.view("i8"))
        # TODO: we used to reshape for the dt64tz case, but no longer
        #  doing that doesn't seem to break anything.  why?

    elif isinstance(data, PeriodIndex):
        data = data.asi8

    data = np.asarray(data)
    return data, dtype_name


class Selection:
    """
    Carries out a selection operation on a tables.Table object.

    Parameters
    ----------
    table : a Table object
    where : list of Terms (or convertible to)
    start, stop: indices to start and/or stop selection

    """

    def __init__(
        self,
        table: Table,
        where=None,
        start: int | None = None,
        stop: int | None = None,
    ) -> None:
        self.table = table
        self.where = where
        self.start = start
        self.stop = stop
        self.condition = None
        self.filter = None
        self.terms = None
        self.coordinates = None

        if is_list_like(where):
            # see if we have a passed coordinate like
            with suppress(ValueError):
                inferred = lib.infer_dtype(where, skipna=False)
                if inferred in ("integer", "boolean"):
                    where = np.asarray(where)
                    if where.dtype == np.bool_:
                        start, stop = self.start, self.stop
                        if start is None:
                            start = 0
                        if stop is None:
                            stop = self.table.nrows
                        self.coordinates = np.arange(start, stop)[where]
                    elif issubclass(where.dtype.type, np.integer):
                        if (self.start is not None and (where < self.start).any()) or (
                            self.stop is not None and (where >= self.stop).any()
                        ):
                            raise ValueError(
                                "where must have index locations >= start and < stop"
                            )
                        self.coordinates = where

        if self.coordinates is None:
            self.terms = self.generate(where)

            # create the numexpr & the filter
            if self.terms is not None:
                self.condition, self.filter = self.terms.evaluate()

    def generate(self, where):
        """where can be a : dict,list,tuple,string"""
        if where is None:
            return None

        q = self.table.queryables()
        try:
            return PyTablesExpr(where, queryables=q, encoding=self.table.encoding)
        except NameError as err:
            # raise a nice message, suggesting that the user should use
            # data_columns
            qkeys = ",".join(q.keys())
            msg = dedent(
                f"""\
                The passed where expression: {where}
                            contains an invalid variable reference
                            all of the variable references must be a reference to
                            an axis (e.g. 'index' or 'columns'), or a data_column
                            The currently defined references are: {qkeys}
                """
            )
            raise ValueError(msg) from err

    def select(self):
        """
        generate the selection
        """
        if self.condition is not None:
            return self.table.table.read_where(
                self.condition.format(), start=self.start, stop=self.stop
            )
        elif self.coordinates is not None:
            return self.table.table.read_coordinates(self.coordinates)
        return self.table.table.read(start=self.start, stop=self.stop)

    def select_coords(self):
        """
        generate the selection
        """
        start, stop = self.start, self.stop
        nrows = self.table.nrows
        if start is None:
            start = 0
        elif start < 0:
            start += nrows
        if stop is None:
            stop = nrows
        elif stop < 0:
            stop += nrows

        if self.condition is not None:
            return self.table.table.get_where_list(
                self.condition.format(), start=start, stop=stop, sort=True
            )
        elif self.coordinates is not None:
            return self.coordinates

        return np.arange(start, stop)<|MERGE_RESOLUTION|>--- conflicted
+++ resolved
@@ -3293,18 +3293,8 @@
             dfs.append(df)
 
         if len(dfs) > 0:
-<<<<<<< HEAD
-            out = concat(dfs, axis=1, copy=True)
-            if using_copy_on_write():
-                # with CoW, concat ignores the copy keyword. Here, we still want
-                # to copy to enforce optimized column-major layout
-                out = out.copy()
-            out = out.reindex(columns=items)
-            return out
-=======
             out = concat(dfs, axis=1).copy()
-            return out.reindex(columns=items, copy=False)
->>>>>>> dfb3f6c3
+            return out.reindex(columns=items)
 
         return DataFrame(columns=axes[0], index=axes[1])
 
