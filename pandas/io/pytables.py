"""
High level interface to PyTables for reading and writing pandas data structures
to disk
"""

import copy
from datetime import date, tzinfo
import itertools
import os
import re
from typing import (
    TYPE_CHECKING,
    Any,
    Dict,
    Hashable,
    List,
    Optional,
    Tuple,
    Type,
    Union,
)
import warnings

import numpy as np

from pandas._config import config, get_option

from pandas._libs import lib, writers as libwriters
from pandas._libs.tslibs import timezones
from pandas.compat._optional import import_optional_dependency
from pandas.errors import PerformanceWarning
from pandas.util._decorators import cache_readonly

from pandas.core.dtypes.common import (
    ensure_object,
    is_categorical_dtype,
    is_datetime64_dtype,
    is_datetime64tz_dtype,
    is_extension_array_dtype,
    is_list_like,
    is_timedelta64_dtype,
)
from pandas.core.dtypes.generic import ABCExtensionArray
from pandas.core.dtypes.missing import array_equivalent

from pandas import (
    DataFrame,
    DatetimeIndex,
    Index,
    Int64Index,
    MultiIndex,
    PeriodIndex,
    Series,
    TimedeltaIndex,
    concat,
    isna,
)
from pandas._typing import ArrayLike, FrameOrSeries
from pandas.core.arrays.categorical import Categorical
import pandas.core.common as com
from pandas.core.computation.pytables import PyTablesExpr, maybe_expression
from pandas.core.index import ensure_index

from pandas.io.common import _stringify_path
from pandas.io.formats.printing import adjoin, pprint_thing

if TYPE_CHECKING:
    from tables import File, Node  # noqa:F401


# versioning attribute
_version = "0.15.2"

# encoding
_default_encoding = "UTF-8"


def _ensure_decoded(s):
    """ if we have bytes, decode them to unicode """
    if isinstance(s, np.bytes_):
        s = s.decode("UTF-8")
    return s


def _ensure_encoding(encoding):
    # set the encoding if we need
    if encoding is None:
        encoding = _default_encoding

    return encoding


def _ensure_str(name):
    """
    Ensure that an index / column name is a str (python 3); otherwise they
    may be np.string dtype. Non-string dtypes are passed through unchanged.

    https://github.com/pandas-dev/pandas/issues/13492
    """
    if isinstance(name, str):
        name = str(name)
    return name


Term = PyTablesExpr


def _ensure_term(where, scope_level: int):
    """
    ensure that the where is a Term or a list of Term
    this makes sure that we are capturing the scope of variables
    that are passed
    create the terms here with a frame_level=2 (we are 2 levels down)
    """

    # only consider list/tuple here as an ndarray is automatically a coordinate
    # list
    level = scope_level + 1
    if isinstance(where, (list, tuple)):
        wlist = []
        for w in filter(lambda x: x is not None, where):
            if not maybe_expression(w):
                wlist.append(w)
            else:
                wlist.append(Term(w, scope_level=level))
        where = wlist
    elif maybe_expression(where):
        where = Term(where, scope_level=level)
    return where if where is None or len(where) else None


class PossibleDataLossError(Exception):
    pass


class ClosedFileError(Exception):
    pass


class IncompatibilityWarning(Warning):
    pass


incompatibility_doc = """
where criteria is being ignored as this version [%s] is too old (or
not-defined), read the file in and write it out to a new file to upgrade (with
the copy_to method)
"""


class AttributeConflictWarning(Warning):
    pass


attribute_conflict_doc = """
the [%s] attribute of the existing index is [%s] which conflicts with the new
[%s], resetting the attribute to None
"""


class DuplicateWarning(Warning):
    pass


duplicate_doc = """
duplicate entries in table, taking most recently appended
"""

performance_doc = """
your performance may suffer as PyTables will pickle object types that it cannot
map directly to c-types [inferred_type->%s,key->%s] [items->%s]
"""

# formats
_FORMAT_MAP = {"f": "fixed", "fixed": "fixed", "t": "table", "table": "table"}

format_deprecate_doc = """
the table keyword has been deprecated
use the format='fixed(f)|table(t)' keyword instead
  fixed(f) : specifies the Fixed format
             and is the default for put operations
  table(t) : specifies the Table format
             and is the default for append operations
"""

# storer class map
_STORER_MAP = {
    "series": "SeriesFixed",
    "frame": "FrameFixed",
}

# table class map
_TABLE_MAP = {
    "generic_table": "GenericTable",
    "appendable_series": "AppendableSeriesTable",
    "appendable_multiseries": "AppendableMultiSeriesTable",
    "appendable_frame": "AppendableFrameTable",
    "appendable_multiframe": "AppendableMultiFrameTable",
    "worm": "WORMTable",
}

# axes map
_AXES_MAP = {DataFrame: [0]}

# register our configuration options
dropna_doc = """
: boolean
    drop ALL nan rows when appending to a table
"""
format_doc = """
: format
    default format writing format, if None, then
    put will default to 'fixed' and append will default to 'table'
"""

with config.config_prefix("io.hdf"):
    config.register_option("dropna_table", False, dropna_doc, validator=config.is_bool)
    config.register_option(
        "default_format",
        None,
        format_doc,
        validator=config.is_one_of_factory(["fixed", "table", None]),
    )

# oh the troubles to reduce import time
_table_mod = None
_table_file_open_policy_is_strict = False


def _tables():
    global _table_mod
    global _table_file_open_policy_is_strict
    if _table_mod is None:
        import tables

        _table_mod = tables

        # set the file open policy
        # return the file open policy; this changes as of pytables 3.1
        # depending on the HDF5 version
        try:
            _table_file_open_policy_is_strict = (
                tables.file._FILE_OPEN_POLICY == "strict"
            )
        except AttributeError:
            pass

    return _table_mod


# interface to/from ###


def to_hdf(
    path_or_buf,
    key: str,
    value: FrameOrSeries,
    mode: str = "a",
    complevel: Optional[int] = None,
    complib: Optional[str] = None,
    append: bool = False,
    format: Optional[str] = None,
    index: bool = True,
    min_itemsize: Optional[Union[int, Dict[str, int]]] = None,
    nan_rep=None,
    dropna: Optional[bool] = None,
    data_columns: Optional[List[str]] = None,
    errors: str = "strict",
    encoding: str = "UTF-8",
):
    """ store this object, close it if we opened it """

    if append:
        f = lambda store: store.append(
            key,
            value,
            format=format,
            index=index,
            min_itemsize=min_itemsize,
            nan_rep=nan_rep,
            dropna=dropna,
            data_columns=data_columns,
            errors=errors,
            encoding=encoding,
        )
    else:
        # NB: dropna is not passed to `put`
        f = lambda store: store.put(
            key,
            value,
            format=format,
            index=index,
            min_itemsize=min_itemsize,
            nan_rep=nan_rep,
            data_columns=data_columns,
            errors=errors,
            encoding=encoding,
        )

    path_or_buf = _stringify_path(path_or_buf)
    if isinstance(path_or_buf, str):
        with HDFStore(
            path_or_buf, mode=mode, complevel=complevel, complib=complib
        ) as store:
            f(store)
    else:
        f(path_or_buf)


def read_hdf(
    path_or_buf,
    key=None,
    mode: str = "r",
    errors: str = "strict",
    where=None,
    start: Optional[int] = None,
    stop: Optional[int] = None,
    columns=None,
    iterator=False,
    chunksize: Optional[int] = None,
    **kwargs,
):
    """
    Read from the store, close it if we opened it.

    Retrieve pandas object stored in file, optionally based on where
    criteria

    Parameters
    ----------
    path_or_buf : str, path object, pandas.HDFStore or file-like object
        Any valid string path is acceptable. The string could be a URL. Valid
        URL schemes include http, ftp, s3, and file. For file URLs, a host is
        expected. A local file could be: ``file://localhost/path/to/table.h5``.

        If you want to pass in a path object, pandas accepts any
        ``os.PathLike``.

        Alternatively, pandas accepts an open :class:`pandas.HDFStore` object.

        By file-like object, we refer to objects with a ``read()`` method,
        such as a file handler (e.g. via builtin ``open`` function)
        or ``StringIO``.

        .. versionadded:: 0.21.0 support for __fspath__ protocol.

    key : object, optional
        The group identifier in the store. Can be omitted if the HDF file
        contains a single pandas object.
    mode : {'r', 'r+', 'a'}, default 'r'
        Mode to use when opening the file. Ignored if path_or_buf is a
        :class:`pandas.HDFStore`. Default is 'r'.
    where : list, optional
        A list of Term (or convertible) objects.
    start : int, optional
        Row number to start selection.
    stop  : int, optional
        Row number to stop selection.
    columns : list, optional
        A list of columns names to return.
    iterator : bool, optional
        Return an iterator object.
    chunksize : int, optional
        Number of rows to include in an iteration when using an iterator.
    errors : str, default 'strict'
        Specifies how encoding and decoding errors are to be handled.
        See the errors argument for :func:`open` for a full list
        of options.
    **kwargs
        Additional keyword arguments passed to HDFStore.

    Returns
    -------
    item : object
        The selected object. Return type depends on the object stored.

    See Also
    --------
    DataFrame.to_hdf : Write a HDF file from a DataFrame.
    HDFStore : Low-level access to HDF files.

    Examples
    --------
    >>> df = pd.DataFrame([[1, 1.0, 'a']], columns=['x', 'y', 'z'])
    >>> df.to_hdf('./store.h5', 'data')
    >>> reread = pd.read_hdf('./store.h5')
    """

    if mode not in ["r", "r+", "a"]:
        raise ValueError(
            f"mode {mode} is not allowed while performing a read. "
            f"Allowed modes are r, r+ and a."
        )
    # grab the scope
    if where is not None:
        where = _ensure_term(where, scope_level=1)

    if isinstance(path_or_buf, HDFStore):
        if not path_or_buf.is_open:
            raise IOError("The HDFStore must be open for reading.")

        store = path_or_buf
        auto_close = False
    else:
        path_or_buf = _stringify_path(path_or_buf)
        if not isinstance(path_or_buf, str):
            raise NotImplementedError(
                "Support for generic buffers has not been implemented."
            )
        try:
            exists = os.path.exists(path_or_buf)

        # if filepath is too long
        except (TypeError, ValueError):
            exists = False

        if not exists:
            raise FileNotFoundError(f"File {path_or_buf} does not exist")

        store = HDFStore(path_or_buf, mode=mode, errors=errors, **kwargs)
        # can't auto open/close if we are using an iterator
        # so delegate to the iterator
        auto_close = True

    try:
        if key is None:
            groups = store.groups()
            if len(groups) == 0:
                raise ValueError("No dataset in HDF5 file.")
            candidate_only_group = groups[0]

            # For the HDF file to have only one dataset, all other groups
            # should then be metadata groups for that candidate group. (This
            # assumes that the groups() method enumerates parent groups
            # before their children.)
            for group_to_check in groups[1:]:
                if not _is_metadata_of(group_to_check, candidate_only_group):
                    raise ValueError(
                        "key must be provided when HDF5 file "
                        "contains multiple datasets."
                    )
            key = candidate_only_group._v_pathname
        return store.select(
            key,
            where=where,
            start=start,
            stop=stop,
            columns=columns,
            iterator=iterator,
            chunksize=chunksize,
            auto_close=auto_close,
        )
    except (ValueError, TypeError, KeyError):
        if not isinstance(path_or_buf, HDFStore):
            # if there is an error, close the store if we opened it.
            try:
                store.close()
            except AttributeError:
                pass

        raise


def _is_metadata_of(group: "Node", parent_group: "Node") -> bool:
    """Check if a given group is a metadata group for a given parent_group."""
    if group._v_depth <= parent_group._v_depth:
        return False

    current = group
    while current._v_depth > 1:
        parent = current._v_parent
        if parent == parent_group and current._v_name == "meta":
            return True
        current = current._v_parent
    return False


class HDFStore:
    """
    Dict-like IO interface for storing pandas objects in PyTables.

    Either Fixed or Table format.

    Parameters
    ----------
    path : string
        File path to HDF5 file
    mode : {'a', 'w', 'r', 'r+'}, default 'a'

        ``'r'``
            Read-only; no data can be modified.
        ``'w'``
            Write; a new file is created (an existing file with the same
            name would be deleted).
        ``'a'``
            Append; an existing file is opened for reading and writing,
            and if the file does not exist it is created.
        ``'r+'``
            It is similar to ``'a'``, but the file must already exist.
    complevel : int, 0-9, default None
            Specifies a compression level for data.
            A value of 0 or None disables compression.
    complib : {'zlib', 'lzo', 'bzip2', 'blosc'}, default 'zlib'
            Specifies the compression library to be used.
            As of v0.20.2 these additional compressors for Blosc are supported
            (default if no compressor specified: 'blosc:blosclz'):
            {'blosc:blosclz', 'blosc:lz4', 'blosc:lz4hc', 'blosc:snappy',
             'blosc:zlib', 'blosc:zstd'}.
            Specifying a compression library which is not available issues
            a ValueError.
    fletcher32 : bool, default False
            If applying compression use the fletcher32 checksum

    Examples
    --------
    >>> bar = pd.DataFrame(np.random.randn(10, 4))
    >>> store = pd.HDFStore('test.h5')
    >>> store['foo'] = bar   # write to HDF5
    >>> bar = store['foo']   # retrieve
    >>> store.close()
    """

    _handle: Optional["File"]
    _mode: str
    _complevel: int
    _fletcher32: bool

    def __init__(
        self,
        path,
        mode: str = "a",
        complevel: Optional[int] = None,
        complib=None,
        fletcher32: bool = False,
        **kwargs,
    ):

        if "format" in kwargs:
            raise ValueError("format is not a defined argument for HDFStore")

        tables = import_optional_dependency("tables")

        if complib is not None and complib not in tables.filters.all_complibs:
            raise ValueError(
                f"complib only supports {tables.filters.all_complibs} compression."
            )

        if complib is None and complevel is not None:
            complib = tables.filters.default_complib

        self._path = _stringify_path(path)
        if mode is None:
            mode = "a"
        self._mode = mode
        self._handle = None
        self._complevel = complevel if complevel else 0
        self._complib = complib
        self._fletcher32 = fletcher32
        self._filters = None
        self.open(mode=mode, **kwargs)

    def __fspath__(self):
        return self._path

    @property
    def root(self):
        """ return the root node """
        self._check_if_open()
        return self._handle.root

    @property
    def filename(self):
        return self._path

    def __getitem__(self, key: str):
        return self.get(key)

    def __setitem__(self, key: str, value):
        self.put(key, value)

    def __delitem__(self, key: str):
        return self.remove(key)

    def __getattr__(self, name: str):
        """ allow attribute access to get stores """
        try:
            return self.get(name)
        except (KeyError, ClosedFileError):
            pass
        raise AttributeError(
            f"'{type(self).__name__}' object has no attribute '{name}'"
        )

    def __contains__(self, key: str) -> bool:
        """ check for existence of this key
              can match the exact pathname or the pathnm w/o the leading '/'
              """
        node = self.get_node(key)
        if node is not None:
            name = node._v_pathname
            if name == key or name[1:] == key:
                return True
        return False

    def __len__(self) -> int:
        return len(self.groups())

    def __repr__(self) -> str:
        pstr = pprint_thing(self._path)
        return f"{type(self)}\nFile path: {pstr}\n"

    def __enter__(self):
        return self

    def __exit__(self, exc_type, exc_value, traceback):
        self.close()

    def keys(self) -> List[str]:
        """
        Return a list of keys corresponding to objects stored in HDFStore.

        Returns
        -------
        list
            List of ABSOLUTE path-names (e.g. have the leading '/').
        """
        return [n._v_pathname for n in self.groups()]

    def __iter__(self):
        return iter(self.keys())

    def items(self):
        """
        iterate on key->group
        """
        for g in self.groups():
            yield g._v_pathname, g

    iteritems = items

    def open(self, mode: str = "a", **kwargs):
        """
        Open the file in the specified mode

        Parameters
        ----------
        mode : {'a', 'w', 'r', 'r+'}, default 'a'
            See HDFStore docstring or tables.open_file for info about modes
        """
        tables = _tables()

        if self._mode != mode:

            # if we are changing a write mode to read, ok
            if self._mode in ["a", "w"] and mode in ["r", "r+"]:
                pass
            elif mode in ["w"]:

                # this would truncate, raise here
                if self.is_open:
                    raise PossibleDataLossError(
                        f"Re-opening the file [{self._path}] with mode [{self._mode}] "
                        "will delete the current file!"
                    )

            self._mode = mode

        # close and reopen the handle
        if self.is_open:
            self.close()

        if self._complevel and self._complevel > 0:
            self._filters = _tables().Filters(
                self._complevel, self._complib, fletcher32=self._fletcher32
            )

        try:
            self._handle = tables.open_file(self._path, self._mode, **kwargs)
        except IOError as err:  # pragma: no cover
            if "can not be written" in str(err):
                print(f"Opening {self._path} in read-only mode")
                self._handle = tables.open_file(self._path, "r", **kwargs)
            else:
                raise

        except ValueError as err:

            # trap PyTables >= 3.1 FILE_OPEN_POLICY exception
            # to provide an updated message
            if "FILE_OPEN_POLICY" in str(err):
                hdf_version = tables.get_hdf5_version()
                err = ValueError(
                    f"PyTables [{tables.__version__}] no longer supports "
                    "opening multiple files\n"
                    "even in read-only mode on this HDF5 version "
                    f"[{hdf_version}]. You can accept this\n"
                    "and not open the same file multiple times at once,\n"
                    "upgrade the HDF5 version, or downgrade to PyTables 3.0.0 "
                    "which allows\n"
                    "files to be opened multiple times at once\n"
                )

            raise err

        except Exception as err:

            # trying to read from a non-existent file causes an error which
            # is not part of IOError, make it one
            if self._mode == "r" and "Unable to open/create file" in str(err):
                raise IOError(str(err))
            raise

    def close(self):
        """
        Close the PyTables file handle
        """
        if self._handle is not None:
            self._handle.close()
        self._handle = None

    @property
    def is_open(self) -> bool:
        """
        return a boolean indicating whether the file is open
        """
        if self._handle is None:
            return False
        return bool(self._handle.isopen)

    def flush(self, fsync: bool = False):
        """
        Force all buffered modifications to be written to disk.

        Parameters
        ----------
        fsync : bool (default False)
          call ``os.fsync()`` on the file handle to force writing to disk.

        Notes
        -----
        Without ``fsync=True``, flushing may not guarantee that the OS writes
        to disk. With fsync, the operation will block until the OS claims the
        file has been written; however, other caching layers may still
        interfere.
        """
        if self._handle is not None:
            self._handle.flush()
            if fsync:
                try:
                    os.fsync(self._handle.fileno())
                except OSError:
                    pass

    def get(self, key: str):
        """
        Retrieve pandas object stored in file.

        Parameters
        ----------
        key : str

        Returns
        -------
        object
            Same type as object stored in file.
        """
        group = self.get_node(key)
        if group is None:
            raise KeyError(f"No object named {key} in the file")
        return self._read_group(group)

    def select(
        self,
        key: str,
        where=None,
        start=None,
        stop=None,
        columns=None,
        iterator=False,
        chunksize=None,
        auto_close: bool = False,
    ):
        """
        Retrieve pandas object stored in file, optionally based on where criteria.

        Parameters
        ----------
        key : str
                Object being retrieved from file.
        where : list, default None
                List of Term (or convertible) objects, optional.
        start : int, default None
                Row number to start selection.
        stop : int, default None
                Row number to stop selection.
        columns : list, default None
                A list of columns that if not None, will limit the return columns.
        iterator : bool, default False
                Returns an iterator.
        chunksize : int, default None
                Number or rows to include in iteration, return an iterator.
        auto_close : bool, default False
            Should automatically close the store when finished.

        Returns
        -------
        object
            Retrieved object from file.
        """
        group = self.get_node(key)
        if group is None:
            raise KeyError(f"No object named {key} in the file")

        # create the storer and axes
        where = _ensure_term(where, scope_level=1)
        s = self._create_storer(group)
        s.infer_axes()

        # function to call on iteration
        def func(_start, _stop, _where):
            return s.read(start=_start, stop=_stop, where=_where, columns=columns)

        # create the iterator
        it = TableIterator(
            self,
            s,
            func,
            where=where,
            nrows=s.nrows,
            start=start,
            stop=stop,
            iterator=iterator,
            chunksize=chunksize,
            auto_close=auto_close,
        )

        return it.get_result()

    def select_as_coordinates(
        self,
        key: str,
        where=None,
        start: Optional[int] = None,
        stop: Optional[int] = None,
    ):
        """
        return the selection as an Index

        Parameters
        ----------
        key : str
        where : list of Term (or convertible) objects, optional
        start : integer (defaults to None), row number to start selection
        stop  : integer (defaults to None), row number to stop selection
        """
        where = _ensure_term(where, scope_level=1)
        tbl = self.get_storer(key)
        if not isinstance(tbl, Table):
            raise TypeError("can only read_coordinates with a table")
        return tbl.read_coordinates(where=where, start=start, stop=stop)

    def select_column(
        self,
        key: str,
        column: str,
        start: Optional[int] = None,
        stop: Optional[int] = None,
    ):
        """
        return a single column from the table. This is generally only useful to
        select an indexable

        Parameters
        ----------
        key : str
        column : str
            The column of interest.
        start : int or None, default None
        stop : int or None, default None

        Raises
        ------
        raises KeyError if the column is not found (or key is not a valid
            store)
        raises ValueError if the column can not be extracted individually (it
            is part of a data block)

        """
        tbl = self.get_storer(key)
        if not isinstance(tbl, Table):
            raise TypeError("can only read_column with a table")
        return tbl.read_column(column=column, start=start, stop=stop)

    def select_as_multiple(
        self,
        keys,
        where=None,
        selector=None,
        columns=None,
        start=None,
        stop=None,
        iterator=False,
        chunksize=None,
        auto_close: bool = False,
    ):
        """
        Retrieve pandas objects from multiple tables.

        Parameters
        ----------
        keys : a list of the tables
        selector : the table to apply the where criteria (defaults to keys[0]
            if not supplied)
        columns : the columns I want back
        start : integer (defaults to None), row number to start selection
        stop  : integer (defaults to None), row number to stop selection
        iterator : boolean, return an iterator, default False
        chunksize : nrows to include in iteration, return an iterator
        auto_close : bool, default False
            Should automatically close the store when finished.

        Raises
        ------
        raises KeyError if keys or selector is not found or keys is empty
        raises TypeError if keys is not a list or tuple
        raises ValueError if the tables are not ALL THE SAME DIMENSIONS
        """

        # default to single select
        where = _ensure_term(where, scope_level=1)
        if isinstance(keys, (list, tuple)) and len(keys) == 1:
            keys = keys[0]
        if isinstance(keys, str):
            return self.select(
                key=keys,
                where=where,
                columns=columns,
                start=start,
                stop=stop,
                iterator=iterator,
                chunksize=chunksize,
                auto_close=auto_close,
            )

        if not isinstance(keys, (list, tuple)):
            raise TypeError("keys must be a list/tuple")

        if not len(keys):
            raise ValueError("keys must have a non-zero length")

        if selector is None:
            selector = keys[0]

        # collect the tables
        tbls = [self.get_storer(k) for k in keys]
        s = self.get_storer(selector)

        # validate rows
        nrows = None
        for t, k in itertools.chain([(s, selector)], zip(tbls, keys)):
            if t is None:
                raise KeyError(f"Invalid table [{k}]")
            if not t.is_table:
                raise TypeError(
                    f"object [{t.pathname}] is not a table, and cannot be used in all "
                    "select as multiple"
                )

            if nrows is None:
                nrows = t.nrows
            elif t.nrows != nrows:
                raise ValueError("all tables must have exactly the same nrows!")

        # The isinstance checks here are redundant with the check above,
        #  but necessary for mypy; see GH#29757
        _tbls = [x for x in tbls if isinstance(x, Table)]

        # axis is the concentration axes
        axis = list({t.non_index_axes[0][0] for t in _tbls})[0]

        def func(_start, _stop, _where):

            # retrieve the objs, _where is always passed as a set of
            # coordinates here
            objs = [
                t.read(where=_where, columns=columns, start=_start, stop=_stop)
                for t in tbls
            ]

            # concat and return
            return concat(objs, axis=axis, verify_integrity=False)._consolidate()

        # create the iterator
        it = TableIterator(
            self,
            s,
            func,
            where=where,
            nrows=nrows,
            start=start,
            stop=stop,
            iterator=iterator,
            chunksize=chunksize,
            auto_close=auto_close,
        )

        return it.get_result(coordinates=True)

    def put(
        self,
        key: str,
        value: FrameOrSeries,
        format=None,
        index=True,
        append=False,
        complib=None,
        complevel: Optional[int] = None,
        min_itemsize: Optional[Union[int, Dict[str, int]]] = None,
        nan_rep=None,
        data_columns: Optional[List[str]] = None,
        encoding=None,
        errors: str = "strict",
    ):
        """
        Store object in HDFStore.

        Parameters
        ----------
        key : str
        value : {Series, DataFrame}
        format : 'fixed(f)|table(t)', default is 'fixed'
            fixed(f) : Fixed format
                       Fast writing/reading. Not-appendable, nor searchable.
            table(t) : Table format
                       Write as a PyTables Table structure which may perform
                       worse but allow more flexible operations like searching
                       / selecting subsets of the data.
        append   : bool, default False
            This will force Table format, append the input data to the
            existing.
        data_columns : list, default None
            List of columns to create as data columns, or True to
            use all columns. See `here
            <http://pandas.pydata.org/pandas-docs/stable/user_guide/io.html#query-via-data-columns>`__.
        encoding : str, default None
            Provide an encoding for strings.
        dropna   : bool, default False, do not write an ALL nan row to
            The store settable by the option 'io.hdf.dropna_table'.
        """
        if format is None:
            format = get_option("io.hdf.default_format") or "fixed"
        format = self._validate_format(format)
        self._write_to_group(
            key,
            value,
            format=format,
            index=index,
            append=append,
            complib=complib,
            complevel=complevel,
            min_itemsize=min_itemsize,
            nan_rep=nan_rep,
            data_columns=data_columns,
            encoding=encoding,
            errors=errors,
        )

    def remove(self, key: str, where=None, start=None, stop=None):
        """
        Remove pandas object partially by specifying the where condition

        Parameters
        ----------
        key : string
            Node to remove or delete rows from
        where : list of Term (or convertible) objects, optional
        start : integer (defaults to None), row number to start selection
        stop  : integer (defaults to None), row number to stop selection

        Returns
        -------
        number of rows removed (or None if not a Table)

        Raises
        ------
        raises KeyError if key is not a valid store

        """
        where = _ensure_term(where, scope_level=1)
        try:
            s = self.get_storer(key)
        except KeyError:
            # the key is not a valid store, re-raising KeyError
            raise
        except Exception:
            # In tests we get here with ClosedFileError, TypeError, and
            #  _table_mod.NoSuchNodeError.  TODO: Catch only these?

            if where is not None:
                raise ValueError(
                    "trying to remove a node with a non-None where clause!"
                )

            # we are actually trying to remove a node (with children)
            node = self.get_node(key)
            if node is not None:
                node._f_remove(recursive=True)
                return None

        # remove the node
        if com.all_none(where, start, stop):
            s.group._f_remove(recursive=True)

        # delete from the table
        else:
            if not s.is_table:
                raise ValueError(
                    "can only remove with where on objects written as tables"
                )
            return s.delete(where=where, start=start, stop=stop)

    def append(
        self,
        key: str,
        value: FrameOrSeries,
        format=None,
        axes=None,
        index=True,
        append=True,
        complib=None,
        complevel: Optional[int] = None,
        columns=None,
        min_itemsize: Optional[Union[int, Dict[str, int]]] = None,
        nan_rep=None,
        chunksize=None,
        expectedrows=None,
        dropna: Optional[bool] = None,
        data_columns: Optional[List[str]] = None,
        encoding=None,
        errors: str = "strict",
    ):
        """
        Append to Table in file. Node must already exist and be Table
        format.

        Parameters
        ----------
        key : str
        value : {Series, DataFrame}
        format : 'table' is the default
            table(t) : table format
                       Write as a PyTables Table structure which may perform
                       worse but allow more flexible operations like searching
                       / selecting subsets of the data.
        append       : bool, default True
            Append the input data to the existing.
        data_columns : list of columns, or True, default None
            List of columns to create as indexed data columns for on-disk
            queries, or True to use all columns. By default only the axes
            of the object are indexed. See `here
            <http://pandas.pydata.org/pandas-docs/stable/user_guide/io.html#query-via-data-columns>`__.
        min_itemsize : dict of columns that specify minimum string sizes
        nan_rep      : string to use as string nan representation
        chunksize    : size to chunk the writing
        expectedrows : expected TOTAL row size of this table
        encoding     : default None, provide an encoding for strings
        dropna : bool, default False
            Do not write an ALL nan row to the store settable
            by the option 'io.hdf.dropna_table'.

        Notes
        -----
        Does *not* check if data being appended overlaps with existing
        data in the table, so be careful
        """
        if columns is not None:
            raise TypeError(
                "columns is not a supported keyword in append, try data_columns"
            )

        if dropna is None:
            dropna = get_option("io.hdf.dropna_table")
        if format is None:
            format = get_option("io.hdf.default_format") or "table"
        format = self._validate_format(format)
        self._write_to_group(
            key,
            value,
            format=format,
            axes=axes,
            index=index,
            append=append,
            complib=complib,
            complevel=complevel,
            min_itemsize=min_itemsize,
            nan_rep=nan_rep,
            chunksize=chunksize,
            expectedrows=expectedrows,
            dropna=dropna,
            data_columns=data_columns,
            encoding=encoding,
            errors=errors,
        )

    def append_to_multiple(
        self,
        d: Dict,
        value,
        selector,
        data_columns=None,
        axes=None,
        dropna=False,
        **kwargs,
    ):
        """
        Append to multiple tables

        Parameters
        ----------
        d : a dict of table_name to table_columns, None is acceptable as the
            values of one node (this will get all the remaining columns)
        value : a pandas object
        selector : a string that designates the indexable table; all of its
            columns will be designed as data_columns, unless data_columns is
            passed, in which case these are used
        data_columns : list of columns to create as data columns, or True to
            use all columns
        dropna : if evaluates to True, drop rows from all tables if any single
                 row in each table has all NaN. Default False.

        Notes
        -----
        axes parameter is currently not accepted

        """
        if axes is not None:
            raise TypeError(
                "axes is currently not accepted as a parameter to"
                " append_to_multiple; you can create the "
                "tables independently instead"
            )

        if not isinstance(d, dict):
            raise ValueError(
                "append_to_multiple must have a dictionary specified as the "
                "way to split the value"
            )

        if selector not in d:
            raise ValueError(
                "append_to_multiple requires a selector that is in passed dict"
            )

        # figure out the splitting axis (the non_index_axis)
        axis = list(set(range(value.ndim)) - set(_AXES_MAP[type(value)]))[0]

        # figure out how to split the value
        remain_key = None
        remain_values: List = []
        for k, v in d.items():
            if v is None:
                if remain_key is not None:
                    raise ValueError(
                        "append_to_multiple can only have one value in d that "
                        "is None"
                    )
                remain_key = k
            else:
                remain_values.extend(v)
        if remain_key is not None:
            ordered = value.axes[axis]
            ordd = ordered.difference(Index(remain_values))
            ordd = sorted(ordered.get_indexer(ordd))
            d[remain_key] = ordered.take(ordd)

        # data_columns
        if data_columns is None:
            data_columns = d[selector]

        # ensure rows are synchronized across the tables
        if dropna:
            idxs = (value[cols].dropna(how="all").index for cols in d.values())
            valid_index = next(idxs)
            for index in idxs:
                valid_index = valid_index.intersection(index)
            value = value.loc[valid_index]

        # append
        for k, v in d.items():
            dc = data_columns if k == selector else None

            # compute the val
            val = value.reindex(v, axis=axis)

            self.append(k, val, data_columns=dc, **kwargs)

    def create_table_index(
        self,
        key: str,
        columns=None,
        optlevel: Optional[int] = None,
        kind: Optional[str] = None,
    ):
        """
        Create a pytables index on the table.

        Parameters
        ----------
        key : str
        columns : None, bool, or listlike[str]
            Indicate which columns to create an index on.

            * False : Do not create any indexes.
            * True : Create indexes on all columns.
            * None : Create indexes on all columns.
            * listlike : Create indexes on the given columns.

        optlevel : int or None, default None
            Optimization level, if None, pytables defaults to 6.
        kind : str or None, default None
            Kind of index, if None, pytables defaults to "medium"

        Raises
        ------
        TypeError: raises if the node is not a table
        """

        # version requirements
        _tables()
        s = self.get_storer(key)
        if s is None:
            return

        if not isinstance(s, Table):
            raise TypeError("cannot create table index on a Fixed format store")
        s.create_index(columns=columns, optlevel=optlevel, kind=kind)

    def groups(self):
        """
        Return a list of all the top-level nodes.

        Each node returned is not a pandas storage object.

        Returns
        -------
        list
            List of objects.
        """
        _tables()
        self._check_if_open()
        return [
            g
            for g in self._handle.walk_groups()
            if (
                not isinstance(g, _table_mod.link.Link)
                and (
                    getattr(g._v_attrs, "pandas_type", None)
                    or getattr(g, "table", None)
                    or (isinstance(g, _table_mod.table.Table) and g._v_name != "table")
                )
            )
        ]

    def walk(self, where="/"):
        """
        Walk the pytables group hierarchy for pandas objects.

        This generator will yield the group path, subgroups and pandas object
        names for each group.

        Any non-pandas PyTables objects that are not a group will be ignored.

        The `where` group itself is listed first (preorder), then each of its
        child groups (following an alphanumerical order) is also traversed,
        following the same procedure.

        .. versionadded:: 0.24.0

        Parameters
        ----------
        where : str, default "/"
            Group where to start walking.

        Yields
        ------
        path : str
            Full path to a group (without trailing '/').
        groups : list
            Names (strings) of the groups contained in `path`.
        leaves : list
            Names (strings) of the pandas objects contained in `path`.
        """
        _tables()
        self._check_if_open()
        for g in self._handle.walk_groups(where):
            if getattr(g._v_attrs, "pandas_type", None) is not None:
                continue

            groups = []
            leaves = []
            for child in g._v_children.values():
                pandas_type = getattr(child._v_attrs, "pandas_type", None)
                if pandas_type is None:
                    if isinstance(child, _table_mod.group.Group):
                        groups.append(child._v_name)
                else:
                    leaves.append(child._v_name)

            yield (g._v_pathname.rstrip("/"), groups, leaves)

    def get_node(self, key: str) -> Optional["Node"]:
        """ return the node with the key or None if it does not exist """
        self._check_if_open()
        if not key.startswith("/"):
            key = "/" + key

        assert self._handle is not None
        assert _table_mod is not None  # for mypy
        try:
            node = self._handle.get_node(self.root, key)
        except _table_mod.exceptions.NoSuchNodeError:
            return None

        assert isinstance(node, _table_mod.Node), type(node)
        return node

    def get_storer(self, key: str) -> Union["GenericFixed", "Table"]:
        """ return the storer object for a key, raise if not in the file """
        group = self.get_node(key)
        if group is None:
            raise KeyError(f"No object named {key} in the file")

        s = self._create_storer(group)
        s.infer_axes()
        return s

    def copy(
        self,
        file,
        mode="w",
        propindexes: bool = True,
        keys=None,
        complib=None,
        complevel: Optional[int] = None,
        fletcher32: bool = False,
        overwrite=True,
    ):
        """
        Copy the existing store to a new file, updating in place.

        Parameters
        ----------
        propindexes: bool, default True
            Restore indexes in copied file.
        keys       : list of keys to include in the copy (defaults to all)
        overwrite  : overwrite (remove and replace) existing nodes in the
            new store (default is True)
        mode, complib, complevel, fletcher32 same as in HDFStore.__init__

        Returns
        -------
        open file handle of the new store
        """
        new_store = HDFStore(
            file, mode=mode, complib=complib, complevel=complevel, fletcher32=fletcher32
        )
        if keys is None:
            keys = list(self.keys())
        if not isinstance(keys, (tuple, list)):
            keys = [keys]
        for k in keys:
            s = self.get_storer(k)
            if s is not None:

                if k in new_store:
                    if overwrite:
                        new_store.remove(k)

                data = self.select(k)
                if isinstance(s, Table):

                    index: Union[bool, list] = False
                    if propindexes:
                        index = [a.name for a in s.axes if a.is_indexed]
                    new_store.append(
                        k,
                        data,
                        index=index,
                        data_columns=getattr(s, "data_columns", None),
                        encoding=s.encoding,
                    )
                else:
                    new_store.put(k, data, encoding=s.encoding)

        return new_store

    def info(self) -> str:
        """
        Print detailed information on the store.

        .. versionadded:: 0.21.0

        Returns
        -------
        str
        """
        path = pprint_thing(self._path)
        output = f"{type(self)}\nFile path: {path}\n"

        if self.is_open:
            lkeys = sorted(self.keys())
            if len(lkeys):
                keys = []
                values = []

                for k in lkeys:
                    try:
                        s = self.get_storer(k)
                        if s is not None:
                            keys.append(pprint_thing(s.pathname or k))
                            values.append(pprint_thing(s or "invalid_HDFStore node"))
                    except Exception as detail:
                        keys.append(k)
                        dstr = pprint_thing(detail)
                        values.append(f"[invalid_HDFStore node: {dstr}]")

                output += adjoin(12, keys, values)
            else:
                output += "Empty"
        else:
            output += "File is CLOSED"

        return output

    # ------------------------------------------------------------------------
    # private methods

    def _check_if_open(self):
        if not self.is_open:
            raise ClosedFileError(f"{self._path} file is not open!")

    def _validate_format(self, format: str) -> str:
        """ validate / deprecate formats """

        # validate
        try:
            format = _FORMAT_MAP[format.lower()]
        except KeyError:
            raise TypeError(f"invalid HDFStore format specified [{format}]")

        return format

    def _create_storer(
        self,
        group,
        format=None,
        value=None,
        encoding: str = "UTF-8",
        errors: str = "strict",
    ) -> Union["GenericFixed", "Table"]:
        """ return a suitable class to operate """

        def error(t):
            # return instead of raising so mypy can tell where we are raising
            return TypeError(
                f"cannot properly create the storer for: [{t}] [group->"
                f"{group},value->{type(value)},format->{format}"
            )

        pt = _ensure_decoded(getattr(group._v_attrs, "pandas_type", None))
        tt = _ensure_decoded(getattr(group._v_attrs, "table_type", None))

        # infer the pt from the passed value
        if pt is None:
            if value is None:

                _tables()
                assert _table_mod is not None  # for mypy
                if getattr(group, "table", None) or isinstance(
                    group, _table_mod.table.Table
                ):
                    pt = "frame_table"
                    tt = "generic_table"
                else:
                    raise TypeError(
                        "cannot create a storer if the object is not existing "
                        "nor a value are passed"
                    )
            else:
                _TYPE_MAP = {Series: "series", DataFrame: "frame"}
                try:
                    pt = _TYPE_MAP[type(value)]
                except KeyError:
                    raise error("_TYPE_MAP")

                # we are actually a table
                if format == "table":
                    pt += "_table"

        # a storer node
        if "table" not in pt:
            try:
                return globals()[_STORER_MAP[pt]](
                    self, group, encoding=encoding, errors=errors
                )
            except KeyError:
                raise error("_STORER_MAP")

        # existing node (and must be a table)
        if tt is None:

            # if we are a writer, determine the tt
            if value is not None:

                if pt == "series_table":
                    index = getattr(value, "index", None)
                    if index is not None:
                        if index.nlevels == 1:
                            tt = "appendable_series"
                        elif index.nlevels > 1:
                            tt = "appendable_multiseries"
                elif pt == "frame_table":
                    index = getattr(value, "index", None)
                    if index is not None:
                        if index.nlevels == 1:
                            tt = "appendable_frame"
                        elif index.nlevels > 1:
                            tt = "appendable_multiframe"
                elif pt == "wide_table":
                    tt = "appendable_panel"
                elif pt == "ndim_table":
                    tt = "appendable_ndim"

            else:

                # distinguish between a frame/table
                tt = "legacy_panel"
                try:
                    fields = group.table._v_attrs.fields
                    if len(fields) == 1 and fields[0] == "value":
                        tt = "legacy_frame"
                except IndexError:
                    pass

        try:
            return globals()[_TABLE_MAP[tt]](
                self, group, encoding=encoding, errors=errors
            )
        except KeyError:
            raise error("_TABLE_MAP")

    def _write_to_group(
        self,
        key: str,
        value: FrameOrSeries,
        format,
        axes=None,
        index=True,
        append=False,
        complib=None,
        complevel: Optional[int] = None,
        fletcher32=None,
        min_itemsize: Optional[Union[int, Dict[str, int]]] = None,
        chunksize=None,
        expectedrows=None,
        dropna=False,
        nan_rep=None,
        data_columns=None,
        encoding=None,
        errors: str = "strict",
    ):
        group = self.get_node(key)

        # we make this assertion for mypy; the get_node call will already
        #  have raised if this is incorrect
        assert self._handle is not None

        # remove the node if we are not appending
        if group is not None and not append:
            self._handle.remove_node(group, recursive=True)
            group = None

        # we don't want to store a table node at all if are object is 0-len
        # as there are not dtypes
        if getattr(value, "empty", None) and (format == "table" or append):
            return

        if group is None:
            paths = key.split("/")

            # recursively create the groups
            path = "/"
            for p in paths:
                if not len(p):
                    continue
                new_path = path
                if not path.endswith("/"):
                    new_path += "/"
                new_path += p
                group = self.get_node(new_path)
                if group is None:
                    group = self._handle.create_group(path, p)
                path = new_path

        s = self._create_storer(group, format, value, encoding=encoding, errors=errors)
        if append:
            # raise if we are trying to append to a Fixed format,
            #       or a table that exists (and we are putting)
            if not s.is_table or (s.is_table and format == "fixed" and s.is_exists):
                raise ValueError("Can only append to Tables")
            if not s.is_exists:
                s.set_object_info()
        else:
            s.set_object_info()

        if not s.is_table and complib:
            raise ValueError("Compression not supported on Fixed format stores")

        # write the object
        s.write(
            obj=value,
            axes=axes,
            append=append,
            complib=complib,
            complevel=complevel,
            fletcher32=fletcher32,
            min_itemsize=min_itemsize,
            chunksize=chunksize,
            expectedrows=expectedrows,
            dropna=dropna,
            nan_rep=nan_rep,
            data_columns=data_columns,
        )

        if isinstance(s, Table) and index:
            s.create_index(columns=index)

    def _read_group(self, group: "Node"):
        s = self._create_storer(group)
        s.infer_axes()
        return s.read()


class TableIterator:
    """ define the iteration interface on a table

        Parameters
        ----------

        store : the reference store
        s     : the referred storer
        func  : the function to execute the query
        where : the where of the query
        nrows : the rows to iterate on
        start : the passed start value (default is None)
        stop  : the passed stop value (default is None)
        iterator : bool, default False
            Whether to use the default iterator.
        chunksize : the passed chunking value (default is 100000)
        auto_close : boolean, automatically close the store at the end of
            iteration, default is False
        """

    chunksize: Optional[int]
    store: HDFStore
    s: Union["GenericFixed", "Table"]

    def __init__(
        self,
        store: HDFStore,
        s: Union["GenericFixed", "Table"],
        func,
        where,
        nrows,
        start=None,
        stop=None,
        iterator: bool = False,
        chunksize: Optional[int] = None,
        auto_close: bool = False,
    ):
        self.store = store
        self.s = s
        self.func = func
        self.where = where

        # set start/stop if they are not set if we are a table
        if self.s.is_table:
            if nrows is None:
                nrows = 0
            if start is None:
                start = 0
            if stop is None:
                stop = nrows
            stop = min(nrows, stop)

        self.nrows = nrows
        self.start = start
        self.stop = stop

        self.coordinates = None
        if iterator or chunksize is not None:
            if chunksize is None:
                chunksize = 100000
            self.chunksize = int(chunksize)
        else:
            self.chunksize = None

        self.auto_close = auto_close

    def __iter__(self):

        # iterate
        current = self.start
        while current < self.stop:

            stop = min(current + self.chunksize, self.stop)
            value = self.func(None, None, self.coordinates[current:stop])
            current = stop
            if value is None or not len(value):
                continue

            yield value

        self.close()

    def close(self):
        if self.auto_close:
            self.store.close()

    def get_result(self, coordinates: bool = False):

        #  return the actual iterator
        if self.chunksize is not None:
            if not isinstance(self.s, Table):
                raise TypeError("can only use an iterator or chunksize on a table")

            self.coordinates = self.s.read_coordinates(where=self.where)

            return self

        # if specified read via coordinates (necessary for multiple selections
        if coordinates:
            if not isinstance(self.s, Table):
                raise TypeError("can only read_coordinates on a table")
            where = self.s.read_coordinates(
                where=self.where, start=self.start, stop=self.stop
            )
        else:
            where = self.where

        # directly return the result
        results = self.func(self.start, self.stop, where)
        self.close()
        return results


class IndexCol:
    """ an index column description class

        Parameters
        ----------

        axis   : axis which I reference
        values : the ndarray like converted values
        kind   : a string description of this type
        typ    : the pytables type
        pos    : the position in the pytables

        """

    is_an_indexable = True
    is_data_indexable = True
    _info_fields = ["freq", "tz", "index_name"]

    name: str
    cname: str

    def __init__(
        self,
        name: str,
        values=None,
        kind=None,
        typ=None,
        cname: Optional[str] = None,
        itemsize=None,
        axis=None,
        pos=None,
        freq=None,
        tz=None,
        index_name=None,
    ):

        if not isinstance(name, str):
            raise ValueError("`name` must be a str.")

        self.values = values
        self.kind = kind
        self.typ = typ
        self.itemsize = itemsize
        self.name = name
        self.cname = cname or name
        self.axis = axis
        self.pos = pos
        self.freq = freq
        self.tz = tz
        self.index_name = index_name
        self.table = None
        self.meta = None
        self.metadata = None

        if pos is not None:
            self.set_pos(pos)

        # These are ensured as long as the passed arguments match the
        #  constructor annotations.
        assert isinstance(self.name, str)
        assert isinstance(self.cname, str)

    @property
    def kind_attr(self) -> str:
        return f"{self.name}_kind"

    def set_pos(self, pos: int):
        """ set the position of this column in the Table """
        self.pos = pos
        if pos is not None and self.typ is not None:
            self.typ._v_pos = pos

    def __repr__(self) -> str:
        temp = tuple(
            map(pprint_thing, (self.name, self.cname, self.axis, self.pos, self.kind))
        )
        return ",".join(
            (
                f"{key}->{value}"
                for key, value in zip(["name", "cname", "axis", "pos", "kind"], temp)
            )
        )

    def __eq__(self, other: Any) -> bool:
        """ compare 2 col items """
        return all(
            getattr(self, a, None) == getattr(other, a, None)
            for a in ["name", "cname", "axis", "pos"]
        )

    def __ne__(self, other) -> bool:
        return not self.__eq__(other)

    @property
    def is_indexed(self) -> bool:
        """ return whether I am an indexed column """
        if not hasattr(self.table, "cols"):
            # e.g. if infer hasn't been called yet, self.table will be None.
            return False
        # GH#29692 mypy doesn't recognize self.table as having a "cols" attribute
        #  'error: "None" has no attribute "cols"'
        return getattr(self.table.cols, self.cname).is_indexed  # type: ignore

    def copy(self):
        new_self = copy.copy(self)
        return new_self

    def infer(self, handler: "Table"):
        """infer this column from the table: create and return a new object"""
        table = handler.table
        new_self = self.copy()
        new_self.table = table
        new_self.get_attr()
        new_self.read_metadata(handler)
        return new_self

    def convert(
        self, values: np.ndarray, nan_rep, encoding, errors, start=None, stop=None
    ):
        """ set the values from this selection: take = take ownership """

        # values is a recarray
        if values.dtype.fields is not None:
            values = values[self.cname]

        values = _maybe_convert(values, self.kind, encoding, errors)

        kwargs = dict()
        if self.freq is not None:
            kwargs["freq"] = _ensure_decoded(self.freq)
        if self.index_name is not None:
            kwargs["name"] = _ensure_decoded(self.index_name)
        # making an Index instance could throw a number of different errors
        try:
            self.values = Index(values, **kwargs)
        except ValueError:
            # if the output freq is different that what we recorded,
            # it should be None (see also 'doc example part 2')
            if "freq" in kwargs:
                kwargs["freq"] = None
            self.values = Index(values, **kwargs)

        self.values = _set_tz(self.values, self.tz)

    def take_data(self):
        """ return the values & release the memory """
        self.values, values = None, self.values
        return values

    @property
    def attrs(self):
        return self.table._v_attrs

    @property
    def description(self):
        return self.table.description

    @property
    def col(self):
        """ return my current col description """
        return getattr(self.description, self.cname, None)

    @property
    def cvalues(self):
        """ return my cython values """
        return self.values

    def __iter__(self):
        return iter(self.values)

    def maybe_set_size(self, min_itemsize=None):
        """ maybe set a string col itemsize:
               min_itemsize can be an integer or a dict with this columns name
               with an integer size """
        if _ensure_decoded(self.kind) == "string":

            if isinstance(min_itemsize, dict):
                min_itemsize = min_itemsize.get(self.name)

            if min_itemsize is not None and self.typ.itemsize < min_itemsize:
                self.typ = _tables().StringCol(itemsize=min_itemsize, pos=self.pos)

    def validate(self, handler, append):
        self.validate_names()

    def validate_names(self):
        pass

    def validate_and_set(self, handler: "AppendableTable", append: bool):
        self.table = handler.table
        self.validate_col()
        self.validate_attr(append)
        self.validate_metadata(handler)
        self.write_metadata(handler)
        self.set_attr()

    def validate_col(self, itemsize=None):
        """ validate this column: return the compared against itemsize """

        # validate this column for string truncation (or reset to the max size)
        if _ensure_decoded(self.kind) == "string":
            c = self.col
            if c is not None:
                if itemsize is None:
                    itemsize = self.itemsize
                if c.itemsize < itemsize:
                    raise ValueError(
                        f"Trying to store a string with len [{itemsize}] in "
                        f"[{self.cname}] column but\nthis column has a limit of "
                        f"[{c.itemsize}]!\nConsider using min_itemsize to "
                        "preset the sizes on these columns"
                    )
                return c.itemsize

        return None

    def validate_attr(self, append: bool):
        # check for backwards incompatibility
        if append:
            existing_kind = getattr(self.attrs, self.kind_attr, None)
            if existing_kind is not None and existing_kind != self.kind:
                raise TypeError(
                    f"incompatible kind in col [{existing_kind} - {self.kind}]"
                )

    def update_info(self, info):
        """ set/update the info for this indexable with the key/value
            if there is a conflict raise/warn as needed """

        for key in self._info_fields:

            value = getattr(self, key, None)
            idx = _get_info(info, self.name)

            existing_value = idx.get(key)
            if key in idx and value is not None and existing_value != value:

                # frequency/name just warn
                if key in ["freq", "index_name"]:
                    ws = attribute_conflict_doc % (key, existing_value, value)
                    warnings.warn(ws, AttributeConflictWarning, stacklevel=6)

                    # reset
                    idx[key] = None
                    setattr(self, key, None)

                else:
                    raise ValueError(
                        f"invalid info for [{self.name}] for [{key}], "
                        f"existing_value [{existing_value}] conflicts with "
                        f"new value [{value}]"
                    )
            else:
                if value is not None or existing_value is not None:
                    idx[key] = value

    def set_info(self, info):
        """ set my state from the passed info """
        idx = info.get(self.name)
        if idx is not None:
            self.__dict__.update(idx)

    def get_attr(self):
        """ set the kind for this column """
        self.kind = getattr(self.attrs, self.kind_attr, None)

    def set_attr(self):
        """ set the kind for this column """
        setattr(self.attrs, self.kind_attr, self.kind)

    def read_metadata(self, handler):
        """ retrieve the metadata for this columns """
        self.metadata = handler.read_metadata(self.cname)

    def validate_metadata(self, handler: "AppendableTable"):
        """ validate that kind=category does not change the categories """
        if self.meta == "category":
            new_metadata = self.metadata
            cur_metadata = handler.read_metadata(self.cname)
            if (
                new_metadata is not None
                and cur_metadata is not None
                and not array_equivalent(new_metadata, cur_metadata)
            ):
                raise ValueError(
                    "cannot append a categorical with "
                    "different categories to the existing"
                )

    def write_metadata(self, handler: "AppendableTable"):
        """ set the meta data """
        if self.metadata is not None:
            handler.write_metadata(self.cname, self.metadata)


class GenericIndexCol(IndexCol):
    """ an index which is not represented in the data of the table """

    @property
    def is_indexed(self) -> bool:
        return False

    def convert(
        self,
        values,
        nan_rep,
        encoding,
        errors,
        start: Optional[int] = None,
        stop: Optional[int] = None,
    ):
        """ set the values from this selection: take = take ownership

        Parameters
        ----------

        values : np.ndarray
        nan_rep : str
        encoding : str
        errors : str
        start : int, optional
            Table row number: the start of the sub-selection.
        stop : int, optional
            Table row number: the end of the sub-selection. Values larger than
            the underlying table's row count are normalized to that.
        """
        assert self.table is not None  # for mypy

        _start = start if start is not None else 0
        _stop = min(stop, self.table.nrows) if stop is not None else self.table.nrows
        self.values = Int64Index(np.arange(_stop - _start))

    def get_attr(self):
        pass

    def set_attr(self):
        pass


class DataCol(IndexCol):
    """ a data holding column, by definition this is not indexable

        Parameters
        ----------

        data   : the actual data
        cname  : the column name in the table to hold the data (typically
                 values)
        meta   : a string description of the metadata
        metadata : the actual metadata
        """

    is_an_indexable = False
    is_data_indexable = False
    _info_fields = ["tz", "ordered"]

    @classmethod
    def create_for_block(
        cls, i: int, name=None, version=None, pos: Optional[int] = None
    ):
        """ return a new datacol with the block i """

        cname = name or f"values_block_{i}"
        if name is None:
            name = cname

        # prior to 0.10.1, we named values blocks like: values_block_0 an the
        # name values_0
        try:
            if version[0] == 0 and version[1] <= 10 and version[2] == 0:
                m = re.search(r"values_block_(\d+)", name)
                if m:
                    grp = m.groups()[0]
                    name = f"values_{grp}"
        except IndexError:
            pass

        return cls(name=name, cname=cname, pos=pos)

    def __init__(
        self, name: str, values=None, kind=None, typ=None, cname=None, pos=None,
    ):
        super().__init__(
            name=name, values=values, kind=kind, typ=typ, pos=pos, cname=cname
        )
        self.dtype = None
        self.data = None

    @property
    def dtype_attr(self) -> str:
        return f"{self.name}_dtype"

    @property
    def meta_attr(self) -> str:
        return f"{self.name}_meta"

    def __repr__(self) -> str:
        temp = tuple(
            map(
                pprint_thing, (self.name, self.cname, self.dtype, self.kind, self.shape)
            )
        )
        return ",".join(
            (
                f"{key}->{value}"
                for key, value in zip(["name", "cname", "dtype", "kind", "shape"], temp)
            )
        )

    def __eq__(self, other: Any) -> bool:
        """ compare 2 col items """
        return all(
            getattr(self, a, None) == getattr(other, a, None)
            for a in ["name", "cname", "dtype", "pos"]
        )

    def set_data(self, data, dtype=None):
        self.data = data
        if data is not None:
            if dtype is not None:
                self.dtype = dtype
                self.set_kind()
            elif self.dtype is None:
                self.dtype = data.dtype.name
                self.set_kind()

    def take_data(self):
        """ return the data & release the memory """
        self.data, data = None, self.data
        return data

    def set_kind(self):
        # set my kind if we can

        if self.dtype is not None:
            dtype = _ensure_decoded(self.dtype)

            if dtype.startswith("string") or dtype.startswith("bytes"):
                self.kind = "string"
            elif dtype.startswith("float"):
                self.kind = "float"
            elif dtype.startswith("complex"):
                self.kind = "complex"
            elif dtype.startswith("int") or dtype.startswith("uint"):
                self.kind = "integer"
            elif dtype.startswith("date"):
                # in tests this is always "datetime64"
                self.kind = "datetime"
            elif dtype.startswith("timedelta"):
                self.kind = "timedelta"
            elif dtype.startswith("bool"):
                self.kind = "bool"
            else:
                raise AssertionError(f"cannot interpret dtype of [{dtype}] in [{self}]")

            # set my typ if we need
            if self.typ is None:
                self.typ = getattr(self.description, self.cname, None)

    def set_atom(
        self,
        block,
        existing_col,
        min_itemsize,
        nan_rep,
        info,
        encoding=None,
        errors="strict",
    ):
        """ create and setup my atom from the block b """

        # short-cut certain block types
        if block.is_categorical:
            self.set_atom_categorical(block)
            self.update_info(info)
            return
        elif block.is_datetimetz:
            self.set_atom_datetime64tz(block)
            self.update_info(info)
            return
        elif block.is_datetime:
            return self.set_atom_datetime64(block)
        elif block.is_timedelta:
            return self.set_atom_timedelta64(block)
        elif block.is_complex:
            return self.set_atom_complex(block)

        dtype = block.dtype.name
        inferred_type = lib.infer_dtype(block.values, skipna=False)

        if inferred_type == "date":
            raise TypeError("[date] is not implemented as a table column")
        elif inferred_type == "datetime":
            # after GH#8260
            # this only would be hit for a multi-timezone dtype
            # which is an error

            raise TypeError(
                "too many timezones in this block, create separate data columns"
            )
        elif inferred_type == "unicode":
            raise TypeError("[unicode] is not implemented as a table column")

        # this is basically a catchall; if say a datetime64 has nans then will
        # end up here ###
        elif inferred_type == "string" or dtype == "object":
            self.set_atom_string(
                block, existing_col, min_itemsize, nan_rep, encoding, errors,
            )

        # set as a data block
        else:
            self.set_atom_data(block)

    def get_atom_string(self, block, itemsize):
        return _tables().StringCol(itemsize=itemsize, shape=block.shape[0])

    def set_atom_string(
        self, block, existing_col, min_itemsize, nan_rep, encoding, errors
    ):
        # fill nan items with myself, don't disturb the blocks by
        # trying to downcast
        block = block.fillna(nan_rep, downcast=False)
        if isinstance(block, list):
            block = block[0]
        data = block.values

        # see if we have a valid string type
        inferred_type = lib.infer_dtype(data.ravel(), skipna=False)
        if inferred_type != "string":

            # we cannot serialize this data, so report an exception on a column
            # by column basis
            for i in range(len(block.shape[0])):

                col = block.iget(i)
                inferred_type = lib.infer_dtype(col.ravel(), skipna=False)
                if inferred_type != "string":
                    iloc = block.mgr_locs.indexer[i]
                    raise TypeError(
                        f"Cannot serialize the column [{iloc}] because\n"
                        f"its data contents are [{inferred_type}] object dtype"
                    )

        # itemsize is the maximum length of a string (along any dimension)
        data_converted = _convert_string_array(data, encoding, errors)
        itemsize = data_converted.itemsize

        # specified min_itemsize?
        if isinstance(min_itemsize, dict):
            min_itemsize = int(
                min_itemsize.get(self.name) or min_itemsize.get("values") or 0
            )
        itemsize = max(min_itemsize or 0, itemsize)

        # check for column in the values conflicts
        if existing_col is not None:
            eci = existing_col.validate_col(itemsize)
            if eci > itemsize:
                itemsize = eci

        self.itemsize = itemsize
        self.kind = "string"
        self.typ = self.get_atom_string(block, itemsize)
        self.set_data(data_converted.astype(f"|S{itemsize}", copy=False))

    def get_atom_coltype(self, kind=None):
        """ return the PyTables column class for this column """
        if kind is None:
            kind = self.kind
        if self.kind.startswith("uint"):
            k4 = kind[4:]
            col_name = f"UInt{k4}Col"
        else:
            kcap = kind.capitalize()
            col_name = f"{kcap}Col"

        return getattr(_tables(), col_name)

    def get_atom_data(self, block, kind=None):
        return self.get_atom_coltype(kind=kind)(shape=block.shape[0])

    def set_atom_complex(self, block):
        self.kind = block.dtype.name
        itemsize = int(self.kind.split("complex")[-1]) // 8
        self.typ = _tables().ComplexCol(itemsize=itemsize, shape=block.shape[0])
        self.set_data(block.values.astype(self.typ.type, copy=False))

    def set_atom_data(self, block):
        self.kind = block.dtype.name
        self.typ = self.get_atom_data(block)
        self.set_data(block.values.astype(self.typ.type, copy=False))

    def set_atom_categorical(self, block):
        # currently only supports a 1-D categorical
        # in a 1-D block

        values = block.values
        codes = values.codes
        self.kind = "integer"
        self.dtype = codes.dtype.name
        if values.ndim > 1:
            raise NotImplementedError("only support 1-d categoricals")

        # write the codes; must be in a block shape
        self.ordered = values.ordered
        self.typ = self.get_atom_data(block, kind=codes.dtype.name)
        self.set_data(codes)

        # write the categories
        self.meta = "category"
        self.metadata = np.array(block.values.categories, copy=False).ravel()

    def get_atom_datetime64(self, block):
        return _tables().Int64Col(shape=block.shape[0])

    def set_atom_datetime64(self, block):
        self.kind = "datetime64"
        self.typ = self.get_atom_datetime64(block)
        values = block.values.view("i8")
        self.set_data(values, "datetime64")

    def set_atom_datetime64tz(self, block):

        values = block.values

        # convert this column to i8 in UTC, and save the tz
        values = values.asi8.reshape(block.shape)

        # store a converted timezone
        self.tz = _get_tz(block.values.tz)

        self.kind = "datetime64"
        self.typ = self.get_atom_datetime64(block)
        self.set_data(values, "datetime64")

    def get_atom_timedelta64(self, block):
        return _tables().Int64Col(shape=block.shape[0])

    def set_atom_timedelta64(self, block):
        self.kind = "timedelta64"
        self.typ = self.get_atom_timedelta64(block)
        values = block.values.view("i8")
        self.set_data(values, "timedelta64")

    @property
    def shape(self):
        return getattr(self.data, "shape", None)

    @property
    def cvalues(self):
        """ return my cython values """
        return self.data

    def validate_attr(self, append):
        """validate that we have the same order as the existing & same dtype"""
        if append:
            existing_fields = getattr(self.attrs, self.kind_attr, None)
            if existing_fields is not None and existing_fields != list(self.values):
                raise ValueError("appended items do not match existing items in table!")

            existing_dtype = getattr(self.attrs, self.dtype_attr, None)
            if existing_dtype is not None and existing_dtype != self.dtype:
                raise ValueError(
                    "appended items dtype do not match existing "
                    "items dtype in table!"
                )

    def convert(self, values, nan_rep, encoding, errors, start=None, stop=None):
        """set the data from this selection (and convert to the correct dtype
        if we can)
        """

        # values is a recarray
        if values.dtype.fields is not None:
            values = values[self.cname]

        self.set_data(values)

        # use the meta if needed
        meta = _ensure_decoded(self.meta)

        # convert to the correct dtype
        if self.dtype is not None:
            dtype = _ensure_decoded(self.dtype)

            # reverse converts
            if dtype == "datetime64":

                # recreate with tz if indicated
                self.data = _set_tz(self.data, self.tz, coerce=True)

            elif dtype == "timedelta64":
                self.data = np.asarray(self.data, dtype="m8[ns]")
            elif dtype == "date":
                try:
                    self.data = np.asarray(
                        [date.fromordinal(v) for v in self.data], dtype=object
                    )
                except ValueError:
                    self.data = np.asarray(
                        [date.fromtimestamp(v) for v in self.data], dtype=object
                    )

            elif meta == "category":

                # we have a categorical
                categories = self.metadata
                codes = self.data.ravel()

                # if we have stored a NaN in the categories
                # then strip it; in theory we could have BOTH
                # -1s in the codes and nulls :<
                if categories is None:
                    # Handle case of NaN-only categorical columns in which case
                    # the categories are an empty array; when this is stored,
                    # pytables cannot write a zero-len array, so on readback
                    # the categories would be None and `read_hdf()` would fail.
                    categories = Index([], dtype=np.float64)
                else:
                    mask = isna(categories)
                    if mask.any():
                        categories = categories[~mask]
                        codes[codes != -1] -= mask.astype(int).cumsum().values

                self.data = Categorical.from_codes(
                    codes, categories=categories, ordered=self.ordered
                )

            else:

                try:
                    self.data = self.data.astype(dtype, copy=False)
                except TypeError:
                    self.data = self.data.astype("O", copy=False)

        # convert nans / decode
        if _ensure_decoded(self.kind) == "string":
            self.data = _unconvert_string_array(
                self.data, nan_rep=nan_rep, encoding=encoding, errors=errors
            )

    def get_attr(self):
        """ get the data for this column """
        self.values = getattr(self.attrs, self.kind_attr, None)
        self.dtype = getattr(self.attrs, self.dtype_attr, None)
        self.meta = getattr(self.attrs, self.meta_attr, None)
        self.set_kind()

    def set_attr(self):
        """ set the data for this column """
        setattr(self.attrs, self.kind_attr, self.values)
        setattr(self.attrs, self.meta_attr, self.meta)
        if self.dtype is not None:
            setattr(self.attrs, self.dtype_attr, self.dtype)


class DataIndexableCol(DataCol):
    """ represent a data column that can be indexed """

    is_data_indexable = True

    def validate_names(self):
        if not Index(self.values).is_object():
            # TODO: should the message here be more specifically non-str?
            raise ValueError("cannot have non-object label DataIndexableCol")

    def get_atom_string(self, block, itemsize):
        return _tables().StringCol(itemsize=itemsize)

    def get_atom_data(self, block, kind=None):
        return self.get_atom_coltype(kind=kind)()

    def get_atom_datetime64(self, block):
        return _tables().Int64Col()

    def get_atom_timedelta64(self, block):
        return _tables().Int64Col()


class GenericDataIndexableCol(DataIndexableCol):
    """ represent a generic pytables data column """

    def get_attr(self):
        pass


class Fixed:
    """ represent an object in my store
        facilitate read/write of various types of objects
        this is an abstract base class

        Parameters
        ----------
        parent : HDFStore
        group : Node
            The group node where the table resides.
        """

    pandas_kind: str
    obj_type: Type[Union[DataFrame, Series]]
    ndim: int
    parent: HDFStore
    group: "Node"
    errors: str
    is_table = False

    def __init__(
        self, parent: HDFStore, group: "Node", encoding=None, errors: str = "strict"
    ):
        assert isinstance(parent, HDFStore), type(parent)
        assert _table_mod is not None  # needed for mypy
        assert isinstance(group, _table_mod.Node), type(group)
        self.parent = parent
        self.group = group
        self.encoding = _ensure_encoding(encoding)
        self.errors = errors

    @property
    def is_old_version(self) -> bool:
        return self.version[0] <= 0 and self.version[1] <= 10 and self.version[2] < 1

    @property
    def version(self) -> Tuple[int, int, int]:
        """ compute and set our version """
        version = _ensure_decoded(getattr(self.group._v_attrs, "pandas_version", None))
        try:
            version = tuple(int(x) for x in version.split("."))
            if len(version) == 2:
                version = version + (0,)
        except AttributeError:
            version = (0, 0, 0)
        return version

    @property
    def pandas_type(self):
        return _ensure_decoded(getattr(self.group._v_attrs, "pandas_type", None))

    def __repr__(self) -> str:
        """ return a pretty representation of myself """
        self.infer_axes()
        s = self.shape
        if s is not None:
            if isinstance(s, (list, tuple)):
                jshape = ",".join(pprint_thing(x) for x in s)
                s = f"[{jshape}]"
            return f"{self.pandas_type:12.12} (shape->{s})"
        return self.pandas_type

    def set_object_info(self):
        """ set my pandas type & version """
        self.attrs.pandas_type = str(self.pandas_kind)
        self.attrs.pandas_version = str(_version)

    def copy(self):
        new_self = copy.copy(self)
        return new_self

    @property
    def storage_obj_type(self):
        return self.obj_type

    @property
    def shape(self):
        return self.nrows

    @property
    def pathname(self):
        return self.group._v_pathname

    @property
    def _handle(self):
        return self.parent._handle

    @property
    def _filters(self):
        return self.parent._filters

    @property
    def _complevel(self) -> int:
        return self.parent._complevel

    @property
    def _fletcher32(self) -> bool:
        return self.parent._fletcher32

    @property
    def _complib(self):
        return self.parent._complib

    @property
    def attrs(self):
        return self.group._v_attrs

    def set_attrs(self):
        """ set our object attributes """
        pass

    def get_attrs(self):
        """ get our object attributes """
        pass

    @property
    def storable(self):
        """ return my storable """
        return self.group

    @property
    def is_exists(self) -> bool:
        return False

    @property
    def nrows(self):
        return getattr(self.storable, "nrows", None)

    def validate(self, other):
        """ validate against an existing storable """
        if other is None:
            return
        return True

    def validate_version(self, where=None):
        """ are we trying to operate on an old version? """
        return True

    def infer_axes(self):
        """ infer the axes of my storer
              return a boolean indicating if we have a valid storer or not """

        s = self.storable
        if s is None:
            return False
        self.get_attrs()
        return True

    def read(
        self,
        where=None,
        columns=None,
        start: Optional[int] = None,
        stop: Optional[int] = None,
    ):
        raise NotImplementedError(
            "cannot read on an abstract storer: subclasses should implement"
        )

    def write(self, **kwargs):
        raise NotImplementedError(
            "cannot write on an abstract storer: subclasses should implement"
        )

    def delete(
        self, where=None, start: Optional[int] = None, stop: Optional[int] = None
    ):
        """
        support fully deleting the node in its entirety (only) - where
        specification must be None
        """
        if com.all_none(where, start, stop):
            self._handle.remove_node(self.group, recursive=True)
            return None

        raise TypeError("cannot delete on an abstract storer")


class GenericFixed(Fixed):
    """ a generified fixed version """

    _index_type_map = {DatetimeIndex: "datetime", PeriodIndex: "period"}
    _reverse_index_map = {v: k for k, v in _index_type_map.items()}
    attributes: List[str] = []

    # indexer helpders
    def _class_to_alias(self, cls) -> str:
        return self._index_type_map.get(cls, "")

    def _alias_to_class(self, alias):
        if isinstance(alias, type):  # pragma: no cover
            # compat: for a short period of time master stored types
            return alias
        return self._reverse_index_map.get(alias, Index)

    def _get_index_factory(self, klass):
        if klass == DatetimeIndex:

            def f(values, freq=None, tz=None):
                # data are already in UTC, localize and convert if tz present
                result = DatetimeIndex._simple_new(values.values, name=None, freq=freq)
                if tz is not None:
                    result = result.tz_localize("UTC").tz_convert(tz)
                return result

            return f
        elif klass == PeriodIndex:

            def f(values, freq=None, tz=None):
                return PeriodIndex._simple_new(values, name=None, freq=freq)

            return f

        return klass

    def validate_read(self, columns, where):
        """
        raise if any keywords are passed which are not-None
        """
        if columns is not None:
            raise TypeError(
                "cannot pass a column specification when reading "
                "a Fixed format store. this store must be "
                "selected in its entirety"
            )
        if where is not None:
            raise TypeError(
                "cannot pass a where specification when reading "
                "from a Fixed format store. this store must be "
                "selected in its entirety"
            )

    @property
    def is_exists(self) -> bool:
        return True

    def set_attrs(self):
        """ set our object attributes """
        self.attrs.encoding = self.encoding
        self.attrs.errors = self.errors

    def get_attrs(self):
        """ retrieve our attributes """
        self.encoding = _ensure_encoding(getattr(self.attrs, "encoding", None))
        self.errors = _ensure_decoded(getattr(self.attrs, "errors", "strict"))
        for n in self.attributes:
            setattr(self, n, _ensure_decoded(getattr(self.attrs, n, None)))

    def write(self, obj, **kwargs):
        self.set_attrs()

    def read_array(
        self, key: str, start: Optional[int] = None, stop: Optional[int] = None
    ):
        """ read an array for the specified node (off of group """
        import tables

        node = getattr(self.group, key)
        attrs = node._v_attrs

        transposed = getattr(attrs, "transposed", False)

        if isinstance(node, tables.VLArray):
            ret = node[0][start:stop]
        else:
            dtype = getattr(attrs, "value_type", None)
            shape = getattr(attrs, "shape", None)

            if shape is not None:
                # length 0 axis
                ret = np.empty(shape, dtype=dtype)
            else:
                ret = node[start:stop]

            if dtype == "datetime64":

                # reconstruct a timezone if indicated
                tz = getattr(attrs, "tz", None)
                ret = _set_tz(ret, tz, coerce=True)

            elif dtype == "timedelta64":
                ret = np.asarray(ret, dtype="m8[ns]")

        if transposed:
            return ret.T
        else:
            return ret

    def read_index(
        self, key: str, start: Optional[int] = None, stop: Optional[int] = None
    ) -> Index:
        variety = _ensure_decoded(getattr(self.attrs, f"{key}_variety"))

        if variety == "multi":
            return self.read_multi_index(key, start=start, stop=stop)
        elif variety == "regular":
            node = getattr(self.group, key)
            index = self.read_index_node(node, start=start, stop=stop)
            return index
        else:  # pragma: no cover
            raise TypeError(f"unrecognized index variety: {variety}")

    def write_index(self, key: str, index: Index):
        if isinstance(index, MultiIndex):
            setattr(self.attrs, f"{key}_variety", "multi")
            self.write_multi_index(key, index)
        else:
            setattr(self.attrs, f"{key}_variety", "regular")
            converted = _convert_index("index", index, self.encoding, self.errors)

            self.write_array(key, converted.values)

            node = getattr(self.group, key)
            node._v_attrs.kind = converted.kind
            node._v_attrs.name = index.name

            if isinstance(index, (DatetimeIndex, PeriodIndex)):
                node._v_attrs.index_class = self._class_to_alias(type(index))

            if isinstance(index, (DatetimeIndex, PeriodIndex, TimedeltaIndex)):
                node._v_attrs.freq = index.freq

            if isinstance(index, DatetimeIndex) and index.tz is not None:
                node._v_attrs.tz = _get_tz(index.tz)

    def write_multi_index(self, key: str, index: MultiIndex):
        setattr(self.attrs, f"{key}_nlevels", index.nlevels)

        for i, (lev, level_codes, name) in enumerate(
            zip(index.levels, index.codes, index.names)
        ):
            # write the level
            if is_extension_array_dtype(lev):
                raise NotImplementedError(
                    "Saving a MultiIndex with an extension dtype is not supported."
                )
            level_key = f"{key}_level{i}"
            conv_level = _convert_index(level_key, lev, self.encoding, self.errors)
            self.write_array(level_key, conv_level.values)
            node = getattr(self.group, level_key)
            node._v_attrs.kind = conv_level.kind
            node._v_attrs.name = name

            # write the name
            setattr(node._v_attrs, f"{key}_name{name}", name)

            # write the labels
            label_key = f"{key}_label{i}"
            self.write_array(label_key, level_codes)

    def read_multi_index(
        self, key: str, start: Optional[int] = None, stop: Optional[int] = None
    ) -> MultiIndex:
        nlevels = getattr(self.attrs, f"{key}_nlevels")

        levels = []
        codes = []
        names: List[Optional[Hashable]] = []
        for i in range(nlevels):
            level_key = f"{key}_level{i}"
            node = getattr(self.group, level_key)
            lev = self.read_index_node(node, start=start, stop=stop)
            levels.append(lev)
            names.append(lev.name)

            label_key = f"{key}_label{i}"
            level_codes = self.read_array(label_key, start=start, stop=stop)
            codes.append(level_codes)

        return MultiIndex(
            levels=levels, codes=codes, names=names, verify_integrity=True
        )

    def read_index_node(
        self, node: "Node", start: Optional[int] = None, stop: Optional[int] = None
    ) -> Index:
        data = node[start:stop]
        # If the index was an empty array write_array_empty() will
        # have written a sentinel. Here we relace it with the original.
        if "shape" in node._v_attrs and np.prod(node._v_attrs.shape) == 0:
            data = np.empty(node._v_attrs.shape, dtype=node._v_attrs.value_type,)
        kind = _ensure_decoded(node._v_attrs.kind)
        name = None

        if "name" in node._v_attrs:
            name = _ensure_str(node._v_attrs.name)
            name = _ensure_decoded(name)

        index_class = self._alias_to_class(
            _ensure_decoded(getattr(node._v_attrs, "index_class", ""))
        )
        factory = self._get_index_factory(index_class)

        kwargs = {}
        if "freq" in node._v_attrs:
            kwargs["freq"] = node._v_attrs["freq"]

        if "tz" in node._v_attrs:
            if isinstance(node._v_attrs["tz"], bytes):
                # created by python2
                kwargs["tz"] = node._v_attrs["tz"].decode("utf-8")
            else:
                # created by python3
                kwargs["tz"] = node._v_attrs["tz"]

        if kind == "date":
            index = factory(
                _unconvert_index(
                    data, kind, encoding=self.encoding, errors=self.errors
                ),
                dtype=object,
                **kwargs,
            )
        else:
            index = factory(
                _unconvert_index(
                    data, kind, encoding=self.encoding, errors=self.errors
                ),
                **kwargs,
            )

        index.name = name

        return index

    def write_array_empty(self, key: str, value: ArrayLike):
        """ write a 0-len array """

        # ugly hack for length 0 axes
        arr = np.empty((1,) * value.ndim)
        self._handle.create_array(self.group, key, arr)
        node = getattr(self.group, key)
        node._v_attrs.value_type = str(value.dtype)
        node._v_attrs.shape = value.shape

    def write_array(self, key: str, value: ArrayLike, items: Optional[Index] = None):
        # TODO: we only have one test that gets here, the only EA
        #  that gets passed is DatetimeArray, and we never have
        #  both self._filters and EA
        assert isinstance(value, (np.ndarray, ABCExtensionArray)), type(value)

        if key in self.group:
            self._handle.remove_node(self.group, key)

        # Transform needed to interface with pytables row/col notation
        empty_array = value.size == 0
        transposed = False

        if is_categorical_dtype(value):
            raise NotImplementedError(
                "Cannot store a category dtype in "
                "a HDF5 dataset that uses format="
                '"fixed". Use format="table".'
            )
        if not empty_array:
            if hasattr(value, "T"):
                # ExtensionArrays (1d) may not have transpose.
                value = value.T
                transposed = True

        atom = None
        if self._filters is not None:
            try:
                # get the atom for this datatype
                atom = _tables().Atom.from_dtype(value.dtype)
            except ValueError:
                pass

        if atom is not None:
            # We only get here if self._filters is non-None and
            #  the Atom.from_dtype call succeeded

            # create an empty chunked array and fill it from value
            if not empty_array:
                ca = self._handle.create_carray(
                    self.group, key, atom, value.shape, filters=self._filters
                )
                ca[:] = value

            else:
                self.write_array_empty(key, value)

        elif value.dtype.type == np.object_:

            # infer the type, warn if we have a non-string type here (for
            # performance)
            inferred_type = lib.infer_dtype(value.ravel(), skipna=False)
            if empty_array:
                pass
            elif inferred_type == "string":
                pass
            else:
                ws = performance_doc % (inferred_type, key, items)
                warnings.warn(ws, PerformanceWarning, stacklevel=7)

            vlarr = self._handle.create_vlarray(self.group, key, _tables().ObjectAtom())
            vlarr.append(value)

        elif empty_array:
            self.write_array_empty(key, value)
        elif is_datetime64_dtype(value.dtype):
            self._handle.create_array(self.group, key, value.view("i8"))
            getattr(self.group, key)._v_attrs.value_type = "datetime64"
        elif is_datetime64tz_dtype(value.dtype):
            # store as UTC
            # with a zone
            self._handle.create_array(self.group, key, value.asi8)

            node = getattr(self.group, key)
            node._v_attrs.tz = _get_tz(value.tz)
            node._v_attrs.value_type = "datetime64"
        elif is_timedelta64_dtype(value.dtype):
            self._handle.create_array(self.group, key, value.view("i8"))
            getattr(self.group, key)._v_attrs.value_type = "timedelta64"
        else:
            self._handle.create_array(self.group, key, value)

        getattr(self.group, key)._v_attrs.transposed = transposed


class SeriesFixed(GenericFixed):
    pandas_kind = "series"
    attributes = ["name"]

    name: Optional[Hashable]

    @property
    def shape(self):
        try:
            return (len(self.group.values),)
        except (TypeError, AttributeError):
            return None

    def read(
        self,
        where=None,
        columns=None,
        start: Optional[int] = None,
        stop: Optional[int] = None,
    ):
        self.validate_read(columns, where)
        index = self.read_index("index", start=start, stop=stop)
        values = self.read_array("values", start=start, stop=stop)
        return Series(values, index=index, name=self.name)

    def write(self, obj, **kwargs):
        super().write(obj, **kwargs)
        self.write_index("index", obj.index)
        self.write_array("values", obj.values)
        self.attrs.name = obj.name


class BlockManagerFixed(GenericFixed):
    attributes = ["ndim", "nblocks"]

    nblocks: int

    @property
    def shape(self):
        try:
            ndim = self.ndim

            # items
            items = 0
            for i in range(self.nblocks):
                node = getattr(self.group, f"block{i}_items")
                shape = getattr(node, "shape", None)
                if shape is not None:
                    items += shape[0]

            # data shape
            node = self.group.block0_values
            shape = getattr(node, "shape", None)
            if shape is not None:
                shape = list(shape[0 : (ndim - 1)])
            else:
                shape = []

            shape.append(items)

            return shape
        except AttributeError:
            return None

    def read(
        self,
        where=None,
        columns=None,
        start: Optional[int] = None,
        stop: Optional[int] = None,
    ):
        # start, stop applied to rows, so 0th axis only
        self.validate_read(columns, where)
        select_axis = self.obj_type()._get_block_manager_axis(0)

        axes = []
        for i in range(self.ndim):

            _start, _stop = (start, stop) if i == select_axis else (None, None)
            ax = self.read_index(f"axis{i}", start=_start, stop=_stop)
            axes.append(ax)

        items = axes[0]
        dfs = []

        for i in range(self.nblocks):

            blk_items = self.read_index(f"block{i}_items")
            values = self.read_array(f"block{i}_values", start=_start, stop=_stop)

            columns = items[items.get_indexer(blk_items)]
            df = DataFrame(values.T, columns=columns, index=axes[1])
            dfs.append(df)

        if len(dfs) > 0:
            out = concat(dfs, axis=1)
            out = out.reindex(columns=items, copy=False)
            return out

        return DataFrame(columns=axes[0], index=axes[1])

    def write(self, obj, **kwargs):
        super().write(obj, **kwargs)
        data = obj._data
        if not data.is_consolidated():
            data = data.consolidate()

        self.attrs.ndim = data.ndim
        for i, ax in enumerate(data.axes):
            if i == 0:
                if not ax.is_unique:
                    raise ValueError("Columns index has to be unique for fixed format")
            self.write_index(f"axis{i}", ax)

        # Supporting mixed-type DataFrame objects...nontrivial
        self.attrs.nblocks = len(data.blocks)
        for i, blk in enumerate(data.blocks):
            # I have no idea why, but writing values before items fixed #2299
            blk_items = data.items.take(blk.mgr_locs)
            self.write_array(f"block{i}_values", blk.values, items=blk_items)
            self.write_index(f"block{i}_items", blk_items)


class FrameFixed(BlockManagerFixed):
    pandas_kind = "frame"
    obj_type = DataFrame


class Table(Fixed):
    """ represent a table:
          facilitate read/write of various types of tables

        Attrs in Table Node
        -------------------
        These are attributes that are store in the main table node, they are
        necessary to recreate these tables when read back in.

        index_axes    : a list of tuples of the (original indexing axis and
            index column)
        non_index_axes: a list of tuples of the (original index axis and
            columns on a non-indexing axis)
        values_axes   : a list of the columns which comprise the data of this
            table
        data_columns  : a list of the columns that we are allowing indexing
            (these become single columns in values_axes), or True to force all
            columns
        nan_rep       : the string to use for nan representations for string
            objects
        levels        : the names of levels
        metadata      : the names of the metadata columns

        """

    pandas_kind = "wide_table"
    table_type: str
    levels = 1
    is_table = True

    index_axes: List[IndexCol]
    non_index_axes: List[Tuple[int, Any]]
    values_axes: List[DataCol]
    data_columns: List
    metadata: List
    info: Dict

    def __init__(
        self, parent: HDFStore, group: "Node", encoding=None, errors: str = "strict"
    ):
        super().__init__(parent, group, encoding=encoding, errors=errors)
        self.index_axes = []
        self.non_index_axes = []
        self.values_axes = []
        self.data_columns = []
        self.metadata = []
        self.info = dict()
        self.nan_rep = None

    @property
    def table_type_short(self) -> str:
        return self.table_type.split("_")[0]

    def __repr__(self) -> str:
        """ return a pretty representation of myself """
        self.infer_axes()
        jdc = ",".join(self.data_columns) if len(self.data_columns) else ""
        dc = f",dc->[{jdc}]"

        ver = ""
        if self.is_old_version:
            jver = ".".join(str(x) for x in self.version)
            ver = f"[{jver}]"

        jindex_axes = ",".join(a.name for a in self.index_axes)
        return (
            f"{self.pandas_type:12.12}{ver} "
            f"(typ->{self.table_type_short},nrows->{self.nrows},"
            f"ncols->{self.ncols},indexers->[{jindex_axes}]{dc})"
        )

    def __getitem__(self, c: str):
        """ return the axis for c """
        for a in self.axes:
            if c == a.name:
                return a
        return None

    def validate(self, other):
        """ validate against an existing table """
        if other is None:
            return

        if other.table_type != self.table_type:
            raise TypeError(
                "incompatible table_type with existing "
                f"[{other.table_type} - {self.table_type}]"
            )

        for c in ["index_axes", "non_index_axes", "values_axes"]:
            sv = getattr(self, c, None)
            ov = getattr(other, c, None)
            if sv != ov:

                # show the error for the specific axes
                for i, sax in enumerate(sv):
                    oax = ov[i]
                    if sax != oax:
                        raise ValueError(
                            f"invalid combinate of [{c}] on appending data "
                            f"[{sax}] vs current table [{oax}]"
                        )

                # should never get here
                raise Exception(
                    f"invalid combinate of [{c}] on appending data [{sv}] vs "
                    f"current table [{ov}]"
                )

    @property
    def is_multi_index(self) -> bool:
        """the levels attribute is 1 or a list in the case of a multi-index"""
        return isinstance(self.levels, list)

    def validate_multiindex(self, obj):
        """validate that we can store the multi-index; reset and return the
        new object
        """
        levels = [
            l if l is not None else f"level_{i}" for i, l in enumerate(obj.index.names)
        ]
        try:
            return obj.reset_index(), levels
        except ValueError:
            raise ValueError(
                "duplicate names/columns in the multi-index when storing as a table"
            )

    @property
    def nrows_expected(self) -> int:
        """ based on our axes, compute the expected nrows """
        return np.prod([i.cvalues.shape[0] for i in self.index_axes])

    @property
    def is_exists(self) -> bool:
        """ has this table been created """
        return "table" in self.group

    @property
    def storable(self):
        return getattr(self.group, "table", None)

    @property
    def table(self):
        """ return the table group (this is my storable) """
        return self.storable

    @property
    def dtype(self):
        return self.table.dtype

    @property
    def description(self):
        return self.table.description

    @property
    def axes(self):
        return itertools.chain(self.index_axes, self.values_axes)

    @property
    def ncols(self) -> int:
        """ the number of total columns in the values axes """
        return sum(len(a.values) for a in self.values_axes)

    @property
    def is_transposed(self) -> bool:
        return False

    @property
    def data_orientation(self):
        """return a tuple of my permutated axes, non_indexable at the front"""
        return tuple(
            itertools.chain(
                [int(a[0]) for a in self.non_index_axes],
                [int(a.axis) for a in self.index_axes],
            )
        )

    def queryables(self) -> Dict[str, Any]:
        """ return a dict of the kinds allowable columns for this object """

        # compute the values_axes queryables
        d1 = [(a.cname, a) for a in self.index_axes]
        d2 = [
            (self.storage_obj_type._AXIS_NAMES[axis], None)
            for axis, values in self.non_index_axes
        ]
        d3 = [
            (v.cname, v) for v in self.values_axes if v.name in set(self.data_columns)
        ]

        return dict(d1 + d2 + d3)  # type: ignore
        # error: List comprehension has incompatible type
        #  List[Tuple[Any, None]]; expected List[Tuple[str, IndexCol]]

    def index_cols(self):
        """ return a list of my index cols """
        # Note: each `i.cname` below is assured to be a str.
        return [(i.axis, i.cname) for i in self.index_axes]

    def values_cols(self) -> List[str]:
        """ return a list of my values cols """
        return [i.cname for i in self.values_axes]

    def _get_metadata_path(self, key: str) -> str:
        """ return the metadata pathname for this key """
        group = self.group._v_pathname
        return f"{group}/meta/{key}/meta"

    def write_metadata(self, key: str, values):
        """
        write out a meta data array to the key as a fixed-format Series

        Parameters
        ----------
        key : str
        values : ndarray
        """
        values = Series(values)
        self.parent.put(
            self._get_metadata_path(key),
            values,
            format="table",
            encoding=self.encoding,
            errors=self.errors,
            nan_rep=self.nan_rep,
        )

    def read_metadata(self, key: str):
        """ return the meta data array for this key """
        if getattr(getattr(self.group, "meta", None), key, None) is not None:
            return self.parent.select(self._get_metadata_path(key))
        return None

    def set_attrs(self):
        """ set our table type & indexables """
        self.attrs.table_type = str(self.table_type)
        self.attrs.index_cols = self.index_cols()
        self.attrs.values_cols = self.values_cols()
        self.attrs.non_index_axes = self.non_index_axes
        self.attrs.data_columns = self.data_columns
        self.attrs.nan_rep = self.nan_rep
        self.attrs.encoding = self.encoding
        self.attrs.errors = self.errors
        self.attrs.levels = self.levels
        self.attrs.metadata = self.metadata
        self.attrs.info = self.info

    def get_attrs(self):
        """ retrieve our attributes """
        self.non_index_axes = getattr(self.attrs, "non_index_axes", None) or []
        self.data_columns = getattr(self.attrs, "data_columns", None) or []
        self.info = getattr(self.attrs, "info", None) or dict()
        self.nan_rep = getattr(self.attrs, "nan_rep", None)
        self.encoding = _ensure_encoding(getattr(self.attrs, "encoding", None))
        self.errors = _ensure_decoded(getattr(self.attrs, "errors", "strict"))
        self.levels = getattr(self.attrs, "levels", None) or []
        self.index_axes = [a.infer(self) for a in self.indexables if a.is_an_indexable]
        self.values_axes = [
            a.infer(self) for a in self.indexables if not a.is_an_indexable
        ]
        self.metadata = getattr(self.attrs, "metadata", None) or []

    def validate_version(self, where=None):
        """ are we trying to operate on an old version? """
        if where is not None:
            if self.version[0] <= 0 and self.version[1] <= 10 and self.version[2] < 1:
                ws = incompatibility_doc % ".".join([str(x) for x in self.version])
                warnings.warn(ws, IncompatibilityWarning)

    def validate_min_itemsize(self, min_itemsize):
        """validate the min_itemsize doesn't contain items that are not in the
        axes this needs data_columns to be defined
        """
        if min_itemsize is None:
            return
        if not isinstance(min_itemsize, dict):
            return

        q = self.queryables()
        for k, v in min_itemsize.items():

            # ok, apply generally
            if k == "values":
                continue
            if k not in q:
                raise ValueError(
                    f"min_itemsize has the key [{k}] which is not an axis or "
                    "data_column"
                )

    @cache_readonly
    def indexables(self):
        """ create/cache the indexables if they don't exist """
        _indexables = []

        # Note: each of the `name` kwargs below are str, ensured
        #  by the definition in index_cols.
        # index columns
        _indexables.extend(
            [
                IndexCol(name=name, axis=axis, pos=i)
                for i, (axis, name) in enumerate(self.attrs.index_cols)
            ]
        )

        # values columns
        dc = set(self.data_columns)
        base_pos = len(_indexables)

        def f(i, c):
            assert isinstance(c, str)
            klass = DataCol
            if c in dc:
                klass = DataIndexableCol
            return klass.create_for_block(
                i=i, name=c, pos=base_pos + i, version=self.version
            )

        # Note: the definition of `values_cols` ensures that each
        #  `c` below is a str.
        _indexables.extend([f(i, c) for i, c in enumerate(self.attrs.values_cols)])

        return _indexables

    def create_index(self, columns=None, optlevel=None, kind: Optional[str] = None):
        """
        Create a pytables index on the specified columns
          note: cannot index Time64Col() or ComplexCol currently;
          PyTables must be >= 3.0

        Parameters
        ----------
        columns : None, bool, or listlike[str]
            Indicate which columns to create an index on.

            * False : Do not create any indexes.
            * True : Create indexes on all columns.
            * None : Create indexes on all columns.
            * listlike : Create indexes on the given columns.

        optlevel : int or None, default None
            Optimization level, if None, pytables defaults to 6.
        kind : str or None, default None
            Kind of index, if None, pytables defaults to "medium"

        Raises
        ------
        raises if the node is not a table

        """

        if not self.infer_axes():
            return
        if columns is False:
            return

        # index all indexables and data_columns
        if columns is None or columns is True:
            columns = [a.cname for a in self.axes if a.is_data_indexable]
        if not isinstance(columns, (tuple, list)):
            columns = [columns]

        kw = dict()
        if optlevel is not None:
            kw["optlevel"] = optlevel
        if kind is not None:
            kw["kind"] = kind

        table = self.table
        for c in columns:
            v = getattr(table.cols, c, None)
            if v is not None:

                # remove the index if the kind/optlevel have changed
                if v.is_indexed:
                    index = v.index
                    cur_optlevel = index.optlevel
                    cur_kind = index.kind

                    if kind is not None and cur_kind != kind:
                        v.remove_index()
                    else:
                        kw["kind"] = cur_kind

                    if optlevel is not None and cur_optlevel != optlevel:
                        v.remove_index()
                    else:
                        kw["optlevel"] = cur_optlevel

                # create the index
                if not v.is_indexed:
                    if v.type.startswith("complex"):
                        raise TypeError(
                            "Columns containing complex values can be stored "
                            "but cannot"
                            " be indexed when using table format. Either use "
                            "fixed format, set index=False, or do not include "
                            "the columns containing complex values to "
                            "data_columns when initializing the table."
                        )
                    v.create_index(**kw)

    def read_axes(
        self, where, start: Optional[int] = None, stop: Optional[int] = None
    ) -> bool:
        """
        Create the axes sniffed from the table.

        Parameters
        ----------
        where : ???
        start : int or None, default None
        stop : int or None, default None

        Returns
        -------
        bool
            Indicates success.
        """

        # validate the version
        self.validate_version(where)

        # infer the data kind
        if not self.infer_axes():
            return False

        # create the selection
        selection = Selection(self, where=where, start=start, stop=stop)
        values = selection.select()

        # convert the data
        for a in self.axes:
            a.set_info(self.info)
            a.convert(
                values,
                nan_rep=self.nan_rep,
                encoding=self.encoding,
                errors=self.errors,
                start=start,
                stop=stop,
            )

        return True

    def get_object(self, obj, transposed: bool):
        """ return the data for this obj """
        return obj

    def validate_data_columns(self, data_columns, min_itemsize):
        """take the input data_columns and min_itemize and create a data
        columns spec
        """

        if not len(self.non_index_axes):
            return []

        axis, axis_labels = self.non_index_axes[0]
        info = self.info.get(axis, dict())
        if info.get("type") == "MultiIndex" and data_columns:
            raise ValueError(
                f"cannot use a multi-index on axis [{axis}] with "
                f"data_columns {data_columns}"
            )

        # evaluate the passed data_columns, True == use all columns
        # take only valide axis labels
        if data_columns is True:
            data_columns = list(axis_labels)
        elif data_columns is None:
            data_columns = []

        # if min_itemsize is a dict, add the keys (exclude 'values')
        if isinstance(min_itemsize, dict):

            existing_data_columns = set(data_columns)
            data_columns.extend(
                [
                    k
                    for k in min_itemsize.keys()
                    if k != "values" and k not in existing_data_columns
                ]
            )

        # return valid columns in the order of our axis
        return [c for c in data_columns if c in axis_labels]

    def create_axes(
        self,
        axes,
        obj,
        validate: bool = True,
        nan_rep=None,
        data_columns=None,
        min_itemsize=None,
    ):
        """ create and return the axes
        legacy tables create an indexable column, indexable index,
        non-indexable fields

            Parameters
            ----------
            axes: a list of the axes in order to create (names or numbers of
                the axes)
            obj : the object to create axes on
            validate: validate the obj against an existing object already
                written
            min_itemsize: a dict of the min size for a column in bytes
            nan_rep : a values to use for string column nan_rep
            encoding : the encoding for string values
            data_columns : a list of columns that we want to create separate to
                allow indexing (or True will force all columns)

        """

        # set the default axes if needed
        if axes is None:
            try:
                axes = _AXES_MAP[type(obj)]
            except KeyError:
                group = self.group._v_name
                raise TypeError(
                    f"cannot properly create the storer for: [group->{group},"
                    f"value->{type(obj)}]"
                )

        # map axes to numbers
        axes = [obj._get_axis_number(a) for a in axes]

        # do we have an existing table (if so, use its axes & data_columns)
        if self.infer_axes():
            existing_table = self.copy()
            existing_table.infer_axes()
            axes = [a.axis for a in existing_table.index_axes]
            data_columns = existing_table.data_columns
            nan_rep = existing_table.nan_rep
            self.encoding = existing_table.encoding
            self.errors = existing_table.errors
            self.info = copy.copy(existing_table.info)
        else:
            existing_table = None

        assert self.ndim == 2  # with next check, we must have len(axes) == 1
        # currently support on ndim-1 axes
        if len(axes) != self.ndim - 1:
            raise ValueError(
                "currently only support ndim-1 indexers in an AppendableTable"
            )

        # create according to the new data
        new_non_index_axes: List = []
        new_data_columns: List[Optional[str]] = []

        # nan_representation
        if nan_rep is None:
            nan_rep = "nan"

        # create axes to index and non_index
        for i, a in enumerate(obj.axes):

            if i in axes:
                name = obj._AXIS_NAMES[i]
                new_index = _convert_index(name, a, self.encoding, self.errors)
                new_index.axis = i

                # Because we are always 2D, only one axis ever gets here, so
                #  we know it will have pos=0
                new_index.set_pos(0)

            else:

                # we might be able to change the axes on the appending data if
                # necessary
                append_axis = list(a)
                if existing_table is not None:
                    indexer = len(new_non_index_axes)
                    exist_axis = existing_table.non_index_axes[indexer][1]
                    if not array_equivalent(
                        np.array(append_axis), np.array(exist_axis)
                    ):

                        # ahah! -> reindex
                        if array_equivalent(
                            np.array(sorted(append_axis)), np.array(sorted(exist_axis))
                        ):
                            append_axis = exist_axis

                # the non_index_axes info
                info = _get_info(self.info, i)
                info["names"] = list(a.names)
                info["type"] = type(a).__name__

                new_non_index_axes.append((i, append_axis))

        self.non_index_axes = new_non_index_axes

<<<<<<< HEAD
        # Note: we can't do this update_info inside the loop because self.info
        #  is modified at another step in the loop above.
        new_index.update_info(self.info)
        self.index_axes = [new_index]

        j = len(self.index_axes)
        assert j == 1
=======
        # set axis positions (based on the axes)
        new_index_axes = [index_axes_map[a] for a in axes]
        for j, iax in enumerate(new_index_axes):
            iax.set_pos(j)
            iax.update_info(self.info)

        j = len(new_index_axes)
>>>>>>> 04c0870f

        # check for column conflicts
        for a in new_index_axes:
            a.maybe_set_size(min_itemsize=min_itemsize)

        # reindex by our non_index_axes & compute data_columns
<<<<<<< HEAD
        assert len(self.non_index_axes) == 1
        for a in self.non_index_axes:
=======
        for a in new_non_index_axes:
>>>>>>> 04c0870f
            obj = _reindex_axis(obj, a[0], a[1])

        def get_blk_items(mgr, blocks):
            return [mgr.items.take(blk.mgr_locs) for blk in blocks]

        transposed = new_index_axes[0].axis == 1

        # figure out data_columns and get out blocks
        block_obj = self.get_object(obj, transposed)._consolidate()
        blocks = block_obj._data.blocks
        blk_items = get_blk_items(block_obj._data, blocks)
        if len(new_non_index_axes):
            axis, axis_labels = new_non_index_axes[0]
            data_columns = self.validate_data_columns(data_columns, min_itemsize)
            if len(data_columns):
                mgr = block_obj.reindex(
                    Index(axis_labels).difference(Index(data_columns)), axis=axis
                )._data

                blocks = list(mgr.blocks)
                blk_items = get_blk_items(mgr, blocks)
                for c in data_columns:
                    mgr = block_obj.reindex([c], axis=axis)._data
                    blocks.extend(mgr.blocks)
                    blk_items.extend(get_blk_items(mgr, mgr.blocks))

        # reorder the blocks in the same order as the existing_table if we can
        if existing_table is not None:
            by_items = {
                tuple(b_items.tolist()): (b, b_items)
                for b, b_items in zip(blocks, blk_items)
            }
            new_blocks = []
            new_blk_items = []
            for ea in existing_table.values_axes:
                items = tuple(ea.values)
                try:
                    b, b_items = by_items.pop(items)
                    new_blocks.append(b)
                    new_blk_items.append(b_items)
                except (IndexError, KeyError):
                    jitems = ",".join(pprint_thing(item) for item in items)
                    raise ValueError(
                        f"cannot match existing table structure for [{jitems}] "
                        "on appending data"
                    )
            blocks = new_blocks
            blk_items = new_blk_items

        # add my values
        vaxes = []
        for i, (b, b_items) in enumerate(zip(blocks, blk_items)):

            # shape of the data column are the indexable axes
            klass = DataCol
            name = None

            # we have a data_column
            if data_columns and len(b_items) == 1 and b_items[0] in data_columns:
                klass = DataIndexableCol
                name = b_items[0]
                if not (name is None or isinstance(name, str)):
                    # TODO: should the message here be more specifically non-str?
                    raise ValueError("cannot have non-object label DataIndexableCol")
                new_data_columns.append(name)

            # make sure that we match up the existing columns
            # if we have an existing table
            if existing_table is not None and validate:
                try:
                    existing_col = existing_table.values_axes[i]
                except (IndexError, KeyError):
                    raise ValueError(
                        f"Incompatible appended table [{blocks}]"
                        f"with existing table [{existing_table.values_axes}]"
                    )
            else:
                existing_col = None

            col = klass.create_for_block(i=i, name=name, version=self.version)
            col.values = list(b_items)
            col.set_atom(
                block=b,
                existing_col=existing_col,
                min_itemsize=min_itemsize,
                nan_rep=nan_rep,
                encoding=self.encoding,
                errors=self.errors,
                info=self.info,
            )
            col.set_pos(j)

            vaxes.append(col)

            j += 1

        self.nan_rep = nan_rep
        self.data_columns = new_data_columns
        self.values_axes = vaxes
        self.index_axes = new_index_axes

        # validate our min_itemsize
        self.validate_min_itemsize(min_itemsize)

        # validate our metadata
        self.metadata = [c.name for c in self.values_axes if c.metadata is not None]

        # validate the axes if we have an existing table
        if validate:
            self.validate(existing_table)

    def process_axes(self, obj, selection: "Selection", columns=None):
        """ process axes filters """

        # make a copy to avoid side effects
        if columns is not None:
            columns = list(columns)

        # make sure to include levels if we have them
        if columns is not None and self.is_multi_index:
            assert isinstance(self.levels, list)  # assured by is_multi_index
            for n in self.levels:
                if n not in columns:
                    columns.insert(0, n)

        # reorder by any non_index_axes & limit to the select columns
        for axis, labels in self.non_index_axes:
            obj = _reindex_axis(obj, axis, labels, columns)

        # apply the selection filters (but keep in the same order)
        if selection.filter is not None:
            for field, op, filt in selection.filter.format():

                def process_filter(field, filt):

                    for axis_name in obj._AXIS_NAMES.values():
                        axis_number = obj._get_axis_number(axis_name)
                        axis_values = obj._get_axis(axis_name)
                        assert axis_number is not None

                        # see if the field is the name of an axis
                        if field == axis_name:

                            # if we have a multi-index, then need to include
                            # the levels
                            if self.is_multi_index:
                                filt = filt.union(Index(self.levels))

                            takers = op(axis_values, filt)
                            return obj.loc(axis=axis_number)[takers]

                        # this might be the name of a file IN an axis
                        elif field in axis_values:

                            # we need to filter on this dimension
                            values = ensure_index(getattr(obj, field).values)
                            filt = ensure_index(filt)

                            # hack until we support reversed dim flags
                            if isinstance(obj, DataFrame):
                                axis_number = 1 - axis_number
                            takers = op(values, filt)
                            return obj.loc(axis=axis_number)[takers]

                    raise ValueError(f"cannot find the field [{field}] for filtering!")

                obj = process_filter(field, filt)

        return obj

    def create_description(
        self,
        complib=None,
        complevel: Optional[int] = None,
        fletcher32: bool = False,
        expectedrows: Optional[int] = None,
    ) -> Dict[str, Any]:
        """ create the description of the table from the axes & values """

        # provided expected rows if its passed
        if expectedrows is None:
            expectedrows = max(self.nrows_expected, 10000)

        d = dict(name="table", expectedrows=expectedrows)

        # description from the axes & values
        d["description"] = {a.cname: a.typ for a in self.axes}

        if complib:
            if complevel is None:
                complevel = self._complevel or 9
            filters = _tables().Filters(
                complevel=complevel,
                complib=complib,
                fletcher32=fletcher32 or self._fletcher32,
            )
            d["filters"] = filters
        elif self._filters is not None:
            d["filters"] = self._filters

        return d

    def read_coordinates(
        self, where=None, start: Optional[int] = None, stop: Optional[int] = None,
    ):
        """select coordinates (row numbers) from a table; return the
        coordinates object
        """

        # validate the version
        self.validate_version(where)

        # infer the data kind
        if not self.infer_axes():
            return False

        # create the selection
        selection = Selection(self, where=where, start=start, stop=stop)
        coords = selection.select_coords()
        if selection.filter is not None:
            for field, op, filt in selection.filter.format():
                data = self.read_column(
                    field, start=coords.min(), stop=coords.max() + 1
                )
                coords = coords[op(data.iloc[coords - coords.min()], filt).values]

        return Index(coords)

    def read_column(
        self,
        column: str,
        where=None,
        start: Optional[int] = None,
        stop: Optional[int] = None,
    ):
        """return a single column from the table, generally only indexables
        are interesting
        """

        # validate the version
        self.validate_version()

        # infer the data kind
        if not self.infer_axes():
            return False

        if where is not None:
            raise TypeError("read_column does not currently accept a where clause")

        # find the axes
        for a in self.axes:
            if column == a.name:

                if not a.is_data_indexable:
                    raise ValueError(
                        f"column [{column}] can not be extracted individually; "
                        "it is not data indexable"
                    )

                # column must be an indexable or a data column
                c = getattr(self.table.cols, column)
                a.set_info(self.info)
                a.convert(
                    c[start:stop],
                    nan_rep=self.nan_rep,
                    encoding=self.encoding,
                    errors=self.errors,
                )
                return Series(_set_tz(a.take_data(), a.tz), name=column)

        raise KeyError(f"column [{column}] not found in the table")


class WORMTable(Table):
    """ a write-once read-many table: this format DOES NOT ALLOW appending to a
         table. writing is a one-time operation the data are stored in a format
         that allows for searching the data on disk
         """

    table_type = "worm"

    def read(
        self,
        where=None,
        columns=None,
        start: Optional[int] = None,
        stop: Optional[int] = None,
    ):
        """ read the indices and the indexing array, calculate offset rows and
        return """
        raise NotImplementedError("WORMTable needs to implement read")

    def write(self, **kwargs):
        """ write in a format that we can search later on (but cannot append
               to): write out the indices and the values using _write_array
               (e.g. a CArray) create an indexing table so that we can search
        """
        raise NotImplementedError("WORMTable needs to implement write")


class AppendableTable(Table):
    """ support the new appendable table formats """

    table_type = "appendable"

    def write(
        self,
        obj,
        axes=None,
        append=False,
        complib=None,
        complevel=None,
        fletcher32=None,
        min_itemsize=None,
        chunksize=None,
        expectedrows=None,
        dropna=False,
        nan_rep=None,
        data_columns=None,
    ):

        if not append and self.is_exists:
            self._handle.remove_node(self.group, "table")

        # create the axes
        self.create_axes(
            axes=axes,
            obj=obj,
            validate=append,
            min_itemsize=min_itemsize,
            nan_rep=nan_rep,
            data_columns=data_columns,
        )

        for a in self.axes:
            a.validate(self, append)

        if not self.is_exists:

            # create the table
            options = self.create_description(
                complib=complib,
                complevel=complevel,
                fletcher32=fletcher32,
                expectedrows=expectedrows,
            )

            # set the table attributes
            self.set_attrs()

            # create the table
            self._handle.create_table(self.group, **options)

        # update my info
        self.attrs.info = self.info

        # validate the axes and set the kinds
        for a in self.axes:
            a.validate_and_set(self, append)

        # add the rows
        self.write_data(chunksize, dropna=dropna)

    def write_data(self, chunksize: Optional[int], dropna: bool = False):
        """ we form the data into a 2-d including indexes,values,mask
            write chunk-by-chunk """

        names = self.dtype.names
        nrows = self.nrows_expected

        # if dropna==True, then drop ALL nan rows
        masks = []
        if dropna:

            for a in self.values_axes:

                # figure the mask: only do if we can successfully process this
                # column, otherwise ignore the mask
                mask = isna(a.data).all(axis=0)
                if isinstance(mask, np.ndarray):
                    masks.append(mask.astype("u1", copy=False))

        # consolidate masks
        if len(masks):
            mask = masks[0]
            for m in masks[1:]:
                mask = mask & m
            mask = mask.ravel()
        else:
            mask = None

        # broadcast the indexes if needed
        indexes = [a.cvalues for a in self.index_axes]
        nindexes = len(indexes)
        assert nindexes == 1, nindexes  # ensures we dont need to broadcast

        # transpose the values so first dimension is last
        # reshape the values if needed
        values = [a.take_data() for a in self.values_axes]
        values = [v.transpose(np.roll(np.arange(v.ndim), v.ndim - 1)) for v in values]
        bvalues = []
        for i, v in enumerate(values):
            new_shape = (nrows,) + self.dtype[names[nindexes + i]].shape
            bvalues.append(values[i].reshape(new_shape))

        # write the chunks
        if chunksize is None:
            chunksize = 100000

        rows = np.empty(min(chunksize, nrows), dtype=self.dtype)
        chunks = int(nrows / chunksize) + 1
        for i in range(chunks):
            start_i = i * chunksize
            end_i = min((i + 1) * chunksize, nrows)
            if start_i >= end_i:
                break

            self.write_data_chunk(
                rows,
                indexes=[a[start_i:end_i] for a in indexes],
                mask=mask[start_i:end_i] if mask is not None else None,
                values=[v[start_i:end_i] for v in bvalues],
            )

    def write_data_chunk(self, rows, indexes, mask, values):
        """
        Parameters
        ----------
        rows : an empty memory space where we are putting the chunk
        indexes : an array of the indexes
        mask : an array of the masks
        values : an array of the values
        """

        # 0 len
        for v in values:
            if not np.prod(v.shape):
                return

        nrows = indexes[0].shape[0]
        if nrows != len(rows):
            rows = np.empty(nrows, dtype=self.dtype)
        names = self.dtype.names
        nindexes = len(indexes)

        # indexes
        for i, idx in enumerate(indexes):
            rows[names[i]] = idx

        # values
        for i, v in enumerate(values):
            rows[names[i + nindexes]] = v

        # mask
        if mask is not None:
            m = ~mask.ravel().astype(bool, copy=False)
            if not m.all():
                rows = rows[m]

        if len(rows):
            self.table.append(rows)
            self.table.flush()

    def delete(
        self, where=None, start: Optional[int] = None, stop: Optional[int] = None,
    ):

        # delete all rows (and return the nrows)
        if where is None or not len(where):
            if start is None and stop is None:
                nrows = self.nrows
                self._handle.remove_node(self.group, recursive=True)
            else:
                # pytables<3.0 would remove a single row with stop=None
                if stop is None:
                    stop = self.nrows
                nrows = self.table.remove_rows(start=start, stop=stop)
                self.table.flush()
            return nrows

        # infer the data kind
        if not self.infer_axes():
            return None

        # create the selection
        table = self.table
        selection = Selection(self, where, start=start, stop=stop)
        values = selection.select_coords()

        # delete the rows in reverse order
        sorted_series = Series(values).sort_values()
        ln = len(sorted_series)

        if ln:

            # construct groups of consecutive rows
            diff = sorted_series.diff()
            groups = list(diff[diff > 1].index)

            # 1 group
            if not len(groups):
                groups = [0]

            # final element
            if groups[-1] != ln:
                groups.append(ln)

            # initial element
            if groups[0] != 0:
                groups.insert(0, 0)

            # we must remove in reverse order!
            pg = groups.pop()
            for g in reversed(groups):
                rows = sorted_series.take(range(g, pg))
                table.remove_rows(
                    start=rows[rows.index[0]], stop=rows[rows.index[-1]] + 1
                )
                pg = g

            self.table.flush()

        # return the number of rows removed
        return ln


class AppendableFrameTable(AppendableTable):
    """ support the new appendable table formats """

    pandas_kind = "frame_table"
    table_type = "appendable_frame"
    ndim = 2
    obj_type: Type[Union[DataFrame, Series]] = DataFrame

    @property
    def is_transposed(self) -> bool:
        return self.index_axes[0].axis == 1

    def get_object(self, obj, transposed: bool):
        """ these are written transposed """
        if transposed:
            obj = obj.T
        return obj

    def read(
        self,
        where=None,
        columns=None,
        start: Optional[int] = None,
        stop: Optional[int] = None,
    ):

        if not self.read_axes(where=where, start=start, stop=stop):
            return None

        info = (
            self.info.get(self.non_index_axes[0][0], dict())
            if len(self.non_index_axes)
            else dict()
        )
        index = self.index_axes[0].values
        frames = []
        for a in self.values_axes:

            # we could have a multi-index constructor here
            # ensure_index doesn't recognized our list-of-tuples here
            if info.get("type") == "MultiIndex":
                cols = MultiIndex.from_tuples(a.values)
            else:
                cols = Index(a.values)
            names = info.get("names")
            if names is not None:
                cols.set_names(names, inplace=True)

            if self.is_transposed:
                values = a.cvalues
                index_ = cols
                cols_ = Index(index, name=getattr(index, "name", None))
            else:
                values = a.cvalues.T
                index_ = Index(index, name=getattr(index, "name", None))
                cols_ = cols

            # if we have a DataIndexableCol, its shape will only be 1 dim
            if values.ndim == 1 and isinstance(values, np.ndarray):
                values = values.reshape((1, values.shape[0]))

            if isinstance(values, np.ndarray):
                df = DataFrame(values.T, columns=cols_, index=index_)
            elif isinstance(values, Index):
                df = DataFrame(values, columns=cols_, index=index_)
            else:
                # Categorical
                df = DataFrame([values], columns=cols_, index=index_)
            assert (df.dtypes == values.dtype).all(), (df.dtypes, values.dtype)
            frames.append(df)

        if len(frames) == 1:
            df = frames[0]
        else:
            df = concat(frames, axis=1)

        selection = Selection(self, where=where, start=start, stop=stop)
        # apply the selection filters & axis orderings
        df = self.process_axes(df, selection=selection, columns=columns)

        return df


class AppendableSeriesTable(AppendableFrameTable):
    """ support the new appendable table formats """

    pandas_kind = "series_table"
    table_type = "appendable_series"
    ndim = 2
    obj_type = Series
    storage_obj_type = DataFrame

    @property
    def is_transposed(self) -> bool:
        return False

    def get_object(self, obj, transposed: bool):
        return obj

    def write(self, obj, data_columns=None, **kwargs):
        """ we are going to write this as a frame table """
        if not isinstance(obj, DataFrame):
            name = obj.name or "values"
            obj = obj.to_frame(name)
        return super().write(obj=obj, data_columns=obj.columns.tolist(), **kwargs)

    def read(
        self,
        where=None,
        columns=None,
        start: Optional[int] = None,
        stop: Optional[int] = None,
    ):

        is_multi_index = self.is_multi_index
        if columns is not None and is_multi_index:
            assert isinstance(self.levels, list)  # needed for mypy
            for n in self.levels:
                if n not in columns:
                    columns.insert(0, n)
        s = super().read(where=where, columns=columns, start=start, stop=stop)
        if is_multi_index:
            s.set_index(self.levels, inplace=True)

        s = s.iloc[:, 0]

        # remove the default name
        if s.name == "values":
            s.name = None
        return s


class AppendableMultiSeriesTable(AppendableSeriesTable):
    """ support the new appendable table formats """

    pandas_kind = "series_table"
    table_type = "appendable_multiseries"

    def write(self, obj, **kwargs):
        """ we are going to write this as a frame table """
        name = obj.name or "values"
        obj, self.levels = self.validate_multiindex(obj)
        cols = list(self.levels)
        cols.append(name)
        obj.columns = cols
        return super().write(obj=obj, **kwargs)


class GenericTable(AppendableFrameTable):
    """ a table that read/writes the generic pytables table format """

    pandas_kind = "frame_table"
    table_type = "generic_table"
    ndim = 2
    obj_type = DataFrame

    @property
    def pandas_type(self) -> str:
        return self.pandas_kind

    @property
    def storable(self):
        return getattr(self.group, "table", None) or self.group

    def get_attrs(self):
        """ retrieve our attributes """
        self.non_index_axes = []
        self.nan_rep = None
        self.levels = []

        self.index_axes = [a.infer(self) for a in self.indexables if a.is_an_indexable]
        self.values_axes = [
            a.infer(self) for a in self.indexables if not a.is_an_indexable
        ]
        self.data_columns = [a.name for a in self.values_axes]

    @cache_readonly
    def indexables(self):
        """ create the indexables from the table description """
        d = self.description

        # the index columns is just a simple index
        _indexables = [GenericIndexCol(name="index", axis=0)]

        for i, n in enumerate(d._v_names):
            assert isinstance(n, str)

            dc = GenericDataIndexableCol(name=n, pos=i, values=[n])
            _indexables.append(dc)

        return _indexables

    def write(self, **kwargs):
        raise NotImplementedError("cannot write on an generic table")


class AppendableMultiFrameTable(AppendableFrameTable):
    """ a frame with a multi-index """

    table_type = "appendable_multiframe"
    obj_type = DataFrame
    ndim = 2
    _re_levels = re.compile(r"^level_\d+$")

    @property
    def table_type_short(self) -> str:
        return "appendable_multi"

    def write(self, obj, data_columns=None, **kwargs):
        if data_columns is None:
            data_columns = []
        elif data_columns is True:
            data_columns = obj.columns.tolist()
        obj, self.levels = self.validate_multiindex(obj)
        for n in self.levels:
            if n not in data_columns:
                data_columns.insert(0, n)
        return super().write(obj=obj, data_columns=data_columns, **kwargs)

    def read(
        self,
        where=None,
        columns=None,
        start: Optional[int] = None,
        stop: Optional[int] = None,
    ):

        df = super().read(where=where, columns=columns, start=start, stop=stop)
        df = df.set_index(self.levels)

        # remove names for 'level_%d'
        df.index = df.index.set_names(
            [None if self._re_levels.search(l) else l for l in df.index.names]
        )

        return df


def _reindex_axis(obj, axis: int, labels: Index, other=None):
    ax = obj._get_axis(axis)
    labels = ensure_index(labels)

    # try not to reindex even if other is provided
    # if it equals our current index
    if other is not None:
        other = ensure_index(other)
    if (other is None or labels.equals(other)) and labels.equals(ax):
        return obj

    labels = ensure_index(labels.unique())
    if other is not None:
        labels = ensure_index(other.unique()).intersection(labels, sort=False)
    if not labels.equals(ax):
        slicer: List[Union[slice, Index]] = [slice(None, None)] * obj.ndim
        slicer[axis] = labels
        obj = obj.loc[tuple(slicer)]
    return obj


def _get_info(info, name):
    """ get/create the info for this name """
    try:
        idx = info[name]
    except KeyError:
        idx = info[name] = dict()
    return idx


# tz to/from coercion


def _get_tz(tz: tzinfo) -> Union[str, tzinfo]:
    """ for a tz-aware type, return an encoded zone """
    zone = timezones.get_timezone(tz)
    return zone


def _set_tz(
    values: Union[np.ndarray, Index],
    tz: Optional[Union[str, tzinfo]],
    coerce: bool = False,
) -> Union[np.ndarray, DatetimeIndex]:
    """
    coerce the values to a DatetimeIndex if tz is set
    preserve the input shape if possible

    Parameters
    ----------
    values : ndarray or Index
    tz : str or tzinfo
    coerce : if we do not have a passed timezone, coerce to M8[ns] ndarray
    """
    if isinstance(values, DatetimeIndex):
        # If values is tzaware, the tz gets dropped in the values.ravel()
        #  call below (which returns an ndarray).  So we are only non-lossy
        #  if `tz` matches `values.tz`.
        assert values.tz is None or values.tz == tz

    if tz is not None:
        name = getattr(values, "name", None)
        values = values.ravel()
        tz = timezones.get_timezone(_ensure_decoded(tz))
        values = DatetimeIndex(values, name=name)
        values = values.tz_localize("UTC").tz_convert(tz)
    elif coerce:
        values = np.asarray(values, dtype="M8[ns]")

    return values


def _convert_index(name: str, index: Index, encoding=None, errors="strict"):
    assert isinstance(name, str)

    index_name = index.name

    if isinstance(index, DatetimeIndex):
        converted = index.asi8
        return IndexCol(
            name,
            converted,
            "datetime64",
            _tables().Int64Col(),
            freq=index.freq,
            tz=index.tz,
            index_name=index_name,
        )
    elif isinstance(index, TimedeltaIndex):
        converted = index.asi8
        return IndexCol(
            name,
            converted,
            "timedelta64",
            _tables().Int64Col(),
            freq=index.freq,
            index_name=index_name,
        )
    elif isinstance(index, (Int64Index, PeriodIndex)):
        atom = _tables().Int64Col()
        # avoid to store ndarray of Period objects
        return IndexCol(
            name,
            index._ndarray_values,
            "integer",
            atom,
            freq=getattr(index, "freq", None),
            index_name=index_name,
        )

    if isinstance(index, MultiIndex):
        raise TypeError("MultiIndex not supported here!")

    inferred_type = lib.infer_dtype(index, skipna=False)
    # we wont get inferred_type of "datetime64" or "timedelta64" as these
    #  would go through the DatetimeIndex/TimedeltaIndex paths above

    values = np.asarray(index)

    if inferred_type == "date":
        converted = np.asarray([v.toordinal() for v in values], dtype=np.int32)
        return IndexCol(
            name, converted, "date", _tables().Time32Col(), index_name=index_name,
        )
    elif inferred_type == "string":
        # atom = _tables().ObjectAtom()
        # return np.asarray(values, dtype='O'), 'object', atom

        converted = _convert_string_array(values, encoding, errors)
        itemsize = converted.dtype.itemsize
        return IndexCol(
            name,
            converted,
            "string",
            _tables().StringCol(itemsize),
            itemsize=itemsize,
            index_name=index_name,
        )

    elif inferred_type == "integer":
        # take a guess for now, hope the values fit
        atom = _tables().Int64Col()
        return IndexCol(
            name,
            np.asarray(values, dtype=np.int64),
            "integer",
            atom,
            index_name=index_name,
        )
    elif inferred_type == "floating":
        atom = _tables().Float64Col()
        return IndexCol(
            name,
            np.asarray(values, dtype=np.float64),
            "float",
            atom,
            index_name=index_name,
        )
    else:
        atom = _tables().ObjectAtom()
        return IndexCol(
            name, np.asarray(values, dtype="O"), "object", atom, index_name=index_name,
        )


def _unconvert_index(data, kind: str, encoding=None, errors="strict"):
    index: Union[Index, np.ndarray]

    if kind == "datetime64":
        index = DatetimeIndex(data)
    elif kind == "timedelta64":
        index = TimedeltaIndex(data)
    elif kind == "date":
        try:
            index = np.asarray([date.fromordinal(v) for v in data], dtype=object)
        except (ValueError):
            index = np.asarray([date.fromtimestamp(v) for v in data], dtype=object)
    elif kind in ("integer", "float"):
        index = np.asarray(data)
    elif kind in ("string"):
        index = _unconvert_string_array(
            data, nan_rep=None, encoding=encoding, errors=errors
        )
    elif kind == "object":
        index = np.asarray(data[0])
    else:  # pragma: no cover
        raise ValueError(f"unrecognized index type {kind}")
    return index


def _convert_string_array(data, encoding, errors, itemsize=None):
    """
    we take a string-like that is object dtype and coerce to a fixed size
    string type

    Parameters
    ----------
    data : a numpy array of object dtype
    encoding : None or string-encoding
    errors : handler for encoding errors
    itemsize : integer, optional, defaults to the max length of the strings

    Returns
    -------
    data in a fixed-length string dtype, encoded to bytes if needed
    """

    # encode if needed
    if encoding is not None and len(data):
        data = (
            Series(data.ravel()).str.encode(encoding, errors).values.reshape(data.shape)
        )

    # create the sized dtype
    if itemsize is None:
        ensured = ensure_object(data.ravel())
        itemsize = max(1, libwriters.max_len_string_array(ensured))

    data = np.asarray(data, dtype=f"S{itemsize}")
    return data


def _unconvert_string_array(data, nan_rep=None, encoding=None, errors="strict"):
    """
    inverse of _convert_string_array

    Parameters
    ----------
    data : fixed length string dtyped array
    nan_rep : the storage repr of NaN, optional
    encoding : the encoding of the data, optional
    errors : handler for encoding errors, default 'strict'

    Returns
    -------
    an object array of the decoded data

    """
    shape = data.shape
    data = np.asarray(data.ravel(), dtype=object)

    # guard against a None encoding (because of a legacy
    # where the passed encoding is actually None)
    encoding = _ensure_encoding(encoding)
    if encoding is not None and len(data):

        itemsize = libwriters.max_len_string_array(ensure_object(data))
        dtype = f"U{itemsize}"

        if isinstance(data[0], bytes):
            data = Series(data).str.decode(encoding, errors=errors).values
        else:
            data = data.astype(dtype, copy=False).astype(object, copy=False)

    if nan_rep is None:
        nan_rep = "nan"

    data = libwriters.string_array_replace_from_nan_rep(data, nan_rep)
    return data.reshape(shape)


def _maybe_convert(values: np.ndarray, val_kind, encoding, errors):
    val_kind = _ensure_decoded(val_kind)
    if _need_convert(val_kind):
        conv = _get_converter(val_kind, encoding, errors)
        # conv = np.frompyfunc(conv, 1, 1)
        values = conv(values)
    return values


def _get_converter(kind: str, encoding, errors):
    if kind == "datetime64":
        return lambda x: np.asarray(x, dtype="M8[ns]")
    elif kind == "string":
        return lambda x: _unconvert_string_array(x, encoding=encoding, errors=errors)
    else:  # pragma: no cover
        raise ValueError(f"invalid kind {kind}")


def _need_convert(kind) -> bool:
    if kind in ("datetime64", "string"):
        return True
    return False


class Selection:
    """
    Carries out a selection operation on a tables.Table object.

    Parameters
    ----------
    table : a Table object
    where : list of Terms (or convertible to)
    start, stop: indices to start and/or stop selection

    """

    def __init__(
        self,
        table: Table,
        where=None,
        start: Optional[int] = None,
        stop: Optional[int] = None,
    ):
        self.table = table
        self.where = where
        self.start = start
        self.stop = stop
        self.condition = None
        self.filter = None
        self.terms = None
        self.coordinates = None

        if is_list_like(where):

            # see if we have a passed coordinate like
            try:
                inferred = lib.infer_dtype(where, skipna=False)
                if inferred == "integer" or inferred == "boolean":
                    where = np.asarray(where)
                    if where.dtype == np.bool_:
                        start, stop = self.start, self.stop
                        if start is None:
                            start = 0
                        if stop is None:
                            stop = self.table.nrows
                        self.coordinates = np.arange(start, stop)[where]
                    elif issubclass(where.dtype.type, np.integer):
                        if (self.start is not None and (where < self.start).any()) or (
                            self.stop is not None and (where >= self.stop).any()
                        ):
                            raise ValueError(
                                "where must have index locations >= start and < stop"
                            )
                        self.coordinates = where

            except ValueError:
                pass

        if self.coordinates is None:

            self.terms = self.generate(where)

            # create the numexpr & the filter
            if self.terms is not None:
                self.condition, self.filter = self.terms.evaluate()

    def generate(self, where):
        """ where can be a : dict,list,tuple,string """
        if where is None:
            return None

        q = self.table.queryables()
        try:
            return PyTablesExpr(where, queryables=q, encoding=self.table.encoding)
        except NameError:
            # raise a nice message, suggesting that the user should use
            # data_columns
            qkeys = ",".join(q.keys())
            raise ValueError(
                f"The passed where expression: {where}\n"
                "            contains an invalid variable reference\n"
                "            all of the variable references must be a "
                "reference to\n"
                "            an axis (e.g. 'index' or 'columns'), or a "
                "data_column\n"
                f"            The currently defined references are: {qkeys}\n"
            )

    def select(self):
        """
        generate the selection
        """
        if self.condition is not None:
            return self.table.table.read_where(
                self.condition.format(), start=self.start, stop=self.stop
            )
        elif self.coordinates is not None:
            return self.table.table.read_coordinates(self.coordinates)
        return self.table.table.read(start=self.start, stop=self.stop)

    def select_coords(self):
        """
        generate the selection
        """
        start, stop = self.start, self.stop
        nrows = self.table.nrows
        if start is None:
            start = 0
        elif start < 0:
            start += nrows
        if self.stop is None:
            stop = nrows
        elif stop < 0:
            stop += nrows

        if self.condition is not None:
            return self.table.table.get_where_list(
                self.condition.format(), start=start, stop=stop, sort=True
            )
        elif self.coordinates is not None:
            return self.coordinates

        return np.arange(start, stop)<|MERGE_RESOLUTION|>--- conflicted
+++ resolved
@@ -3886,35 +3886,21 @@
 
         self.non_index_axes = new_non_index_axes
 
-<<<<<<< HEAD
         # Note: we can't do this update_info inside the loop because self.info
         #  is modified at another step in the loop above.
         new_index.update_info(self.info)
-        self.index_axes = [new_index]
-
-        j = len(self.index_axes)
+        new_index_axes = [new_index]
+
+        j = len(new_index_axes)
         assert j == 1
-=======
-        # set axis positions (based on the axes)
-        new_index_axes = [index_axes_map[a] for a in axes]
-        for j, iax in enumerate(new_index_axes):
-            iax.set_pos(j)
-            iax.update_info(self.info)
-
-        j = len(new_index_axes)
->>>>>>> 04c0870f
 
         # check for column conflicts
         for a in new_index_axes:
             a.maybe_set_size(min_itemsize=min_itemsize)
 
         # reindex by our non_index_axes & compute data_columns
-<<<<<<< HEAD
-        assert len(self.non_index_axes) == 1
-        for a in self.non_index_axes:
-=======
+        assert len(new_non_index_axes) == 1
         for a in new_non_index_axes:
->>>>>>> 04c0870f
             obj = _reindex_axis(obj, a[0], a[1])
 
         def get_blk_items(mgr, blocks):
