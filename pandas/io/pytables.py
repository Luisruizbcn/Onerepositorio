--- conflicted
+++ resolved
@@ -1991,27 +1991,16 @@
 
         # making an Index instance could throw a number of different errors
         try:
-<<<<<<< HEAD
-            values = Index(values, **kwargs)
-=======
             new_pd_index = Index(values, **kwargs)
->>>>>>> b9f26e21
         except ValueError:
             # if the output freq is different that what we recorded,
             # it should be None (see also 'doc example part 2')
             if "freq" in kwargs:
                 kwargs["freq"] = None
-<<<<<<< HEAD
-            values = Index(values, **kwargs)
-
-        out = _set_tz(values, self.tz)
-        return out, out
-=======
             new_pd_index = Index(values, **kwargs)
 
         new_pd_index = _set_tz(new_pd_index, self.tz)
-        self.values = new_pd_index
->>>>>>> b9f26e21
+        return new_pd_index, new_pd_index
 
     def take_data(self):
         """ return the values & release the memory """
@@ -2178,17 +2167,10 @@
         encoding : str
         errors : str
         """
-<<<<<<< HEAD
-        assert self.table is not None  # for mypy
-
-        _start = start if start is not None else 0
-        _stop = min(stop, self.table.nrows) if stop is not None else self.table.nrows
-        out = Int64Index(np.arange(_stop - _start))
-        return out, out
-=======
         assert isinstance(values, np.ndarray), type(values)
-        self.values = Int64Index(np.arange(len(values)))
->>>>>>> b9f26e21
+
+        values = Int64Index(np.arange(len(values)))
+        return values, values
 
     def get_attr(self):
         pass
@@ -2396,80 +2378,37 @@
             self.data = values
         converted = self.data  # TODO: Setting should not be necessary
 
-        own_data = self.data
-
         # use the meta if needed
         meta = _ensure_decoded(self.meta)
 
         assert self.dtype is not None
-
-<<<<<<< HEAD
-                # recreate with tz if indicated
-                converted = _set_tz(converted, self.tz, coerce=True)
-
-            elif dtype == "timedelta64":
-                converted = np.asarray(converted, dtype="m8[ns]")
-            elif dtype == "date":
-                try:
-                    converted = np.asarray(
-                        [date.fromordinal(v) for v in converted], dtype=object
-                    )
-                except ValueError:
-                    converted = np.asarray(
-                        [date.fromtimestamp(v) for v in converted], dtype=object
-                    )
-
-            elif meta == "category":
-
-                # we have a categorical
-                categories = self.metadata
-                codes = converted.ravel()
-
-                # if we have stored a NaN in the categories
-                # then strip it; in theory we could have BOTH
-                # -1s in the codes and nulls :<
-                if categories is None:
-                    # Handle case of NaN-only categorical columns in which case
-                    # the categories are an empty array; when this is stored,
-                    # pytables cannot write a zero-len array, so on readback
-                    # the categories would be None and `read_hdf()` would fail.
-                    categories = Index([], dtype=np.float64)
-                else:
-                    mask = isna(categories)
-                    if mask.any():
-                        categories = categories[~mask]
-                        codes[codes != -1] -= mask.astype(int).cumsum().values
-
-                converted = Categorical.from_codes(
-                    codes, categories=categories, ordered=self.ordered
-=======
         # convert to the correct dtype
         dtype = _ensure_decoded(self.dtype)
 
+
         # reverse converts
         if dtype == "datetime64":
 
             # recreate with tz if indicated
-            own_data = _set_tz(own_data, self.tz, coerce=True)
+            converted = _set_tz(converted, self.tz, coerce=True)
 
         elif dtype == "timedelta64":
-            own_data = np.asarray(own_data, dtype="m8[ns]")
+            converted = np.asarray(converted, dtype="m8[ns]")
         elif dtype == "date":
             try:
-                own_data = np.asarray(
-                    [date.fromordinal(v) for v in own_data], dtype=object
+                converted = np.asarray(
+                    [date.fromordinal(v) for v in converted], dtype=object
                 )
             except ValueError:
-                own_data = np.asarray(
-                    [date.fromtimestamp(v) for v in own_data], dtype=object
->>>>>>> b9f26e21
+                converted = np.asarray(
+                    [date.fromtimestamp(v) for v in converted], dtype=object
                 )
 
         elif meta == "category":
 
             # we have a categorical
             categories = self.metadata
-            codes = own_data.ravel()
+            codes = converted.ravel()
 
             # if we have stored a NaN in the categories
             # then strip it; in theory we could have BOTH
@@ -2486,11 +2425,17 @@
                     categories = categories[~mask]
                     codes[codes != -1] -= mask.astype(int).cumsum().values
 
-<<<<<<< HEAD
-                try:
-                    converted = converted.astype(dtype, copy=False)
-                except TypeError:
-                    converted = converted.astype("O", copy=False)
+            converted = Categorical.from_codes(
+                codes, categories=categories, ordered=self.ordered
+            )
+
+        else:
+
+            try:
+                converted = converted.astype(dtype, copy=False)
+            except TypeError:
+                converted = converted.astype("O", copy=False)
+
 
         # convert nans / decode
         if _ensure_decoded(self.kind) == "string":
@@ -2499,26 +2444,6 @@
             )
 
         return self.values, converted
-=======
-            own_data = Categorical.from_codes(
-                codes, categories=categories, ordered=self.ordered
-            )
-
-        else:
-
-            try:
-                own_data = own_data.astype(dtype, copy=False)
-            except TypeError:
-                own_data = own_data.astype("O", copy=False)
-
-        # convert nans / decode
-        if _ensure_decoded(self.kind) == "string":
-            own_data = _unconvert_string_array(
-                own_data, nan_rep=nan_rep, encoding=encoding, errors=errors
-            )
-
-        self.data = own_data
->>>>>>> b9f26e21
 
     def get_attr(self):
         """ get the data for this column """
