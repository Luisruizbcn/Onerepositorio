--- conflicted
+++ resolved
@@ -725,11 +725,7 @@
         columns=None,
         iterator=False,
         chunksize=None,
-<<<<<<< HEAD
-        auto_close=False,
-=======
         auto_close: bool = False,
->>>>>>> 79e1fc3d
         **kwargs,
     ):
         """
@@ -834,11 +830,7 @@
         stop=None,
         iterator=False,
         chunksize=None,
-<<<<<<< HEAD
-        auto_close=False,
-=======
         auto_close: bool = False,
->>>>>>> 79e1fc3d
         **kwargs,
     ):
         """
