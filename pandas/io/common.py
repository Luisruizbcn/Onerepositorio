"""Common IO api utilities"""

import bz2
import codecs
import csv
import gzip
from http.client import HTTPException  # noqa
from io import BytesIO
import lzma
import mmap
import os
<<<<<<< HEAD
from typing import Any, Dict, Optional, Tuple, Union
=======
import pathlib
>>>>>>> 3937fbc5
from urllib.error import URLError  # noqa
from urllib.parse import (  # noqa
    urlencode, urljoin, urlparse as parse_url, uses_netloc, uses_params,
    uses_relative)
from urllib.request import pathname2url, urlopen
import zipfile

from pandas.errors import (  # noqa
    AbstractMethodError, DtypeWarning, EmptyDataError, ParserError,
    ParserWarning)

from pandas.core.dtypes.common import is_file_like

# gh-12665: Alias for now and remove later.
CParserError = ParserError

# common NA values
# no longer excluding inf representations
# '1.#INF','-1.#INF', '1.#INF000000',
_NA_VALUES = {'-1.#IND', '1.#QNAN', '1.#IND', '-1.#QNAN', '#N/A N/A', '#N/A',
              'N/A', 'n/a', 'NA', '#NA', 'NULL', 'null', 'NaN', '-NaN', 'nan',
              '-nan', ''}


_VALID_URLS = set(uses_relative + uses_netloc + uses_params)
_VALID_URLS.discard('')


class BaseIterator:
    """Subclass this and provide a "__next__()" method to obtain an iterator.
    Useful only when the object being iterated is non-reusable (e.g. OK for a
    parser, not for an in-memory table, yes for its iterator)."""

    def __iter__(self):
        return self

    def __next__(self):
        raise AbstractMethodError(self)


def _is_url(url):
    """Check to see if a URL has a valid protocol.

    Parameters
    ----------
    url : str or unicode

    Returns
    -------
    isurl : bool
        If `url` has a valid protocol return True otherwise False.
    """
    try:
        return parse_url(url).scheme in _VALID_URLS
    except Exception:
        return False


def _expand_user(filepath_or_buffer):
    """Return the argument with an initial component of ~ or ~user
       replaced by that user's home directory.

    Parameters
    ----------
    filepath_or_buffer : object to be converted if possible

    Returns
    -------
    expanded_filepath_or_buffer : an expanded filepath or the
                                  input if not expandable
    """
    if isinstance(filepath_or_buffer, str):
        return os.path.expanduser(filepath_or_buffer)
    return filepath_or_buffer


def _validate_header_arg(header):
    if isinstance(header, bool):
        raise TypeError("Passing a bool to header is invalid. "
                        "Use header=None for no header or "
                        "header=int or list-like of ints to specify "
                        "the row(s) making up the column names")


def _stringify_path(filepath_or_buffer):
    """Attempt to convert a path-like object to a string.

    Parameters
    ----------
    filepath_or_buffer : object to be converted

    Returns
    -------
    str_filepath_or_buffer : maybe a string version of the object

    Notes
    -----
    Objects supporting the fspath protocol (python 3.6+) are coerced
    according to its __fspath__ method.

    For backwards compatibility with older pythons, pathlib.Path and
    py.path objects are specially coerced.

    Any other object is passed through unchanged, which includes bytes,
    strings, buffers, or anything else that's not even path-like.
    """
    if hasattr(filepath_or_buffer, '__fspath__'):
        return filepath_or_buffer.__fspath__()
    elif isinstance(filepath_or_buffer, pathlib.Path):
        return str(filepath_or_buffer)
    return _expand_user(filepath_or_buffer)


def is_s3_url(url):
    """Check for an s3, s3n, or s3a url"""
    try:
        return parse_url(url).scheme in ['s3', 's3n', 's3a']
    except Exception:
        return False


def is_gcs_url(url):
    """Check for a gcs url"""
    try:
        return parse_url(url).scheme in ['gcs', 'gs']
    except Exception:
        return False


def get_filepath_or_buffer(filepath_or_buffer, encoding=None,
                           compression=None, mode=None):
    """
    If the filepath_or_buffer is a url, translate and return the buffer.
    Otherwise passthrough.

    Parameters
    ----------
    filepath_or_buffer : a url, filepath (str, py.path.local or pathlib.Path),
                         or buffer
    compression : {{'gzip', 'bz2', 'zip', 'xz', None}}, optional
    encoding : the encoding to use to decode bytes, default is 'utf-8'
    mode : str, optional

    Returns
    -------
    tuple of ({a filepath_ or buffer or S3File instance},
              encoding, str,
              compression, str,
              should_close, bool)
    """
    filepath_or_buffer = _stringify_path(filepath_or_buffer)

    if _is_url(filepath_or_buffer):
        req = urlopen(filepath_or_buffer)
        content_encoding = req.headers.get('Content-Encoding', None)
        if content_encoding == 'gzip':
            # Override compression based on Content-Encoding header
            compression = 'gzip'
        reader = BytesIO(req.read())
        req.close()
        return reader, encoding, compression, True

    if is_s3_url(filepath_or_buffer):
        from pandas.io import s3
        return s3.get_filepath_or_buffer(filepath_or_buffer,
                                         encoding=encoding,
                                         compression=compression,
                                         mode=mode)

    if is_gcs_url(filepath_or_buffer):
        from pandas.io import gcs
        return gcs.get_filepath_or_buffer(filepath_or_buffer,
                                          encoding=encoding,
                                          compression=compression,
                                          mode=mode)

    if isinstance(filepath_or_buffer, (str, bytes, mmap.mmap)):
        return _expand_user(filepath_or_buffer), None, compression, False

    if not is_file_like(filepath_or_buffer):
        msg = "Invalid file path or buffer object type: {_type}"
        raise ValueError(msg.format(_type=type(filepath_or_buffer)))

    return filepath_or_buffer, None, compression, False


def file_path_to_url(path):
    """
    converts an absolute native path to a FILE URL.

    Parameters
    ----------
    path : a path in native format

    Returns
    -------
    a valid FILE URL
    """
    return urljoin('file:', pathname2url(path))


_compression_to_extension = {
    'gzip': '.gz',
    'bz2': '.bz2',
    'zip': '.zip',
    'xz': '.xz',
}


def _get_compression_method(compression: Optional[Union[str, Dict[str, Any]]]):
    """
    Simplifies a compression argument to a compression method string and
    a dict containing additional arguments.

    Parameters
    ----------
    compression : str or dict
        If string, specifies the compression method. If dict, value at key
        'method' specifies compression method.

    Returns
    -------
    tuple of ({compression method}, any
              {compression arguments}, dict)

    Raises
    ------
    ValueError on dict missing 'method' key
    """
    # Handle dict
    if isinstance(compression, dict):
        compression_args = compression.copy()
        try:
            compression = compression['method']
            compression_args.pop('method')
        except KeyError:
            raise ValueError("If dict, compression "
                             "must have key 'method'")
    else:
        compression_args = {}
    return compression, compression_args


def _infer_compression(filepath_or_buffer, compression):
    """
    Get the compression method for filepath_or_buffer. If compression='infer',
    the inferred compression method is returned. Otherwise, the input
    compression method is returned unchanged, unless it's invalid, in which
    case an error is raised.
    Parameters
    ----------
    filepath_or_buffer :
        a path (str) or buffer
    compression : {'infer', 'gzip', 'bz2', 'zip', 'xz', None}
        If 'infer' and `filepath_or_buffer` is path-like, then detect
        compression from the following extensions: '.gz', '.bz2', '.zip',
        or '.xz' (otherwise no compression).
    Returns
    -------
    string or None :
        compression method
    Raises
    ------
    ValueError on invalid compression specified
    """

    # No compression has been explicitly specified
    if compression is None:
        return None

    # Infer compression
    if compression == 'infer':
        # Convert all path types (e.g. pathlib.Path) to strings
        filepath_or_buffer = _stringify_path(filepath_or_buffer)
        if not isinstance(filepath_or_buffer, str):
            # Cannot infer compression of a buffer, assume no compression
            return None

        # Infer compression from the filename/URL extension
        for compression, extension in _compression_to_extension.items():
            if filepath_or_buffer.endswith(extension):
                return compression
        return None

    # Compression has been specified. Check that it's valid
    if compression in _compression_to_extension:
        return compression

    msg = 'Unrecognized compression type: {}'.format(compression)
    valid = ['infer', None] + sorted(_compression_to_extension)
    msg += '\nValid compression types are {}'.format(valid)
    raise ValueError(msg)


def _get_handle(path_or_buf, mode, encoding=None,
                compression: Optional[Union[str, Dict[str, Any]]] = None,
                memory_map=False, is_text=True):
    """
    Get file handle for given path/buffer and mode.

    Parameters
    ----------
    path_or_buf :
        a path (str) or buffer
    mode : str
        mode to open path_or_buf with
    encoding : str or None
    compression : str or dict, default None
        If string, specifies compression mode. If dict, value at key 'method'
        specifies compression mode. Compression mode must be one of {'infer',
        'gzip', 'bz2', 'zip', 'xz', None}. If compression mode is 'infer'
        and `filepath_or_buffer` is path-like, then detect compression from
        the following extensions: '.gz', '.bz2', '.zip', or '.xz' (otherwise
        no compression). If dict and compression mode is 'zip' or inferred as
        'zip', other entries passed as additional compression options.

        .. versionchanged:: 0.25.0

           May now be a dict with key 'method' as compression mode
           and other keys as compression options if compression
           mode is 'zip'.

    memory_map : boolean, default False
        See parsers._parser_params for more information.
    is_text : boolean, default True
        whether file/buffer is in text format (csv, json, etc.), or in binary
        mode (pickle, etc.)

    Returns
    -------
    f : file-like
        A file-like object
    handles : list of file-like objects
        A list of file-like object that were opened in this function.
    """
    try:
        from s3fs import S3File
        need_text_wrapping = (BytesIO, S3File)  # type: Tuple
    except ImportError:
        need_text_wrapping = (BytesIO,)

    handles = list()
    f = path_or_buf

    # Convert pathlib.Path/py.path.local or string
    path_or_buf = _stringify_path(path_or_buf)
    is_path = isinstance(path_or_buf, str)

    compression, compression_args = _get_compression_method(compression)
    if is_path:
        compression = _infer_compression(path_or_buf, compression)

    if compression:

        # GZ Compression
        if compression == 'gzip':
            if is_path:
                f = gzip.open(path_or_buf, mode)
            else:
                f = gzip.GzipFile(fileobj=path_or_buf)

        # BZ Compression
        elif compression == 'bz2':
            if is_path:
                f = bz2.BZ2File(path_or_buf, mode)
            else:
                f = bz2.BZ2File(path_or_buf)

        # ZIP Compression
        elif compression == 'zip':
            zf = BytesZipFile(path_or_buf, mode, **compression_args)
            # Ensure the container is closed as well.
            handles.append(zf)
            if zf.mode == 'w':
                f = zf
            elif zf.mode == 'r':
                zip_names = zf.namelist()
                if len(zip_names) == 1:
                    f = zf.open(zip_names.pop())
                elif len(zip_names) == 0:
                    raise ValueError('Zero files found in ZIP file {}'
                                     .format(path_or_buf))
                else:
                    raise ValueError('Multiple files found in ZIP file.'
                                     ' Only one file per ZIP: {}'
                                     .format(zip_names))

        # XZ Compression
        elif compression == 'xz':
            f = lzma.LZMAFile(path_or_buf, mode)

        # Unrecognized Compression
        else:
            msg = 'Unrecognized compression type: {}'.format(compression)
            raise ValueError(msg)

        handles.append(f)

    elif is_path:
        if encoding:
            # Encoding
            f = open(path_or_buf, mode, encoding=encoding, newline="")
        elif is_text:
            # No explicit encoding
            f = open(path_or_buf, mode, errors='replace', newline="")
        else:
            # Binary mode
            f = open(path_or_buf, mode)
        handles.append(f)

    # Convert BytesIO or file objects passed with an encoding
    if is_text and (compression or isinstance(f, need_text_wrapping)):
        from io import TextIOWrapper
        f = TextIOWrapper(f, encoding=encoding, newline='')
        handles.append(f)

    if memory_map and hasattr(f, 'fileno'):
        try:
            g = MMapWrapper(f)
            f.close()
            f = g
        except Exception:
            # we catch any errors that may have occurred
            # because that is consistent with the lower-level
            # functionality of the C engine (pd.read_csv), so
            # leave the file handler as is then
            pass

    return f, handles


class BytesZipFile(zipfile.ZipFile, BytesIO):  # type: ignore
    """
    Wrapper for standard library class ZipFile and allow the returned file-like
    handle to accept byte strings via `write` method.

    BytesIO provides attributes of file-like object and ZipFile.writestr writes
    bytes strings into a member of the archive.
    """
    # GH 17778
    def __init__(self, file, mode, compression=zipfile.ZIP_DEFLATED,
                 archive_name: Optional[str] = None,
                 **kwargs):
        if mode in ['wb', 'rb']:
            mode = mode.replace('b', '')
        self.archive_name = archive_name
        super().__init__(file, mode, compression, **kwargs)

    def write(self, data):
        archive_name = self.filename
        if self.archive_name is not None:
            archive_name = self.archive_name
        super().writestr(archive_name, data)

    @property
    def closed(self):
        return self.fp is None


class MMapWrapper(BaseIterator):
    """
    Wrapper for the Python's mmap class so that it can be properly read in
    by Python's csv.reader class.

    Parameters
    ----------
    f : file object
        File object to be mapped onto memory. Must support the 'fileno'
        method or have an equivalent attribute

    """

    def __init__(self, f):
        self.mmap = mmap.mmap(f.fileno(), 0, access=mmap.ACCESS_READ)

    def __getattr__(self, name):
        return getattr(self.mmap, name)

    def __iter__(self):
        return self

    def __next__(self):
        newline = self.mmap.readline()

        # readline returns bytes, not str, but Python's CSV reader
        # expects str, so convert the output to str before continuing
        newline = newline.decode('utf-8')

        # mmap doesn't raise if reading past the allocated
        # data but instead returns an empty string, so raise
        # if that is returned
        if newline == '':
            raise StopIteration
        return newline


class UTF8Recoder(BaseIterator):

    """
    Iterator that reads an encoded stream and re-encodes the input to UTF-8
    """

    def __init__(self, f, encoding):
        self.reader = codecs.getreader(encoding)(f)

    def read(self, bytes=-1):
        return self.reader.read(bytes).encode("utf-8")

    def readline(self):
        return self.reader.readline().encode("utf-8")

    def next(self):
        return next(self.reader).encode("utf-8")


# Keeping these class for now because it provides a necessary convenience
# for "dropping" the "encoding" argument from our I/O arguments when
# creating a Unicode I/O object.
def UnicodeReader(f, dialect=csv.excel, encoding="utf-8", **kwds):
    return csv.reader(f, dialect=dialect, **kwds)


def UnicodeWriter(f, dialect=csv.excel, encoding="utf-8", **kwds):
    return csv.writer(f, dialect=dialect, **kwds)<|MERGE_RESOLUTION|>--- conflicted
+++ resolved
@@ -9,11 +9,8 @@
 import lzma
 import mmap
 import os
-<<<<<<< HEAD
+import pathlib
 from typing import Any, Dict, Optional, Tuple, Union
-=======
-import pathlib
->>>>>>> 3937fbc5
 from urllib.error import URLError  # noqa
 from urllib.parse import (  # noqa
     urlencode, urljoin, urlparse as parse_url, uses_netloc, uses_params,
