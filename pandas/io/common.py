--- conflicted
+++ resolved
@@ -136,7 +136,6 @@
     return urllib.request.urlopen(*args, **kwargs)
 
 
-<<<<<<< HEAD
 def is_fsspec_url(url: FilePathOrBuffer) -> bool:
     """
     Returns true if fsspec is installed and the given URL looks like
@@ -148,33 +147,6 @@
         return isinstance(url, str) and ("::" in url or "://" in url)
     except ImportError:
         return False
-=======
-def get_fs_for_path(filepath: str):
-    """
-    Get appropriate filesystem given a filepath.
-    Supports s3fs, gcs and local file system.
-
-    Parameters
-    ----------
-    filepath : str
-        File path. e.g s3://bucket/object, /local/path, gcs://pandas/obj
-
-    Returns
-    -------
-    s3fs.S3FileSystem, gcsfs.GCSFileSystem, None
-        Appropriate FileSystem to use. None for local filesystem.
-    """
-    if is_s3_url(filepath):
-        from pandas.io import s3
-
-        return s3.get_fs()
-    elif is_gcs_url(filepath):
-        from pandas.io import gcs
-
-        return gcs.get_fs()
-    else:
-        return None
->>>>>>> 62fda2ef
 
 
 def get_filepath_or_buffer(
