"""Common IO api utilities"""

import bz2
from collections import abc
import dataclasses
import gzip
from io import BufferedIOBase, BytesIO, RawIOBase, TextIOWrapper
import mmap
import os
import pathlib
from typing import (
    IO,
    TYPE_CHECKING,
    Any,
    AnyStr,
    Dict,
    Generic,
    List,
    Mapping,
    Optional,
    Tuple,
    Type,
    Union,
    cast,
)
from urllib.parse import (
    urljoin,
    urlparse as parse_url,
    uses_netloc,
    uses_params,
    uses_relative,
)
import warnings
import zipfile

from pandas._typing import (
    Buffer,
    CompressionDict,
    CompressionOptions,
    EncodingVar,
    FileOrBuffer,
    FilePathOrBuffer,
    ModeVar,
    StorageOptions,
)
from pandas.compat import get_lzma_file, import_lzma
from pandas.compat._optional import import_optional_dependency

from pandas.core.dtypes.common import is_file_like

lzma = import_lzma()


_VALID_URLS = set(uses_relative + uses_netloc + uses_params)
_VALID_URLS.discard("")


if TYPE_CHECKING:
    from io import IOBase


@dataclasses.dataclass
class IOArgs(Generic[ModeVar, EncodingVar]):
    """
    Return value of io/common.py:get_filepath_or_buffer.

    This is used to easily close created fsspec objects.

    Note (copy&past from io/parsers):
    filepath_or_buffer can be Union[FilePathOrBuffer, s3fs.S3File, gcsfs.GCSFile]
    though mypy handling of conditional imports is difficult.
    See https://github.com/python/mypy/issues/1297
    """

    filepath_or_buffer: FileOrBuffer
    encoding: EncodingVar
    mode: Union[ModeVar, str]
    compression: CompressionDict
    should_close: bool = False

    def close(self) -> None:
        """
        Close the buffer if it was created by get_filepath_or_buffer.
        """
        if self.should_close:
            assert not isinstance(self.filepath_or_buffer, str)
            try:
                self.filepath_or_buffer.close()
            except (OSError, ValueError):
                pass
        self.should_close = False


@dataclasses.dataclass
class IOHandles:
    """
    Return value of io/common.py:get_handle

    This is used to easily close created buffers and to handle corner cases when
    TextIOWrapper is inserted.

    handle: The file handle to be used.
    created_handles: All file handles that are created by get_handle
    is_wrapped: Whether a TextIOWrapper needs to be detached.
    """

    handle: Buffer
    created_handles: List[Buffer] = dataclasses.field(default_factory=list)
    is_wrapped: bool = False

    def close(self) -> None:
        """
        Close all created buffers.

        Note: If a TextIOWrapper was inserted, it is flushed and detached to
        avoid closing the potentially user-created buffer.
        """
        if self.is_wrapped:
            assert isinstance(self.handle, TextIOWrapper)
            self.handle.flush()
            self.handle.detach()
            self.created_handles.remove(self.handle)
        try:
            for handle in self.created_handles:
                handle.close()
        except (OSError, ValueError):
            pass
        self.created_handles = []
        self.is_wrapped = False


def is_url(url) -> bool:
    """
    Check to see if a URL has a valid protocol.

    Parameters
    ----------
    url : str or unicode

    Returns
    -------
    isurl : bool
        If `url` has a valid protocol return True otherwise False.
    """
    if not isinstance(url, str):
        return False
    return parse_url(url).scheme in _VALID_URLS


def _expand_user(filepath_or_buffer: FileOrBuffer[AnyStr]) -> FileOrBuffer[AnyStr]:
    """
    Return the argument with an initial component of ~ or ~user
    replaced by that user's home directory.

    Parameters
    ----------
    filepath_or_buffer : object to be converted if possible

    Returns
    -------
    expanded_filepath_or_buffer : an expanded filepath or the
                                  input if not expandable
    """
    if isinstance(filepath_or_buffer, str):
        return os.path.expanduser(filepath_or_buffer)
    return filepath_or_buffer


def validate_header_arg(header) -> None:
    if isinstance(header, bool):
        raise TypeError(
            "Passing a bool to header is invalid. Use header=None for no header or "
            "header=int or list-like of ints to specify "
            "the row(s) making up the column names"
        )


def stringify_path(
    filepath_or_buffer: FilePathOrBuffer[AnyStr],
) -> FileOrBuffer[AnyStr]:
    """
    Attempt to convert a path-like object to a string.

    Parameters
    ----------
    filepath_or_buffer : object to be converted

    Returns
    -------
    str_filepath_or_buffer : maybe a string version of the object

    Notes
    -----
    Objects supporting the fspath protocol (python 3.6+) are coerced
    according to its __fspath__ method.

    For backwards compatibility with older pythons, pathlib.Path and
    py.path objects are specially coerced.

    Any other object is passed through unchanged, which includes bytes,
    strings, buffers, or anything else that's not even path-like.
    """
    if hasattr(filepath_or_buffer, "__fspath__"):
        # https://github.com/python/mypy/issues/1424
        # error: Item "str" of "Union[str, Path, IO[str]]" has no attribute
        # "__fspath__"  [union-attr]
        # error: Item "IO[str]" of "Union[str, Path, IO[str]]" has no attribute
        # "__fspath__"  [union-attr]
        # error: Item "str" of "Union[str, Path, IO[bytes]]" has no attribute
        # "__fspath__"  [union-attr]
        # error: Item "IO[bytes]" of "Union[str, Path, IO[bytes]]" has no
        # attribute "__fspath__"  [union-attr]
        filepath_or_buffer = filepath_or_buffer.__fspath__()  # type: ignore[union-attr]
    elif isinstance(filepath_or_buffer, pathlib.Path):
        filepath_or_buffer = str(filepath_or_buffer)
    return _expand_user(filepath_or_buffer)


def urlopen(*args, **kwargs):
    """
    Lazy-import wrapper for stdlib urlopen, as that imports a big chunk of
    the stdlib.
    """
    import urllib.request

    return urllib.request.urlopen(*args, **kwargs)


def is_fsspec_url(url: FilePathOrBuffer) -> bool:
    """
    Returns true if the given URL looks like
    something fsspec can handle
    """
    return (
        isinstance(url, str)
        and "://" in url
        and not url.startswith(("http://", "https://"))
    )


# https://github.com/python/mypy/issues/8708
# error: Incompatible default for argument "encoding" (default has type "None",
# argument has type "str")
# error: Incompatible default for argument "mode" (default has type "None",
# argument has type "str")
def get_filepath_or_buffer(
    filepath_or_buffer: FilePathOrBuffer,
    encoding: EncodingVar = None,  # type: ignore[assignment]
    compression: CompressionOptions = None,
    mode: ModeVar = None,  # type: ignore[assignment]
    storage_options: StorageOptions = None,
) -> IOArgs[ModeVar, EncodingVar]:
    """
    If the filepath_or_buffer is a url, translate and return the buffer.
    Otherwise passthrough.

    Parameters
    ----------
    filepath_or_buffer : a url, filepath (str, py.path.local or pathlib.Path),
                         or buffer
    compression : {{'gzip', 'bz2', 'zip', 'xz', None}}, optional
    encoding : the encoding to use to decode bytes, default is 'utf-8'
    mode : str, optional

    storage_options : dict, optional
        Extra options that make sense for a particular storage connection, e.g.
        host, port, username, password, etc., if using a URL that will
        be parsed by ``fsspec``, e.g., starting "s3://", "gcs://". An error
        will be raised if providing this argument with a local path or
        a file-like buffer. See the fsspec and backend storage implementation
        docs for the set of allowed keys and values

        .. versionadded:: 1.2.0

    ..versionchange:: 1.2.0

      Returns the dataclass IOArgs.
    """
    filepath_or_buffer = stringify_path(filepath_or_buffer)

    # handle compression dict
    compression_method, compression = get_compression_method(compression)
    compression_method = infer_compression(filepath_or_buffer, compression_method)

    # GH21227 internal compression is not used for non-binary handles.
    if (
        compression_method
        and hasattr(filepath_or_buffer, "write")
        and mode
        and "b" not in mode
    ):
        warnings.warn(
            "compression has no effect when passing a non-binary object as input.",
            RuntimeWarning,
            stacklevel=2,
        )
        compression_method = None

    compression = dict(compression, method=compression_method)

    # uniform encoding names
    if encoding is not None:
        encoding = encoding.replace("_", "-").lower()

    # bz2 and xz do not write the byte order mark for utf-16 and utf-32
    # print a warning when writing such files
    if (
        mode
        and "w" in mode
        and compression_method in ["bz2", "xz"]
        and encoding in ["utf-16", "utf-32"]
    ):
        warnings.warn(
            f"{compression} will not write the byte order mark for {encoding}",
            UnicodeWarning,
        )

    # Use binary mode when converting path-like objects to file-like objects (fsspec)
    # except when text mode is explicitly requested. The original mode is returned if
    # fsspec is not used.
    fsspec_mode = mode or "rb"
    if "t" not in fsspec_mode and "b" not in fsspec_mode:
        fsspec_mode += "b"

    if isinstance(filepath_or_buffer, str) and is_url(filepath_or_buffer):
        # TODO: fsspec can also handle HTTP via requests, but leaving this unchanged
        if storage_options:
            raise ValueError(
                "storage_options passed with file object or non-fsspec file path"
            )
        req = urlopen(filepath_or_buffer)
        content_encoding = req.headers.get("Content-Encoding", None)
        if content_encoding == "gzip":
            # Override compression based on Content-Encoding header
            compression = {"method": "gzip"}
        reader = BytesIO(req.read())
        req.close()
        return IOArgs(
            filepath_or_buffer=reader,
            encoding=encoding,
            compression=compression,
            should_close=True,
            mode=fsspec_mode,
        )

    if is_fsspec_url(filepath_or_buffer):
        assert isinstance(
            filepath_or_buffer, str
        )  # just to appease mypy for this branch
        # two special-case s3-like protocols; these have special meaning in Hadoop,
        # but are equivalent to just "s3" from fsspec's point of view
        # cc #11071
        if filepath_or_buffer.startswith("s3a://"):
            filepath_or_buffer = filepath_or_buffer.replace("s3a://", "s3://")
        if filepath_or_buffer.startswith("s3n://"):
            filepath_or_buffer = filepath_or_buffer.replace("s3n://", "s3://")
        fsspec = import_optional_dependency("fsspec")

        # If botocore is installed we fallback to reading with anon=True
        # to allow reads from public buckets
        err_types_to_retry_with_anon: List[Any] = []
        try:
            import_optional_dependency("botocore")
            from botocore.exceptions import ClientError, NoCredentialsError

            err_types_to_retry_with_anon = [
                ClientError,
                NoCredentialsError,
                PermissionError,
            ]
        except ImportError:
            pass

        try:
            file_obj = fsspec.open(
                filepath_or_buffer, mode=fsspec_mode, **(storage_options or {})
            ).open()
        # GH 34626 Reads from Public Buckets without Credentials needs anon=True
        except tuple(err_types_to_retry_with_anon):
            if storage_options is None:
                storage_options = {"anon": True}
            else:
                # don't mutate user input.
                storage_options = dict(storage_options)
                storage_options["anon"] = True
            file_obj = fsspec.open(
                filepath_or_buffer, mode=fsspec_mode, **(storage_options or {})
            ).open()

        return IOArgs(
            filepath_or_buffer=file_obj,
            encoding=encoding,
            compression=compression,
            should_close=True,
            mode=fsspec_mode,
        )
    elif storage_options:
        raise ValueError(
            "storage_options passed with file object or non-fsspec file path"
        )

    if isinstance(filepath_or_buffer, (str, bytes, mmap.mmap)):
        return IOArgs(
            filepath_or_buffer=_expand_user(filepath_or_buffer),
            encoding=encoding,
            compression=compression,
            should_close=False,
            mode=mode,
        )

    if not is_file_like(filepath_or_buffer):
        msg = f"Invalid file path or buffer object type: {type(filepath_or_buffer)}"
        raise ValueError(msg)

    return IOArgs(
        filepath_or_buffer=filepath_or_buffer,
        encoding=encoding,
        compression=compression,
        should_close=False,
        mode=mode,
    )


def file_path_to_url(path: str) -> str:
    """
    converts an absolute native path to a FILE URL.

    Parameters
    ----------
    path : a path in native format

    Returns
    -------
    a valid FILE URL
    """
    # lazify expensive import (~30ms)
    from urllib.request import pathname2url

    return urljoin("file:", pathname2url(path))


_compression_to_extension = {"gzip": ".gz", "bz2": ".bz2", "zip": ".zip", "xz": ".xz"}


def get_compression_method(
    compression: CompressionOptions,
) -> Tuple[Optional[str], CompressionDict]:
    """
    Simplifies a compression argument to a compression method string and
    a mapping containing additional arguments.

    Parameters
    ----------
    compression : str or mapping
        If string, specifies the compression method. If mapping, value at key
        'method' specifies compression method.

    Returns
    -------
    tuple of ({compression method}, Optional[str]
              {compression arguments}, Dict[str, Any])

    Raises
    ------
    ValueError on mapping missing 'method' key
    """
    compression_method: Optional[str]
    if isinstance(compression, Mapping):
        compression_args = dict(compression)
        try:
            compression_method = compression_args.pop("method")
        except KeyError as err:
            raise ValueError("If mapping, compression must have key 'method'") from err
    else:
        compression_args = {}
        compression_method = compression
    return compression_method, compression_args


def infer_compression(
    filepath_or_buffer: FilePathOrBuffer, compression: Optional[str]
) -> Optional[str]:
    """
    Get the compression method for filepath_or_buffer. If compression='infer',
    the inferred compression method is returned. Otherwise, the input
    compression method is returned unchanged, unless it's invalid, in which
    case an error is raised.

    Parameters
    ----------
    filepath_or_buffer : str or file handle
        File path or object.
    compression : {'infer', 'gzip', 'bz2', 'zip', 'xz', None}
        If 'infer' and `filepath_or_buffer` is path-like, then detect
        compression from the following extensions: '.gz', '.bz2', '.zip',
        or '.xz' (otherwise no compression).

    Returns
    -------
    string or None

    Raises
    ------
    ValueError on invalid compression specified.
    """
    # No compression has been explicitly specified
    if compression is None:
        return None

    # Infer compression
    if compression == "infer":
        # Convert all path types (e.g. pathlib.Path) to strings
        filepath_or_buffer = stringify_path(filepath_or_buffer)
        if not isinstance(filepath_or_buffer, str):
            # Cannot infer compression of a buffer, assume no compression
            return None

        # Infer compression from the filename/URL extension
        for compression, extension in _compression_to_extension.items():
            if filepath_or_buffer.lower().endswith(extension):
                return compression
        return None

    # Compression has been specified. Check that it's valid
    if compression in _compression_to_extension:
        return compression

    msg = f"Unrecognized compression type: {compression}"
    valid = ["infer", None] + sorted(_compression_to_extension)
    msg += f"\nValid compression types are {valid}"
    raise ValueError(msg)


def get_handle(
    path_or_buf: FilePathOrBuffer,
    mode: str,
    encoding: Optional[str] = None,
    compression: CompressionOptions = None,
    memory_map: bool = False,
    is_text: bool = True,
    errors: Optional[str] = None,
) -> IOHandles:
    """
    Get file handle for given path/buffer and mode.

    Parameters
    ----------
    path_or_buf : str or file handle
        File path or object.
    mode : str
        Mode to open path_or_buf with.
    encoding : str or None
        Encoding to use.
    compression : str or dict, default None
        If string, specifies compression mode. If dict, value at key 'method'
        specifies compression mode. Compression mode must be one of {'infer',
        'gzip', 'bz2', 'zip', 'xz', None}. If compression mode is 'infer'
        and `filepath_or_buffer` is path-like, then detect compression from
        the following extensions: '.gz', '.bz2', '.zip', or '.xz' (otherwise
        no compression). If dict and compression mode is one of
        {'zip', 'gzip', 'bz2'}, or inferred as one of the above,
        other entries passed as additional compression options.

        .. versionchanged:: 1.0.0

           May now be a dict with key 'method' as compression mode
           and other keys as compression options if compression
           mode is 'zip'.

        .. versionchanged:: 1.1.0

           Passing compression options as keys in dict is now
           supported for compression modes 'gzip' and 'bz2' as well as 'zip'.

    memory_map : boolean, default False
        See parsers._parser_params for more information.
    is_text : boolean, default True
        Whether the type of the content passed to the file/buffer is string or
        bytes. This is not the same as `"b" not in mode`. If a string content is
        passed to a binary file/buffer, a wrapper is inserted.
    errors : str, default 'strict'
        Specifies how encoding and decoding errors are to be handled.
        See the errors argument for :func:`open` for a full list
        of options.

    .. versionchanged:: 1.2.0

    Returns the dataclass IOHandles
    """
    need_text_wrapping: Tuple[Type["IOBase"], ...]
    try:
        from s3fs import S3File

        need_text_wrapping = (BufferedIOBase, RawIOBase, S3File)
    except ImportError:
        need_text_wrapping = (BufferedIOBase, RawIOBase)
    # fsspec is an optional dependency. If it is available, add its file-object
    # class to the list of classes that need text wrapping. If fsspec is too old and is
    # needed, get_filepath_or_buffer would already have thrown an exception.
    try:
        from fsspec.spec import AbstractFileSystem

        need_text_wrapping = (*need_text_wrapping, AbstractFileSystem)
    except ImportError:
        pass

    handles: List[Buffer] = list()

    # Windows does not default to utf-8. Set to utf-8 for a consistent behavior
    if encoding is None:
        encoding = "utf-8"

    # Convert pathlib.Path/py.path.local or string
    path_or_buf = stringify_path(path_or_buf)
    is_path = isinstance(path_or_buf, str)
    f = path_or_buf

    compression, compression_args = get_compression_method(compression)
    if is_path:
        compression = infer_compression(path_or_buf, compression)

    if compression:

        # GZ Compression
        if compression == "gzip":
            if is_path:
                assert isinstance(path_or_buf, str)
                f = gzip.GzipFile(filename=path_or_buf, mode=mode, **compression_args)
            else:
                f = gzip.GzipFile(
                    fileobj=path_or_buf,  # type: ignore[arg-type]
                    mode=mode,
                    **compression_args,
                )

        # BZ Compression
        elif compression == "bz2":
            f = bz2.BZ2File(
                path_or_buf, mode=mode, **compression_args  # type: ignore[arg-type]
            )

        # ZIP Compression
        elif compression == "zip":
<<<<<<< HEAD
            zf = _BytesZipFile(path_or_buf, mode, **compression_args)
            # Ensure the container is closed as well.
            handles.append(zf)
            if zf.mode == "w":
                f = zf
            elif zf.mode == "r":
                # Ignore hidden folders added by OS X/macOS on .zip creation
                zip_names = [
                    _
                    for _ in zf.namelist()
                    if not (_.startswith("__MACOSX/") or _.startswith(".DS_STORE"))
                ]
=======
            f = _BytesZipFile(path_or_buf, mode, **compression_args)
            if f.mode == "r":
                handles.append(f)
                zip_names = f.namelist()
>>>>>>> 7759d0fe
                if len(zip_names) == 1:
                    f = f.open(zip_names.pop())
                elif len(zip_names) == 0:
                    raise ValueError(f"Zero files found in ZIP file {path_or_buf}")
                else:
                    raise ValueError(
                        "Multiple files found in ZIP file. "
                        f"Only one file per ZIP: {zip_names}"
                    )

        # XZ Compression
        elif compression == "xz":
            f = get_lzma_file(lzma)(path_or_buf, mode)

        # Unrecognized Compression
        else:
            msg = f"Unrecognized compression type: {compression}"
            raise ValueError(msg)

        assert not isinstance(f, str)
        handles.append(f)

    elif is_path:
        # Check whether the filename is to be opened in binary mode.
        # Binary mode does not support 'encoding' and 'newline'.
        is_binary_mode = "b" in mode
        assert isinstance(path_or_buf, str)
        if encoding and not is_binary_mode:
            # Encoding
            f = open(path_or_buf, mode, encoding=encoding, errors=errors, newline="")
        else:
            # Binary mode
            f = open(path_or_buf, mode)
        handles.append(f)

    # Convert BytesIO or file objects passed with an encoding
    is_wrapped = False
    if is_text and (
        compression
        or isinstance(f, need_text_wrapping)
        or "b" in getattr(f, "mode", "")
    ):
        f = TextIOWrapper(
            f, encoding=encoding, errors=errors, newline=""  # type: ignore[arg-type]
        )
        handles.append(f)
        # do not mark as wrapped when the user provided a string
        is_wrapped = not is_path

    if memory_map and hasattr(f, "fileno"):
        assert not isinstance(f, str)
        try:
            wrapped = cast(mmap.mmap, _MMapWrapper(f))  # type: ignore[arg-type]
            f.close()
            handles.remove(f)
            handles.append(wrapped)
            f = wrapped
        except Exception:
            # we catch any errors that may have occurred
            # because that is consistent with the lower-level
            # functionality of the C engine (pd.read_csv), so
            # leave the file handler as is then
            pass

    handles.reverse()  # close the most recently added buffer first
    assert not isinstance(f, str)
    return IOHandles(
        handle=f,
        created_handles=handles,
        is_wrapped=is_wrapped,
    )


# error: Definition of "__exit__" in base class "ZipFile" is incompatible with
# definition in base class "BytesIO"  [misc]
# error: Definition of "__enter__" in base class "ZipFile" is incompatible with
# definition in base class "BytesIO"  [misc]
# error: Definition of "__enter__" in base class "ZipFile" is incompatible with
# definition in base class "BinaryIO"  [misc]
# error: Definition of "__enter__" in base class "ZipFile" is incompatible with
# definition in base class "IO"  [misc]
# error: Definition of "read" in base class "ZipFile" is incompatible with
# definition in base class "BytesIO"  [misc]
# error: Definition of "read" in base class "ZipFile" is incompatible with
# definition in base class "IO"  [misc]
class _BytesZipFile(zipfile.ZipFile, BytesIO):  # type: ignore[misc]
    """
    Wrapper for standard library class ZipFile and allow the returned file-like
    handle to accept byte strings via `write` method.

    BytesIO provides attributes of file-like object and ZipFile.writestr writes
    bytes strings into a member of the archive.
    """

    # GH 17778
    def __init__(
        self,
        file: FilePathOrBuffer,
        mode: str,
        archive_name: Optional[str] = None,
        **kwargs,
    ):
        if mode in ["wb", "rb"]:
            mode = mode.replace("b", "")
        self.archive_name = archive_name
        kwargs_zip: Dict[str, Any] = {"compression": zipfile.ZIP_DEFLATED}
        kwargs_zip.update(kwargs)
        super().__init__(file, mode, **kwargs_zip)  # type: ignore[arg-type]

    def write(self, data):
        # ZipFile needs a non-empty string
        archive_name = self.archive_name or self.filename or "zip"
        super().writestr(archive_name, data)

    @property
    def closed(self):
        return self.fp is None


class _MMapWrapper(abc.Iterator):
    """
    Wrapper for the Python's mmap class so that it can be properly read in
    by Python's csv.reader class.

    Parameters
    ----------
    f : file object
        File object to be mapped onto memory. Must support the 'fileno'
        method or have an equivalent attribute

    """

    def __init__(self, f: IO):
        self.mmap = mmap.mmap(f.fileno(), 0, access=mmap.ACCESS_READ)

    def __getattr__(self, name: str):
        return getattr(self.mmap, name)

    def __iter__(self) -> "_MMapWrapper":
        return self

    def __next__(self) -> str:
        newbytes = self.mmap.readline()

        # readline returns bytes, not str, but Python's CSV reader
        # expects str, so convert the output to str before continuing
        newline = newbytes.decode("utf-8")

        # mmap doesn't raise if reading past the allocated
        # data but instead returns an empty string, so raise
        # if that is returned
        if newline == "":
            raise StopIteration
        return newline<|MERGE_RESOLUTION|>--- conflicted
+++ resolved
@@ -641,25 +641,18 @@
 
         # ZIP Compression
         elif compression == "zip":
-<<<<<<< HEAD
-            zf = _BytesZipFile(path_or_buf, mode, **compression_args)
-            # Ensure the container is closed as well.
-            handles.append(zf)
-            if zf.mode == "w":
-                f = zf
-            elif zf.mode == "r":
-                # Ignore hidden folders added by OS X/macOS on .zip creation
-                zip_names = [
-                    _
-                    for _ in zf.namelist()
-                    if not (_.startswith("__MACOSX/") or _.startswith(".DS_STORE"))
-                ]
-=======
             f = _BytesZipFile(path_or_buf, mode, **compression_args)
             if f.mode == "r":
                 handles.append(f)
                 zip_names = f.namelist()
->>>>>>> 7759d0fe
+          
+                # Ignore hidden folders added by OS X/macOS on .zip creation
+                zip_names = [
+                    _
+                    for _ in f.namelist()
+                    if not (_.startswith("__MACOSX/") or _.startswith(".DS_STORE"))
+                ]
+
                 if len(zip_names) == 1:
                     f = f.open(zip_names.pop())
                 elif len(zip_names) == 0:
