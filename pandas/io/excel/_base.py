--- conflicted
+++ resolved
@@ -15,13 +15,6 @@
 from pandas.core.frame import DataFrame
 
 from pandas.io.common import (
-<<<<<<< HEAD
-    _NA_VALUES,
-=======
-    _is_url,
-    _stringify_path,
-    _validate_header_arg,
->>>>>>> 6efc2379
     get_filepath_or_buffer,
     is_url,
     stringify_path,
