--- conflicted
+++ resolved
@@ -10,27 +10,17 @@
 
 import numpy as np
 
-<<<<<<< HEAD
 from pandas._typing import (
     FilePathOrBuffer,
     Scalar,
     StorageOptions,
 )
-from pandas.compat._optional import (
-    get_version,
-    import_optional_dependency,
-)
+from pandas.compat._optional import import_optional_dependency
 
 from pandas.io.excel._base import (
     BaseExcelReader,
     ExcelWriter,
 )
-=======
-from pandas._typing import FilePathOrBuffer, Scalar, StorageOptions
-from pandas.compat._optional import import_optional_dependency
-
-from pandas.io.excel._base import BaseExcelReader, ExcelWriter
->>>>>>> 8967241b
 from pandas.io.excel._util import validate_freeze_panes
 
 if TYPE_CHECKING:
@@ -533,15 +523,10 @@
 
     def _convert_cell(self, cell, convert_float: bool) -> Scalar:
 
-<<<<<<< HEAD
         from openpyxl.cell.cell import (
-            TYPE_BOOL,
             TYPE_ERROR,
             TYPE_NUMERIC,
         )
-=======
-        from openpyxl.cell.cell import TYPE_ERROR, TYPE_NUMERIC
->>>>>>> 8967241b
 
         if cell.value is None:
             return ""  # compat with xlrd
