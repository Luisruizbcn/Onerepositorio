"""
Collection of query wrappers / abstractions to both facilitate data
retrieval and to reduce dependency on DB-specific API.
"""

from __future__ import annotations

from contextlib import contextmanager
from datetime import (
    date,
    datetime,
    time,
)
from functools import partial
import re
from typing import (
    Any,
    Iterator,
    Sequence,
    cast,
    overload,
)
import warnings

import numpy as np

import pandas._libs.lib as lib
from pandas._typing import DtypeArg
from pandas.compat._optional import import_optional_dependency
from pandas.errors import AbstractMethodError
from pandas.util._exceptions import find_stack_level

from pandas.core.dtypes.common import (
    is_datetime64tz_dtype,
    is_dict_like,
    is_list_like,
)
from pandas.core.dtypes.dtypes import DatetimeTZDtype
from pandas.core.dtypes.missing import isna

from pandas import get_option
from pandas.core.api import (
    DataFrame,
    Series,
)
from pandas.core.base import PandasObject
import pandas.core.common as com
from pandas.core.tools.datetimes import to_datetime


class DatabaseError(OSError):
    pass


# -----------------------------------------------------------------------------
# -- Helper functions


def _convert_params(sql, params):
    """Convert SQL and params args to DBAPI2.0 compliant format."""
    args = [sql]
    if params is not None:
        if hasattr(params, "keys"):  # test if params is a mapping
            args += [params]
        else:
            args += [list(params)]
    return args


def _process_parse_dates_argument(parse_dates):
    """Process parse_dates argument for read_sql functions"""
    # handle non-list entries for parse_dates gracefully
    if parse_dates is True or parse_dates is None or parse_dates is False:
        parse_dates = []

    elif not hasattr(parse_dates, "__iter__"):
        parse_dates = [parse_dates]
    return parse_dates


def _handle_date_column(
    col, utc: bool | None = None, format: str | dict[str, Any] | None = None
):
    if isinstance(format, dict):
        # GH35185 Allow custom error values in parse_dates argument of
        # read_sql like functions.
        # Format can take on custom to_datetime argument values such as
        # {"errors": "coerce"} or {"dayfirst": True}
        error = format.pop("errors", None) or "ignore"
        return to_datetime(col, errors=error, **format)
    else:
        # Allow passing of formatting string for integers
        # GH17855
        if format is None and (
            issubclass(col.dtype.type, np.floating)
            or issubclass(col.dtype.type, np.integer)
        ):
            format = "s"
        if format in ["D", "d", "h", "m", "s", "ms", "us", "ns"]:
            return to_datetime(col, errors="coerce", unit=format, utc=utc)
        elif is_datetime64tz_dtype(col.dtype):
            # coerce to UTC timezone
            # GH11216
            return to_datetime(col, utc=True)
        else:
            return to_datetime(col, errors="coerce", format=format, utc=utc)


def _parse_date_columns(data_frame, parse_dates):
    """
    Force non-datetime columns to be read as such.
    Supports both string formatted and integer timestamp columns.
    """
    parse_dates = _process_parse_dates_argument(parse_dates)

    # we want to coerce datetime64_tz dtypes for now to UTC
    # we could in theory do a 'nice' conversion from a FixedOffset tz
    # GH11216
    for col_name, df_col in data_frame.items():
        if is_datetime64tz_dtype(df_col.dtype) or col_name in parse_dates:
            try:
                fmt = parse_dates[col_name]
            except TypeError:
                fmt = None
            data_frame[col_name] = _handle_date_column(df_col, format=fmt)

    return data_frame


def _wrap_result(
    data,
    columns,
    index_col=None,
    coerce_float: bool = True,
    parse_dates=None,
    dtype: DtypeArg | None = None,
):
    """Wrap result set of query in a DataFrame."""
    frame = DataFrame.from_records(data, columns=columns, coerce_float=coerce_float)

    if dtype:
        frame = frame.astype(dtype)

    frame = _parse_date_columns(frame, parse_dates)

    if index_col is not None:
        frame.set_index(index_col, inplace=True)

    return frame


def execute(sql, con, params=None):
    """
    Execute the given SQL query using the provided connection object.

    Parameters
    ----------
    sql : string
        SQL query to be executed.
    con : SQLAlchemy connectable(engine/connection) or sqlite3 connection
        Using SQLAlchemy makes it possible to use any DB supported by the
        library.
        If a DBAPI2 object, only sqlite3 is supported.
    params : list or tuple, optional, default: None
        List of parameters to pass to execute method.

    Returns
    -------
    Results Iterable
    """
    pandas_sql = pandasSQL_builder(con)
    args = _convert_params(sql, params)
    return pandas_sql.execute(*args)


# -----------------------------------------------------------------------------
# -- Read and write to DataFrames


@overload
def read_sql_table(
    table_name,
    con,
    schema=...,
    index_col=...,
    coerce_float=...,
    parse_dates=...,
    columns=...,
    chunksize: None = ...,
) -> DataFrame:
    ...


@overload
def read_sql_table(
    table_name,
    con,
    schema=...,
    index_col=...,
    coerce_float=...,
    parse_dates=...,
    columns=...,
    chunksize: int = ...,
) -> Iterator[DataFrame]:
    ...


def read_sql_table(
    table_name: str,
    con,
    schema: str | None = None,
    index_col: str | Sequence[str] | None = None,
    coerce_float: bool = True,
    parse_dates=None,
    columns=None,
    chunksize: int | None = None,
) -> DataFrame | Iterator[DataFrame]:
    """
    Read SQL database table into a DataFrame.

    Given a table name and a SQLAlchemy connectable, returns a DataFrame.
    This function does not support DBAPI connections.

    Parameters
    ----------
    table_name : str
        Name of SQL table in database.
    con : SQLAlchemy connectable or str
        A database URI could be provided as str.
        SQLite DBAPI connection mode not supported.
    schema : str, default None
        Name of SQL schema in database to query (if database flavor
        supports this). Uses default schema if None (default).
    index_col : str or list of str, optional, default: None
        Column(s) to set as index(MultiIndex).
    coerce_float : bool, default True
        Attempts to convert values of non-string, non-numeric objects (like
        decimal.Decimal) to floating point. Can result in loss of Precision.
    parse_dates : list or dict, default None
        - List of column names to parse as dates.
        - Dict of ``{column_name: format string}`` where format string is
          strftime compatible in case of parsing string times or is one of
          (D, s, ns, ms, us) in case of parsing integer timestamps.
        - Dict of ``{column_name: arg dict}``, where the arg dict corresponds
          to the keyword arguments of :func:`pandas.to_datetime`
          Especially useful with databases without native Datetime support,
          such as SQLite.
    columns : list, default None
        List of column names to select from SQL table.
    chunksize : int, default None
        If specified, returns an iterator where `chunksize` is the number of
        rows to include in each chunk.

    Returns
    -------
    DataFrame or Iterator[DataFrame]
        A SQL table is returned as two-dimensional data structure with labeled
        axes.

    See Also
    --------
    read_sql_query : Read SQL query into a DataFrame.
    read_sql : Read SQL query or database table into a DataFrame.

    Notes
    -----
    Any datetime values with time zone information will be converted to UTC.

    Examples
    --------
    >>> pd.read_sql_table('table_name', 'postgres:///db_name')  # doctest:+SKIP
    """
    pandas_sql = pandasSQL_builder(con, schema=schema)
    if not pandas_sql.has_table(table_name):
        raise ValueError(f"Table {table_name} not found")

    table = pandas_sql.read_table(
        table_name,
        index_col=index_col,
        coerce_float=coerce_float,
        parse_dates=parse_dates,
        columns=columns,
        chunksize=chunksize,
    )

    if table is not None:
        return table
    else:
        raise ValueError(f"Table {table_name} not found", con)


@overload
def read_sql_query(
    sql,
    con,
    index_col=...,
    coerce_float=...,
    params=...,
    parse_dates=...,
    chunksize: None = ...,
    dtype: DtypeArg | None = ...,
) -> DataFrame:
    ...


@overload
def read_sql_query(
    sql,
    con,
    index_col=...,
    coerce_float=...,
    params=...,
    parse_dates=...,
    chunksize: int = ...,
    dtype: DtypeArg | None = ...,
) -> Iterator[DataFrame]:
    ...


def read_sql_query(
    sql,
    con,
    index_col=None,
    coerce_float: bool = True,
    params=None,
    parse_dates=None,
    chunksize: int | None = None,
    dtype: DtypeArg | None = None,
) -> DataFrame | Iterator[DataFrame]:
    """
    Read SQL query into a DataFrame.

    Returns a DataFrame corresponding to the result set of the query
    string. Optionally provide an `index_col` parameter to use one of the
    columns as the index, otherwise default integer index will be used.

    Parameters
    ----------
    sql : str SQL query or SQLAlchemy Selectable (select or text object)
        SQL query to be executed.
    con : SQLAlchemy connectable, str, or sqlite3 connection
        Using SQLAlchemy makes it possible to use any DB supported by that
        library. If a DBAPI2 object, only sqlite3 is supported.
    index_col : str or list of str, optional, default: None
        Column(s) to set as index(MultiIndex).
    coerce_float : bool, default True
        Attempts to convert values of non-string, non-numeric objects (like
        decimal.Decimal) to floating point. Useful for SQL result sets.
    params : list, tuple or dict, optional, default: None
        List of parameters to pass to execute method.  The syntax used
        to pass parameters is database driver dependent. Check your
        database driver documentation for which of the five syntax styles,
        described in PEP 249's paramstyle, is supported.
        Eg. for psycopg2, uses %(name)s so use params={'name' : 'value'}.
    parse_dates : list or dict, default: None
        - List of column names to parse as dates.
        - Dict of ``{column_name: format string}`` where format string is
          strftime compatible in case of parsing string times, or is one of
          (D, s, ns, ms, us) in case of parsing integer timestamps.
        - Dict of ``{column_name: arg dict}``, where the arg dict corresponds
          to the keyword arguments of :func:`pandas.to_datetime`
          Especially useful with databases without native Datetime support,
          such as SQLite.
    chunksize : int, default None
        If specified, return an iterator where `chunksize` is the number of
        rows to include in each chunk.
    dtype : Type name or dict of columns
        Data type for data or columns. E.g. np.float64 or
        {‘a’: np.float64, ‘b’: np.int32, ‘c’: ‘Int64’}.

        .. versionadded:: 1.3.0

    Returns
    -------
    DataFrame or Iterator[DataFrame]

    See Also
    --------
    read_sql_table : Read SQL database table into a DataFrame.
    read_sql : Read SQL query or database table into a DataFrame.

    Notes
    -----
    Any datetime values with time zone information parsed via the `parse_dates`
    parameter will be converted to UTC.
    """
    pandas_sql = pandasSQL_builder(con)
    return pandas_sql.read_query(
        sql,
        index_col=index_col,
        params=params,
        coerce_float=coerce_float,
        parse_dates=parse_dates,
        chunksize=chunksize,
        dtype=dtype,
    )


@overload
def read_sql(
    sql,
    con,
    index_col=...,
    coerce_float=...,
    params=...,
    parse_dates=...,
    columns=...,
    chunksize: None = ...,
) -> DataFrame:
    ...


@overload
def read_sql(
    sql,
    con,
    index_col=...,
    coerce_float=...,
    params=...,
    parse_dates=...,
    columns=...,
    chunksize: int = ...,
) -> Iterator[DataFrame]:
    ...


def read_sql(
    sql,
    con,
    index_col: str | Sequence[str] | None = None,
    coerce_float: bool = True,
    params=None,
    parse_dates=None,
    columns=None,
    chunksize: int | None = None,
) -> DataFrame | Iterator[DataFrame]:
    """
    Read SQL query or database table into a DataFrame.

    This function is a convenience wrapper around ``read_sql_table`` and
    ``read_sql_query`` (for backward compatibility). It will delegate
    to the specific function depending on the provided input. A SQL query
    will be routed to ``read_sql_query``, while a database table name will
    be routed to ``read_sql_table``. Note that the delegated function might
    have more specific notes about their functionality not listed here.

    Parameters
    ----------
    sql : str or SQLAlchemy Selectable (select or text object)
        SQL query to be executed or a table name.
    con : SQLAlchemy connectable, str, or sqlite3 connection
        Using SQLAlchemy makes it possible to use any DB supported by that
        library. If a DBAPI2 object, only sqlite3 is supported. The user is responsible
        for engine disposal and connection closure for the SQLAlchemy connectable; str
        connections are closed automatically. See
        `here <https://docs.sqlalchemy.org/en/13/core/connections.html>`_.
    index_col : str or list of str, optional, default: None
        Column(s) to set as index(MultiIndex).
    coerce_float : bool, default True
        Attempts to convert values of non-string, non-numeric objects (like
        decimal.Decimal) to floating point, useful for SQL result sets.
    params : list, tuple or dict, optional, default: None
        List of parameters to pass to execute method.  The syntax used
        to pass parameters is database driver dependent. Check your
        database driver documentation for which of the five syntax styles,
        described in PEP 249's paramstyle, is supported.
        Eg. for psycopg2, uses %(name)s so use params={'name' : 'value'}.
    parse_dates : list or dict, default: None
        - List of column names to parse as dates.
        - Dict of ``{column_name: format string}`` where format string is
          strftime compatible in case of parsing string times, or is one of
          (D, s, ns, ms, us) in case of parsing integer timestamps.
        - Dict of ``{column_name: arg dict}``, where the arg dict corresponds
          to the keyword arguments of :func:`pandas.to_datetime`
          Especially useful with databases without native Datetime support,
          such as SQLite.
    columns : list, default: None
        List of column names to select from SQL table (only used when reading
        a table).
    chunksize : int, default None
        If specified, return an iterator where `chunksize` is the
        number of rows to include in each chunk.

    Returns
    -------
    DataFrame or Iterator[DataFrame]

    See Also
    --------
    read_sql_table : Read SQL database table into a DataFrame.
    read_sql_query : Read SQL query into a DataFrame.

    Examples
    --------
    Read data from SQL via either a SQL query or a SQL tablename.
    When using a SQLite database only SQL queries are accepted,
    providing only the SQL tablename will result in an error.

    >>> from sqlite3 import connect
    >>> conn = connect(':memory:')
    >>> df = pd.DataFrame(data=[[0, '10/11/12'], [1, '12/11/10']],
    ...                   columns=['int_column', 'date_column'])
    >>> df.to_sql('test_data', conn)
    2

    >>> pd.read_sql('SELECT int_column, date_column FROM test_data', conn)
       int_column date_column
    0           0    10/11/12
    1           1    12/11/10

    >>> pd.read_sql('test_data', 'postgres:///db_name')  # doctest:+SKIP

    Apply date parsing to columns through the ``parse_dates`` argument

    >>> pd.read_sql('SELECT int_column, date_column FROM test_data',
    ...             conn,
    ...             parse_dates=["date_column"])
       int_column date_column
    0           0  2012-10-11
    1           1  2010-12-11

    The ``parse_dates`` argument calls ``pd.to_datetime`` on the provided columns.
    Custom argument values for applying ``pd.to_datetime`` on a column are specified
    via a dictionary format:
    1. Ignore errors while parsing the values of "date_column"

    >>> pd.read_sql('SELECT int_column, date_column FROM test_data',
    ...             conn,
    ...             parse_dates={"date_column": {"errors": "ignore"}})
       int_column date_column
    0           0  2012-10-11
    1           1  2010-12-11

    2. Apply a dayfirst date parsing order on the values of "date_column"

    >>> pd.read_sql('SELECT int_column, date_column FROM test_data',
    ...             conn,
    ...             parse_dates={"date_column": {"dayfirst": True}})
       int_column date_column
    0           0  2012-11-10
    1           1  2010-11-12

    3. Apply custom formatting when date parsing the values of "date_column"

    >>> pd.read_sql('SELECT int_column, date_column FROM test_data',
    ...             conn,
    ...             parse_dates={"date_column": {"format": "%d/%m/%y"}})
       int_column date_column
    0           0  2012-11-10
    1           1  2010-11-12
    """
    pandas_sql = pandasSQL_builder(con)

    if isinstance(pandas_sql, SQLiteDatabase):
        return pandas_sql.read_query(
            sql,
            index_col=index_col,
            params=params,
            coerce_float=coerce_float,
            parse_dates=parse_dates,
            chunksize=chunksize,
        )

    try:
        _is_table_name = pandas_sql.has_table(sql)
    except Exception:
        # using generic exception to catch errors from sql drivers (GH24988)
        _is_table_name = False

    if _is_table_name:
        pandas_sql.meta.reflect(bind=pandas_sql.connectable, only=[sql])
        return pandas_sql.read_table(
            sql,
            index_col=index_col,
            coerce_float=coerce_float,
            parse_dates=parse_dates,
            columns=columns,
            chunksize=chunksize,
        )
    else:
        return pandas_sql.read_query(
            sql,
            index_col=index_col,
            params=params,
            coerce_float=coerce_float,
            parse_dates=parse_dates,
            chunksize=chunksize,
        )


def to_sql(
    frame,
    name: str,
    con,
    schema: str | None = None,
    if_exists: str = "fail",
    on_conflict: str | None = None,
    index: bool = True,
    index_label=None,
    chunksize: int | None = None,
    dtype: DtypeArg | None = None,
    method: str | None = None,
    engine: str = "auto",
    **engine_kwargs,
) -> int | None:
    """
    Write records stored in a DataFrame to a SQL database.

    Parameters
    ----------
    frame : DataFrame, Series
    name : str
        Name of SQL table.
    con : SQLAlchemy connectable(engine/connection) or database string URI
        or sqlite3 DBAPI2 connection
        Using SQLAlchemy makes it possible to use any DB supported by that
        library.
        If a DBAPI2 object, only sqlite3 is supported.
    schema : str, optional
        Name of SQL schema in database to write to (if database flavor
        supports this). If None, use default schema (default).
    if_exists : {'fail', 'replace', 'append'},
        default 'fail'.
        - fail: If table exists, do nothing.
        - replace: If table exists, drop it, recreate it, and insert data.
        - append: If table exists, insert data. Create if does not exist.
    on_conflict : {None, 'do_nothing', 'do_update'}, optional
        Determine insertion behaviour in case of a primary key clash.
        - None: Do nothing to handle primary key clashes, will raise an Error.
        - 'do_nothing': Ignore incoming rows with primary key clashes, and
          insert only the incoming rows with non-conflicting primary keys
        - 'do_update': Update existing rows in database with primary key clashes,
          and append the remaining rows with non-conflicting primary keys
    index : bool, default True
        Write DataFrame index as a column.
    index_label : str or sequence, optional
        Column label for index column(s). If None is given (default) and
        `index` is True, then the index names are used.
        A sequence should be given if the DataFrame uses MultiIndex.
    chunksize : int, optional
        Specify the number of rows in each batch to be written at a time.
        By default, all rows will be written at once.
    dtype : dict or scalar, optional
        Specifying the datatype for columns. If a dictionary is used, the
        keys should be the column names and the values should be the
        SQLAlchemy types or strings for the sqlite3 fallback mode. If a
        scalar is provided, it will be applied to all columns.
    method : {None, 'multi', callable}, optional
        Controls the SQL insertion clause used:

        - None : Uses standard SQL ``INSERT`` clause (one per row).
        - ``'multi'``: Pass multiple values in a single ``INSERT`` clause.
        - callable with signature ``(pd_table, conn, keys, data_iter) -> int | None``.

        Details and a sample callable implementation can be found in the
        section :ref:`insert method <io.sql.method>`.
    engine : {'auto', 'sqlalchemy'}, default 'auto'
        SQL engine library to use. If 'auto', then the option
        ``io.sql.engine`` is used. The default ``io.sql.engine``
        behavior is 'sqlalchemy'

        .. versionadded:: 1.3.0

    **engine_kwargs
        Any additional kwargs are passed to the engine.
<<<<<<< HEAD
    """
    if if_exists not in (
        "fail",
        "replace",
        "append",
    ):
=======

    Returns
    -------
    None or int
        Number of rows affected by to_sql. None is returned if the callable
        passed into ``method`` does not return the number of rows.

        .. versionadded:: 1.4.0

    Notes
    -----
    The returned rows affected is the sum of the ``rowcount`` attribute of ``sqlite3.Cursor``
    or SQLAlchemy connectable. The returned value may not reflect the exact number of written
    rows as stipulated in the
    `sqlite3 <https://docs.python.org/3/library/sqlite3.html#sqlite3.Cursor.rowcount>`__ or
    `SQLAlchemy <https://docs.sqlalchemy.org/en/14/core/connections.html#sqlalchemy.engine.BaseCursorResult.rowcount>`__
    """  # noqa:E501
    if if_exists not in ("fail", "replace", "append"):
>>>>>>> 5efb570e
        raise ValueError(f"'{if_exists}' is not valid for if_exists")

    if on_conflict:
        # on_conflict argument is valid
        if on_conflict not in ("do_update", "do_nothing"):
            raise ValueError(f"'{on_conflict}' is not valid for on_conflict'")
        # on_conflict only used with append
        elif if_exists != "append":
            raise ValueError("on_conflict can only be used with 'append' operations")

    pandas_sql = pandasSQL_builder(con, schema=schema)

    if isinstance(frame, Series):
        frame = frame.to_frame()
    elif not isinstance(frame, DataFrame):
        raise NotImplementedError(
            "'frame' argument should be either a Series or a DataFrame"
        )

    return pandas_sql.to_sql(
        frame,
        name,
        if_exists=if_exists,
        on_conflict=on_conflict,
        index=index,
        index_label=index_label,
        schema=schema,
        chunksize=chunksize,
        dtype=dtype,
        method=method,
        engine=engine,
        **engine_kwargs,
    )


def has_table(table_name: str, con, schema: str | None = None):
    """
    Check if DataBase has named table.

    Parameters
    ----------
    table_name: string
        Name of SQL table.
    con: SQLAlchemy connectable(engine/connection) or sqlite3 DBAPI2 connection
        Using SQLAlchemy makes it possible to use any DB supported by that
        library.
        If a DBAPI2 object, only sqlite3 is supported.
    schema : string, default None
        Name of SQL schema in database to write to (if database flavor supports
        this). If None, use default schema (default).

    Returns
    -------
    boolean
    """
    pandas_sql = pandasSQL_builder(con, schema=schema)
    return pandas_sql.has_table(table_name)


table_exists = has_table


def pandasSQL_builder(con, schema: str | None = None):
    """
    Convenience function to return the correct PandasSQL subclass based on the
    provided parameters.
    """
    import sqlite3
    import warnings

    if isinstance(con, sqlite3.Connection) or con is None:
        return SQLiteDatabase(con)

    sqlalchemy = import_optional_dependency("sqlalchemy", errors="ignore")

    if isinstance(con, str):
        if sqlalchemy is None:
            raise ImportError("Using URI string without sqlalchemy installed.")
        else:
            con = sqlalchemy.create_engine(con)

    if sqlalchemy is not None and isinstance(con, sqlalchemy.engine.Connectable):
        return SQLDatabase(con, schema=schema)

    warnings.warn(
        "pandas only supports SQLAlchemy connectable (engine/connection) or "
        "database string URI or sqlite3 DBAPI2 connection. "
        "Other DBAPI2 objects are not tested. Please consider using SQLAlchemy.",
        UserWarning,
    )
    return SQLiteDatabase(con)


class SQLTable(PandasObject):
    """
    For mapping Pandas tables to SQL tables.
    Uses fact that table is reflected by SQLAlchemy to
    do better type conversions.
    Also holds various flags needed to avoid having to
    pass them between functions all the time.
    """

    # TODO: support for multiIndex

    def __init__(
        self,
        name: str,
        pandas_sql_engine,
        frame=None,
        index=True,
        if_exists="fail",
        on_conflict=None,
        prefix="pandas",
        index_label=None,
        schema=None,
        keys=None,
        dtype: DtypeArg | None = None,
    ):
        self.name = name
        self.pd_sql = pandas_sql_engine
        self.prefix = prefix
        self.frame = frame
        self.index = self._index_name(index, index_label)
        self.schema = schema
        self.if_exists = if_exists
        self.on_conflict = on_conflict
        self.keys = keys
        self.dtype = dtype

        if frame is not None:
            # We want to initialize based on a dataframe
            self.table = self._create_table_setup()
        else:
            # no data provided, read-only mode
            self.table = self.pd_sql.get_table(self.name, self.schema)

        if self.table is None:
            raise ValueError(f"Could not init table '{name}'")

    def exists(self):
        return self.pd_sql.has_table(self.name, self.schema)

    def sql_schema(self):
        from sqlalchemy.schema import CreateTable

        return str(CreateTable(self.table).compile(self.pd_sql.connectable))

    def _execute_create(self):
        # Inserting table into database, add to MetaData object
        self.table = self.table.to_metadata(self.pd_sql.meta)
        self.table.create(bind=self.pd_sql.connectable)

    def create(self):
        if self.exists():
            if self.if_exists == "fail":
                raise ValueError(f"Table '{self.name}' already exists.")
            elif self.if_exists == "replace":
                self.pd_sql.drop_table(self.name, self.schema)
                self._execute_create()
            elif self.if_exists == "append":
                pass
            else:
                raise ValueError(f"'{self.if_exists}' is not valid for if_exists")
        else:
            self._execute_create()

<<<<<<< HEAD
    def _load_existing_pkeys(self, primary_keys, primary_key_values):
        """
        Load existing primary keys from Database

        Parameters
        ----------
        primary_keys : list of str
            List of primary key column names
        primary_key_values : list of str
            List of primary key values already present in incoming dataframe

        Returns
        -------
        list of str
            primary key values in incoming dataframe which already exist in database
        """
        from sqlalchemy import (
            and_,
            select,
        )

        cols_to_fetch = [self.table.c[key] for key in primary_keys]
        # select_stmt = select(cols_to_fetch).where(
        #     tuple_(*cols_to_fetch).in_(primary_key_values)
        # )
        select_stmt = select(cols_to_fetch).where(
            and_(
                col.in_(key[i] for key in primary_key_values)
                for i, col in enumerate(cols_to_fetch)
            )
        )
        return self.pd_sql.execute(select_stmt).fetchall()

    def _split_incoming_data(self, primary_keys, keys_in_db):
        """
        Split incoming dataframe based off whether primary key already exists in db.

        Parameters
        ----------
        primary_keys : list of str
            Primary keys columns
        keys_in_db : list of str
            Primary key values which already exist in database table

        Returns
        -------
        tuple of DataFrame, DataFrame
            DataFrame of rows with duplicate pkey, DataFrame of rows with new pkey
        """
        from pandas.core.indexes.multi import MultiIndex

        in_db = _wrap_result(data=keys_in_db, columns=primary_keys)
        # Get temporary dataframe so as not to delete values from main df
        temp = self._get_index_formatted_dataframe()
        # Create multi-indexes for membership lookup
        in_db_idx = MultiIndex.from_arrays([in_db[col] for col in primary_keys])
        tmp_idx = MultiIndex.from_arrays([temp[col] for col in primary_keys])
        exists_mask = tmp_idx.isin(in_db_idx)
        return temp.loc[exists_mask], temp.loc[~exists_mask]

    def _generate_update_statements(self, primary_keys, keys_in_db, rows_to_update):
        """
        Generate SQL Update statements for rows with existing primary keys

        Currently, SQL Update statements do not support a multi-statement query,
        therefore this method returns a list of individual update queries which
        will need to be executed in one transaction.

        Parameters
        ----------
        primary_keys : list of str
            Primary key columns
        keys_in_db : list of str
            Primary key values which already exist in database table
        rows_to_update : DataFrame
            DataFrame of rows containing data with which to update existing pkeys

        Returns
        -------
        list of sqlalchemy.sql.dml.Update
            List of update queries
        """
        from sqlalchemy import and_

        new_records = rows_to_update.to_dict(orient="records")
        pk_cols = [self.table.c[key] for key in primary_keys]

        # TODO: Move this or remove entirely
        assert len(new_records) == len(
            keys_in_db
        ), "Mismatch between new records and existing keys"
        stmts = []
        for i, keys in enumerate(keys_in_db):
            stmt = (
                self.table.update()
                .where(and_(col == keys[j] for j, col in enumerate(pk_cols)))
                .values(new_records[i])
            )
            stmts.append(stmt)
        return stmts

    def _on_conflict_do_update(self):
        """
        Generate update statements for rows with clashing primary key from database.

        `on_conflict do_update` prioritizes incoming data, over existing data in the DB.
        This method splits the incoming dataframe between rows with new and existing
        primary key values.
        For existing values Update statements are generated, while new values are passed
        on to be inserted as usual.

        Updates are executed in the same transaction as the ensuing data insert.

        Returns
        ----------
        sqlalchemy.sql.dml.Delete
            Delete statement to be executed against DB
        """
        # Primary key data
        pk_cols, pk_values = self._get_primary_key_data()
        existing_keys = self._load_existing_pkeys(pk_cols, pk_values)
        existing_data, new_data = self._split_incoming_data(pk_cols, existing_keys)
        update_stmts = self._generate_update_statements(
            pk_cols, existing_keys, existing_data
        )

        return new_data, update_stmts

    def _on_conflict_do_nothing(self):
        """
        Split incoming dataframe so that only rows with new primary keys are inserted

        `on_conflict` set to `do_nothing` prioritizes existing data in the DB.
        This method identifies incoming records in the primary key columns
        which correspond to existing primary key constraints in the db table, and
        avoids them from being inserted.
        """
        pk_cols, pk_values = self._get_primary_key_data()
        existing_keys = self._load_existing_pkeys(pk_cols, pk_values)
        _, new_data = self._split_incoming_data(pk_cols, existing_keys)
        return new_data

    def _get_primary_key_data(self):
        """
        Get primary keys from database, and yield dataframe columns with same names.

        Upsert workflows require knowledge of what is already in the database.
        This method reflects the meta object and gets a list of primary keys,
        it then returns all columns from the incoming dataframe with names matching
        these keys.

        Returns
        -------
        primary_keys : list of str
            Primary key names
        primary_key_values : list of str
            DataFrame rows, for columns corresponding to `primary_key` names
        """
        # reflect MetaData object and assign contents of db to self.table attribute
        bind = None
        if not self.pd_sql.meta.is_bound():
            bind = self.pd_sql.connectable
        self.pd_sql.meta.reflect(bind=bind, only=[self.name], views=True)
        self.table = self.pd_sql.get_table(table_name=self.name, schema=self.schema)

        primary_keys = self.table.primary_key.columns.keys()

        # For the time being, this method is defensive and will break if
        # no pkeys are found. If desired this default behaviour could be
        # changed so that in cases where no pkeys are found,
        # it could default to a normal insert
        if len(primary_keys) == 0:
            raise ValueError(f"No primary keys found for table {self.name}")

        temp = self._get_index_formatted_dataframe()
        primary_key_values = list(zip(*(temp[key] for key in primary_keys)))
        return primary_keys, primary_key_values

    def _execute_insert(self, conn, keys: list[str], data_iter):
=======
    def _execute_insert(self, conn, keys: list[str], data_iter) -> int:
>>>>>>> 5efb570e
        """
        Execute SQL statement inserting data

        Parameters
        ----------
        conn : sqlalchemy.engine.Engine or sqlalchemy.engine.Connection
        keys : list of str
           Column names
        data_iter : generator of list
           Each item contains a list of values to be inserted
        """
        data = [dict(zip(keys, row)) for row in data_iter]
        result = conn.execute(self.table.insert(), data)
        return result.rowcount

    def _execute_insert_multi(self, conn, keys: list[str], data_iter) -> int:
        """
        Alternative to _execute_insert for DBs support multivalue INSERT.

        Note: multi-value insert is usually faster for analytics DBs
        and tables containing a few columns
        but performance degrades quickly with increase of columns.
        """

        from sqlalchemy import insert

        data = [dict(zip(keys, row)) for row in data_iter]
        stmt = insert(self.table).values(data)
        result = conn.execute(stmt)
        return result.rowcount

    def _get_index_formatted_dataframe(self):
        """
        Format index of incoming dataframe to be aligned with a database table.

        Copy original dataframe, and check whether the dataframe index
        is to be added to the database table.
        If it is, reset the index so that it becomes a normal column, else return

        Returns
        -------
        DataFrame
        """
        # Originally this functionality formed the first step of the insert_data method.
        # It will be useful to have in other places, so moved here to keep code DRY.
        temp = self.frame.copy()
        if self.index is not None:
            temp.index.names = self.index
            try:
                temp.reset_index(inplace=True)
            except ValueError as err:
                raise ValueError(f"duplicate name in index/columns: {err}") from err

        return temp

    @staticmethod
    def insert_data(data):
        column_names = list(map(str, data.columns))
        ncols = len(column_names)
        data_list = [None] * ncols
        for i, (_, ser) in enumerate(data.items()):
            vals = ser._values
            if vals.dtype.kind == "M":
                d = vals.to_pydatetime()
            elif vals.dtype.kind == "m":
                # store as integers, see GH#6921, GH#7076
                d = vals.view("i8").astype(object)
            else:
                d = vals.astype(object)

            assert isinstance(d, np.ndarray), type(d)

            if ser._can_hold_na:
                # Note: this will miss timedeltas since they are converted to int
                mask = isna(d)
                d[mask] = None

            # error: No overload variant of "__setitem__" of "list" matches
            # argument types "int", "ndarray"
            data_list[i] = d  # type: ignore[call-overload]

        return column_names, data_list

<<<<<<< HEAD
    def insert(self, chunksize: int | None = None, method: str | None = None):
        """
        Determines what data to pass to the underlying insert method.
        """
        if self.on_conflict == "do_update":
            new_data, update_stmts = self._on_conflict_do_update()
            self._insert(
                data=new_data,
                chunksize=chunksize,
                method=method,
                other_stmts=update_stmts,
            )
        elif self.on_conflict == "do_nothing":
            new_data = self._on_conflict_do_nothing()
            self._insert(data=new_data, chunksize=chunksize, method=method)
        else:
            self._insert(chunksize=chunksize, method=method)
=======
    def insert(
        self, chunksize: int | None = None, method: str | None = None
    ) -> int | None:
>>>>>>> 5efb570e

    def _insert(self, data=None, chunksize=None, method=None, other_stmts=[]):
        # set insert method
        if method is None:
            exec_insert = self._execute_insert
        elif method == "multi":
            exec_insert = self._execute_insert_multi
        elif callable(method):
            exec_insert = partial(method, self)
        else:
            raise ValueError(f"Invalid parameter `method`: {method}")

        if data is None:
            data = self._get_index_formatted_dataframe()

        keys, data_list = self.insert_data(data=data)

        nrows = len(data)

        if nrows == 0:
            return 0

        if chunksize is None:
            chunksize = nrows
        elif chunksize == 0:
            raise ValueError("chunksize argument should be non-zero")

        chunks = (nrows // chunksize) + 1
        total_inserted = 0
        with self.pd_sql.run_transaction() as conn:
            if len(other_stmts) > 0:
                for stmt in other_stmts:
                    conn.execute(stmt)

            for i in range(chunks):
                start_i = i * chunksize
                end_i = min((i + 1) * chunksize, nrows)
                if start_i >= end_i:
                    break

                chunk_iter = zip(*(arr[start_i:end_i] for arr in data_list))
                num_inserted = exec_insert(conn, keys, chunk_iter)
                if num_inserted is None:
                    total_inserted = None
                else:
                    total_inserted += num_inserted
        return total_inserted

    def _query_iterator(
        self,
        result,
        chunksize: str | None,
        columns,
        coerce_float: bool = True,
        parse_dates=None,
    ):
        """Return generator through chunked result set."""
        has_read_data = False
        while True:
            data = result.fetchmany(chunksize)
            if not data:
                if not has_read_data:
                    yield DataFrame.from_records(
                        [], columns=columns, coerce_float=coerce_float
                    )
                break
            else:
                has_read_data = True
                self.frame = DataFrame.from_records(
                    data, columns=columns, coerce_float=coerce_float
                )

                self._harmonize_columns(parse_dates=parse_dates)

                if self.index is not None:
                    self.frame.set_index(self.index, inplace=True)

                yield self.frame

    def read(self, coerce_float=True, parse_dates=None, columns=None, chunksize=None):
        from sqlalchemy import select

        if columns is not None and len(columns) > 0:
            cols = [self.table.c[n] for n in columns]
            if self.index is not None:
                for idx in self.index[::-1]:
                    cols.insert(0, self.table.c[idx])
            sql_select = select(*cols)
        else:
            sql_select = select(self.table)
        result = self.pd_sql.execute(sql_select)
        column_names = result.keys()

        if chunksize is not None:
            return self._query_iterator(
                result,
                chunksize,
                column_names,
                coerce_float=coerce_float,
                parse_dates=parse_dates,
            )
        else:
            data = result.fetchall()
            self.frame = DataFrame.from_records(
                data, columns=column_names, coerce_float=coerce_float
            )

            self._harmonize_columns(parse_dates=parse_dates)

            if self.index is not None:
                self.frame.set_index(self.index, inplace=True)

            return self.frame

    def _index_name(self, index, index_label):
        # for writing: index=True to include index in sql table
        if index is True:
            nlevels = self.frame.index.nlevels
            # if index_label is specified, set this as index name(s)
            if index_label is not None:
                if not isinstance(index_label, list):
                    index_label = [index_label]
                if len(index_label) != nlevels:
                    raise ValueError(
                        "Length of 'index_label' should match number of "
                        f"levels, which is {nlevels}"
                    )
                else:
                    return index_label
            # return the used column labels for the index columns
            if (
                nlevels == 1
                and "index" not in self.frame.columns
                and self.frame.index.name is None
            ):
                return ["index"]
            else:
                return com.fill_missing_names(self.frame.index.names)

        # for reading: index=(list of) string to specify column to set as index
        elif isinstance(index, str):
            return [index]
        elif isinstance(index, list):
            return index
        else:
            return None

    def _get_column_names_and_types(self, dtype_mapper):
        column_names_and_types = []
        if self.index is not None:
            for i, idx_label in enumerate(self.index):
                idx_type = dtype_mapper(self.frame.index._get_level_values(i))
                column_names_and_types.append((str(idx_label), idx_type, True))

        column_names_and_types += [
            (str(self.frame.columns[i]), dtype_mapper(self.frame.iloc[:, i]), False)
            for i in range(len(self.frame.columns))
        ]

        return column_names_and_types

    def _create_table_setup(self):
        from sqlalchemy import (
            Column,
            PrimaryKeyConstraint,
            Table,
        )
        from sqlalchemy.schema import MetaData

        column_names_and_types = self._get_column_names_and_types(self._sqlalchemy_type)

        columns = [
            Column(name, typ, index=is_index)
            for name, typ, is_index in column_names_and_types
        ]

        if self.keys is not None:
            if not is_list_like(self.keys):
                keys = [self.keys]
            else:
                keys = self.keys
            pkc = PrimaryKeyConstraint(*keys, name=self.name + "_pk")
            columns.append(pkc)

        schema = self.schema or self.pd_sql.meta.schema

        # At this point, attach to new metadata, only attach to self.meta
        # once table is created.
        meta = MetaData()
        return Table(self.name, meta, *columns, schema=schema)

    def _harmonize_columns(self, parse_dates=None):
        """
        Make the DataFrame's column types align with the SQL table
        column types.
        Need to work around limited NA value support. Floats are always
        fine, ints must always be floats if there are Null values.
        Booleans are hard because converting bool column with None replaces
        all Nones with false. Therefore only convert bool if there are no
        NA values.
        Datetimes should already be converted to np.datetime64 if supported,
        but here we also force conversion if required.
        """
        parse_dates = _process_parse_dates_argument(parse_dates)

        for sql_col in self.table.columns:
            col_name = sql_col.name
            try:
                df_col = self.frame[col_name]

                # Handle date parsing upfront; don't try to convert columns
                # twice
                if col_name in parse_dates:
                    try:
                        fmt = parse_dates[col_name]
                    except TypeError:
                        fmt = None
                    self.frame[col_name] = _handle_date_column(df_col, format=fmt)
                    continue

                # the type the dataframe column should have
                col_type = self._get_dtype(sql_col.type)

                if (
                    col_type is datetime
                    or col_type is date
                    or col_type is DatetimeTZDtype
                ):
                    # Convert tz-aware Datetime SQL columns to UTC
                    utc = col_type is DatetimeTZDtype
                    self.frame[col_name] = _handle_date_column(df_col, utc=utc)
                elif col_type is float:
                    # floats support NA, can always convert!
                    self.frame[col_name] = df_col.astype(col_type, copy=False)

                elif len(df_col) == df_col.count():
                    # No NA values, can convert ints and bools
                    if col_type is np.dtype("int64") or col_type is bool:
                        self.frame[col_name] = df_col.astype(col_type, copy=False)
            except KeyError:
                pass  # this column not in results

    def _sqlalchemy_type(self, col):

        dtype: DtypeArg = self.dtype or {}
        if is_dict_like(dtype):
            dtype = cast(dict, dtype)
            if col.name in dtype:
                return dtype[col.name]

        # Infer type of column, while ignoring missing values.
        # Needed for inserting typed data containing NULLs, GH 8778.
        col_type = lib.infer_dtype(col, skipna=True)

        from sqlalchemy.types import (
            TIMESTAMP,
            BigInteger,
            Boolean,
            Date,
            DateTime,
            Float,
            Integer,
            SmallInteger,
            Text,
            Time,
        )

        if col_type == "datetime64" or col_type == "datetime":
            # GH 9086: TIMESTAMP is the suggested type if the column contains
            # timezone information
            try:
                if col.dt.tz is not None:
                    return TIMESTAMP(timezone=True)
            except AttributeError:
                # The column is actually a DatetimeIndex
                # GH 26761 or an Index with date-like data e.g. 9999-01-01
                if getattr(col, "tz", None) is not None:
                    return TIMESTAMP(timezone=True)
            return DateTime
        if col_type == "timedelta64":
            warnings.warn(
                "the 'timedelta' type is not supported, and will be "
                "written as integer values (ns frequency) to the database.",
                UserWarning,
                stacklevel=find_stack_level(),
            )
            return BigInteger
        elif col_type == "floating":
            if col.dtype == "float32":
                return Float(precision=23)
            else:
                return Float(precision=53)
        elif col_type == "integer":
            # GH35076 Map pandas integer to optimal SQLAlchemy integer type
            if col.dtype.name.lower() in ("int8", "uint8", "int16"):
                return SmallInteger
            elif col.dtype.name.lower() in ("uint16", "int32"):
                return Integer
            elif col.dtype.name.lower() == "uint64":
                raise ValueError("Unsigned 64 bit integer datatype is not supported")
            else:
                return BigInteger
        elif col_type == "boolean":
            return Boolean
        elif col_type == "date":
            return Date
        elif col_type == "time":
            return Time
        elif col_type == "complex":
            raise ValueError("Complex datatypes not supported")

        return Text

    def _get_dtype(self, sqltype):
        from sqlalchemy.types import (
            TIMESTAMP,
            Boolean,
            Date,
            DateTime,
            Float,
            Integer,
        )

        if isinstance(sqltype, Float):
            return float
        elif isinstance(sqltype, Integer):
            # TODO: Refine integer size.
            return np.dtype("int64")
        elif isinstance(sqltype, TIMESTAMP):
            # we have a timezone capable type
            if not sqltype.timezone:
                return datetime
            return DatetimeTZDtype
        elif isinstance(sqltype, DateTime):
            # Caution: np.datetime64 is also a subclass of np.number.
            return datetime
        elif isinstance(sqltype, Date):
            return date
        elif isinstance(sqltype, Boolean):
            return bool
        return object


class PandasSQL(PandasObject):
    """
    Subclasses Should define read_sql and to_sql.
    """

    def read_sql(self, *args, **kwargs):
        raise ValueError(
            "PandasSQL must be created with an SQLAlchemy "
            "connectable or sqlite connection"
        )

    def to_sql(
        self,
        frame,
        name,
        if_exists="fail",
        on_conflict=None,
        index=True,
        index_label=None,
        schema=None,
        chunksize=None,
        dtype: DtypeArg | None = None,
        method=None,
    ) -> int | None:
        raise ValueError(
            "PandasSQL must be created with an SQLAlchemy "
            "connectable or sqlite connection"
        )


class BaseEngine:
    def insert_records(
        self,
        table: SQLTable,
        con,
        frame,
        name,
        index=True,
        schema=None,
        chunksize=None,
        method=None,
        **engine_kwargs,
    ) -> int | None:
        """
        Inserts data into already-prepared table
        """
        raise AbstractMethodError(self)


class SQLAlchemyEngine(BaseEngine):
    def __init__(self):
        import_optional_dependency(
            "sqlalchemy", extra="sqlalchemy is required for SQL support."
        )

    def insert_records(
        self,
        table: SQLTable,
        con,
        frame,
        name,
        index=True,
        schema=None,
        chunksize=None,
        method=None,
        **engine_kwargs,
    ) -> int | None:
        from sqlalchemy import exc

        try:
            return table.insert(chunksize=chunksize, method=method)
        except exc.SQLAlchemyError as err:
            # GH34431
            # https://stackoverflow.com/a/67358288/6067848
            msg = r"""(\(1054, "Unknown column 'inf(e0)?' in 'field list'"\))(?#
            )|inf can not be used with MySQL"""
            err_text = str(err.orig)
            if re.search(msg, err_text):
                raise ValueError("inf cannot be used with MySQL") from err
            else:
                raise err


def get_engine(engine: str) -> BaseEngine:
    """return our implementation"""
    if engine == "auto":
        engine = get_option("io.sql.engine")

    if engine == "auto":
        # try engines in this order
        engine_classes = [SQLAlchemyEngine]

        error_msgs = ""
        for engine_class in engine_classes:
            try:
                return engine_class()
            except ImportError as err:
                error_msgs += "\n - " + str(err)

        raise ImportError(
            "Unable to find a usable engine; "
            "tried using: 'sqlalchemy'.\n"
            "A suitable version of "
            "sqlalchemy is required for sql I/O "
            "support.\n"
            "Trying to import the above resulted in these errors:"
            f"{error_msgs}"
        )

    elif engine == "sqlalchemy":
        return SQLAlchemyEngine()

    raise ValueError("engine must be one of 'auto', 'sqlalchemy'")


class SQLDatabase(PandasSQL):
    """
    This class enables conversion between DataFrame and SQL databases
    using SQLAlchemy to handle DataBase abstraction.

    Parameters
    ----------
    engine : SQLAlchemy connectable
        Connectable to connect with the database. Using SQLAlchemy makes it
        possible to use any DB supported by that library.
    schema : string, default None
        Name of SQL schema in database to write to (if database flavor
        supports this). If None, use default schema (default).

    """

    def __init__(self, engine, schema: str | None = None):
        from sqlalchemy.schema import MetaData

        self.connectable = engine
        self.meta = MetaData(schema=schema)

    @contextmanager
    def run_transaction(self):
        from sqlalchemy.engine import Engine

        if isinstance(self.connectable, Engine):
            with self.connectable.connect() as conn:
                with conn.begin():
                    yield conn
        else:
            yield self.connectable

    def execute(self, *args, **kwargs):
        """Simple passthrough to SQLAlchemy connectable"""
        return self.connectable.execution_options().execute(*args, **kwargs)

    def read_table(
        self,
        table_name: str,
        index_col: str | Sequence[str] | None = None,
        coerce_float: bool = True,
        parse_dates=None,
        columns=None,
        schema: str | None = None,
        chunksize: int | None = None,
    ):
        """
        Read SQL database table into a DataFrame.

        Parameters
        ----------
        table_name : str
            Name of SQL table in database.
        index_col : string, optional, default: None
            Column to set as index.
        coerce_float : bool, default True
            Attempts to convert values of non-string, non-numeric objects
            (like decimal.Decimal) to floating point. This can result in
            loss of precision.
        parse_dates : list or dict, default: None
            - List of column names to parse as dates.
            - Dict of ``{column_name: format string}`` where format string is
              strftime compatible in case of parsing string times, or is one of
              (D, s, ns, ms, us) in case of parsing integer timestamps.
            - Dict of ``{column_name: arg}``, where the arg corresponds
              to the keyword arguments of :func:`pandas.to_datetime`.
              Especially useful with databases without native Datetime support,
              such as SQLite.
        columns : list, default: None
            List of column names to select from SQL table.
        schema : string, default None
            Name of SQL schema in database to query (if database flavor
            supports this).  If specified, this overwrites the default
            schema of the SQL database object.
        chunksize : int, default None
            If specified, return an iterator where `chunksize` is the number
            of rows to include in each chunk.

        Returns
        -------
        DataFrame

        See Also
        --------
        pandas.read_sql_table
        SQLDatabase.read_query

        """
        table = SQLTable(table_name, self, index=index_col, schema=schema)
        return table.read(
            coerce_float=coerce_float,
            parse_dates=parse_dates,
            columns=columns,
            chunksize=chunksize,
        )

    @staticmethod
    def _query_iterator(
        result,
        chunksize: int,
        columns,
        index_col=None,
        coerce_float=True,
        parse_dates=None,
        dtype: DtypeArg | None = None,
    ):
        """Return generator through chunked result set"""
        has_read_data = False
        while True:
            data = result.fetchmany(chunksize)
            if not data:
                if not has_read_data:
                    yield _wrap_result(
                        [],
                        columns,
                        index_col=index_col,
                        coerce_float=coerce_float,
                        parse_dates=parse_dates,
                    )
                break
            else:
                has_read_data = True
                yield _wrap_result(
                    data,
                    columns,
                    index_col=index_col,
                    coerce_float=coerce_float,
                    parse_dates=parse_dates,
                    dtype=dtype,
                )

    def read_query(
        self,
        sql: str,
        index_col: str | None = None,
        coerce_float: bool = True,
        parse_dates=None,
        params=None,
        chunksize: int | None = None,
        dtype: DtypeArg | None = None,
    ):
        """
        Read SQL query into a DataFrame.

        Parameters
        ----------
        sql : str
            SQL query to be executed.
        index_col : string, optional, default: None
            Column name to use as index for the returned DataFrame object.
        coerce_float : bool, default True
            Attempt to convert values of non-string, non-numeric objects (like
            decimal.Decimal) to floating point, useful for SQL result sets.
        params : list, tuple or dict, optional, default: None
            List of parameters to pass to execute method.  The syntax used
            to pass parameters is database driver dependent. Check your
            database driver documentation for which of the five syntax styles,
            described in PEP 249's paramstyle, is supported.
            Eg. for psycopg2, uses %(name)s so use params={'name' : 'value'}
        parse_dates : list or dict, default: None
            - List of column names to parse as dates.
            - Dict of ``{column_name: format string}`` where format string is
              strftime compatible in case of parsing string times, or is one of
              (D, s, ns, ms, us) in case of parsing integer timestamps.
            - Dict of ``{column_name: arg dict}``, where the arg dict
              corresponds to the keyword arguments of
              :func:`pandas.to_datetime` Especially useful with databases
              without native Datetime support, such as SQLite.
        chunksize : int, default None
            If specified, return an iterator where `chunksize` is the number
            of rows to include in each chunk.
        dtype : Type name or dict of columns
            Data type for data or columns. E.g. np.float64 or
            {‘a’: np.float64, ‘b’: np.int32, ‘c’: ‘Int64’}

            .. versionadded:: 1.3.0

        Returns
        -------
        DataFrame

        See Also
        --------
        read_sql_table : Read SQL database table into a DataFrame.
        read_sql

        """
        args = _convert_params(sql, params)

        result = self.execute(*args)
        columns = result.keys()

        if chunksize is not None:
            return self._query_iterator(
                result,
                chunksize,
                columns,
                index_col=index_col,
                coerce_float=coerce_float,
                parse_dates=parse_dates,
                dtype=dtype,
            )
        else:
            data = result.fetchall()
            frame = _wrap_result(
                data,
                columns,
                index_col=index_col,
                coerce_float=coerce_float,
                parse_dates=parse_dates,
                dtype=dtype,
            )
            return frame

    read_sql = read_query

    def prep_table(
        self,
        frame,
        name,
        if_exists="fail",
        on_conflict=None,
        index=True,
        index_label=None,
        schema=None,
        dtype: DtypeArg | None = None,
    ) -> SQLTable:
        """
        Prepares table in the database for data insertion. Creates it if needed, etc.
        """
        if dtype:
            if not is_dict_like(dtype):
                # error: Value expression in dictionary comprehension has incompatible
                # type "Union[ExtensionDtype, str, dtype[Any], Type[object],
                # Dict[Hashable, Union[ExtensionDtype, Union[str, dtype[Any]],
                # Type[str], Type[float], Type[int], Type[complex], Type[bool],
                # Type[object]]]]"; expected type "Union[ExtensionDtype, str,
                # dtype[Any], Type[object]]"
                dtype = {col_name: dtype for col_name in frame}  # type: ignore[misc]
            else:
                dtype = cast(dict, dtype)

            from sqlalchemy.types import (
                TypeEngine,
                to_instance,
            )

            for col, my_type in dtype.items():
                if not isinstance(to_instance(my_type), TypeEngine):
                    raise ValueError(f"The type of {col} is not a SQLAlchemy type")

        table = SQLTable(
            name,
            self,
            frame=frame,
            index=index,
            if_exists=if_exists,
            on_conflict=on_conflict,
            index_label=index_label,
            schema=schema,
            dtype=dtype,
        )
        table.create()
        return table

    def check_case_sensitive(
        self,
        name,
        schema,
    ):
        """
        Checks table name for issues with case-sensitivity.
        Method is called after data is inserted.
        """
        if not name.isdigit() and not name.islower():
            # check for potentially case sensitivity issues (GH7815)
            # Only check when name is not a number and name is not lower case
            from sqlalchemy import inspect

            with self.connectable.connect() as conn:
                insp = inspect(conn)
                table_names = insp.get_table_names(schema=schema or self.meta.schema)
            if name not in table_names:
                msg = (
                    f"The provided table name '{name}' is not found exactly as "
                    "such in the database after writing the table, possibly "
                    "due to case sensitivity issues. Consider using lower "
                    "case table names."
                )
                warnings.warn(msg, UserWarning)

    def to_sql(
        self,
        frame,
        name,
        if_exists="fail",
        on_conflict: str | None = None,
        index=True,
        index_label=None,
        schema=None,
        chunksize=None,
        dtype: DtypeArg | None = None,
        method=None,
        engine="auto",
        **engine_kwargs,
    ) -> int | None:
        """
        Write records stored in a DataFrame to a SQL database.

        Parameters
        ----------
        frame : DataFrame
        name : string
            Name of SQL table.
        if_exists : {'fail', 'replace', 'append'},
            default 'fail'.
            - fail: If table exists, do nothing.
            - replace: If table exists, drop it, recreate it, and insert data.
            - append: If table exists, insert data. Create if does not exist.
        on_conflict : {None, 'do_nothing', 'do_update'}, optional
            Determine insertion behaviour in case of a primary key clash.
            - None: Do nothing to handle primary key clashes, will raise an Error.
            - 'do_nothing': Ignore incoming rows with primary key clashes, and
            insert only the incoming rows with non-conflicting primary keys
            - 'do_update': Update existing rows in database with primary key clashes,
            and append the remaining rows with non-conflicting primary keys
        index : boolean, default True
            Write DataFrame index as a column.
        index_label : string or sequence, default None
            Column label for index column(s). If None is given (default) and
            `index` is True, then the index names are used.
            A sequence should be given if the DataFrame uses MultiIndex.
        schema : string, default None
            Name of SQL schema in database to write to (if database flavor
            supports this). If specified, this overwrites the default
            schema of the SQLDatabase object.
        chunksize : int, default None
            If not None, then rows will be written in batches of this size at a
            time.  If None, all rows will be written at once.
        dtype : single type or dict of column name to SQL type, default None
            Optional specifying the datatype for columns. The SQL type should
            be a SQLAlchemy type. If all columns are of the same type, one
            single value can be used.
        method : {None', 'multi', callable}, default None
            Controls the SQL insertion clause used:

            * None : Uses standard SQL ``INSERT`` clause (one per row).
            * 'multi': Pass multiple values in a single ``INSERT`` clause.
            * callable with signature ``(pd_table, conn, keys, data_iter)``.

            Details and a sample callable implementation can be found in the
            section :ref:`insert method <io.sql.method>`.
        engine : {'auto', 'sqlalchemy'}, default 'auto'
            SQL engine library to use. If 'auto', then the option
            ``io.sql.engine`` is used. The default ``io.sql.engine``
            behavior is 'sqlalchemy'

            .. versionadded:: 1.3.0

        **engine_kwargs
            Any additional kwargs are passed to the engine.
        """
        sql_engine = get_engine(engine)

        table = self.prep_table(
            frame=frame,
            name=name,
            if_exists=if_exists,
            on_conflict=on_conflict,
            index=index,
            index_label=index_label,
            schema=schema,
            dtype=dtype,
        )

        total_inserted = sql_engine.insert_records(
            table=table,
            con=self.connectable,
            frame=frame,
            name=name,
            index=index,
            schema=schema,
            chunksize=chunksize,
            method=method,
            **engine_kwargs,
        )

        self.check_case_sensitive(name=name, schema=schema)
        return total_inserted

    @property
    def tables(self):
        return self.meta.tables

    def has_table(self, name: str, schema: str | None = None):
        from sqlalchemy import inspect

        insp = inspect(self.connectable)
        return insp.has_table(name, schema or self.meta.schema)

    def get_table(self, table_name: str, schema: str | None = None):
        from sqlalchemy import (
            Numeric,
            Table,
        )

        schema = schema or self.meta.schema
        tbl = Table(
            table_name, self.meta, autoload_with=self.connectable, schema=schema
        )
        for column in tbl.columns:
            if isinstance(column.type, Numeric):
                column.type.asdecimal = False
        return tbl

    def drop_table(self, table_name: str, schema: str | None = None):
        schema = schema or self.meta.schema
        if self.has_table(table_name, schema):
            self.meta.reflect(bind=self.connectable, only=[table_name], schema=schema)
            self.get_table(table_name, schema).drop(bind=self.connectable)
            self.meta.clear()

    def _create_sql_schema(
        self,
        frame: DataFrame,
        table_name: str,
        keys: list[str] | None = None,
        dtype: DtypeArg | None = None,
        schema: str | None = None,
    ):
        table = SQLTable(
            table_name,
            self,
            frame=frame,
            index=False,
            keys=keys,
            dtype=dtype,
            schema=schema,
        )
        return str(table.sql_schema())


# ---- SQL without SQLAlchemy ---
# sqlite-specific sql strings and handler class
# dictionary used for readability purposes
_SQL_TYPES = {
    "string": "TEXT",
    "floating": "REAL",
    "integer": "INTEGER",
    "datetime": "TIMESTAMP",
    "date": "DATE",
    "time": "TIME",
    "boolean": "INTEGER",
}


def _get_unicode_name(name):
    try:
        uname = str(name).encode("utf-8", "strict").decode("utf-8")
    except UnicodeError as err:
        raise ValueError(f"Cannot convert identifier to UTF-8: '{name}'") from err
    return uname


def _get_valid_sqlite_name(name):
    # See https://stackoverflow.com/questions/6514274/how-do-you-escape-strings\
    # -for-sqlite-table-column-names-in-python
    # Ensure the string can be encoded as UTF-8.
    # Ensure the string does not include any NUL characters.
    # Replace all " with "".
    # Wrap the entire thing in double quotes.

    uname = _get_unicode_name(name)
    if not len(uname):
        raise ValueError("Empty table or column name specified")

    nul_index = uname.find("\x00")
    if nul_index >= 0:
        raise ValueError("SQLite identifier cannot contain NULs")
    return '"' + uname.replace('"', '""') + '"'


class SQLiteTable(SQLTable):
    """
    Patch the SQLTable for fallback support.
    Instead of a table variable just use the Create Table statement.
    """

    def __init__(self, *args, **kwargs):
        # GH 8341
        # register an adapter callable for datetime.time object
        import sqlite3

        # this will transform time(12,34,56,789) into '12:34:56.000789'
        # (this is what sqlalchemy does)
        sqlite3.register_adapter(time, lambda _: _.strftime("%H:%M:%S.%f"))
        super().__init__(*args, **kwargs)

    def sql_schema(self):
        return str(";\n".join(self.table))

    def _execute_create(self):
        with self.pd_sql.run_transaction() as conn:
            for stmt in self.table:
                conn.execute(stmt)

    def insert_statement(self, *, num_rows: int):
        names = list(map(str, self.frame.columns))
        wld = "?"  # wildcard char
        escape = _get_valid_sqlite_name

        if self.index is not None:
            for idx in self.index[::-1]:
                names.insert(0, idx)

        bracketed_names = [escape(column) for column in names]
        col_names = ",".join(bracketed_names)

        row_wildcards = ",".join([wld] * len(names))
        wildcards = ",".join([f"({row_wildcards})" for _ in range(num_rows)])
        insert_statement = (
            f"INSERT INTO {escape(self.name)} ({col_names}) VALUES {wildcards}"
        )
        return insert_statement

    def _execute_insert(self, conn, keys, data_iter) -> int:
        data_list = list(data_iter)
        conn.executemany(self.insert_statement(num_rows=1), data_list)
        return conn.rowcount

    def _execute_insert_multi(self, conn, keys, data_iter) -> int:
        data_list = list(data_iter)
        flattened_data = [x for row in data_list for x in row]
        conn.execute(self.insert_statement(num_rows=len(data_list)), flattened_data)
        return conn.rowcount

    def _create_table_setup(self):
        """
        Return a list of SQL statements that creates a table reflecting the
        structure of a DataFrame.  The first entry will be a CREATE TABLE
        statement while the rest will be CREATE INDEX statements.
        """
        column_names_and_types = self._get_column_names_and_types(self._sql_type_name)
        escape = _get_valid_sqlite_name

        create_tbl_stmts = [
            escape(cname) + " " + ctype for cname, ctype, _ in column_names_and_types
        ]

        if self.keys is not None and len(self.keys):
            if not is_list_like(self.keys):
                keys = [self.keys]
            else:
                keys = self.keys
            cnames_br = ", ".join([escape(c) for c in keys])
            create_tbl_stmts.append(
                f"CONSTRAINT {self.name}_pk PRIMARY KEY ({cnames_br})"
            )
        if self.schema:
            schema_name = self.schema + "."
        else:
            schema_name = ""
        create_stmts = [
            "CREATE TABLE "
            + schema_name
            + escape(self.name)
            + " (\n"
            + ",\n  ".join(create_tbl_stmts)
            + "\n)"
        ]

        ix_cols = [cname for cname, _, is_index in column_names_and_types if is_index]
        if len(ix_cols):
            cnames = "_".join(ix_cols)
            cnames_br = ",".join([escape(c) for c in ix_cols])
            create_stmts.append(
                "CREATE INDEX "
                + escape("ix_" + self.name + "_" + cnames)
                + "ON "
                + escape(self.name)
                + " ("
                + cnames_br
                + ")"
            )

        return create_stmts

    def _sql_type_name(self, col):
        dtype: DtypeArg = self.dtype or {}
        if is_dict_like(dtype):
            dtype = cast(dict, dtype)
            if col.name in dtype:
                return dtype[col.name]

        # Infer type of column, while ignoring missing values.
        # Needed for inserting typed data containing NULLs, GH 8778.
        col_type = lib.infer_dtype(col, skipna=True)

        if col_type == "timedelta64":
            warnings.warn(
                "the 'timedelta' type is not supported, and will be "
                "written as integer values (ns frequency) to the database.",
                UserWarning,
                stacklevel=find_stack_level(),
            )
            col_type = "integer"

        elif col_type == "datetime64":
            col_type = "datetime"

        elif col_type == "empty":
            col_type = "string"

        elif col_type == "complex":
            raise ValueError("Complex datatypes not supported")

        if col_type not in _SQL_TYPES:
            col_type = "string"

        return _SQL_TYPES[col_type]


class SQLiteDatabase(PandasSQL):
    """
    Version of SQLDatabase to support SQLite connections (fallback without
    SQLAlchemy). This should only be used internally.

    Parameters
    ----------
    con : sqlite connection object

    """

    def __init__(self, con):
        self.con = con

    @contextmanager
    def run_transaction(self):
        cur = self.con.cursor()
        try:
            yield cur
            self.con.commit()
        except Exception:
            self.con.rollback()
            raise
        finally:
            cur.close()

    def execute(self, *args, **kwargs):
        cur = self.con.cursor()
        try:
            cur.execute(*args, **kwargs)
            return cur
        except Exception as exc:
            try:
                self.con.rollback()
            except Exception as inner_exc:  # pragma: no cover
                ex = DatabaseError(
                    f"Execution failed on sql: {args[0]}\n{exc}\nunable to rollback"
                )
                raise ex from inner_exc

            ex = DatabaseError(f"Execution failed on sql '{args[0]}': {exc}")
            raise ex from exc

    @staticmethod
    def _query_iterator(
        cursor,
        chunksize: int,
        columns,
        index_col=None,
        coerce_float: bool = True,
        parse_dates=None,
        dtype: DtypeArg | None = None,
    ):
        """Return generator through chunked result set"""
        has_read_data = False
        while True:
            data = cursor.fetchmany(chunksize)
            if type(data) == tuple:
                data = list(data)
            if not data:
                cursor.close()
                if not has_read_data:
                    yield DataFrame.from_records(
                        [], columns=columns, coerce_float=coerce_float
                    )
                break
            else:
                has_read_data = True
                yield _wrap_result(
                    data,
                    columns,
                    index_col=index_col,
                    coerce_float=coerce_float,
                    parse_dates=parse_dates,
                    dtype=dtype,
                )

    def read_query(
        self,
        sql,
        index_col=None,
        coerce_float: bool = True,
        params=None,
        parse_dates=None,
        chunksize: int | None = None,
        dtype: DtypeArg | None = None,
    ):

        args = _convert_params(sql, params)
        cursor = self.execute(*args)
        columns = [col_desc[0] for col_desc in cursor.description]

        if chunksize is not None:
            return self._query_iterator(
                cursor,
                chunksize,
                columns,
                index_col=index_col,
                coerce_float=coerce_float,
                parse_dates=parse_dates,
                dtype=dtype,
            )
        else:
            data = self._fetchall_as_list(cursor)
            cursor.close()

            frame = _wrap_result(
                data,
                columns,
                index_col=index_col,
                coerce_float=coerce_float,
                parse_dates=parse_dates,
                dtype=dtype,
            )
            return frame

    def _fetchall_as_list(self, cur):
        result = cur.fetchall()
        if not isinstance(result, list):
            result = list(result)
        return result

    def to_sql(
        self,
        frame,
        name,
        if_exists="fail",
        on_conflict: str | None = None,
        index=True,
        index_label=None,
        schema=None,
        chunksize=None,
        dtype: DtypeArg | None = None,
        method=None,
        **kwargs,
    ) -> int | None:
        """
        Write records stored in a DataFrame to a SQL database.

        Parameters
        ----------
        frame: DataFrame
        name: string
            Name of SQL table.
        if_exists: {'fail', 'replace', 'append'}, default 'fail'
            fail: If table exists, do nothing.
            replace: If table exists, drop it, recreate it, and insert data.
            append: If table exists, insert data. Create if it does not exist.
        on_conflict : {None, 'do_nothing', 'do_update'}, optional
            Determine insertion behaviour in case of a primary key clash.
            - None: Do nothing to handle primary key clashes, will raise an Error.
            - 'do_nothing': Ignore incoming rows with primary key clashes, and
            insert only the incoming rows with non-conflicting primary keys
            - 'do_update': Update existing rows in database with primary key clashes,
            and append the remaining rows with non-conflicting primary keys
        index : bool, default True
            Write DataFrame index as a column
        index_label : string or sequence, default None
            Column label for index column(s). If None is given (default) and
            `index` is True, then the index names are used.
            A sequence should be given if the DataFrame uses MultiIndex.
        schema : string, default None
            Ignored parameter included for compatibility with SQLAlchemy
            version of ``to_sql``.
        chunksize : int, default None
            If not None, then rows will be written in batches of this
            size at a time. If None, all rows will be written at once.
        dtype : single type or dict of column name to SQL type, default None
            Optional specifying the datatype for columns. The SQL type should
            be a string. If all columns are of the same type, one single value
            can be used.
        method : {None, 'multi', callable}, default None
            Controls the SQL insertion clause used:

            * None : Uses standard SQL ``INSERT`` clause (one per row).
            * 'multi': Pass multiple values in a single ``INSERT`` clause.
            * callable with signature ``(pd_table, conn, keys, data_iter)``.

            Details and a sample callable implementation can be found in the
            section :ref:`insert method <io.sql.method>`.
        """
        if dtype:
            if not is_dict_like(dtype):
                # error: Value expression in dictionary comprehension has incompatible
                # type "Union[ExtensionDtype, str, dtype[Any], Type[object],
                # Dict[Hashable, Union[ExtensionDtype, Union[str, dtype[Any]],
                # Type[str], Type[float], Type[int], Type[complex], Type[bool],
                # Type[object]]]]"; expected type "Union[ExtensionDtype, str,
                # dtype[Any], Type[object]]"
                dtype = {col_name: dtype for col_name in frame}  # type: ignore[misc]
            else:
                dtype = cast(dict, dtype)

            for col, my_type in dtype.items():
                if not isinstance(my_type, str):
                    raise ValueError(f"{col} ({my_type}) not a string")

        table = SQLiteTable(
            name,
            self,
            frame=frame,
            index=index,
            if_exists=if_exists,
            index_label=index_label,
            dtype=dtype,
        )
        table.create()
        return table.insert(chunksize, method)

    def has_table(self, name: str, schema: str | None = None):

        wld = "?"
        query = f"SELECT name FROM sqlite_master WHERE type='table' AND name={wld};"

        return len(self.execute(query, [name]).fetchall()) > 0

    def get_table(self, table_name: str, schema: str | None = None):
        return None  # not supported in fallback mode

    def drop_table(self, name: str, schema: str | None = None):
        drop_sql = f"DROP TABLE {_get_valid_sqlite_name(name)}"
        self.execute(drop_sql)

    def _create_sql_schema(
        self,
        frame,
        table_name: str,
        keys=None,
        dtype: DtypeArg | None = None,
        schema: str | None = None,
    ):
        table = SQLiteTable(
            table_name,
            self,
            frame=frame,
            index=False,
            keys=keys,
            dtype=dtype,
            schema=schema,
        )
        return str(table.sql_schema())


def get_schema(
    frame,
    name: str,
    keys=None,
    con=None,
    dtype: DtypeArg | None = None,
    schema: str | None = None,
):
    """
    Get the SQL db table schema for the given frame.

    Parameters
    ----------
    frame : DataFrame
    name : str
        name of SQL table
    keys : string or sequence, default: None
        columns to use a primary key
    con: an open SQL database connection object or a SQLAlchemy connectable
        Using SQLAlchemy makes it possible to use any DB supported by that
        library, default: None
        If a DBAPI2 object, only sqlite3 is supported.
    dtype : dict of column name to SQL type, default None
        Optional specifying the datatype for columns. The SQL type should
        be a SQLAlchemy type, or a string for sqlite3 fallback connection.
    schema: str, default: None
        Optional specifying the schema to be used in creating the table.

        .. versionadded:: 1.2.0
    """
    pandas_sql = pandasSQL_builder(con=con)
    return pandas_sql._create_sql_schema(
        frame, name, keys=keys, dtype=dtype, schema=schema
    )<|MERGE_RESOLUTION|>--- conflicted
+++ resolved
@@ -663,14 +663,6 @@
 
     **engine_kwargs
         Any additional kwargs are passed to the engine.
-<<<<<<< HEAD
-    """
-    if if_exists not in (
-        "fail",
-        "replace",
-        "append",
-    ):
-=======
 
     Returns
     -------
@@ -688,8 +680,8 @@
     `sqlite3 <https://docs.python.org/3/library/sqlite3.html#sqlite3.Cursor.rowcount>`__ or
     `SQLAlchemy <https://docs.sqlalchemy.org/en/14/core/connections.html#sqlalchemy.engine.BaseCursorResult.rowcount>`__
     """  # noqa:E501
+
     if if_exists not in ("fail", "replace", "append"):
->>>>>>> 5efb570e
         raise ValueError(f"'{if_exists}' is not valid for if_exists")
 
     if on_conflict:
@@ -856,7 +848,6 @@
         else:
             self._execute_create()
 
-<<<<<<< HEAD
     def _load_existing_pkeys(self, primary_keys, primary_key_values):
         """
         Load existing primary keys from Database
@@ -1035,10 +1026,7 @@
         primary_key_values = list(zip(*(temp[key] for key in primary_keys)))
         return primary_keys, primary_key_values
 
-    def _execute_insert(self, conn, keys: list[str], data_iter):
-=======
     def _execute_insert(self, conn, keys: list[str], data_iter) -> int:
->>>>>>> 5efb570e
         """
         Execute SQL statement inserting data
 
@@ -1122,8 +1110,9 @@
 
         return column_names, data_list
 
-<<<<<<< HEAD
-    def insert(self, chunksize: int | None = None, method: str | None = None):
+    def insert(
+        self, chunksize: int | None = None, method: str | None = None
+    ) -> int | None:
         """
         Determines what data to pass to the underlying insert method.
         """
@@ -1140,11 +1129,6 @@
             self._insert(data=new_data, chunksize=chunksize, method=method)
         else:
             self._insert(chunksize=chunksize, method=method)
-=======
-    def insert(
-        self, chunksize: int | None = None, method: str | None = None
-    ) -> int | None:
->>>>>>> 5efb570e
 
     def _insert(self, data=None, chunksize=None, method=None, other_stmts=[]):
         # set insert method
