--- conflicted
+++ resolved
@@ -649,11 +649,7 @@
     dtype: Optional[DtypeArg] = None,
     method: Optional[str] = None,
     engine: str = "auto",
-<<<<<<< HEAD
-    **kwargs,
-=======
     **engine_kwargs,
->>>>>>> b77b6a34
 ) -> None:
     """
     Write records stored in a DataFrame to a SQL database.
@@ -700,23 +696,15 @@
         section :ref:`insert method <io.sql.method>`.
 
         .. versionadded:: 0.24.0
-<<<<<<< HEAD
-=======
-
->>>>>>> b77b6a34
+
     engine : {'auto', 'sqlalchemy'}, default 'auto'
         SQL engine library to use. If 'auto', then the option
         ``io.sql.engine`` is used. The default ``io.sql.engine``
         behavior is 'sqlalchemy'
 
-<<<<<<< HEAD
-        .. versionadded:: 1.4.0
-    **kwargs
-=======
         .. versionadded:: 1.3.0
 
     **engine_kwargs
->>>>>>> b77b6a34
         Any additional kwargs are passed to the engine.
     """
     if if_exists not in ("fail", "replace", "append"):
@@ -742,11 +730,7 @@
         dtype=dtype,
         method=method,
         engine=engine,
-<<<<<<< HEAD
-        **kwargs,
-=======
         **engine_kwargs,
->>>>>>> b77b6a34
     )
 
 
@@ -1329,11 +1313,7 @@
         schema=None,
         chunksize=None,
         method=None,
-<<<<<<< HEAD
-        **kwargs,
-=======
         **engine_kwargs,
->>>>>>> b77b6a34
     ):
         """
         Inserts data into already-prepared table
@@ -1357,11 +1337,7 @@
         schema=None,
         chunksize=None,
         method=None,
-<<<<<<< HEAD
-        **kwargs,
-=======
         **engine_kwargs,
->>>>>>> b77b6a34
     ):
         from sqlalchemy import exc
 
@@ -1395,31 +1371,18 @@
 
         raise ImportError(
             "Unable to find a usable engine; "
-<<<<<<< HEAD
-            "tried using: 'sqlalchemy', 'bcpandas'.\n"
-            "A suitable version of "
-            "sqlalchemy or bcpandas is required for sql I/O "
-=======
             "tried using: 'sqlalchemy'.\n"
             "A suitable version of "
             "sqlalchemy is required for sql I/O "
->>>>>>> b77b6a34
             "support.\n"
             "Trying to import the above resulted in these errors:"
             f"{error_msgs}"
         )
 
-<<<<<<< HEAD
-    if engine == "sqlalchemy":
-        return SQLAlchemyEngine()
-
-    raise ValueError("engine must be one of 'sqlalchemy', 'bcpandas'")
-=======
     elif engine == "sqlalchemy":
         return SQLAlchemyEngine()
 
     raise ValueError("engine must be one of 'auto', 'sqlalchemy'")
->>>>>>> b77b6a34
 
 
 class SQLDatabase(PandasSQL):
@@ -1736,11 +1699,7 @@
         dtype: Optional[DtypeArg] = None,
         method=None,
         engine="auto",
-<<<<<<< HEAD
-        **kwargs,
-=======
         **engine_kwargs,
->>>>>>> b77b6a34
     ):
         """
         Write records stored in a DataFrame to a SQL database.
@@ -1782,23 +1741,15 @@
             section :ref:`insert method <io.sql.method>`.
 
             .. versionadded:: 0.24.0
-<<<<<<< HEAD
-=======
-
->>>>>>> b77b6a34
+
         engine : {'auto', 'sqlalchemy'}, default 'auto'
             SQL engine library to use. If 'auto', then the option
             ``io.sql.engine`` is used. The default ``io.sql.engine``
             behavior is 'sqlalchemy'
 
-<<<<<<< HEAD
-            .. versionadded:: 1.4.0
-        **kwargs
-=======
             .. versionadded:: 1.3.0
 
         **engine_kwargs
->>>>>>> b77b6a34
             Any additional kwargs are passed to the engine.
         """
         sql_engine = get_engine(engine)
@@ -1822,11 +1773,7 @@
             schema=schema,
             chunksize=chunksize,
             method=method,
-<<<<<<< HEAD
-            **kwargs,
-=======
             **engine_kwargs,
->>>>>>> b77b6a34
         )
 
         self.check_case_sensitive(name=name, schema=schema)
