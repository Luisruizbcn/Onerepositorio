"""
Collection of query wrappers / abstractions to both facilitate data
retrieval and to reduce dependency on DB-specific API.
"""
from __future__ import print_function
from datetime import datetime, date
import warnings
from pandas.compat import range, lzip, map, zip, raise_with_traceback
import numpy as np


from pandas.core.api import DataFrame
from pandas.core.base import PandasObject
from pandas.tseries.tools import to_datetime


class SQLAlchemyRequired(ImportError):
    pass


class DatabaseError(IOError):
    pass


#------------------------------------------------------------------------------
# Helper functions

def _convert_params(sql, params):
    """convert sql and params args to DBAPI2.0 compliant format"""
    args = [sql]
    if params is not None:
        args += list(params)
    return args


def _safe_col_name(col_name):
    #TODO: probably want to forbid database reserved names, such as "database"
    return col_name.strip().replace(' ', '_')


def _handle_date_column(col, format=None):
    if isinstance(format, dict):
        return to_datetime(col, **format)
    else:
        if format in ['D', 's', 'ms', 'us', 'ns']:
            return to_datetime(col, coerce=True, unit=format)
        elif issubclass(col.dtype.type, np.floating) or issubclass(col.dtype.type, np.integer):
            # parse dates as timestamp
            format = 's' if format is None else format
            return to_datetime(col, coerce=True, unit=format)
        else:
            return to_datetime(col, coerce=True, format=format)


def _parse_date_columns(data_frame, parse_dates):
    """ Force non-datetime columns to be read as such.
        Supports both string formatted and integer timestamp columns
    """
    # handle non-list entries for parse_dates gracefully
    if parse_dates is True or parse_dates is None or parse_dates is False:
        parse_dates = []

    if not hasattr(parse_dates, '__iter__'):
        parse_dates = [parse_dates]

    for col_name in parse_dates:
        df_col = data_frame[col_name]
        try:
            fmt = parse_dates[col_name]
        except TypeError:
            fmt = None
        data_frame[col_name] = _handle_date_column(df_col, format=fmt)

    return data_frame


def execute(sql, con, cur=None, params=None, flavor='sqlite'):
    """
    Execute the given SQL query using the provided connection object.

    Parameters
    ----------
    sql: string
        Query to be executed
    con: SQLAlchemy engine or DBAPI2 connection (legacy mode)
        Using SQLAlchemy makes it possible to use any DB supported by that
        library.
        If a DBAPI2 object, a supported SQL flavor must also be provided
    cur: depreciated, cursor is obtained from connection
    params: list or tuple, optional
        List of parameters to pass to execute method.
    flavor : string "sqlite", "mysql"
        Specifies the flavor of SQL to use.
        Ignored when using SQLAlchemy engine. Required when using DBAPI2 connection.
    Returns
    -------
    Results Iterable
    """
    pandas_sql = pandasSQL_builder(con, flavor=flavor)
    args = _convert_params(sql, params)
    return pandas_sql.execute(*args)


def tquery(sql, con, cur=None, params=None, flavor='sqlite'):
    """
    Returns list of tuples corresponding to each row in given sql
    query.

    If only one column selected, then plain list is returned.

    Parameters
    ----------
    sql: string
        SQL query to be executed
    con: SQLAlchemy engine or DBAPI2 connection (legacy mode)
        Using SQLAlchemy makes it possible to use any DB supported by that
        library.
        If a DBAPI2 object is given, a supported SQL flavor must also be provided
    cur: depreciated, cursor is obtained from connection
    params: list or tuple, optional
        List of parameters to pass to execute method.
    flavor : string "sqlite", "mysql"
        Specifies the flavor of SQL to use.
        Ignored when using SQLAlchemy engine. Required when using DBAPI2
        connection.
    Returns
    -------
    Results Iterable
    """
    warnings.warn(
        "tquery is depreciated, and will be removed in future versions",
        DeprecationWarning)

    pandas_sql = pandasSQL_builder(con, flavor=flavor)
    args = _convert_params(sql, params)
    return pandas_sql.tquery(*args)


def uquery(sql, con, cur=None, params=None, engine=None, flavor='sqlite'):
    """
    Does the same thing as tquery, but instead of returning results, it
    returns the number of rows affected.  Good for update queries.

    Parameters
    ----------
    sql: string
        SQL query to be executed
    con: SQLAlchemy engine or DBAPI2 connection (legacy mode)
        Using SQLAlchemy makes it possible to use any DB supported by that
        library.
        If a DBAPI2 object is given, a supported SQL flavor must also be provided
    cur: depreciated, cursor is obtained from connection
    params: list or tuple, optional
        List of parameters to pass to execute method.
    flavor : string "sqlite", "mysql"
        Specifies the flavor of SQL to use.
        Ignored when using SQLAlchemy engine. Required when using DBAPI2
        connection.
    Returns
    -------
    Number of affected rows
    """
    warnings.warn(
        "uquery is depreciated, and will be removed in future versions",
        DeprecationWarning)
    pandas_sql = pandasSQL_builder(con, flavor=flavor)
    args = _convert_params(sql, params)
    return pandas_sql.uquery(*args)


#------------------------------------------------------------------------------
# Read and write to DataFrames


def read_sql(sql, con, index_col=None, flavor='sqlite', coerce_float=True,
             params=None, parse_dates=None):
    """
    Returns a DataFrame corresponding to the result set of the query
    string.

    Optionally provide an index_col parameter to use one of the
    columns as the index, otherwise default integer index will be used

    Parameters
    ----------
    sql: string
        SQL query to be executed
    con: SQLAlchemy engine or DBAPI2 connection (legacy mode)
        Using SQLAlchemy makes it possible to use any DB supported by that
        library.
        If a DBAPI2 object is given, a supported SQL flavor must also be provided
    index_col: string, optional
        column name to use for the returned DataFrame object.
    flavor : string specifying the flavor of SQL to use. Ignored when using
        SQLAlchemy engine. Required when using DBAPI2 connection.
    coerce_float : boolean, default True
        Attempt to convert values to non-string, non-numeric objects (like
        decimal.Decimal) to floating point, useful for SQL result sets
    cur: depreciated, cursor is obtained from connection
    params: list or tuple, optional
        List of parameters to pass to execute method.
    parse_dates: list or dict
        List of column names to parse as dates
        Or
        Dict of {column_name: format string} where format string is
        strftime compatible in case of parsing string times or is one of
        (D, s, ns, ms, us) in case of parsing integer timestamps
        Or
        Dict of {column_name: arg dict}, where the arg dict corresponds
        to the keyword arguments of :func:`pandas.tseries.tools.to_datetime`
        Especially useful with databases without native Datetime support,
        such as SQLite

    Returns
    -------
    DataFrame
    """
    pandas_sql = pandasSQL_builder(con, flavor=flavor)
    return pandas_sql.read_sql(sql,
                               index_col=index_col,
                               params=params,
                               coerce_float=coerce_float,
                               parse_dates=parse_dates)


def to_sql(frame, name, con, flavor='sqlite', if_exists='fail', index=True):
    """
    Write records stored in a DataFrame to a SQL database.

    Parameters
    ----------
    frame: DataFrame
    name: name of SQL table
    con: SQLAlchemy engine or DBAPI2 connection (legacy mode)
        Using SQLAlchemy makes it possible to use any DB supported by that
        library.
        If a DBAPI2 object is given, a supported SQL flavor must also be provided
    flavor: {'sqlite', 'mysql', 'postgres'}, default 'sqlite'
        ignored when SQLAlchemy engine. Required when using DBAPI2 connection.
    if_exists: {'fail', 'replace', 'append'}, default 'fail'
        fail: If table exists, do nothing.
        replace: If table exists, drop it, recreate it, and insert data.
        append: If table exists, insert data. Create if does not exist.
    index : boolean, default True
        Write DataFrame index as an column
    """
    pandas_sql = pandasSQL_builder(con, flavor=flavor)
    pandas_sql.to_sql(frame, name, if_exists=if_exists, index=index)


def has_table(table_name, con, meta=None, flavor='sqlite'):
    """
    Check if DB has named table

    Parameters
    ----------
    frame: DataFrame
    name: name of SQL table
    con: SQLAlchemy engine or DBAPI2 connection (legacy mode)
        Using SQLAlchemy makes it possible to use any DB supported by that
        library.
        If a DBAPI2 object is given, a supported SQL flavor name must also be provided
    flavor: {'sqlite', 'mysql'}, default 'sqlite', ignored when using engine
    Returns
    -------
    boolean
    """
    pandas_sql = pandasSQL_builder(con, flavor=flavor)
    return pandas_sql.has_table(table_name)


def read_table(table_name, con, meta=None, index_col=None, coerce_float=True,
               parse_dates=None, columns=None):
    """Given a table name and SQLAlchemy engine, return a DataFrame.
    Type convertions will be done automatically

    Parameters
    ----------
    table_name: name of SQL table in database
    con: SQLAlchemy engine. Legacy mode not supported
    meta: SQLAlchemy meta, optional. If omitted MetaData is reflected from engine
    index_col: column to set as index, optional
    coerce_float : boolean, default True
        Attempt to convert values to non-string, non-numeric objects (like
        decimal.Decimal) to floating point. Can result in loss of Precision.
    parse_dates: list or dict
        List of column names to parse as dates
        Or
        Dict of {column_name: format string} where format string is
        strftime compatible in case of parsing string times or is one of
        (D, s, ns, ms, us) in case of parsing integer timestamps
        Or
        Dict of {column_name: arg dict}, where the arg dict corresponds
        to the keyword arguments of :func:`pandas.tseries.tools.to_datetime`
        Especially useful with databases without native Datetime support,
        such as SQLite
    columns: list
        List of column names to select from sql table
    Returns
    -------
    DataFrame
    """
    pandas_sql = PandasSQLAlchemy(con, meta=meta)
    table = pandas_sql.read_table(table_name,
                                  index_col=index_col,
                                  coerce_float=coerce_float,
                                  parse_dates=parse_dates)

    if table is not None:
        return table
    else:
        raise ValueError("Table %s not found" % table_name, con)


def pandasSQL_builder(con, flavor=None, meta=None):
    """
    Convenience function to return the correct PandasSQL subclass based on the
    provided parameters
    """
    try:
        import sqlalchemy

        if isinstance(con, sqlalchemy.engine.Engine):
            return PandasSQLAlchemy(con, meta=meta)
        else:
            warnings.warn(
                """Not an SQLAlchemy engine,
                  attempting to use as legacy DBAPI connection""")
            if flavor is None:
                raise ValueError(
                    """PandasSQL must be created with an SQLAlchemy engine
                    or a DBAPI2 connection and SQL flavour""")
            else:
                return PandasSQLLegacy(con, flavor)

    except ImportError:
        warnings.warn("SQLAlchemy not installed, using legacy mode")
        if flavor is None:
            raise SQLAlchemyRequired
        else:
            return PandasSQLLegacy(con, flavor)


class PandasSQLTable(PandasObject):
    """ For mapping Pandas tables to SQL tables.
        Uses fact that table is reflected by SQLAlchemy to
        do better type convertions.
        Also holds various flags needed to avoid having to
        pass them between functions all the time.
    """
    # TODO: support for multiIndex
    def __init__(self, name, pandas_sql_engine, frame=None, index=True,
                 if_exists='fail', prefix='pandas'):
        self.name = name
        self.pd_sql = pandas_sql_engine
        self.prefix = prefix
        self.frame = frame
        self.index = self._index_name(index)

        if frame is not None:
            # We want to write a frame
            if self.pd_sql.has_table(self.name):
                if if_exists == 'fail':
                    raise ValueError("Table '%s' already exists." % name)
                elif if_exists == 'replace':
                    self.pd_sql.drop_table(self.name)
                    self.table = self._create_table_statement()
                    self.create()
                elif if_exists == 'append':
                    self.table = self.pd_sql.get_table(self.name)
                    if self.table is None:
                        self.table = self._create_table_statement()
            else:
                self.table = self._create_table_statement()
                self.create()
        else:
            # no data provided, read-only mode
            self.table = self.pd_sql.get_table(self.name)

        if self.table is None:
            raise ValueError("Could not init table '%s'" % name)

    def exists(self):
        return self.pd_sql.has_table(self.name)

    def sql_schema(self):
        return str(self.table.compile())

    def create(self):
        self.table.create()

    def insert_statement(self):
        return self.table.insert()

    def maybe_asscalar(self, i):
        try:
            return np.asscalar(i)
        except AttributeError:
            return i

    def insert(self):
        ins = self.insert_statement()

        for t in self.frame.iterrows():
            data = dict((k, self.maybe_asscalar(v))
                        for k, v in t[1].iteritems())
            if self.index is not None:
                data[self.index] = self.maybe_asscalar(t[0])
            self.pd_sql.execute(ins, **data)

    def read(self, coerce_float=True, parse_dates=None, columns=None):

        if columns is not None and len(columns) > 0:
            from sqlalchemy import select
            cols = [self.table.c[n] for n in columns]
            if self.index is not None:
                cols.insert(0, self.table.c[self.index])
            sql_select = select(cols)
        else:
            sql_select = self.table.select()

        result = self.pd_sql.execute(sql_select)
        data = result.fetchall()
        column_names = result.keys()

        self.frame = DataFrame.from_records(
            data, columns=column_names, coerce_float=coerce_float)

        self._harmonize_columns(parse_dates=parse_dates)

        if self.index is not None:
            self.frame.set_index(self.index, inplace=True)

        # Assume if the index in prefix_index format, we gave it a name
        # and should return it nameless
        if self.index == self.prefix + '_index':
            self.frame.index.name = None

        return self.frame

    def _index_name(self, index):
        if index is True:
            if self.frame.index.name is not None:
                return _safe_col_name(self.frame.index.name)
            else:
                return self.prefix + '_index'
        elif isinstance(index, basestring):
            return index
        else:
            return None

    def _create_table_statement(self):
        from sqlalchemy import Table, Column

        safe_columns = map(_safe_col_name, self.frame.dtypes.index)
        column_types = map(self._sqlalchemy_type, self.frame.dtypes)

        columns = [Column(name, typ)
                   for name, typ in zip(safe_columns, column_types)]

        if self.index is not None:
            columns.insert(0, Column(self.index,
                                     self._sqlalchemy_type(
                                         self.frame.index.dtype),
                                     index=True))

        return Table(self.name, self.pd_sql.meta, *columns)

    def _harmonize_columns(self, parse_dates=None):
        """ Make a data_frame's column type align with an sql_table
            column types
            Need to work around limited NA value support.
            Floats are always fine, ints must always
            be floats if there are Null values.
            Booleans are hard because converting bool column with None replaces
            all Nones with false. Therefore only convert bool if there are no
            NA values.
            Datetimes should already be converted
            to np.datetime if supported, but here we also force conversion
            if required
        """
        # handle non-list entries for parse_dates gracefully
        if parse_dates is True or parse_dates is None or parse_dates is False:
            parse_dates = []

        if not hasattr(parse_dates, '__iter__'):
            parse_dates = [parse_dates]

        for sql_col in self.table.columns:
            col_name = sql_col.name
            try:
                df_col = self.frame[col_name]
                # the type the dataframe column should have
                col_type = self._numpy_type(sql_col.type)

                if col_type is datetime or col_type is date:
                    if not issubclass(df_col.dtype.type, np.datetime64):
                        self.frame[col_name] = _handle_date_column(df_col)

                elif col_type is float:
                    # floats support NA, can always convert!
                    self.frame[col_name].astype(col_type, copy=False)

                elif len(df_col) == df_col.count():
                    # No NA values, can convert ints and bools
                    if col_type is int or col_type is bool:
                        self.frame[col_name].astype(col_type, copy=False)

                # Handle date parsing
                if col_name in parse_dates:
                    try:
                        fmt = parse_dates[col_name]
                    except TypeError:
                        fmt = None
                    self.frame[col_name] = _handle_date_column(
                        df_col, format=fmt)

            except KeyError:
                pass  # this column not in results

    def _sqlalchemy_type(self, dtype):
        from sqlalchemy.types import Integer, Float, Text, Boolean, DateTime, Date

        pytype = dtype.type

        if pytype is date:
            return Date
        if issubclass(pytype, np.datetime64) or pytype is datetime:
            # Caution: np.datetime64 is also a subclass of np.number.
            return DateTime
        if issubclass(pytype, np.floating):
            return Float
        if issubclass(pytype, np.integer):
            # TODO: Refine integer size.
            return Integer
        if issubclass(pytype, np.bool_):
            return Boolean
        return Text

    def _numpy_type(self, sqltype):
        from sqlalchemy.types import Integer, Float, Boolean, DateTime, Date

        if isinstance(sqltype, Float):
            return float
        if isinstance(sqltype, Integer):
            # TODO: Refine integer size.
            return int
        if isinstance(sqltype, DateTime):
            # Caution: np.datetime64 is also a subclass of np.number.
            return datetime
        if isinstance(sqltype, Date):
            return date
        if isinstance(sqltype, Boolean):
            return bool
        return object


class PandasSQL(PandasObject):

    """
    Subclasses Should define read_sql and to_sql
    """

    def read_sql(self, *args, **kwargs):
        raise ValueError(
            "PandasSQL must be created with an SQLAlchemy engine or connection+sql flavor")

    def to_sql(self, *args, **kwargs):
        raise ValueError(
            "PandasSQL must be created with an SQLAlchemy engine or connection+sql flavor")


class PandasSQLAlchemy(PandasSQL):

    """
    This class enables convertion between DataFrame and SQL databases
    using SQLAlchemy to handle DataBase abstraction
    """

    def __init__(self, engine, meta=None):
        self.engine = engine
        if not meta:
            from sqlalchemy.schema import MetaData
            meta = MetaData(self.engine)
            meta.reflect(self.engine)

        self.meta = meta

    def execute(self, *args, **kwargs):
        """Simple passthrough to SQLAlchemy engine"""
        return self.engine.execute(*args, **kwargs)

    def tquery(self, *args, **kwargs):
        result = self.execute(*args, **kwargs)
        return result.fetchall()

    def uquery(self, *args, **kwargs):
        result = self.execute(*args, **kwargs)
        return result.rowcount

    def read_sql(self, sql, index_col=None, coerce_float=True,
                 parse_dates=None, params=None):
        args = _convert_params(sql, params)

        result = self.execute(*args)
        data = result.fetchall()
        columns = result.keys()

        data_frame = DataFrame.from_records(
            data, columns=columns, coerce_float=coerce_float)

        _parse_date_columns(data_frame, parse_dates)

        if index_col is not None:
            data_frame.set_index(index_col, inplace=True)

        return data_frame

    def to_sql(self, frame, name, if_exists='fail', index=True):
        table = PandasSQLTable(
            name, self, frame=frame, index=index, if_exists=if_exists)
        table.insert()

    def has_table(self, name):
        return self.engine.has_table(name)

    def get_table(self, table_name):
        if self.engine.has_table(table_name):
            return self.meta.tables[table_name]
        else:
<<<<<<< HEAD
            if_exists = 'fail'

    if if_exists not in ('fail', 'replace', 'append'):
        raise ValueError("'%s' is not valid for if_exists" % if_exists)

    exists = table_exists(name, con, flavor)
    if if_exists == 'fail' and exists:
        raise ValueError("Table '%s' already exists." % name)

    # creation/replacement dependent on the table existing and if_exist criteria
    create = None
    if exists:
        if if_exists == 'fail':
            raise ValueError("Table '%s' already exists." % name)
        elif if_exists == 'replace':
            cur = con.cursor()
            cur.execute("DROP TABLE %s;" % name)
            cur.close()
            create = get_schema(frame, name, flavor)
    else:
        create = get_schema(frame, name, flavor)

    if create is not None:
        cur = con.cursor()
        cur.execute(create)
=======
            return None

    def read_table(self, table_name, index_col=None, coerce_float=True,
                   parse_dates=None, columns=None):

        table = PandasSQLTable(table_name, self, index=index_col)
        return table.read(coerce_float=parse_dates,
                          parse_dates=parse_dates, columns=columns)

    def drop_table(self, table_name):
        if self.engine.has_table(table_name):
            self.get_table(table_name).drop()
            self.meta.clear()
            self.meta.reflect()

    def _create_sql_schema(self, frame, table_name):
        table = PandasSQLTable(table_name, self, frame=frame)
        return str(table.compile())


# ---- SQL without SQLAlchemy ---
# Flavour specific sql strings and handler class for access to DBs without
# SQLAlchemy installed
# SQL type convertions for each DB
_SQL_TYPES = {
    'text': {
        'mysql': 'VARCHAR (63)',
        'sqlite': 'TEXT',
    },
    'float': {
        'mysql': 'FLOAT',
        'sqlite': 'REAL',
    },
    'int': {
        'mysql': 'BIGINT',
        'sqlite': 'INTEGER',
    },
    'datetime': {
        'mysql': 'DATETIME',
        'sqlite': 'TIMESTAMP',
    },
    'date': {
        'mysql': 'DATE',
        'sqlite': 'TIMESTAMP',
    },
    'bool': {
        'mysql': 'BOOLEAN',
        'sqlite': 'INTEGER',
    }
}

# SQL enquote and wildcard symbols
_SQL_SYMB = {
    'mysql': {
        'br_l': '`',
        'br_r': '`',
        'wld': '%s'
    },
    'sqlite': {
        'br_l': '[',
        'br_r': ']',
        'wld': '?'
    }
}


class PandasSQLTableLegacy(PandasSQLTable):
    """Patch the PandasSQLTable for legacy support.
        Instead of a table variable just use the Create Table
        statement"""
    def sql_schema(self):
        return str(self.table)

    def create(self):
        self.pd_sql.execute(self.table)

    def insert_statement(self):
        # Replace spaces in DataFrame column names with _.
        safe_names = [_safe_col_name(n) for n in self.frame.dtypes.index]
        flv = self.pd_sql.flavor
        br_l = _SQL_SYMB[flv]['br_l']  # left val quote char
        br_r = _SQL_SYMB[flv]['br_r']  # right val quote char
        wld = _SQL_SYMB[flv]['wld']  # wildcard char

        if self.index is not None:
            safe_names.insert(0, self.index)

        bracketed_names = [br_l + column + br_r for column in safe_names]
        col_names = ','.join(bracketed_names)
        wildcards = ','.join([wld] * len(safe_names))
        insert_statement = 'INSERT INTO %s (%s) VALUES (%s)' % (
            self.name, col_names, wildcards)
        return insert_statement

    def insert(self):
        ins = self.insert_statement()
        cur = self.pd_sql.con.cursor()
        for r in self.frame.iterrows():
            data = [self.maybe_asscalar(v) for v in r[1].values]
            if self.index is not None:
                data.insert(0, self.maybe_asscalar(r[0]))
            print(type(data[2]))
            print(type(r[0]))
            cur.execute(ins, tuple(data))
>>>>>>> 32b493a9
        cur.close()

    def _create_table_statement(self):
        "Return a CREATE TABLE statement to suit the contents of a DataFrame."

        # Replace spaces in DataFrame column names with _.
        safe_columns = [_safe_col_name(n) for n in self.frame.dtypes.index]
        column_types = [self._sql_type_name(typ) for typ in self.frame.dtypes]

        if self.index is not None:
            safe_columns.insert(0, self.index)
            column_types.insert(0, self._sql_type_name(self.frame.index.dtype))
        flv = self.pd_sql.flavor

        br_l = _SQL_SYMB[flv]['br_l']  # left val quote char
        br_r = _SQL_SYMB[flv]['br_r']  # right val quote char

        col_template = br_l + '%s' + br_r + ' %s'

        columns = ',\n  '.join(col_template %
                               x for x in zip(safe_columns, column_types))
        template = """CREATE TABLE %(name)s (
                      %(columns)s
                      );"""
        create_statement = template % {'name': self.name, 'columns': columns}
        return create_statement

    def _sql_type_name(self, dtype):
        pytype = dtype.type
        pytype_name = "text"
        if issubclass(pytype, np.floating):
            pytype_name = "float"
        elif issubclass(pytype, np.integer):
            pytype_name = "int"
        elif issubclass(pytype, np.datetime64) or pytype is datetime:
            # Caution: np.datetime64 is also a subclass of np.number.
            pytype_name = "datetime"
        elif pytype is datetime.date:
            pytype_name = "date"
        elif issubclass(pytype, np.bool_):
            pytype_name = "bool"

        return _SQL_TYPES[pytype_name][self.pd_sql.flavor]


class PandasSQLLegacy(PandasSQL):

    def __init__(self, con, flavor):
        self.con = con
        if flavor not in ['sqlite', 'mysql']:
            raise NotImplementedError
        else:
            self.flavor = flavor

    def execute(self, *args, **kwargs):
        try:
            cur = self.con.cursor()
            if kwargs:
                cur.execute(*args, **kwargs)
            else:
                cur.execute(*args)
            return cur
        except Exception as e:
            try:
                self.con.rollback()
            except Exception:  # pragma: no cover
                ex = DatabaseError(
                    "Execution failed on sql: %s\n%s\nunable to rollback" % (args[0], e))
                raise_with_traceback(ex)

            ex = DatabaseError("Execution failed on sql: %s" % args[0])
            raise_with_traceback(ex)

    def tquery(self, *args):
        cur = self.execute(*args)
        result = self._fetchall_as_list(cur)

        # This makes into tuples
        if result and len(result[0]) == 1:
            # python 3 compat
            result = list(lzip(*result)[0])
        elif result is None:  # pragma: no cover
            result = []
        return result

    def uquery(self, *args):
        cur = self.execute(*args)
        return cur.rowcount

    def read_sql(self, sql, index_col=None, coerce_float=True, params=None,
                 parse_dates=None):
        args = _convert_params(sql, params)
        cursor = self.execute(*args)
        columns = [col_desc[0] for col_desc in cursor.description]
        data = self._fetchall_as_list(cursor)
        cursor.close()

        data_frame = DataFrame.from_records(
            data, columns=columns, coerce_float=coerce_float)

        _parse_date_columns(data_frame, parse_dates)

        if index_col is not None:
            data_frame.set_index(index_col, inplace=True)
        return data_frame

    def _fetchall_as_list(self, cur):
        result = cur.fetchall()
        if not isinstance(result, list):
            result = list(result)
        return result

    def to_sql(self, frame, name, if_exists='fail', index=True):
        """
        Write records stored in a DataFrame to a SQL database.

        Parameters
        ----------
        frame: DataFrame
        name: name of SQL table
        flavor: {'sqlite', 'mysql', 'postgres'}, default 'sqlite'
        if_exists: {'fail', 'replace', 'append'}, default 'fail'
            fail: If table exists, do nothing.
            replace: If table exists, drop it, recreate it, and insert data.
            append: If table exists, insert data. Create if does not exist.
        """
        table = PandasSQLTableLegacy(
            name, self, frame=frame, index=index, if_exists=if_exists)
        table.insert()

    def has_table(self, name):
        flavor_map = {
            'sqlite': ("SELECT name FROM sqlite_master "
                       "WHERE type='table' AND name='%s';") % name,
            'mysql': "SHOW TABLES LIKE '%s'" % name}
        query = flavor_map.get(self.flavor)

        return len(self.tquery(query)) > 0

    def get_table(self, table_name):
        return None  # not supported in Legacy mode

    def drop_table(self, name):
        drop_sql = "DROP TABLE %s" % name
        self.execute(drop_sql)


# legacy names, with depreciation warnings and copied docs
def get_schema(frame, name, con, flavor='sqlite'):
    """
    Get the SQL db table schema for the given frame

    Parameters
    ----------
    frame: DataFrame
    name: name of SQL table
    con: an open SQL database connection object
    engine: an SQLAlchemy engine - replaces connection and flavor
    flavor: {'sqlite', 'mysql', 'postgres'}, default 'sqlite'

    """
    warnings.warn(
        "get_schema is depreciated", DeprecationWarning)
    pandas_sql = pandasSQL_builder(con=con, flavor=flavor)
    return pandas_sql._create_sql_schema(frame, name)


def read_frame(*args, **kwargs):
    """DEPRECIATED - use read_sql
    """
    warnings.warn(
        "read_frame is depreciated, use read_sql", DeprecationWarning)
    return read_sql(*args, **kwargs)


def write_frame(*args, **kwargs):
    """DEPRECIATED - use to_sql
    """
    warnings.warn("write_frame is depreciated, use to_sql", DeprecationWarning)
    return to_sql(*args, **kwargs)


# Append wrapped function docstrings
read_frame.__doc__ += read_sql.__doc__
write_frame.__doc__ += to_sql.__doc__<|MERGE_RESOLUTION|>--- conflicted
+++ resolved
@@ -628,33 +628,6 @@
         if self.engine.has_table(table_name):
             return self.meta.tables[table_name]
         else:
-<<<<<<< HEAD
-            if_exists = 'fail'
-
-    if if_exists not in ('fail', 'replace', 'append'):
-        raise ValueError("'%s' is not valid for if_exists" % if_exists)
-
-    exists = table_exists(name, con, flavor)
-    if if_exists == 'fail' and exists:
-        raise ValueError("Table '%s' already exists." % name)
-
-    # creation/replacement dependent on the table existing and if_exist criteria
-    create = None
-    if exists:
-        if if_exists == 'fail':
-            raise ValueError("Table '%s' already exists." % name)
-        elif if_exists == 'replace':
-            cur = con.cursor()
-            cur.execute("DROP TABLE %s;" % name)
-            cur.close()
-            create = get_schema(frame, name, flavor)
-    else:
-        create = get_schema(frame, name, flavor)
-
-    if create is not None:
-        cur = con.cursor()
-        cur.execute(create)
-=======
             return None
 
     def read_table(self, table_name, index_col=None, coerce_float=True,
@@ -759,7 +732,6 @@
             print(type(data[2]))
             print(type(r[0]))
             cur.execute(ins, tuple(data))
->>>>>>> 32b493a9
         cur.close()
 
     def _create_table_statement(self):
