--- conflicted
+++ resolved
@@ -20,13 +20,8 @@
     is_unsigned_integer_dtype,
 )
 
-<<<<<<< HEAD
-from pandas.core.arrays import ArrowExtensionArray
-from pandas.core.frame import DataFrame
+import pandas as pd
 from pandas.core.indexes.api import default_index
-=======
-import pandas as pd
->>>>>>> 7ab6f8b6
 
 from pandas.io.common import (
     get_handle,
