""" parquet compat """

<<<<<<< HEAD
from distutils.version import LooseVersion
from typing import Any, AnyStr, Dict, List, Optional
=======
import io
import os
from typing import Any, AnyStr, Dict, List, Optional, Tuple
>>>>>>> 003c4a70
from warnings import catch_warnings

from pandas._typing import FilePathOrBuffer, StorageOptions
from pandas.compat._optional import import_optional_dependency
from pandas.errors import AbstractMethodError
from pandas.util._decorators import doc

from pandas import DataFrame, MultiIndex, get_option
from pandas.core import generic

from pandas.io.common import IOHandles, get_handle, is_fsspec_url, stringify_path


def get_engine(engine: str) -> "BaseImpl":
    """ return our implementation """
    if engine == "auto":
        engine = get_option("io.parquet.engine")

    if engine == "auto":
        # try engines in this order
        engine_classes = [PyArrowImpl, FastParquetImpl]

        error_msgs = ""
        for engine_class in engine_classes:
            try:
                return engine_class()
            except ImportError as err:
                error_msgs += "\n - " + str(err)

        raise ImportError(
            "Unable to find a usable engine; "
            "tried using: 'pyarrow', 'fastparquet'.\n"
            "A suitable version of "
            "pyarrow or fastparquet is required for parquet "
            "support.\n"
            "Trying to import the above resulted in these errors:"
            f"{error_msgs}"
        )

    if engine == "pyarrow":
        return PyArrowImpl()
    elif engine == "fastparquet":
        return FastParquetImpl()

    raise ValueError("engine must be one of 'pyarrow', 'fastparquet'")


def _get_path_or_handle(
    path: FilePathOrBuffer,
    fs: Any,
    storage_options: StorageOptions = None,
    mode: str = "rb",
    is_dir: bool = False,
) -> Tuple[FilePathOrBuffer, Optional[IOHandles], Any]:
    """File handling for PyArrow."""
    path_or_handle = stringify_path(path)
    if is_fsspec_url(path_or_handle) and fs is None:
        fsspec = import_optional_dependency("fsspec")

        fs, path_or_handle = fsspec.core.url_to_fs(
            path_or_handle, **(storage_options or {})
        )
    elif storage_options:
        raise ValueError("storage_options passed with buffer or non-fsspec filepath")

    handles = None
    if (
        not fs
        and not is_dir
        and isinstance(path_or_handle, str)
        and not os.path.isdir(path_or_handle)
    ):
        # use get_handle only when we are very certain that it is not a directory
        # fsspec resources can also point to directories
        # this branch is used for example when reading from non-fsspec URLs
        handles = get_handle(path_or_handle, mode, is_text=False)
        fs = None
        path_or_handle = handles.handle
    return path_or_handle, handles, fs


class BaseImpl:
    @staticmethod
    def validate_dataframe(df: DataFrame):

        if not isinstance(df, DataFrame):
            raise ValueError("to_parquet only supports IO with DataFrames")

        # must have value column names for all index levels (strings only)
        if isinstance(df.columns, MultiIndex):
            if not all(
                x.inferred_type in {"string", "empty"} for x in df.columns.levels
            ):
                raise ValueError(
                    """
                    parquet must have string column names for all values in
                     each level of the MultiIndex
                    """
                )
        else:
            if df.columns.inferred_type not in {"string", "empty"}:
                raise ValueError("parquet must have string column names")

        # index level names must be strings
        valid_names = all(
            isinstance(name, str) for name in df.index.names if name is not None
        )
        if not valid_names:
            raise ValueError("Index level names must be strings")

    def write(self, df: DataFrame, path, compression, **kwargs):
        raise AbstractMethodError(self)

    def read(self, path, columns=None, **kwargs):
        raise AbstractMethodError(self)


class PyArrowImpl(BaseImpl):
    def __init__(self):
        import_optional_dependency(
            "pyarrow", extra="pyarrow is required for parquet support."
        )
        import pyarrow.parquet

        # import utils to register the pyarrow extension types
        import pandas.core.arrays._arrow_utils  # noqa

        self.api = pyarrow

    def write(
        self,
        df: DataFrame,
        path: FilePathOrBuffer[AnyStr],
        compression: Optional[str] = "snappy",
        index: Optional[bool] = None,
        storage_options: StorageOptions = None,
        partition_cols: Optional[List[str]] = None,
        **kwargs,
    ):
        self.validate_dataframe(df)

        from_pandas_kwargs: Dict[str, Any] = {"schema": kwargs.pop("schema", None)}
        if index is not None:
            from_pandas_kwargs["preserve_index"] = index

        table = self.api.Table.from_pandas(df, **from_pandas_kwargs)

        path_or_handle, handles, kwargs["filesystem"] = _get_path_or_handle(
            path,
            kwargs.pop("filesystem", None),
            storage_options=storage_options,
            mode="wb",
            is_dir=partition_cols is not None,
        )
        try:
            if partition_cols is not None:
                # writes to multiple files under the given path
                self.api.parquet.write_to_dataset(
                    table,
                    path_or_handle,
                    compression=compression,
                    partition_cols=partition_cols,
                    **kwargs,
                )
            else:
                # write to single output file
                self.api.parquet.write_table(
                    table, path_or_handle, compression=compression, **kwargs
                )
        finally:
            if handles is not None:
                handles.close()

    def read(
        self,
        path,
        columns=None,
        use_nullable_dtypes=False,
        storage_options: StorageOptions = None,
        **kwargs,
    ):
        kwargs["use_pandas_metadata"] = True
<<<<<<< HEAD
        to_pandas_kwargs = {}
        if use_nullable_dtypes:
            if LooseVersion(self.api.__version__) > "0.15.1.dev":
                import pandas as pd

                mapping = {
                    self.api.int8(): pd.Int8Dtype(),
                    self.api.int16(): pd.Int16Dtype(),
                    self.api.int32(): pd.Int32Dtype(),
                    self.api.int64(): pd.Int64Dtype(),
                    self.api.uint8(): pd.UInt8Dtype(),
                    self.api.uint16(): pd.UInt16Dtype(),
                    self.api.uint32(): pd.UInt32Dtype(),
                    self.api.uint64(): pd.UInt64Dtype(),
                    self.api.bool_(): pd.BooleanDtype(),
                    self.api.string(): pd.StringDtype(),
                }
                to_pandas_kwargs["types_mapper"] = mapping.get
            else:
                raise ValueError(
                    "'use_nullable_dtypes=True' is only supported for pyarrow >= 0.16 "
                    f"({self.api.__version__} is installed"
                )

        result = self.api.parquet.read_table(
            path, columns=columns, filesystem=fs, **kwargs
        ).to_pandas(**to_pandas_kwargs)
        if should_close:
            path.close()
=======
>>>>>>> 003c4a70

        path_or_handle, handles, kwargs["filesystem"] = _get_path_or_handle(
            path,
            kwargs.pop("filesystem", None),
            storage_options=storage_options,
            mode="rb",
        )
        try:
            return self.api.parquet.read_table(
                path_or_handle, columns=columns, **kwargs
            ).to_pandas()
        finally:
            if handles is not None:
                handles.close()


class FastParquetImpl(BaseImpl):
    def __init__(self):
        # since pandas is a dependency of fastparquet
        # we need to import on first use
        fastparquet = import_optional_dependency(
            "fastparquet", extra="fastparquet is required for parquet support."
        )
        self.api = fastparquet

    def write(
        self,
        df: DataFrame,
        path,
        compression="snappy",
        index=None,
        partition_cols=None,
        storage_options: StorageOptions = None,
        **kwargs,
    ):
        self.validate_dataframe(df)
        # thriftpy/protocol/compact.py:339:
        # DeprecationWarning: tostring() is deprecated.
        # Use tobytes() instead.

        if "partition_on" in kwargs and partition_cols is not None:
            raise ValueError(
                "Cannot use both partition_on and "
                "partition_cols. Use partition_cols for partitioning data"
            )
        elif "partition_on" in kwargs:
            partition_cols = kwargs.pop("partition_on")

        if partition_cols is not None:
            kwargs["file_scheme"] = "hive"

        # cannot use get_handle as write() does not accept file buffers
        path = stringify_path(path)
        if is_fsspec_url(path):
            fsspec = import_optional_dependency("fsspec")

            # if filesystem is provided by fsspec, file must be opened in 'wb' mode.
            kwargs["open_with"] = lambda path, _: fsspec.open(
                path, "wb", **(storage_options or {})
            ).open()
        elif storage_options:
            raise ValueError(
                "storage_options passed with file object or non-fsspec file path"
            )

        with catch_warnings(record=True):
            self.api.write(
                path,
                df,
                compression=compression,
                write_index=index,
                partition_on=partition_cols,
                **kwargs,
            )

    def read(
        self, path, columns=None, storage_options: StorageOptions = None, **kwargs
    ):
<<<<<<< HEAD
        use_nullable_dtypes = kwargs.pop("use_nullable_dtypes", False)
        if use_nullable_dtypes:
            raise ValueError(
                "The 'use_nullable_dtypes' argument is not supported for the "
                "fastparquet engine"
            )
=======
        path = stringify_path(path)
        parquet_kwargs = {}
        handles = None
>>>>>>> 003c4a70
        if is_fsspec_url(path):
            fsspec = import_optional_dependency("fsspec")

            parquet_kwargs["open_with"] = lambda path, _: fsspec.open(
                path, "rb", **(storage_options or {})
            ).open()
        elif isinstance(path, str) and not os.path.isdir(path):
            # use get_handle only when we are very certain that it is not a directory
            # fsspec resources can also point to directories
            # this branch is used for example when reading from non-fsspec URLs
            handles = get_handle(path, "rb", is_text=False)
            path = handles.handle
        parquet_file = self.api.ParquetFile(path, **parquet_kwargs)

        result = parquet_file.to_pandas(columns=columns, **kwargs)

        if handles is not None:
            handles.close()
        return result


@doc(storage_options=generic._shared_docs["storage_options"])
def to_parquet(
    df: DataFrame,
    path: Optional[FilePathOrBuffer] = None,
    engine: str = "auto",
    compression: Optional[str] = "snappy",
    index: Optional[bool] = None,
    storage_options: StorageOptions = None,
    partition_cols: Optional[List[str]] = None,
    **kwargs,
) -> Optional[bytes]:
    """
    Write a DataFrame to the parquet format.

    Parameters
    ----------
    df : DataFrame
    path : str or file-like object, default None
        If a string, it will be used as Root Directory path
        when writing a partitioned dataset. By file-like object,
        we refer to objects with a write() method, such as a file handle
        (e.g. via builtin open function) or io.BytesIO. The engine
        fastparquet does not accept file-like objects. If path is None,
        a bytes object is returned.

        .. versionchanged:: 1.2.0

    engine : {{'auto', 'pyarrow', 'fastparquet'}}, default 'auto'
        Parquet library to use. If 'auto', then the option
        ``io.parquet.engine`` is used. The default ``io.parquet.engine``
        behavior is to try 'pyarrow', falling back to 'fastparquet' if
        'pyarrow' is unavailable.
    compression : {{'snappy', 'gzip', 'brotli', None}}, default 'snappy'
        Name of the compression to use. Use ``None`` for no compression.
    index : bool, default None
        If ``True``, include the dataframe's index(es) in the file output. If
        ``False``, they will not be written to the file.
        If ``None``, similar to ``True`` the dataframe's index(es)
        will be saved. However, instead of being saved as values,
        the RangeIndex will be stored as a range in the metadata so it
        doesn't require much space and is faster. Other indexes will
        be included as columns in the file output.

        .. versionadded:: 0.24.0

    partition_cols : str or list, optional, default None
        Column names by which to partition the dataset.
        Columns are partitioned in the order they are given.
        Must be None if path is not a string.

        .. versionadded:: 0.24.0

    {storage_options}

        .. versionadded:: 1.2.0

    kwargs
        Additional keyword arguments passed to the engine

    Returns
    -------
    bytes if no path argument is provided else None
    """
    if isinstance(partition_cols, str):
        partition_cols = [partition_cols]
    impl = get_engine(engine)

    path_or_buf: FilePathOrBuffer = io.BytesIO() if path is None else path

    impl.write(
        df,
        path_or_buf,
        compression=compression,
        index=index,
        partition_cols=partition_cols,
        storage_options=storage_options,
        **kwargs,
    )

    if path is None:
        assert isinstance(path_or_buf, io.BytesIO)
        return path_or_buf.getvalue()
    else:
        return None


def read_parquet(
    path,
    engine: str = "auto",
    columns=None,
    use_nullable_dtypes: bool = False,
    **kwargs,
):
    """
    Load a parquet object from the file path, returning a DataFrame.

    Parameters
    ----------
    path : str, path object or file-like object
        Any valid string path is acceptable. The string could be a URL. Valid
        URL schemes include http, ftp, s3, gs, and file. For file URLs, a host is
        expected. A local file could be:
        ``file://localhost/path/to/table.parquet``.
        A file URL can also be a path to a directory that contains multiple
        partitioned parquet files. Both pyarrow and fastparquet support
        paths to directories as well as file URLs. A directory path could be:
        ``file://localhost/path/to/tables`` or ``s3://bucket/partition_dir``

        If you want to pass in a path object, pandas accepts any
        ``os.PathLike``.

        By file-like object, we refer to objects with a ``read()`` method,
        such as a file handle (e.g. via builtin ``open`` function)
        or ``StringIO``.
    engine : {'auto', 'pyarrow', 'fastparquet'}, default 'auto'
        Parquet library to use. If 'auto', then the option
        ``io.parquet.engine`` is used. The default ``io.parquet.engine``
        behavior is to try 'pyarrow', falling back to 'fastparquet' if
        'pyarrow' is unavailable.
    columns : list, default=None
        If not None, only these columns will be read from the file.
    use_nullable_dtypes : bool, default False
        If True, use dtypes that use ``pd.NA`` as missing value indicator
        for the resulting DataFrame (only applicable for ``engine="pyarrow"``).
        As new dtypes are added that support ``pd.NA`` in the future, the
        output with this option will change to use those dtypes.
        Note: this is an experimental option, and behaviour (e.g. additional
        support dtypes) may change without notice.

        .. versionadded:: 1.2.0
    **kwargs
        Any additional kwargs are passed to the engine.

    Returns
    -------
    DataFrame
    """
    impl = get_engine(engine)
    return impl.read(
        path, columns=columns, use_nullable_dtypes=use_nullable_dtypes, **kwargs
    )<|MERGE_RESOLUTION|>--- conflicted
+++ resolved
@@ -1,13 +1,9 @@
 """ parquet compat """
 
-<<<<<<< HEAD
 from distutils.version import LooseVersion
-from typing import Any, AnyStr, Dict, List, Optional
-=======
 import io
 import os
 from typing import Any, AnyStr, Dict, List, Optional, Tuple
->>>>>>> 003c4a70
 from warnings import catch_warnings
 
 from pandas._typing import FilePathOrBuffer, StorageOptions
@@ -190,7 +186,7 @@
         **kwargs,
     ):
         kwargs["use_pandas_metadata"] = True
-<<<<<<< HEAD
+
         to_pandas_kwargs = {}
         if use_nullable_dtypes:
             if LooseVersion(self.api.__version__) > "0.15.1.dev":
@@ -215,14 +211,6 @@
                     f"({self.api.__version__} is installed"
                 )
 
-        result = self.api.parquet.read_table(
-            path, columns=columns, filesystem=fs, **kwargs
-        ).to_pandas(**to_pandas_kwargs)
-        if should_close:
-            path.close()
-=======
->>>>>>> 003c4a70
-
         path_or_handle, handles, kwargs["filesystem"] = _get_path_or_handle(
             path,
             kwargs.pop("filesystem", None),
@@ -232,7 +220,7 @@
         try:
             return self.api.parquet.read_table(
                 path_or_handle, columns=columns, **kwargs
-            ).to_pandas()
+            ).to_pandas(**to_pandas_kwargs)
         finally:
             if handles is not None:
                 handles.close()
@@ -300,18 +288,15 @@
     def read(
         self, path, columns=None, storage_options: StorageOptions = None, **kwargs
     ):
-<<<<<<< HEAD
         use_nullable_dtypes = kwargs.pop("use_nullable_dtypes", False)
         if use_nullable_dtypes:
             raise ValueError(
                 "The 'use_nullable_dtypes' argument is not supported for the "
                 "fastparquet engine"
             )
-=======
         path = stringify_path(path)
         parquet_kwargs = {}
         handles = None
->>>>>>> 003c4a70
         if is_fsspec_url(path):
             fsspec = import_optional_dependency("fsspec")
 
