""" parquet compat """
from __future__ import annotations

import io
import os
from typing import (
    TYPE_CHECKING,
    Any,
    Literal,
)
import warnings
from warnings import catch_warnings

from pandas._libs import lib
from pandas.compat._optional import import_optional_dependency
from pandas.errors import AbstractMethodError
from pandas.util._decorators import doc
from pandas.util._exceptions import find_stack_level

import pandas as pd
from pandas import (
    DataFrame,
    MultiIndex,
    get_option,
)
from pandas.core.shared_docs import _shared_docs
from pandas.util.version import Version

from pandas.io.common import (
    IOHandles,
    get_handle,
    is_fsspec_url,
    is_url,
    stringify_path,
)

if TYPE_CHECKING:
    from pandas._typing import (
        DtypeBackend,
        FilePath,
        ReadBuffer,
        StorageOptions,
        WriteBuffer,
    )


def get_engine(engine: str) -> BaseImpl:
    """return our implementation"""
    if engine == "auto":
        engine = get_option("io.parquet.engine")

    if engine == "auto":
        # try engines in this order
        engine_classes = [PyArrowImpl, FastParquetImpl]

        error_msgs = ""
        for engine_class in engine_classes:
            try:
                return engine_class()
            except ImportError as err:
                error_msgs += "\n - " + str(err)

        raise ImportError(
            "Unable to find a usable engine; "
            "tried using: 'pyarrow', 'fastparquet'.\n"
            "A suitable version of "
            "pyarrow or fastparquet is required for parquet "
            "support.\n"
            "Trying to import the above resulted in these errors:"
            f"{error_msgs}"
        )

    if engine == "pyarrow":
        return PyArrowImpl()
    elif engine == "fastparquet":
        return FastParquetImpl()

    raise ValueError("engine must be one of 'pyarrow', 'fastparquet'")


def _get_path_or_handle(
    path: FilePath | ReadBuffer[bytes] | WriteBuffer[bytes],
    fs: Any,
    storage_options: StorageOptions = None,
    mode: str = "rb",
    is_dir: bool = False,
) -> tuple[
    FilePath | ReadBuffer[bytes] | WriteBuffer[bytes], IOHandles[bytes] | None, Any
]:
    """File handling for PyArrow."""
    path_or_handle = stringify_path(path)
    if fs is not None:
        pa_fs = import_optional_dependency("pyarrow.fs", errors="ignore")
        fsspec = import_optional_dependency("fsspec", errors="ignore")
        if pa_fs is None and fsspec is None:
            raise ValueError(
                f"filesystem must be a pyarrow or fsspec FileSystem, "
                f"not a {type(fs).__name__}"
            )
        elif (pa_fs is not None and not isinstance(fs, pa_fs.FileSystem)) and (
            fsspec is not None and not isinstance(fs, fsspec.spec.AbstractFileSystem)
        ):
            raise ValueError(
                f"filesystem must be a pyarrow or fsspec FileSystem, "
                f"not a {type(fs).__name__}"
            )
        elif pa_fs is not None and isinstance(fs, pa_fs.FileSystem) and storage_options:
            raise NotImplementedError(
                "storage_options not supported with a pyarrow Filesystem."
            )
    if is_fsspec_url(path_or_handle) and fs is None:
        fsspec = import_optional_dependency("fsspec")
        if storage_options is None:
            pa = import_optional_dependency("pyarrow")
            pa_fs = import_optional_dependency("pyarrow.fs")

            try:
                fs, path_or_handle = pa_fs.FileSystem.from_uri(path)
            except (TypeError, pa.ArrowInvalid):
                pass
        if fs is None:
            fs, path_or_handle = fsspec.core.url_to_fs(
                path_or_handle, **(storage_options or {})
            )
    elif storage_options and (not is_url(path_or_handle) or mode != "rb"):
        # can't write to a remote url
        # without making use of fsspec at the moment
        raise ValueError("storage_options passed with buffer, or non-supported URL")

    handles = None
    if (
        not fs
        and not is_dir
        and isinstance(path_or_handle, str)
        and not os.path.isdir(path_or_handle)
    ):
        # use get_handle only when we are very certain that it is not a directory
        # fsspec resources can also point to directories
        # this branch is used for example when reading from non-fsspec URLs
        handles = get_handle(
            path_or_handle, mode, is_text=False, storage_options=storage_options
        )
        fs = None
        path_or_handle = handles.handle
    return path_or_handle, handles, fs


class BaseImpl:
    @staticmethod
    def validate_dataframe(df: DataFrame) -> None:
        if not isinstance(df, DataFrame):
            raise ValueError("to_parquet only supports IO with DataFrames")

        # must have value column names for all index levels (strings only)
        if isinstance(df.columns, MultiIndex):
            if not all(
                x.inferred_type in {"string", "empty"} for x in df.columns.levels
            ):
                raise ValueError(
                    """
                    parquet must have string column names for all values in
                     each level of the MultiIndex
                    """
                )
        elif df.columns.inferred_type not in {"string", "empty"}:
            raise ValueError("parquet must have string column names")

        # index level names must be strings
        valid_names = all(
            isinstance(name, str) for name in df.index.names if name is not None
        )
        if not valid_names:
            raise ValueError("Index level names must be strings")

    def write(self, df: DataFrame, path, compression, **kwargs):
        raise AbstractMethodError(self)

    def read(self, path, columns=None, **kwargs) -> DataFrame:
        raise AbstractMethodError(self)


class PyArrowImpl(BaseImpl):
    def __init__(self) -> None:
        import_optional_dependency(
            "pyarrow", extra="pyarrow is required for parquet support."
        )
        import pyarrow.parquet

        # import utils to register the pyarrow extension types
        import pandas.core.arrays.arrow.extension_types  # pyright: ignore # noqa:F401

        self.api = pyarrow

    def write(
        self,
        df: DataFrame,
        path: FilePath | WriteBuffer[bytes],
        compression: str | None = "snappy",
        index: bool | None = None,
        storage_options: StorageOptions = None,
        partition_cols: list[str] | None = None,
        filesystem=None,
        **kwargs,
    ) -> None:
        self.validate_dataframe(df)

        from_pandas_kwargs: dict[str, Any] = {"schema": kwargs.pop("schema", None)}
        if index is not None:
            from_pandas_kwargs["preserve_index"] = index

        table = self.api.Table.from_pandas(df, **from_pandas_kwargs)

        path_or_handle, handles, filesystem = _get_path_or_handle(
            path,
            filesystem,
            storage_options=storage_options,
            mode="wb",
            is_dir=partition_cols is not None,
        )
        if (
            isinstance(path_or_handle, io.BufferedWriter)
            and hasattr(path_or_handle, "name")
            and isinstance(path_or_handle.name, (str, bytes))
        ):
            path_or_handle = path_or_handle.name
            if isinstance(path_or_handle, bytes):
                path_or_handle = path_or_handle.decode()

        try:
            if partition_cols is not None:
                # writes to multiple files under the given path
                self.api.parquet.write_to_dataset(
                    table,
                    path_or_handle,
                    compression=compression,
                    partition_cols=partition_cols,
                    filesystem=filesystem,
                    **kwargs,
                )
            else:
                # write to single output file
                self.api.parquet.write_table(
                    table,
                    path_or_handle,
                    compression=compression,
                    filesystem=filesystem,
                    **kwargs,
                )
        finally:
            if handles is not None:
                handles.close()

    def read(
        self,
        path,
        columns=None,
        use_nullable_dtypes: bool = False,
        dtype_backend: DtypeBackend | lib.NoDefault = lib.no_default,
        storage_options: StorageOptions = None,
        filesystem=None,
        **kwargs,
    ) -> DataFrame:
        kwargs["use_pandas_metadata"] = True

        to_pandas_kwargs = {}
        if dtype_backend == "numpy_nullable":
            from pandas.io._util import _arrow_dtype_mapping

            mapping = _arrow_dtype_mapping()
            to_pandas_kwargs["types_mapper"] = mapping.get
        elif dtype_backend == "pyarrow":
            to_pandas_kwargs["types_mapper"] = pd.ArrowDtype  # type: ignore[assignment]  # noqa

        manager = get_option("mode.data_manager")
        if manager == "array":
            to_pandas_kwargs["split_blocks"] = True  # type: ignore[assignment]

        path_or_handle, handles, filesystem = _get_path_or_handle(
            path,
            filesystem,
            storage_options=storage_options,
            mode="rb",
        )
        try:
            pa_table = self.api.parquet.read_table(
                path_or_handle, columns=columns, filesystem=filesystem, **kwargs
            )
            result = pa_table.to_pandas(**to_pandas_kwargs)

            if manager == "array":
                result = result._as_manager("array", copy=False)
            return result
        finally:
            if handles is not None:
                handles.close()


class FastParquetImpl(BaseImpl):
    def __init__(self) -> None:
        # since pandas is a dependency of fastparquet
        # we need to import on first use
        fastparquet = import_optional_dependency(
            "fastparquet", extra="fastparquet is required for parquet support."
        )
        self.api = fastparquet

    def write(
        self,
        df: DataFrame,
        path,
        compression: Literal["snappy", "gzip", "brotli"] | None = "snappy",
        index=None,
        partition_cols=None,
        storage_options: StorageOptions = None,
        filesystem=None,
        **kwargs,
    ) -> None:
        self.validate_dataframe(df)

        if "partition_on" in kwargs and partition_cols is not None:
            raise ValueError(
                "Cannot use both partition_on and "
                "partition_cols. Use partition_cols for partitioning data"
            )
        if "partition_on" in kwargs:
            partition_cols = kwargs.pop("partition_on")

        if partition_cols is not None:
            kwargs["file_scheme"] = "hive"

        if filesystem is not None:
            raise NotImplementedError(
                "filesystem is not implemented for the fastparquet engine."
            )

        # cannot use get_handle as write() does not accept file buffers
        path = stringify_path(path)
        if is_fsspec_url(path):
            fsspec = import_optional_dependency("fsspec")

            # if filesystem is provided by fsspec, file must be opened in 'wb' mode.
            kwargs["open_with"] = lambda path, _: fsspec.open(
                path, "wb", **(storage_options or {})
            ).open()
        elif storage_options:
            raise ValueError(
                "storage_options passed with file object or non-fsspec file path"
            )

        with catch_warnings(record=True):
            self.api.write(
                path,
                df,
                compression=compression,
                write_index=index,
                partition_on=partition_cols,
                **kwargs,
            )

    def read(
        self,
        path,
        columns=None,
        storage_options: StorageOptions = None,
        filesystem=None,
        **kwargs,
    ) -> DataFrame:
        parquet_kwargs: dict[str, Any] = {}
        use_nullable_dtypes = kwargs.pop("use_nullable_dtypes", False)
        dtype_backend = kwargs.pop("dtype_backend", lib.no_default)
        if Version(self.api.__version__) >= Version("0.7.1"):
            # We are disabling nullable dtypes for fastparquet pending discussion
            parquet_kwargs["pandas_nulls"] = False
        if use_nullable_dtypes:
            raise ValueError(
                "The 'use_nullable_dtypes' argument is not supported for the "
                "fastparquet engine"
            )
<<<<<<< HEAD
        if filesystem is not None:
            raise NotImplementedError(
                "filesystem is not implemented for the fastparquet engine."
=======
        if dtype_backend is not lib.no_default:
            raise ValueError(
                "The 'dtype_backend' argument is not supported for the "
                "fastparquet engine"
>>>>>>> ab76540a
            )
        path = stringify_path(path)
        handles = None
        if is_fsspec_url(path):
            fsspec = import_optional_dependency("fsspec")

            if Version(self.api.__version__) > Version("0.6.1"):
                parquet_kwargs["fs"] = fsspec.open(
                    path, "rb", **(storage_options or {})
                ).fs
            else:
                parquet_kwargs["open_with"] = lambda path, _: fsspec.open(
                    path, "rb", **(storage_options or {})
                ).open()
        elif isinstance(path, str) and not os.path.isdir(path):
            # use get_handle only when we are very certain that it is not a directory
            # fsspec resources can also point to directories
            # this branch is used for example when reading from non-fsspec URLs
            handles = get_handle(
                path, "rb", is_text=False, storage_options=storage_options
            )
            path = handles.handle

        try:
            parquet_file = self.api.ParquetFile(path, **parquet_kwargs)
            return parquet_file.to_pandas(columns=columns, **kwargs)
        finally:
            if handles is not None:
                handles.close()


@doc(storage_options=_shared_docs["storage_options"])
def to_parquet(
    df: DataFrame,
    path: FilePath | WriteBuffer[bytes] | None = None,
    engine: str = "auto",
    compression: str | None = "snappy",
    index: bool | None = None,
    storage_options: StorageOptions = None,
    partition_cols: list[str] | None = None,
    filesystem: Any = None,
    **kwargs,
) -> bytes | None:
    """
    Write a DataFrame to the parquet format.

    Parameters
    ----------
    df : DataFrame
    path : str, path object, file-like object, or None, default None
        String, path object (implementing ``os.PathLike[str]``), or file-like
        object implementing a binary ``write()`` function. If None, the result is
        returned as bytes. If a string, it will be used as Root Directory path
        when writing a partitioned dataset. The engine fastparquet does not
        accept file-like objects.

        .. versionchanged:: 1.2.0

    engine : {{'auto', 'pyarrow', 'fastparquet'}}, default 'auto'
        Parquet library to use. If 'auto', then the option
        ``io.parquet.engine`` is used. The default ``io.parquet.engine``
        behavior is to try 'pyarrow', falling back to 'fastparquet' if
        'pyarrow' is unavailable.

        When using the ``'pyarrow'`` engine and no storage options are provided
        and a filesystem is implemented by both ``pyarrow.fs`` and ``fsspec``
        (e.g. "s3://"), then the ``pyarrow.fs`` filesystem is attempted first.
        Use the filesystem keyword with an instantiated fsspec filesystem
        if you wish to use its implementation.
    compression : {{'snappy', 'gzip', 'brotli', 'lz4', 'zstd', None}},
        default 'snappy'. Name of the compression to use. Use ``None``
        for no compression. The supported compression methods actually
        depend on which engine is used. For 'pyarrow', 'snappy', 'gzip',
        'brotli', 'lz4', 'zstd' are all supported. For 'fastparquet',
        only 'gzip' and 'snappy' are supported.
    index : bool, default None
        If ``True``, include the dataframe's index(es) in the file output. If
        ``False``, they will not be written to the file.
        If ``None``, similar to ``True`` the dataframe's index(es)
        will be saved. However, instead of being saved as values,
        the RangeIndex will be stored as a range in the metadata so it
        doesn't require much space and is faster. Other indexes will
        be included as columns in the file output.
    partition_cols : str or list, optional, default None
        Column names by which to partition the dataset.
        Columns are partitioned in the order they are given.
        Must be None if path is not a string.
    {storage_options}

        .. versionadded:: 1.2.0

    filesystem : fsspec or pyarrow filesystem, default None
        Filesystem object to use when reading the parquet file. Only implemented
        for ``engine="pyarrow"``.

        .. versionadded:: 2.1.0

    kwargs
        Additional keyword arguments passed to the engine

    Returns
    -------
    bytes if no path argument is provided else None
    """
    if isinstance(partition_cols, str):
        partition_cols = [partition_cols]
    impl = get_engine(engine)

    path_or_buf: FilePath | WriteBuffer[bytes] = io.BytesIO() if path is None else path

    impl.write(
        df,
        path_or_buf,
        compression=compression,
        index=index,
        partition_cols=partition_cols,
        storage_options=storage_options,
        filesystem=filesystem,
        **kwargs,
    )

    if path is None:
        assert isinstance(path_or_buf, io.BytesIO)
        return path_or_buf.getvalue()
    else:
        return None


@doc(storage_options=_shared_docs["storage_options"])
def read_parquet(
    path: FilePath | ReadBuffer[bytes],
    engine: str = "auto",
    columns: list[str] | None = None,
    storage_options: StorageOptions = None,
    use_nullable_dtypes: bool | lib.NoDefault = lib.no_default,
<<<<<<< HEAD
    filesystem: Any = None,
=======
    dtype_backend: DtypeBackend | lib.NoDefault = lib.no_default,
>>>>>>> ab76540a
    **kwargs,
) -> DataFrame:
    """
    Load a parquet object from the file path, returning a DataFrame.

    Parameters
    ----------
    path : str, path object or file-like object
        String, path object (implementing ``os.PathLike[str]``), or file-like
        object implementing a binary ``read()`` function.
        The string could be a URL. Valid URL schemes include http, ftp, s3,
        gs, and file. For file URLs, a host is expected. A local file could be:
        ``file://localhost/path/to/table.parquet``.
        A file URL can also be a path to a directory that contains multiple
        partitioned parquet files. Both pyarrow and fastparquet support
        paths to directories as well as file URLs. A directory path could be:
        ``file://localhost/path/to/tables`` or ``s3://bucket/partition_dir``.
    engine : {{'auto', 'pyarrow', 'fastparquet'}}, default 'auto'
        Parquet library to use. If 'auto', then the option
        ``io.parquet.engine`` is used. The default ``io.parquet.engine``
        behavior is to try 'pyarrow', falling back to 'fastparquet' if
        'pyarrow' is unavailable.

        When using the ``'pyarrow'`` engine and no storage options are provided
        and a filesystem is implemented by both ``pyarrow.fs`` and ``fsspec``
        (e.g. "s3://"), then the ``pyarrow.fs`` filesystem is attempted first.
        Use the filesystem keyword with an instantiated fsspec filesystem
        if you wish to use its implementation.
    columns : list, default=None
        If not None, only these columns will be read from the file.

    {storage_options}

        .. versionadded:: 1.3.0

    use_nullable_dtypes : bool, default False
        If True, use dtypes that use ``pd.NA`` as missing value indicator
        for the resulting DataFrame. (only applicable for the ``pyarrow``
        engine)
        As new dtypes are added that support ``pd.NA`` in the future, the
        output with this option will change to use those dtypes.
        Note: this is an experimental option, and behaviour (e.g. additional
        support dtypes) may change without notice.

        .. deprecated:: 2.0

    dtype_backend : {{"numpy_nullable", "pyarrow"}}, defaults to NumPy backed DataFrames
        Which dtype_backend to use, e.g. whether a DataFrame should have NumPy
        arrays, nullable dtypes are used for all dtypes that have a nullable
        implementation when "numpy_nullable" is set, pyarrow is used for all
        dtypes if "pyarrow" is set.

        The dtype_backends are still experimential.

        .. versionadded:: 2.0

    filesystem : fsspec or pyarrow filesystem, default None
        Filesystem object to use when reading the parquet file. Only implemented
        for ``engine="pyarrow"``.

        .. versionadded:: 2.1.0

    **kwargs
        Any additional kwargs are passed to the engine.

    Returns
    -------
    DataFrame
    """
    impl = get_engine(engine)
    if use_nullable_dtypes is not lib.no_default:
        msg = (
            "The argument 'use_nullable_dtypes' is deprecated and will be removed "
            "in a future version."
        )
        if use_nullable_dtypes is True:
            msg += (
                "Use dtype_backend='numpy_nullable' instead of use_nullable_dtype=True."
            )
        warnings.warn(msg, FutureWarning, stacklevel=find_stack_level())
    else:
        use_nullable_dtypes = False

    return impl.read(
        path,
        columns=columns,
        storage_options=storage_options,
        use_nullable_dtypes=use_nullable_dtypes,
<<<<<<< HEAD
        filesystem=filesystem,
=======
        dtype_backend=dtype_backend,
>>>>>>> ab76540a
        **kwargs,
    )<|MERGE_RESOLUTION|>--- conflicted
+++ resolved
@@ -376,16 +376,14 @@
                 "The 'use_nullable_dtypes' argument is not supported for the "
                 "fastparquet engine"
             )
-<<<<<<< HEAD
-        if filesystem is not None:
-            raise NotImplementedError(
-                "filesystem is not implemented for the fastparquet engine."
-=======
         if dtype_backend is not lib.no_default:
             raise ValueError(
                 "The 'dtype_backend' argument is not supported for the "
                 "fastparquet engine"
->>>>>>> ab76540a
+            )
+        if filesystem is not None:
+            raise NotImplementedError(
+                "filesystem is not implemented for the fastparquet engine."
             )
         path = stringify_path(path)
         handles = None
@@ -521,11 +519,8 @@
     columns: list[str] | None = None,
     storage_options: StorageOptions = None,
     use_nullable_dtypes: bool | lib.NoDefault = lib.no_default,
-<<<<<<< HEAD
+    dtype_backend: DtypeBackend | lib.NoDefault = lib.no_default,
     filesystem: Any = None,
-=======
-    dtype_backend: DtypeBackend | lib.NoDefault = lib.no_default,
->>>>>>> ab76540a
     **kwargs,
 ) -> DataFrame:
     """
@@ -614,10 +609,7 @@
         columns=columns,
         storage_options=storage_options,
         use_nullable_dtypes=use_nullable_dtypes,
-<<<<<<< HEAD
+        dtype_backend=dtype_backend,
         filesystem=filesystem,
-=======
-        dtype_backend=dtype_backend,
->>>>>>> ab76540a
         **kwargs,
     )