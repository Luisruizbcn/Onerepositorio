--- conflicted
+++ resolved
@@ -8,16 +8,7 @@
 
 from pandas import DataFrame, get_option
 
-<<<<<<< HEAD
 from pandas.io.common import get_filepath_or_buffer, is_fsspec_url
-=======
-from pandas.io.common import (
-    get_filepath_or_buffer,
-    get_fs_for_path,
-    is_gcs_url,
-    is_s3_url,
-)
->>>>>>> 62fda2ef
 
 
 def get_engine(engine: str) -> "BaseImpl":
@@ -111,6 +102,10 @@
         # write_to_dataset does not support a file-like object when
         # a directory path is used, so just pass the path string.
         if partition_cols is not None:
+            if is_fsspec_url(path) and 'filesystem' not in kwargs:
+                import fsspec.core
+                fs, path = fsspec.core.url_to_fs(path)
+                kwargs['filesystem'] = fs
             self.api.parquet.write_to_dataset(
                 table,
                 path,
@@ -126,9 +121,17 @@
             file_obj_or_path.close()
 
     def read(self, path, columns=None, **kwargs):
-        parquet_ds = self.api.parquet.ParquetDataset(
-            path, filesystem=get_fs_for_path(path), **kwargs
-        )
+        if is_fsspec_url(path) and 'filesystem' not in kwargs:
+            import fsspec.core
+            fs, path = fsspec.core.url_to_fs(path)
+            parquet_ds = self.api.parquet.ParquetDataset(
+                path, filesystem=fs, **kwargs
+            )
+        else:
+            parquet_ds = self.api.parquet.ParquetDataset(
+                path,  **kwargs
+            )
+
         kwargs["columns"] = columns
         result = parquet_ds.read_pandas(**kwargs).to_pandas()
         return result
@@ -172,8 +175,6 @@
             import fsspec
 
             # if path is s3:// or gs:// we need to open the file in 'wb' mode.
-            # TODO: Support 'ab'
-
             kwargs["open_with"] = lambda path, _: fsspec.open(path, "wb").open()
         else:
             path, _, _, _ = get_filepath_or_buffer(path)
@@ -189,25 +190,17 @@
             )
 
     def read(self, path, columns=None, **kwargs):
-<<<<<<< HEAD
-        path, _, _, _ = get_filepath_or_buffer(path)
-        parquet_file = self.api.ParquetFile(path)
-=======
-        if is_s3_url(path):
-            from pandas.io.s3 import get_file_and_filesystem
-
-            # When path is s3:// an S3File is returned.
-            # We need to retain the original path(str) while also
-            # pass the S3File().open function to fastparquet impl.
-            s3, filesystem = get_file_and_filesystem(path)
-            try:
-                parquet_file = self.api.ParquetFile(path, open_with=filesystem.open)
-            finally:
-                s3.close()
+        if is_fsspec_url(path):
+            import fsspec
+
+            # if path is s3:// or gs:// we need to open the file in 'wb' mode.
+            # TODO: Support 'ab'
+
+            open_with = lambda path, _: fsspec.open(path, "rb").open()
+            parquet_file = self.api.ParquetFile(path, open_with=open_with)
         else:
             path, _, _, _ = get_filepath_or_buffer(path)
             parquet_file = self.api.ParquetFile(path)
->>>>>>> 62fda2ef
 
         return parquet_file.to_pandas(columns=columns, **kwargs)
 
