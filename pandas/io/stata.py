"""
Module contains tools for processing Stata files into DataFrames

The StataReader below was originally written by Joe Presbrey as part of PyDTA.
It has been extended and improved by Skipper Seabold from the Statsmodels
project who also developed the StataWriter and was finally added to pandas in
a once again improved version.

You can find more information on http://presbrey.mit.edu/PyDTA and
https://www.statsmodels.org/devel/
"""
from collections import abc
import datetime
from io import BytesIO, IOBase
import os
from pathlib import Path
import struct
import sys
from typing import Any, AnyStr, BinaryIO, Dict, List, Optional, Sequence, Tuple, Union
import warnings

from dateutil.relativedelta import relativedelta
import numpy as np

from pandas._libs.lib import infer_dtype
from pandas._libs.writers import max_len_string_array
from pandas._typing import FilePathOrBuffer, Label
from pandas.util._decorators import Appender

from pandas.core.dtypes.common import (
    ensure_object,
    is_categorical_dtype,
    is_datetime64_dtype,
)

from pandas import (
    Categorical,
    DatetimeIndex,
    NaT,
    Timestamp,
    concat,
    isna,
    to_datetime,
    to_timedelta,
)
from pandas.core.frame import DataFrame
from pandas.core.indexes.base import Index
from pandas.core.series import Series

from pandas.io.common import get_filepath_or_buffer, stringify_path

_version_error = (
    "Version of given Stata file is {version}. pandas supports importing "
    "versions 104, 105, 108, 111 (Stata 7SE), 113 (Stata 8/9), "
    "114 (Stata 10/11), 115 (Stata 12), 117 (Stata 13), 118 (Stata 14/15/16),"
    "and 119 (Stata 15/16, over 32,767 variables)."
)

_statafile_processing_params1 = """\
convert_dates : bool, default True
    Convert date variables to DataFrame time values.
convert_categoricals : bool, default True
    Read value labels and convert columns to Categorical/Factor variables."""

_statafile_processing_params2 = """\
index_col : str, optional
    Column to set as index.
convert_missing : bool, default False
    Flag indicating whether to convert missing values to their Stata
    representations.  If False, missing values are replaced with nan.
    If True, columns containing missing values are returned with
    object data types and missing values are represented by
    StataMissingValue objects.
preserve_dtypes : bool, default True
    Preserve Stata datatypes. If False, numeric data are upcast to pandas
    default types for foreign data (float64 or int64).
columns : list or None
    Columns to retain.  Columns will be returned in the given order.  None
    returns all columns.
order_categoricals : bool, default True
    Flag indicating whether converted categorical data are ordered."""

_chunksize_params = """\
chunksize : int, default None
    Return StataReader object for iterations, returns chunks with
    given number of lines."""

_iterator_params = """\
iterator : bool, default False
    Return StataReader object."""

_read_stata_doc = f"""
Read Stata file into DataFrame.

Parameters
----------
filepath_or_buffer : str, path object or file-like object
    Any valid string path is acceptable. The string could be a URL. Valid
    URL schemes include http, ftp, s3, and file. For file URLs, a host is
    expected. A local file could be: ``file://localhost/path/to/table.dta``.

    If you want to pass in a path object, pandas accepts any ``os.PathLike``.

    By file-like object, we refer to objects with a ``read()`` method,
    such as a file handler (e.g. via builtin ``open`` function)
    or ``StringIO``.
{_statafile_processing_params1}
{_statafile_processing_params2}
{_chunksize_params}
{_iterator_params}

Returns
-------
DataFrame or StataReader

See Also
--------
io.stata.StataReader : Low-level reader for Stata data files.
DataFrame.to_stata: Export Stata data files.

Examples
--------
Read a Stata dta file:

>>> df = pd.read_stata('filename.dta')

Read a Stata dta file in 10,000 line chunks:

>>> itr = pd.read_stata('filename.dta', chunksize=10000)
>>> for chunk in itr:
...     do_something(chunk)
"""

_read_method_doc = f"""\
Reads observations from Stata file, converting them into a dataframe

Parameters
----------
nrows : int
    Number of lines to read from data file, if None read whole file.
{_statafile_processing_params1}
{_statafile_processing_params2}

Returns
-------
DataFrame
"""

_stata_reader_doc = f"""\
Class for reading Stata dta files.

Parameters
----------
path_or_buf : path (string), buffer or path object
    string, path object (pathlib.Path or py._path.local.LocalPath) or object
    implementing a binary read() functions.

    .. versionadded:: 0.23.0 support for pathlib, py.path.
{_statafile_processing_params1}
{_statafile_processing_params2}
{_chunksize_params}
"""


_date_formats = ["%tc", "%tC", "%td", "%d", "%tw", "%tm", "%tq", "%th", "%ty"]


stata_epoch = datetime.datetime(1960, 1, 1)


# TODO: Add typing. As of January 2020 it is not possible to type this function since
#  mypy doesn't understand that a Series and an int can be combined using mathematical
#  operations. (+, -).
def _stata_elapsed_date_to_datetime_vec(dates, fmt) -> Series:
    """
    Convert from SIF to datetime. https://www.stata.com/help.cgi?datetime

    Parameters
    ----------
    dates : Series
        The Stata Internal Format date to convert to datetime according to fmt
    fmt : str
        The format to convert to. Can be, tc, td, tw, tm, tq, th, ty
        Returns

    Returns
    -------
    converted : Series
        The converted dates

    Examples
    --------
    >>> dates = pd.Series([52])
    >>> _stata_elapsed_date_to_datetime_vec(dates , "%tw")
    0   1961-01-01
    dtype: datetime64[ns]

    Notes
    -----
    datetime/c - tc
        milliseconds since 01jan1960 00:00:00.000, assuming 86,400 s/day
    datetime/C - tC - NOT IMPLEMENTED
        milliseconds since 01jan1960 00:00:00.000, adjusted for leap seconds
    date - td
        days since 01jan1960 (01jan1960 = 0)
    weekly date - tw
        weeks since 1960w1
        This assumes 52 weeks in a year, then adds 7 * remainder of the weeks.
        The datetime value is the start of the week in terms of days in the
        year, not ISO calendar weeks.
    monthly date - tm
        months since 1960m1
    quarterly date - tq
        quarters since 1960q1
    half-yearly date - th
        half-years since 1960h1 yearly
    date - ty
        years since 0000
    """
    MIN_YEAR, MAX_YEAR = Timestamp.min.year, Timestamp.max.year
    MAX_DAY_DELTA = (Timestamp.max - datetime.datetime(1960, 1, 1)).days
    MIN_DAY_DELTA = (Timestamp.min - datetime.datetime(1960, 1, 1)).days
    MIN_MS_DELTA = MIN_DAY_DELTA * 24 * 3600 * 1000
    MAX_MS_DELTA = MAX_DAY_DELTA * 24 * 3600 * 1000

    def convert_year_month_safe(year, month) -> Series:
        """
        Convert year and month to datetimes, using pandas vectorized versions
        when the date range falls within the range supported by pandas.
        Otherwise it falls back to a slower but more robust method
        using datetime.
        """
        if year.max() < MAX_YEAR and year.min() > MIN_YEAR:
            return to_datetime(100 * year + month, format="%Y%m")
        else:
            index = getattr(year, "index", None)
            return Series(
                [datetime.datetime(y, m, 1) for y, m in zip(year, month)], index=index
            )

    def convert_year_days_safe(year, days) -> Series:
        """
        Converts year (e.g. 1999) and days since the start of the year to a
        datetime or datetime64 Series
        """
        if year.max() < (MAX_YEAR - 1) and year.min() > MIN_YEAR:
            return to_datetime(year, format="%Y") + to_timedelta(days, unit="d")
        else:
            index = getattr(year, "index", None)
            value = [
                datetime.datetime(y, 1, 1) + relativedelta(days=int(d))
                for y, d in zip(year, days)
            ]
            return Series(value, index=index)

    def convert_delta_safe(base, deltas, unit) -> Series:
        """
        Convert base dates and deltas to datetimes, using pandas vectorized
        versions if the deltas satisfy restrictions required to be expressed
        as dates in pandas.
        """
        index = getattr(deltas, "index", None)
        if unit == "d":
            if deltas.max() > MAX_DAY_DELTA or deltas.min() < MIN_DAY_DELTA:
                values = [base + relativedelta(days=int(d)) for d in deltas]
                return Series(values, index=index)
        elif unit == "ms":
            if deltas.max() > MAX_MS_DELTA or deltas.min() < MIN_MS_DELTA:
                values = [
                    base + relativedelta(microseconds=(int(d) * 1000)) for d in deltas
                ]
                return Series(values, index=index)
        else:
            raise ValueError("format not understood")
        base = to_datetime(base)
        deltas = to_timedelta(deltas, unit=unit)
        return base + deltas

    # TODO: If/when pandas supports more than datetime64[ns], this should be
    # improved to use correct range, e.g. datetime[Y] for yearly
    bad_locs = np.isnan(dates)
    has_bad_values = False
    if bad_locs.any():
        has_bad_values = True
        data_col = Series(dates)
        data_col[bad_locs] = 1.0  # Replace with NaT
    dates = dates.astype(np.int64)

    if fmt.startswith(("%tc", "tc")):  # Delta ms relative to base
        base = stata_epoch
        ms = dates
        conv_dates = convert_delta_safe(base, ms, "ms")
    elif fmt.startswith(("%tC", "tC")):

        warnings.warn("Encountered %tC format. Leaving in Stata Internal Format.")
        conv_dates = Series(dates, dtype=np.object)
        if has_bad_values:
            conv_dates[bad_locs] = NaT
        return conv_dates
    # Delta days relative to base
    elif fmt.startswith(("%td", "td", "%d", "d")):
        base = stata_epoch
        days = dates
        conv_dates = convert_delta_safe(base, days, "d")
    # does not count leap days - 7 days is a week.
    # 52nd week may have more than 7 days
    elif fmt.startswith(("%tw", "tw")):
        year = stata_epoch.year + dates // 52
        days = (dates % 52) * 7
        conv_dates = convert_year_days_safe(year, days)
    elif fmt.startswith(("%tm", "tm")):  # Delta months relative to base
        year = stata_epoch.year + dates // 12
        month = (dates % 12) + 1
        conv_dates = convert_year_month_safe(year, month)
    elif fmt.startswith(("%tq", "tq")):  # Delta quarters relative to base
        year = stata_epoch.year + dates // 4
        quarter_month = (dates % 4) * 3 + 1
        conv_dates = convert_year_month_safe(year, quarter_month)
    elif fmt.startswith(("%th", "th")):  # Delta half-years relative to base
        year = stata_epoch.year + dates // 2
        month = (dates % 2) * 6 + 1
        conv_dates = convert_year_month_safe(year, month)
    elif fmt.startswith(("%ty", "ty")):  # Years -- not delta
        year = dates
        first_month = np.ones_like(dates)
        conv_dates = convert_year_month_safe(year, first_month)
    else:
        raise ValueError(f"Date fmt {fmt} not understood")

    if has_bad_values:  # Restore NaT for bad values
        conv_dates[bad_locs] = NaT

    return conv_dates


def _datetime_to_stata_elapsed_vec(dates: Series, fmt: str) -> Series:
    """
    Convert from datetime to SIF. https://www.stata.com/help.cgi?datetime

    Parameters
    ----------
    dates : Series
        Series or array containing datetime.datetime or datetime64[ns] to
        convert to the Stata Internal Format given by fmt
    fmt : str
        The format to convert to. Can be, tc, td, tw, tm, tq, th, ty
    """
    index = dates.index
    NS_PER_DAY = 24 * 3600 * 1000 * 1000 * 1000
    US_PER_DAY = NS_PER_DAY / 1000

    def parse_dates_safe(dates, delta=False, year=False, days=False):
        d = {}
        if is_datetime64_dtype(dates.values):
            if delta:
                time_delta = dates - stata_epoch
                d["delta"] = time_delta.values.astype(np.int64) // 1000  # microseconds
            if days or year:
                # ignore since mypy reports that DatetimeIndex has no year/month
                date_index = DatetimeIndex(dates)
                d["year"] = date_index.year  # type: ignore
                d["month"] = date_index.month  # type: ignore
            if days:
                days_in_ns = dates.astype(np.int64) - to_datetime(
                    d["year"], format="%Y"
                ).astype(np.int64)
                d["days"] = days_in_ns // NS_PER_DAY

        elif infer_dtype(dates, skipna=False) == "datetime":
            if delta:
                delta = dates.values - stata_epoch

                def f(x: datetime.timedelta) -> float:
                    return US_PER_DAY * x.days + 1000000 * x.seconds + x.microseconds

                v = np.vectorize(f)
                d["delta"] = v(delta)
            if year:
                year_month = dates.apply(lambda x: 100 * x.year + x.month)
                d["year"] = year_month.values // 100
                d["month"] = year_month.values - d["year"] * 100
            if days:

                def g(x: datetime.datetime) -> int:
                    return (x - datetime.datetime(x.year, 1, 1)).days

                v = np.vectorize(g)
                d["days"] = v(dates)
        else:
            raise ValueError(
                "Columns containing dates must contain either "
                "datetime64, datetime.datetime or null values."
            )

        return DataFrame(d, index=index)

    bad_loc = isna(dates)
    index = dates.index
    if bad_loc.any():
        dates = Series(dates)
        if is_datetime64_dtype(dates):
            dates[bad_loc] = to_datetime(stata_epoch)
        else:
            dates[bad_loc] = stata_epoch

    if fmt in ["%tc", "tc"]:
        d = parse_dates_safe(dates, delta=True)
        conv_dates = d.delta / 1000
    elif fmt in ["%tC", "tC"]:
        warnings.warn("Stata Internal Format tC not supported.")
        conv_dates = dates
    elif fmt in ["%td", "td"]:
        d = parse_dates_safe(dates, delta=True)
        conv_dates = d.delta // US_PER_DAY
    elif fmt in ["%tw", "tw"]:
        d = parse_dates_safe(dates, year=True, days=True)
        conv_dates = 52 * (d.year - stata_epoch.year) + d.days // 7
    elif fmt in ["%tm", "tm"]:
        d = parse_dates_safe(dates, year=True)
        conv_dates = 12 * (d.year - stata_epoch.year) + d.month - 1
    elif fmt in ["%tq", "tq"]:
        d = parse_dates_safe(dates, year=True)
        conv_dates = 4 * (d.year - stata_epoch.year) + (d.month - 1) // 3
    elif fmt in ["%th", "th"]:
        d = parse_dates_safe(dates, year=True)
        conv_dates = 2 * (d.year - stata_epoch.year) + (d.month > 6).astype(np.int)
    elif fmt in ["%ty", "ty"]:
        d = parse_dates_safe(dates, year=True)
        conv_dates = d.year
    else:
        raise ValueError(f"Format {fmt} is not a known Stata date format")

    conv_dates = Series(conv_dates, dtype=np.float64)
    missing_value = struct.unpack("<d", b"\x00\x00\x00\x00\x00\x00\xe0\x7f")[0]
    conv_dates[bad_loc] = missing_value

    return Series(conv_dates, index=index)


excessive_string_length_error = """
Fixed width strings in Stata .dta files are limited to 244 (or fewer)
characters.  Column '{0}' does not satisfy this restriction. Use the
'version=117' parameter to write the newer (Stata 13 and later) format.
"""


class PossiblePrecisionLoss(Warning):
    pass


precision_loss_doc = """
Column converted from %s to %s, and some data are outside of the lossless
conversion range. This may result in a loss of precision in the saved data.
"""


class ValueLabelTypeMismatch(Warning):
    pass


value_label_mismatch_doc = """
Stata value labels (pandas categories) must be strings. Column {0} contains
non-string labels which will be converted to strings.  Please check that the
Stata data file created has not lost information due to duplicate labels.
"""


class InvalidColumnName(Warning):
    pass


invalid_name_doc = """
Not all pandas column names were valid Stata variable names.
The following replacements have been made:

    {0}

If this is not what you expect, please make sure you have Stata-compliant
column names in your DataFrame (strings only, max 32 characters, only
alphanumerics and underscores, no Stata reserved words)
"""


def _cast_to_stata_types(data: DataFrame) -> DataFrame:
    """Checks the dtypes of the columns of a pandas DataFrame for
    compatibility with the data types and ranges supported by Stata, and
    converts if necessary.

    Parameters
    ----------
    data : DataFrame
        The DataFrame to check and convert

    Notes
    -----
    Numeric columns in Stata must be one of int8, int16, int32, float32 or
    float64, with some additional value restrictions.  int8 and int16 columns
    are checked for violations of the value restrictions and upcast if needed.
    int64 data is not usable in Stata, and so it is downcast to int32 whenever
    the value are in the int32 range, and sidecast to float64 when larger than
    this range.  If the int64 values are outside of the range of those
    perfectly representable as float64 values, a warning is raised.

    bool columns are cast to int8.  uint columns are converted to int of the
    same size if there is no loss in precision, otherwise are upcast to a
    larger type.  uint64 is currently not supported since it is concerted to
    object in a DataFrame.
    """
    ws = ""
    #                  original, if small, if large
    conversion_data = (
        (np.bool, np.int8, np.int8),
        (np.uint8, np.int8, np.int16),
        (np.uint16, np.int16, np.int32),
        (np.uint32, np.int32, np.int64),
    )

    float32_max = struct.unpack("<f", b"\xff\xff\xff\x7e")[0]
    float64_max = struct.unpack("<d", b"\xff\xff\xff\xff\xff\xff\xdf\x7f")[0]

    for col in data:
        dtype = data[col].dtype
        # Cast from unsupported types to supported types
        for c_data in conversion_data:
            if dtype == c_data[0]:
                if data[col].max() <= np.iinfo(c_data[1]).max:
                    dtype = c_data[1]
                else:
                    dtype = c_data[2]
                if c_data[2] == np.float64:  # Warn if necessary
                    if data[col].max() >= 2 ** 53:
                        ws = precision_loss_doc.format("uint64", "float64")

                data[col] = data[col].astype(dtype)

        # Check values and upcast if necessary
        if dtype == np.int8:
            if data[col].max() > 100 or data[col].min() < -127:
                data[col] = data[col].astype(np.int16)
        elif dtype == np.int16:
            if data[col].max() > 32740 or data[col].min() < -32767:
                data[col] = data[col].astype(np.int32)
        elif dtype == np.int64:
            if data[col].max() <= 2147483620 and data[col].min() >= -2147483647:
                data[col] = data[col].astype(np.int32)
            else:
                data[col] = data[col].astype(np.float64)
                if data[col].max() >= 2 ** 53 or data[col].min() <= -(2 ** 53):
                    ws = precision_loss_doc.format("int64", "float64")
        elif dtype in (np.float32, np.float64):
            value = data[col].max()
            if np.isinf(value):
                raise ValueError(
                    f"Column {col} has a maximum value of infinity which is outside "
                    "the range supported by Stata."
                )
            if dtype == np.float32 and value > float32_max:
                data[col] = data[col].astype(np.float64)
            elif dtype == np.float64:
                if value > float64_max:
                    raise ValueError(
                        f"Column {col} has a maximum value ({value}) outside the range "
                        f"supported by Stata ({float64_max})"
                    )

    if ws:
        warnings.warn(ws, PossiblePrecisionLoss)

    return data


class StataValueLabel:
    """
    Parse a categorical column and prepare formatted output

    Parameters
    ----------
    catarray : Series
        Categorical Series to encode
    encoding : {"latin-1", "utf-8"}
        Encoding to use for value labels.
    """

    def __init__(self, catarray: Series, encoding: str = "latin-1"):

        if encoding not in ("latin-1", "utf-8"):
            raise ValueError("Only latin-1 and utf-8 are supported.")
        self.labname = catarray.name
        self._encoding = encoding
        categories = catarray.cat.categories
        self.value_labels = list(zip(np.arange(len(categories)), categories))
        self.value_labels.sort(key=lambda x: x[0])
        self.text_len = 0
        self.off: List[int] = []
        self.val: List[int] = []
        self.txt: List[bytes] = []
        self.n = 0

        # Compute lengths and setup lists of offsets and labels
        for vl in self.value_labels:
            category = vl[1]
            if not isinstance(category, str):
                category = str(category)
                warnings.warn(
                    value_label_mismatch_doc.format(catarray.name),
                    ValueLabelTypeMismatch,
                )
            category = category.encode(encoding)
            self.off.append(self.text_len)
            self.text_len += len(category) + 1  # +1 for the padding
            self.val.append(vl[0])
            self.txt.append(category)
            self.n += 1

        if self.text_len > 32000:
            raise ValueError(
                "Stata value labels for a single variable must "
                "have a combined length less than 32,000 characters."
            )

        # Ensure int32
        self.off = np.array(self.off, dtype=np.int32)
        self.val = np.array(self.val, dtype=np.int32)

        # Total length
        self.len = 4 + 4 + 4 * self.n + 4 * self.n + self.text_len

    def generate_value_label(self, byteorder: str) -> bytes:
        """
        Generate the binary representation of the value labals.

        Parameters
        ----------
        byteorder : str
            Byte order of the output

        Returns
        -------
        value_label : bytes
            Bytes containing the formatted value label
        """
        encoding = self._encoding
        bio = BytesIO()
        null_byte = b"\x00"

        # len
        bio.write(struct.pack(byteorder + "i", self.len))

        # labname
        labname = str(self.labname)[:32].encode(encoding)
        lab_len = 32 if encoding not in ("utf-8", "utf8") else 128
        labname = _pad_bytes(labname, lab_len + 1)
        bio.write(labname)

        # padding - 3 bytes
        for i in range(3):
            bio.write(struct.pack("c", null_byte))

        # value_label_table
        # n - int32
        bio.write(struct.pack(byteorder + "i", self.n))

        # textlen  - int32
        bio.write(struct.pack(byteorder + "i", self.text_len))

        # off - int32 array (n elements)
        for offset in self.off:
            bio.write(struct.pack(byteorder + "i", offset))

        # val - int32 array (n elements)
        for value in self.val:
            bio.write(struct.pack(byteorder + "i", value))

        # txt - Text labels, null terminated
        for text in self.txt:
            bio.write(text + null_byte)

        bio.seek(0)
        return bio.read()


class StataMissingValue:
    """
    An observation's missing value.

    Parameters
    ----------
    value : {int, float}
        The Stata missing value code

    Notes
    -----
    More information: <https://www.stata.com/help.cgi?missing>

    Integer missing values make the code '.', '.a', ..., '.z' to the ranges
    101 ... 127 (for int8), 32741 ... 32767  (for int16) and 2147483621 ...
    2147483647 (for int32).  Missing values for floating point data types are
    more complex but the pattern is simple to discern from the following table.

    np.float32 missing values (float in Stata)
    0000007f    .
    0008007f    .a
    0010007f    .b
    ...
    00c0007f    .x
    00c8007f    .y
    00d0007f    .z

    np.float64 missing values (double in Stata)
    000000000000e07f    .
    000000000001e07f    .a
    000000000002e07f    .b
    ...
    000000000018e07f    .x
    000000000019e07f    .y
    00000000001ae07f    .z
    """

    # Construct a dictionary of missing values
    MISSING_VALUES: Dict[float, str] = {}
    bases = (101, 32741, 2147483621)
    for b in bases:
        # Conversion to long to avoid hash issues on 32 bit platforms #8968
        MISSING_VALUES[b] = "."
        for i in range(1, 27):
            MISSING_VALUES[i + b] = "." + chr(96 + i)

    float32_base = b"\x00\x00\x00\x7f"
    increment = struct.unpack("<i", b"\x00\x08\x00\x00")[0]
    for i in range(27):
        key = struct.unpack("<f", float32_base)[0]
        MISSING_VALUES[key] = "."
        if i > 0:
            MISSING_VALUES[key] += chr(96 + i)
        int_value = struct.unpack("<i", struct.pack("<f", key))[0] + increment
        float32_base = struct.pack("<i", int_value)

    float64_base = b"\x00\x00\x00\x00\x00\x00\xe0\x7f"
    increment = struct.unpack("q", b"\x00\x00\x00\x00\x00\x01\x00\x00")[0]
    for i in range(27):
        key = struct.unpack("<d", float64_base)[0]
        MISSING_VALUES[key] = "."
        if i > 0:
            MISSING_VALUES[key] += chr(96 + i)
        int_value = struct.unpack("q", struct.pack("<d", key))[0] + increment
        float64_base = struct.pack("q", int_value)

    BASE_MISSING_VALUES = {
        "int8": 101,
        "int16": 32741,
        "int32": 2147483621,
        "float32": struct.unpack("<f", float32_base)[0],
        "float64": struct.unpack("<d", float64_base)[0],
    }

    def __init__(self, value: Union[int, float]):
        self._value = value
        # Conversion to int to avoid hash issues on 32 bit platforms #8968
        value = int(value) if value < 2147483648 else float(value)
        self._str = self.MISSING_VALUES[value]

    @property
    def string(self) -> str:
        """
        The Stata representation of the missing value: '.', '.a'..'.z'

        Returns
        -------
        str
            The representation of the missing value.
        """
        return self._str

    @property
    def value(self) -> Union[int, float]:
        """
        The binary representation of the missing value.

        Returns
        -------
        {int, float}
            The binary representation of the missing value.
        """
        return self._value

    def __str__(self) -> str:
        return self.string

    def __repr__(self) -> str:
        return f"{type(self)}({self})"

    def __eq__(self, other: Any) -> bool:
        return (
            isinstance(other, type(self))
            and self.string == other.string
            and self.value == other.value
        )

    @classmethod
    def get_base_missing_value(cls, dtype: np.dtype) -> Union[int, float]:
        if dtype == np.int8:
            value = cls.BASE_MISSING_VALUES["int8"]
        elif dtype == np.int16:
            value = cls.BASE_MISSING_VALUES["int16"]
        elif dtype == np.int32:
            value = cls.BASE_MISSING_VALUES["int32"]
        elif dtype == np.float32:
            value = cls.BASE_MISSING_VALUES["float32"]
        elif dtype == np.float64:
            value = cls.BASE_MISSING_VALUES["float64"]
        else:
            raise ValueError("Unsupported dtype")
        return value


class StataParser:
    def __init__(self):

        # type          code.
        # --------------------
        # str1        1 = 0x01
        # str2        2 = 0x02
        # ...
        # str244    244 = 0xf4
        # byte      251 = 0xfb  (sic)
        # int       252 = 0xfc
        # long      253 = 0xfd
        # float     254 = 0xfe
        # double    255 = 0xff
        # --------------------
        # NOTE: the byte type seems to be reserved for categorical variables
        # with a label, but the underlying variable is -127 to 100
        # we're going to drop the label and cast to int
        self.DTYPE_MAP = dict(
            list(zip(range(1, 245), ["a" + str(i) for i in range(1, 245)]))
            + [
                (251, np.int8),
                (252, np.int16),
                (253, np.int32),
                (254, np.float32),
                (255, np.float64),
            ]
        )
        self.DTYPE_MAP_XML = dict(
            [
                (32768, np.uint8),  # Keys to GSO
                (65526, np.float64),
                (65527, np.float32),
                (65528, np.int32),
                (65529, np.int16),
                (65530, np.int8),
            ]
        )
        self.TYPE_MAP = list(range(251)) + list("bhlfd")
        self.TYPE_MAP_XML = dict(
            [
                # Not really a Q, unclear how to handle byteswap
                (32768, "Q"),
                (65526, "d"),
                (65527, "f"),
                (65528, "l"),
                (65529, "h"),
                (65530, "b"),
            ]
        )
        # NOTE: technically, some of these are wrong. there are more numbers
        # that can be represented. it's the 27 ABOVE and BELOW the max listed
        # numeric data type in [U] 12.2.2 of the 11.2 manual
        float32_min = b"\xff\xff\xff\xfe"
        float32_max = b"\xff\xff\xff\x7e"
        float64_min = b"\xff\xff\xff\xff\xff\xff\xef\xff"
        float64_max = b"\xff\xff\xff\xff\xff\xff\xdf\x7f"
        self.VALID_RANGE = {
            "b": (-127, 100),
            "h": (-32767, 32740),
            "l": (-2147483647, 2147483620),
            "f": (
                np.float32(struct.unpack("<f", float32_min)[0]),
                np.float32(struct.unpack("<f", float32_max)[0]),
            ),
            "d": (
                np.float64(struct.unpack("<d", float64_min)[0]),
                np.float64(struct.unpack("<d", float64_max)[0]),
            ),
        }

        self.OLD_TYPE_MAPPING = {
            98: 251,  # byte
            105: 252,  # int
            108: 253,  # long
            102: 254  # float
            # don't know old code for double
        }

        # These missing values are the generic '.' in Stata, and are used
        # to replace nans
        self.MISSING_VALUES = {
            "b": 101,
            "h": 32741,
            "l": 2147483621,
            "f": np.float32(struct.unpack("<f", b"\x00\x00\x00\x7f")[0]),
            "d": np.float64(
                struct.unpack("<d", b"\x00\x00\x00\x00\x00\x00\xe0\x7f")[0]
            ),
        }
        self.NUMPY_TYPE_MAP = {
            "b": "i1",
            "h": "i2",
            "l": "i4",
            "f": "f4",
            "d": "f8",
            "Q": "u8",
        }

        # Reserved words cannot be used as variable names
        self.RESERVED_WORDS = (
            "aggregate",
            "array",
            "boolean",
            "break",
            "byte",
            "case",
            "catch",
            "class",
            "colvector",
            "complex",
            "const",
            "continue",
            "default",
            "delegate",
            "delete",
            "do",
            "double",
            "else",
            "eltypedef",
            "end",
            "enum",
            "explicit",
            "export",
            "external",
            "float",
            "for",
            "friend",
            "function",
            "global",
            "goto",
            "if",
            "inline",
            "int",
            "local",
            "long",
            "NULL",
            "pragma",
            "protected",
            "quad",
            "rowvector",
            "short",
            "typedef",
            "typename",
            "virtual",
            "_all",
            "_N",
            "_skip",
            "_b",
            "_pi",
            "str#",
            "in",
            "_pred",
            "strL",
            "_coef",
            "_rc",
            "using",
            "_cons",
            "_se",
            "with",
            "_n",
        )


class StataReader(StataParser, abc.Iterator):
    __doc__ = _stata_reader_doc

    def __init__(
        self,
        path_or_buf: FilePathOrBuffer,
        convert_dates: bool = True,
        convert_categoricals: bool = True,
        index_col: Optional[str] = None,
        convert_missing: bool = False,
        preserve_dtypes: bool = True,
        columns: Optional[Sequence[str]] = None,
        order_categoricals: bool = True,
        chunksize: Optional[int] = None,
    ):
        super().__init__()
        self.col_sizes: List[int] = []

        # Arguments to the reader (can be temporarily overridden in
        # calls to read).
        self._convert_dates = convert_dates
        self._convert_categoricals = convert_categoricals
        self._index_col = index_col
        self._convert_missing = convert_missing
        self._preserve_dtypes = preserve_dtypes
        self._columns = columns
        self._order_categoricals = order_categoricals
        self._encoding = ""
        self._chunksize = chunksize

        # State variables for the file
        self._has_string_data = False
        self._missing_values = False
        self._can_read_value_labels = False
        self._column_selector_set = False
        self._value_labels_read = False
        self._data_read = False
        self._dtype = None
        self._lines_read = 0

        self._native_byteorder = _set_endianness(sys.byteorder)
        path_or_buf = stringify_path(path_or_buf)
        if isinstance(path_or_buf, str):
            path_or_buf, encoding, _, should_close = get_filepath_or_buffer(path_or_buf)

        if isinstance(path_or_buf, (str, bytes)):
            self.path_or_buf = open(path_or_buf, "rb")
        elif isinstance(path_or_buf, IOBase):
            # Copy to BytesIO, and ensure no encoding
            contents = path_or_buf.read()
            self.path_or_buf = BytesIO(contents)

        self._read_header()
        self._setup_dtype()

    def __enter__(self) -> "StataReader":
        """ enter context manager """
        return self

    def __exit__(self, exc_type, exc_value, traceback) -> None:
        """ exit context manager """
        self.close()

    def close(self) -> None:
        """ close the handle if its open """
        try:
            self.path_or_buf.close()
        except IOError:
            pass

    def _set_encoding(self) -> None:
        """
        Set string encoding which depends on file version
        """
        if self.format_version < 118:
            self._encoding = "latin-1"
        else:
            self._encoding = "utf-8"

    def _read_header(self) -> None:
        first_char = self.path_or_buf.read(1)
        if struct.unpack("c", first_char)[0] == b"<":
            self._read_new_header()
        else:
            self._read_old_header(first_char)

        self.has_string_data = len([x for x in self.typlist if type(x) is int]) > 0

        # calculate size of a data record
        self.col_sizes = [self._calcsize(typ) for typ in self.typlist]

    def _read_new_header(self) -> None:
        # The first part of the header is common to 117 - 119.
        self.path_or_buf.read(27)  # stata_dta><header><release>
        self.format_version = int(self.path_or_buf.read(3))
        if self.format_version not in [117, 118, 119]:
            raise ValueError(_version_error.format(version=self.format_version))
        self._set_encoding()
        self.path_or_buf.read(21)  # </release><byteorder>
        self.byteorder = self.path_or_buf.read(3) == b"MSF" and ">" or "<"
        self.path_or_buf.read(15)  # </byteorder><K>
        nvar_type = "H" if self.format_version <= 118 else "I"
        nvar_size = 2 if self.format_version <= 118 else 4
        self.nvar = struct.unpack(
            self.byteorder + nvar_type, self.path_or_buf.read(nvar_size)
        )[0]
        self.path_or_buf.read(7)  # </K><N>

        self.nobs = self._get_nobs()
        self.path_or_buf.read(11)  # </N><label>
        self._data_label = self._get_data_label()
        self.path_or_buf.read(19)  # </label><timestamp>
        self.time_stamp = self._get_time_stamp()
        self.path_or_buf.read(26)  # </timestamp></header><map>
        self.path_or_buf.read(8)  # 0x0000000000000000
        self.path_or_buf.read(8)  # position of <map>

        self._seek_vartypes = (
            struct.unpack(self.byteorder + "q", self.path_or_buf.read(8))[0] + 16
        )
        self._seek_varnames = (
            struct.unpack(self.byteorder + "q", self.path_or_buf.read(8))[0] + 10
        )
        self._seek_sortlist = (
            struct.unpack(self.byteorder + "q", self.path_or_buf.read(8))[0] + 10
        )
        self._seek_formats = (
            struct.unpack(self.byteorder + "q", self.path_or_buf.read(8))[0] + 9
        )
        self._seek_value_label_names = (
            struct.unpack(self.byteorder + "q", self.path_or_buf.read(8))[0] + 19
        )

        # Requires version-specific treatment
        self._seek_variable_labels = self._get_seek_variable_labels()

        self.path_or_buf.read(8)  # <characteristics>
        self.data_location = (
            struct.unpack(self.byteorder + "q", self.path_or_buf.read(8))[0] + 6
        )
        self.seek_strls = (
            struct.unpack(self.byteorder + "q", self.path_or_buf.read(8))[0] + 7
        )
        self.seek_value_labels = (
            struct.unpack(self.byteorder + "q", self.path_or_buf.read(8))[0] + 14
        )

        self.typlist, self.dtyplist = self._get_dtypes(self._seek_vartypes)

        self.path_or_buf.seek(self._seek_varnames)
        self.varlist = self._get_varlist()

        self.path_or_buf.seek(self._seek_sortlist)
        self.srtlist = struct.unpack(
            self.byteorder + ("h" * (self.nvar + 1)),
            self.path_or_buf.read(2 * (self.nvar + 1)),
        )[:-1]

        self.path_or_buf.seek(self._seek_formats)
        self.fmtlist = self._get_fmtlist()

        self.path_or_buf.seek(self._seek_value_label_names)
        self.lbllist = self._get_lbllist()

        self.path_or_buf.seek(self._seek_variable_labels)
        self._variable_labels = self._get_variable_labels()

    # Get data type information, works for versions 117-119.
    def _get_dtypes(
        self, seek_vartypes: int
    ) -> Tuple[List[Union[int, str]], List[Union[int, np.dtype]]]:

        self.path_or_buf.seek(seek_vartypes)
        raw_typlist = [
            struct.unpack(self.byteorder + "H", self.path_or_buf.read(2))[0]
            for _ in range(self.nvar)
        ]

        def f(typ: int) -> Union[int, str]:
            if typ <= 2045:
                return typ
            try:
                return self.TYPE_MAP_XML[typ]
            except KeyError:
                raise ValueError(f"cannot convert stata types [{typ}]")

        typlist = [f(x) for x in raw_typlist]

        def g(typ: int) -> Union[str, np.dtype]:
            if typ <= 2045:
                return str(typ)
            try:
                return self.DTYPE_MAP_XML[typ]
            except KeyError:
                raise ValueError(f"cannot convert stata dtype [{typ}]")

        dtyplist = [g(x) for x in raw_typlist]

        return typlist, dtyplist

    def _get_varlist(self) -> List[str]:
        # 33 in order formats, 129 in formats 118 and 119
        b = 33 if self.format_version < 118 else 129
        return [self._decode(self.path_or_buf.read(b)) for _ in range(self.nvar)]

    # Returns the format list
    def _get_fmtlist(self) -> List[str]:
        if self.format_version >= 118:
            b = 57
        elif self.format_version > 113:
            b = 49
        elif self.format_version > 104:
            b = 12
        else:
            b = 7

        return [self._decode(self.path_or_buf.read(b)) for _ in range(self.nvar)]

    # Returns the label list
    def _get_lbllist(self) -> List[str]:
        if self.format_version >= 118:
            b = 129
        elif self.format_version > 108:
            b = 33
        else:
            b = 9
        return [self._decode(self.path_or_buf.read(b)) for _ in range(self.nvar)]

    def _get_variable_labels(self) -> List[str]:
        if self.format_version >= 118:
            vlblist = [
                self._decode(self.path_or_buf.read(321)) for _ in range(self.nvar)
            ]
        elif self.format_version > 105:
            vlblist = [
                self._decode(self.path_or_buf.read(81)) for _ in range(self.nvar)
            ]
        else:
            vlblist = [
                self._decode(self.path_or_buf.read(32)) for _ in range(self.nvar)
            ]
        return vlblist

    def _get_nobs(self) -> int:
        if self.format_version >= 118:
            return struct.unpack(self.byteorder + "Q", self.path_or_buf.read(8))[0]
        else:
            return struct.unpack(self.byteorder + "I", self.path_or_buf.read(4))[0]

    def _get_data_label(self) -> str:
        if self.format_version >= 118:
            strlen = struct.unpack(self.byteorder + "H", self.path_or_buf.read(2))[0]
            return self._decode(self.path_or_buf.read(strlen))
        elif self.format_version == 117:
            strlen = struct.unpack("b", self.path_or_buf.read(1))[0]
            return self._decode(self.path_or_buf.read(strlen))
        elif self.format_version > 105:
            return self._decode(self.path_or_buf.read(81))
        else:
            return self._decode(self.path_or_buf.read(32))

    def _get_time_stamp(self) -> str:
        if self.format_version >= 118:
            strlen = struct.unpack("b", self.path_or_buf.read(1))[0]
            return self.path_or_buf.read(strlen).decode("utf-8")
        elif self.format_version == 117:
            strlen = struct.unpack("b", self.path_or_buf.read(1))[0]
            return self._decode(self.path_or_buf.read(strlen))
        elif self.format_version > 104:
            return self._decode(self.path_or_buf.read(18))
        else:
            raise ValueError()

    def _get_seek_variable_labels(self) -> int:
        if self.format_version == 117:
            self.path_or_buf.read(8)  # <variable_labels>, throw away
            # Stata 117 data files do not follow the described format.  This is
            # a work around that uses the previous label, 33 bytes for each
            # variable, 20 for the closing tag and 17 for the opening tag
            return self._seek_value_label_names + (33 * self.nvar) + 20 + 17
        elif self.format_version >= 118:
            return struct.unpack(self.byteorder + "q", self.path_or_buf.read(8))[0] + 17
        else:
            raise ValueError()

    def _read_old_header(self, first_char: bytes) -> None:
        self.format_version = struct.unpack("b", first_char)[0]
        if self.format_version not in [104, 105, 108, 111, 113, 114, 115]:
            raise ValueError(_version_error.format(version=self.format_version))
        self._set_encoding()
        self.byteorder = (
            struct.unpack("b", self.path_or_buf.read(1))[0] == 0x1 and ">" or "<"
        )
        self.filetype = struct.unpack("b", self.path_or_buf.read(1))[0]
        self.path_or_buf.read(1)  # unused

        self.nvar = struct.unpack(self.byteorder + "H", self.path_or_buf.read(2))[0]
        self.nobs = self._get_nobs()

        self._data_label = self._get_data_label()

        self.time_stamp = self._get_time_stamp()

        # descriptors
        if self.format_version > 108:
            typlist = [ord(self.path_or_buf.read(1)) for _ in range(self.nvar)]
        else:
            buf = self.path_or_buf.read(self.nvar)
            typlistb = np.frombuffer(buf, dtype=np.uint8)
            typlist = []
            for tp in typlistb:
                if tp in self.OLD_TYPE_MAPPING:
                    typlist.append(self.OLD_TYPE_MAPPING[tp])
                else:
                    typlist.append(tp - 127)  # bytes

        try:
            self.typlist = [self.TYPE_MAP[typ] for typ in typlist]
        except ValueError:
            invalid_types = ",".join(str(x) for x in typlist)
            raise ValueError(f"cannot convert stata types [{invalid_types}]")
        try:
            self.dtyplist = [self.DTYPE_MAP[typ] for typ in typlist]
        except ValueError:
            invalid_dtypes = ",".join(str(x) for x in typlist)
            raise ValueError(f"cannot convert stata dtypes [{invalid_dtypes}]")

        if self.format_version > 108:
            self.varlist = [
                self._decode(self.path_or_buf.read(33)) for _ in range(self.nvar)
            ]
        else:
            self.varlist = [
                self._decode(self.path_or_buf.read(9)) for _ in range(self.nvar)
            ]
        self.srtlist = struct.unpack(
            self.byteorder + ("h" * (self.nvar + 1)),
            self.path_or_buf.read(2 * (self.nvar + 1)),
        )[:-1]

        self.fmtlist = self._get_fmtlist()

        self.lbllist = self._get_lbllist()

        self._variable_labels = self._get_variable_labels()

        # ignore expansion fields (Format 105 and later)
        # When reading, read five bytes; the last four bytes now tell you
        # the size of the next read, which you discard.  You then continue
        # like this until you read 5 bytes of zeros.

        if self.format_version > 104:
            while True:
                data_type = struct.unpack(
                    self.byteorder + "b", self.path_or_buf.read(1)
                )[0]
                if self.format_version > 108:
                    data_len = struct.unpack(
                        self.byteorder + "i", self.path_or_buf.read(4)
                    )[0]
                else:
                    data_len = struct.unpack(
                        self.byteorder + "h", self.path_or_buf.read(2)
                    )[0]
                if data_type == 0:
                    break
                self.path_or_buf.read(data_len)

        # necessary data to continue parsing
        self.data_location = self.path_or_buf.tell()

    def _setup_dtype(self) -> np.dtype:
        """Map between numpy and state dtypes"""
        if self._dtype is not None:
            return self._dtype

        dtypes = []  # Convert struct data types to numpy data type
        for i, typ in enumerate(self.typlist):
            if typ in self.NUMPY_TYPE_MAP:
                dtypes.append(("s" + str(i), self.byteorder + self.NUMPY_TYPE_MAP[typ]))
            else:
                dtypes.append(("s" + str(i), "S" + str(typ)))
        self._dtype = np.dtype(dtypes)

        return self._dtype

    def _calcsize(self, fmt: Union[int, str]) -> int:
        if isinstance(fmt, int):
            return fmt
        return struct.calcsize(self.byteorder + fmt)

    def _decode(self, s: bytes) -> str:
        # have bytes not strings, so must decode
        s = s.partition(b"\0")[0]
        try:
            return s.decode(self._encoding)
        except UnicodeDecodeError:
            # GH 25960, fallback to handle incorrect format produced when 117
            # files are converted to 118 files in Stata
            encoding = self._encoding
            msg = f"""
One or more strings in the dta file could not be decoded using {encoding}, and
so the fallback encoding of latin-1 is being used.  This can happen when a file
has been incorrectly encoded by Stata or some other software. You should verify
the string values returned are correct."""
            warnings.warn(msg, UnicodeWarning)
            return s.decode("latin-1")

    def _read_value_labels(self) -> None:
        if self._value_labels_read:
            # Don't read twice
            return
        if self.format_version <= 108:
            # Value labels are not supported in version 108 and earlier.
            self._value_labels_read = True
            self.value_label_dict: Dict[str, Dict[Union[float, int], str]] = {}
            return

        if self.format_version >= 117:
            self.path_or_buf.seek(self.seek_value_labels)
        else:
            assert self._dtype is not None
            offset = self.nobs * self._dtype.itemsize
            self.path_or_buf.seek(self.data_location + offset)

        self._value_labels_read = True
        self.value_label_dict = {}

        while True:
            if self.format_version >= 117:
                if self.path_or_buf.read(5) == b"</val":  # <lbl>
                    break  # end of value label table

            slength = self.path_or_buf.read(4)
            if not slength:
                break  # end of value label table (format < 117)
            if self.format_version <= 117:
                labname = self._decode(self.path_or_buf.read(33))
            else:
                labname = self._decode(self.path_or_buf.read(129))
            self.path_or_buf.read(3)  # padding

            n = struct.unpack(self.byteorder + "I", self.path_or_buf.read(4))[0]
            txtlen = struct.unpack(self.byteorder + "I", self.path_or_buf.read(4))[0]
            off = np.frombuffer(
                self.path_or_buf.read(4 * n), dtype=self.byteorder + "i4", count=n
            )
            val = np.frombuffer(
                self.path_or_buf.read(4 * n), dtype=self.byteorder + "i4", count=n
            )
            ii = np.argsort(off)
            off = off[ii]
            val = val[ii]
            txt = self.path_or_buf.read(txtlen)
            self.value_label_dict[labname] = dict()
            for i in range(n):
                end = off[i + 1] if i < n - 1 else txtlen
                self.value_label_dict[labname][val[i]] = self._decode(txt[off[i] : end])
            if self.format_version >= 117:
                self.path_or_buf.read(6)  # </lbl>
        self._value_labels_read = True

    def _read_strls(self) -> None:
        self.path_or_buf.seek(self.seek_strls)
        # Wrap v_o in a string to allow uint64 values as keys on 32bit OS
        self.GSO = {"0": ""}
        while True:
            if self.path_or_buf.read(3) != b"GSO":
                break

            if self.format_version == 117:
                v_o = struct.unpack(self.byteorder + "Q", self.path_or_buf.read(8))[0]
            else:
                buf = self.path_or_buf.read(12)
                # Only tested on little endian file on little endian machine.
                v_size = 2 if self.format_version == 118 else 3
                if self.byteorder == "<":
                    buf = buf[0:v_size] + buf[4 : (12 - v_size)]
                else:
                    # This path may not be correct, impossible to test
                    buf = buf[0:v_size] + buf[(4 + v_size) :]
                v_o = struct.unpack("Q", buf)[0]
            typ = struct.unpack("B", self.path_or_buf.read(1))[0]
            length = struct.unpack(self.byteorder + "I", self.path_or_buf.read(4))[0]
            va = self.path_or_buf.read(length)
            if typ == 130:
                decoded_va = va[0:-1].decode(self._encoding)
            else:
                # Stata says typ 129 can be binary, so use str
                decoded_va = str(va)
                # Wrap v_o in a string to allow uint64 values as keys on 32bit OS
            self.GSO[str(v_o)] = decoded_va

    def __next__(self) -> DataFrame:
        return self.read(nrows=self._chunksize or 1)

    def get_chunk(self, size: Optional[int] = None) -> DataFrame:
        """
        Reads lines from Stata file and returns as dataframe

        Parameters
        ----------
        size : int, defaults to None
            Number of lines to read.  If None, reads whole file.

        Returns
        -------
        DataFrame
        """
        if size is None:
            size = self._chunksize
        return self.read(nrows=size)

    @Appender(_read_method_doc)
    def read(
        self,
        nrows: Optional[int] = None,
        convert_dates: Optional[bool] = None,
        convert_categoricals: Optional[bool] = None,
        index_col: Optional[str] = None,
        convert_missing: Optional[bool] = None,
        preserve_dtypes: Optional[bool] = None,
        columns: Optional[Sequence[str]] = None,
        order_categoricals: Optional[bool] = None,
    ) -> DataFrame:
        # Handle empty file or chunk.  If reading incrementally raise
        # StopIteration.  If reading the whole thing return an empty
        # data frame.
        if (self.nobs == 0) and (nrows is None):
            self._can_read_value_labels = True
            self._data_read = True
            self.close()
            return DataFrame(columns=self.varlist)

        # Handle options
        if convert_dates is None:
            convert_dates = self._convert_dates
        if convert_categoricals is None:
            convert_categoricals = self._convert_categoricals
        if convert_missing is None:
            convert_missing = self._convert_missing
        if preserve_dtypes is None:
            preserve_dtypes = self._preserve_dtypes
        if columns is None:
            columns = self._columns
        if order_categoricals is None:
            order_categoricals = self._order_categoricals
        if index_col is None:
            index_col = self._index_col

        if nrows is None:
            nrows = self.nobs

        if (self.format_version >= 117) and (not self._value_labels_read):
            self._can_read_value_labels = True
            self._read_strls()

        # Read data
        assert self._dtype is not None
        dtype = self._dtype
        max_read_len = (self.nobs - self._lines_read) * dtype.itemsize
        read_len = nrows * dtype.itemsize
        read_len = min(read_len, max_read_len)
        if read_len <= 0:
            # Iterator has finished, should never be here unless
            # we are reading the file incrementally
            if convert_categoricals:
                self._read_value_labels()
            self.close()
            raise StopIteration
        offset = self._lines_read * dtype.itemsize
        self.path_or_buf.seek(self.data_location + offset)
        read_lines = min(nrows, self.nobs - self._lines_read)
        data = np.frombuffer(
            self.path_or_buf.read(read_len), dtype=dtype, count=read_lines
        )

        self._lines_read += read_lines
        if self._lines_read == self.nobs:
            self._can_read_value_labels = True
            self._data_read = True
        # if necessary, swap the byte order to native here
        if self.byteorder != self._native_byteorder:
            data = data.byteswap().newbyteorder()

        if convert_categoricals:
            self._read_value_labels()

        if len(data) == 0:
            data = DataFrame(columns=self.varlist)
        else:
            data = DataFrame.from_records(data)
            data.columns = self.varlist

        # If index is not specified, use actual row number rather than
        # restarting at 0 for each chunk.
        if index_col is None:
            ix = np.arange(self._lines_read - read_lines, self._lines_read)
            data = data.set_index(ix)

        if columns is not None:
            try:
                data = self._do_select_columns(data, columns)
            except ValueError:
                self.close()
                raise

        # Decode strings
        for col, typ in zip(data, self.typlist):
            if type(typ) is int:
                data[col] = data[col].apply(self._decode, convert_dtype=True)

        data = self._insert_strls(data)

        cols_ = np.where(self.dtyplist)[0]

        # Convert columns (if needed) to match input type
        ix = data.index
        requires_type_conversion = False
        data_formatted = []
        for i in cols_:
            if self.dtyplist[i] is not None:
                col = data.columns[i]
                dtype = data[col].dtype
                if dtype != np.dtype(object) and dtype != self.dtyplist[i]:
                    requires_type_conversion = True
                    data_formatted.append(
                        (col, Series(data[col], ix, self.dtyplist[i]))
                    )
                else:
                    data_formatted.append((col, data[col]))
        if requires_type_conversion:
            data = DataFrame.from_dict(dict(data_formatted))
        del data_formatted

        data = self._do_convert_missing(data, convert_missing)

        if convert_dates:

            def any_startswith(x: str) -> bool:
                return any(x.startswith(fmt) for fmt in _date_formats)

            cols = np.where([any_startswith(x) for x in self.fmtlist])[0]
            for i in cols:
                col = data.columns[i]
                try:
                    data[col] = _stata_elapsed_date_to_datetime_vec(
                        data[col], self.fmtlist[i]
                    )
                except ValueError:
                    self.close()
                    raise

        if convert_categoricals and self.format_version > 108:
            data = self._do_convert_categoricals(
                data, self.value_label_dict, self.lbllist, order_categoricals
            )

        if not preserve_dtypes:
            retyped_data = []
            convert = False
            for col in data:
                dtype = data[col].dtype
                if dtype in (np.float16, np.float32):
                    dtype = np.float64
                    convert = True
                elif dtype in (np.int8, np.int16, np.int32):
                    dtype = np.int64
                    convert = True
                retyped_data.append((col, data[col].astype(dtype)))
            if convert:
                data = DataFrame.from_dict(dict(retyped_data))

        if index_col is not None:
            data = data.set_index(data.pop(index_col))

        return data

    def _do_convert_missing(self, data: DataFrame, convert_missing: bool) -> DataFrame:
        # Check for missing values, and replace if found
        replacements = {}
        for i, colname in enumerate(data):
            fmt = self.typlist[i]
            if fmt not in self.VALID_RANGE:
                continue

            nmin, nmax = self.VALID_RANGE[fmt]
            series = data[colname]
            missing = np.logical_or(series < nmin, series > nmax)

            if not missing.any():
                continue

            if convert_missing:  # Replacement follows Stata notation
                missing_loc = np.nonzero(missing._ndarray_values)[0]
                umissing, umissing_loc = np.unique(series[missing], return_inverse=True)
                replacement = Series(series, dtype=np.object)
                for j, um in enumerate(umissing):
                    missing_value = StataMissingValue(um)

                    loc = missing_loc[umissing_loc == j]
                    replacement.iloc[loc] = missing_value
            else:  # All replacements are identical
                dtype = series.dtype
                if dtype not in (np.float32, np.float64):
                    dtype = np.float64
                replacement = Series(series, dtype=dtype)
                replacement[missing] = np.nan
            replacements[colname] = replacement
        if replacements:
            columns = data.columns
            replacement_df = DataFrame(replacements)
            replaced = concat([data.drop(replacement_df.columns, 1), replacement_df], 1)
            data = replaced[columns]
        return data

    def _insert_strls(self, data: DataFrame) -> DataFrame:
        if not hasattr(self, "GSO") or len(self.GSO) == 0:
            return data
        for i, typ in enumerate(self.typlist):
            if typ != "Q":
                continue
            # Wrap v_o in a string to allow uint64 values as keys on 32bit OS
            data.iloc[:, i] = [self.GSO[str(k)] for k in data.iloc[:, i]]
        return data

    def _do_select_columns(self, data: DataFrame, columns: Sequence[str]) -> DataFrame:

        if not self._column_selector_set:
            column_set = set(columns)
            if len(column_set) != len(columns):
                raise ValueError("columns contains duplicate entries")
            unmatched = column_set.difference(data.columns)
            if unmatched:
                joined = ", ".join(list(unmatched))
                raise ValueError(
                    "The following columns were not "
                    f"found in the Stata data set: {joined}"
                )
            # Copy information for retained columns for later processing
            dtyplist = []
            typlist = []
            fmtlist = []
            lbllist = []
            for col in columns:
                i = data.columns.get_loc(col)
                dtyplist.append(self.dtyplist[i])
                typlist.append(self.typlist[i])
                fmtlist.append(self.fmtlist[i])
                lbllist.append(self.lbllist[i])

            self.dtyplist = dtyplist
            self.typlist = typlist
            self.fmtlist = fmtlist
            self.lbllist = lbllist
            self._column_selector_set = True

        return data[columns]

    @staticmethod
    def _do_convert_categoricals(
        data: DataFrame,
        value_label_dict: Dict[str, Dict[Union[float, int], str]],
        lbllist: Sequence[str],
        order_categoricals: bool,
    ) -> DataFrame:
        """
        Converts categorical columns to Categorical type.
        """
        value_labels = list(value_label_dict.keys())
        cat_converted_data = []
        for col, label in zip(data, lbllist):
            if label in value_labels:
                # Explicit call with ordered=True
                cat_data = Categorical(data[col], ordered=order_categoricals)
                categories = []
                for category in cat_data.categories:
                    if category in value_label_dict[label]:
                        categories.append(value_label_dict[label][category])
                    else:
                        categories.append(category)  # Partially labeled
                try:
                    cat_data.categories = categories
                except ValueError:
                    vc = Series(categories).value_counts()
                    repeated_cats = list(vc.index[vc > 1])
                    repeats = "-" * 80 + "\n" + "\n".join(repeated_cats)
                    # GH 25772
                    msg = f"""
Value labels for column {col} are not unique. These cannot be converted to
pandas categoricals.

Either read the file with `convert_categoricals` set to False or use the
low level interface in `StataReader` to separately read the values and the
value_labels.

The repeated labels are:
{repeats}
"""
                    raise ValueError(msg)
                # TODO: is the next line needed above in the data(...) method?
                cat_series = Series(cat_data, index=data.index)
                cat_converted_data.append((col, cat_series))
            else:
                cat_converted_data.append((col, data[col]))
        data = DataFrame.from_dict(dict(cat_converted_data))
        return data

    @property
    def data_label(self) -> str:
        """
        Return data label of Stata file.
        """
        return self._data_label

    def variable_labels(self) -> Dict[str, str]:
        """
        Return variable labels as a dict, associating each variable name
        with corresponding label.

        Returns
        -------
        dict
        """
        return dict(zip(self.varlist, self._variable_labels))

    def value_labels(self) -> Dict[str, Dict[Union[float, int], str]]:
        """
        Return a dict, associating each variable name a dict, associating
        each value its corresponding label.

        Returns
        -------
        dict
        """
        if not self._value_labels_read:
            self._read_value_labels()

        return self.value_label_dict


@Appender(_read_stata_doc)
def read_stata(
    filepath_or_buffer: FilePathOrBuffer,
    convert_dates: bool = True,
    convert_categoricals: bool = True,
    index_col: Optional[str] = None,
    convert_missing: bool = False,
    preserve_dtypes: bool = True,
    columns: Optional[Sequence[str]] = None,
    order_categoricals: bool = True,
    chunksize: Optional[int] = None,
    iterator: bool = False,
) -> Union[DataFrame, StataReader]:

    reader = StataReader(
        filepath_or_buffer,
        convert_dates=convert_dates,
        convert_categoricals=convert_categoricals,
        index_col=index_col,
        convert_missing=convert_missing,
        preserve_dtypes=preserve_dtypes,
        columns=columns,
        order_categoricals=order_categoricals,
        chunksize=chunksize,
    )

    if iterator or chunksize:
        return reader

    try:
        data = reader.read()
    finally:
        reader.close()
    return data


def _open_file_binary_write(fname: FilePathOrBuffer) -> Tuple[BinaryIO, bool]:
    """
    Open a binary file or no-op if file-like.

    Parameters
    ----------
    fname : string path, path object or buffer

    Returns
    -------
    file : file-like object
        File object supporting write
    own : bool
        True if the file was created, otherwise False
    """
    if hasattr(fname, "write"):
        # See https://github.com/python/mypy/issues/1424 for hasattr challenges
        return fname, False  # type: ignore
    elif isinstance(fname, (str, Path)):
        return open(fname, "wb"), True
    else:
        raise TypeError("fname must be a binary file, buffer or path-like.")


def _set_endianness(endianness: str) -> str:
    if endianness.lower() in ["<", "little"]:
        return "<"
    elif endianness.lower() in [">", "big"]:
        return ">"
    else:  # pragma : no cover
        raise ValueError(f"Endianness {endianness} not understood")


def _pad_bytes(name: AnyStr, length: int) -> AnyStr:
    """
    Take a char string and pads it with null bytes until it's length chars.
    """
    if isinstance(name, bytes):
        return name + b"\x00" * (length - len(name))
    return name + "\x00" * (length - len(name))


def _convert_datetime_to_stata_type(fmt: str) -> np.dtype:
    """
    Convert from one of the stata date formats to a type in TYPE_MAP.
    """
    if fmt in [
        "tc",
        "%tc",
        "td",
        "%td",
        "tw",
        "%tw",
        "tm",
        "%tm",
        "tq",
        "%tq",
        "th",
        "%th",
        "ty",
        "%ty",
    ]:
        return np.float64  # Stata expects doubles for SIFs
    else:
        raise NotImplementedError(f"Format {fmt} not implemented")


def _maybe_convert_to_int_keys(convert_dates: Dict, varlist: List[Label]) -> Dict:
    new_dict = {}
    for key in convert_dates:
        if not convert_dates[key].startswith("%"):  # make sure proper fmts
            convert_dates[key] = "%" + convert_dates[key]
        if key in varlist:
            new_dict.update({varlist.index(key): convert_dates[key]})
        else:
            if not isinstance(key, int):
                raise ValueError("convert_dates key must be a column or an integer")
            new_dict.update({key: convert_dates[key]})
    return new_dict


def _dtype_to_stata_type(dtype: np.dtype, column: Series) -> int:
    """
    Convert dtype types to stata types. Returns the byte of the given ordinal.
    See TYPE_MAP and comments for an explanation. This is also explained in
    the dta spec.
    1 - 244 are strings of this length
                         Pandas    Stata
    251 - for int8      byte
    252 - for int16     int
    253 - for int32     long
    254 - for float32   float
    255 - for double    double

    If there are dates to convert, then dtype will already have the correct
    type inserted.
    """
    # TODO: expand to handle datetime to integer conversion
    if dtype.type == np.object_:  # try to coerce it to the biggest string
        # not memory efficient, what else could we
        # do?
        itemsize = max_len_string_array(ensure_object(column.values))
        return max(itemsize, 1)
    elif dtype == np.float64:
        return 255
    elif dtype == np.float32:
        return 254
    elif dtype == np.int32:
        return 253
    elif dtype == np.int16:
        return 252
    elif dtype == np.int8:
        return 251
    else:  # pragma : no cover
        raise NotImplementedError(f"Data type {dtype} not supported.")


def _dtype_to_default_stata_fmt(
    dtype, column: Series, dta_version: int = 114, force_strl: bool = False
) -> str:
    """
    Map numpy dtype to stata's default format for this type. Not terribly
    important since users can change this in Stata. Semantics are

    object  -> "%DDs" where DD is the length of the string.  If not a string,
                raise ValueError
    float64 -> "%10.0g"
    float32 -> "%9.0g"
    int64   -> "%9.0g"
    int32   -> "%12.0g"
    int16   -> "%8.0g"
    int8    -> "%8.0g"
    strl    -> "%9s"
    """
    # TODO: Refactor to combine type with format
    # TODO: expand this to handle a default datetime format?
    if dta_version < 117:
        max_str_len = 244
    else:
        max_str_len = 2045
        if force_strl:
            return "%9s"
    if dtype.type == np.object_:
        itemsize = max_len_string_array(ensure_object(column.values))
        if itemsize > max_str_len:
            if dta_version >= 117:
                return "%9s"
            else:
                raise ValueError(excessive_string_length_error.format(column.name))
        return "%" + str(max(itemsize, 1)) + "s"
    elif dtype == np.float64:
        return "%10.0g"
    elif dtype == np.float32:
        return "%9.0g"
    elif dtype == np.int32:
        return "%12.0g"
    elif dtype == np.int8 or dtype == np.int16:
        return "%8.0g"
    else:  # pragma : no cover
        raise NotImplementedError(f"Data type {dtype} not supported.")


class StataWriter(StataParser):
    """
    A class for writing Stata binary dta files

    Parameters
    ----------
    fname : path (string), buffer or path object
        string, path object (pathlib.Path or py._path.local.LocalPath) or
        object implementing a binary write() functions. If using a buffer
        then the buffer will not be automatically closed after the file
        is written.

        .. versionadded:: 0.23.0 support for pathlib, py.path.

    data : DataFrame
        Input to save
    convert_dates : dict
        Dictionary mapping columns containing datetime types to stata internal
        format to use when writing the dates. Options are 'tc', 'td', 'tm',
        'tw', 'th', 'tq', 'ty'. Column can be either an integer or a name.
        Datetime columns that do not have a conversion type specified will be
        converted to 'tc'. Raises NotImplementedError if a datetime column has
        timezone information
    write_index : bool
        Write the index to Stata dataset.
    byteorder : str
        Can be ">", "<", "little", or "big". default is `sys.byteorder`
    time_stamp : datetime
        A datetime to use as file creation date.  Default is the current time
    data_label : str
        A label for the data set.  Must be 80 characters or smaller.
    variable_labels : dict
        Dictionary containing columns as keys and variable labels as values.
        Each label must be 80 characters or smaller.

    Returns
    -------
    writer : StataWriter instance
        The StataWriter instance has a write_file method, which will
        write the file to the given `fname`.

    Raises
    ------
    NotImplementedError
        * If datetimes contain timezone information
    ValueError
        * Columns listed in convert_dates are neither datetime64[ns]
          or datetime.datetime
        * Column dtype is not representable in Stata
        * Column listed in convert_dates is not in DataFrame
        * Categorical label contains more than 32,000 characters

    Examples
    --------
    >>> data = pd.DataFrame([[1.0, 1]], columns=['a', 'b'])
    >>> writer = StataWriter('./data_file.dta', data)
    >>> writer.write_file()

    Or with dates
    >>> from datetime import datetime
    >>> data = pd.DataFrame([[datetime(2000,1,1)]], columns=['date'])
    >>> writer = StataWriter('./date_data_file.dta', data, {'date' : 'tw'})
    >>> writer.write_file()
    """

    _max_string_length = 244
    _encoding = "latin-1"

    def __init__(
        self,
        fname: FilePathOrBuffer,
        data: DataFrame,
        convert_dates: Optional[Dict[Label, str]] = None,
        write_index: bool = True,
        byteorder: Optional[str] = None,
        time_stamp: Optional[datetime.datetime] = None,
        data_label: Optional[str] = None,
        variable_labels: Optional[Dict[Label, str]] = None,
    ):
        super().__init__()
        self._convert_dates = {} if convert_dates is None else convert_dates
        self._write_index = write_index
        self._time_stamp = time_stamp
        self._data_label = data_label
        self._variable_labels = variable_labels
        self._own_file = True
        # attach nobs, nvars, data, varlist, typlist
        self._prepare_pandas(data)

        if byteorder is None:
            byteorder = sys.byteorder
        self._byteorder = _set_endianness(byteorder)
        self._fname = stringify_path(fname)
        self.type_converters = {253: np.int32, 252: np.int16, 251: np.int8}
        self._converted_names: Dict[Label, str] = {}
        self._file: Optional[BinaryIO] = None

    def _write(self, to_write: str) -> None:
        """
        Helper to call encode before writing to file for Python 3 compat.
        """
        assert self._file is not None
        self._file.write(to_write.encode(self._encoding))

    def _write_bytes(self, value: bytes) -> None:
        """
        Helper to assert file is open before writing.
        """
        assert self._file is not None
        self._file.write(value)

    def _prepare_categoricals(self, data: DataFrame) -> DataFrame:
        """Check for categorical columns, retain categorical information for
<<<<<<< HEAD
        Stata file and convert categorical data to int"""
=======
        Stata file and convert categorical data to int
        """

>>>>>>> f1c5cb0c
        is_cat = [is_categorical_dtype(data[col]) for col in data]
        self._is_col_cat = is_cat
        self._value_labels: List[StataValueLabel] = []
        if not any(is_cat):
            return data

        get_base_missing_value = StataMissingValue.get_base_missing_value
        data_formatted = []
        for col, col_is_cat in zip(data, is_cat):
            if col_is_cat:
                svl = StataValueLabel(data[col], encoding=self._encoding)
                self._value_labels.append(svl)
                dtype = data[col].cat.codes.dtype
                if dtype == np.int64:
                    raise ValueError(
                        "It is not possible to export "
                        "int64-based categorical data to Stata."
                    )
                values = data[col].cat.codes.values.copy()

                # Upcast if needed so that correct missing values can be set
                if values.max() >= get_base_missing_value(dtype):
                    if dtype == np.int8:
                        dtype = np.int16
                    elif dtype == np.int16:
                        dtype = np.int32
                    else:
                        dtype = np.float64
                    values = np.array(values, dtype=dtype)

                # Replace missing values with Stata missing value for type
                values[values == -1] = get_base_missing_value(dtype)
                data_formatted.append((col, values))
            else:
                data_formatted.append((col, data[col]))
        return DataFrame.from_dict(dict(data_formatted))

    def _replace_nans(self, data: DataFrame) -> DataFrame:
        # return data
        """Checks floating point data columns for nans, and replaces these with
        the generic Stata for missing value (.)
        """
        for c in data:
            dtype = data[c].dtype
            if dtype in (np.float32, np.float64):
                if dtype == np.float32:
                    replacement = self.MISSING_VALUES["f"]
                else:
                    replacement = self.MISSING_VALUES["d"]
                data[c] = data[c].fillna(replacement)

        return data

    def _update_strl_names(self) -> None:
        """No-op, forward compatibility"""
        pass

    def _validate_variable_name(self, name: str) -> str:
        """
        Validate variable names for Stata export.

        Parameters
        ----------
        name : str
            Variable name

        Returns
        -------
        str
            The validated name with invalid characters replaced with
            underscores.

        Notes
        -----
        Stata 114 and 117 support ascii characters in a-z, A-Z, 0-9
        and _.
        """
        for c in name:
            if (
                (c < "A" or c > "Z")
                and (c < "a" or c > "z")
                and (c < "0" or c > "9")
                and c != "_"
            ):
                name = name.replace(c, "_")
        return name

    def _check_column_names(self, data: DataFrame) -> DataFrame:
        """
        Checks column names to ensure that they are valid Stata column names.
        This includes checks for:
            * Non-string names
            * Stata keywords
            * Variables that start with numbers
            * Variables with names that are too long

        When an illegal variable name is detected, it is converted, and if
        dates are exported, the variable name is propagated to the date
        conversion dictionary
        """
        converted_names: Dict[Label, str] = {}
        columns: List[Label] = list(data.columns)
        original_columns = columns[:]

        duplicate_var_id = 0
        for j, name in enumerate(columns):
            orig_name = name
            if not isinstance(name, str):
                name = str(name)

            name = self._validate_variable_name(name)

            # Variable name must not be a reserved word
            if name in self.RESERVED_WORDS:
                name = "_" + name

            # Variable name may not start with a number
            if "0" <= name[0] <= "9":
                name = "_" + name

            name = name[: min(len(name), 32)]

            if not name == orig_name:
                # check for duplicates
                while columns.count(name) > 0:
                    # prepend ascending number to avoid duplicates
                    name = "_" + str(duplicate_var_id) + name
                    name = name[: min(len(name), 32)]
                    duplicate_var_id += 1
                converted_names[orig_name] = name

            columns[j] = name

        data.columns = Index(columns)

        # Check date conversion, and fix key if needed
        if self._convert_dates:
            for c, o in zip(columns, original_columns):
                if c != o:
                    self._convert_dates[c] = self._convert_dates[o]
                    del self._convert_dates[o]

        if converted_names:
            conversion_warning = []
            for orig_name, name in converted_names.items():
                msg = f"{orig_name}   ->   {name}"
                conversion_warning.append(msg)

            ws = invalid_name_doc.format("\n    ".join(conversion_warning))
            warnings.warn(ws, InvalidColumnName)

        self._converted_names = converted_names
        self._update_strl_names()

        return data

    def _set_formats_and_types(self, dtypes: Series) -> None:
        self.fmtlist: List[str] = []
        self.typlist: List[int] = []
        for col, dtype in dtypes.items():
            self.fmtlist.append(_dtype_to_default_stata_fmt(dtype, self.data[col]))
            self.typlist.append(_dtype_to_stata_type(dtype, self.data[col]))

    def _prepare_pandas(self, data: DataFrame) -> None:
        # NOTE: we might need a different API / class for pandas objects so
        # we can set different semantics - handle this with a PR to pandas.io

        data = data.copy()

        if self._write_index:
            temp = data.reset_index()
            if isinstance(temp, DataFrame):
                data = temp

        # Ensure column names are strings
        data = self._check_column_names(data)

        # Check columns for compatibility with stata, upcast if necessary
        # Raise if outside the supported range
        data = _cast_to_stata_types(data)

        # Replace NaNs with Stata missing values
        data = self._replace_nans(data)

        # Convert categoricals to int data, and strip labels
        data = self._prepare_categoricals(data)

        self.nobs, self.nvar = data.shape
        self.data = data
        self.varlist = data.columns.tolist()

        dtypes = data.dtypes

        # Ensure all date columns are converted
        for col in data:
            if col in self._convert_dates:
                continue
            if is_datetime64_dtype(data[col]):
                self._convert_dates[col] = "tc"

        self._convert_dates = _maybe_convert_to_int_keys(
            self._convert_dates, self.varlist
        )
        for key in self._convert_dates:
            new_type = _convert_datetime_to_stata_type(self._convert_dates[key])
            dtypes[key] = np.dtype(new_type)

        # Verify object arrays are strings and encode to bytes
        self._encode_strings()

        self._set_formats_and_types(dtypes)

        # set the given format for the datetime cols
        if self._convert_dates is not None:
            for key in self._convert_dates:
                if isinstance(key, int):
                    self.fmtlist[key] = self._convert_dates[key]

    def _encode_strings(self) -> None:
        """
        Encode strings in dta-specific encoding

        Do not encode columns marked for date conversion or for strL
        conversion. The strL converter independently handles conversion and
        also accepts empty string arrays.
        """
        convert_dates = self._convert_dates
        # _convert_strl is not available in dta 114
        convert_strl = getattr(self, "_convert_strl", [])
        for i, col in enumerate(self.data):
            # Skip columns marked for date conversion or strl conversion
            if i in convert_dates or col in convert_strl:
                continue
            column = self.data[col]
            dtype = column.dtype
            if dtype.type == np.object_:
                inferred_dtype = infer_dtype(column, skipna=True)
                if not ((inferred_dtype == "string") or len(column) == 0):
                    col = column.name
                    raise ValueError(
                        f"""\
Column `{col}` cannot be exported.\n\nOnly string-like object arrays
containing all strings or a mix of strings and None can be exported.
Object arrays containing only null values are prohibited. Other object
types cannot be exported and must first be converted to one of the
supported types."""
                    )
                encoded = self.data[col].str.encode(self._encoding)
                # If larger than _max_string_length do nothing
                if (
                    max_len_string_array(ensure_object(encoded.values))
                    <= self._max_string_length
                ):
                    self.data[col] = encoded

    def write_file(self) -> None:
        self._file, self._own_file = _open_file_binary_write(self._fname)
        try:
            self._write_header(data_label=self._data_label, time_stamp=self._time_stamp)
            self._write_map()
            self._write_variable_types()
            self._write_varnames()
            self._write_sortlist()
            self._write_formats()
            self._write_value_label_names()
            self._write_variable_labels()
            self._write_expansion_fields()
            self._write_characteristics()
            records = self._prepare_data()
            self._write_data(records)
            self._write_strls()
            self._write_value_labels()
            self._write_file_close_tag()
            self._write_map()
        except Exception as exc:
            self._close()
            if self._own_file:
                try:
                    if isinstance(self._fname, (str, Path)):
                        os.unlink(self._fname)
                except OSError:
                    warnings.warn(
                        f"This save was not successful but {self._fname} could not "
                        "be deleted.  This file is not valid.",
                        ResourceWarning,
                    )
            raise exc
        else:
            self._close()

    def _close(self) -> None:
        """
        Close the file if it was created by the writer.

        If a buffer or file-like object was passed in, for example a GzipFile,
        then leave this file open for the caller to close. In either case,
        attempt to flush the file contents to ensure they are written to disk
        (if supported)
        """
        # Some file-like objects might not support flush
        assert self._file is not None
        try:
            self._file.flush()
        except AttributeError:
            pass
        if self._own_file:
            self._file.close()

    def _write_map(self) -> None:
        """No-op, future compatibility"""
        pass

    def _write_file_close_tag(self) -> None:
        """No-op, future compatibility"""
        pass

    def _write_characteristics(self) -> None:
        """No-op, future compatibility"""
        pass

    def _write_strls(self) -> None:
        """No-op, future compatibility"""
        pass

    def _write_expansion_fields(self) -> None:
        """Write 5 zeros for expansion fields"""
        self._write(_pad_bytes("", 5))

    def _write_value_labels(self) -> None:
        for vl in self._value_labels:
            self._write_bytes(vl.generate_value_label(self._byteorder))

    def _write_header(
        self,
        data_label: Optional[str] = None,
        time_stamp: Optional[datetime.datetime] = None,
    ) -> None:
        byteorder = self._byteorder
        # ds_format - just use 114
        self._write_bytes(struct.pack("b", 114))
        # byteorder
        self._write(byteorder == ">" and "\x01" or "\x02")
        # filetype
        self._write("\x01")
        # unused
        self._write("\x00")
        # number of vars, 2 bytes
        self._write_bytes(struct.pack(byteorder + "h", self.nvar)[:2])
        # number of obs, 4 bytes
        self._write_bytes(struct.pack(byteorder + "i", self.nobs)[:4])
        # data label 81 bytes, char, null terminated
        if data_label is None:
            self._write_bytes(self._null_terminate_bytes(_pad_bytes("", 80)))
        else:
            self._write_bytes(
                self._null_terminate_bytes(_pad_bytes(data_label[:80], 80))
            )
        # time stamp, 18 bytes, char, null terminated
        # format dd Mon yyyy hh:mm
        if time_stamp is None:
            time_stamp = datetime.datetime.now()
        elif not isinstance(time_stamp, datetime.datetime):
            raise ValueError("time_stamp should be datetime type")
        # GH #13856
        # Avoid locale-specific month conversion
        months = [
            "Jan",
            "Feb",
            "Mar",
            "Apr",
            "May",
            "Jun",
            "Jul",
            "Aug",
            "Sep",
            "Oct",
            "Nov",
            "Dec",
        ]
        month_lookup = {i + 1: month for i, month in enumerate(months)}
        ts = (
            time_stamp.strftime("%d ")
            + month_lookup[time_stamp.month]
            + time_stamp.strftime(" %Y %H:%M")
        )
        self._write_bytes(self._null_terminate_bytes(ts))

    def _write_variable_types(self) -> None:
        for typ in self.typlist:
            self._write_bytes(struct.pack("B", typ))

    def _write_varnames(self) -> None:
        # varlist names are checked by _check_column_names
        # varlist, requires null terminated
        for name in self.varlist:
            name = self._null_terminate_str(name)
            name = _pad_bytes(name[:32], 33)
            self._write(name)

    def _write_sortlist(self) -> None:
        # srtlist, 2*(nvar+1), int array, encoded by byteorder
        srtlist = _pad_bytes("", 2 * (self.nvar + 1))
        self._write(srtlist)

    def _write_formats(self) -> None:
        # fmtlist, 49*nvar, char array
        for fmt in self.fmtlist:
            self._write(_pad_bytes(fmt, 49))

    def _write_value_label_names(self) -> None:
        # lbllist, 33*nvar, char array
        for i in range(self.nvar):
            # Use variable name when categorical
            if self._is_col_cat[i]:
                name = self.varlist[i]
                name = self._null_terminate_str(name)
                name = _pad_bytes(name[:32], 33)
                self._write(name)
            else:  # Default is empty label
                self._write(_pad_bytes("", 33))

    def _write_variable_labels(self) -> None:
        # Missing labels are 80 blank characters plus null termination
        blank = _pad_bytes("", 81)

        if self._variable_labels is None:
            for i in range(self.nvar):
                self._write(blank)
            return

        for col in self.data:
            if col in self._variable_labels:
                label = self._variable_labels[col]
                if len(label) > 80:
                    raise ValueError("Variable labels must be 80 characters or fewer")
                is_latin1 = all(ord(c) < 256 for c in label)
                if not is_latin1:
                    raise ValueError(
                        "Variable labels must contain only characters that "
                        "can be encoded in Latin-1"
                    )
                self._write(_pad_bytes(label, 81))
            else:
                self._write(blank)

    def _convert_strls(self, data: DataFrame) -> DataFrame:
        """No-op, future compatibility"""
        return data

    def _prepare_data(self) -> np.recarray:
        data = self.data
        typlist = self.typlist
        convert_dates = self._convert_dates
        # 1. Convert dates
        if self._convert_dates is not None:
            for i, col in enumerate(data):
                if i in convert_dates:
                    data[col] = _datetime_to_stata_elapsed_vec(
                        data[col], self.fmtlist[i]
                    )
        # 2. Convert strls
        data = self._convert_strls(data)

        # 3. Convert bad string data to '' and pad to correct length
        dtypes = {}
        native_byteorder = self._byteorder == _set_endianness(sys.byteorder)
        for i, col in enumerate(data):
            typ = typlist[i]
            if typ <= self._max_string_length:
                data[col] = data[col].fillna("").apply(_pad_bytes, args=(typ,))
                stype = f"S{typ}"
                dtypes[col] = stype
                data[col] = data[col].astype(stype)
            else:
                dtype = data[col].dtype
                if not native_byteorder:
                    dtype = dtype.newbyteorder(self._byteorder)
                dtypes[col] = dtype

        return data.to_records(index=False, column_dtypes=dtypes)

    def _write_data(self, records: np.recarray) -> None:
        self._write_bytes(records.tobytes())

    @staticmethod
    def _null_terminate_str(s: str) -> str:
        s += "\x00"
        return s

    def _null_terminate_bytes(self, s: str) -> bytes:
        return self._null_terminate_str(s).encode(self._encoding)


def _dtype_to_stata_type_117(dtype: np.dtype, column: Series, force_strl: bool) -> int:
    """
    Converts dtype types to stata types. Returns the byte of the given ordinal.
    See TYPE_MAP and comments for an explanation. This is also explained in
    the dta spec.
    1 - 2045 are strings of this length
                Pandas    Stata
    32768 - for object    strL
    65526 - for int8      byte
    65527 - for int16     int
    65528 - for int32     long
    65529 - for float32   float
    65530 - for double    double

    If there are dates to convert, then dtype will already have the correct
    type inserted.
    """
    # TODO: expand to handle datetime to integer conversion
    if force_strl:
        return 32768
    if dtype.type == np.object_:  # try to coerce it to the biggest string
        # not memory efficient, what else could we
        # do?
        itemsize = max_len_string_array(ensure_object(column.values))
        itemsize = max(itemsize, 1)
        if itemsize <= 2045:
            return itemsize
        return 32768
    elif dtype == np.float64:
        return 65526
    elif dtype == np.float32:
        return 65527
    elif dtype == np.int32:
        return 65528
    elif dtype == np.int16:
        return 65529
    elif dtype == np.int8:
        return 65530
    else:  # pragma : no cover
        raise NotImplementedError(f"Data type {dtype} not supported.")


def _pad_bytes_new(name: Union[str, bytes], length: int) -> bytes:
    """
    Takes a bytes instance and pads it with null bytes until it's length chars.
    """
    if isinstance(name, str):
        name = bytes(name, "utf-8")
    return name + b"\x00" * (length - len(name))


class StataStrLWriter:
    """
    Converter for Stata StrLs

    Stata StrLs map 8 byte values to strings which are stored using a
    dictionary-like format where strings are keyed to two values.

    Parameters
    ----------
    df : DataFrame
        DataFrame to convert
    columns : Sequence[str]
        List of columns names to convert to StrL
    version : int, optional
        dta version.  Currently supports 117, 118 and 119
    byteorder : str, optional
        Can be ">", "<", "little", or "big". default is `sys.byteorder`

    Notes
    -----
    Supports creation of the StrL block of a dta file for dta versions
    117, 118 and 119.  These differ in how the GSO is stored.  118 and
    119 store the GSO lookup value as a uint32 and a uint64, while 117
    uses two uint32s. 118 and 119 also encode all strings as unicode
    which is required by the format.  117 uses 'latin-1' a fixed width
    encoding that extends the 7-bit ascii table with an additional 128
    characters.
    """

    def __init__(
        self,
        df: DataFrame,
        columns: Sequence[str],
        version: int = 117,
        byteorder: Optional[str] = None,
    ):
        if version not in (117, 118, 119):
            raise ValueError("Only dta versions 117, 118 and 119 supported")
        self._dta_ver = version

        self.df = df
        self.columns = columns
        self._gso_table = {"": (0, 0)}
        if byteorder is None:
            byteorder = sys.byteorder
        self._byteorder = _set_endianness(byteorder)

        gso_v_type = "I"  # uint32
        gso_o_type = "Q"  # uint64
        self._encoding = "utf-8"
        if version == 117:
            o_size = 4
            gso_o_type = "I"  # 117 used uint32
            self._encoding = "latin-1"
        elif version == 118:
            o_size = 6
        else:  # version == 119
            o_size = 5
        self._o_offet = 2 ** (8 * (8 - o_size))
        self._gso_o_type = gso_o_type
        self._gso_v_type = gso_v_type

    def _convert_key(self, key: Tuple[int, int]) -> int:
        v, o = key
        return v + self._o_offet * o

    def generate_table(self) -> Tuple[Dict[str, Tuple[int, int]], DataFrame]:
        """
        Generates the GSO lookup table for the DataFrame

        Returns
        -------
        gso_table : dict
            Ordered dictionary using the string found as keys
            and their lookup position (v,o) as values
        gso_df : DataFrame
            DataFrame where strl columns have been converted to
            (v,o) values

        Notes
        -----
        Modifies the DataFrame in-place.

        The DataFrame returned encodes the (v,o) values as uint64s. The
        encoding depends on the dta version, and can be expressed as

        enc = v + o * 2 ** (o_size * 8)

        so that v is stored in the lower bits and o is in the upper
        bits. o_size is

          * 117: 4
          * 118: 6
          * 119: 5
        """
        gso_table = self._gso_table
        gso_df = self.df
        columns = list(gso_df.columns)
        selected = gso_df[self.columns]
        col_index = [(col, columns.index(col)) for col in self.columns]
        keys = np.empty(selected.shape, dtype=np.uint64)
        for o, (idx, row) in enumerate(selected.iterrows()):
            for j, (col, v) in enumerate(col_index):
                val = row[col]
                # Allow columns with mixed str and None (GH 23633)
                val = "" if val is None else val
                key = gso_table.get(val, None)
                if key is None:
                    # Stata prefers human numbers
                    key = (v + 1, o + 1)
                    gso_table[val] = key
                keys[o, j] = self._convert_key(key)
        for i, col in enumerate(self.columns):
            gso_df[col] = keys[:, i]

        return gso_table, gso_df

    def generate_blob(self, gso_table: Dict[str, Tuple[int, int]]) -> bytes:
        """
        Generates the binary blob of GSOs that is written to the dta file.

        Parameters
        ----------
        gso_table : dict
            Ordered dictionary (str, vo)

        Returns
        -------
        gso : bytes
            Binary content of dta file to be placed between strl tags

        Notes
        -----
        Output format depends on dta version.  117 uses two uint32s to
        express v and o while 118+ uses a uint32 for v and a uint64 for o.
        """
        # Format information
        # Length includes null term
        # 117
        # GSOvvvvooootllllxxxxxxxxxxxxxxx...x
        #  3  u4  u4 u1 u4  string + null term
        #
        # 118, 119
        # GSOvvvvooooooootllllxxxxxxxxxxxxxxx...x
        #  3  u4   u8   u1 u4    string + null term

        bio = BytesIO()
        gso = bytes("GSO", "ascii")
        gso_type = struct.pack(self._byteorder + "B", 130)
        null = struct.pack(self._byteorder + "B", 0)
        v_type = self._byteorder + self._gso_v_type
        o_type = self._byteorder + self._gso_o_type
        len_type = self._byteorder + "I"
        for strl, vo in gso_table.items():
            if vo == (0, 0):
                continue
            v, o = vo

            # GSO
            bio.write(gso)

            # vvvv
            bio.write(struct.pack(v_type, v))

            # oooo / oooooooo
            bio.write(struct.pack(o_type, o))

            # t
            bio.write(gso_type)

            # llll
            utf8_string = bytes(strl, "utf-8")
            bio.write(struct.pack(len_type, len(utf8_string) + 1))

            # xxx...xxx
            bio.write(utf8_string)
            bio.write(null)

        bio.seek(0)
        return bio.read()


class StataWriter117(StataWriter):
    """
    A class for writing Stata binary dta files in Stata 13 format (117)

    .. versionadded:: 0.23.0

    Parameters
    ----------
    fname : path (string), buffer or path object
        string, path object (pathlib.Path or py._path.local.LocalPath) or
        object implementing a binary write() functions. If using a buffer
        then the buffer will not be automatically closed after the file
        is written.
    data : DataFrame
        Input to save
    convert_dates : dict
        Dictionary mapping columns containing datetime types to stata internal
        format to use when writing the dates. Options are 'tc', 'td', 'tm',
        'tw', 'th', 'tq', 'ty'. Column can be either an integer or a name.
        Datetime columns that do not have a conversion type specified will be
        converted to 'tc'. Raises NotImplementedError if a datetime column has
        timezone information
    write_index : bool
        Write the index to Stata dataset.
    byteorder : str
        Can be ">", "<", "little", or "big". default is `sys.byteorder`
    time_stamp : datetime
        A datetime to use as file creation date.  Default is the current time
    data_label : str
        A label for the data set.  Must be 80 characters or smaller.
    variable_labels : dict
        Dictionary containing columns as keys and variable labels as values.
        Each label must be 80 characters or smaller.
    convert_strl : list
        List of columns names to convert to Stata StrL format.  Columns with
        more than 2045 characters are automatically written as StrL.
        Smaller columns can be converted by including the column name.  Using
        StrLs can reduce output file size when strings are longer than 8
        characters, and either frequently repeated or sparse.

    Returns
    -------
    writer : StataWriter117 instance
        The StataWriter117 instance has a write_file method, which will
        write the file to the given `fname`.

    Raises
    ------
    NotImplementedError
        * If datetimes contain timezone information
    ValueError
        * Columns listed in convert_dates are neither datetime64[ns]
          or datetime.datetime
        * Column dtype is not representable in Stata
        * Column listed in convert_dates is not in DataFrame
        * Categorical label contains more than 32,000 characters

    Examples
    --------
    >>> from pandas.io.stata import StataWriter117
    >>> data = pd.DataFrame([[1.0, 1, 'a']], columns=['a', 'b', 'c'])
    >>> writer = StataWriter117('./data_file.dta', data)
    >>> writer.write_file()

    Or with long strings stored in strl format

    >>> data = pd.DataFrame([['A relatively long string'], [''], ['']],
    ...                     columns=['strls'])
    >>> writer = StataWriter117('./data_file_with_long_strings.dta', data,
    ...                         convert_strl=['strls'])
    >>> writer.write_file()
    """

    _max_string_length = 2045
    _dta_version = 117

    def __init__(
        self,
        fname: FilePathOrBuffer,
        data: DataFrame,
        convert_dates: Optional[Dict[Label, str]] = None,
        write_index: bool = True,
        byteorder: Optional[str] = None,
        time_stamp: Optional[datetime.datetime] = None,
        data_label: Optional[str] = None,
        variable_labels: Optional[Dict[Label, str]] = None,
        convert_strl: Optional[Sequence[Label]] = None,
    ):
        # Copy to new list since convert_strl might be modified later
        self._convert_strl: List[Label] = []
        if convert_strl is not None:
            self._convert_strl.extend(convert_strl)

        super().__init__(
            fname,
            data,
            convert_dates,
            write_index,
            byteorder=byteorder,
            time_stamp=time_stamp,
            data_label=data_label,
            variable_labels=variable_labels,
        )
        self._map: Dict[str, int] = {}
        self._strl_blob = b""

    @staticmethod
    def _tag(val: Union[str, bytes], tag: str) -> bytes:
        """Surround val with <tag></tag>"""
        if isinstance(val, str):
            val = bytes(val, "utf-8")
        return bytes("<" + tag + ">", "utf-8") + val + bytes("</" + tag + ">", "utf-8")

    def _update_map(self, tag: str) -> None:
        """Update map location for tag with file position"""
        assert self._file is not None
        self._map[tag] = self._file.tell()

    def _write_header(
        self,
        data_label: Optional[str] = None,
        time_stamp: Optional[datetime.datetime] = None,
    ) -> None:
        """Write the file header"""
        byteorder = self._byteorder
        self._write_bytes(bytes("<stata_dta>", "utf-8"))
        bio = BytesIO()
        # ds_format - 117
        bio.write(self._tag(bytes(str(self._dta_version), "utf-8"), "release"))
        # byteorder
        bio.write(self._tag(byteorder == ">" and "MSF" or "LSF", "byteorder"))
        # number of vars, 2 bytes in 117 and 118, 4 byte in 119
        nvar_type = "H" if self._dta_version <= 118 else "I"
        bio.write(self._tag(struct.pack(byteorder + nvar_type, self.nvar), "K"))
        # 117 uses 4 bytes, 118 uses 8
        nobs_size = "I" if self._dta_version == 117 else "Q"
        bio.write(self._tag(struct.pack(byteorder + nobs_size, self.nobs), "N"))
        # data label 81 bytes, char, null terminated
        label = data_label[:80] if data_label is not None else ""
        encoded_label = label.encode(self._encoding)
        label_size = "B" if self._dta_version == 117 else "H"
        label_len = struct.pack(byteorder + label_size, len(encoded_label))
        encoded_label = label_len + encoded_label
        bio.write(self._tag(encoded_label, "label"))
        # time stamp, 18 bytes, char, null terminated
        # format dd Mon yyyy hh:mm
        if time_stamp is None:
            time_stamp = datetime.datetime.now()
        elif not isinstance(time_stamp, datetime.datetime):
            raise ValueError("time_stamp should be datetime type")
        # Avoid locale-specific month conversion
        months = [
            "Jan",
            "Feb",
            "Mar",
            "Apr",
            "May",
            "Jun",
            "Jul",
            "Aug",
            "Sep",
            "Oct",
            "Nov",
            "Dec",
        ]
        month_lookup = {i + 1: month for i, month in enumerate(months)}
        ts = (
            time_stamp.strftime("%d ")
            + month_lookup[time_stamp.month]
            + time_stamp.strftime(" %Y %H:%M")
        )
        # '\x11' added due to inspection of Stata file
        stata_ts = b"\x11" + bytes(ts, "utf-8")
        bio.write(self._tag(stata_ts, "timestamp"))
        bio.seek(0)
        self._write_bytes(self._tag(bio.read(), "header"))

    def _write_map(self) -> None:
        """Called twice during file write. The first populates the values in
        the map with 0s.  The second call writes the final map locations when
        all blocks have been written.
        """
        assert self._file is not None
        if not self._map:
            self._map = dict(
                (
                    ("stata_data", 0),
                    ("map", self._file.tell()),
                    ("variable_types", 0),
                    ("varnames", 0),
                    ("sortlist", 0),
                    ("formats", 0),
                    ("value_label_names", 0),
                    ("variable_labels", 0),
                    ("characteristics", 0),
                    ("data", 0),
                    ("strls", 0),
                    ("value_labels", 0),
                    ("stata_data_close", 0),
                    ("end-of-file", 0),
                )
            )
        # Move to start of map
        self._file.seek(self._map["map"])
        bio = BytesIO()
        for val in self._map.values():
            bio.write(struct.pack(self._byteorder + "Q", val))
        bio.seek(0)
        self._write_bytes(self._tag(bio.read(), "map"))

    def _write_variable_types(self) -> None:
        self._update_map("variable_types")
        bio = BytesIO()
        for typ in self.typlist:
            bio.write(struct.pack(self._byteorder + "H", typ))
        bio.seek(0)
        self._write_bytes(self._tag(bio.read(), "variable_types"))

    def _write_varnames(self) -> None:
        self._update_map("varnames")
        bio = BytesIO()
        # 118 scales by 4 to accommodate utf-8 data worst case encoding
        vn_len = 32 if self._dta_version == 117 else 128
        for name in self.varlist:
            name = self._null_terminate_str(name)
            name = _pad_bytes_new(name[:32].encode(self._encoding), vn_len + 1)
            bio.write(name)
        bio.seek(0)
        self._write_bytes(self._tag(bio.read(), "varnames"))

    def _write_sortlist(self) -> None:
        self._update_map("sortlist")
        sort_size = 2 if self._dta_version < 119 else 4
        self._write_bytes(self._tag(b"\x00" * sort_size * (self.nvar + 1), "sortlist"))

    def _write_formats(self) -> None:
        self._update_map("formats")
        bio = BytesIO()
        fmt_len = 49 if self._dta_version == 117 else 57
        for fmt in self.fmtlist:
            bio.write(_pad_bytes_new(fmt.encode(self._encoding), fmt_len))
        bio.seek(0)
        self._write_bytes(self._tag(bio.read(), "formats"))

    def _write_value_label_names(self) -> None:
        self._update_map("value_label_names")
        bio = BytesIO()
        # 118 scales by 4 to accommodate utf-8 data worst case encoding
        vl_len = 32 if self._dta_version == 117 else 128
        for i in range(self.nvar):
            # Use variable name when categorical
            name = ""  # default name
            if self._is_col_cat[i]:
                name = self.varlist[i]
            name = self._null_terminate_str(name)
            encoded_name = _pad_bytes_new(name[:32].encode(self._encoding), vl_len + 1)
            bio.write(encoded_name)
        bio.seek(0)
        self._write_bytes(self._tag(bio.read(), "value_label_names"))

    def _write_variable_labels(self) -> None:
        # Missing labels are 80 blank characters plus null termination
        self._update_map("variable_labels")
        bio = BytesIO()
        # 118 scales by 4 to accommodate utf-8 data worst case encoding
        vl_len = 80 if self._dta_version == 117 else 320
        blank = _pad_bytes_new("", vl_len + 1)

        if self._variable_labels is None:
            for _ in range(self.nvar):
                bio.write(blank)
            bio.seek(0)
            self._write_bytes(self._tag(bio.read(), "variable_labels"))
            return

        for col in self.data:
            if col in self._variable_labels:
                label = self._variable_labels[col]
                if len(label) > 80:
                    raise ValueError("Variable labels must be 80 characters or fewer")
                try:
                    encoded = label.encode(self._encoding)
                except UnicodeEncodeError:
                    raise ValueError(
                        "Variable labels must contain only characters that "
                        f"can be encoded in {self._encoding}"
                    )

                bio.write(_pad_bytes_new(encoded, vl_len + 1))
            else:
                bio.write(blank)
        bio.seek(0)
        self._write_bytes(self._tag(bio.read(), "variable_labels"))

    def _write_characteristics(self) -> None:
        self._update_map("characteristics")
        self._write_bytes(self._tag(b"", "characteristics"))

    def _write_data(self, records) -> None:
        self._update_map("data")
        self._write_bytes(b"<data>")
        self._write_bytes(records.tobytes())
        self._write_bytes(b"</data>")

    def _write_strls(self) -> None:
        self._update_map("strls")
        self._write_bytes(self._tag(self._strl_blob, "strls"))

    def _write_expansion_fields(self) -> None:
        """No-op in dta 117+"""
        pass

    def _write_value_labels(self) -> None:
        self._update_map("value_labels")
        bio = BytesIO()
        for vl in self._value_labels:
            lab = vl.generate_value_label(self._byteorder)
            lab = self._tag(lab, "lbl")
            bio.write(lab)
        bio.seek(0)
        self._write_bytes(self._tag(bio.read(), "value_labels"))

    def _write_file_close_tag(self) -> None:
        self._update_map("stata_data_close")
        self._write_bytes(bytes("</stata_dta>", "utf-8"))
        self._update_map("end-of-file")

    def _update_strl_names(self) -> None:
        """Update column names for conversion to strl if they might have been
        changed to comply with Stata naming rules
        """
        # Update convert_strl if names changed
        for orig, new in self._converted_names.items():
            if orig in self._convert_strl:
                idx = self._convert_strl.index(orig)
                self._convert_strl[idx] = new

    def _convert_strls(self, data: DataFrame) -> DataFrame:
        """Convert columns to StrLs if either very large or in the
        convert_strl variable
        """
        convert_cols = [
            col
            for i, col in enumerate(data)
            if self.typlist[i] == 32768 or col in self._convert_strl
        ]

        if convert_cols:
            ssw = StataStrLWriter(data, convert_cols, version=self._dta_version)
            tab, new_data = ssw.generate_table()
            data = new_data
            self._strl_blob = ssw.generate_blob(tab)
        return data

    def _set_formats_and_types(self, dtypes: Series) -> None:
        self.typlist = []
        self.fmtlist = []
        for col, dtype in dtypes.items():
            force_strl = col in self._convert_strl
            fmt = _dtype_to_default_stata_fmt(
                dtype,
                self.data[col],
                dta_version=self._dta_version,
                force_strl=force_strl,
            )
            self.fmtlist.append(fmt)
            self.typlist.append(
                _dtype_to_stata_type_117(dtype, self.data[col], force_strl)
            )


class StataWriterUTF8(StataWriter117):
    """
    Stata binary dta file writing in Stata 15 (118) and 16 (119) formats

    DTA 118 and 119 format files support unicode string data (both fixed
    and strL) format. Unicode is also supported in value labels, variable
    labels and the dataset label. Format 119 is automatically used if the
    file contains more than 32,767 variables.

    .. versionadded:: 1.0.0

    Parameters
    ----------
    fname : path (string), buffer or path object
        string, path object (pathlib.Path or py._path.local.LocalPath) or
        object implementing a binary write() functions. If using a buffer
        then the buffer will not be automatically closed after the file
        is written.
    data : DataFrame
        Input to save
    convert_dates : dict, default None
        Dictionary mapping columns containing datetime types to stata internal
        format to use when writing the dates. Options are 'tc', 'td', 'tm',
        'tw', 'th', 'tq', 'ty'. Column can be either an integer or a name.
        Datetime columns that do not have a conversion type specified will be
        converted to 'tc'. Raises NotImplementedError if a datetime column has
        timezone information
    write_index : bool, default True
        Write the index to Stata dataset.
    byteorder : str, default None
        Can be ">", "<", "little", or "big". default is `sys.byteorder`
    time_stamp : datetime, default None
        A datetime to use as file creation date.  Default is the current time
    data_label : str, default None
        A label for the data set.  Must be 80 characters or smaller.
    variable_labels : dict, default None
        Dictionary containing columns as keys and variable labels as values.
        Each label must be 80 characters or smaller.
    convert_strl : list, default None
        List of columns names to convert to Stata StrL format.  Columns with
        more than 2045 characters are automatically written as StrL.
        Smaller columns can be converted by including the column name.  Using
        StrLs can reduce output file size when strings are longer than 8
        characters, and either frequently repeated or sparse.
    version : int, default None
        The dta version to use. By default, uses the size of data to determine
        the version. 118 is used if data.shape[1] <= 32767, and 119 is used
        for storing larger DataFrames.

    Returns
    -------
    StataWriterUTF8
        The instance has a write_file method, which will write the file to the
        given `fname`.

    Raises
    ------
    NotImplementedError
        * If datetimes contain timezone information
    ValueError
        * Columns listed in convert_dates are neither datetime64[ns]
          or datetime.datetime
        * Column dtype is not representable in Stata
        * Column listed in convert_dates is not in DataFrame
        * Categorical label contains more than 32,000 characters

    Examples
    --------
    Using Unicode data and column names

    >>> from pandas.io.stata import StataWriterUTF8
    >>> data = pd.DataFrame([[1.0, 1, 'ᴬ']], columns=['a', 'β', 'ĉ'])
    >>> writer = StataWriterUTF8('./data_file.dta', data)
    >>> writer.write_file()

    Or with long strings stored in strl format

    >>> data = pd.DataFrame([['ᴀ relatively long ŝtring'], [''], ['']],
    ...                     columns=['strls'])
    >>> writer = StataWriterUTF8('./data_file_with_long_strings.dta', data,
    ...                          convert_strl=['strls'])
    >>> writer.write_file()
    """

    _encoding = "utf-8"

    def __init__(
        self,
        fname: FilePathOrBuffer,
        data: DataFrame,
        convert_dates: Optional[Dict[Label, str]] = None,
        write_index: bool = True,
        byteorder: Optional[str] = None,
        time_stamp: Optional[datetime.datetime] = None,
        data_label: Optional[str] = None,
        variable_labels: Optional[Dict[Label, str]] = None,
        convert_strl: Optional[Sequence[Label]] = None,
        version: Optional[int] = None,
    ):
        if version is None:
            version = 118 if data.shape[1] <= 32767 else 119
        elif version not in (118, 119):
            raise ValueError("version must be either 118 or 119.")
        elif version == 118 and data.shape[1] > 32767:
            raise ValueError(
                "You must use version 119 for data sets containing more than"
                "32,767 variables"
            )

        super().__init__(
            fname,
            data,
            convert_dates=convert_dates,
            write_index=write_index,
            byteorder=byteorder,
            time_stamp=time_stamp,
            data_label=data_label,
            variable_labels=variable_labels,
            convert_strl=convert_strl,
        )
        # Override version set in StataWriter117 init
        self._dta_version = version

    def _validate_variable_name(self, name: str) -> str:
        """
        Validate variable names for Stata export.

        Parameters
        ----------
        name : str
            Variable name

        Returns
        -------
        str
            The validated name with invalid characters replaced with
            underscores.

        Notes
        -----
        Stata 118+ support most unicode characters. The only limitation is in
        the ascii range where the characters supported are a-z, A-Z, 0-9 and _.
        """
        # High code points appear to be acceptable
        for c in name:
            if (
                ord(c) < 128
                and (c < "A" or c > "Z")
                and (c < "a" or c > "z")
                and (c < "0" or c > "9")
                and c != "_"
            ) or 128 <= ord(c) < 256:
                name = name.replace(c, "_")

        return name<|MERGE_RESOLUTION|>--- conflicted
+++ resolved
@@ -2129,13 +2129,8 @@
 
     def _prepare_categoricals(self, data: DataFrame) -> DataFrame:
         """Check for categorical columns, retain categorical information for
-<<<<<<< HEAD
-        Stata file and convert categorical data to int"""
-=======
         Stata file and convert categorical data to int
         """
-
->>>>>>> f1c5cb0c
         is_cat = [is_categorical_dtype(data[col]) for col in data]
         self._is_col_cat = is_cat
         self._value_labels: List[StataValueLabel] = []
