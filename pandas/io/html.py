--- conflicted
+++ resolved
@@ -103,11 +103,7 @@
     elif skiprows is None:
         return 0
     raise TypeError(
-<<<<<<< HEAD
-        f"{repr(% type(skiprows).__name__)} is not a valid type for skipping rows"
-=======
         f"{repr(type(skiprows).__name__)} is not a valid type for skipping rows"
->>>>>>> 029ee4db
     )
 
 
@@ -137,11 +133,7 @@
         except (TypeError, ValueError):
             pass
     else:
-<<<<<<< HEAD
         raise TypeError(f"Cannot read object of type {repr(type(obj).__name__)}")
-=======
-        raise TypeError(f"Cannot read object of type {type(obj).__name__}")
->>>>>>> 029ee4db
     return text
 
 
