from __future__ import annotations

from collections import defaultdict
from functools import partial
import re
from typing import (
    Any,
    Callable,
    DefaultDict,
    Dict,
    List,
    Optional,
    Sequence,
    Tuple,
    TypedDict,
    Union,
)
from uuid import uuid4

import numpy as np

from pandas._config import get_option

from pandas._libs import lib
from pandas._typing import Level
from pandas.compat._optional import import_optional_dependency

from pandas.core.dtypes.generic import ABCSeries

from pandas import (
    DataFrame,
    Index,
    IndexSlice,
    MultiIndex,
    Series,
    isna,
)
from pandas.api.types import is_list_like
import pandas.core.common as com

jinja2 = import_optional_dependency("jinja2", extra="DataFrame.style requires jinja2.")
from markupsafe import escape as escape_html  # markupsafe is jinja2 dependency

BaseFormatter = Union[str, Callable]
ExtFormatter = Union[BaseFormatter, Dict[Any, Optional[BaseFormatter]]]
CSSPair = Tuple[str, Union[str, int, float]]
CSSList = List[CSSPair]
CSSProperties = Union[str, CSSList]


class CSSDict(TypedDict):
    selector: str
    props: CSSProperties


CSSStyles = List[CSSDict]
Subset = Union[slice, Sequence, Index]


class StylerRenderer:
    """
    Base class to process rendering a Styler with a specified jinja2 template.
    """

    loader = jinja2.PackageLoader("pandas", "io/formats/templates")
    env = jinja2.Environment(loader=loader, trim_blocks=True)
    template_html = env.get_template("html.tpl")
    template_html_table = env.get_template("html_table.tpl")
    template_html_style = env.get_template("html_style.tpl")
    template_latex = env.get_template("latex.tpl")

    def __init__(
        self,
        data: DataFrame | Series,
        uuid: str | None = None,
        uuid_len: int = 5,
        table_styles: CSSStyles | None = None,
        table_attributes: str | None = None,
        caption: str | tuple | None = None,
        cell_ids: bool = True,
        precision: int | None = None,
    ):

        # validate ordered args
        if isinstance(data, Series):
            data = data.to_frame()
        if not isinstance(data, DataFrame):
            raise TypeError("``data`` must be a Series or DataFrame")
        self.data: DataFrame = data
        self.index: Index = data.index
        self.columns: Index = data.columns
        if not isinstance(uuid_len, int) or not uuid_len >= 0:
            raise TypeError("``uuid_len`` must be an integer in range [0, 32].")
        self.uuid = uuid or uuid4().hex[: min(32, uuid_len)]
        self.uuid_len = len(self.uuid)
        self.table_styles = table_styles
        self.table_attributes = table_attributes
        self.caption = caption
        self.cell_ids = cell_ids

        # add rendering variables
        self.hide_index_names: bool = False
        self.hide_column_names: bool = False
        self.hide_index_: list = [False] * self.index.nlevels
        self.hide_columns_: list = [False] * self.columns.nlevels
        self.hidden_rows: Sequence[int] = []  # sequence for specific hidden rows/cols
        self.hidden_columns: Sequence[int] = []
        self.ctx: DefaultDict[tuple[int, int], CSSList] = defaultdict(list)
        self.ctx_index: DefaultDict[tuple[int, int], CSSList] = defaultdict(list)
        self.ctx_columns: DefaultDict[tuple[int, int], CSSList] = defaultdict(list)
        self.cell_context: DefaultDict[tuple[int, int], str] = defaultdict(str)
        self._todo: list[tuple[Callable, tuple, dict]] = []
        self.tooltips: Tooltips | None = None
        precision = (
            get_option("styler.format.precision") if precision is None else precision
        )
        self._display_funcs: DefaultDict[  # maps (row, col) -> format func
<<<<<<< HEAD
            tuple[int, int], Callable[[Any], str]
        ] = defaultdict(lambda: partial(_default_formatter, precision=precision))
        self._display_funcs_index: DefaultDict[  # maps (row, level) -> format func
            tuple[int, int], Callable[[Any], str]
        ] = defaultdict(lambda: partial(_default_formatter, precision=precision))
        self._display_funcs_columns: DefaultDict[  # maps (level, col) -> format func
=======
>>>>>>> 5872bfe1
            tuple[int, int], Callable[[Any], str]
        ] = defaultdict(lambda: partial(_default_formatter, precision=precision))

    def _render_html(
        self,
        sparse_index: bool,
        sparse_columns: bool,
        max_rows: int | None = None,
        max_cols: int | None = None,
        **kwargs,
    ) -> str:
        """
        Renders the ``Styler`` including all applied styles to HTML.
        Generates a dict with necessary kwargs passed to jinja2 template.
        """
        self._compute()
        # TODO: namespace all the pandas keys
        d = self._translate(sparse_index, sparse_columns, max_rows, max_cols)
        d.update(kwargs)
        return self.template_html.render(
            **d,
            html_table_tpl=self.template_html_table,
            html_style_tpl=self.template_html_style,
        )

    def _render_latex(self, sparse_index: bool, sparse_columns: bool, **kwargs) -> str:
        """
        Render a Styler in latex format
        """
        self._compute()

        d = self._translate(sparse_index, sparse_columns, blank="")
        self._translate_latex(d)

        self.template_latex.globals["parse_wrap"] = _parse_latex_table_wrapping
        self.template_latex.globals["parse_table"] = _parse_latex_table_styles
        self.template_latex.globals["parse_cell"] = _parse_latex_cell_styles
        self.template_latex.globals["parse_header"] = _parse_latex_header_span

        d.update(kwargs)
        return self.template_latex.render(**d)

    def _compute(self):
        """
        Execute the style functions built up in `self._todo`.

        Relies on the conventions that all style functions go through
        .apply or .applymap. The append styles to apply as tuples of

        (application method, *args, **kwargs)
        """
        self.ctx.clear()
        self.ctx_index.clear()
        self.ctx_columns.clear()
        r = self
        for func, args, kwargs in self._todo:
            r = func(self)(*args, **kwargs)
        return r

    def _translate(
        self,
        sparse_index: bool,
        sparse_cols: bool,
        max_rows: int | None = None,
        max_cols: int | None = None,
        blank: str = "&nbsp;",
    ):
        """
        Process Styler data and settings into a dict for template rendering.

        Convert data and settings from ``Styler`` attributes such as ``self.data``,
        ``self.tooltips`` including applying any methods in ``self._todo``.

        Parameters
        ----------
        sparse_index : bool
            Whether to sparsify the index or print all hierarchical index elements.
            Upstream defaults are typically to `pandas.options.styler.sparse.index`.
        sparse_cols : bool
            Whether to sparsify the columns or print all hierarchical column elements.
            Upstream defaults are typically to `pandas.options.styler.sparse.columns`.
        blank : str
            Entry to top-left blank cells.
        max_rows, max_cols : int, optional
            Specific max rows and cols. max_elements always take precedence in render.

        Returns
        -------
        d : dict
            The following structure: {uuid, table_styles, caption, head, body,
            cellstyle, table_attributes}
        """
        ROW_HEADING_CLASS = "row_heading"
        COL_HEADING_CLASS = "col_heading"
        INDEX_NAME_CLASS = "index_name"
        TRIMMED_COL_CLASS = "col_trim"
        TRIMMED_ROW_CLASS = "row_trim"

        DATA_CLASS = "data"
        BLANK_CLASS = "blank"
        BLANK_VALUE = blank

        # construct render dict
        d = {
            "uuid": self.uuid,
            "table_styles": _format_table_styles(self.table_styles or []),
            "caption": self.caption,
        }

        max_elements = get_option("styler.render.max_elements")
        max_rows = max_rows if max_rows else get_option("styler.render.max_rows")
        max_cols = max_cols if max_cols else get_option("styler.render.max_columns")
        max_rows, max_cols = _get_trimming_maximums(
            len(self.data.index),
            len(self.data.columns),
            max_elements,
            max_rows,
            max_cols,
        )

        self.cellstyle_map_columns: DefaultDict[
            tuple[CSSPair, ...], list[str]
        ] = defaultdict(list)
        head = self._translate_header(
            BLANK_CLASS,
            BLANK_VALUE,
            INDEX_NAME_CLASS,
            COL_HEADING_CLASS,
            sparse_cols,
            max_cols,
            TRIMMED_COL_CLASS,
        )
        d.update({"head": head})

        self.cellstyle_map: DefaultDict[tuple[CSSPair, ...], list[str]] = defaultdict(
            list
        )
        self.cellstyle_map_index: DefaultDict[
            tuple[CSSPair, ...], list[str]
        ] = defaultdict(list)
        body = self._translate_body(
            DATA_CLASS,
            ROW_HEADING_CLASS,
            sparse_index,
            max_rows,
            max_cols,
            TRIMMED_ROW_CLASS,
            TRIMMED_COL_CLASS,
        )
        d.update({"body": body})

        ctx_maps = {
            "cellstyle": "cellstyle_map",
            "cellstyle_index": "cellstyle_map_index",
            "cellstyle_columns": "cellstyle_map_columns",
        }  # add the cell_ids styles map to the render dictionary in right format
        for k, attr in ctx_maps.items():
            map = [
                {"props": list(props), "selectors": selectors}
                for props, selectors in getattr(self, attr).items()
            ]
            d.update({k: map})

        table_attr = self.table_attributes
        if not get_option("styler.html.mathjax"):
            table_attr = table_attr or ""
            if 'class="' in table_attr:
                table_attr = table_attr.replace('class="', 'class="tex2jax_ignore ')
            else:
                table_attr += ' class="tex2jax_ignore"'
        d.update({"table_attributes": table_attr})

        if self.tooltips:
            d = self.tooltips._translate(self.data, self.uuid, d)

        return d

    def _translate_header(
        self,
        blank_class: str,
        blank_value: str,
        index_name_class: str,
        col_heading_class: str,
        sparsify_cols: bool,
        max_cols: int,
        trimmed_col_class: str,
    ):
        """
        Build each <tr> within table <head> as a list

        Using the structure:
             +----------------------------+---------------+---------------------------+
             |  index_blanks ...          | column_name_0 |  column_headers (level_0) |
          1) |       ..                   |       ..      |             ..            |
             |  index_blanks ...          | column_name_n |  column_headers (level_n) |
             +----------------------------+---------------+---------------------------+
          2) |  index_names (level_0 to level_n) ...      | column_blanks ...         |
             +----------------------------+---------------+---------------------------+

        Parameters
        ----------
        blank_class : str
            CSS class added to elements within blank sections of the structure.
        blank_value : str
            HTML display value given to elements within blank sections of the structure.
        index_name_class : str
            CSS class added to elements within the index_names section of the structure.
        col_heading_class : str
            CSS class added to elements within the column_names section of structure.
        sparsify_cols : bool
            Whether column_headers section will add colspan attributes (>1) to elements.
        max_cols : int
            Maximum number of columns to render. If exceeded will contain `...` filler.
        trimmed_col_class : str
            CSS class added to elements within a column including `...` trimmed vals.

        Returns
        -------
        head : list
            The associated HTML elements needed for template rendering.
        """
        # for sparsifying a MultiIndex
        col_lengths = _get_level_lengths(
            self.columns, sparsify_cols, max_cols, self.hidden_columns
        )

        clabels = self.data.columns.tolist()[:max_cols]  # slice to allow trimming
        if self.data.columns.nlevels == 1:
            clabels = [[x] for x in clabels]
        clabels = list(zip(*clabels))

        head = []
        # 1) column headers
        for r, hide in enumerate(self.hide_columns_):
            if hide:
                continue
            else:
                # number of index blanks is governed by number of hidden index levels
                index_blanks = [_element("th", blank_class, blank_value, True)] * (
                    self.index.nlevels - sum(self.hide_index_) - 1
                )

                name = self.data.columns.names[r]
                column_name = [
                    _element(
                        "th",
                        f"{blank_class if name is None else index_name_class} level{r}",
                        name
                        if (name is not None and not self.hide_column_names)
                        else blank_value,
                        not all(self.hide_index_),
                    )
                ]

                if clabels:
                    column_headers = []
                    for c, value in enumerate(clabels[r]):
                        header_element = _element(
                            "th",
                            f"{col_heading_class} level{r} col{c}",
                            value,
<<<<<<< HEAD
                            _is_visible(c, r, col_lengths)
                            and c not in self.hidden_columns,
                            display_value=self._display_funcs_columns[(r, c)](value),
=======
                            _is_visible(c, r, col_lengths),
>>>>>>> 5872bfe1
                            attributes=(
                                f'colspan="{col_lengths.get((r, c), 0)}"'
                                if col_lengths.get((r, c), 0) > 1
                                else ""
                            ),
                        )

                        if self.cell_ids:
                            header_element["id"] = f"level{r}_col{c}"
                        if (r, c) in self.ctx_columns and self.ctx_columns[r, c]:
                            header_element["id"] = f"level{r}_col{c}"
                            self.cellstyle_map_columns[
                                tuple(self.ctx_columns[r, c])
                            ].append(f"level{r}_col{c}")

                        column_headers.append(header_element)

                    if len(self.data.columns) > max_cols:
                        # add an extra column with `...` value to indicate trimming
                        column_headers.append(
                            _element(
                                "th",
                                f"{col_heading_class} level{r} {trimmed_col_class}",
                                "...",
                                True,
                                attributes="",
                            )
                        )
                    head.append(index_blanks + column_name + column_headers)

        # 2) index names
        if (
            self.data.index.names
            and com.any_not_none(*self.data.index.names)
            and not all(self.hide_index_)
            and not self.hide_index_names
        ):
            index_names = [
                _element(
                    "th",
                    f"{index_name_class} level{c}",
                    blank_value if name is None else name,
                    not self.hide_index_[c],
                )
                for c, name in enumerate(self.data.index.names)
            ]

            if not clabels:
                blank_len = 0
            elif len(self.data.columns) <= max_cols:
                blank_len = len(clabels[0])
            else:
                blank_len = len(clabels[0]) + 1  # to allow room for `...` trim col

            column_blanks = [
                _element(
                    "th",
                    f"{blank_class} col{c}",
                    blank_value,
                    c not in self.hidden_columns,
                )
                for c in range(blank_len)
            ]
            head.append(index_names + column_blanks)

        return head

    def _translate_body(
        self,
        data_class: str,
        row_heading_class: str,
        sparsify_index: bool,
        max_rows: int,
        max_cols: int,
        trimmed_row_class: str,
        trimmed_col_class: str,
    ):
        """
        Build each <tr> within table <body> as a list

        Use the following structure:
          +--------------------------------------------+---------------------------+
          |  index_header_0    ...    index_header_n   |  data_by_column           |
          +--------------------------------------------+---------------------------+

        Also add elements to the cellstyle_map for more efficient grouped elements in
        <style></style> block

        Parameters
        ----------
        data_class : str
            CSS class added to elements within data_by_column sections of the structure.
        row_heading_class : str
            CSS class added to elements within the index_header section of structure.
        sparsify_index : bool
            Whether index_headers section will add rowspan attributes (>1) to elements.

        Returns
        -------
        body : list
            The associated HTML elements needed for template rendering.
        """
        # for sparsifying a MultiIndex
        idx_lengths = _get_level_lengths(
            self.index, sparsify_index, max_rows, self.hidden_rows
        )

        rlabels = self.data.index.tolist()[:max_rows]  # slice to allow trimming
        if not isinstance(self.data.index, MultiIndex):
            rlabels = [[x] for x in rlabels]

        body = []
        for r, row_tup in enumerate(self.data.itertuples()):
            if r >= max_rows:  # used only to add a '...' trimmed row:
                index_headers = [
                    _element(
                        "th",
                        f"{row_heading_class} level{c} {trimmed_row_class}",
                        "...",
                        not self.hide_index_[c],
                        attributes="",
                    )
                    for c in range(self.data.index.nlevels)
                ]

                data = [
                    _element(
                        "td",
                        f"{data_class} col{c} {trimmed_row_class}",
                        "...",
                        (c not in self.hidden_columns),
                        attributes="",
                    )
                    for c in range(max_cols)
                ]

                if len(self.data.columns) > max_cols:
                    # columns are also trimmed so we add the final element
                    data.append(
                        _element(
                            "td",
                            f"{data_class} {trimmed_row_class} {trimmed_col_class}",
                            "...",
                            True,
                            attributes="",
                        )
                    )

                body.append(index_headers + data)
                break

            index_headers = []
            for c, value in enumerate(rlabels[r]):
                header_element = _element(
                    "th",
                    f"{row_heading_class} level{c} row{r}",
                    value,
<<<<<<< HEAD
                    (_is_visible(r, c, idx_lengths) and not self.hide_index_[c]),
                    display_value=self._display_funcs_index[(r, c)](value),
=======
                    _is_visible(r, c, idx_lengths) and not self.hide_index_[c],
>>>>>>> 5872bfe1
                    attributes=(
                        f'rowspan="{idx_lengths.get((c, r), 0)}"'
                        if idx_lengths.get((c, r), 0) > 1
                        else ""
                    ),
                )

                if self.cell_ids:
                    header_element["id"] = f"level{c}_row{r}"  # id is specified
                if (r, c) in self.ctx_index and self.ctx_index[r, c]:
                    # always add id if a style is specified
                    header_element["id"] = f"level{c}_row{r}"
                    self.cellstyle_map_index[tuple(self.ctx_index[r, c])].append(
                        f"level{c}_row{r}"
                    )

                index_headers.append(header_element)

            data = []
            for c, value in enumerate(row_tup[1:]):
                if c >= max_cols:
                    data.append(
                        _element(
                            "td",
                            f"{data_class} row{r} {trimmed_col_class}",
                            "...",
                            True,
                            attributes="",
                        )
                    )
                    break

                # add custom classes from cell context
                cls = ""
                if (r, c) in self.cell_context:
                    cls = " " + self.cell_context[r, c]

                data_element = _element(
                    "td",
                    f"{data_class} row{r} col{c}{cls}",
                    value,
                    (c not in self.hidden_columns and r not in self.hidden_rows),
                    attributes="",
                    display_value=self._display_funcs[(r, c)](value),
                )

                if self.cell_ids:
                    data_element["id"] = f"row{r}_col{c}"
                if (r, c) in self.ctx and self.ctx[r, c]:
                    # always add id if needed due to specified style
                    data_element["id"] = f"row{r}_col{c}"
                    self.cellstyle_map[tuple(self.ctx[r, c])].append(f"row{r}_col{c}")

                data.append(data_element)

            body.append(index_headers + data)
        return body

    def _translate_latex(self, d: dict) -> None:
        r"""
        Post-process the default render dict for the LaTeX template format.

        Processing items included are:
          - Remove hidden columns from the non-headers part of the body.
          - Place cellstyles directly in td cells rather than use cellstyle_map.
          - Remove hidden indexes or reinsert missing th elements if part of multiindex
            or multirow sparsification (so that \multirow and \multicol work correctly).
        """
        d["head"] = [
            [
                {**col, "cellstyle": self.ctx_columns[r, c - self.index.nlevels]}
                for c, col in enumerate(row)
                if col["is_visible"]
            ]
            for r, row in enumerate(d["head"])
        ]
        body = []
        for r, row in enumerate(d["body"]):
            if all(self.hide_index_):
                row_body_headers = []
            else:
                row_body_headers = [
                    {
                        **col,
                        "display_value": col["display_value"]
                        if col["is_visible"]
                        else "",
                        "cellstyle": self.ctx_index[r, c] if col["is_visible"] else [],
                    }
                    for c, col in enumerate(row)
                    if col["type"] == "th"
                ]

            row_body_cells = [
                {**col, "cellstyle": self.ctx[r, c - self.data.index.nlevels]}
                for c, col in enumerate(row)
                if (col["is_visible"] and col["type"] == "td")
            ]

            body.append(row_body_headers + row_body_cells)
        d["body"] = body

    def format(
        self,
        formatter: ExtFormatter | None = None,
        subset: Subset | None = None,
        na_rep: str | None = None,
        precision: int | None = None,
        decimal: str = ".",
        thousands: str | None = None,
        escape: str | None = None,
    ) -> StylerRenderer:
        r"""
        Format the text display value of cells.

        Parameters
        ----------
        formatter : str, callable, dict or None
            Object to define how values are displayed. See notes.
        subset : label, array-like, IndexSlice, optional
            A valid 2d input to `DataFrame.loc[<subset>]`, or, in the case of a 1d input
            or single key, to `DataFrame.loc[:, <subset>]` where the columns are
            prioritised, to limit ``data`` to *before* applying the function.
        na_rep : str, optional
            Representation for missing values.
            If ``na_rep`` is None, no special formatting is applied.

            .. versionadded:: 1.0.0

        precision : int, optional
            Floating point precision to use for display purposes, if not determined by
            the specified ``formatter``.

            .. versionadded:: 1.3.0

        decimal : str, default "."
            Character used as decimal separator for floats, complex and integers

            .. versionadded:: 1.3.0

        thousands : str, optional, default None
            Character used as thousands separator for floats, complex and integers

            .. versionadded:: 1.3.0

        escape : str, optional
            Use 'html' to replace the characters ``&``, ``<``, ``>``, ``'``, and ``"``
            in cell display string with HTML-safe sequences.
            Use 'latex' to replace the characters ``&``, ``%``, ``$``, ``#``, ``_``,
            ``{``, ``}``, ``~``, ``^``, and ``\`` in the cell display string with
            LaTeX-safe sequences.
            Escaping is done before ``formatter``.

            .. versionadded:: 1.3.0

        Returns
        -------
        self : Styler

        Notes
        -----
        This method assigns a formatting function, ``formatter``, to each cell in the
        DataFrame. If ``formatter`` is ``None``, then the default formatter is used.
        If a callable then that function should take a data value as input and return
        a displayable representation, such as a string. If ``formatter`` is
        given as a string this is assumed to be a valid Python format specification
        and is wrapped to a callable as ``string.format(x)``. If a ``dict`` is given,
        keys should correspond to column names, and values should be string or
        callable, as above.

        The default formatter currently expresses floats and complex numbers with the
        pandas display precision unless using the ``precision`` argument here. The
        default formatter does not adjust the representation of missing values unless
        the ``na_rep`` argument is used.

        The ``subset`` argument defines which region to apply the formatting function
        to. If the ``formatter`` argument is given in dict form but does not include
        all columns within the subset then these columns will have the default formatter
        applied. Any columns in the formatter dict excluded from the subset will
        be ignored.

        When using a ``formatter`` string the dtypes must be compatible, otherwise a
        `ValueError` will be raised.

        When instantiating a Styler, default formatting can be applied be setting the
        ``pandas.options``:

          - ``styler.format.formatter``: default None.
          - ``styler.format.na_rep``: default None.
          - ``styler.format.precision``: default 6.
          - ``styler.format.decimal``: default ".".
          - ``styler.format.thousands``: default None.
          - ``styler.format.escape``: default None.

        Examples
        --------
        Using ``na_rep`` and ``precision`` with the default ``formatter``

        >>> df = pd.DataFrame([[np.nan, 1.0, 'A'], [2.0, np.nan, 3.0]])
        >>> df.style.format(na_rep='MISS', precision=3)  # doctest: +SKIP
                0       1       2
        0    MISS   1.000       A
        1   2.000    MISS   3.000

        Using a ``formatter`` specification on consistent column dtypes

        >>> df.style.format('{:.2f}', na_rep='MISS', subset=[0,1])  # doctest: +SKIP
                0      1          2
        0    MISS   1.00          A
        1    2.00   MISS   3.000000

        Using the default ``formatter`` for unspecified columns

        >>> df.style.format({0: '{:.2f}', 1: '£ {:.1f}'}, na_rep='MISS', precision=1)
        ...  # doctest: +SKIP
                 0      1     2
        0    MISS   £ 1.0     A
        1    2.00    MISS   3.0

        Multiple ``na_rep`` or ``precision`` specifications under the default
        ``formatter``.

        >>> df.style.format(na_rep='MISS', precision=1, subset=[0])
        ...     .format(na_rep='PASS', precision=2, subset=[1, 2])  # doctest: +SKIP
                0      1      2
        0    MISS   1.00      A
        1     2.0   PASS   3.00

        Using a callable ``formatter`` function.

        >>> func = lambda s: 'STRING' if isinstance(s, str) else 'FLOAT'
        >>> df.style.format({0: '{:.1f}', 2: func}, precision=4, na_rep='MISS')
        ...  # doctest: +SKIP
                0        1        2
        0    MISS   1.0000   STRING
        1     2.0     MISS    FLOAT

        Using a ``formatter`` with HTML ``escape`` and ``na_rep``.

        >>> df = pd.DataFrame([['<div></div>', '"A&B"', None]])
        >>> s = df.style.format(
        ...     '<a href="a.com/{0}">{0}</a>', escape="html", na_rep="NA"
        ...     )
        >>> s.to_html()  # doctest: +SKIP
        ...
        <td .. ><a href="a.com/&lt;div&gt;&lt;/div&gt;">&lt;div&gt;&lt;/div&gt;</a></td>
        <td .. ><a href="a.com/&#34;A&amp;B&#34;">&#34;A&amp;B&#34;</a></td>
        <td .. >NA</td>
        ...

        Using a ``formatter`` with LaTeX ``escape``.

        >>> df = pd.DataFrame([["123"], ["~ ^"], ["$%#"]])
        >>> df.style.format("\\textbf{{{}}}", escape="latex").to_latex()
        ...  # doctest: +SKIP
        \begin{tabular}{ll}
        {} & {0} \\
        0 & \textbf{123} \\
        1 & \textbf{\textasciitilde \space \textasciicircum } \\
        2 & \textbf{\$\%\#} \\
        \end{tabular}
        """
        if all(
            (
                formatter is None,
                subset is None,
                precision is None,
                decimal == ".",
                thousands is None,
                na_rep is None,
                escape is None,
            )
        ):
            self._display_funcs.clear()
            return self  # clear the formatter / revert to default and avoid looping

        subset = slice(None) if subset is None else subset
        subset = non_reducing_slice(subset)
        data = self.data.loc[subset]

        if not isinstance(formatter, dict):
            formatter = {col: formatter for col in data.columns}

        cis = self.columns.get_indexer_for(data.columns)
        ris = self.index.get_indexer_for(data.index)
        for ci in cis:
            format_func = _maybe_wrap_formatter(
                formatter.get(self.columns[ci]),
                na_rep=na_rep,
                precision=precision,
                decimal=decimal,
                thousands=thousands,
                escape=escape,
            )
            for ri in ris:
                self._display_funcs[(ri, ci)] = format_func

        return self

    def format_index(
        self,
        formatter: ExtFormatter | None = None,
        axis: int | str = 0,
        level: Level | list[Level] | None = None,
        na_rep: str | None = None,
        precision: int | None = None,
        decimal: str = ".",
        thousands: str | None = None,
        escape: str | None = None,
    ) -> StylerRenderer:
        r"""
        Format the text display value of index labels or column headers.

        .. versionadded:: 1.4.0

        Parameters
        ----------
        formatter : str, callable, dict or None
            Object to define how values are displayed. See notes.
        axis : {0, "index", 1, "columns"}
            Whether to apply the formatter to the index or column headers.
        level : int, str, list
            The level(s) over which to apply the generic formatter.
        na_rep : str, optional
            Representation for missing values.
            If ``na_rep`` is None, no special formatting is applied.
        precision : int, optional
            Floating point precision to use for display purposes, if not determined by
            the specified ``formatter``.
        decimal : str, default "."
            Character used as decimal separator for floats, complex and integers
        thousands : str, optional, default None
            Character used as thousands separator for floats, complex and integers
        escape : str, optional
            Use 'html' to replace the characters ``&``, ``<``, ``>``, ``'``, and ``"``
            in cell display string with HTML-safe sequences.
            Use 'latex' to replace the characters ``&``, ``%``, ``$``, ``#``, ``_``,
            ``{``, ``}``, ``~``, ``^``, and ``\`` in the cell display string with
            LaTeX-safe sequences.
            Escaping is done before ``formatter``.

        Returns
        -------
        self : Styler

        Notes
        -----
        This method assigns a formatting function, ``formatter``, to each level label
        in the DataFrame's index or column headers. If ``formatter`` is ``None``,
        then the default formatter is used.
        If a callable then that function should take a label value as input and return
        a displayable representation, such as a string. If ``formatter`` is
        given as a string this is assumed to be a valid Python format specification
        and is wrapped to a callable as ``string.format(x)``. If a ``dict`` is given,
        keys should correspond to MultiIndex level numbers or names, and values should
        be string or callable, as above.

        The default formatter currently expresses floats and complex numbers with the
        pandas display precision unless using the ``precision`` argument here. The
        default formatter does not adjust the representation of missing values unless
        the ``na_rep`` argument is used.

        The ``level`` argument defines which levels of a MultiIndex to apply the
        method to. If the ``formatter`` argument is given in dict form but does
        not include all levels within the level argument then these unspecified levels
        will have the default formatter applied. Any levels in the formatter dict
        specifically excluded from the level argument will be ignored.

        When using a ``formatter`` string the dtypes must be compatible, otherwise a
        `ValueError` will be raised.

        Examples
        --------
        Using ``na_rep`` and ``precision`` with the default ``formatter``

        >>> df = pd.DataFrame([[1, 2, 3]], columns=[2.0, np.nan, 4.0]])
        >>> df.style.format_index(axis=1, na_rep='MISS', precision=3)  # doctest: +SKIP
            2.000    MISS   4.000
        0       1       2       3

        Using a ``formatter`` specification on consistent dtypes in a level

        >>> df.style.format_index('{:.2f}', axis=1, na_rep='MISS')  # doctest: +SKIP
             2.00   MISS    4.00
        0       1      2       3

        Using the default ``formatter`` for unspecified levels

        >>> df = pd.DataFrame([[1, 2, 3]],
        ...     columns=pd.MultiIndex.from_arrays([["a", "a", "b"],[2, np.nan, 4]]))
        >>> df.style.format_index({0: lambda v: upper(v)}, axis=1, precision=1)
        ...  # doctest: +SKIP
                       A       B
              2.0    nan     4.0
        0       1      2       3

        Using a callable ``formatter`` function.

        >>> func = lambda s: 'STRING' if isinstance(s, str) else 'FLOAT'
        >>> df.style.format_index(func, axis=1, na_rep='MISS')
        ...  # doctest: +SKIP
                  STRING  STRING
            FLOAT   MISS   FLOAT
        0       1      2       3

        Using a ``formatter`` with HTML ``escape`` and ``na_rep``.

        >>> df = pd.DataFrame([[1, 2, 3]], columns=['"A"', 'A&B', None])
        >>> s = df.style.format_index('$ {0}', axis=1, escape="html", na_rep="NA")
        <th .. >$ &#34;A&#34;</th>
        <th .. >$ A&amp;B</th>
        <th .. >NA</td>
        ...

        Using a ``formatter`` with LaTeX ``escape``.

        >>> df = pd.DataFrame([[1, 2, 3]], columns=["123", "~", "$%#"])
        >>> df.style.format_index("\\textbf{{{}}}", escape="latex", axis=1).to_latex()
        ...  # doctest: +SKIP
        \begin{tabular}{lrrr}
        {} & {\textbf{123}} & {\textbf{\textasciitilde }} & {\textbf{\$\%\#}} \\
        0 & 1 & 2 & 3 \\
        \end{tabular}
        """
        axis = self.data._get_axis_number(axis)
        if axis == 0:
            display_funcs_, obj = self._display_funcs_index, self.index
        else:
            display_funcs_, obj = self._display_funcs_columns, self.columns
        levels_ = refactor_levels(level, obj)

        if all(
            (
                formatter is None,
                level is None,
                precision is None,
                decimal == ".",
                thousands is None,
                na_rep is None,
                escape is None,
            )
        ):
            display_funcs_.clear()
            return self  # clear the formatter / revert to default and avoid looping

        if not isinstance(formatter, dict):
            formatter = {level: formatter for level in levels_}
        else:
            formatter = {
                obj._get_level_number(level): formatter_
                for level, formatter_ in formatter.items()
            }

        for lvl in levels_:
            format_func = _maybe_wrap_formatter(
                formatter.get(lvl),
                na_rep=na_rep,
                precision=precision,
                decimal=decimal,
                thousands=thousands,
                escape=escape,
            )

            for idx in [(i, lvl) if axis == 0 else (lvl, i) for i in range(len(obj))]:
                display_funcs_[idx] = format_func

        return self


def _element(
    html_element: str,
    html_class: str,
    value: Any,
    is_visible: bool,
    **kwargs,
) -> dict:
    """
    Template to return container with information for a <td></td> or <th></th> element.
    """
    if "display_value" not in kwargs:
        kwargs["display_value"] = value
    return {
        "type": html_element,
        "value": value,
        "class": html_class,
        "is_visible": is_visible,
        **kwargs,
    }


def _get_trimming_maximums(
    rn,
    cn,
    max_elements,
    max_rows=None,
    max_cols=None,
    scaling_factor=0.8,
) -> tuple[int, int]:
    """
    Recursively reduce the number of rows and columns to satisfy max elements.

    Parameters
    ----------
    rn, cn : int
        The number of input rows / columns
    max_elements : int
        The number of allowable elements
    max_rows, max_cols : int, optional
        Directly specify an initial maximum rows or columns before compression.
    scaling_factor : float
        Factor at which to reduce the number of rows / columns to fit.

    Returns
    -------
    rn, cn : tuple
        New rn and cn values that satisfy the max_elements constraint
    """

    def scale_down(rn, cn):
        if cn >= rn:
            return rn, int(cn * scaling_factor)
        else:
            return int(rn * scaling_factor), cn

    if max_rows:
        rn = max_rows if rn > max_rows else rn
    if max_cols:
        cn = max_cols if cn > max_cols else cn

    while rn * cn > max_elements:
        rn, cn = scale_down(rn, cn)

    return rn, cn


def _get_level_lengths(
    index: Index,
    sparsify: bool,
    max_index: int,
    hidden_elements: Sequence[int] | None = None,
):
    """
    Given an index, find the level length for each element.

    Parameters
    ----------
    index : Index
        Index or columns to determine lengths of each element
    sparsify : bool
        Whether to hide or show each distinct element in a MultiIndex
    max_index : int
        The maximum number of elements to analyse along the index due to trimming
    hidden_elements : sequence of int
        Index positions of elements hidden from display in the index affecting
        length

    Returns
    -------
    Dict :
        Result is a dictionary of (level, initial_position): span
    """
    if isinstance(index, MultiIndex):
        levels = index.format(sparsify=lib.no_default, adjoin=False)
    else:
        levels = index.format()

    if hidden_elements is None:
        hidden_elements = []

    lengths = {}
    if not isinstance(index, MultiIndex):
        for i, value in enumerate(levels):
            if i not in hidden_elements:
                lengths[(0, i)] = 1
        return lengths

    for i, lvl in enumerate(levels):
        for j, row in enumerate(lvl):
            if j >= max_index:
                # stop the loop due to display trimming
                break
            if not sparsify:
                if j not in hidden_elements:
                    lengths[(i, j)] = 1
            elif (row is not lib.no_default) and (j not in hidden_elements):
                last_label = j
                lengths[(i, last_label)] = 1
            elif row is not lib.no_default:
                # even if its hidden, keep track of it in case
                # length >1 and later elements are visible
                last_label = j
                lengths[(i, last_label)] = 0
            elif j not in hidden_elements:
                if lengths[(i, last_label)] == 0:
                    # if the previous iteration was first-of-kind but hidden then offset
                    last_label = j
                    lengths[(i, last_label)] = 1
                else:
                    # else add to previous iteration
                    lengths[(i, last_label)] += 1

    non_zero_lengths = {
        element: length for element, length in lengths.items() if length >= 1
    }

    return non_zero_lengths


def _is_visible(idx_row, idx_col, lengths) -> bool:
    """
    Index -> {(idx_row, idx_col): bool}).
    """
    return (idx_col, idx_row) in lengths


def _format_table_styles(styles: CSSStyles) -> CSSStyles:
    """
    looks for multiple CSS selectors and separates them:
    [{'selector': 'td, th', 'props': 'a:v;'}]
        ---> [{'selector': 'td', 'props': 'a:v;'},
              {'selector': 'th', 'props': 'a:v;'}]
    """
    return [
        {"selector": selector, "props": css_dict["props"]}
        for css_dict in styles
        for selector in css_dict["selector"].split(",")
    ]


def _default_formatter(x: Any, precision: int, thousands: bool = False) -> Any:
    """
    Format the display of a value

    Parameters
    ----------
    x : Any
        Input variable to be formatted
    precision : Int
        Floating point precision used if ``x`` is float or complex.
    thousands : bool, default False
        Whether to group digits with thousands separated with ",".

    Returns
    -------
    value : Any
        Matches input type, or string if input is float or complex or int with sep.
    """
    if isinstance(x, (float, complex)):
        return f"{x:,.{precision}f}" if thousands else f"{x:.{precision}f}"
    elif isinstance(x, int):
        return f"{x:,.0f}" if thousands else f"{x:.0f}"
    return x


def _wrap_decimal_thousands(
    formatter: Callable, decimal: str, thousands: str | None
) -> Callable:
    """
    Takes a string formatting function and wraps logic to deal with thousands and
    decimal parameters, in the case that they are non-standard and that the input
    is a (float, complex, int).
    """

    def wrapper(x):
        if isinstance(x, (float, complex, int)):
            if decimal != "." and thousands is not None and thousands != ",":
                return (
                    formatter(x)
                    .replace(",", "§_§-")  # rare string to avoid "," <-> "." clash.
                    .replace(".", decimal)
                    .replace("§_§-", thousands)
                )
            elif decimal != "." and (thousands is None or thousands == ","):
                return formatter(x).replace(".", decimal)
            elif decimal == "." and thousands is not None and thousands != ",":
                return formatter(x).replace(",", thousands)
        return formatter(x)

    return wrapper


def _str_escape(x, escape):
    """if escaping: only use on str, else return input"""
    if isinstance(x, str):
        if escape == "html":
            return escape_html(x)
        elif escape == "latex":
            return _escape_latex(x)
        else:
            raise ValueError(
                f"`escape` only permitted in {{'html', 'latex'}}, got {escape}"
            )
    return x


def _maybe_wrap_formatter(
    formatter: BaseFormatter | None = None,
    na_rep: str | None = None,
    precision: int | None = None,
    decimal: str = ".",
    thousands: str | None = None,
    escape: str | None = None,
) -> Callable:
    """
    Allows formatters to be expressed as str, callable or None, where None returns
    a default formatting function. wraps with na_rep, and precision where they are
    available.
    """
    # Get initial func from input string, input callable, or from default factory
    if isinstance(formatter, str):
        func_0 = lambda x: formatter.format(x)
    elif callable(formatter):
        func_0 = formatter
    elif formatter is None:
        precision = (
            get_option("styler.format.precision") if precision is None else precision
        )
        func_0 = partial(
            _default_formatter, precision=precision, thousands=(thousands is not None)
        )
    else:
        raise TypeError(f"'formatter' expected str or callable, got {type(formatter)}")

    # Replace chars if escaping
    if escape is not None:
        func_1 = lambda x: func_0(_str_escape(x, escape=escape))
    else:
        func_1 = func_0

    # Replace decimals and thousands if non-standard inputs detected
    if decimal != "." or (thousands is not None and thousands != ","):
        func_2 = _wrap_decimal_thousands(func_1, decimal=decimal, thousands=thousands)
    else:
        func_2 = func_1

    # Replace missing values if na_rep
    if na_rep is None:
        return func_2
    else:
        return lambda x: na_rep if isna(x) else func_2(x)


def non_reducing_slice(slice_: Subset):
    """
    Ensure that a slice doesn't reduce to a Series or Scalar.

    Any user-passed `subset` should have this called on it
    to make sure we're always working with DataFrames.
    """
    # default to column slice, like DataFrame
    # ['A', 'B'] -> IndexSlices[:, ['A', 'B']]
    kinds = (ABCSeries, np.ndarray, Index, list, str)
    if isinstance(slice_, kinds):
        slice_ = IndexSlice[:, slice_]

    def pred(part) -> bool:
        """
        Returns
        -------
        bool
            True if slice does *not* reduce,
            False if `part` is a tuple.
        """
        # true when slice does *not* reduce, False when part is a tuple,
        # i.e. MultiIndex slice
        if isinstance(part, tuple):
            # GH#39421 check for sub-slice:
            return any((isinstance(s, slice) or is_list_like(s)) for s in part)
        else:
            return isinstance(part, slice) or is_list_like(part)

    if not is_list_like(slice_):
        if not isinstance(slice_, slice):
            # a 1-d slice, like df.loc[1]
            slice_ = [[slice_]]
        else:
            # slice(a, b, c)
            slice_ = [slice_]  # to tuplize later
    else:
        # error: Item "slice" of "Union[slice, Sequence[Any]]" has no attribute
        # "__iter__" (not iterable) -> is specifically list_like in conditional
        slice_ = [p if pred(p) else [p] for p in slice_]  # type: ignore[union-attr]
    return tuple(slice_)


def maybe_convert_css_to_tuples(style: CSSProperties) -> CSSList:
    """
    Convert css-string to sequence of tuples format if needed.
    'color:red; border:1px solid black;' -> [('color', 'red'),
                                             ('border','1px solid red')]
    """
    if isinstance(style, str):
        s = style.split(";")
        try:
            return [
                (x.split(":")[0].strip(), x.split(":")[1].strip())
                for x in s
                if x.strip() != ""
            ]
        except IndexError:
            raise ValueError(
                "Styles supplied as string must follow CSS rule formats, "
                f"for example 'attr: val;'. '{style}' was given."
            )
    return style


def refactor_levels(
    level: Level | list[Level] | None,
    obj: Index,
) -> list[int]:
    """
    Returns a consistent levels arg for use in ``hide_index`` or ``hide_columns``.

    Parameters
    ----------
    level : int, str, list
        Original ``level`` arg supplied to above methods.
    obj:
        Either ``self.index`` or ``self.columns``

    Returns
    -------
    list : refactored arg with a list of levels to hide
    """
    if level is None:
        levels_: list[int] = list(range(obj.nlevels))
    elif isinstance(level, int):
        levels_ = [level]
    elif isinstance(level, str):
        levels_ = [obj._get_level_number(level)]
    elif isinstance(level, list):
        levels_ = [
            obj._get_level_number(lev) if not isinstance(lev, int) else lev
            for lev in level
        ]
    else:
        raise ValueError("`level` must be of type `int`, `str` or list of such")
    return levels_


class Tooltips:
    """
    An extension to ``Styler`` that allows for and manipulates tooltips on hover
    of ``<td>`` cells in the HTML result.

    Parameters
    ----------
    css_name: str, default "pd-t"
        Name of the CSS class that controls visualisation of tooltips.
    css_props: list-like, default; see Notes
        List of (attr, value) tuples defining properties of the CSS class.
    tooltips: DataFrame, default empty
        DataFrame of strings aligned with underlying Styler data for tooltip
        display.

    Notes
    -----
    The default properties for the tooltip CSS class are:

        - visibility: hidden
        - position: absolute
        - z-index: 1
        - background-color: black
        - color: white
        - transform: translate(-20px, -20px)

    Hidden visibility is a key prerequisite to the hover functionality, and should
    always be included in any manual properties specification.
    """

    def __init__(
        self,
        css_props: CSSProperties = [
            ("visibility", "hidden"),
            ("position", "absolute"),
            ("z-index", 1),
            ("background-color", "black"),
            ("color", "white"),
            ("transform", "translate(-20px, -20px)"),
        ],
        css_name: str = "pd-t",
        tooltips: DataFrame = DataFrame(),
    ):
        self.class_name = css_name
        self.class_properties = css_props
        self.tt_data = tooltips
        self.table_styles: CSSStyles = []

    @property
    def _class_styles(self):
        """
        Combine the ``_Tooltips`` CSS class name and CSS properties to the format
        required to extend the underlying ``Styler`` `table_styles` to allow
        tooltips to render in HTML.

        Returns
        -------
        styles : List
        """
        return [
            {
                "selector": f".{self.class_name}",
                "props": maybe_convert_css_to_tuples(self.class_properties),
            }
        ]

    def _pseudo_css(self, uuid: str, name: str, row: int, col: int, text: str):
        """
        For every table data-cell that has a valid tooltip (not None, NaN or
        empty string) must create two pseudo CSS entries for the specific
        <td> element id which are added to overall table styles:
        an on hover visibility change and a content change
        dependent upon the user's chosen display string.

        For example:
            [{"selector": "T__row1_col1:hover .pd-t",
             "props": [("visibility", "visible")]},
            {"selector": "T__row1_col1 .pd-t::after",
             "props": [("content", "Some Valid Text String")]}]

        Parameters
        ----------
        uuid: str
            The uuid of the Styler instance
        name: str
            The css-name of the class used for styling tooltips
        row : int
            The row index of the specified tooltip string data
        col : int
            The col index of the specified tooltip string data
        text : str
            The textual content of the tooltip to be displayed in HTML.

        Returns
        -------
        pseudo_css : List
        """
        selector_id = "#T_" + uuid + "_row" + str(row) + "_col" + str(col)
        return [
            {
                "selector": selector_id + f":hover .{name}",
                "props": [("visibility", "visible")],
            },
            {
                "selector": selector_id + f" .{name}::after",
                "props": [("content", f'"{text}"')],
            },
        ]

    def _translate(self, styler_data: DataFrame | Series, uuid: str, d: dict):
        """
        Mutate the render dictionary to allow for tooltips:

        - Add ``<span>`` HTML element to each data cells ``display_value``. Ignores
          headers.
        - Add table level CSS styles to control pseudo classes.

        Parameters
        ----------
        styler_data : DataFrame
            Underlying ``Styler`` DataFrame used for reindexing.
        uuid : str
            The underlying ``Styler`` uuid for CSS id.
        d : dict
            The dictionary prior to final render

        Returns
        -------
        render_dict : Dict
        """
        self.tt_data = self.tt_data.reindex_like(styler_data)

        if self.tt_data.empty:
            return d

        name = self.class_name

        mask = (self.tt_data.isna()) | (self.tt_data.eq(""))  # empty string = no ttip
        self.table_styles = [
            style
            for sublist in [
                self._pseudo_css(uuid, name, i, j, str(self.tt_data.iloc[i, j]))
                for i in range(len(self.tt_data.index))
                for j in range(len(self.tt_data.columns))
                if not mask.iloc[i, j]
            ]
            for style in sublist
        ]

        if self.table_styles:
            # add span class to every cell only if at least 1 non-empty tooltip
            for row in d["body"]:
                for item in row:
                    if item["type"] == "td":
                        item["display_value"] = (
                            str(item["display_value"])
                            + f'<span class="{self.class_name}"></span>'
                        )
            d["table_styles"].extend(self._class_styles)
            d["table_styles"].extend(self.table_styles)

        return d


def _parse_latex_table_wrapping(table_styles: CSSStyles, caption: str | None) -> bool:
    """
    Indicate whether LaTeX {tabular} should be wrapped with a {table} environment.

    Parses the `table_styles` and detects any selectors which must be included outside
    of {tabular}, i.e. indicating that wrapping must occur, and therefore return True,
    or if a caption exists and requires similar.
    """
    IGNORED_WRAPPERS = ["toprule", "midrule", "bottomrule", "column_format"]
    # ignored selectors are included with {tabular} so do not need wrapping
    return (
        table_styles is not None
        and any(d["selector"] not in IGNORED_WRAPPERS for d in table_styles)
    ) or caption is not None


def _parse_latex_table_styles(table_styles: CSSStyles, selector: str) -> str | None:
    """
    Return the first 'props' 'value' from ``tables_styles`` identified by ``selector``.

    Examples
    --------
    >>> table_styles = [{'selector': 'foo', 'props': [('attr','value')]},
    ...                 {'selector': 'bar', 'props': [('attr', 'overwritten')]},
    ...                 {'selector': 'bar', 'props': [('a1', 'baz'), ('a2', 'ignore')]}]
    >>> _parse_latex_table_styles(table_styles, selector='bar')
    'baz'

    Notes
    -----
    The replacement of "§" with ":" is to avoid the CSS problem where ":" has structural
    significance and cannot be used in LaTeX labels, but is often required by them.
    """
    for style in table_styles[::-1]:  # in reverse for most recently applied style
        if style["selector"] == selector:
            return str(style["props"][0][1]).replace("§", ":")
    return None


def _parse_latex_cell_styles(
    latex_styles: CSSList, display_value: str, convert_css: bool = False
) -> str:
    r"""
    Mutate the ``display_value`` string including LaTeX commands from ``latex_styles``.

    This method builds a recursive latex chain of commands based on the
    CSSList input, nested around ``display_value``.

    If a CSS style is given as ('<command>', '<options>') this is translated to
    '\<command><options>{display_value}', and this value is treated as the
    display value for the next iteration.

    The most recent style forms the inner component, for example for styles:
    `[('c1', 'o1'), ('c2', 'o2')]` this returns: `\c1o1{\c2o2{display_value}}`

    Sometimes latex commands have to be wrapped with curly braces in different ways:
    We create some parsing flags to identify the different behaviours:

     - `--rwrap`        : `\<command><options>{<display_value>}`
     - `--wrap`         : `{\<command><options> <display_value>}`
     - `--nowrap`       : `\<command><options> <display_value>`
     - `--lwrap`        : `{\<command><options>} <display_value>`
     - `--dwrap`        : `{\<command><options>}{<display_value>}`

    For example for styles:
    `[('c1', 'o1--wrap'), ('c2', 'o2')]` this returns: `{\c1o1 \c2o2{display_value}}
    """
    if convert_css:
        latex_styles = _parse_latex_css_conversion(latex_styles)
    for (command, options) in latex_styles[::-1]:  # in reverse for most recent style
        formatter = {
            "--wrap": f"{{\\{command}--to_parse {display_value}}}",
            "--nowrap": f"\\{command}--to_parse {display_value}",
            "--lwrap": f"{{\\{command}--to_parse}} {display_value}",
            "--rwrap": f"\\{command}--to_parse{{{display_value}}}",
            "--dwrap": f"{{\\{command}--to_parse}}{{{display_value}}}",
        }
        display_value = f"\\{command}{options} {display_value}"
        for arg in ["--nowrap", "--wrap", "--lwrap", "--rwrap", "--dwrap"]:
            if arg in str(options):
                display_value = formatter[arg].replace(
                    "--to_parse", _parse_latex_options_strip(value=options, arg=arg)
                )
                break  # only ever one purposeful entry
    return display_value


def _parse_latex_header_span(
    cell: dict[str, Any], multirow_align: str, multicol_align: str, wrap: bool = False
) -> str:
    r"""
    Refactor the cell `display_value` if a 'colspan' or 'rowspan' attribute is present.

    'rowspan' and 'colspan' do not occur simultaneouly. If they are detected then
    the `display_value` is altered to a LaTeX `multirow` or `multicol` command
    respectively, with the appropriate cell-span.

    ``wrap`` is used to enclose the `display_value` in braces which is needed for
    column headers using an siunitx package.

    Requires the package {multirow}, whereas multicol support is usually built in
    to the {tabular} environment.

    Examples
    --------
    >>> cell = {'display_value':'text', 'attributes': 'colspan="3"'}
    >>> _parse_latex_header_span(cell, 't', 'c')
    '\\multicolumn{3}{c}{text}'
    """
    display_val = _parse_latex_cell_styles(cell["cellstyle"], cell["display_value"])
    if "attributes" in cell:
        attrs = cell["attributes"]
        if 'colspan="' in attrs:
            colspan = attrs[attrs.find('colspan="') + 9 :]  # len('colspan="') = 9
            colspan = int(colspan[: colspan.find('"')])
            if "naive-l" == multicol_align:
                out = f"{{{display_val}}}" if wrap else f"{display_val}"
                blanks = " & {}" if wrap else " &"
                return out + blanks * (colspan - 1)
            elif "naive-r" == multicol_align:
                out = f"{{{display_val}}}" if wrap else f"{display_val}"
                blanks = "{} & " if wrap else "& "
                return blanks * (colspan - 1) + out
            return f"\\multicolumn{{{colspan}}}{{{multicol_align}}}{{{display_val}}}"
        elif 'rowspan="' in attrs:
            if multirow_align == "naive":
                return display_val
            rowspan = attrs[attrs.find('rowspan="') + 9 :]
            rowspan = int(rowspan[: rowspan.find('"')])
            return f"\\multirow[{multirow_align}]{{{rowspan}}}{{*}}{{{display_val}}}"
    if wrap:
        return f"{{{display_val}}}"
    else:
        return display_val


def _parse_latex_options_strip(value: str | int | float, arg: str) -> str:
    """
    Strip a css_value which may have latex wrapping arguments, css comment identifiers,
    and whitespaces, to a valid string for latex options parsing.

    For example: 'red /* --wrap */  ' --> 'red'
    """
    return str(value).replace(arg, "").replace("/*", "").replace("*/", "").strip()


def _parse_latex_css_conversion(styles: CSSList) -> CSSList:
    """
    Convert CSS (attribute,value) pairs to equivalent LaTeX (command,options) pairs.

    Ignore conversion if tagged with `--latex` option, skipped if no conversion found.
    """

    def font_weight(value, arg):
        if value == "bold" or value == "bolder":
            return "bfseries", f"{arg}"
        return None

    def font_style(value, arg):
        if value == "italic":
            return "itshape", f"{arg}"
        elif value == "oblique":
            return "slshape", f"{arg}"
        return None

    def color(value, user_arg, command, comm_arg):
        """
        CSS colors have 5 formats to process:

         - 6 digit hex code: "#ff23ee"     --> [HTML]{FF23EE}
         - 3 digit hex code: "#f0e"        --> [HTML]{FF00EE}
         - rgba: rgba(128, 255, 0, 0.5)    --> [rgb]{0.502, 1.000, 0.000}
         - rgb: rgb(128, 255, 0,)          --> [rbg]{0.502, 1.000, 0.000}
         - string: red                     --> {red}

        Additionally rgb or rgba can be expressed in % which is also parsed.
        """
        arg = user_arg if user_arg != "" else comm_arg

        if value[0] == "#" and len(value) == 7:  # color is hex code
            return command, f"[HTML]{{{value[1:].upper()}}}{arg}"
        if value[0] == "#" and len(value) == 4:  # color is short hex code
            val = f"{value[1].upper()*2}{value[2].upper()*2}{value[3].upper()*2}"
            return command, f"[HTML]{{{val}}}{arg}"
        elif value[:3] == "rgb":  # color is rgb or rgba
            r = re.findall("(?<=\\()[0-9\\s%]+(?=,)", value)[0].strip()
            r = float(r[:-1]) / 100 if "%" in r else int(r) / 255
            g = re.findall("(?<=,)[0-9\\s%]+(?=,)", value)[0].strip()
            g = float(g[:-1]) / 100 if "%" in g else int(g) / 255
            if value[3] == "a":  # color is rgba
                b = re.findall("(?<=,)[0-9\\s%]+(?=,)", value)[1].strip()
            else:  # color is rgb
                b = re.findall("(?<=,)[0-9\\s%]+(?=\\))", value)[0].strip()
            b = float(b[:-1]) / 100 if "%" in b else int(b) / 255
            return command, f"[rgb]{{{r:.3f}, {g:.3f}, {b:.3f}}}{arg}"
        else:
            return command, f"{{{value}}}{arg}"  # color is likely string-named

    CONVERTED_ATTRIBUTES: dict[str, Callable] = {
        "font-weight": font_weight,
        "background-color": partial(color, command="cellcolor", comm_arg="--lwrap"),
        "color": partial(color, command="color", comm_arg=""),
        "font-style": font_style,
    }

    latex_styles: CSSList = []
    for (attribute, value) in styles:
        if isinstance(value, str) and "--latex" in value:
            # return the style without conversion but drop '--latex'
            latex_styles.append((attribute, value.replace("--latex", "")))
        if attribute in CONVERTED_ATTRIBUTES.keys():
            arg = ""
            for x in ["--wrap", "--nowrap", "--lwrap", "--dwrap", "--rwrap"]:
                if x in str(value):
                    arg, value = x, _parse_latex_options_strip(value, x)
                    break
            latex_style = CONVERTED_ATTRIBUTES[attribute](value, arg)
            if latex_style is not None:
                latex_styles.extend([latex_style])
    return latex_styles


def _escape_latex(s):
    r"""
    Replace the characters ``&``, ``%``, ``$``, ``#``, ``_``, ``{``, ``}``,
    ``~``, ``^``, and ``\`` in the string with LaTeX-safe sequences.

    Use this if you need to display text that might contain such characters in LaTeX.

    Parameters
    ----------
    s : str
        Input to be escaped

    Return
    ------
    str :
        Escaped string
    """
    return (
        s.replace("\\", "ab2§=§8yz")  # rare string for final conversion: avoid \\ clash
        .replace("ab2§=§8yz ", "ab2§=§8yz\\space ")  # since \backslash gobbles spaces
        .replace("&", "\\&")
        .replace("%", "\\%")
        .replace("$", "\\$")
        .replace("#", "\\#")
        .replace("_", "\\_")
        .replace("{", "\\{")
        .replace("}", "\\}")
        .replace("~ ", "~\\space ")  # since \textasciitilde gobbles spaces
        .replace("~", "\\textasciitilde ")
        .replace("^ ", "^\\space ")  # since \textasciicircum gobbles spaces
        .replace("^", "\\textasciicircum ")
        .replace("ab2§=§8yz", "\\textbackslash ")
    )<|MERGE_RESOLUTION|>--- conflicted
+++ resolved
@@ -115,15 +115,12 @@
             get_option("styler.format.precision") if precision is None else precision
         )
         self._display_funcs: DefaultDict[  # maps (row, col) -> format func
-<<<<<<< HEAD
             tuple[int, int], Callable[[Any], str]
         ] = defaultdict(lambda: partial(_default_formatter, precision=precision))
         self._display_funcs_index: DefaultDict[  # maps (row, level) -> format func
             tuple[int, int], Callable[[Any], str]
         ] = defaultdict(lambda: partial(_default_formatter, precision=precision))
         self._display_funcs_columns: DefaultDict[  # maps (level, col) -> format func
-=======
->>>>>>> 5872bfe1
             tuple[int, int], Callable[[Any], str]
         ] = defaultdict(lambda: partial(_default_formatter, precision=precision))
 
@@ -385,13 +382,8 @@
                             "th",
                             f"{col_heading_class} level{r} col{c}",
                             value,
-<<<<<<< HEAD
-                            _is_visible(c, r, col_lengths)
-                            and c not in self.hidden_columns,
+                            _is_visible(c, r, col_lengths),
                             display_value=self._display_funcs_columns[(r, c)](value),
-=======
-                            _is_visible(c, r, col_lengths),
->>>>>>> 5872bfe1
                             attributes=(
                                 f'colspan="{col_lengths.get((r, c), 0)}"'
                                 if col_lengths.get((r, c), 0) > 1
@@ -549,12 +541,8 @@
                     "th",
                     f"{row_heading_class} level{c} row{r}",
                     value,
-<<<<<<< HEAD
-                    (_is_visible(r, c, idx_lengths) and not self.hide_index_[c]),
+                    _is_visible(r, c, idx_lengths) and not self.hide_index_[c],
                     display_value=self._display_funcs_index[(r, c)](value),
-=======
-                    _is_visible(r, c, idx_lengths) and not self.hide_index_[c],
->>>>>>> 5872bfe1
                     attributes=(
                         f'rowspan="{idx_lengths.get((c, r), 0)}"'
                         if idx_lengths.get((c, r), 0) > 1
