--- conflicted
+++ resolved
@@ -2796,7 +2796,6 @@
         return cell["display_value"]
 
 
-<<<<<<< HEAD
 def _parse_latex_css_conversion(styles: CSSList) -> CSSList:
     """
     Accept list of CSS (attribute,value) pairs and convert to equivalent LaTeX
@@ -2876,8 +2875,6 @@
     return latex_styles
 
 
-=======
->>>>>>> 4eacb121
 def _parse_latex_strip_arg(value: Union[str, int, float], arg: str) -> str:
     """
     Strip a css_value which may have latex wrapping arguments, css comment identifiers,
