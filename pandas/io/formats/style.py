--- conflicted
+++ resolved
@@ -881,8 +881,7 @@
         """
         self.ctx.clear()
         self.tooltips = None
-<<<<<<< HEAD
-        self.cell_context = {}
+        self.cell_context.clear()
         self._todo.clear()
 
         self.hidden_index = False
@@ -890,10 +889,6 @@
         self.tooltips = None
         # self.format and self.table_styles may be dependent on user
         # input in self.__init__()
-=======
-        self.cell_context.clear()
-        self._todo = []
->>>>>>> 029907c9
 
     def _compute(self):
         """
