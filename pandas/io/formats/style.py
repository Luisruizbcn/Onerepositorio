--- conflicted
+++ resolved
@@ -948,7 +948,6 @@
         if sparse_columns is None:
             sparse_columns = get_option("styler.sparse.columns")
 
-<<<<<<< HEAD
         if bold_headers:
             obj.set_table_styles(
                 [{"selector": "th", "props": "font-weight: bold;"}], overwrite=False
@@ -957,9 +956,7 @@
         if caption is not None:
             obj.set_caption(caption)
 
-=======
         encoding = encoding or get_option("styler.render.encoding")
->>>>>>> 99811722
         # Build HTML string..
         html = obj._render_html(
             sparse_index=sparse_index,
