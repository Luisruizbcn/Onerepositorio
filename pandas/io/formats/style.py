"""
Module for applying conditional formatting to DataFrames and Series.
"""
from __future__ import annotations

from contextlib import contextmanager
import copy
from functools import partial
from typing import (
    Any,
    Callable,
    Hashable,
    Sequence,
)
import warnings

import numpy as np

from pandas._typing import (
    Axis,
    FrameOrSeries,
    FrameOrSeriesUnion,
    IndexLabel,
)
from pandas.compat._optional import import_optional_dependency
from pandas.util._decorators import doc

import pandas as pd
from pandas.api.types import is_list_like
from pandas.core import generic
import pandas.core.common as com
from pandas.core.frame import (
    DataFrame,
    Series,
)
from pandas.core.generic import NDFrame

jinja2 = import_optional_dependency("jinja2", extra="DataFrame.style requires jinja2.")

from pandas.io.formats.style_render import (
    CSSProperties,
    CSSStyles,
    StylerRenderer,
    Tooltips,
    maybe_convert_css_to_tuples,
    non_reducing_slice,
)

try:
    from matplotlib import colors
    import matplotlib.pyplot as plt

    has_mpl = True
except ImportError:
    has_mpl = False
    no_mpl_message = "{0} requires matplotlib."


@contextmanager
def _mpl(func: Callable):
    if has_mpl:
        yield plt, colors
    else:
        raise ImportError(no_mpl_message.format(func.__name__))


class Styler(StylerRenderer):
    """
    Helps style a DataFrame or Series according to the data with HTML and CSS.

    Parameters
    ----------
    data : Series or DataFrame
        Data to be styled - either a Series or DataFrame.
    precision : int
        Precision to round floats to, defaults to pd.options.display.precision.
    table_styles : list-like, default None
        List of {selector: (attr, value)} dicts; see Notes.
    uuid : str, default None
        A unique identifier to avoid CSS collisions; generated automatically.
    caption : str, default None
        Caption to attach to the table.
    table_attributes : str, default None
        Items that show up in the opening ``<table>`` tag
        in addition to automatic (by default) id.
    cell_ids : bool, default True
        If True, each cell will have an ``id`` attribute in their HTML tag.
        The ``id`` takes the form ``T_<uuid>_row<num_row>_col<num_col>``
        where ``<uuid>`` is the unique identifier, ``<num_row>`` is the row
        number and ``<num_col>`` is the column number.
    na_rep : str, optional
        Representation for missing values.
        If ``na_rep`` is None, no special formatting is applied.

        .. versionadded:: 1.0.0

    uuid_len : int, default 5
        If ``uuid`` is not specified, the length of the ``uuid`` to randomly generate
        expressed in hex characters, in range [0, 32].

        .. versionadded:: 1.2.0

    escape : bool, default False
        Replace the characters ``&``, ``<``, ``>``, ``'``, and ``"`` in cell display
        strings with HTML-safe sequences.

        ... versionadded:: 1.3.0

    Attributes
    ----------
    env : Jinja2 jinja2.Environment
    template : Jinja2 Template
    loader : Jinja2 Loader

    See Also
    --------
    DataFrame.style : Return a Styler object containing methods for building
        a styled HTML representation for the DataFrame.

    Notes
    -----
    Most styling will be done by passing style functions into
    ``Styler.apply`` or ``Styler.applymap``. Style functions should
    return values with strings containing CSS ``'attr: value'`` that will
    be applied to the indicated cells.

    If using in the Jupyter notebook, Styler has defined a ``_repr_html_``
    to automatically render itself. Otherwise call Styler.render to get
    the generated HTML.

    CSS classes are attached to the generated HTML

    * Index and Column names include ``index_name`` and ``level<k>``
      where `k` is its level in a MultiIndex
    * Index label cells include

      * ``row_heading``
      * ``row<n>`` where `n` is the numeric position of the row
      * ``level<k>`` where `k` is the level in a MultiIndex

    * Column label cells include
      * ``col_heading``
      * ``col<n>`` where `n` is the numeric position of the column
      * ``level<k>`` where `k` is the level in a MultiIndex

    * Blank cells include ``blank``
    * Data cells include ``data``
    """

    def __init__(
        self,
        data: FrameOrSeriesUnion,
        precision: int | None = None,
        table_styles: CSSStyles | None = None,
        uuid: str | None = None,
        caption: str | None = None,
        table_attributes: str | None = None,
        cell_ids: bool = True,
        na_rep: str | None = None,
        uuid_len: int = 5,
        escape: bool = False,
    ):
        super().__init__(
            data=data,
            uuid=uuid,
            uuid_len=uuid_len,
            table_styles=table_styles,
            table_attributes=table_attributes,
            caption=caption,
            cell_ids=cell_ids,
        )

        # validate ordered args
<<<<<<< HEAD
=======
        if isinstance(data, Series):
            data = data.to_frame()
        if not isinstance(data, DataFrame):
            raise TypeError("``data`` must be a Series or DataFrame")
        if not data.index.is_unique or not data.columns.is_unique:
            raise ValueError("style is not supported for non-unique indices.")
        self.data: DataFrame = data
        self.index: Index = data.index
        self.columns: Index = data.columns
        self.table_styles = table_styles
        if not isinstance(uuid_len, int) or not uuid_len >= 0:
            raise TypeError("``uuid_len`` must be an integer in range [0, 32].")
        self.uuid_len = min(32, uuid_len)
        self.uuid = (uuid or uuid4().hex[: self.uuid_len]) + "_"
        self.caption = caption
        self.table_attributes = table_attributes
        self.cell_ids = cell_ids

        # assign additional default vars
        self.hidden_index: bool = False
        self.hidden_columns: Sequence[int] = []
        self.ctx: DefaultDict[tuple[int, int], CSSList] = defaultdict(list)
        self.cell_context: DefaultDict[tuple[int, int], str] = defaultdict(str)
        self._todo: list[tuple[Callable, tuple, dict]] = []
        self.tooltips: _Tooltips | None = None
        def_precision = get_option("display.precision")
        self._display_funcs: DefaultDict[  # maps (row, col) -> formatting function
            tuple[int, int], Callable[[Any], str]
        ] = defaultdict(lambda: partial(_default_formatter, precision=def_precision))
>>>>>>> 95e0069a
        self.precision = precision  # can be removed on set_precision depr cycle
        self.na_rep = na_rep  # can be removed on set_na_rep depr cycle
        self.format(formatter=None, precision=precision, na_rep=na_rep, escape=escape)

    def _repr_html_(self) -> str:
        """
        Hooks into Jupyter notebook rich display system.
        """
        return self.render()

    def set_tooltips(
        self,
        ttips: DataFrame,
        props: CSSProperties | None = None,
        css_class: str | None = None,
    ) -> Styler:
        """
        Set the DataFrame of strings on ``Styler`` generating ``:hover`` tooltips.

        These string based tooltips are only applicable to ``<td>`` HTML elements,
        and cannot be used for column or index headers.

        .. versionadded:: 1.3.0

        Parameters
        ----------
        ttips : DataFrame
            DataFrame containing strings that will be translated to tooltips, mapped
            by identical column and index values that must exist on the underlying
            Styler data. None, NaN values, and empty strings will be ignored and
            not affect the rendered HTML.
        props : list-like or str, optional
            List of (attr, value) tuples or a valid CSS string. If ``None`` adopts
            the internal default values described in notes.
        css_class : str, optional
            Name of the tooltip class used in CSS, should conform to HTML standards.
            Only useful if integrating tooltips with external CSS. If ``None`` uses the
            internal default value 'pd-t'.

        Returns
        -------
        self : Styler

        Notes
        -----
        Tooltips are created by adding `<span class="pd-t"></span>` to each data cell
        and then manipulating the table level CSS to attach pseudo hover and pseudo
        after selectors to produce the required the results.

        The default properties for the tooltip CSS class are:

        - visibility: hidden
        - position: absolute
        - z-index: 1
        - background-color: black
        - color: white
        - transform: translate(-20px, -20px)

        The property 'visibility: hidden;' is a key prerequisite to the hover
        functionality, and should always be included in any manual properties
        specification, using the ``props`` argument.

        Tooltips are not designed to be efficient, and can add large amounts of
        additional HTML for larger tables, since they also require that ``cell_ids``
        is forced to `True`.

        Examples
        --------
        Basic application

        >>> df = pd.DataFrame(data=[[0, 1], [2, 3]])
        >>> ttips = pd.DataFrame(
        ...    data=[["Min", ""], [np.nan, "Max"]], columns=df.columns, index=df.index
        ... )
        >>> s = df.style.set_tooltips(ttips).render()

        Optionally controlling the tooltip visual display

        >>> df.style.set_tooltips(ttips, css_class='tt-add', props=[
        ...     ('visibility', 'hidden'),
        ...     ('position', 'absolute'),
        ...     ('z-index', 1)])
        >>> df.style.set_tooltips(ttips, css_class='tt-add',
        ...     props='visibility:hidden; position:absolute; z-index:1;')
        """
        if not self.cell_ids:
            # tooltips not optimised for individual cell check. requires reasonable
            # redesign and more extensive code for a feature that might be rarely used.
            raise NotImplementedError(
                "Tooltips can only render with 'cell_ids' is True."
            )
        if self.tooltips is None:  # create a default instance if necessary
            self.tooltips = Tooltips()
        self.tooltips.tt_data = ttips
        if props:
            self.tooltips.class_properties = props
        if css_class:
            self.tooltips.class_name = css_class

        return self

    @doc(
        NDFrame.to_excel,
        klass="Styler",
        storage_options=generic._shared_docs["storage_options"],
    )
    def to_excel(
        self,
        excel_writer,
        sheet_name: str = "Sheet1",
        na_rep: str = "",
        float_format: str | None = None,
        columns: Sequence[Hashable] | None = None,
        header: Sequence[Hashable] | bool = True,
        index: bool = True,
        index_label: IndexLabel | None = None,
        startrow: int = 0,
        startcol: int = 0,
        engine: str | None = None,
        merge_cells: bool = True,
        encoding: str | None = None,
        inf_rep: str = "inf",
        verbose: bool = True,
        freeze_panes: tuple[int, int] | None = None,
    ) -> None:

        from pandas.io.formats.excel import ExcelFormatter

        formatter = ExcelFormatter(
            self,
            na_rep=na_rep,
            cols=columns,
            header=header,
            float_format=float_format,
            index=index,
            index_label=index_label,
            merge_cells=merge_cells,
            inf_rep=inf_rep,
        )
        formatter.write(
            excel_writer,
            sheet_name=sheet_name,
            startrow=startrow,
            startcol=startcol,
            freeze_panes=freeze_panes,
            engine=engine,
        )

    def set_td_classes(self, classes: DataFrame) -> Styler:
        """
        Set the DataFrame of strings added to the ``class`` attribute of ``<td>``
        HTML elements.

        Parameters
        ----------
        classes : DataFrame
            DataFrame containing strings that will be translated to CSS classes,
            mapped by identical column and index key values that must exist on the
            underlying Styler data. None, NaN values, and empty strings will
            be ignored and not affect the rendered HTML.

        Returns
        -------
        self : Styler

        See Also
        --------
        Styler.set_table_styles: Set the table styles included within the ``<style>``
            HTML element.
        Styler.set_table_attributes: Set the table attributes added to the ``<table>``
            HTML element.

        Notes
        -----
        Can be used in combination with ``Styler.set_table_styles`` to define an
        internal CSS solution without reference to external CSS files.

        Examples
        --------
        >>> df = pd.DataFrame(data=[[1, 2, 3], [4, 5, 6]], columns=["A", "B", "C"])
        >>> classes = pd.DataFrame([
        ...     ["min-val red", "", "blue"],
        ...     ["red", None, "blue max-val"]
        ... ], index=df.index, columns=df.columns)
        >>> df.style.set_td_classes(classes)

        Using `MultiIndex` columns and a `classes` `DataFrame` as a subset of the
        underlying,

        >>> df = pd.DataFrame([[1,2],[3,4]], index=["a", "b"],
        ...     columns=[["level0", "level0"], ["level1a", "level1b"]])
        >>> classes = pd.DataFrame(["min-val"], index=["a"],
        ...     columns=[["level0"],["level1a"]])
        >>> df.style.set_td_classes(classes)

        Form of the output with new additional css classes,

        >>> df = pd.DataFrame([[1]])
        >>> css = pd.DataFrame([["other-class"]])
        >>> s = Styler(df, uuid="_", cell_ids=False).set_td_classes(css)
        >>> s.hide_index().render()
        '<style type="text/css"></style>'
        '<table id="T__">'
        '  <thead>'
        '    <tr><th class="col_heading level0 col0" >0</th></tr>'
        '  </thead>'
        '  <tbody>'
        '    <tr><td class="data row0 col0 other-class" >1</td></tr>'
        '  </tbody>'
        '</table>'
        """
        classes = classes.reindex_like(self.data)

        for r, row_tup in enumerate(classes.itertuples()):
            for c, value in enumerate(row_tup[1:]):
                if not (pd.isna(value) or value == ""):
                    self.cell_context[(r, c)] = str(value)

        return self

    def _update_ctx(self, attrs: DataFrame) -> None:
        """
        Update the state of the ``Styler`` for data cells.

        Collects a mapping of {index_label: [('<property>', '<value>'), ..]}.

        Parameters
        ----------
        attrs : DataFrame
            should contain strings of '<property>: <value>;<prop2>: <val2>'
            Whitespace shouldn't matter and the final trailing ';' shouldn't
            matter.
        """
        for cn in attrs.columns:
            for rn, c in attrs[[cn]].itertuples():
                if not c:
                    continue
                css_list = maybe_convert_css_to_tuples(c)
                i, j = self.index.get_loc(rn), self.columns.get_loc(cn)
                self.ctx[(i, j)].extend(css_list)

    def _copy(self, deepcopy: bool = False) -> Styler:
        styler = Styler(
            self.data,
            precision=self.precision,
            caption=self.caption,
            table_attributes=self.table_attributes,
            cell_ids=self.cell_ids,
            na_rep=self.na_rep,
        )

        styler.uuid = self.uuid
        styler.hidden_index = self.hidden_index

        if deepcopy:
            styler.ctx = copy.deepcopy(self.ctx)
            styler._todo = copy.deepcopy(self._todo)
            styler.table_styles = copy.deepcopy(self.table_styles)
            styler.hidden_columns = copy.copy(self.hidden_columns)
            styler.cell_context = copy.deepcopy(self.cell_context)
            styler.tooltips = copy.deepcopy(self.tooltips)
        else:
            styler.ctx = self.ctx
            styler._todo = self._todo
            styler.table_styles = self.table_styles
            styler.hidden_columns = self.hidden_columns
            styler.cell_context = self.cell_context
            styler.tooltips = self.tooltips

        return styler

    def __copy__(self) -> Styler:
        """
        Deep copy by default.
        """
        return self._copy(deepcopy=False)

    def __deepcopy__(self, memo) -> Styler:
        return self._copy(deepcopy=True)

    def clear(self) -> None:
        """
        Reset the ``Styler``, removing any previously applied styles.

        Returns None.
        """
        self.ctx.clear()
        self.tooltips = None
        self.cell_context.clear()
        self._todo.clear()

        self.hidden_index = False
        self.hidden_columns = []
        # self.format and self.table_styles may be dependent on user
        # input in self.__init__()

    def _apply(
        self,
        func: Callable[..., Styler],
        axis: Axis | None = 0,
        subset=None,
        **kwargs,
    ) -> Styler:
        subset = slice(None) if subset is None else subset
        subset = non_reducing_slice(subset)
        data = self.data.loc[subset]
        if axis is not None:
            result = data.apply(func, axis=axis, result_type="expand", **kwargs)
            result.columns = data.columns
        else:
            result = func(data, **kwargs)
            if not isinstance(result, DataFrame):
                if not isinstance(result, np.ndarray):
                    raise TypeError(
                        f"Function {repr(func)} must return a DataFrame or ndarray "
                        f"when passed to `Styler.apply` with axis=None"
                    )
                if not (data.shape == result.shape):
                    raise ValueError(
                        f"Function {repr(func)} returned ndarray with wrong shape.\n"
                        f"Result has shape: {result.shape}\n"
                        f"Expected shape: {data.shape}"
                    )
                result = DataFrame(result, index=data.index, columns=data.columns)
            elif not (
                result.index.equals(data.index) and result.columns.equals(data.columns)
            ):
                raise ValueError(
                    f"Result of {repr(func)} must have identical "
                    f"index and columns as the input"
                )

        if result.shape != data.shape:
            raise ValueError(
                f"Function {repr(func)} returned the wrong shape.\n"
                f"Result has shape: {result.shape}\n"
                f"Expected shape:   {data.shape}"
            )
        self._update_ctx(result)
        return self

    def apply(
        self,
        func: Callable[..., Styler],
        axis: Axis | None = 0,
        subset=None,
        **kwargs,
    ) -> Styler:
        """
        Apply a CSS-styling function column-wise, row-wise, or table-wise.

        Updates the HTML representation with the result.

        Parameters
        ----------
        func : function
            ``func`` should take a Series if ``axis`` in [0,1] and return an object
            of same length, also with identical index if the object is a Series.
            ``func`` should take a DataFrame if ``axis`` is ``None`` and return either
            an ndarray with the same shape or a DataFrame with identical columns and
            index.

            .. versionchanged:: 1.3.0

        axis : {0 or 'index', 1 or 'columns', None}, default 0
            Apply to each column (``axis=0`` or ``'index'``), to each row
            (``axis=1`` or ``'columns'``), or to the entire DataFrame at once
            with ``axis=None``.
        subset : IndexSlice
            A valid indexer to limit ``data`` to *before* applying the
            function. Consider using a pandas.IndexSlice.
        **kwargs : dict
            Pass along to ``func``.

        Returns
        -------
        self : Styler

        See Also
        --------
        Styler.where: Apply CSS-styles based on a conditional function elementwise.
        Styler.applymap: Apply a CSS-styling function elementwise.

        Notes
        -----
        The elements of the output of ``func`` should be CSS styles as strings, in the
        format 'attribute: value; attribute2: value2; ...' or,
        if nothing is to be applied to that element, an empty string or ``None``.

        This is similar to ``DataFrame.apply``, except that ``axis=None``
        applies the function to the entire DataFrame at once,
        rather than column-wise or row-wise.

        Examples
        --------
        >>> def highlight_max(x, color):
        ...     return np.where(x == np.nanmax(x.to_numpy()), f"color: {color};", None)
        >>> df = pd.DataFrame(np.random.randn(5, 2))
        >>> df.style.apply(highlight_max, color='red')
        >>> df.style.apply(highlight_max, color='blue', axis=1)
        >>> df.style.apply(highlight_max, color='green', axis=None)
        """
        self._todo.append(
            (lambda instance: getattr(instance, "_apply"), (func, axis, subset), kwargs)
        )
        return self

    def _applymap(self, func: Callable, subset=None, **kwargs) -> Styler:
        func = partial(func, **kwargs)  # applymap doesn't take kwargs?
        if subset is None:
            subset = pd.IndexSlice[:]
        subset = non_reducing_slice(subset)
        result = self.data.loc[subset].applymap(func)
        self._update_ctx(result)
        return self

    def applymap(self, func: Callable, subset=None, **kwargs) -> Styler:
        """
        Apply a CSS-styling function elementwise.

        Updates the HTML representation with the result.

        Parameters
        ----------
        func : function
            ``func`` should take a scalar and return a scalar.
        subset : IndexSlice
            A valid indexer to limit ``data`` to *before* applying the
            function. Consider using a pandas.IndexSlice.
        **kwargs : dict
            Pass along to ``func``.

        Returns
        -------
        self : Styler

        See Also
        --------
        Styler.where: Apply CSS-styles based on a conditional function elementwise.
        Styler.apply: Apply a CSS-styling function column-wise, row-wise, or table-wise.

        Notes
        -----
        The elements of the output of ``func`` should be CSS styles as strings, in the
        format 'attribute: value; attribute2: value2; ...' or,
        if nothing is to be applied to that element, an empty string or ``None``.

        Examples
        --------
        >>> def color_negative(v, color):
        ...     return f"color: {color};" if v < 0 else None
        >>> df = pd.DataFrame(np.random.randn(5, 2))
        >>> df.style.applymap(color_negative, color='red')
        """
        self._todo.append(
            (lambda instance: getattr(instance, "_applymap"), (func, subset), kwargs)
        )
        return self

    def where(
        self,
        cond: Callable,
        value: str,
        other: str | None = None,
        subset=None,
        **kwargs,
    ) -> Styler:
        """
        Apply CSS-styles based on a conditional function elementwise.

        Updates the HTML representation with a style which is
        selected in accordance with the return value of a function.

        Parameters
        ----------
        cond : callable
            ``cond`` should take a scalar and return a boolean.
        value : str
            Applied when ``cond`` returns true.
        other : str
            Applied when ``cond`` returns false.
        subset : IndexSlice
            A valid indexer to limit ``data`` to *before* applying the
            function. Consider using a pandas.IndexSlice.
        **kwargs : dict
            Pass along to ``cond``.

        Returns
        -------
        self : Styler

        See Also
        --------
        Styler.applymap: Apply a CSS-styling function elementwise.
        Styler.apply: Apply a CSS-styling function column-wise, row-wise, or table-wise.

        Examples
        --------
        >>> def cond(v):
        ...     return v > 1 and v != 4
        >>> df = pd.DataFrame([[1, 2], [3, 4]])
        >>> df.style.where(cond, value='color:red;', other='font-size:2em;')
        """
        if other is None:
            other = ""

        return self.applymap(
            lambda val: value if cond(val) else other, subset=subset, **kwargs
        )

    def set_precision(self, precision: int) -> StylerRenderer:
        """
        Set the precision used to display values.

        .. deprecated:: 1.3.0

        Parameters
        ----------
        precision : int

        Returns
        -------
        self : Styler

        Notes
        -----
        This method is deprecated see `Styler.format`.
        """
        warnings.warn(
            "this method is deprecated in favour of `Styler.format(precision=..)`",
            FutureWarning,
            stacklevel=2,
        )
        self.precision = precision
        return self.format(precision=precision, na_rep=self.na_rep)

    def set_table_attributes(self, attributes: str) -> Styler:
        """
        Set the table attributes added to the ``<table>`` HTML element.

        These are items in addition to automatic (by default) ``id`` attribute.

        Parameters
        ----------
        attributes : str

        Returns
        -------
        self : Styler

        See Also
        --------
        Styler.set_table_styles: Set the table styles included within the ``<style>``
            HTML element.
        Styler.set_td_classes: Set the DataFrame of strings added to the ``class``
            attribute of ``<td>`` HTML elements.

        Examples
        --------
        >>> df = pd.DataFrame(np.random.randn(10, 4))
        >>> df.style.set_table_attributes('class="pure-table"')
        # ... <table class="pure-table"> ...
        """
        self.table_attributes = attributes
        return self

    def export(self) -> list[tuple[Callable, tuple, dict]]:
        """
        Export the styles applied to the current ``Styler``.

        Can be applied to a second Styler with ``Styler.use``.

        Returns
        -------
        styles : list

        See Also
        --------
        Styler.use: Set the styles on the current ``Styler``.
        """
        return self._todo

    def use(self, styles: list[tuple[Callable, tuple, dict]]) -> Styler:
        """
        Set the styles on the current ``Styler``.

        Possibly uses styles from ``Styler.export``.

        Parameters
        ----------
        styles : list
            List of style functions.

        Returns
        -------
        self : Styler

        See Also
        --------
        Styler.export : Export the styles to applied to the current ``Styler``.
        """
        self._todo.extend(styles)
        return self

    def set_uuid(self, uuid: str) -> Styler:
        """
        Set the uuid applied to ``id`` attributes of HTML elements.

        Parameters
        ----------
        uuid : str

        Returns
        -------
        self : Styler

        Notes
        -----
        Almost all HTML elements within the table, and including the ``<table>`` element
        are assigned ``id`` attributes. The format is ``T_uuid_<extra>`` where
        ``<extra>`` is typically a more specific identifier, such as ``row1_col2``.
        """
        self.uuid = uuid
        return self

    def set_caption(self, caption: str) -> Styler:
        """
        Set the text added to a ``<caption>`` HTML element.

        Parameters
        ----------
        caption : str

        Returns
        -------
        self : Styler
        """
        self.caption = caption
        return self

    def set_table_styles(
        self,
        table_styles: dict[Any, CSSStyles] | CSSStyles,
        axis: int = 0,
        overwrite: bool = True,
    ) -> Styler:
        """
        Set the table styles included within the ``<style>`` HTML element.

        This function can be used to style the entire table, columns, rows or
        specific HTML selectors.

        Parameters
        ----------
        table_styles : list or dict
            If supplying a list, each individual table_style should be a
            dictionary with ``selector`` and ``props`` keys. ``selector``
            should be a CSS selector that the style will be applied to
            (automatically prefixed by the table's UUID) and ``props``
            should be a list of tuples with ``(attribute, value)``.
            If supplying a dict, the dict keys should correspond to
            column names or index values, depending upon the specified
            `axis` argument. These will be mapped to row or col CSS
            selectors. MultiIndex values as dict keys should be
            in their respective tuple form. The dict values should be
            a list as specified in the form with CSS selectors and
            props that will be applied to the specified row or column.

            .. versionchanged:: 1.2.0

        axis : {0 or 'index', 1 or 'columns', None}, default 0
            Apply to each column (``axis=0`` or ``'index'``), to each row
            (``axis=1`` or ``'columns'``). Only used if `table_styles` is
            dict.

            .. versionadded:: 1.2.0

        overwrite : bool, default True
            Styles are replaced if `True`, or extended if `False`. CSS
            rules are preserved so most recent styles set will dominate
            if selectors intersect.

            .. versionadded:: 1.2.0

        Returns
        -------
        self : Styler

        See Also
        --------
        Styler.set_td_classes: Set the DataFrame of strings added to the ``class``
            attribute of ``<td>`` HTML elements.
        Styler.set_table_attributes: Set the table attributes added to the ``<table>``
            HTML element.

        Examples
        --------
        >>> df = pd.DataFrame(np.random.randn(10, 4),
        ...                   columns=['A', 'B', 'C', 'D'])
        >>> df.style.set_table_styles(
        ...     [{'selector': 'tr:hover',
        ...       'props': [('background-color', 'yellow')]}]
        ... )

        Or with CSS strings

        >>> df.style.set_table_styles(
        ...     [{'selector': 'tr:hover',
        ...       'props': 'background-color: yellow; font-size: 1em;']}]
        ... )

        Adding column styling by name

        >>> df.style.set_table_styles({
        ...     'A': [{'selector': '',
        ...            'props': [('color', 'red')]}],
        ...     'B': [{'selector': 'td',
        ...            'props': 'color: blue;']}]
        ... }, overwrite=False)

        Adding row styling

        >>> df.style.set_table_styles({
        ...     0: [{'selector': 'td:hover',
        ...          'props': [('font-size', '25px')]}]
        ... }, axis=1, overwrite=False)
        """
        if isinstance(table_styles, dict):
            if axis in [0, "index"]:
                obj, idf = self.data.columns, ".col"
            else:
                obj, idf = self.data.index, ".row"

            table_styles = [
                {
                    "selector": str(s["selector"]) + idf + str(obj.get_loc(key)),
                    "props": maybe_convert_css_to_tuples(s["props"]),
                }
                for key, styles in table_styles.items()
                for s in styles
            ]
        else:
            table_styles = [
                {
                    "selector": s["selector"],
                    "props": maybe_convert_css_to_tuples(s["props"]),
                }
                for s in table_styles
            ]

        if not overwrite and self.table_styles is not None:
            self.table_styles.extend(table_styles)
        else:
            self.table_styles = table_styles
        return self

    def set_na_rep(self, na_rep: str) -> StylerRenderer:
        """
        Set the missing data representation on a ``Styler``.

        .. versionadded:: 1.0.0

        .. deprecated:: 1.3.0

        Parameters
        ----------
        na_rep : str

        Returns
        -------
        self : Styler

        Notes
        -----
        This method is deprecated. See `Styler.format()`
        """
        warnings.warn(
            "this method is deprecated in favour of `Styler.format(na_rep=..)`",
            FutureWarning,
            stacklevel=2,
        )
        self.na_rep = na_rep
        return self.format(na_rep=na_rep, precision=self.precision)

    def hide_index(self) -> Styler:
        """
        Hide any indices from rendering.

        Returns
        -------
        self : Styler
        """
        self.hidden_index = True
        return self

    def hide_columns(self, subset) -> Styler:
        """
        Hide columns from rendering.

        Parameters
        ----------
        subset : IndexSlice
            An argument to ``DataFrame.loc`` that identifies which columns
            are hidden.

        Returns
        -------
        self : Styler
        """
        subset = non_reducing_slice(subset)
        hidden_df = self.data.loc[subset]
        hcols = self.columns.get_indexer_for(hidden_df.columns)
        # error: Incompatible types in assignment (expression has type
        # "ndarray", variable has type "Sequence[int]")
        self.hidden_columns = hcols  # type: ignore[assignment]
        return self

    # -----------------------------------------------------------------------
    # A collection of "builtin" styles
    # -----------------------------------------------------------------------

    def background_gradient(
        self,
        cmap="PuBu",
        low: float = 0,
        high: float = 0,
        axis: Axis | None = 0,
        subset=None,
        text_color_threshold: float = 0.408,
        vmin: float | None = None,
        vmax: float | None = None,
        gmap: Sequence | None = None,
    ) -> Styler:
        """
        Color the background in a gradient style.

        The background color is determined according
        to the data in each column, row or frame, or by a given
        gradient map. Requires matplotlib.

        Parameters
        ----------
        cmap : str or colormap
            Matplotlib colormap.
        low : float
            Compress the color range at the low end. This is a multiple of the data
            range to extend below the minimum; good values usually in [0, 1],
            defaults to 0.
        high : float
            Compress the color range at the high end. This is a multiple of the data
            range to extend above the maximum; good values usually in [0, 1],
            defaults to 0.
        axis : {0 or 'index', 1 or 'columns', None}, default 0
            Apply to each column (``axis=0`` or ``'index'``), to each row
            (``axis=1`` or ``'columns'``), or to the entire DataFrame at once
            with ``axis=None``.
        subset : IndexSlice
            A valid slice for ``data`` to limit the style application to.
        text_color_threshold : float or int
            Luminance threshold for determining text color in [0, 1]. Facilitates text
            visibility across varying background colors. All text is dark if 0, and
            light if 1, defaults to 0.408.

            .. versionadded:: 0.24.0

        vmin : float, optional
            Minimum data value that corresponds to colormap minimum value.
            If not specified the minimum value of the data (or gmap) will be used.

            .. versionadded:: 1.0.0

        vmax : float, optional
            Maximum data value that corresponds to colormap maximum value.
            If not specified the maximum value of the data (or gmap) will be used.

            .. versionadded:: 1.0.0

        gmap : array-like, optional
            Gradient map for determining the background colors. If not supplied
            will use the underlying data from rows, columns or frame. If given as an
            ndarray or list-like must be an identical shape to the underlying data
            considering ``axis`` and ``subset``. If given as DataFrame or Series must
            have same index and column labels considering ``axis`` and ``subset``.
            If supplied, ``vmin`` and ``vmax`` should be given relative to this
            gradient map.

            .. versionadded:: 1.3.0

        Returns
        -------
        self : Styler

        Notes
        -----
        When using ``low`` and ``high`` the range
        of the gradient, given by the data if ``gmap`` is not given or by ``gmap``,
        is extended at the low end effectively by
        `map.min - low * map.range` and at the high end by
        `map.max + high * map.range` before the colors are normalized and determined.

        If combining with ``vmin`` and ``vmax`` the `map.min`, `map.max` and
        `map.range` are replaced by values according to the values derived from
        ``vmin`` and ``vmax``.

        This method will preselect numeric columns and ignore non-numeric columns
        unless a ``gmap`` is supplied in which case no preselection occurs.

        Examples
        --------
        >>> df = pd.DataFrame({
        ...          'City': ['Stockholm', 'Oslo', 'Copenhagen'],
        ...          'Temp (c)': [21.6, 22.4, 24.5],
        ...          'Rain (mm)': [5.0, 13.3, 0.0],
        ...          'Wind (m/s)': [3.2, 3.1, 6.7]
        ... })

        Shading the values column-wise, with ``axis=0``, preselecting numeric columns

        >>> df.style.background_gradient(axis=0)

        .. figure:: ../../_static/style/bg_ax0.png

        Shading all values collectively using ``axis=None``

        >>> df.style.background_gradient(axis=None)

        .. figure:: ../../_static/style/bg_axNone.png

        Compress the color map from the both ``low`` and ``high`` ends

        >>> df.style.background_gradient(axis=None, low=0.75, high=1.0)

        .. figure:: ../../_static/style/bg_axNone_lowhigh.png

        Manually setting ``vmin`` and ``vmax`` gradient thresholds

        >>> df.style.background_gradient(axis=None, vmin=6.7, vmax=21.6)

        .. figure:: ../../_static/style/bg_axNone_vminvmax.png

        Setting a ``gmap`` and applying to all columns with another ``cmap``

        >>> df.style.background_gradient(axis=0, gmap=df['Temp (c)'], cmap='YlOrRd')

        .. figure:: ../../_static/style/bg_gmap.png

        Setting the gradient map for a dataframe (i.e. ``axis=None``), we need to
        explicitly state ``subset`` to match the ``gmap`` shape

        >>> gmap = np.array([[1,2,3], [2,3,4], [3,4,5]])
        >>> df.style.background_gradient(axis=None, gmap=gmap,
        ...     cmap='YlOrRd', subset=['Temp (c)', 'Rain (mm)', 'Wind (m/s)']
        ... )

        .. figure:: ../../_static/style/bg_axNone_gmap.png
        """
        if subset is None and gmap is None:
            subset = self.data.select_dtypes(include=np.number).columns

        self.apply(
            _background_gradient,
            cmap=cmap,
            subset=subset,
            axis=axis,
            low=low,
            high=high,
            text_color_threshold=text_color_threshold,
            vmin=vmin,
            vmax=vmax,
            gmap=gmap,
        )
        return self

    def set_properties(self, subset=None, **kwargs) -> Styler:
        """
        Set defined CSS-properties to each ``<td>`` HTML element within the given
        subset.

        Parameters
        ----------
        subset : IndexSlice
            A valid slice for ``data`` to limit the style application to.
        **kwargs : dict
            A dictionary of property, value pairs to be set for each cell.

        Returns
        -------
        self : Styler

        Notes
        -----
        This is a convenience methods which wraps the :meth:`Styler.applymap` calling a
        function returning the CSS-properties independently of the data.

        Examples
        --------
        >>> df = pd.DataFrame(np.random.randn(10, 4))
        >>> df.style.set_properties(color="white", align="right")
        >>> df.style.set_properties(**{'background-color': 'yellow'})
        """
        values = "".join(f"{p}: {v};" for p, v in kwargs.items())
        return self.applymap(lambda x: values, subset=subset)

    @staticmethod
    def _bar(
        s,
        align: str,
        colors: list[str],
        width: float = 100,
        vmin: float | None = None,
        vmax: float | None = None,
    ):
        """
        Draw bar chart in dataframe cells.
        """
        # Get input value range.
        smin = np.nanmin(s.to_numpy()) if vmin is None else vmin
        smax = np.nanmax(s.to_numpy()) if vmax is None else vmax
        if align == "mid":
            smin = min(0, smin)
            smax = max(0, smax)
        elif align == "zero":
            # For "zero" mode, we want the range to be symmetrical around zero.
            smax = max(abs(smin), abs(smax))
            smin = -smax
        # Transform to percent-range of linear-gradient
        normed = width * (s.to_numpy(dtype=float) - smin) / (smax - smin + 1e-12)
        zero = -width * smin / (smax - smin + 1e-12)

        def css_bar(start: float, end: float, color: str) -> str:
            """
            Generate CSS code to draw a bar from start to end.
            """
            css = "width: 10em; height: 80%;"
            if end > start:
                css += "background: linear-gradient(90deg,"
                if start > 0:
                    css += f" transparent {start:.1f}%, {color} {start:.1f}%, "
                e = min(end, width)
                css += f"{color} {e:.1f}%, transparent {e:.1f}%)"
            return css

        def css(x):
            if pd.isna(x):
                return ""

            # avoid deprecated indexing `colors[x > zero]`
            color = colors[1] if x > zero else colors[0]

            if align == "left":
                return css_bar(0, x, color)
            else:
                return css_bar(min(x, zero), max(x, zero), color)

        if s.ndim == 1:
            return [css(x) for x in normed]
        else:
            return DataFrame(
                [[css(x) for x in row] for row in normed],
                index=s.index,
                columns=s.columns,
            )

    def bar(
        self,
        subset=None,
        axis: Axis | None = 0,
        color="#d65f5f",
        width: float = 100,
        align: str = "left",
        vmin: float | None = None,
        vmax: float | None = None,
    ) -> Styler:
        """
        Draw bar chart in the cell backgrounds.

        Parameters
        ----------
        subset : IndexSlice, optional
            A valid slice for `data` to limit the style application to.
        axis : {0 or 'index', 1 or 'columns', None}, default 0
            Apply to each column (``axis=0`` or ``'index'``), to each row
            (``axis=1`` or ``'columns'``), or to the entire DataFrame at once
            with ``axis=None``.
        color : str or 2-tuple/list
            If a str is passed, the color is the same for both
            negative and positive numbers. If 2-tuple/list is used, the
            first element is the color_negative and the second is the
            color_positive (eg: ['#d65f5f', '#5fba7d']).
        width : float, default 100
            A number between 0 or 100. The largest value will cover `width`
            percent of the cell's width.
        align : {'left', 'zero',' mid'}, default 'left'
            How to align the bars with the cells.

            - 'left' : the min value starts at the left of the cell.
            - 'zero' : a value of zero is located at the center of the cell.
            - 'mid' : the center of the cell is at (max-min)/2, or
              if values are all negative (positive) the zero is aligned
              at the right (left) of the cell.
        vmin : float, optional
            Minimum bar value, defining the left hand limit
            of the bar drawing range, lower values are clipped to `vmin`.
            When None (default): the minimum value of the data will be used.

            .. versionadded:: 0.24.0

        vmax : float, optional
            Maximum bar value, defining the right hand limit
            of the bar drawing range, higher values are clipped to `vmax`.
            When None (default): the maximum value of the data will be used.

            .. versionadded:: 0.24.0

        Returns
        -------
        self : Styler
        """
        if align not in ("left", "zero", "mid"):
            raise ValueError("`align` must be one of {'left', 'zero',' mid'}")

        if not (is_list_like(color)):
            color = [color, color]
        elif len(color) == 1:
            color = [color[0], color[0]]
        elif len(color) > 2:
            raise ValueError(
                "`color` must be string or a list-like "
                "of length 2: [`color_neg`, `color_pos`] "
                "(eg: color=['#d65f5f', '#5fba7d'])"
            )

        if subset is None:
            subset = self.data.select_dtypes(include=np.number).columns

        self.apply(
            self._bar,
            subset=subset,
            axis=axis,
            align=align,
            colors=color,
            width=width,
            vmin=vmin,
            vmax=vmax,
        )

        return self

    def highlight_null(
        self,
        null_color: str = "red",
        subset: IndexLabel | None = None,
        props: str | None = None,
    ) -> Styler:
        """
        Highlight missing values with a style.

        Parameters
        ----------
        null_color : str, default 'red'
        subset : label or list of labels, default None
            A valid slice for ``data`` to limit the style application to.

            .. versionadded:: 1.1.0

        props : str, default None
            CSS properties to use for highlighting. If ``props`` is given, ``color``
            is not used.

            .. versionadded:: 1.3.0

        Returns
        -------
        self : Styler

        See Also
        --------
        Styler.highlight_max: Highlight the maximum with a style.
        Styler.highlight_min: Highlight the minimum with a style.
        """

        def f(data: DataFrame, props: str) -> np.ndarray:
            return np.where(pd.isna(data).to_numpy(), props, "")

        if props is None:
            props = f"background-color: {null_color};"
        # error: Argument 1 to "apply" of "Styler" has incompatible type
        # "Callable[[DataFrame, str], ndarray]"; expected "Callable[..., Styler]"
        return self.apply(
            f, axis=None, subset=subset, props=props  # type: ignore[arg-type]
        )

    def highlight_max(
        self,
        subset: IndexLabel | None = None,
        color: str = "yellow",
        axis: Axis | None = 0,
        props: str | None = None,
    ) -> Styler:
        """
        Highlight the maximum with a style.

        Parameters
        ----------
        subset : IndexSlice, default None
            A valid slice for ``data`` to limit the style application to.
        color : str, default 'yellow'
            Background color to use for highlighting.
        axis : {0 or 'index', 1 or 'columns', None}, default 0
            Apply to each column (``axis=0`` or ``'index'``), to each row
            (``axis=1`` or ``'columns'``), or to the entire DataFrame at once
            with ``axis=None``.
        props : str, default None
            CSS properties to use for highlighting. If ``props`` is given, ``color``
            is not used.

            .. versionadded:: 1.3.0

        Returns
        -------
        self : Styler

        See Also
        --------
        Styler.highlight_null: Highlight missing values with a style.
        Styler.highlight_min: Highlight the minimum with a style.
        """

        def f(data: FrameOrSeries, props: str) -> np.ndarray:
            return np.where(data == np.nanmax(data.to_numpy()), props, "")

        if props is None:
            props = f"background-color: {color};"
        # error: Argument 1 to "apply" of "Styler" has incompatible type
        # "Callable[[FrameOrSeries, str], ndarray]"; expected "Callable[..., Styler]"
        return self.apply(
            f, axis=axis, subset=subset, props=props  # type: ignore[arg-type]
        )

    def highlight_min(
        self,
        subset: IndexLabel | None = None,
        color: str = "yellow",
        axis: Axis | None = 0,
        props: str | None = None,
    ) -> Styler:
        """
        Highlight the minimum with a style.

        Parameters
        ----------
        subset : IndexSlice, default None
            A valid slice for ``data`` to limit the style application to.
        color : str, default 'yellow'
            Background color to use for highlighting.
        axis : {0 or 'index', 1 or 'columns', None}, default 0
            Apply to each column (``axis=0`` or ``'index'``), to each row
            (``axis=1`` or ``'columns'``), or to the entire DataFrame at once
            with ``axis=None``.
        props : str, default None
            CSS properties to use for highlighting. If ``props`` is given, ``color``
            is not used.

            .. versionadded:: 1.3.0

        Returns
        -------
        self : Styler

        See Also
        --------
        Styler.highlight_null: Highlight missing values with a style.
        Styler.highlight_max: Highlight the maximum with a style.
        """

        def f(data: FrameOrSeries, props: str) -> np.ndarray:
            return np.where(data == np.nanmin(data.to_numpy()), props, "")

        if props is None:
            props = f"background-color: {color};"
        # error: Argument 1 to "apply" of "Styler" has incompatible type
        # "Callable[[FrameOrSeries, str], ndarray]"; expected "Callable[..., Styler]"
        return self.apply(
            f, axis=axis, subset=subset, props=props  # type: ignore[arg-type]
        )

    @classmethod
    def from_custom_template(cls, searchpath, name):
        """
        Factory function for creating a subclass of ``Styler``.

        Uses a custom template and Jinja environment.

        Parameters
        ----------
        searchpath : str or list
            Path or paths of directories containing the templates.
        name : str
            Name of your custom template to use for rendering.

        Returns
        -------
        MyStyler : subclass of Styler
            Has the correct ``env`` and ``template`` class attributes set.
        """
        loader = jinja2.ChoiceLoader([jinja2.FileSystemLoader(searchpath), cls.loader])

        # mypy doesn't like dynamically-defined classes
        # error: Variable "cls" is not valid as a type
        # error: Invalid base class "cls"
        class MyStyler(cls):  # type:ignore[valid-type,misc]
            env = jinja2.Environment(loader=loader)
            template = env.get_template(name)

        return MyStyler

    def pipe(self, func: Callable, *args, **kwargs):
        """
        Apply ``func(self, *args, **kwargs)``, and return the result.

        .. versionadded:: 0.24.0

        Parameters
        ----------
        func : function
            Function to apply to the Styler.  Alternatively, a
            ``(callable, keyword)`` tuple where ``keyword`` is a string
            indicating the keyword of ``callable`` that expects the Styler.
        *args : optional
            Arguments passed to `func`.
        **kwargs : optional
            A dictionary of keyword arguments passed into ``func``.

        Returns
        -------
        object :
            The value returned by ``func``.

        See Also
        --------
        DataFrame.pipe : Analogous method for DataFrame.
        Styler.apply : Apply a CSS-styling function column-wise, row-wise, or
            table-wise.

        Notes
        -----
        Like :meth:`DataFrame.pipe`, this method can simplify the
        application of several user-defined functions to a styler.  Instead
        of writing:

        .. code-block:: python

            f(g(df.style.set_precision(3), arg1=a), arg2=b, arg3=c)

        users can write:

        .. code-block:: python

            (df.style.set_precision(3)
               .pipe(g, arg1=a)
               .pipe(f, arg2=b, arg3=c))

        In particular, this allows users to define functions that take a
        styler object, along with other parameters, and return the styler after
        making styling changes (such as calling :meth:`Styler.apply` or
        :meth:`Styler.set_properties`).  Using ``.pipe``, these user-defined
        style "transformations" can be interleaved with calls to the built-in
        Styler interface.

        Examples
        --------
        >>> def format_conversion(styler):
        ...     return (styler.set_properties(**{'text-align': 'right'})
        ...                   .format({'conversion': '{:.1%}'}))

        The user-defined ``format_conversion`` function above can be called
        within a sequence of other style modifications:

        >>> df = pd.DataFrame({'trial': list(range(5)),
        ...                    'conversion': [0.75, 0.85, np.nan, 0.7, 0.72]})
        >>> (df.style
        ...    .highlight_min(subset=['conversion'], color='yellow')
        ...    .pipe(format_conversion)
        ...    .set_caption("Results with minimum conversion highlighted."))
        """
<<<<<<< HEAD
        return com.pipe(self, func, *args, **kwargs)
=======
        return com.pipe(self, func, *args, **kwargs)


class _Tooltips:
    """
    An extension to ``Styler`` that allows for and manipulates tooltips on hover
    of ``<td>`` cells in the HTML result.

    Parameters
    ----------
    css_name: str, default "pd-t"
        Name of the CSS class that controls visualisation of tooltips.
    css_props: list-like, default; see Notes
        List of (attr, value) tuples defining properties of the CSS class.
    tooltips: DataFrame, default empty
        DataFrame of strings aligned with underlying Styler data for tooltip
        display.

    Notes
    -----
    The default properties for the tooltip CSS class are:

        - visibility: hidden
        - position: absolute
        - z-index: 1
        - background-color: black
        - color: white
        - transform: translate(-20px, -20px)

    Hidden visibility is a key prerequisite to the hover functionality, and should
    always be included in any manual properties specification.
    """

    def __init__(
        self,
        css_props: CSSProperties = [
            ("visibility", "hidden"),
            ("position", "absolute"),
            ("z-index", 1),
            ("background-color", "black"),
            ("color", "white"),
            ("transform", "translate(-20px, -20px)"),
        ],
        css_name: str = "pd-t",
        tooltips: DataFrame = DataFrame(),
    ):
        self.class_name = css_name
        self.class_properties = css_props
        self.tt_data = tooltips
        self.table_styles: CSSStyles = []

    @property
    def _class_styles(self):
        """
        Combine the ``_Tooltips`` CSS class name and CSS properties to the format
        required to extend the underlying ``Styler`` `table_styles` to allow
        tooltips to render in HTML.

        Returns
        -------
        styles : List
        """
        return [
            {
                "selector": f".{self.class_name}",
                "props": _maybe_convert_css_to_tuples(self.class_properties),
            }
        ]

    def _pseudo_css(self, uuid: str, name: str, row: int, col: int, text: str):
        """
        For every table data-cell that has a valid tooltip (not None, NaN or
        empty string) must create two pseudo CSS entries for the specific
        <td> element id which are added to overall table styles:
        an on hover visibility change and a content change
        dependent upon the user's chosen display string.

        For example:
            [{"selector": "T__row1_col1:hover .pd-t",
             "props": [("visibility", "visible")]},
            {"selector": "T__row1_col1 .pd-t::after",
             "props": [("content", "Some Valid Text String")]}]

        Parameters
        ----------
        uuid: str
            The uuid of the Styler instance
        name: str
            The css-name of the class used for styling tooltips
        row : int
            The row index of the specified tooltip string data
        col : int
            The col index of the specified tooltip string data
        text : str
            The textual content of the tooltip to be displayed in HTML.

        Returns
        -------
        pseudo_css : List
        """
        selector_id = "#T_" + uuid + "row" + str(row) + "_col" + str(col)
        return [
            {
                "selector": selector_id + f":hover .{name}",
                "props": [("visibility", "visible")],
            },
            {
                "selector": selector_id + f" .{name}::after",
                "props": [("content", f'"{text}"')],
            },
        ]

    def _translate(self, styler_data: FrameOrSeriesUnion, uuid: str, d: dict):
        """
        Mutate the render dictionary to allow for tooltips:

        - Add ``<span>`` HTML element to each data cells ``display_value``. Ignores
          headers.
        - Add table level CSS styles to control pseudo classes.

        Parameters
        ----------
        styler_data : DataFrame
            Underlying ``Styler`` DataFrame used for reindexing.
        uuid : str
            The underlying ``Styler`` uuid for CSS id.
        d : dict
            The dictionary prior to final render

        Returns
        -------
        render_dict : Dict
        """
        self.tt_data = self.tt_data.reindex_like(styler_data)

        if self.tt_data.empty:
            return d

        name = self.class_name

        mask = (self.tt_data.isna()) | (self.tt_data.eq(""))  # empty string = no ttip
        self.table_styles = [
            style
            for sublist in [
                self._pseudo_css(uuid, name, i, j, str(self.tt_data.iloc[i, j]))
                for i in range(len(self.tt_data.index))
                for j in range(len(self.tt_data.columns))
                if not mask.iloc[i, j]
            ]
            for style in sublist
        ]

        if self.table_styles:
            # add span class to every cell only if at least 1 non-empty tooltip
            for row in d["body"]:
                for item in row:
                    if item["type"] == "td":
                        item["display_value"] = (
                            str(item["display_value"])
                            + f'<span class="{self.class_name}"></span>'
                        )
            d["table_styles"].extend(self._class_styles)
            d["table_styles"].extend(self.table_styles)

        return d


def _is_visible(idx_row, idx_col, lengths) -> bool:
    """
    Index -> {(idx_row, idx_col): bool}).
    """
    return (idx_col, idx_row) in lengths


def _get_level_lengths(index, hidden_elements=None):
    """
    Given an index, find the level length for each element.

    Optional argument is a list of index positions which
    should not be visible.

    Result is a dictionary of (level, initial_position): span
    """
    if isinstance(index, pd.MultiIndex):
        levels = index.format(sparsify=lib.no_default, adjoin=False)
    else:
        levels = index.format()

    if hidden_elements is None:
        hidden_elements = []

    lengths = {}
    if index.nlevels == 1:
        for i, value in enumerate(levels):
            if i not in hidden_elements:
                lengths[(0, i)] = 1
        return lengths

    for i, lvl in enumerate(levels):
        for j, row in enumerate(lvl):
            if not get_option("display.multi_sparse"):
                lengths[(i, j)] = 1
            elif (row is not lib.no_default) and (j not in hidden_elements):
                last_label = j
                lengths[(i, last_label)] = 1
            elif row is not lib.no_default:
                # even if its hidden, keep track of it in case
                # length >1 and later elements are visible
                last_label = j
                lengths[(i, last_label)] = 0
            elif j not in hidden_elements:
                lengths[(i, last_label)] += 1

    non_zero_lengths = {
        element: length for element, length in lengths.items() if length >= 1
    }

    return non_zero_lengths


def _default_formatter(x: Any, precision: int) -> Any:
    """
    Format the display of a value

    Parameters
    ----------
    x : Any
        Input variable to be formatted
    precision : Int
        Floating point precision used if ``x`` is float or complex.

    Returns
    -------
    value : Any
        Matches input type, or string if input is float or complex.
    """
    if isinstance(x, (float, complex)):
        return f"{x:.{precision}f}"
    return x


def _maybe_wrap_formatter(
    formatter: BaseFormatter | None = None,
    na_rep: str | None = None,
    precision: int | None = None,
    escape: bool = False,
) -> Callable:
    """
    Allows formatters to be expressed as str, callable or None, where None returns
    a default formatting function. wraps with na_rep, and precision where they are
    available.
    """
    if isinstance(formatter, str):
        formatter_func = lambda x: formatter.format(x)
    elif callable(formatter):
        formatter_func = formatter
    elif formatter is None:
        precision = get_option("display.precision") if precision is None else precision
        formatter_func = partial(_default_formatter, precision=precision)
    else:
        raise TypeError(f"'formatter' expected str or callable, got {type(formatter)}")

    def _str_escape(x, escape: bool):
        """if escaping: only use on str, else return input"""
        if escape and isinstance(x, str):
            return escape_func(x)
        else:
            return x

    display_func = lambda x: formatter_func(partial(_str_escape, escape=escape)(x))

    if na_rep is None:
        return display_func
    else:
        return lambda x: na_rep if pd.isna(x) else display_func(x)


def _maybe_convert_css_to_tuples(style: CSSProperties) -> CSSList:
    """
    Convert css-string to sequence of tuples format if needed.
    'color:red; border:1px solid black;' -> [('color', 'red'),
                                             ('border','1px solid red')]
    """
    if isinstance(style, str):
        s = style.split(";")
        try:
            return [
                (x.split(":")[0].strip(), x.split(":")[1].strip())
                for x in s
                if x.strip() != ""
            ]
        except IndexError:
            raise ValueError(
                "Styles supplied as string must follow CSS rule formats, "
                f"for example 'attr: val;'. '{style}' was given."
            )
    return style


def _format_table_styles(styles: CSSStyles) -> CSSStyles:
    """
    looks for multiple CSS selectors and separates them:
    [{'selector': 'td, th', 'props': 'a:v;'}]
        ---> [{'selector': 'td', 'props': 'a:v;'},
              {'selector': 'th', 'props': 'a:v;'}]
    """
    return [
        item
        for sublist in [
            [  # this is a CSSDict when TypedDict is available to avoid cast.
                {"selector": x, "props": style["props"]}
                for x in cast(str, style["selector"]).split(",")
            ]
            for style in styles
        ]
        for item in sublist
    ]


def _non_reducing_slice(slice_):
    """
    Ensure that a slice doesn't reduce to a Series or Scalar.

    Any user-passed `subset` should have this called on it
    to make sure we're always working with DataFrames.
    """
    # default to column slice, like DataFrame
    # ['A', 'B'] -> IndexSlices[:, ['A', 'B']]
    kinds = (ABCSeries, np.ndarray, Index, list, str)
    if isinstance(slice_, kinds):
        slice_ = pd.IndexSlice[:, slice_]

    def pred(part) -> bool:
        """
        Returns
        -------
        bool
            True if slice does *not* reduce,
            False if `part` is a tuple.
        """
        # true when slice does *not* reduce, False when part is a tuple,
        # i.e. MultiIndex slice
        if isinstance(part, tuple):
            # GH#39421 check for sub-slice:
            return any((isinstance(s, slice) or is_list_like(s)) for s in part)
        else:
            return isinstance(part, slice) or is_list_like(part)

    if not is_list_like(slice_):
        if not isinstance(slice_, slice):
            # a 1-d slice, like df.loc[1]
            slice_ = [[slice_]]
        else:
            # slice(a, b, c)
            slice_ = [slice_]  # to tuplize later
    else:
        slice_ = [part if pred(part) else [part] for part in slice_]
    return tuple(slice_)


def _validate_apply_axis_arg(
    arg: FrameOrSeries | Sequence | np.ndarray,
    arg_name: str,
    dtype: Any | None,
    data: FrameOrSeries,
) -> np.ndarray:
    """
    For the apply-type methods, ``axis=None`` creates ``data`` as DataFrame, and for
    ``axis=[1,0]`` it creates a Series. Where ``arg`` is expected as an element
    of some operator with ``data`` we must make sure that the two are compatible shapes,
    or raise.

    Parameters
    ----------
    arg : sequence, Series or DataFrame
        the user input arg
    arg_name : string
        name of the arg for use in error messages
    dtype : numpy dtype, optional
        forced numpy dtype if given
    data : Series or DataFrame
        underling subset of Styler data on which operations are performed

    Returns
    -------
    ndarray
    """
    dtype = {"dtype": dtype} if dtype else {}
    # raise if input is wrong for axis:
    if isinstance(arg, Series) and isinstance(data, DataFrame):
        raise ValueError(
            f"'{arg_name}' is a Series but underlying data for operations "
            f"is a DataFrame since 'axis=None'"
        )
    elif isinstance(arg, DataFrame) and isinstance(data, Series):
        raise ValueError(
            f"'{arg_name}' is a DataFrame but underlying data for "
            f"operations is a Series with 'axis in [0,1]'"
        )
    elif isinstance(arg, (Series, DataFrame)):  # align indx / cols to data
        arg = arg.reindex_like(data, method=None).to_numpy(**dtype)
    else:
        arg = np.asarray(arg, **dtype)
        assert isinstance(arg, np.ndarray)  # mypy requirement
        if arg.shape != data.shape:  # check valid input
            raise ValueError(
                f"supplied '{arg_name}' is not correct shape for data over "
                f"selected 'axis': got {arg.shape}, "
                f"expected {data.shape}"
            )
    return arg


def _background_gradient(
    data,
    cmap="PuBu",
    low: float = 0,
    high: float = 0,
    text_color_threshold: float = 0.408,
    vmin: float | None = None,
    vmax: float | None = None,
    gmap: Sequence | np.ndarray | FrameOrSeries | None = None,
):
    """
    Color background in a range according to the data or a gradient map
    """
    if gmap is None:  # the data is used the gmap
        gmap = data.to_numpy(dtype=float)
    else:  # else validate gmap against the underlying data
        gmap = _validate_apply_axis_arg(gmap, "gmap", float, data)

    with _mpl(Styler.background_gradient) as (plt, colors):
        smin = np.nanmin(gmap) if vmin is None else vmin
        smax = np.nanmax(gmap) if vmax is None else vmax
        rng = smax - smin
        # extend lower / upper bounds, compresses color range
        norm = colors.Normalize(smin - (rng * low), smax + (rng * high))
        rgbas = plt.cm.get_cmap(cmap)(norm(gmap))

        def relative_luminance(rgba) -> float:
            """
            Calculate relative luminance of a color.

            The calculation adheres to the W3C standards
            (https://www.w3.org/WAI/GL/wiki/Relative_luminance)

            Parameters
            ----------
            color : rgb or rgba tuple

            Returns
            -------
            float
                The relative luminance as a value from 0 to 1
            """
            r, g, b = (
                x / 12.92 if x <= 0.04045 else ((x + 0.055) / 1.055) ** 2.4
                for x in rgba[:3]
            )
            return 0.2126 * r + 0.7152 * g + 0.0722 * b

        def css(rgba) -> str:
            dark = relative_luminance(rgba) < text_color_threshold
            text_color = "#f1f1f1" if dark else "#000000"
            return f"background-color: {colors.rgb2hex(rgba)};color: {text_color};"

        if data.ndim == 1:
            return [css(rgba) for rgba in rgbas]
        else:
            return DataFrame(
                [[css(rgba) for rgba in row] for row in rgbas],
                index=data.index,
                columns=data.columns,
            )
>>>>>>> 95e0069a
<|MERGE_RESOLUTION|>--- conflicted
+++ resolved
@@ -171,38 +171,6 @@
         )
 
         # validate ordered args
-<<<<<<< HEAD
-=======
-        if isinstance(data, Series):
-            data = data.to_frame()
-        if not isinstance(data, DataFrame):
-            raise TypeError("``data`` must be a Series or DataFrame")
-        if not data.index.is_unique or not data.columns.is_unique:
-            raise ValueError("style is not supported for non-unique indices.")
-        self.data: DataFrame = data
-        self.index: Index = data.index
-        self.columns: Index = data.columns
-        self.table_styles = table_styles
-        if not isinstance(uuid_len, int) or not uuid_len >= 0:
-            raise TypeError("``uuid_len`` must be an integer in range [0, 32].")
-        self.uuid_len = min(32, uuid_len)
-        self.uuid = (uuid or uuid4().hex[: self.uuid_len]) + "_"
-        self.caption = caption
-        self.table_attributes = table_attributes
-        self.cell_ids = cell_ids
-
-        # assign additional default vars
-        self.hidden_index: bool = False
-        self.hidden_columns: Sequence[int] = []
-        self.ctx: DefaultDict[tuple[int, int], CSSList] = defaultdict(list)
-        self.cell_context: DefaultDict[tuple[int, int], str] = defaultdict(str)
-        self._todo: list[tuple[Callable, tuple, dict]] = []
-        self.tooltips: _Tooltips | None = None
-        def_precision = get_option("display.precision")
-        self._display_funcs: DefaultDict[  # maps (row, col) -> formatting function
-            tuple[int, int], Callable[[Any], str]
-        ] = defaultdict(lambda: partial(_default_formatter, precision=def_precision))
->>>>>>> 95e0069a
         self.precision = precision  # can be removed on set_precision depr cycle
         self.na_rep = na_rep  # can be removed on set_na_rep depr cycle
         self.format(formatter=None, precision=precision, na_rep=na_rep, escape=escape)
@@ -1588,367 +1556,7 @@
         ...    .pipe(format_conversion)
         ...    .set_caption("Results with minimum conversion highlighted."))
         """
-<<<<<<< HEAD
         return com.pipe(self, func, *args, **kwargs)
-=======
-        return com.pipe(self, func, *args, **kwargs)
-
-
-class _Tooltips:
-    """
-    An extension to ``Styler`` that allows for and manipulates tooltips on hover
-    of ``<td>`` cells in the HTML result.
-
-    Parameters
-    ----------
-    css_name: str, default "pd-t"
-        Name of the CSS class that controls visualisation of tooltips.
-    css_props: list-like, default; see Notes
-        List of (attr, value) tuples defining properties of the CSS class.
-    tooltips: DataFrame, default empty
-        DataFrame of strings aligned with underlying Styler data for tooltip
-        display.
-
-    Notes
-    -----
-    The default properties for the tooltip CSS class are:
-
-        - visibility: hidden
-        - position: absolute
-        - z-index: 1
-        - background-color: black
-        - color: white
-        - transform: translate(-20px, -20px)
-
-    Hidden visibility is a key prerequisite to the hover functionality, and should
-    always be included in any manual properties specification.
-    """
-
-    def __init__(
-        self,
-        css_props: CSSProperties = [
-            ("visibility", "hidden"),
-            ("position", "absolute"),
-            ("z-index", 1),
-            ("background-color", "black"),
-            ("color", "white"),
-            ("transform", "translate(-20px, -20px)"),
-        ],
-        css_name: str = "pd-t",
-        tooltips: DataFrame = DataFrame(),
-    ):
-        self.class_name = css_name
-        self.class_properties = css_props
-        self.tt_data = tooltips
-        self.table_styles: CSSStyles = []
-
-    @property
-    def _class_styles(self):
-        """
-        Combine the ``_Tooltips`` CSS class name and CSS properties to the format
-        required to extend the underlying ``Styler`` `table_styles` to allow
-        tooltips to render in HTML.
-
-        Returns
-        -------
-        styles : List
-        """
-        return [
-            {
-                "selector": f".{self.class_name}",
-                "props": _maybe_convert_css_to_tuples(self.class_properties),
-            }
-        ]
-
-    def _pseudo_css(self, uuid: str, name: str, row: int, col: int, text: str):
-        """
-        For every table data-cell that has a valid tooltip (not None, NaN or
-        empty string) must create two pseudo CSS entries for the specific
-        <td> element id which are added to overall table styles:
-        an on hover visibility change and a content change
-        dependent upon the user's chosen display string.
-
-        For example:
-            [{"selector": "T__row1_col1:hover .pd-t",
-             "props": [("visibility", "visible")]},
-            {"selector": "T__row1_col1 .pd-t::after",
-             "props": [("content", "Some Valid Text String")]}]
-
-        Parameters
-        ----------
-        uuid: str
-            The uuid of the Styler instance
-        name: str
-            The css-name of the class used for styling tooltips
-        row : int
-            The row index of the specified tooltip string data
-        col : int
-            The col index of the specified tooltip string data
-        text : str
-            The textual content of the tooltip to be displayed in HTML.
-
-        Returns
-        -------
-        pseudo_css : List
-        """
-        selector_id = "#T_" + uuid + "row" + str(row) + "_col" + str(col)
-        return [
-            {
-                "selector": selector_id + f":hover .{name}",
-                "props": [("visibility", "visible")],
-            },
-            {
-                "selector": selector_id + f" .{name}::after",
-                "props": [("content", f'"{text}"')],
-            },
-        ]
-
-    def _translate(self, styler_data: FrameOrSeriesUnion, uuid: str, d: dict):
-        """
-        Mutate the render dictionary to allow for tooltips:
-
-        - Add ``<span>`` HTML element to each data cells ``display_value``. Ignores
-          headers.
-        - Add table level CSS styles to control pseudo classes.
-
-        Parameters
-        ----------
-        styler_data : DataFrame
-            Underlying ``Styler`` DataFrame used for reindexing.
-        uuid : str
-            The underlying ``Styler`` uuid for CSS id.
-        d : dict
-            The dictionary prior to final render
-
-        Returns
-        -------
-        render_dict : Dict
-        """
-        self.tt_data = self.tt_data.reindex_like(styler_data)
-
-        if self.tt_data.empty:
-            return d
-
-        name = self.class_name
-
-        mask = (self.tt_data.isna()) | (self.tt_data.eq(""))  # empty string = no ttip
-        self.table_styles = [
-            style
-            for sublist in [
-                self._pseudo_css(uuid, name, i, j, str(self.tt_data.iloc[i, j]))
-                for i in range(len(self.tt_data.index))
-                for j in range(len(self.tt_data.columns))
-                if not mask.iloc[i, j]
-            ]
-            for style in sublist
-        ]
-
-        if self.table_styles:
-            # add span class to every cell only if at least 1 non-empty tooltip
-            for row in d["body"]:
-                for item in row:
-                    if item["type"] == "td":
-                        item["display_value"] = (
-                            str(item["display_value"])
-                            + f'<span class="{self.class_name}"></span>'
-                        )
-            d["table_styles"].extend(self._class_styles)
-            d["table_styles"].extend(self.table_styles)
-
-        return d
-
-
-def _is_visible(idx_row, idx_col, lengths) -> bool:
-    """
-    Index -> {(idx_row, idx_col): bool}).
-    """
-    return (idx_col, idx_row) in lengths
-
-
-def _get_level_lengths(index, hidden_elements=None):
-    """
-    Given an index, find the level length for each element.
-
-    Optional argument is a list of index positions which
-    should not be visible.
-
-    Result is a dictionary of (level, initial_position): span
-    """
-    if isinstance(index, pd.MultiIndex):
-        levels = index.format(sparsify=lib.no_default, adjoin=False)
-    else:
-        levels = index.format()
-
-    if hidden_elements is None:
-        hidden_elements = []
-
-    lengths = {}
-    if index.nlevels == 1:
-        for i, value in enumerate(levels):
-            if i not in hidden_elements:
-                lengths[(0, i)] = 1
-        return lengths
-
-    for i, lvl in enumerate(levels):
-        for j, row in enumerate(lvl):
-            if not get_option("display.multi_sparse"):
-                lengths[(i, j)] = 1
-            elif (row is not lib.no_default) and (j not in hidden_elements):
-                last_label = j
-                lengths[(i, last_label)] = 1
-            elif row is not lib.no_default:
-                # even if its hidden, keep track of it in case
-                # length >1 and later elements are visible
-                last_label = j
-                lengths[(i, last_label)] = 0
-            elif j not in hidden_elements:
-                lengths[(i, last_label)] += 1
-
-    non_zero_lengths = {
-        element: length for element, length in lengths.items() if length >= 1
-    }
-
-    return non_zero_lengths
-
-
-def _default_formatter(x: Any, precision: int) -> Any:
-    """
-    Format the display of a value
-
-    Parameters
-    ----------
-    x : Any
-        Input variable to be formatted
-    precision : Int
-        Floating point precision used if ``x`` is float or complex.
-
-    Returns
-    -------
-    value : Any
-        Matches input type, or string if input is float or complex.
-    """
-    if isinstance(x, (float, complex)):
-        return f"{x:.{precision}f}"
-    return x
-
-
-def _maybe_wrap_formatter(
-    formatter: BaseFormatter | None = None,
-    na_rep: str | None = None,
-    precision: int | None = None,
-    escape: bool = False,
-) -> Callable:
-    """
-    Allows formatters to be expressed as str, callable or None, where None returns
-    a default formatting function. wraps with na_rep, and precision where they are
-    available.
-    """
-    if isinstance(formatter, str):
-        formatter_func = lambda x: formatter.format(x)
-    elif callable(formatter):
-        formatter_func = formatter
-    elif formatter is None:
-        precision = get_option("display.precision") if precision is None else precision
-        formatter_func = partial(_default_formatter, precision=precision)
-    else:
-        raise TypeError(f"'formatter' expected str or callable, got {type(formatter)}")
-
-    def _str_escape(x, escape: bool):
-        """if escaping: only use on str, else return input"""
-        if escape and isinstance(x, str):
-            return escape_func(x)
-        else:
-            return x
-
-    display_func = lambda x: formatter_func(partial(_str_escape, escape=escape)(x))
-
-    if na_rep is None:
-        return display_func
-    else:
-        return lambda x: na_rep if pd.isna(x) else display_func(x)
-
-
-def _maybe_convert_css_to_tuples(style: CSSProperties) -> CSSList:
-    """
-    Convert css-string to sequence of tuples format if needed.
-    'color:red; border:1px solid black;' -> [('color', 'red'),
-                                             ('border','1px solid red')]
-    """
-    if isinstance(style, str):
-        s = style.split(";")
-        try:
-            return [
-                (x.split(":")[0].strip(), x.split(":")[1].strip())
-                for x in s
-                if x.strip() != ""
-            ]
-        except IndexError:
-            raise ValueError(
-                "Styles supplied as string must follow CSS rule formats, "
-                f"for example 'attr: val;'. '{style}' was given."
-            )
-    return style
-
-
-def _format_table_styles(styles: CSSStyles) -> CSSStyles:
-    """
-    looks for multiple CSS selectors and separates them:
-    [{'selector': 'td, th', 'props': 'a:v;'}]
-        ---> [{'selector': 'td', 'props': 'a:v;'},
-              {'selector': 'th', 'props': 'a:v;'}]
-    """
-    return [
-        item
-        for sublist in [
-            [  # this is a CSSDict when TypedDict is available to avoid cast.
-                {"selector": x, "props": style["props"]}
-                for x in cast(str, style["selector"]).split(",")
-            ]
-            for style in styles
-        ]
-        for item in sublist
-    ]
-
-
-def _non_reducing_slice(slice_):
-    """
-    Ensure that a slice doesn't reduce to a Series or Scalar.
-
-    Any user-passed `subset` should have this called on it
-    to make sure we're always working with DataFrames.
-    """
-    # default to column slice, like DataFrame
-    # ['A', 'B'] -> IndexSlices[:, ['A', 'B']]
-    kinds = (ABCSeries, np.ndarray, Index, list, str)
-    if isinstance(slice_, kinds):
-        slice_ = pd.IndexSlice[:, slice_]
-
-    def pred(part) -> bool:
-        """
-        Returns
-        -------
-        bool
-            True if slice does *not* reduce,
-            False if `part` is a tuple.
-        """
-        # true when slice does *not* reduce, False when part is a tuple,
-        # i.e. MultiIndex slice
-        if isinstance(part, tuple):
-            # GH#39421 check for sub-slice:
-            return any((isinstance(s, slice) or is_list_like(s)) for s in part)
-        else:
-            return isinstance(part, slice) or is_list_like(part)
-
-    if not is_list_like(slice_):
-        if not isinstance(slice_, slice):
-            # a 1-d slice, like df.loc[1]
-            slice_ = [[slice_]]
-        else:
-            # slice(a, b, c)
-            slice_ = [slice_]  # to tuplize later
-    else:
-        slice_ = [part if pred(part) else [part] for part in slice_]
-    return tuple(slice_)
 
 
 def _validate_apply_axis_arg(
@@ -2064,5 +1672,4 @@
                 [[css(rgba) for rgba in row] for row in rgbas],
                 index=data.index,
                 columns=data.columns,
-            )
->>>>>>> 95e0069a
+            )