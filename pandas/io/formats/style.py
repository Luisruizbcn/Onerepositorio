"""
Module for applying conditional formatting to DataFrames and Series.
"""
from __future__ import annotations

from collections import defaultdict
from contextlib import contextmanager
import copy
from functools import partial
from typing import (
    Any,
    Callable,
    DefaultDict,
    Dict,
    Hashable,
    List,
    Optional,
    Sequence,
    Tuple,
    Union,
    cast,
)
from uuid import uuid4
import warnings

import numpy as np

from pandas._config import get_option

from pandas._libs import lib
from pandas._typing import (
    Axis,
    FrameOrSeries,
    FrameOrSeriesUnion,
    IndexLabel,
)
from pandas.compat._optional import import_optional_dependency
from pandas.util._decorators import doc

from pandas.core.dtypes.generic import ABCSeries

import pandas as pd
from pandas.api.types import is_list_like
from pandas.core import generic
import pandas.core.common as com
from pandas.core.frame import DataFrame
from pandas.core.generic import NDFrame
from pandas.core.indexes.api import Index

jinja2 = import_optional_dependency("jinja2", extra="DataFrame.style requires jinja2.")
from markupsafe import escape as escape_func  # markupsafe is jinja2 dependency

BaseFormatter = Union[str, Callable]
ExtFormatter = Union[BaseFormatter, Dict[Any, Optional[BaseFormatter]]]
CSSPair = Tuple[str, Union[str, int, float]]
CSSList = List[CSSPair]
CSSProperties = Union[str, CSSList]
CSSStyles = List[Dict[str, CSSProperties]]  # = List[CSSDict]
# class CSSDict(TypedDict):  # available when TypedDict is valid in pandas
#     selector: str
#     props: CSSProperties

try:
    from matplotlib import colors
    import matplotlib.pyplot as plt

    has_mpl = True
except ImportError:
    has_mpl = False
    no_mpl_message = "{0} requires matplotlib."


@contextmanager
def _mpl(func: Callable):
    if has_mpl:
        yield plt, colors
    else:
        raise ImportError(no_mpl_message.format(func.__name__))


class Styler:
    """
    Helps style a DataFrame or Series according to the data with HTML and CSS.

    Parameters
    ----------
    data : Series or DataFrame
        Data to be styled - either a Series or DataFrame.
    precision : int
        Precision to round floats to, defaults to pd.options.display.precision.
    table_styles : list-like, default None
        List of {selector: (attr, value)} dicts; see Notes.
    uuid : str, default None
        A unique identifier to avoid CSS collisions; generated automatically.
    caption : str, default None
        Caption to attach to the table.
    table_attributes : str, default None
        Items that show up in the opening ``<table>`` tag
        in addition to automatic (by default) id.
    cell_ids : bool, default True
        If True, each cell will have an ``id`` attribute in their HTML tag.
        The ``id`` takes the form ``T_<uuid>_row<num_row>_col<num_col>``
        where ``<uuid>`` is the unique identifier, ``<num_row>`` is the row
        number and ``<num_col>`` is the column number.
    na_rep : str, optional
        Representation for missing values.
        If ``na_rep`` is None, no special formatting is applied.

        .. versionadded:: 1.0.0

    uuid_len : int, default 5
        If ``uuid`` is not specified, the length of the ``uuid`` to randomly generate
        expressed in hex characters, in range [0, 32].

        .. versionadded:: 1.2.0

<<<<<<< HEAD
    decimal : str, default "."
        Character used as decimal separator for floats, complex and integers

        .. versionadded:: 1.3.0

    thousands : str, optional, default None
        Character used as thousands separator for floats, complex and integers

        .. versionadded:: 1.3.0

=======
>>>>>>> 3f2599f0
    escape : bool, default False
        Replace the characters ``&``, ``<``, ``>``, ``'``, and ``"`` in cell display
        strings with HTML-safe sequences.

        ... versionadded:: 1.3.0

    Attributes
    ----------
    env : Jinja2 jinja2.Environment
    template : Jinja2 Template
    loader : Jinja2 Loader

    See Also
    --------
    DataFrame.style : Return a Styler object containing methods for building
        a styled HTML representation for the DataFrame.

    Notes
    -----
    Most styling will be done by passing style functions into
    ``Styler.apply`` or ``Styler.applymap``. Style functions should
    return values with strings containing CSS ``'attr: value'`` that will
    be applied to the indicated cells.

    If using in the Jupyter notebook, Styler has defined a ``_repr_html_``
    to automatically render itself. Otherwise call Styler.render to get
    the generated HTML.

    CSS classes are attached to the generated HTML

    * Index and Column names include ``index_name`` and ``level<k>``
      where `k` is its level in a MultiIndex
    * Index label cells include

      * ``row_heading``
      * ``row<n>`` where `n` is the numeric position of the row
      * ``level<k>`` where `k` is the level in a MultiIndex

    * Column label cells include
      * ``col_heading``
      * ``col<n>`` where `n` is the numeric position of the column
      * ``level<k>`` where `k` is the level in a MultiIndex

    * Blank cells include ``blank``
    * Data cells include ``data``
    """

    loader = jinja2.PackageLoader("pandas", "io/formats/templates")
    env = jinja2.Environment(loader=loader, trim_blocks=True)
    template = env.get_template("html.tpl")

    def __init__(
        self,
        data: FrameOrSeriesUnion,
        precision: Optional[int] = None,
        table_styles: Optional[CSSStyles] = None,
        uuid: Optional[str] = None,
        caption: Optional[str] = None,
        table_attributes: Optional[str] = None,
        cell_ids: bool = True,
        na_rep: Optional[str] = None,
        uuid_len: int = 5,
<<<<<<< HEAD
        decimal: str = ".",
        thousands: Optional[str] = None,
=======
>>>>>>> 3f2599f0
        escape: bool = False,
    ):
        # validate ordered args
        if isinstance(data, pd.Series):
            data = data.to_frame()
        if not isinstance(data, DataFrame):
            raise TypeError("``data`` must be a Series or DataFrame")
        if not data.index.is_unique or not data.columns.is_unique:
            raise ValueError("style is not supported for non-unique indices.")
        self.data: DataFrame = data
        self.index: pd.Index = data.index
        self.columns: pd.Index = data.columns
        self.table_styles = table_styles
        if not isinstance(uuid_len, int) or not uuid_len >= 0:
            raise TypeError("``uuid_len`` must be an integer in range [0, 32].")
        self.uuid_len = min(32, uuid_len)
        self.uuid = (uuid or uuid4().hex[: self.uuid_len]) + "_"
        self.caption = caption
        self.table_attributes = table_attributes
        self.cell_ids = cell_ids

        # assign additional default vars
        self.hidden_index: bool = False
        self.hidden_columns: Sequence[int] = []
        self.ctx: DefaultDict[Tuple[int, int], CSSList] = defaultdict(list)
        self.cell_context: DefaultDict[Tuple[int, int], str] = defaultdict(str)
        self._todo: List[Tuple[Callable, Tuple, Dict]] = []
        self.tooltips: Optional[_Tooltips] = None
        def_precision = get_option("display.precision")
        self._display_funcs: DefaultDict[  # maps (row, col) -> formatting function
            Tuple[int, int], Callable[[Any], str]
        ] = defaultdict(lambda: partial(_default_formatter, precision=def_precision))
        self.precision = precision  # can be removed on set_precision depr cycle
        self.na_rep = na_rep  # can be removed on set_na_rep depr cycle
<<<<<<< HEAD
        self.format(
            formatter=None,
            precision=precision,
            na_rep=na_rep,
            escape=escape,
            decimal=decimal,
            thousands=thousands,
        )
=======
        self.format(formatter=None, precision=precision, na_rep=na_rep, escape=escape)
>>>>>>> 3f2599f0

    def _repr_html_(self) -> str:
        """
        Hooks into Jupyter notebook rich display system.
        """
        return self.render()

    def set_tooltips(
        self,
        ttips: DataFrame,
        props: Optional[CSSProperties] = None,
        css_class: Optional[str] = None,
    ) -> Styler:
        """
        Set the DataFrame of strings on ``Styler`` generating ``:hover`` tooltips.

        These string based tooltips are only applicable to ``<td>`` HTML elements,
        and cannot be used for column or index headers.

        .. versionadded:: 1.3.0

        Parameters
        ----------
        ttips : DataFrame
            DataFrame containing strings that will be translated to tooltips, mapped
            by identical column and index values that must exist on the underlying
            Styler data. None, NaN values, and empty strings will be ignored and
            not affect the rendered HTML.
        props : list-like or str, optional
            List of (attr, value) tuples or a valid CSS string. If ``None`` adopts
            the internal default values described in notes.
        css_class : str, optional
            Name of the tooltip class used in CSS, should conform to HTML standards.
            Only useful if integrating tooltips with external CSS. If ``None`` uses the
            internal default value 'pd-t'.

        Returns
        -------
        self : Styler

        Notes
        -----
        Tooltips are created by adding `<span class="pd-t"></span>` to each data cell
        and then manipulating the table level CSS to attach pseudo hover and pseudo
        after selectors to produce the required the results.

        The default properties for the tooltip CSS class are:

        - visibility: hidden
        - position: absolute
        - z-index: 1
        - background-color: black
        - color: white
        - transform: translate(-20px, -20px)

        The property 'visibility: hidden;' is a key prerequisite to the hover
        functionality, and should always be included in any manual properties
        specification, using the ``props`` argument.

        Tooltips are not designed to be efficient, and can add large amounts of
        additional HTML for larger tables, since they also require that ``cell_ids``
        is forced to `True`.

        Examples
        --------
        Basic application

        >>> df = pd.DataFrame(data=[[0, 1], [2, 3]])
        >>> ttips = pd.DataFrame(
        ...    data=[["Min", ""], [np.nan, "Max"]], columns=df.columns, index=df.index
        ... )
        >>> s = df.style.set_tooltips(ttips).render()

        Optionally controlling the tooltip visual display

        >>> df.style.set_tooltips(ttips, css_class='tt-add', props=[
        ...     ('visibility', 'hidden'),
        ...     ('position', 'absolute'),
        ...     ('z-index', 1)])
        >>> df.style.set_tooltips(ttips, css_class='tt-add',
        ...     props='visibility:hidden; position:absolute; z-index:1;')
        """
        if not self.cell_ids:
            # tooltips not optimised for individual cell check. requires reasonable
            # redesign and more extensive code for a feature that might be rarely used.
            raise NotImplementedError(
                "Tooltips can only render with 'cell_ids' is True."
            )
        if self.tooltips is None:  # create a default instance if necessary
            self.tooltips = _Tooltips()
        self.tooltips.tt_data = ttips
        if props:
            self.tooltips.class_properties = props
        if css_class:
            self.tooltips.class_name = css_class

        return self

    @doc(
        NDFrame.to_excel,
        klass="Styler",
        storage_options=generic._shared_docs["storage_options"],
    )
    def to_excel(
        self,
        excel_writer,
        sheet_name: str = "Sheet1",
        na_rep: str = "",
        float_format: Optional[str] = None,
        columns: Optional[Sequence[Hashable]] = None,
        header: Union[Sequence[Hashable], bool] = True,
        index: bool = True,
        index_label: Optional[IndexLabel] = None,
        startrow: int = 0,
        startcol: int = 0,
        engine: Optional[str] = None,
        merge_cells: bool = True,
        encoding: Optional[str] = None,
        inf_rep: str = "inf",
        verbose: bool = True,
        freeze_panes: Optional[Tuple[int, int]] = None,
    ) -> None:

        from pandas.io.formats.excel import ExcelFormatter

        formatter = ExcelFormatter(
            self,
            na_rep=na_rep,
            cols=columns,
            header=header,
            float_format=float_format,
            index=index,
            index_label=index_label,
            merge_cells=merge_cells,
            inf_rep=inf_rep,
        )
        formatter.write(
            excel_writer,
            sheet_name=sheet_name,
            startrow=startrow,
            startcol=startcol,
            freeze_panes=freeze_panes,
            engine=engine,
        )

    def _translate(self):
        """
        Convert the DataFrame in `self.data` and the attrs from `_build_styles`
        into a dictionary of {head, body, uuid, cellstyle}.
        """
        ROW_HEADING_CLASS = "row_heading"
        COL_HEADING_CLASS = "col_heading"
        INDEX_NAME_CLASS = "index_name"

        DATA_CLASS = "data"
        BLANK_CLASS = "blank"
        BLANK_VALUE = "&nbsp;"

        # mapping variables
        ctx = self.ctx  # td css styles from apply() and applymap()
        cell_context = self.cell_context  # td css classes from set_td_classes()
        cellstyle_map: DefaultDict[Tuple[CSSPair, ...], List[str]] = defaultdict(list)

        # copied attributes
        table_styles = self.table_styles or []
        caption = self.caption
        hidden_index = self.hidden_index
        hidden_columns = self.hidden_columns
        uuid = self.uuid

        # for sparsifying a MultiIndex
        idx_lengths = _get_level_lengths(self.index)
        col_lengths = _get_level_lengths(self.columns, hidden_columns)

        n_rlvls = self.data.index.nlevels
        n_clvls = self.data.columns.nlevels
        rlabels = self.data.index.tolist()
        clabels = self.data.columns.tolist()

        if n_rlvls == 1:
            rlabels = [[x] for x in rlabels]
        if n_clvls == 1:
            clabels = [[x] for x in clabels]
        clabels = list(zip(*clabels))

        head = []
        for r in range(n_clvls):
            # Blank for Index columns...
            row_es = [
                {
                    "type": "th",
                    "value": BLANK_VALUE,
                    "display_value": BLANK_VALUE,
                    "is_visible": not hidden_index,
                    "class": " ".join([BLANK_CLASS]),
                }
            ] * (n_rlvls - 1)

            # ... except maybe the last for columns.names
            name = self.data.columns.names[r]
            cs = [
                BLANK_CLASS if name is None else INDEX_NAME_CLASS,
                f"level{r}",
            ]
            name = BLANK_VALUE if name is None else name
            row_es.append(
                {
                    "type": "th",
                    "value": name,
                    "display_value": name,
                    "class": " ".join(cs),
                    "is_visible": not hidden_index,
                }
            )

            if clabels:
                for c, value in enumerate(clabels[r]):
                    es = {
                        "type": "th",
                        "value": value,
                        "display_value": value,
                        "class": f"{COL_HEADING_CLASS} level{r} col{c}",
                        "is_visible": _is_visible(c, r, col_lengths),
                    }
                    colspan = col_lengths.get((r, c), 0)
                    if colspan > 1:
                        es["attributes"] = f'colspan="{colspan}"'
                    row_es.append(es)
                head.append(row_es)

        if (
            self.data.index.names
            and com.any_not_none(*self.data.index.names)
            and not hidden_index
        ):
            index_header_row = []

            for c, name in enumerate(self.data.index.names):
                cs = [INDEX_NAME_CLASS, f"level{c}"]
                name = "" if name is None else name
                index_header_row.append(
                    {"type": "th", "value": name, "class": " ".join(cs)}
                )

            index_header_row.extend(
                [
                    {
                        "type": "th",
                        "value": BLANK_VALUE,
                        "class": " ".join([BLANK_CLASS, f"col{c}"]),
                    }
                    for c in range(len(clabels[0]))
                    if c not in hidden_columns
                ]
            )

            head.append(index_header_row)

        body = []
        for r, row_tup in enumerate(self.data.itertuples()):
            row_es = []
            for c, value in enumerate(rlabels[r]):
                rid = [
                    ROW_HEADING_CLASS,
                    f"level{c}",
                    f"row{r}",
                ]
                es = {
                    "type": "th",
                    "is_visible": (_is_visible(r, c, idx_lengths) and not hidden_index),
                    "value": value,
                    "display_value": value,
                    "id": "_".join(rid[1:]),
                    "class": " ".join(rid),
                }
                rowspan = idx_lengths.get((c, r), 0)
                if rowspan > 1:
                    es["attributes"] = f'rowspan="{rowspan}"'
                row_es.append(es)

            for c, value in enumerate(row_tup[1:]):
                formatter = self._display_funcs[(r, c)]
                row_dict = {
                    "type": "td",
                    "value": value,
                    "display_value": formatter(value),
                    "is_visible": (c not in hidden_columns),
                    "attributes": "",
                }

                # only add an id if the cell has a style
                props: CSSList = []
                if self.cell_ids or (r, c) in ctx:
                    row_dict["id"] = f"row{r}_col{c}"
                    props.extend(ctx[r, c])

                # add custom classes from cell context
                cls = ""
                if (r, c) in cell_context:
                    cls = " " + cell_context[r, c]
                row_dict["class"] = f"{DATA_CLASS} row{r} col{c}{cls}"

                row_es.append(row_dict)
                if props:  # (), [] won't be in cellstyle_map, cellstyle respectively
                    cellstyle_map[tuple(props)].append(f"row{r}_col{c}")
            body.append(row_es)

        cellstyle: List[Dict[str, Union[CSSList, List[str]]]] = [
            {"props": list(props), "selectors": selectors}
            for props, selectors in cellstyle_map.items()
        ]

        table_attr = self.table_attributes
        use_mathjax = get_option("display.html.use_mathjax")
        if not use_mathjax:
            table_attr = table_attr or ""
            if 'class="' in table_attr:
                table_attr = table_attr.replace('class="', 'class="tex2jax_ignore ')
            else:
                table_attr += ' class="tex2jax_ignore"'

        d = {
            "head": head,
            "cellstyle": cellstyle,
            "body": body,
            "uuid": uuid,
            "table_styles": _format_table_styles(table_styles),
            "caption": caption,
            "table_attributes": table_attr,
        }
        if self.tooltips:
            d = self.tooltips._translate(self.data, self.uuid, d)

        return d

    def format(
        self,
        formatter: Optional[ExtFormatter] = None,
        subset: Optional[Union[slice, Sequence[Any]]] = None,
        na_rep: Optional[str] = None,
        precision: Optional[int] = None,
<<<<<<< HEAD
        decimal: str = ".",
        thousands: Optional[str] = None,
=======
>>>>>>> 3f2599f0
        escape: bool = False,
    ) -> Styler:
        """
        Format the text display value of cells.

        Parameters
        ----------
        formatter : str, callable, dict or None
            Object to define how values are displayed. See notes.
        subset : IndexSlice
            An argument to ``DataFrame.loc`` that restricts which elements
            ``formatter`` is applied to.
        na_rep : str, optional
            Representation for missing values.
            If ``na_rep`` is None, no special formatting is applied.

            .. versionadded:: 1.0.0

        precision : int, optional
            Floating point precision to use for display purposes, if not determined by
            the specified ``formatter``.

            .. versionadded:: 1.3.0

<<<<<<< HEAD
        decimal : str, default "."
            Character used as decimal separator for floats and complex.

            .. versionadded:: 1.3.0

        thousands : str, optional, default None
            Character used as thousands separator for floats, complex and integers

            .. versionadded:: 1.3.0

=======
>>>>>>> 3f2599f0
        escape : bool, default False
            Replace the characters ``&``, ``<``, ``>``, ``'``, and ``"`` in cell display
            string with HTML-safe sequences. Escaping is done before ``formatter``.

            .. versionadded:: 1.3.0

        Returns
        -------
        self : Styler

        Notes
        -----
        This method assigns a formatting function, ``formatter``, to each cell in the
        DataFrame. If ``formatter`` is ``None``, then the default formatter is used.
        If a callable then that function should take a data value as input and return
        a displayable representation, such as a string. If ``formatter`` is
        given as a string this is assumed to be a valid Python format specification
        and is wrapped to a callable as ``string.format(x)``. If a ``dict`` is given,
        keys should correspond to column names, and values should be string or
        callable, as above.

        The default formatter currently expresses floats and complex numbers with the
        pandas display precision unless using the ``precision`` argument here. The
        default formatter does not adjust the representation of missing values unless
        the ``na_rep`` argument is used. The default formatter will alter the display
        of ``decimal`` and ``thousands`` separators only if the respective arguments
        are used.

        The ``subset`` argument defines which region to apply the formatting function
        to. If the ``formatter`` argument is given in dict form but does not include
        all columns within the subset then these columns will have the default formatter
        applied. Any columns in the formatter dict excluded from the subset will
        raise a ``KeyError``.

        When using a ``formatter`` string the dtypes must be compatible, otherwise a
        `ValueError` will be raised.

        Examples
        --------
        Using ``na_rep`` and ``precision`` with the default ``formatter``

        >>> df = pd.DataFrame([[np.nan, 1.0, 'A'], [2.0, np.nan, 3.0]])
        >>> df.style.format(na_rep='MISS', precision=3)
                0       1       2
        0    MISS   1.000       A
        1   2.000    MISS   3.000

        Using a ``formatter`` specification on consistent column dtypes

        >>> df.style.format('{:.2f}', na_rep='MISS', subset=[0,1])
                0      1          2
        0    MISS   1.00          A
        1    2.00   MISS   3.000000

        Using the default ``formatter`` for unspecified columns

        >>> df.style.format({0: '{:.2f}', 1: '£ {:.1f}'}, na_rep='MISS', precision=1)
                 0      1     2
        0    MISS   £ 1.0     A
        1    2.00    MISS   3.0

        Multiple ``na_rep`` or ``precision`` specifications under the default
        ``formatter``.

        >>> df.style.format(na_rep='MISS', precision=1, subset=[0])
        ...     .format(na_rep='PASS', precision=2, subset=[1, 2])
                0      1      2
        0    MISS   1.00      A
        1     2.0   PASS   3.00

        Using a callable ``formatter`` function.

        >>> func = lambda s: 'STRING' if isinstance(s, str) else 'FLOAT'
        >>> df.style.format({0: '{:.1f}', 2: func}, precision=4, na_rep='MISS')
                0        1        2
        0    MISS   1.0000   STRING
        1     2.0     MISS    FLOAT

        Using a ``formatter`` with HTML ``escape`` and ``na_rep``.

        >>> df = pd.DataFrame([['<div></div>', '"A&B"', None]])
        >>> s = df.style.format('<a href="a.com/{0}">{0}</a>', escape=True, na_rep="NA")
        >>> s.render()
        ...
        <td .. ><a href="a.com/&lt;div&gt;&lt;/div&gt;">&lt;div&gt;&lt;/div&gt;</a></td>
        <td .. ><a href="a.com/&#34;A&amp;B&#34;">&#34;A&amp;B&#34;</a></td>
        <td .. >NA</td>
        ...
<<<<<<< HEAD

        Using a given ``formatter`` and the default formatter with ``decimal`` and
        ``thousands``.

        >>> df = pd.DataFrame([[1000, 10000], [100.123, 1000000]])
        >>> s = df.style.format(precision=2, thousands="-", decimal="*")
                   0           1
        0   1-000*00      10-000
        1     100*12   1-000-000
        >>> s = df.style.format({0: "{:,.1f}", 1: "{:.0f}"}, thousands=" ", decimal=",")
                  0         1
        0   1 000,0     10000
        1     100,1   1000000
=======
>>>>>>> 3f2599f0
        """
        if all(
            (
                formatter is None,
                subset is None,
                precision is None,
                na_rep is None,
<<<<<<< HEAD
                decimal == ".",
                thousands is None,
=======
>>>>>>> 3f2599f0
                escape is False,
            )
        ):
            self._display_funcs.clear()
            return self  # clear the formatter / revert to default and avoid looping

        subset = slice(None) if subset is None else subset
        subset = _non_reducing_slice(subset)
        data = self.data.loc[subset]

        columns = data.columns
        if not isinstance(formatter, dict):
            formatter = {col: formatter for col in columns}

        for col in columns:
            try:
                format_func = formatter[col]
            except KeyError:
                format_func = None
            format_func = _maybe_wrap_formatter(
<<<<<<< HEAD
                format_func,
                na_rep=na_rep,
                precision=precision,
                escape=escape,
                decimal=decimal,
                thousands=thousands,
=======
                format_func, na_rep=na_rep, precision=precision, escape=escape
>>>>>>> 3f2599f0
            )

            for row, value in data[[col]].itertuples():
                i, j = self.index.get_loc(row), self.columns.get_loc(col)
                self._display_funcs[(i, j)] = format_func

        return self

    def set_td_classes(self, classes: DataFrame) -> Styler:
        """
        Set the DataFrame of strings added to the ``class`` attribute of ``<td>``
        HTML elements.

        Parameters
        ----------
        classes : DataFrame
            DataFrame containing strings that will be translated to CSS classes,
            mapped by identical column and index key values that must exist on the
            underlying Styler data. None, NaN values, and empty strings will
            be ignored and not affect the rendered HTML.

        Returns
        -------
        self : Styler

        See Also
        --------
        Styler.set_table_styles: Set the table styles included within the ``<style>``
            HTML element.
        Styler.set_table_attributes: Set the table attributes added to the ``<table>``
            HTML element.

        Notes
        -----
        Can be used in combination with ``Styler.set_table_styles`` to define an
        internal CSS solution without reference to external CSS files.

        Examples
        --------
        >>> df = pd.DataFrame(data=[[1, 2, 3], [4, 5, 6]], columns=["A", "B", "C"])
        >>> classes = pd.DataFrame([
        ...     ["min-val red", "", "blue"],
        ...     ["red", None, "blue max-val"]
        ... ], index=df.index, columns=df.columns)
        >>> df.style.set_td_classes(classes)

        Using `MultiIndex` columns and a `classes` `DataFrame` as a subset of the
        underlying,

        >>> df = pd.DataFrame([[1,2],[3,4]], index=["a", "b"],
        ...     columns=[["level0", "level0"], ["level1a", "level1b"]])
        >>> classes = pd.DataFrame(["min-val"], index=["a"],
        ...     columns=[["level0"],["level1a"]])
        >>> df.style.set_td_classes(classes)

        Form of the output with new additional css classes,

        >>> df = pd.DataFrame([[1]])
        >>> css = pd.DataFrame([["other-class"]])
        >>> s = Styler(df, uuid="_", cell_ids=False).set_td_classes(css)
        >>> s.hide_index().render()
        '<style type="text/css"></style>'
        '<table id="T__">'
        '  <thead>'
        '    <tr><th class="col_heading level0 col0" >0</th></tr>'
        '  </thead>'
        '  <tbody>'
        '    <tr><td class="data row0 col0 other-class" >1</td></tr>'
        '  </tbody>'
        '</table>'
        """
        classes = classes.reindex_like(self.data)

        for r, row_tup in enumerate(classes.itertuples()):
            for c, value in enumerate(row_tup[1:]):
                if not (pd.isna(value) or value == ""):
                    self.cell_context[(r, c)] = str(value)

        return self

    def render(self, **kwargs) -> str:
        """
        Render the ``Styler`` including all applied styles to HTML.

        Parameters
        ----------
        **kwargs
            Any additional keyword arguments are passed
            through to ``self.template.render``.
            This is useful when you need to provide
            additional variables for a custom template.

        Returns
        -------
        rendered : str
            The rendered HTML.

        Notes
        -----
        Styler objects have defined the ``_repr_html_`` method
        which automatically calls ``self.render()`` when it's the
        last item in a Notebook cell. When calling ``Styler.render()``
        directly, wrap the result in ``IPython.display.HTML`` to view
        the rendered HTML in the notebook.

        Pandas uses the following keys in render. Arguments passed
        in ``**kwargs`` take precedence, so think carefully if you want
        to override them:

        * head
        * cellstyle
        * body
        * uuid
        * table_styles
        * caption
        * table_attributes
        """
        self._compute()
        # TODO: namespace all the pandas keys
        d = self._translate()
        d.update(kwargs)
        return self.template.render(**d)

    def _update_ctx(self, attrs: DataFrame) -> None:
        """
        Update the state of the ``Styler`` for data cells.

        Collects a mapping of {index_label: [('<property>', '<value>'), ..]}.

        Parameters
        ----------
        attrs : DataFrame
            should contain strings of '<property>: <value>;<prop2>: <val2>'
            Whitespace shouldn't matter and the final trailing ';' shouldn't
            matter.
        """
        for cn in attrs.columns:
            for rn, c in attrs[[cn]].itertuples():
                if not c:
                    continue
                css_list = _maybe_convert_css_to_tuples(c)
                i, j = self.index.get_loc(rn), self.columns.get_loc(cn)
                self.ctx[(i, j)].extend(css_list)

    def _copy(self, deepcopy: bool = False) -> Styler:
        styler = Styler(
            self.data,
            precision=self.precision,
            caption=self.caption,
            table_attributes=self.table_attributes,
            cell_ids=self.cell_ids,
            na_rep=self.na_rep,
        )

        styler.uuid = self.uuid
        styler.hidden_index = self.hidden_index

        if deepcopy:
            styler.ctx = copy.deepcopy(self.ctx)
            styler._todo = copy.deepcopy(self._todo)
            styler.table_styles = copy.deepcopy(self.table_styles)
            styler.hidden_columns = copy.copy(self.hidden_columns)
            styler.cell_context = copy.deepcopy(self.cell_context)
            styler.tooltips = copy.deepcopy(self.tooltips)
        else:
            styler.ctx = self.ctx
            styler._todo = self._todo
            styler.table_styles = self.table_styles
            styler.hidden_columns = self.hidden_columns
            styler.cell_context = self.cell_context
            styler.tooltips = self.tooltips

        return styler

    def __copy__(self) -> Styler:
        """
        Deep copy by default.
        """
        return self._copy(deepcopy=False)

    def __deepcopy__(self, memo) -> Styler:
        return self._copy(deepcopy=True)

    def clear(self) -> None:
        """
        Reset the ``Styler``, removing any previously applied styles.

        Returns None.
        """
        self.ctx.clear()
        self.tooltips = None
        self.cell_context.clear()
        self._todo = []

    def _compute(self):
        """
        Execute the style functions built up in `self._todo`.

        Relies on the conventions that all style functions go through
        .apply or .applymap. The append styles to apply as tuples of

        (application method, *args, **kwargs)
        """
        self.ctx.clear()
        r = self
        for func, args, kwargs in self._todo:
            r = func(self)(*args, **kwargs)
        return r

    def _apply(
        self,
        func: Callable[..., Styler],
        axis: Optional[Axis] = 0,
        subset=None,
        **kwargs,
    ) -> Styler:
        subset = slice(None) if subset is None else subset
        subset = _non_reducing_slice(subset)
        data = self.data.loc[subset]
        if axis is not None:
            result = data.apply(func, axis=axis, result_type="expand", **kwargs)
            result.columns = data.columns
        else:
            result = func(data, **kwargs)
            if not isinstance(result, pd.DataFrame):
                if not isinstance(result, np.ndarray):
                    raise TypeError(
                        f"Function {repr(func)} must return a DataFrame or ndarray "
                        f"when passed to `Styler.apply` with axis=None"
                    )
                if not (data.shape == result.shape):
                    raise ValueError(
                        f"Function {repr(func)} returned ndarray with wrong shape.\n"
                        f"Result has shape: {result.shape}\n"
                        f"Expected shape: {data.shape}"
                    )
                result = DataFrame(result, index=data.index, columns=data.columns)
            elif not (
                result.index.equals(data.index) and result.columns.equals(data.columns)
            ):
                raise ValueError(
                    f"Result of {repr(func)} must have identical "
                    f"index and columns as the input"
                )

        if result.shape != data.shape:
            raise ValueError(
                f"Function {repr(func)} returned the wrong shape.\n"
                f"Result has shape: {result.shape}\n"
                f"Expected shape:   {data.shape}"
            )
        self._update_ctx(result)
        return self

    def apply(
        self,
        func: Callable[..., Styler],
        axis: Optional[Axis] = 0,
        subset=None,
        **kwargs,
    ) -> Styler:
        """
        Apply a CSS-styling function column-wise, row-wise, or table-wise.

        Updates the HTML representation with the result.

        Parameters
        ----------
        func : function
            ``func`` should take a Series if ``axis`` in [0,1] and return an object
            of same length, also with identical index if the object is a Series.
            ``func`` should take a DataFrame if ``axis`` is ``None`` and return either
            an ndarray with the same shape or a DataFrame with identical columns and
            index.

            .. versionchanged:: 1.3.0

        axis : {0 or 'index', 1 or 'columns', None}, default 0
            Apply to each column (``axis=0`` or ``'index'``), to each row
            (``axis=1`` or ``'columns'``), or to the entire DataFrame at once
            with ``axis=None``.
        subset : IndexSlice
            A valid indexer to limit ``data`` to *before* applying the
            function. Consider using a pandas.IndexSlice.
        **kwargs : dict
            Pass along to ``func``.

        Returns
        -------
        self : Styler

        See Also
        --------
        Styler.where: Apply CSS-styles based on a conditional function elementwise.
        Styler.applymap: Apply a CSS-styling function elementwise.

        Notes
        -----
        The elements of the output of ``func`` should be CSS styles as strings, in the
        format 'attribute: value; attribute2: value2; ...' or,
        if nothing is to be applied to that element, an empty string or ``None``.

        This is similar to ``DataFrame.apply``, except that ``axis=None``
        applies the function to the entire DataFrame at once,
        rather than column-wise or row-wise.

        Examples
        --------
        >>> def highlight_max(x, color):
        ...     return np.where(x == np.nanmax(x.to_numpy()), f"color: {color};", None)
        >>> df = pd.DataFrame(np.random.randn(5, 2))
        >>> df.style.apply(highlight_max, color='red')
        >>> df.style.apply(highlight_max, color='blue', axis=1)
        >>> df.style.apply(highlight_max, color='green', axis=None)
        """
        self._todo.append(
            (lambda instance: getattr(instance, "_apply"), (func, axis, subset), kwargs)
        )
        return self

    def _applymap(self, func: Callable, subset=None, **kwargs) -> Styler:
        func = partial(func, **kwargs)  # applymap doesn't take kwargs?
        if subset is None:
            subset = pd.IndexSlice[:]
        subset = _non_reducing_slice(subset)
        result = self.data.loc[subset].applymap(func)
        self._update_ctx(result)
        return self

    def applymap(self, func: Callable, subset=None, **kwargs) -> Styler:
        """
        Apply a CSS-styling function elementwise.

        Updates the HTML representation with the result.

        Parameters
        ----------
        func : function
            ``func`` should take a scalar and return a scalar.
        subset : IndexSlice
            A valid indexer to limit ``data`` to *before* applying the
            function. Consider using a pandas.IndexSlice.
        **kwargs : dict
            Pass along to ``func``.

        Returns
        -------
        self : Styler

        See Also
        --------
        Styler.where: Apply CSS-styles based on a conditional function elementwise.
        Styler.apply: Apply a CSS-styling function column-wise, row-wise, or table-wise.

        Notes
        -----
        The elements of the output of ``func`` should be CSS styles as strings, in the
        format 'attribute: value; attribute2: value2; ...' or,
        if nothing is to be applied to that element, an empty string or ``None``.

        Examples
        --------
        >>> def color_negative(v, color):
        ...     return f"color: {color};" if v < 0 else None
        >>> df = pd.DataFrame(np.random.randn(5, 2))
        >>> df.style.applymap(color_negative, color='red')
        """
        self._todo.append(
            (lambda instance: getattr(instance, "_applymap"), (func, subset), kwargs)
        )
        return self

    def where(
        self,
        cond: Callable,
        value: str,
        other: Optional[str] = None,
        subset=None,
        **kwargs,
    ) -> Styler:
        """
        Apply CSS-styles based on a conditional function elementwise.

        Updates the HTML representation with a style which is
        selected in accordance with the return value of a function.

        Parameters
        ----------
        cond : callable
            ``cond`` should take a scalar and return a boolean.
        value : str
            Applied when ``cond`` returns true.
        other : str
            Applied when ``cond`` returns false.
        subset : IndexSlice
            A valid indexer to limit ``data`` to *before* applying the
            function. Consider using a pandas.IndexSlice.
        **kwargs : dict
            Pass along to ``cond``.

        Returns
        -------
        self : Styler

        See Also
        --------
        Styler.applymap: Apply a CSS-styling function elementwise.
        Styler.apply: Apply a CSS-styling function column-wise, row-wise, or table-wise.

        Examples
        --------
        >>> def cond(v):
        ...     return v > 1 and v != 4
        >>> df = pd.DataFrame([[1, 2], [3, 4]])
        >>> df.style.where(cond, value='color:red;', other='font-size:2em;')
        """
        if other is None:
            other = ""

        return self.applymap(
            lambda val: value if cond(val) else other, subset=subset, **kwargs
        )

    def set_precision(self, precision: int) -> Styler:
        """
        Set the precision used to display values.

        .. deprecated:: 1.3.0

        Parameters
        ----------
        precision : int

        Returns
        -------
        self : Styler

        Notes
        -----
        This method is deprecated see `Styler.format`.
        """
        warnings.warn(
            "this method is deprecated in favour of `Styler.format(precision=..)`",
            FutureWarning,
            stacklevel=2,
        )
        self.precision = precision
        return self.format(precision=precision, na_rep=self.na_rep)

    def set_table_attributes(self, attributes: str) -> Styler:
        """
        Set the table attributes added to the ``<table>`` HTML element.

        These are items in addition to automatic (by default) ``id`` attribute.

        Parameters
        ----------
        attributes : str

        Returns
        -------
        self : Styler

        See Also
        --------
        Styler.set_table_styles: Set the table styles included within the ``<style>``
            HTML element.
        Styler.set_td_classes: Set the DataFrame of strings added to the ``class``
            attribute of ``<td>`` HTML elements.

        Examples
        --------
        >>> df = pd.DataFrame(np.random.randn(10, 4))
        >>> df.style.set_table_attributes('class="pure-table"')
        # ... <table class="pure-table"> ...
        """
        self.table_attributes = attributes
        return self

    def export(self) -> List[Tuple[Callable, Tuple, Dict]]:
        """
        Export the styles applied to the current ``Styler``.

        Can be applied to a second Styler with ``Styler.use``.

        Returns
        -------
        styles : list

        See Also
        --------
        Styler.use: Set the styles on the current ``Styler``.
        """
        return self._todo

    def use(self, styles: List[Tuple[Callable, Tuple, Dict]]) -> Styler:
        """
        Set the styles on the current ``Styler``.

        Possibly uses styles from ``Styler.export``.

        Parameters
        ----------
        styles : list
            List of style functions.

        Returns
        -------
        self : Styler

        See Also
        --------
        Styler.export : Export the styles to applied to the current ``Styler``.
        """
        self._todo.extend(styles)
        return self

    def set_uuid(self, uuid: str) -> Styler:
        """
        Set the uuid applied to ``id`` attributes of HTML elements.

        Parameters
        ----------
        uuid : str

        Returns
        -------
        self : Styler

        Notes
        -----
        Almost all HTML elements within the table, and including the ``<table>`` element
        are assigned ``id`` attributes. The format is ``T_uuid_<extra>`` where
        ``<extra>`` is typically a more specific identifier, such as ``row1_col2``.
        """
        self.uuid = uuid
        return self

    def set_caption(self, caption: str) -> Styler:
        """
        Set the text added to a ``<caption>`` HTML element.

        Parameters
        ----------
        caption : str

        Returns
        -------
        self : Styler
        """
        self.caption = caption
        return self

    def set_table_styles(
        self,
        table_styles: Union[Dict[Any, CSSStyles], CSSStyles],
        axis: int = 0,
        overwrite: bool = True,
    ) -> Styler:
        """
        Set the table styles included within the ``<style>`` HTML element.

        This function can be used to style the entire table, columns, rows or
        specific HTML selectors.

        Parameters
        ----------
        table_styles : list or dict
            If supplying a list, each individual table_style should be a
            dictionary with ``selector`` and ``props`` keys. ``selector``
            should be a CSS selector that the style will be applied to
            (automatically prefixed by the table's UUID) and ``props``
            should be a list of tuples with ``(attribute, value)``.
            If supplying a dict, the dict keys should correspond to
            column names or index values, depending upon the specified
            `axis` argument. These will be mapped to row or col CSS
            selectors. MultiIndex values as dict keys should be
            in their respective tuple form. The dict values should be
            a list as specified in the form with CSS selectors and
            props that will be applied to the specified row or column.

            .. versionchanged:: 1.2.0

        axis : {0 or 'index', 1 or 'columns', None}, default 0
            Apply to each column (``axis=0`` or ``'index'``), to each row
            (``axis=1`` or ``'columns'``). Only used if `table_styles` is
            dict.

            .. versionadded:: 1.2.0

        overwrite : boolean, default True
            Styles are replaced if `True`, or extended if `False`. CSS
            rules are preserved so most recent styles set will dominate
            if selectors intersect.

            .. versionadded:: 1.2.0

        Returns
        -------
        self : Styler

        See Also
        --------
        Styler.set_td_classes: Set the DataFrame of strings added to the ``class``
            attribute of ``<td>`` HTML elements.
        Styler.set_table_attributes: Set the table attributes added to the ``<table>``
            HTML element.

        Examples
        --------
        >>> df = pd.DataFrame(np.random.randn(10, 4),
        ...                   columns=['A', 'B', 'C', 'D'])
        >>> df.style.set_table_styles(
        ...     [{'selector': 'tr:hover',
        ...       'props': [('background-color', 'yellow')]}]
        ... )

        Or with CSS strings

        >>> df.style.set_table_styles(
        ...     [{'selector': 'tr:hover',
        ...       'props': 'background-color: yellow; font-size: 1em;']}]
        ... )

        Adding column styling by name

        >>> df.style.set_table_styles({
        ...     'A': [{'selector': '',
        ...            'props': [('color', 'red')]}],
        ...     'B': [{'selector': 'td',
        ...            'props': 'color: blue;']}]
        ... }, overwrite=False)

        Adding row styling

        >>> df.style.set_table_styles({
        ...     0: [{'selector': 'td:hover',
        ...          'props': [('font-size', '25px')]}]
        ... }, axis=1, overwrite=False)
        """
        if isinstance(table_styles, dict):
            if axis in [0, "index"]:
                obj, idf = self.data.columns, ".col"
            else:
                obj, idf = self.data.index, ".row"

            table_styles = [
                {
                    "selector": str(s["selector"]) + idf + str(obj.get_loc(key)),
                    "props": _maybe_convert_css_to_tuples(s["props"]),
                }
                for key, styles in table_styles.items()
                for s in styles
            ]
        else:
            table_styles = [
                {
                    "selector": s["selector"],
                    "props": _maybe_convert_css_to_tuples(s["props"]),
                }
                for s in table_styles
            ]

        if not overwrite and self.table_styles is not None:
            self.table_styles.extend(table_styles)
        else:
            self.table_styles = table_styles
        return self

    def set_na_rep(self, na_rep: str) -> Styler:
        """
        Set the missing data representation on a ``Styler``.

        .. versionadded:: 1.0.0

        .. deprecated:: 1.3.0

        Parameters
        ----------
        na_rep : str

        Returns
        -------
        self : Styler

        Notes
        -----
        This method is deprecated. See `Styler.format()`
        """
        warnings.warn(
            "this method is deprecated in favour of `Styler.format(na_rep=..)`",
            FutureWarning,
            stacklevel=2,
        )
        self.na_rep = na_rep
        return self.format(na_rep=na_rep, precision=self.precision)

    def hide_index(self) -> Styler:
        """
        Hide any indices from rendering.

        Returns
        -------
        self : Styler
        """
        self.hidden_index = True
        return self

    def hide_columns(self, subset) -> Styler:
        """
        Hide columns from rendering.

        Parameters
        ----------
        subset : IndexSlice
            An argument to ``DataFrame.loc`` that identifies which columns
            are hidden.

        Returns
        -------
        self : Styler
        """
        subset = _non_reducing_slice(subset)
        hidden_df = self.data.loc[subset]
        self.hidden_columns = self.columns.get_indexer_for(hidden_df.columns)
        return self

    # -----------------------------------------------------------------------
    # A collection of "builtin" styles
    # -----------------------------------------------------------------------

    def background_gradient(
        self,
        cmap="PuBu",
        low: float = 0,
        high: float = 0,
        axis: Optional[Axis] = 0,
        subset=None,
        text_color_threshold: float = 0.408,
        vmin: Optional[float] = None,
        vmax: Optional[float] = None,
    ) -> Styler:
        """
        Color the background in a gradient style.

        The background color is determined according
        to the data in each column (optionally row). Requires matplotlib.

        Parameters
        ----------
        cmap : str or colormap
            Matplotlib colormap.
        low : float
            Compress the range by the low.
        high : float
            Compress the range by the high.
        axis : {0 or 'index', 1 or 'columns', None}, default 0
            Apply to each column (``axis=0`` or ``'index'``), to each row
            (``axis=1`` or ``'columns'``), or to the entire DataFrame at once
            with ``axis=None``.
        subset : IndexSlice
            A valid slice for ``data`` to limit the style application to.
        text_color_threshold : float or int
            Luminance threshold for determining text color. Facilitates text
            visibility across varying background colors. From 0 to 1.
            0 = all text is dark colored, 1 = all text is light colored.

            .. versionadded:: 0.24.0

        vmin : float, optional
            Minimum data value that corresponds to colormap minimum value.
            When None (default): the minimum value of the data will be used.

            .. versionadded:: 1.0.0

        vmax : float, optional
            Maximum data value that corresponds to colormap maximum value.
            When None (default): the maximum value of the data will be used.

            .. versionadded:: 1.0.0

        Returns
        -------
        self : Styler

        Raises
        ------
        ValueError
            If ``text_color_threshold`` is not a value from 0 to 1.

        Notes
        -----
        Set ``text_color_threshold`` or tune ``low`` and ``high`` to keep the
        text legible by not using the entire range of the color map. The range
        of the data is extended by ``low * (x.max() - x.min())`` and ``high *
        (x.max() - x.min())`` before normalizing.
        """
        if subset is None:
            subset = self.data.select_dtypes(include=np.number).columns

        self.apply(
            self._background_gradient,
            cmap=cmap,
            subset=subset,
            axis=axis,
            low=low,
            high=high,
            text_color_threshold=text_color_threshold,
            vmin=vmin,
            vmax=vmax,
        )
        return self

    @staticmethod
    def _background_gradient(
        s,
        cmap="PuBu",
        low: float = 0,
        high: float = 0,
        text_color_threshold: float = 0.408,
        vmin: Optional[float] = None,
        vmax: Optional[float] = None,
    ):
        """
        Color background in a range according to the data.
        """
        if (
            not isinstance(text_color_threshold, (float, int))
            or not 0 <= text_color_threshold <= 1
        ):
            msg = "`text_color_threshold` must be a value from 0 to 1."
            raise ValueError(msg)

        with _mpl(Styler.background_gradient) as (plt, colors):
            smin = np.nanmin(s.to_numpy()) if vmin is None else vmin
            smax = np.nanmax(s.to_numpy()) if vmax is None else vmax
            rng = smax - smin
            # extend lower / upper bounds, compresses color range
            norm = colors.Normalize(smin - (rng * low), smax + (rng * high))
            # matplotlib colors.Normalize modifies inplace?
            # https://github.com/matplotlib/matplotlib/issues/5427
            rgbas = plt.cm.get_cmap(cmap)(norm(s.to_numpy(dtype=float)))

            def relative_luminance(rgba) -> float:
                """
                Calculate relative luminance of a color.

                The calculation adheres to the W3C standards
                (https://www.w3.org/WAI/GL/wiki/Relative_luminance)

                Parameters
                ----------
                color : rgb or rgba tuple

                Returns
                -------
                float
                    The relative luminance as a value from 0 to 1
                """
                r, g, b = (
                    x / 12.92 if x <= 0.04045 else ((x + 0.055) / 1.055) ** 2.4
                    for x in rgba[:3]
                )
                return 0.2126 * r + 0.7152 * g + 0.0722 * b

            def css(rgba) -> str:
                dark = relative_luminance(rgba) < text_color_threshold
                text_color = "#f1f1f1" if dark else "#000000"
                return f"background-color: {colors.rgb2hex(rgba)};color: {text_color};"

            if s.ndim == 1:
                return [css(rgba) for rgba in rgbas]
            else:
                return pd.DataFrame(
                    [[css(rgba) for rgba in row] for row in rgbas],
                    index=s.index,
                    columns=s.columns,
                )

    def set_properties(self, subset=None, **kwargs) -> Styler:
        """
        Set defined CSS-properties to each ``<td>`` HTML element within the given
        subset.

        Parameters
        ----------
        subset : IndexSlice
            A valid slice for ``data`` to limit the style application to.
        **kwargs : dict
            A dictionary of property, value pairs to be set for each cell.

        Returns
        -------
        self : Styler

        Notes
        -----
        This is a convenience methods which wraps the :meth:`Styler.applymap` calling a
        function returning the CSS-properties independently of the data.

        Examples
        --------
        >>> df = pd.DataFrame(np.random.randn(10, 4))
        >>> df.style.set_properties(color="white", align="right")
        >>> df.style.set_properties(**{'background-color': 'yellow'})
        """
        values = "".join(f"{p}: {v};" for p, v in kwargs.items())
        return self.applymap(lambda x: values, subset=subset)

    @staticmethod
    def _bar(
        s,
        align: str,
        colors: List[str],
        width: float = 100,
        vmin: Optional[float] = None,
        vmax: Optional[float] = None,
    ):
        """
        Draw bar chart in dataframe cells.
        """
        # Get input value range.
        smin = np.nanmin(s.to_numpy()) if vmin is None else vmin
        smax = np.nanmax(s.to_numpy()) if vmax is None else vmax
        if align == "mid":
            smin = min(0, smin)
            smax = max(0, smax)
        elif align == "zero":
            # For "zero" mode, we want the range to be symmetrical around zero.
            smax = max(abs(smin), abs(smax))
            smin = -smax
        # Transform to percent-range of linear-gradient
        normed = width * (s.to_numpy(dtype=float) - smin) / (smax - smin + 1e-12)
        zero = -width * smin / (smax - smin + 1e-12)

        def css_bar(start: float, end: float, color: str) -> str:
            """
            Generate CSS code to draw a bar from start to end.
            """
            css = "width: 10em; height: 80%;"
            if end > start:
                css += "background: linear-gradient(90deg,"
                if start > 0:
                    css += f" transparent {start:.1f}%, {color} {start:.1f}%, "
                e = min(end, width)
                css += f"{color} {e:.1f}%, transparent {e:.1f}%)"
            return css

        def css(x):
            if pd.isna(x):
                return ""

            # avoid deprecated indexing `colors[x > zero]`
            color = colors[1] if x > zero else colors[0]

            if align == "left":
                return css_bar(0, x, color)
            else:
                return css_bar(min(x, zero), max(x, zero), color)

        if s.ndim == 1:
            return [css(x) for x in normed]
        else:
            return pd.DataFrame(
                [[css(x) for x in row] for row in normed],
                index=s.index,
                columns=s.columns,
            )

    def bar(
        self,
        subset=None,
        axis: Optional[Axis] = 0,
        color="#d65f5f",
        width: float = 100,
        align: str = "left",
        vmin: Optional[float] = None,
        vmax: Optional[float] = None,
    ) -> Styler:
        """
        Draw bar chart in the cell backgrounds.

        Parameters
        ----------
        subset : IndexSlice, optional
            A valid slice for `data` to limit the style application to.
        axis : {0 or 'index', 1 or 'columns', None}, default 0
            Apply to each column (``axis=0`` or ``'index'``), to each row
            (``axis=1`` or ``'columns'``), or to the entire DataFrame at once
            with ``axis=None``.
        color : str or 2-tuple/list
            If a str is passed, the color is the same for both
            negative and positive numbers. If 2-tuple/list is used, the
            first element is the color_negative and the second is the
            color_positive (eg: ['#d65f5f', '#5fba7d']).
        width : float, default 100
            A number between 0 or 100. The largest value will cover `width`
            percent of the cell's width.
        align : {'left', 'zero',' mid'}, default 'left'
            How to align the bars with the cells.

            - 'left' : the min value starts at the left of the cell.
            - 'zero' : a value of zero is located at the center of the cell.
            - 'mid' : the center of the cell is at (max-min)/2, or
              if values are all negative (positive) the zero is aligned
              at the right (left) of the cell.
        vmin : float, optional
            Minimum bar value, defining the left hand limit
            of the bar drawing range, lower values are clipped to `vmin`.
            When None (default): the minimum value of the data will be used.

            .. versionadded:: 0.24.0

        vmax : float, optional
            Maximum bar value, defining the right hand limit
            of the bar drawing range, higher values are clipped to `vmax`.
            When None (default): the maximum value of the data will be used.

            .. versionadded:: 0.24.0

        Returns
        -------
        self : Styler
        """
        if align not in ("left", "zero", "mid"):
            raise ValueError("`align` must be one of {'left', 'zero',' mid'}")

        if not (is_list_like(color)):
            color = [color, color]
        elif len(color) == 1:
            color = [color[0], color[0]]
        elif len(color) > 2:
            raise ValueError(
                "`color` must be string or a list-like "
                "of length 2: [`color_neg`, `color_pos`] "
                "(eg: color=['#d65f5f', '#5fba7d'])"
            )

        if subset is None:
            subset = self.data.select_dtypes(include=np.number).columns

        self.apply(
            self._bar,
            subset=subset,
            axis=axis,
            align=align,
            colors=color,
            width=width,
            vmin=vmin,
            vmax=vmax,
        )

        return self

    def highlight_null(
        self,
        null_color: str = "red",
        subset: Optional[IndexLabel] = None,
        props: Optional[str] = None,
    ) -> Styler:
        """
        Highlight missing values with a style.

        Parameters
        ----------
        null_color : str, default 'red'
        subset : label or list of labels, default None
            A valid slice for ``data`` to limit the style application to.

            .. versionadded:: 1.1.0

        props : str, default None
            CSS properties to use for highlighting. If ``props`` is given, ``color``
            is not used.

            .. versionadded:: 1.3.0

        Returns
        -------
        self : Styler

        See Also
        --------
        Styler.highlight_max: Highlight the maximum with a style.
        Styler.highlight_min: Highlight the minimum with a style.
        """

        def f(data: DataFrame, props: str) -> np.ndarray:
            return np.where(pd.isna(data).to_numpy(), props, "")

        if props is None:
            props = f"background-color: {null_color};"
        # error: Argument 1 to "apply" of "Styler" has incompatible type
        # "Callable[[DataFrame, str], ndarray]"; expected "Callable[..., Styler]"
        return self.apply(
            f, axis=None, subset=subset, props=props  # type: ignore[arg-type]
        )

    def highlight_max(
        self,
        subset: Optional[IndexLabel] = None,
        color: str = "yellow",
        axis: Optional[Axis] = 0,
        props: Optional[str] = None,
    ) -> Styler:
        """
        Highlight the maximum with a style.

        Parameters
        ----------
        subset : IndexSlice, default None
            A valid slice for ``data`` to limit the style application to.
        color : str, default 'yellow'
            Background color to use for highlighting.
        axis : {0 or 'index', 1 or 'columns', None}, default 0
            Apply to each column (``axis=0`` or ``'index'``), to each row
            (``axis=1`` or ``'columns'``), or to the entire DataFrame at once
            with ``axis=None``.
        props : str, default None
            CSS properties to use for highlighting. If ``props`` is given, ``color``
            is not used.

            .. versionadded:: 1.3.0

        Returns
        -------
        self : Styler

        See Also
        --------
        Styler.highlight_null: Highlight missing values with a style.
        Styler.highlight_min: Highlight the minimum with a style.
        """

        def f(data: FrameOrSeries, props: str) -> np.ndarray:
            return np.where(data == np.nanmax(data.to_numpy()), props, "")

        if props is None:
            props = f"background-color: {color};"
        # error: Argument 1 to "apply" of "Styler" has incompatible type
        # "Callable[[FrameOrSeries, str], ndarray]"; expected "Callable[..., Styler]"
        return self.apply(
            f, axis=axis, subset=subset, props=props  # type: ignore[arg-type]
        )

    def highlight_min(
        self,
        subset: Optional[IndexLabel] = None,
        color: str = "yellow",
        axis: Optional[Axis] = 0,
        props: Optional[str] = None,
    ) -> Styler:
        """
        Highlight the minimum with a style.

        Parameters
        ----------
        subset : IndexSlice, default None
            A valid slice for ``data`` to limit the style application to.
        color : str, default 'yellow'
            Background color to use for highlighting.
        axis : {0 or 'index', 1 or 'columns', None}, default 0
            Apply to each column (``axis=0`` or ``'index'``), to each row
            (``axis=1`` or ``'columns'``), or to the entire DataFrame at once
            with ``axis=None``.
        props : str, default None
            CSS properties to use for highlighting. If ``props`` is given, ``color``
            is not used.

            .. versionadded:: 1.3.0

        Returns
        -------
        self : Styler

        See Also
        --------
        Styler.highlight_null: Highlight missing values with a style.
        Styler.highlight_max: Highlight the maximum with a style.
        """

        def f(data: FrameOrSeries, props: str) -> np.ndarray:
            return np.where(data == np.nanmin(data.to_numpy()), props, "")

        if props is None:
            props = f"background-color: {color};"
        # error: Argument 1 to "apply" of "Styler" has incompatible type
        # "Callable[[FrameOrSeries, str], ndarray]"; expected "Callable[..., Styler]"
        return self.apply(
            f, axis=axis, subset=subset, props=props  # type: ignore[arg-type]
        )

    @classmethod
    def from_custom_template(cls, searchpath, name):
        """
        Factory function for creating a subclass of ``Styler``.

        Uses a custom template and Jinja environment.

        Parameters
        ----------
        searchpath : str or list
            Path or paths of directories containing the templates.
        name : str
            Name of your custom template to use for rendering.

        Returns
        -------
        MyStyler : subclass of Styler
            Has the correct ``env`` and ``template`` class attributes set.
        """
        loader = jinja2.ChoiceLoader([jinja2.FileSystemLoader(searchpath), cls.loader])

        # mypy doesn't like dynamically-defined classes
        # error: Variable "cls" is not valid as a type
        # error: Invalid base class "cls"
        class MyStyler(cls):  # type:ignore[valid-type,misc]
            env = jinja2.Environment(loader=loader)
            template = env.get_template(name)

        return MyStyler

    def pipe(self, func: Callable, *args, **kwargs):
        """
        Apply ``func(self, *args, **kwargs)``, and return the result.

        .. versionadded:: 0.24.0

        Parameters
        ----------
        func : function
            Function to apply to the Styler.  Alternatively, a
            ``(callable, keyword)`` tuple where ``keyword`` is a string
            indicating the keyword of ``callable`` that expects the Styler.
        *args : optional
            Arguments passed to `func`.
        **kwargs : optional
            A dictionary of keyword arguments passed into ``func``.

        Returns
        -------
        object :
            The value returned by ``func``.

        See Also
        --------
        DataFrame.pipe : Analogous method for DataFrame.
        Styler.apply : Apply a CSS-styling function column-wise, row-wise, or
            table-wise.

        Notes
        -----
        Like :meth:`DataFrame.pipe`, this method can simplify the
        application of several user-defined functions to a styler.  Instead
        of writing:

        .. code-block:: python

            f(g(df.style.set_precision(3), arg1=a), arg2=b, arg3=c)

        users can write:

        .. code-block:: python

            (df.style.set_precision(3)
               .pipe(g, arg1=a)
               .pipe(f, arg2=b, arg3=c))

        In particular, this allows users to define functions that take a
        styler object, along with other parameters, and return the styler after
        making styling changes (such as calling :meth:`Styler.apply` or
        :meth:`Styler.set_properties`).  Using ``.pipe``, these user-defined
        style "transformations" can be interleaved with calls to the built-in
        Styler interface.

        Examples
        --------
        >>> def format_conversion(styler):
        ...     return (styler.set_properties(**{'text-align': 'right'})
        ...                   .format({'conversion': '{:.1%}'}))

        The user-defined ``format_conversion`` function above can be called
        within a sequence of other style modifications:

        >>> df = pd.DataFrame({'trial': list(range(5)),
        ...                    'conversion': [0.75, 0.85, np.nan, 0.7, 0.72]})
        >>> (df.style
        ...    .highlight_min(subset=['conversion'], color='yellow')
        ...    .pipe(format_conversion)
        ...    .set_caption("Results with minimum conversion highlighted."))
        """
        return com.pipe(self, func, *args, **kwargs)


class _Tooltips:
    """
    An extension to ``Styler`` that allows for and manipulates tooltips on hover
    of ``<td>`` cells in the HTML result.

    Parameters
    ----------
    css_name: str, default "pd-t"
        Name of the CSS class that controls visualisation of tooltips.
    css_props: list-like, default; see Notes
        List of (attr, value) tuples defining properties of the CSS class.
    tooltips: DataFrame, default empty
        DataFrame of strings aligned with underlying Styler data for tooltip
        display.

    Notes
    -----
    The default properties for the tooltip CSS class are:

        - visibility: hidden
        - position: absolute
        - z-index: 1
        - background-color: black
        - color: white
        - transform: translate(-20px, -20px)

    Hidden visibility is a key prerequisite to the hover functionality, and should
    always be included in any manual properties specification.
    """

    def __init__(
        self,
        css_props: CSSProperties = [
            ("visibility", "hidden"),
            ("position", "absolute"),
            ("z-index", 1),
            ("background-color", "black"),
            ("color", "white"),
            ("transform", "translate(-20px, -20px)"),
        ],
        css_name: str = "pd-t",
        tooltips: DataFrame = DataFrame(),
    ):
        self.class_name = css_name
        self.class_properties = css_props
        self.tt_data = tooltips
        self.table_styles: CSSStyles = []

    @property
    def _class_styles(self):
        """
        Combine the ``_Tooltips`` CSS class name and CSS properties to the format
        required to extend the underlying ``Styler`` `table_styles` to allow
        tooltips to render in HTML.

        Returns
        -------
        styles : List
        """
        return [
            {
                "selector": f".{self.class_name}",
                "props": _maybe_convert_css_to_tuples(self.class_properties),
            }
        ]

    def _pseudo_css(self, uuid: str, name: str, row: int, col: int, text: str):
        """
        For every table data-cell that has a valid tooltip (not None, NaN or
        empty string) must create two pseudo CSS entries for the specific
        <td> element id which are added to overall table styles:
        an on hover visibility change and a content change
        dependent upon the user's chosen display string.

        For example:
            [{"selector": "T__row1_col1:hover .pd-t",
             "props": [("visibility", "visible")]},
            {"selector": "T__row1_col1 .pd-t::after",
             "props": [("content", "Some Valid Text String")]}]

        Parameters
        ----------
        uuid: str
            The uuid of the Styler instance
        name: str
            The css-name of the class used for styling tooltips
        row : int
            The row index of the specified tooltip string data
        col : int
            The col index of the specified tooltip string data
        text : str
            The textual content of the tooltip to be displayed in HTML.

        Returns
        -------
        pseudo_css : List
        """
        selector_id = "#T_" + uuid + "row" + str(row) + "_col" + str(col)
        return [
            {
                "selector": selector_id + f":hover .{name}",
                "props": [("visibility", "visible")],
            },
            {
                "selector": selector_id + f" .{name}::after",
                "props": [("content", f'"{text}"')],
            },
        ]

    def _translate(self, styler_data: FrameOrSeriesUnion, uuid: str, d: Dict):
        """
        Mutate the render dictionary to allow for tooltips:

        - Add ``<span>`` HTML element to each data cells ``display_value``. Ignores
          headers.
        - Add table level CSS styles to control pseudo classes.

        Parameters
        ----------
        styler_data : DataFrame
            Underlying ``Styler`` DataFrame used for reindexing.
        uuid : str
            The underlying ``Styler`` uuid for CSS id.
        d : dict
            The dictionary prior to final render

        Returns
        -------
        render_dict : Dict
        """
        self.tt_data = self.tt_data.reindex_like(styler_data)

        if self.tt_data.empty:
            return d

        name = self.class_name

        mask = (self.tt_data.isna()) | (self.tt_data.eq(""))  # empty string = no ttip
        self.table_styles = [
            style
            for sublist in [
                self._pseudo_css(uuid, name, i, j, str(self.tt_data.iloc[i, j]))
                for i in range(len(self.tt_data.index))
                for j in range(len(self.tt_data.columns))
                if not mask.iloc[i, j]
            ]
            for style in sublist
        ]

        if self.table_styles:
            # add span class to every cell only if at least 1 non-empty tooltip
            for row in d["body"]:
                for item in row:
                    if item["type"] == "td":
                        item["display_value"] = (
                            str(item["display_value"])
                            + f'<span class="{self.class_name}"></span>'
                        )
            d["table_styles"].extend(self._class_styles)
            d["table_styles"].extend(self.table_styles)

        return d


def _is_visible(idx_row, idx_col, lengths) -> bool:
    """
    Index -> {(idx_row, idx_col): bool}).
    """
    return (idx_col, idx_row) in lengths


def _get_level_lengths(index, hidden_elements=None):
    """
    Given an index, find the level length for each element.

    Optional argument is a list of index positions which
    should not be visible.

    Result is a dictionary of (level, initial_position): span
    """
    if isinstance(index, pd.MultiIndex):
        levels = index.format(sparsify=lib.no_default, adjoin=False)
    else:
        levels = index.format()

    if hidden_elements is None:
        hidden_elements = []

    lengths = {}
    if index.nlevels == 1:
        for i, value in enumerate(levels):
            if i not in hidden_elements:
                lengths[(0, i)] = 1
        return lengths

    for i, lvl in enumerate(levels):
        for j, row in enumerate(lvl):
            if not get_option("display.multi_sparse"):
                lengths[(i, j)] = 1
            elif (row is not lib.no_default) and (j not in hidden_elements):
                last_label = j
                lengths[(i, last_label)] = 1
            elif row is not lib.no_default:
                # even if its hidden, keep track of it in case
                # length >1 and later elements are visible
                last_label = j
                lengths[(i, last_label)] = 0
            elif j not in hidden_elements:
                lengths[(i, last_label)] += 1

    non_zero_lengths = {
        element: length for element, length in lengths.items() if length >= 1
    }

    return non_zero_lengths


def _default_formatter(x: Any, precision: int, thousands: bool = False) -> Any:
    """
    Format the display of a value

    Parameters
    ----------
    x : Any
        Input variable to be formatted
    precision : Int
        Floating point precision used if ``x`` is float or complex.
    thousands : bool
        Whether to group digits with thousands separated with ",".

    Returns
    -------
    value : Any
        Matches input type, or string if input is float or complex or int with sep.
    """
    if isinstance(x, (float, complex)):
        if thousands:
            return f"{x:,.{precision}f}"
        return f"{x:.{precision}f}"
    elif isinstance(x, int) and thousands:
        return f"{x:,.0f}"
    return x


def _maybe_wrap_deci_thou(
    formatter: Callable, decimal: str = ".", thousands: Optional[str] = None
) -> Callable:
    """
    Takes a string formatting function and wraps logic to deal with thousands and
    decimal parameters, in the case that they are non-standard and that the input
    is a (float, complex).
    """

    def wrapper(x):
        std_thou = thousands is None or thousands == ","
        std_deci = decimal == "."
        if isinstance(x, (float, complex, int)):
            if std_thou and std_deci:
                return formatter(x)
            elif std_thou and not std_deci:
                return formatter(x).replace(".", decimal)
            elif not std_thou and std_deci:
                return formatter(x).replace(",", thousands)
            else:
                return (
                    formatter(x)
                    .replace(",", "§_§-")  # rare string to avoid "," <-> "." clash.
                    .replace(".", decimal)
                    .replace("§_§-", thousands)
                )
        return formatter(x)

    return wrapper


def _maybe_wrap_formatter(
    formatter: Optional[BaseFormatter] = None,
    na_rep: Optional[str] = None,
    precision: Optional[int] = None,
<<<<<<< HEAD
    decimal: str = ".",
    thousands: Optional[str] = None,
=======
>>>>>>> 3f2599f0
    escape: bool = False,
) -> Callable:
    """
    Allows formatters to be expressed as str, callable or None, where None returns
    a default formatting function. wraps with na_rep, and precision where they are
    available.
    """
    if isinstance(formatter, str):
        func = lambda x: formatter.format(x)
    elif callable(formatter):
        func = formatter
    elif formatter is None:
        precision = get_option("display.precision") if precision is None else precision
        func = partial(
            _default_formatter, precision=precision, thousands=(thousands is not None)
        )
    else:
        raise TypeError(f"'formatter' expected str or callable, got {type(formatter)}")

<<<<<<< HEAD
    formatter_func = _maybe_wrap_deci_thou(func, decimal=decimal, thousands=thousands)

=======
>>>>>>> 3f2599f0
    def _str_escape(x, escape: bool):
        """if escaping: only use on str, else return input"""
        if escape and isinstance(x, str):
            return escape_func(x)
        else:
            return x

    display_func = lambda x: formatter_func(partial(_str_escape, escape=escape)(x))

    if na_rep is None:
        return display_func
    else:
        return lambda x: na_rep if pd.isna(x) else display_func(x)


def _maybe_convert_css_to_tuples(style: CSSProperties) -> CSSList:
    """
    Convert css-string to sequence of tuples format if needed.
    'color:red; border:1px solid black;' -> [('color', 'red'),
                                             ('border','1px solid red')]
    """
    if isinstance(style, str):
        s = style.split(";")
        try:
            return [
                (x.split(":")[0].strip(), x.split(":")[1].strip())
                for x in s
                if x.strip() != ""
            ]
        except IndexError:
            raise ValueError(
                "Styles supplied as string must follow CSS rule formats, "
                f"for example 'attr: val;'. '{style}' was given."
            )
    return style


def _format_table_styles(styles: CSSStyles) -> CSSStyles:
    """
    looks for multiple CSS selectors and separates them:
    [{'selector': 'td, th', 'props': 'a:v;'}]
        ---> [{'selector': 'td', 'props': 'a:v;'},
              {'selector': 'th', 'props': 'a:v;'}]
    """
    return [
        item
        for sublist in [
            [  # this is a CSSDict when TypedDict is available to avoid cast.
                {"selector": x, "props": style["props"]}
                for x in cast(str, style["selector"]).split(",")
            ]
            for style in styles
        ]
        for item in sublist
    ]


def _non_reducing_slice(slice_):
    """
    Ensure that a slice doesn't reduce to a Series or Scalar.

    Any user-passed `subset` should have this called on it
    to make sure we're always working with DataFrames.
    """
    # default to column slice, like DataFrame
    # ['A', 'B'] -> IndexSlices[:, ['A', 'B']]
    kinds = (ABCSeries, np.ndarray, Index, list, str)
    if isinstance(slice_, kinds):
        slice_ = pd.IndexSlice[:, slice_]

    def pred(part) -> bool:
        """
        Returns
        -------
        bool
            True if slice does *not* reduce,
            False if `part` is a tuple.
        """
        # true when slice does *not* reduce, False when part is a tuple,
        # i.e. MultiIndex slice
        if isinstance(part, tuple):
            # GH#39421 check for sub-slice:
            return any((isinstance(s, slice) or is_list_like(s)) for s in part)
        else:
            return isinstance(part, slice) or is_list_like(part)

    if not is_list_like(slice_):
        if not isinstance(slice_, slice):
            # a 1-d slice, like df.loc[1]
            slice_ = [[slice_]]
        else:
            # slice(a, b, c)
            slice_ = [slice_]  # to tuplize later
    else:
        slice_ = [part if pred(part) else [part] for part in slice_]
    return tuple(slice_)<|MERGE_RESOLUTION|>--- conflicted
+++ resolved
@@ -114,7 +114,6 @@
 
         .. versionadded:: 1.2.0
 
-<<<<<<< HEAD
     decimal : str, default "."
         Character used as decimal separator for floats, complex and integers
 
@@ -125,8 +124,6 @@
 
         .. versionadded:: 1.3.0
 
-=======
->>>>>>> 3f2599f0
     escape : bool, default False
         Replace the characters ``&``, ``<``, ``>``, ``'``, and ``"`` in cell display
         strings with HTML-safe sequences.
@@ -189,11 +186,8 @@
         cell_ids: bool = True,
         na_rep: Optional[str] = None,
         uuid_len: int = 5,
-<<<<<<< HEAD
         decimal: str = ".",
         thousands: Optional[str] = None,
-=======
->>>>>>> 3f2599f0
         escape: bool = False,
     ):
         # validate ordered args
@@ -228,7 +222,6 @@
         ] = defaultdict(lambda: partial(_default_formatter, precision=def_precision))
         self.precision = precision  # can be removed on set_precision depr cycle
         self.na_rep = na_rep  # can be removed on set_na_rep depr cycle
-<<<<<<< HEAD
         self.format(
             formatter=None,
             precision=precision,
@@ -237,9 +230,6 @@
             decimal=decimal,
             thousands=thousands,
         )
-=======
-        self.format(formatter=None, precision=precision, na_rep=na_rep, escape=escape)
->>>>>>> 3f2599f0
 
     def _repr_html_(self) -> str:
         """
@@ -581,11 +571,8 @@
         subset: Optional[Union[slice, Sequence[Any]]] = None,
         na_rep: Optional[str] = None,
         precision: Optional[int] = None,
-<<<<<<< HEAD
         decimal: str = ".",
         thousands: Optional[str] = None,
-=======
->>>>>>> 3f2599f0
         escape: bool = False,
     ) -> Styler:
         """
@@ -610,7 +597,6 @@
 
             .. versionadded:: 1.3.0
 
-<<<<<<< HEAD
         decimal : str, default "."
             Character used as decimal separator for floats and complex.
 
@@ -621,8 +607,6 @@
 
             .. versionadded:: 1.3.0
 
-=======
->>>>>>> 3f2599f0
         escape : bool, default False
             Replace the characters ``&``, ``<``, ``>``, ``'``, and ``"`` in cell display
             string with HTML-safe sequences. Escaping is done before ``formatter``.
@@ -711,7 +695,6 @@
         <td .. ><a href="a.com/&#34;A&amp;B&#34;">&#34;A&amp;B&#34;</a></td>
         <td .. >NA</td>
         ...
-<<<<<<< HEAD
 
         Using a given ``formatter`` and the default formatter with ``decimal`` and
         ``thousands``.
@@ -725,8 +708,6 @@
                   0         1
         0   1 000,0     10000
         1     100,1   1000000
-=======
->>>>>>> 3f2599f0
         """
         if all(
             (
@@ -734,11 +715,8 @@
                 subset is None,
                 precision is None,
                 na_rep is None,
-<<<<<<< HEAD
                 decimal == ".",
                 thousands is None,
-=======
->>>>>>> 3f2599f0
                 escape is False,
             )
         ):
@@ -759,16 +737,12 @@
             except KeyError:
                 format_func = None
             format_func = _maybe_wrap_formatter(
-<<<<<<< HEAD
                 format_func,
                 na_rep=na_rep,
                 precision=precision,
                 escape=escape,
                 decimal=decimal,
                 thousands=thousands,
-=======
-                format_func, na_rep=na_rep, precision=precision, escape=escape
->>>>>>> 3f2599f0
             )
 
             for row, value in data[[col]].itertuples():
@@ -2342,11 +2316,8 @@
     formatter: Optional[BaseFormatter] = None,
     na_rep: Optional[str] = None,
     precision: Optional[int] = None,
-<<<<<<< HEAD
     decimal: str = ".",
     thousands: Optional[str] = None,
-=======
->>>>>>> 3f2599f0
     escape: bool = False,
 ) -> Callable:
     """
@@ -2366,11 +2337,8 @@
     else:
         raise TypeError(f"'formatter' expected str or callable, got {type(formatter)}")
 
-<<<<<<< HEAD
     formatter_func = _maybe_wrap_deci_thou(func, decimal=decimal, thousands=thousands)
 
-=======
->>>>>>> 3f2599f0
     def _str_escape(x, escape: bool):
         """if escaping: only use on str, else return input"""
         if escape and isinstance(x, str):
