--- conflicted
+++ resolved
@@ -4,24 +4,17 @@
 from pandas._config import get_option
 
 from pandas._typing import Dtype, FrameOrSeries
-<<<<<<< HEAD
 
 from pandas.core.dtypes.generic import ABCDataFrame
 
 from pandas.core.indexes.api import Index
-=======
->>>>>>> 57247284
 
 from pandas.io.formats import format as fmt
 from pandas.io.formats.printing import pprint_thing
 
 if TYPE_CHECKING:
-    from pandas.core.indexes.api import Index  # noqa: F401
     from pandas.core.series import Series  # noqa: F401
 
-<<<<<<< HEAD
-def _put_str(s: Union[str, Dtype], space: int) -> str:
-=======
 
 def _put_str(s: Union[str, Dtype], space: int) -> str:
     """
@@ -46,7 +39,6 @@
     >>> pd.io.formats.info._put_str("panda", 4)
     'pand'
     """
->>>>>>> 57247284
     return str(s)[:space].ljust(space)
 
 
@@ -66,8 +58,12 @@
     dtypes : Series
         Dtype of each of the DataFrame's columns.
     """
-    ids = data.columns
-    dtypes = data.dtypes
+    if isinstance(data, ABCDataFrame):
+        ids = data.columns
+        dtypes = data.dtypes
+    else:
+        ids = Index([data.name])
+        dtypes = Index([data.dtypes])
     return ids, dtypes
 
 
@@ -138,18 +134,11 @@
     lines.append(str(type(data)))
     lines.append(data.index._summary())
 
-<<<<<<< HEAD
     max_rows = get_option("display.max_info_rows", len(data) + 1)
-=======
     ids, dtypes = _get_ids_and_dtypes(data)
     col_count = len(ids)
->>>>>>> 57247284
 
     if isinstance(data, ABCDataFrame):
-        ids = data.columns
-        col_count = len(ids)
-        dtypes = data.dtypes
-
         if col_count == 0:
             lines.append(f"Empty {type(data).__name__}")
             fmt.buffer_put_lines(buf, lines)
@@ -166,26 +155,14 @@
         exceeds_info_cols = col_count > max_cols
 
     else:
-        ids = Index([data.name])
-        dtypes = Index([data.dtypes])
         exceeds_info_cols = False
         show_counts = True
 
     def _verbose_repr():
 
         id_head = " # "
-<<<<<<< HEAD
         id_space = 2
-=======
-        column_head = "Column"
-        col_space = 2
-
-        max_col = max(len(pprint_thing(k)) for k in ids)
-        len_column = len(pprint_thing(column_head))
-        space = max(max_col, len_column) + col_space
-
-        max_id = len(pprint_thing(col_count))
->>>>>>> 57247284
+
         len_id = len(pprint_thing(id_head))
 
         if isinstance(data, ABCDataFrame):
@@ -240,11 +217,7 @@
             + _put_str("-" * len_dtype, space_dtype)
         )
 
-<<<<<<< HEAD
         for i, id_ in enumerate(ids):
-=======
-        for i, col in enumerate(ids):
->>>>>>> 57247284
             dtype = dtypes[i]
             id_ = pprint_thing(id_)
 
@@ -266,12 +239,8 @@
             )
 
     def _non_verbose_repr():
-<<<<<<< HEAD
         if isinstance(data, ABCDataFrame):
             lines.append(ids._summary(name="Columns"))
-=======
-        lines.append(ids._summary(name="Columns"))
->>>>>>> 57247284
 
     def _sizeof_fmt(num, size_qualifier):
         # returns size in human readable format
@@ -292,18 +261,12 @@
             _verbose_repr()
 
     # groupby dtype.name to collect e.g. Categorical columns
-<<<<<<< HEAD
     if isinstance(data, ABCDataFrame):
         counts = dtypes.value_counts().groupby(lambda x: x.name).sum()
     else:
         counts = {data.dtype.name: 1}
-    dtypes = [f"{k[0]}({k[1]:d})" for k in sorted(counts.items())]
-    lines.append(f"dtypes: {', '.join(dtypes)}")
-=======
-    counts = dtypes.value_counts().groupby(lambda x: x.name).sum()
     collected_dtypes = [f"{k[0]}({k[1]:d})" for k in sorted(counts.items())]
     lines.append(f"dtypes: {', '.join(collected_dtypes)}")
->>>>>>> 57247284
 
     if memory_usage is None:
         memory_usage = get_option("display.memory_usage")
