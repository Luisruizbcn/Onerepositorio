--- conflicted
+++ resolved
@@ -3,15 +3,11 @@
 
 from pandas._config import get_option
 
-<<<<<<< HEAD
 from pandas._typing import Dtype, FrameOrSeries
 
 from pandas.core.dtypes.generic import ABCDataFrame
 
 from pandas.core.indexes.api import Index
-=======
-from pandas._typing import FrameOrSeries
->>>>>>> eb965cfd
 
 from pandas.io.formats import format as fmt
 from pandas.io.formats.printing import pprint_thing
@@ -37,11 +33,8 @@
 
     Parameters
     ----------
-<<<<<<< HEAD
-=======
     data : %(klass)s
         %(klass)s to print information about.
->>>>>>> eb965cfd
     verbose : bool, optional
         Whether to print the full summary. By default, the setting in
         ``pandas.options.display.max_info_columns`` is followed.
