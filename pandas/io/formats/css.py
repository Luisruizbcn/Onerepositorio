"""Utilities for interpreting CSS from Stylers for formatting non-HTML outputs
"""

import re
from typing import Optional
import warnings


class CSSWarning(UserWarning):
    """This CSS syntax cannot currently be parsed"""

    pass


<<<<<<< HEAD
def _side_expander(prop_fmt):
=======
def _side_expander(prop_fmt: str):
>>>>>>> d3461c14
    def expand(self, prop, value):
        tokens = value.split()
        try:
            mapping = self.SIDE_SHORTHANDS[len(tokens)]
        except KeyError:
            warnings.warn(
                'Could not expand "{prop}: {val}"'.format(prop=prop, val=value),
                CSSWarning,
            )
            return
        for key, idx in zip(self.SIDES, mapping):
            yield prop_fmt.format(key), tokens[idx]

    return expand


class CSSResolver:
    """A callable for parsing and resolving CSS to atomic properties

    """

    def __call__(self, declarations_str, inherited=None):
        """ the given declarations to atomic properties

        Parameters
        ----------
        declarations_str : str
            A list of CSS declarations
        inherited : dict, optional
            Atomic properties indicating the inherited style context in which
            declarations_str is to be resolved. ``inherited`` should already
            be resolved, i.e. valid output of this method.

        Returns
        -------
        props : dict
            Atomic CSS 2.2 properties

        Examples
        --------
        >>> resolve = CSSResolver()
        >>> inherited = {'font-family': 'serif', 'font-weight': 'bold'}
        >>> out = resolve('''
        ...               border-color: BLUE RED;
        ...               font-size: 1em;
        ...               font-size: 2em;
        ...               font-weight: normal;
        ...               font-weight: inherit;
        ...               ''', inherited)
        >>> sorted(out.items())  # doctest: +NORMALIZE_WHITESPACE
        [('border-bottom-color', 'blue'),
         ('border-left-color', 'red'),
         ('border-right-color', 'red'),
         ('border-top-color', 'blue'),
         ('font-family', 'serif'),
         ('font-size', '24pt'),
         ('font-weight', 'bold')]
        """

        props = dict(self.atomize(self.parse(declarations_str)))
        if inherited is None:
            inherited = {}

        # 1. resolve inherited, initial
        for prop, val in inherited.items():
            if prop not in props:
                props[prop] = val

        for prop, val in list(props.items()):
            if val == "inherit":
                val = inherited.get(prop, "initial")
            if val == "initial":
                val = None

            if val is None:
                # we do not define a complete initial stylesheet
                del props[prop]
            else:
                props[prop] = val

        # 2. resolve relative font size
        if props.get("font-size"):
            if "font-size" in inherited:
                em_pt = inherited["font-size"]
                assert em_pt[-2:] == "pt"
                em_pt = float(em_pt[:-2])
            else:
                em_pt = None
            props["font-size"] = self.size_to_pt(
                props["font-size"], em_pt, conversions=self.FONT_SIZE_RATIOS
            )

            font_size = float(props["font-size"][:-2])  # type: Optional[float]
        else:
            font_size = None

        # 3. TODO: resolve other font-relative units
        for side in self.SIDES:
            prop = "border-{side}-width".format(side=side)
            if prop in props:
                props[prop] = self.size_to_pt(
                    props[prop], em_pt=font_size, conversions=self.BORDER_WIDTH_RATIOS
                )
            for prop in [
                "margin-{side}".format(side=side),
                "padding-{side}".format(side=side),
            ]:
                if prop in props:
                    # TODO: support %
                    props[prop] = self.size_to_pt(
                        props[prop], em_pt=font_size, conversions=self.MARGIN_RATIOS
                    )

        return props

    UNIT_RATIOS = {
        "rem": ("pt", 12),
        "ex": ("em", 0.5),
        # 'ch':
        "px": ("pt", 0.75),
        "pc": ("pt", 12),
        "in": ("pt", 72),
        "cm": ("in", 1 / 2.54),
        "mm": ("in", 1 / 25.4),
        "q": ("mm", 0.25),
        "!!default": ("em", 0),
    }

    FONT_SIZE_RATIOS = UNIT_RATIOS.copy()
    FONT_SIZE_RATIOS.update(
        {
            "%": ("em", 0.01),
            "xx-small": ("rem", 0.5),
            "x-small": ("rem", 0.625),
            "small": ("rem", 0.8),
            "medium": ("rem", 1),
            "large": ("rem", 1.125),
            "x-large": ("rem", 1.5),
            "xx-large": ("rem", 2),
            "smaller": ("em", 1 / 1.2),
            "larger": ("em", 1.2),
            "!!default": ("em", 1),
        }
    )

    MARGIN_RATIOS = UNIT_RATIOS.copy()
    MARGIN_RATIOS.update({"none": ("pt", 0)})

    BORDER_WIDTH_RATIOS = UNIT_RATIOS.copy()
    BORDER_WIDTH_RATIOS.update(
        {
            "none": ("pt", 0),
            "thick": ("px", 4),
            "medium": ("px", 2),
            "thin": ("px", 1),
            # Default: medium only if solid
        }
    )

    def size_to_pt(self, in_val, em_pt=None, conversions=UNIT_RATIOS):
        def _error():
            warnings.warn("Unhandled size: {val!r}".format(val=in_val), CSSWarning)
            return self.size_to_pt("1!!default", conversions=conversions)

        try:
            # error: Item "None" of "Optional[Match[Any]]" has no attribute "groups"
            val, unit = re.match(  # type: ignore
                r"^(\S*?)([a-zA-Z%!].*)", in_val
            ).groups()
        except AttributeError:
            return _error()
        if val == "":
            # hack for 'large' etc.
            val = 1
        else:
            try:
                val = float(val)
            except ValueError:
                return _error()

        while unit != "pt":
            if unit == "em":
                if em_pt is None:
                    unit = "rem"
                else:
                    val *= em_pt
                    unit = "pt"
                continue

            try:
                unit, mul = conversions[unit]
            except KeyError:
                return _error()
            val *= mul

        val = round(val, 5)
        if int(val) == val:
            size_fmt = "{fmt:d}pt".format(fmt=int(val))
        else:
            size_fmt = "{fmt:f}pt".format(fmt=val)
        return size_fmt

    def atomize(self, declarations):
        for prop, value in declarations:
            attr = "expand_" + prop.replace("-", "_")
            try:
                expand = getattr(self, attr)
            except AttributeError:
                yield prop, value
            else:
                for prop, value in expand(prop, value):
                    yield prop, value

    SIDE_SHORTHANDS = {
        1: [0, 0, 0, 0],
        2: [0, 1, 0, 1],
        3: [0, 1, 2, 1],
        4: [0, 1, 2, 3],
    }
    SIDES = ("top", "right", "bottom", "left")

    expand_border_color = _side_expander("border-{:s}-color")
    expand_border_style = _side_expander("border-{:s}-style")
    expand_border_width = _side_expander("border-{:s}-width")
    expand_margin = _side_expander("margin-{:s}")
    expand_padding = _side_expander("padding-{:s}")

    def parse(self, declarations_str):
        """Generates (prop, value) pairs from declarations

        In a future version may generate parsed tokens from tinycss/tinycss2
        """
        for decl in declarations_str.split(";"):
            if not decl.strip():
                continue
            prop, sep, val = decl.partition(":")
            prop = prop.strip().lower()
            # TODO: don't lowercase case sensitive parts of values (strings)
            val = val.strip().lower()
            if sep:
                yield prop, val
            else:
                warnings.warn(
                    "Ill-formatted attribute: expected a colon "
                    "in {decl!r}".format(decl=decl),
                    CSSWarning,
                )<|MERGE_RESOLUTION|>--- conflicted
+++ resolved
@@ -12,11 +12,7 @@
     pass
 
 
-<<<<<<< HEAD
-def _side_expander(prop_fmt):
-=======
 def _side_expander(prop_fmt: str):
->>>>>>> d3461c14
     def expand(self, prop, value):
         tokens = value.split()
         try:
