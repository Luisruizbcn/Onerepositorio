--- conflicted
+++ resolved
@@ -20,7 +20,6 @@
 import re
 from shutil import get_terminal_size
 from typing import (
-    IO,
     TYPE_CHECKING,
     Any,
     Callable,
@@ -1194,22 +1193,14 @@
     """
     fmt_klass: type[_GenericArrayFormatter]
     if lib.is_np_dtype(values.dtype, "M"):
-<<<<<<< HEAD
         fmt_klass = _Datetime64Formatter
+        values = cast(DatetimeArray, values)
     elif isinstance(values.dtype, DatetimeTZDtype):
         fmt_klass = _Datetime64TZFormatter
+        values = cast(DatetimeArray, values)
     elif lib.is_np_dtype(values.dtype, "m"):
         fmt_klass = _Timedelta64Formatter
-=======
-        fmt_klass = Datetime64Formatter
-        values = cast(DatetimeArray, values)
-    elif isinstance(values.dtype, DatetimeTZDtype):
-        fmt_klass = Datetime64TZFormatter
-        values = cast(DatetimeArray, values)
-    elif lib.is_np_dtype(values.dtype, "m"):
-        fmt_klass = Timedelta64Formatter
         values = cast(TimedeltaArray, values)
->>>>>>> a5c79461
     elif isinstance(values.dtype, ExtensionDtype):
         fmt_klass = _ExtensionArrayFormatter
     elif lib.is_np_dtype(values.dtype, "fc"):
@@ -1569,13 +1560,9 @@
         return fmt_values
 
 
-<<<<<<< HEAD
 class _Datetime64Formatter(_GenericArrayFormatter):
-=======
-class Datetime64Formatter(GenericArrayFormatter):
     values: DatetimeArray
 
->>>>>>> a5c79461
     def __init__(
         self,
         values: DatetimeArray,
@@ -1602,13 +1589,9 @@
         return fmt_values.tolist()
 
 
-<<<<<<< HEAD
 class _ExtensionArrayFormatter(_GenericArrayFormatter):
-=======
-class ExtensionArrayFormatter(GenericArrayFormatter):
     values: ExtensionArray
 
->>>>>>> a5c79461
     def _format_strings(self) -> list[str]:
         values = extract_array(self.values, extract_numpy=True)
         values = cast(ExtensionArray, values)
@@ -1785,13 +1768,9 @@
     return date_format
 
 
-<<<<<<< HEAD
 class _Datetime64TZFormatter(_Datetime64Formatter):
-=======
-class Datetime64TZFormatter(Datetime64Formatter):
     values: DatetimeArray
 
->>>>>>> a5c79461
     def _format_strings(self) -> list[str]:
         """we by definition have a TZ"""
         ido = is_dates_only(self.values)
@@ -1804,13 +1783,9 @@
         return fmt_values
 
 
-<<<<<<< HEAD
 class _Timedelta64Formatter(_GenericArrayFormatter):
-=======
-class Timedelta64Formatter(GenericArrayFormatter):
     values: TimedeltaArray
 
->>>>>>> a5c79461
     def __init__(
         self,
         values: TimedeltaArray,
