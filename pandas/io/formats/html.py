# -*- coding: utf-8 -*-
"""
Module for formatting output data in HTML.
"""

from __future__ import print_function

from distutils.version import LooseVersion
from textwrap import dedent

from pandas.compat import OrderedDict, lzip, map, range, u, unichr, zip

from pandas.core.dtypes.generic import ABCMultiIndex

from pandas import compat
import pandas.core.common as com
from pandas.core.config import get_option

from pandas.io.formats.format import (
    TableFormatter, buffer_put_lines, get_level_lengths)
from pandas.io.formats.printing import pprint_thing


class HTMLFormatter(TableFormatter):

    indent_delta = 2

    def __init__(self, formatter, classes=None, notebook=False, border=None,
                 table_id=None):
        self.fmt = formatter
        self.classes = classes

        self.frame = self.fmt.frame
        self.columns = self.fmt.tr_frame.columns
        self.elements = []
        self.bold_rows = self.fmt.kwds.get('bold_rows', False)
        self.escape = self.fmt.kwds.get('escape', True)
        self.show_dimensions = self.fmt.show_dimensions
        self.notebook = notebook
        if border is None:
            border = get_option('display.html.border')
        self.border = border
        self.table_id = table_id
        self.show_col_idx_names = all((self.fmt.has_column_names,
                                      self.fmt.show_index_names,
                                      self.fmt.header))

    @property
    def is_truncated(self):
        return self.fmt.is_truncated

    @property
    def ncols(self):
        return len(self.fmt.tr_frame.columns)

    def write(self, s, indent=0):
        rs = pprint_thing(s)
        self.elements.append(' ' * indent + rs)

    def write_th(self, s, indent=0, tags=None):
        if self.fmt.col_space is not None and self.fmt.col_space > 0:
            tags = (tags or "")
            tags += ('style="min-width: {colspace};"'
                     .format(colspace=self.fmt.col_space))

        return self._write_cell(s, kind='th', indent=indent, tags=tags)

    def write_td(self, s, indent=0, tags=None):
        return self._write_cell(s, kind='td', indent=indent, tags=tags)

    def _write_cell(self, s, kind='td', indent=0, tags=None):
        if tags is not None:
            start_tag = '<{kind} {tags}>'.format(kind=kind, tags=tags)
        else:
            start_tag = '<{kind}>'.format(kind=kind)

        if self.escape:
            # escape & first to prevent double escaping of &
            esc = OrderedDict([('&', r'&amp;'), ('<', r'&lt;'),
                               ('>', r'&gt;')])
        else:
            esc = {}
        rs = pprint_thing(s, escape_chars=esc).strip()
        self.write(u'{start}{rs}</{kind}>'
                   .format(start=start_tag, rs=rs, kind=kind), indent)

    def write_tr(self, line, indent=0, indent_delta=0, header=False,
                 align=None, tags=None, nindex_levels=0):
        if tags is None:
            tags = {}

        if align is None:
            self.write('<tr>', indent)
        else:
            self.write('<tr style="text-align: {align};">'
                       .format(align=align), indent)
        indent += indent_delta

        for i, s in enumerate(line):
            val_tag = tags.get(i, None)
            if header or (self.bold_rows and i < nindex_levels):
                self.write_th(s, indent, tags=val_tag)
            else:
                self.write_td(s, indent, tags=val_tag)

        indent -= indent_delta
        self.write('</tr>', indent)

    def write_style(self):
        # We use the "scoped" attribute here so that the desired
        # style properties for the data frame are not then applied
        # throughout the entire notebook.
        template_first = """\
            <style scoped>"""
        template_last = """\
            </style>"""
        template_select = """\
                .dataframe %s {
                    %s: %s;
                }"""
        element_props = [('tbody tr th:only-of-type',
                          'vertical-align',
                          'middle'),
                         ('tbody tr th',
                          'vertical-align',
                          'top')]
        if isinstance(self.columns, ABCMultiIndex):
            element_props.append(('thead tr th',
                                  'text-align',
                                  'left'))
            if all((self.fmt.has_index_names,
                    self.fmt.index,
                    self.fmt.show_index_names)):
                element_props.append(('thead tr:last-of-type th',
                                      'text-align',
                                      'right'))
        else:
            element_props.append(('thead th',
                                  'text-align',
                                  'right'))
        template_mid = '\n\n'.join(map(lambda t: template_select % t,
                                       element_props))
        template = dedent('\n'.join((template_first,
                                     template_mid,
                                     template_last)))
        if self.notebook:
            self.write(template)

    def write_result(self, buf):
        indent = 0
        id_section = ""
        frame = self.frame

        _classes = ['dataframe']  # Default class.
        use_mathjax = get_option("display.html.use_mathjax")
        if not use_mathjax:
            _classes.append('tex2jax_ignore')
        if self.classes is not None:
            if isinstance(self.classes, str):
                self.classes = self.classes.split()
            if not isinstance(self.classes, (list, tuple)):
                raise AssertionError('classes must be list or tuple, not {typ}'
                                     .format(typ=type(self.classes)))
            _classes.extend(self.classes)

        if self.notebook:
            div_style = ''
            try:
                import IPython
                if IPython.__version__ < LooseVersion('3.0.0'):
                    div_style = ' style="max-width:1500px;overflow:auto;"'
            except (ImportError, AttributeError):
                pass

            self.write('<div{style}>'.format(style=div_style))

        self.write_style()

        if self.table_id is not None:
            id_section = ' id="{table_id}"'.format(table_id=self.table_id)
        self.write('<table border="{border}" class="{cls}"{id_section}>'
                   .format(border=self.border, cls=' '.join(_classes),
                           id_section=id_section), indent)

        indent += self.indent_delta
        indent = self._write_header(indent)
        indent = self._write_body(indent)

        self.write('</table>', indent)
        if self.should_show_dimensions:
            by = chr(215) if compat.PY3 else unichr(215)  # ×
            self.write(u('<p>{rows} rows {by} {cols} columns</p>')
                       .format(rows=len(frame),
                               by=by,
                               cols=len(frame.columns)))

        if self.notebook:
            self.write('</div>')

        buffer_put_lines(buf, self.elements)

    def _write_header(self, indent):
        truncate_h = self.fmt.truncate_h
        if self.fmt.index:
            row_levels = self.frame.index.nlevels
        else:
            row_levels = 1 if self.show_col_idx_names else 0

        if not self.fmt.header:
            # write nothing
            return indent

        self.write('<thead>', indent)

        indent += self.indent_delta

        if isinstance(self.columns, ABCMultiIndex):
            template = 'colspan="{span:d}" halign="left"'

            if self.fmt.sparsify:
                # GH3547
                sentinel = com.sentinel_factory()
            else:
                sentinel = None
            levels = self.columns.format(sparsify=sentinel, adjoin=False,
                                         names=False)
            level_lengths = get_level_lengths(levels, sentinel)
            inner_lvl = len(level_lengths) - 1
            for lnum, (records, values) in enumerate(zip(level_lengths,
                                                         levels)):
                if truncate_h:
                    # modify the header lines
                    ins_col = self.fmt.tr_col_num
                    if self.fmt.sparsify:
                        recs_new = {}
                        # Increment tags after ... col.
                        for tag, span in list(records.items()):
                            if tag >= ins_col:
                                recs_new[tag + 1] = span
                            elif tag + span > ins_col:
                                recs_new[tag] = span + 1
                                if lnum == inner_lvl:
                                    values = (values[:ins_col] + (u('...'),) +
                                              values[ins_col:])
                                else:
                                    # sparse col headers do not receive a ...
                                    values = (values[:ins_col] +
                                              (values[ins_col - 1], ) +
                                              values[ins_col:])
                            else:
                                recs_new[tag] = span
                            # if ins_col lies between tags, all col headers
                            # get ...
                            if tag + span == ins_col:
                                recs_new[ins_col] = 1
                                values = (values[:ins_col] + (u('...'),) +
                                          values[ins_col:])
                        records = recs_new
                        inner_lvl = len(level_lengths) - 1
                        if lnum == inner_lvl:
                            records[ins_col] = 1
                    else:
                        recs_new = {}
                        for tag, span in list(records.items()):
                            if tag >= ins_col:
                                recs_new[tag + 1] = span
                            else:
                                recs_new[tag] = span
                        recs_new[ins_col] = 1
                        records = recs_new
                        values = (values[:ins_col] + [u('...')] +
                                  values[ins_col:])

                row = [''] * (row_levels - 1)
                if self.fmt.index or self.show_col_idx_names:
                    if self.fmt.show_index_names:
                        name = self.columns.names[lnum]
                        row.append(pprint_thing(name or ''))
                    else:
                        row.append('')

                tags = {}
                j = len(row)
                for i, v in enumerate(values):
                    if i in records:
                        if records[i] > 1:
                            tags[j] = template.format(span=records[i])
                    else:
                        continue
                    j += 1
                    row.append(v)
                self.write_tr(row, indent, self.indent_delta, tags=tags,
                              header=True)
        else:
            row = [''] * (row_levels - 1)
            if self.fmt.index or self.show_col_idx_names:
                if self.fmt.show_index_names:
                    row.append(self.columns.name or '')
                else:
                    row.append('')
            row.extend(self.columns)
            align = self.fmt.justify

            if truncate_h:
                ins_col = row_levels + self.fmt.tr_col_num
                row.insert(ins_col, '...')

            self.write_tr(row, indent, self.indent_delta, header=True,
                          align=align)

        if all((self.fmt.has_index_names,
                self.fmt.index,
                self.fmt.show_index_names)):
            row = ([x if x is not None else '' for x in self.frame.index.names]
                   + [''] * (self.ncols + (1 if truncate_h else 0)))
            self.write_tr(row, indent, self.indent_delta, header=True)

        indent -= self.indent_delta
        self.write('</thead>', indent)

        return indent

    def _write_body(self, indent):
        self.write('<tbody>', indent)
        indent += self.indent_delta

        fmt_values = {i: self.fmt._format_col(i) for i in range(self.ncols)}

        # write values
        if self.fmt.index and isinstance(self.frame.index, ABCMultiIndex):
            self._write_hierarchical_rows(fmt_values, indent)
        else:
            self._write_regular_rows(fmt_values, indent)

        indent -= self.indent_delta
        self.write('</tbody>', indent)
        indent -= self.indent_delta

        return indent

    def _write_regular_rows(self, fmt_values, indent):
        truncate_h = self.fmt.truncate_h
        truncate_v = self.fmt.truncate_v

        nrows = len(self.fmt.tr_frame)

        if self.fmt.index:
            fmt = self.fmt._get_formatter('__index__')
            if fmt is not None:
                index_values = self.fmt.tr_frame.index.map(fmt)
            else:
                index_values = self.fmt.tr_frame.index.format()
            row_levels = 1
        else:
            row_levels = 1 if self.show_col_idx_names else 0

        row = []
        for i in range(nrows):

            if truncate_v and i == (self.fmt.tr_row_num):
                str_sep_row = ['...'] * len(row)
                self.write_tr(str_sep_row, indent, self.indent_delta,
                              tags=None, nindex_levels=row_levels)

            row = []
            if self.fmt.index:
                row.append(index_values[i])
<<<<<<< HEAD
            elif self.show_col_idx_names:
                row.append('')
            row.extend(fmt_values[j][i] for j in range(ncols))
=======
            row.extend(fmt_values[j][i] for j in range(self.ncols))
>>>>>>> 90961f2a

            if truncate_h:
                dot_col_ix = self.fmt.tr_col_num + row_levels
                row.insert(dot_col_ix, '...')
            self.write_tr(row, indent, self.indent_delta, tags=None,
                          nindex_levels=row_levels)

    def _write_hierarchical_rows(self, fmt_values, indent):
        template = 'rowspan="{span}" valign="top"'

        truncate_h = self.fmt.truncate_h
        truncate_v = self.fmt.truncate_v
        frame = self.fmt.tr_frame
        nrows = len(frame)
        row_levels = self.frame.index.nlevels

        idx_values = frame.index.format(sparsify=False, adjoin=False,
                                        names=False)
        idx_values = lzip(*idx_values)

        if self.fmt.sparsify:
            # GH3547
            sentinel = com.sentinel_factory()
            levels = frame.index.format(sparsify=sentinel, adjoin=False,
                                        names=False)

            level_lengths = get_level_lengths(levels, sentinel)
            inner_lvl = len(level_lengths) - 1
            if truncate_v:
                # Insert ... row and adjust idx_values and
                # level_lengths to take this into account.
                ins_row = self.fmt.tr_row_num
                inserted = False
                for lnum, records in enumerate(level_lengths):
                    rec_new = {}
                    for tag, span in list(records.items()):
                        if tag >= ins_row:
                            rec_new[tag + 1] = span
                        elif tag + span > ins_row:
                            rec_new[tag] = span + 1

                            # GH 14882 - Make sure insertion done once
                            if not inserted:
                                dot_row = list(idx_values[ins_row - 1])
                                dot_row[-1] = u('...')
                                idx_values.insert(ins_row, tuple(dot_row))
                                inserted = True
                            else:
                                dot_row = list(idx_values[ins_row])
                                dot_row[inner_lvl - lnum] = u('...')
                                idx_values[ins_row] = tuple(dot_row)
                        else:
                            rec_new[tag] = span
                        # If ins_row lies between tags, all cols idx cols
                        # receive ...
                        if tag + span == ins_row:
                            rec_new[ins_row] = 1
                            if lnum == 0:
                                idx_values.insert(ins_row, tuple(
                                    [u('...')] * len(level_lengths)))

                            # GH 14882 - Place ... in correct level
                            elif inserted:
                                dot_row = list(idx_values[ins_row])
                                dot_row[inner_lvl - lnum] = u('...')
                                idx_values[ins_row] = tuple(dot_row)
                    level_lengths[lnum] = rec_new

                level_lengths[inner_lvl][ins_row] = 1
                for ix_col in range(len(fmt_values)):
                    fmt_values[ix_col].insert(ins_row, '...')
                nrows += 1

            for i in range(nrows):
                row = []
                tags = {}

                sparse_offset = 0
                j = 0
                for records, v in zip(level_lengths, idx_values[i]):
                    if i in records:
                        if records[i] > 1:
                            tags[j] = template.format(span=records[i])
                    else:
                        sparse_offset += 1
                        continue

                    j += 1
                    row.append(v)

                row.extend(fmt_values[j][i] for j in range(self.ncols))
                if truncate_h:
                    row.insert(row_levels - sparse_offset +
                               self.fmt.tr_col_num, '...')
                self.write_tr(row, indent, self.indent_delta, tags=tags,
                              nindex_levels=len(levels) - sparse_offset)
        else:
            for i in range(len(frame)):
                idx_values = list(zip(*frame.index.format(
                    sparsify=False, adjoin=False, names=False)))
                row = []
                row.extend(idx_values[i])
                row.extend(fmt_values[j][i] for j in range(self.ncols))
                if truncate_h:
                    row.insert(row_levels + self.fmt.tr_col_num, '...')
                self.write_tr(row, indent, self.indent_delta, tags=None,
                              nindex_levels=frame.index.nlevels)<|MERGE_RESOLUTION|>--- conflicted
+++ resolved
@@ -365,13 +365,9 @@
             row = []
             if self.fmt.index:
                 row.append(index_values[i])
-<<<<<<< HEAD
             elif self.show_col_idx_names:
                 row.append('')
-            row.extend(fmt_values[j][i] for j in range(ncols))
-=======
             row.extend(fmt_values[j][i] for j in range(self.ncols))
->>>>>>> 90961f2a
 
             if truncate_h:
                 dot_col_ix = self.fmt.tr_col_num + row_levels
