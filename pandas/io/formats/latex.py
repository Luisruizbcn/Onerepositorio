"""
Module for formatting output data in Latex.
"""
import numpy as np

from pandas.core.dtypes.generic import ABCMultiIndex

from pandas.io.formats.format import TableFormatter


class LatexFormatter(TableFormatter):
    """ Used to render a DataFrame to a LaTeX tabular/longtable environment
    output.

    Parameters
    ----------
    formatter : `DataFrameFormatter`
    column_format : str, default None
        The columns format as specified in `LaTeX table format
        <https://en.wikibooks.org/wiki/LaTeX/Tables>`__ e.g 'rcl' for 3 columns
    longtable : boolean, default False
        Use a longtable environment instead of tabular.

    See Also
    --------
    HTMLFormatter
    """

<<<<<<< HEAD
    def __init__(self, formatter, column_format=None, longtable=False,
                 caption=None, label=None, multicolumn=False,
                 multicolumn_format=None, multirow=False):
=======
    def __init__(
        self,
        formatter,
        column_format=None,
        longtable=False,
        multicolumn=False,
        multicolumn_format=None,
        multirow=False,
    ):
>>>>>>> 61362be9
        self.fmt = formatter
        self.frame = self.fmt.frame
        self.bold_rows = self.fmt.kwds.get("bold_rows", False)
        self.column_format = column_format
        self.longtable = longtable
        self.caption = caption
        self.label = label
        self.multicolumn = multicolumn
        self.multicolumn_format = multicolumn_format
        self.multirow = multirow

    def write_result(self, buf):
        """
        Render a DataFrame to a LaTeX tabular, longtable, or table/tabular
        environment output.
        """

        # string representation of the columns
        if len(self.frame.columns) == 0 or len(self.frame.index) == 0:
            info_line = "Empty {name}\nColumns: {col}\nIndex: {idx}".format(
                name=type(self.frame).__name__,
                col=self.frame.columns,
                idx=self.frame.index,
            )
            strcols = [[info_line]]
        else:
            strcols = self.fmt._to_str_columns()

        def get_col_type(dtype):
            if issubclass(dtype.type, np.number):
                return "r"
            else:
                return "l"

        # reestablish the MultiIndex that has been joined by _to_str_column
        if self.fmt.index and isinstance(self.frame.index, ABCMultiIndex):
            out = self.frame.index.format(
                adjoin=False,
                sparsify=self.fmt.sparsify,
                names=self.fmt.has_index_names,
                na_rep=self.fmt.na_rep,
            )

            # index.format will sparsify repeated entries with empty strings
            # so pad these with some empty space
            def pad_empties(x):
                for pad in reversed(x):
                    if pad:
                        break
                return [x[0]] + [i if i else " " * len(pad) for i in x[1:]]

            out = (pad_empties(i) for i in out)

            # Add empty spaces for each column level
            clevels = self.frame.columns.nlevels
            out = [[" " * len(i[-1])] * clevels + i for i in out]

            # Add the column names to the last index column
            cnames = self.frame.columns.names
            if any(cnames):
                new_names = [i if i else "{}" for i in cnames]
                out[self.frame.index.nlevels - 1][:clevels] = new_names

            # Get rid of old multiindex column and add new ones
            strcols = out + strcols[1:]

        column_format = self.column_format
        if column_format is None:
            dtypes = self.frame.dtypes._values
            column_format = "".join(map(get_col_type, dtypes))
            if self.fmt.index:
                index_format = "l" * self.frame.index.nlevels
                column_format = index_format + column_format
        elif not isinstance(column_format, str):  # pragma: no cover
            raise AssertionError(
                "column_format must be str or unicode, "
                "not {typ}".format(typ=type(column_format))
            )

<<<<<<< HEAD
        if self.longtable:
            self._write_longtable_begin(buf, column_format)
        else:
            self._write_tabular_begin(buf, column_format)

        buf.write('\\toprule\n')
=======
        if not self.longtable:
            buf.write("\\begin{{tabular}}{{{fmt}}}\n".format(fmt=column_format))
            buf.write("\\toprule\n")
        else:
            buf.write("\\begin{{longtable}}{{{fmt}}}\n".format(fmt=column_format))
            buf.write("\\toprule\n")
>>>>>>> 61362be9

        ilevels = self.frame.index.nlevels
        clevels = self.frame.columns.nlevels
        nlevels = clevels
        if self.fmt.has_index_names and self.fmt.show_index_names:
            nlevels += 1
        strrows = list(zip(*strcols))
        self.clinebuf = []

        for i, row in enumerate(strrows):
            if i == nlevels and self.fmt.header:
                buf.write("\\midrule\n")  # End of header
                if self.longtable:
                    buf.write("\\endhead\n")
                    buf.write("\\midrule\n")
                    buf.write(
                        "\\multicolumn{{{n}}}{{r}}{{{{Continued on next "
                        "page}}}} \\\\\n".format(n=len(row))
                    )
                    buf.write("\\midrule\n")
                    buf.write("\\endfoot\n\n")
                    buf.write("\\bottomrule\n")
                    buf.write("\\endlastfoot\n")
            if self.fmt.kwds.get("escape", True):
                # escape backslashes first
                crow = [
                    (
                        x.replace("\\", "\\textbackslash ")
                        .replace("_", "\\_")
                        .replace("%", "\\%")
                        .replace("$", "\\$")
                        .replace("#", "\\#")
                        .replace("{", "\\{")
                        .replace("}", "\\}")
                        .replace("~", "\\textasciitilde ")
                        .replace("^", "\\textasciicircum ")
                        .replace("&", "\\&")
                        if (x and x != "{}")
                        else "{}"
                    )
                    for x in row
                ]
            else:
                crow = [x if x else "{}" for x in row]
            if self.bold_rows and self.fmt.index:
                # bold row labels
                crow = [
                    "\\textbf{{{x}}}".format(x=x)
                    if j < ilevels and x.strip() not in ["", "{}"]
                    else x
                    for j, x in enumerate(crow)
                ]
            if i < clevels and self.fmt.header and self.multicolumn:
                # sum up columns to multicolumns
                crow = self._format_multicolumn(crow, ilevels)
            if i >= nlevels and self.fmt.index and self.multirow and ilevels > 1:
                # sum up rows to multirows
                crow = self._format_multirow(crow, ilevels, i, strrows)
            buf.write(" & ".join(crow))
            buf.write(" \\\\\n")
            if self.multirow and i < len(strrows) - 1:
                self._print_cline(buf, i, len(strcols))

<<<<<<< HEAD
        if self.longtable:
            self._write_longtable_end(buf)
        else:
            self._write_tabular_end(buf)
=======
        if not self.longtable:
            buf.write("\\bottomrule\n")
            buf.write("\\end{tabular}\n")
        else:
            buf.write("\\end{longtable}\n")
>>>>>>> 61362be9

    def _format_multicolumn(self, row, ilevels):
        r"""
        Combine columns belonging to a group to a single multicolumn entry
        according to self.multicolumn_format

        e.g.:
        a &  &  & b & c &
        will become
        \multicolumn{3}{l}{a} & b & \multicolumn{2}{l}{c}
        """
        row2 = list(row[:ilevels])
        ncol = 1
        coltext = ""

        def append_col():
            # write multicolumn if needed
            if ncol > 1:
                row2.append(
                    "\\multicolumn{{{ncol:d}}}{{{fmt:s}}}{{{txt:s}}}".format(
                        ncol=ncol, fmt=self.multicolumn_format, txt=coltext.strip()
                    )
                )
            # don't modify where not needed
            else:
                row2.append(coltext)

        for c in row[ilevels:]:
            # if next col has text, write the previous
            if c.strip():
                if coltext:
                    append_col()
                coltext = c
                ncol = 1
            # if not, add it to the previous multicolumn
            else:
                ncol += 1
        # write last column name
        if coltext:
            append_col()
        return row2

    def _format_multirow(self, row, ilevels, i, rows):
        r"""
        Check following rows, whether row should be a multirow

        e.g.:     becomes:
        a & 0 &   \multirow{2}{*}{a} & 0 &
          & 1 &     & 1 &
        b & 0 &   \cline{1-2}
                  b & 0 &
        """
        for j in range(ilevels):
            if row[j].strip():
                nrow = 1
                for r in rows[i + 1 :]:
                    if not r[j].strip():
                        nrow += 1
                    else:
                        break
                if nrow > 1:
                    # overwrite non-multirow entry
                    row[j] = "\\multirow{{{nrow:d}}}{{*}}{{{row:s}}}".format(
                        nrow=nrow, row=row[j].strip()
                    )
                    # save when to end the current block with \cline
                    self.clinebuf.append([i + nrow - 1, j + 1])
        return row

    def _print_cline(self, buf, i, icol):
        """
        Print clines after multirow-blocks are finished
        """
        for cl in self.clinebuf:
            if cl[0] == i:
                buf.write("\\cline{{{cl:d}-{icol:d}}}\n".format(cl=cl[1], icol=icol))
        # remove entries that have been written to buffer
        self.clinebuf = [x for x in self.clinebuf if x[0] != i]

    def _write_tabular_begin(self, buf, column_format):
        """
        Write the beginning of a tabular environment or
        nested table/tabular environments including caption and label.

        Parameters
        ----------
        buf : string or file handle
            File path or object. If not specified, the result is returned as
            a string.
        column_format : str, default None
            The columns format as specified in `LaTeX table format
            <https://en.wikibooks.org/wiki/LaTeX/Tables>`__ e.g 'rcl'
            for 3 columns

        """
        if self.caption is not None or self.label is not None:
            # then write output in a nested table/tabular environment
            if self.caption is None:
                caption_ = ''
            else:
                caption_ = '\n\\caption{{{}}}'.format(self.caption)

            if self.label is None:
                label_ = ''
            else:
                label_ = '\n\\label{{{}}}'.format(self.label)

            buf.write('\\begin{{table}}\n\\centering{}{}\n'.format(
                caption_,
                label_
            ))
        else:
            # then write output only in a tabular environment
            pass

        buf.write('\\begin{{tabular}}{{{fmt}}}\n'.format(fmt=column_format))

    def _write_tabular_end(self, buf):
        """
        Write the end of a tabular environment or nested table/tabular
        environment.

        Parameters
        ----------
        buf : string or file handle
            File path or object. If not specified, the result is returned as
            a string.

        """
        buf.write('\\bottomrule\n')
        buf.write('\\end{tabular}\n')
        if self.caption is not None or self.label is not None:
            buf.write('\\end{table}\n')
        else:
            pass

    def _write_longtable_begin(self, buf, column_format):
        """
        Write the beginning of a longtable environment including caption and
        label if provided by user.

        Parameters
        ----------
        buf : string or file handle
            File path or object. If not specified, the result is returned as
            a string.
        column_format : str, default None
            The columns format as specified in `LaTeX table format
            <https://en.wikibooks.org/wiki/LaTeX/Tables>`__ e.g 'rcl'
            for 3 columns

        """
        buf.write('\\begin{{longtable}}{{{fmt}}}\n'.format(fmt=column_format))

        if self.caption is not None or self.label is not None:
            if self.caption is None:
                pass
            else:
                buf.write('\\caption{{{}}}'.format(self.caption))

            if self.label is None:
                pass
            else:
                buf.write('\\label{{{}}}'.format(self.label))

            # a double-backslash is required at the end of the line
            # as discussed here:
            # https://tex.stackexchange.com/questions/219138
            buf.write('\\\\\n')
        else:
            pass

    @staticmethod
    def _write_longtable_end(buf):
        """
        Write the end of a longtable environment.

        Parameters
        ----------
        buf : string or file handle
            File path or object. If not specified, the result is returned as
            a string.

        """
        buf.write('\\end{longtable}\n')<|MERGE_RESOLUTION|>--- conflicted
+++ resolved
@@ -26,11 +26,6 @@
     HTMLFormatter
     """
 
-<<<<<<< HEAD
-    def __init__(self, formatter, column_format=None, longtable=False,
-                 caption=None, label=None, multicolumn=False,
-                 multicolumn_format=None, multirow=False):
-=======
     def __init__(
         self,
         formatter,
@@ -39,18 +34,19 @@
         multicolumn=False,
         multicolumn_format=None,
         multirow=False,
+        caption=None,
+        label=None,
     ):
->>>>>>> 61362be9
         self.fmt = formatter
         self.frame = self.fmt.frame
         self.bold_rows = self.fmt.kwds.get("bold_rows", False)
         self.column_format = column_format
         self.longtable = longtable
-        self.caption = caption
-        self.label = label
         self.multicolumn = multicolumn
         self.multicolumn_format = multicolumn_format
         self.multirow = multirow
+        self.caption = caption
+        self.label = label
 
     def write_result(self, buf):
         """
@@ -120,21 +116,12 @@
                 "not {typ}".format(typ=type(column_format))
             )
 
-<<<<<<< HEAD
         if self.longtable:
             self._write_longtable_begin(buf, column_format)
         else:
             self._write_tabular_begin(buf, column_format)
 
         buf.write('\\toprule\n')
-=======
-        if not self.longtable:
-            buf.write("\\begin{{tabular}}{{{fmt}}}\n".format(fmt=column_format))
-            buf.write("\\toprule\n")
-        else:
-            buf.write("\\begin{{longtable}}{{{fmt}}}\n".format(fmt=column_format))
-            buf.write("\\toprule\n")
->>>>>>> 61362be9
 
         ilevels = self.frame.index.nlevels
         clevels = self.frame.columns.nlevels
@@ -198,18 +185,10 @@
             if self.multirow and i < len(strrows) - 1:
                 self._print_cline(buf, i, len(strcols))
 
-<<<<<<< HEAD
         if self.longtable:
             self._write_longtable_end(buf)
         else:
             self._write_tabular_end(buf)
-=======
-        if not self.longtable:
-            buf.write("\\bottomrule\n")
-            buf.write("\\end{tabular}\n")
-        else:
-            buf.write("\\end{longtable}\n")
->>>>>>> 61362be9
 
     def _format_multicolumn(self, row, ilevels):
         r"""
