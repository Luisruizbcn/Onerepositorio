"""
Read SAS7BDAT files

Based on code written by Jared Hobbs:
  https://bitbucket.org/jaredhobbs/sas7bdat

See also:
  https://github.com/BioStatMatt/sas7bdat

Partial documentation of the file format:
  https://cran.r-project.org/package=sas7bdat/vignettes/sas7bdat.pdf

Reference for binary data compression:
  http://collaboration.cmc.ec.gc.ca/science/rpn/biblio/ddj/Website/articles/CUJ/1992/9210/ross/ross.htm
"""
<<<<<<< HEAD
from datetime import datetime, timedelta
=======
from collections import abc
from datetime import datetime
>>>>>>> 0c50950f
import struct

import numpy as np

from pandas.errors import EmptyDataError, OutOfBoundsDatetime

import pandas as pd

from pandas.io.common import get_filepath_or_buffer
from pandas.io.sas._sas import Parser
import pandas.io.sas.sas_constants as const


def _convert_datetimes(sas_datetimes: pd.Series, unit: str):
    """
    Convert to Timestamp if possible, otherwise to datetime.datetime.
    SAS float64 lacks precision for more than ms resolution so the fit
    to datetime.datetime is ok.

    Parameters
    ----------
    sas_datetimes : Series of 64bit floats representing dates or datetimes
        in SAS
    unit : "d" if the floats represent dates, "t" for datetimes
    """
    try:
        return pd.to_datetime(sas_datetimes, unit=unit, origin="1960-01-01")
    except OutOfBoundsDatetime:
        if unit == "s":
            return sas_datetimes.apply(
                lambda sas_float: datetime(1960, 1, 1) + timedelta(seconds=sas_float)
            )
        elif unit == "d":
            return sas_datetimes.apply(
                lambda sas_float: datetime(1960, 1, 1) + timedelta(days=sas_float)
            )


class _subheader_pointer:
    pass


class _column:
    pass


# SAS7BDAT represents a SAS data file in SAS7BDAT format.
class SAS7BDATReader(abc.Iterator):
    """
    Read SAS files in SAS7BDAT format.

    Parameters
    ----------
    path_or_buf : path name or buffer
        Name of SAS file or file-like object pointing to SAS file
        contents.
    index : column identifier, defaults to None
        Column to use as index.
    convert_dates : boolean, defaults to True
        Attempt to convert dates to Pandas datetime values.  Note that
        some rarely used SAS date formats may be unsupported.
    blank_missing : boolean, defaults to True
        Convert empty strings to missing values (SAS uses blanks to
        indicate missing character variables).
    chunksize : int, defaults to None
        Return SAS7BDATReader object for iterations, returns chunks
        with given number of lines.
    encoding : string, defaults to None
        String encoding.
    convert_text : bool, defaults to True
        If False, text variables are left as raw bytes.
    convert_header_text : bool, defaults to True
        If False, header text, including column names, are left as raw
        bytes.
    """

    def __init__(
        self,
        path_or_buf,
        index=None,
        convert_dates=True,
        blank_missing=True,
        chunksize=None,
        encoding=None,
        convert_text=True,
        convert_header_text=True,
    ):

        self.index = index
        self.convert_dates = convert_dates
        self.blank_missing = blank_missing
        self.chunksize = chunksize
        self.encoding = encoding
        self.convert_text = convert_text
        self.convert_header_text = convert_header_text

        self.default_encoding = "latin-1"
        self.compression = ""
        self.column_names_strings = []
        self.column_names = []
        self.column_formats = []
        self.columns = []

        self._current_page_data_subheader_pointers = []
        self._cached_page = None
        self._column_data_lengths = []
        self._column_data_offsets = []
        self._column_types = []

        self._current_row_in_file_index = 0
        self._current_row_on_page_index = 0
        self._current_row_in_file_index = 0

        self._path_or_buf, _, _, _ = get_filepath_or_buffer(path_or_buf)
        if isinstance(self._path_or_buf, str):
            self._path_or_buf = open(self._path_or_buf, "rb")
            self.handle = self._path_or_buf

        self._get_properties()
        self._parse_metadata()

    def column_data_lengths(self):
        """Return a numpy int64 array of the column data lengths"""
        return np.asarray(self._column_data_lengths, dtype=np.int64)

    def column_data_offsets(self):
        """Return a numpy int64 array of the column offsets"""
        return np.asarray(self._column_data_offsets, dtype=np.int64)

    def column_types(self):
        """Returns a numpy character array of the column types:
           s (string) or d (double)"""
        return np.asarray(self._column_types, dtype=np.dtype("S1"))

    def close(self):
        try:
            self.handle.close()
        except AttributeError:
            pass

    def _get_properties(self):

        # Check magic number
        self._path_or_buf.seek(0)
        self._cached_page = self._path_or_buf.read(288)
        if self._cached_page[0 : len(const.magic)] != const.magic:
            self.close()
            raise ValueError("magic number mismatch (not a SAS file?)")

        # Get alignment information
        align1, align2 = 0, 0
        buf = self._read_bytes(const.align_1_offset, const.align_1_length)
        if buf == const.u64_byte_checker_value:
            align2 = const.align_2_value
            self.U64 = True
            self._int_length = 8
            self._page_bit_offset = const.page_bit_offset_x64
            self._subheader_pointer_length = const.subheader_pointer_length_x64
        else:
            self.U64 = False
            self._page_bit_offset = const.page_bit_offset_x86
            self._subheader_pointer_length = const.subheader_pointer_length_x86
            self._int_length = 4
        buf = self._read_bytes(const.align_2_offset, const.align_2_length)
        if buf == const.align_1_checker_value:
            align1 = const.align_2_value
        total_align = align1 + align2

        # Get endianness information
        buf = self._read_bytes(const.endianness_offset, const.endianness_length)
        if buf == b"\x01":
            self.byte_order = "<"
        else:
            self.byte_order = ">"

        # Get encoding information
        buf = self._read_bytes(const.encoding_offset, const.encoding_length)[0]
        if buf in const.encoding_names:
            self.file_encoding = const.encoding_names[buf]
        else:
            self.file_encoding = f"unknown (code={buf})"

        # Get platform information
        buf = self._read_bytes(const.platform_offset, const.platform_length)
        if buf == b"1":
            self.platform = "unix"
        elif buf == b"2":
            self.platform = "windows"
        else:
            self.platform = "unknown"

        buf = self._read_bytes(const.dataset_offset, const.dataset_length)
        self.name = buf.rstrip(b"\x00 ")
        if self.convert_header_text:
            self.name = self.name.decode(self.encoding or self.default_encoding)

        buf = self._read_bytes(const.file_type_offset, const.file_type_length)
        self.file_type = buf.rstrip(b"\x00 ")
        if self.convert_header_text:
            self.file_type = self.file_type.decode(
                self.encoding or self.default_encoding
            )

        # Timestamp is epoch 01/01/1960
        epoch = datetime(1960, 1, 1)
        x = self._read_float(
            const.date_created_offset + align1, const.date_created_length
        )
        self.date_created = epoch + pd.to_timedelta(x, unit="s")
        x = self._read_float(
            const.date_modified_offset + align1, const.date_modified_length
        )
        self.date_modified = epoch + pd.to_timedelta(x, unit="s")

        self.header_length = self._read_int(
            const.header_size_offset + align1, const.header_size_length
        )

        # Read the rest of the header into cached_page.
        buf = self._path_or_buf.read(self.header_length - 288)
        self._cached_page += buf
        if len(self._cached_page) != self.header_length:
            self.close()
            raise ValueError("The SAS7BDAT file appears to be truncated.")

        self._page_length = self._read_int(
            const.page_size_offset + align1, const.page_size_length
        )
        self._page_count = self._read_int(
            const.page_count_offset + align1, const.page_count_length
        )

        buf = self._read_bytes(
            const.sas_release_offset + total_align, const.sas_release_length
        )
        self.sas_release = buf.rstrip(b"\x00 ")
        if self.convert_header_text:
            self.sas_release = self.sas_release.decode(
                self.encoding or self.default_encoding
            )

        buf = self._read_bytes(
            const.sas_server_type_offset + total_align, const.sas_server_type_length
        )
        self.server_type = buf.rstrip(b"\x00 ")
        if self.convert_header_text:
            self.server_type = self.server_type.decode(
                self.encoding or self.default_encoding
            )

        buf = self._read_bytes(
            const.os_version_number_offset + total_align, const.os_version_number_length
        )
        self.os_version = buf.rstrip(b"\x00 ")
        if self.convert_header_text:
            self.os_version = self.os_version.decode(
                self.encoding or self.default_encoding
            )

        buf = self._read_bytes(const.os_name_offset + total_align, const.os_name_length)
        buf = buf.rstrip(b"\x00 ")
        if len(buf) > 0:
            self.os_name = buf.decode(self.encoding or self.default_encoding)
        else:
            buf = self._read_bytes(
                const.os_maker_offset + total_align, const.os_maker_length
            )
            self.os_name = buf.rstrip(b"\x00 ")
            if self.convert_header_text:
                self.os_name = self.os_name.decode(
                    self.encoding or self.default_encoding
                )

    def __next__(self):
        da = self.read(nrows=self.chunksize or 1)
        if da is None:
            raise StopIteration
        return da

    # Read a single float of the given width (4 or 8).
    def _read_float(self, offset, width):
        if width not in (4, 8):
            self.close()
            raise ValueError("invalid float width")
        buf = self._read_bytes(offset, width)
        fd = "f" if width == 4 else "d"
        return struct.unpack(self.byte_order + fd, buf)[0]

    # Read a single signed integer of the given width (1, 2, 4 or 8).
    def _read_int(self, offset, width):
        if width not in (1, 2, 4, 8):
            self.close()
            raise ValueError("invalid int width")
        buf = self._read_bytes(offset, width)
        it = {1: "b", 2: "h", 4: "l", 8: "q"}[width]
        iv = struct.unpack(self.byte_order + it, buf)[0]
        return iv

    def _read_bytes(self, offset, length):
        if self._cached_page is None:
            self._path_or_buf.seek(offset)
            buf = self._path_or_buf.read(length)
            if len(buf) < length:
                self.close()
                msg = f"Unable to read {length:d} bytes from file position {offset:d}."
                raise ValueError(msg)
            return buf
        else:
            if offset + length > len(self._cached_page):
                self.close()
                raise ValueError("The cached page is too small.")
            return self._cached_page[offset : offset + length]

    def _parse_metadata(self):
        done = False
        while not done:
            self._cached_page = self._path_or_buf.read(self._page_length)
            if len(self._cached_page) <= 0:
                break
            if len(self._cached_page) != self._page_length:
                self.close()
                raise ValueError("Failed to read a meta data page from the SAS file.")
            done = self._process_page_meta()

    def _process_page_meta(self):
        self._read_page_header()
        pt = [const.page_meta_type, const.page_amd_type] + const.page_mix_types
        if self._current_page_type in pt:
            self._process_page_metadata()
        is_data_page = self._current_page_type & const.page_data_type
        is_mix_page = self._current_page_type in const.page_mix_types
        return (
            is_data_page
            or is_mix_page
            or self._current_page_data_subheader_pointers != []
        )

    def _read_page_header(self):
        bit_offset = self._page_bit_offset
        tx = const.page_type_offset + bit_offset
        self._current_page_type = self._read_int(tx, const.page_type_length)
        tx = const.block_count_offset + bit_offset
        self._current_page_block_count = self._read_int(tx, const.block_count_length)
        tx = const.subheader_count_offset + bit_offset
        self._current_page_subheaders_count = self._read_int(
            tx, const.subheader_count_length
        )

    def _process_page_metadata(self):
        bit_offset = self._page_bit_offset

        for i in range(self._current_page_subheaders_count):
            pointer = self._process_subheader_pointers(
                const.subheader_pointers_offset + bit_offset, i
            )
            if pointer.length == 0:
                continue
            if pointer.compression == const.truncated_subheader_id:
                continue
            subheader_signature = self._read_subheader_signature(pointer.offset)
            subheader_index = self._get_subheader_index(
                subheader_signature, pointer.compression, pointer.ptype
            )
            self._process_subheader(subheader_index, pointer)

    def _get_subheader_index(self, signature, compression, ptype):
        index = const.subheader_signature_to_index.get(signature)
        if index is None:
            f1 = (compression == const.compressed_subheader_id) or (compression == 0)
            f2 = ptype == const.compressed_subheader_type
            if (self.compression != "") and f1 and f2:
                index = const.SASIndex.data_subheader_index
            else:
                self.close()
                raise ValueError("Unknown subheader signature")
        return index

    def _process_subheader_pointers(self, offset, subheader_pointer_index):

        subheader_pointer_length = self._subheader_pointer_length
        total_offset = offset + subheader_pointer_length * subheader_pointer_index

        subheader_offset = self._read_int(total_offset, self._int_length)
        total_offset += self._int_length

        subheader_length = self._read_int(total_offset, self._int_length)
        total_offset += self._int_length

        subheader_compression = self._read_int(total_offset, 1)
        total_offset += 1

        subheader_type = self._read_int(total_offset, 1)

        x = _subheader_pointer()
        x.offset = subheader_offset
        x.length = subheader_length
        x.compression = subheader_compression
        x.ptype = subheader_type

        return x

    def _read_subheader_signature(self, offset):
        subheader_signature = self._read_bytes(offset, self._int_length)
        return subheader_signature

    def _process_subheader(self, subheader_index, pointer):
        offset = pointer.offset
        length = pointer.length

        if subheader_index == const.SASIndex.row_size_index:
            processor = self._process_rowsize_subheader
        elif subheader_index == const.SASIndex.column_size_index:
            processor = self._process_columnsize_subheader
        elif subheader_index == const.SASIndex.column_text_index:
            processor = self._process_columntext_subheader
        elif subheader_index == const.SASIndex.column_name_index:
            processor = self._process_columnname_subheader
        elif subheader_index == const.SASIndex.column_attributes_index:
            processor = self._process_columnattributes_subheader
        elif subheader_index == const.SASIndex.format_and_label_index:
            processor = self._process_format_subheader
        elif subheader_index == const.SASIndex.column_list_index:
            processor = self._process_columnlist_subheader
        elif subheader_index == const.SASIndex.subheader_counts_index:
            processor = self._process_subheader_counts
        elif subheader_index == const.SASIndex.data_subheader_index:
            self._current_page_data_subheader_pointers.append(pointer)
            return
        else:
            raise ValueError("unknown subheader index")

        processor(offset, length)

    def _process_rowsize_subheader(self, offset, length):

        int_len = self._int_length
        lcs_offset = offset
        lcp_offset = offset
        if self.U64:
            lcs_offset += 682
            lcp_offset += 706
        else:
            lcs_offset += 354
            lcp_offset += 378

        self.row_length = self._read_int(
            offset + const.row_length_offset_multiplier * int_len, int_len
        )
        self.row_count = self._read_int(
            offset + const.row_count_offset_multiplier * int_len, int_len
        )
        self.col_count_p1 = self._read_int(
            offset + const.col_count_p1_multiplier * int_len, int_len
        )
        self.col_count_p2 = self._read_int(
            offset + const.col_count_p2_multiplier * int_len, int_len
        )
        mx = const.row_count_on_mix_page_offset_multiplier * int_len
        self._mix_page_row_count = self._read_int(offset + mx, int_len)
        self._lcs = self._read_int(lcs_offset, 2)
        self._lcp = self._read_int(lcp_offset, 2)

    def _process_columnsize_subheader(self, offset, length):
        int_len = self._int_length
        offset += int_len
        self.column_count = self._read_int(offset, int_len)
        if self.col_count_p1 + self.col_count_p2 != self.column_count:
            print(
                f"Warning: column count mismatch ({self.col_count_p1} + "
                f"{self.col_count_p2} != {self.column_count})\n"
            )

    # Unknown purpose
    def _process_subheader_counts(self, offset, length):
        pass

    def _process_columntext_subheader(self, offset, length):

        offset += self._int_length
        text_block_size = self._read_int(offset, const.text_block_size_length)

        buf = self._read_bytes(offset, text_block_size)
        cname_raw = buf[0:text_block_size].rstrip(b"\x00 ")
        cname = cname_raw
        if self.convert_header_text:
            cname = cname.decode(self.encoding or self.default_encoding)
        self.column_names_strings.append(cname)

        if len(self.column_names_strings) == 1:
            compression_literal = ""
            for cl in const.compression_literals:
                if cl in cname_raw:
                    compression_literal = cl
            self.compression = compression_literal
            offset -= self._int_length

            offset1 = offset + 16
            if self.U64:
                offset1 += 4

            buf = self._read_bytes(offset1, self._lcp)
            compression_literal = buf.rstrip(b"\x00")
            if compression_literal == "":
                self._lcs = 0
                offset1 = offset + 32
                if self.U64:
                    offset1 += 4
                buf = self._read_bytes(offset1, self._lcp)
                self.creator_proc = buf[0 : self._lcp]
            elif compression_literal == const.rle_compression:
                offset1 = offset + 40
                if self.U64:
                    offset1 += 4
                buf = self._read_bytes(offset1, self._lcp)
                self.creator_proc = buf[0 : self._lcp]
            elif self._lcs > 0:
                self._lcp = 0
                offset1 = offset + 16
                if self.U64:
                    offset1 += 4
                buf = self._read_bytes(offset1, self._lcs)
                self.creator_proc = buf[0 : self._lcp]
            if self.convert_header_text:
                if hasattr(self, "creator_proc"):
                    self.creator_proc = self.creator_proc.decode(
                        self.encoding or self.default_encoding
                    )

    def _process_columnname_subheader(self, offset, length):
        int_len = self._int_length
        offset += int_len
        column_name_pointers_count = (length - 2 * int_len - 12) // 8
        for i in range(column_name_pointers_count):
            text_subheader = (
                offset
                + const.column_name_pointer_length * (i + 1)
                + const.column_name_text_subheader_offset
            )
            col_name_offset = (
                offset
                + const.column_name_pointer_length * (i + 1)
                + const.column_name_offset_offset
            )
            col_name_length = (
                offset
                + const.column_name_pointer_length * (i + 1)
                + const.column_name_length_offset
            )

            idx = self._read_int(
                text_subheader, const.column_name_text_subheader_length
            )
            col_offset = self._read_int(
                col_name_offset, const.column_name_offset_length
            )
            col_len = self._read_int(col_name_length, const.column_name_length_length)

            name_str = self.column_names_strings[idx]
            self.column_names.append(name_str[col_offset : col_offset + col_len])

    def _process_columnattributes_subheader(self, offset, length):
        int_len = self._int_length
        column_attributes_vectors_count = (length - 2 * int_len - 12) // (int_len + 8)
        for i in range(column_attributes_vectors_count):
            col_data_offset = (
                offset + int_len + const.column_data_offset_offset + i * (int_len + 8)
            )
            col_data_len = (
                offset
                + 2 * int_len
                + const.column_data_length_offset
                + i * (int_len + 8)
            )
            col_types = (
                offset + 2 * int_len + const.column_type_offset + i * (int_len + 8)
            )

            x = self._read_int(col_data_offset, int_len)
            self._column_data_offsets.append(x)

            x = self._read_int(col_data_len, const.column_data_length_length)
            self._column_data_lengths.append(x)

            x = self._read_int(col_types, const.column_type_length)
            self._column_types.append(b"d" if x == 1 else b"s")

    def _process_columnlist_subheader(self, offset, length):
        # unknown purpose
        pass

    def _process_format_subheader(self, offset, length):
        int_len = self._int_length
        text_subheader_format = (
            offset + const.column_format_text_subheader_index_offset + 3 * int_len
        )
        col_format_offset = offset + const.column_format_offset_offset + 3 * int_len
        col_format_len = offset + const.column_format_length_offset + 3 * int_len
        text_subheader_label = (
            offset + const.column_label_text_subheader_index_offset + 3 * int_len
        )
        col_label_offset = offset + const.column_label_offset_offset + 3 * int_len
        col_label_len = offset + const.column_label_length_offset + 3 * int_len

        x = self._read_int(
            text_subheader_format, const.column_format_text_subheader_index_length
        )
        format_idx = min(x, len(self.column_names_strings) - 1)

        format_start = self._read_int(
            col_format_offset, const.column_format_offset_length
        )
        format_len = self._read_int(col_format_len, const.column_format_length_length)

        label_idx = self._read_int(
            text_subheader_label, const.column_label_text_subheader_index_length
        )
        label_idx = min(label_idx, len(self.column_names_strings) - 1)

        label_start = self._read_int(col_label_offset, const.column_label_offset_length)
        label_len = self._read_int(col_label_len, const.column_label_length_length)

        label_names = self.column_names_strings[label_idx]
        column_label = label_names[label_start : label_start + label_len]
        format_names = self.column_names_strings[format_idx]
        column_format = format_names[format_start : format_start + format_len]
        current_column_number = len(self.columns)

        col = _column()
        col.col_id = current_column_number
        col.name = self.column_names[current_column_number]
        col.label = column_label
        col.format = column_format
        col.ctype = self._column_types[current_column_number]
        col.length = self._column_data_lengths[current_column_number]

        self.column_formats.append(column_format)
        self.columns.append(col)

    def read(self, nrows=None):

        if (nrows is None) and (self.chunksize is not None):
            nrows = self.chunksize
        elif nrows is None:
            nrows = self.row_count

        if len(self._column_types) == 0:
            self.close()
            raise EmptyDataError("No columns to parse from file")

        if self._current_row_in_file_index >= self.row_count:
            return None

        m = self.row_count - self._current_row_in_file_index
        if nrows > m:
            nrows = m

        nd = self._column_types.count(b"d")
        ns = self._column_types.count(b"s")

        self._string_chunk = np.empty((ns, nrows), dtype=np.object)
        self._byte_chunk = np.zeros((nd, 8 * nrows), dtype=np.uint8)

        self._current_row_in_chunk_index = 0
        p = Parser(self)
        p.read(nrows)

        rslt = self._chunk_to_dataframe()
        if self.index is not None:
            rslt = rslt.set_index(self.index)

        return rslt

    def _read_next_page(self):
        self._current_page_data_subheader_pointers = []
        self._cached_page = self._path_or_buf.read(self._page_length)
        if len(self._cached_page) <= 0:
            return True
        elif len(self._cached_page) != self._page_length:
            self.close()
            msg = (
                "failed to read complete page from file (read "
                f"{len(self._cached_page):d} of {self._page_length:d} bytes)"
            )
            raise ValueError(msg)

        self._read_page_header()
        page_type = self._current_page_type
        if page_type == const.page_meta_type:
            self._process_page_metadata()

        is_data_page = page_type & const.page_data_type
        pt = [const.page_meta_type] + const.page_mix_types
        if not is_data_page and self._current_page_type not in pt:
            return self._read_next_page()

        return False

    def _chunk_to_dataframe(self):

        n = self._current_row_in_chunk_index
        m = self._current_row_in_file_index
        ix = range(m - n, m)
        rslt = pd.DataFrame(index=ix)

        js, jb = 0, 0
        for j in range(self.column_count):

            name = self.column_names[j]

            if self._column_types[j] == b"d":
                rslt[name] = self._byte_chunk[jb, :].view(dtype=self.byte_order + "d")
                rslt[name] = np.asarray(rslt[name], dtype=np.float64)
                if self.convert_dates:
                    if self.column_formats[j] in const.sas_date_formats:
                        rslt[name] = _convert_datetimes(rslt[name], "d")
                    elif self.column_formats[j] in const.sas_datetime_formats:
                        rslt[name] = _convert_datetimes(rslt[name], "s")
                jb += 1
            elif self._column_types[j] == b"s":
                rslt[name] = self._string_chunk[js, :]
                if self.convert_text and (self.encoding is not None):
                    rslt[name] = rslt[name].str.decode(
                        self.encoding or self.default_encoding
                    )
                if self.blank_missing:
                    ii = rslt[name].str.len() == 0
                    rslt.loc[ii, name] = np.nan
                js += 1
            else:
                self.close()
                raise ValueError(f"unknown column type {self._column_types[j]}")

        return rslt<|MERGE_RESOLUTION|>--- conflicted
+++ resolved
@@ -13,12 +13,8 @@
 Reference for binary data compression:
   http://collaboration.cmc.ec.gc.ca/science/rpn/biblio/ddj/Website/articles/CUJ/1992/9210/ross/ross.htm
 """
-<<<<<<< HEAD
 from datetime import datetime, timedelta
-=======
 from collections import abc
-from datetime import datetime
->>>>>>> 0c50950f
 import struct
 
 import numpy as np
