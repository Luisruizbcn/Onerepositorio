--- conflicted
+++ resolved
@@ -42,7 +42,6 @@
 )
 
 from pandas.io.common import get_handle
-<<<<<<< HEAD
 from pandas.io.sas._byteswap import (
     read_double_with_byteswap,
     read_float_with_byteswap,
@@ -50,13 +49,10 @@
     read_uint32_with_byteswap,
     read_uint64_with_byteswap,
 )
-from pandas.io.sas._sas import Parser
-=======
 from pandas.io.sas._sas import (
     Parser,
     get_subheader_index,
 )
->>>>>>> 8bcc1ebb
 import pandas.io.sas.sas_constants as const
 from pandas.io.sas.sasreader import ReaderBase
 
@@ -454,31 +450,14 @@
             offset = const.subheader_pointers_offset + bit_offset
             total_offset = offset + self._subheader_pointer_length * i
 
-<<<<<<< HEAD
-        subheader_offset = self._read_uint(total_offset, self._int_length)
-        total_offset += self._int_length
-
-        subheader_length = self._read_uint(total_offset, self._int_length)
-        total_offset += self._int_length
-
-        subheader_compression = self._read_uint(total_offset, 1)
-        total_offset += 1
-
-        subheader_type = self._read_uint(total_offset, 1)
-
-        x = _SubheaderPointer(
-            subheader_offset, subheader_length, subheader_compression, subheader_type
-        )
-=======
-            subheader_offset = self._read_int(total_offset, self._int_length)
+            subheader_offset = self._read_uint(total_offset, self._int_length)
             total_offset += self._int_length
 
-            subheader_length = self._read_int(total_offset, self._int_length)
+            subheader_length = self._read_uint(total_offset, self._int_length)
             total_offset += self._int_length
 
-            subheader_compression = self._read_int(total_offset, 1)
+            subheader_compression = self._read_uint(total_offset, 1)
             total_offset += 1
->>>>>>> 8bcc1ebb
 
             subheader_type = self._read_int(total_offset, 1)
 
@@ -522,21 +501,13 @@
             lcs_offset += 354
             lcp_offset += 378
 
-<<<<<<< HEAD
         self.row_length = self._read_uint(
-            offset + const.row_length_offset_multiplier * int_len, int_len
-        )
-        self.row_count = self._read_uint(
-            offset + const.row_count_offset_multiplier * int_len, int_len
-=======
-        self.row_length = self._read_int(
             offset + const.row_length_offset_multiplier * int_len,
             int_len,
         )
-        self.row_count = self._read_int(
+        self.row_count = self._read_uint(
             offset + const.row_count_offset_multiplier * int_len,
             int_len,
->>>>>>> 8bcc1ebb
         )
         self.col_count_p1 = self._read_uint(
             offset + const.col_count_p1_multiplier * int_len, int_len
