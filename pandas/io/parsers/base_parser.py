--- conflicted
+++ resolved
@@ -949,12 +949,8 @@
             return {i for i, name in enumerate(names) if usecols(name)}
         return usecols
 
-<<<<<<< HEAD
+    @final
     def _validate_usecols_names(self, usecols, names: abc.Sequence):
-=======
-    @final
-    def _validate_usecols_names(self, usecols, names: Sequence):
->>>>>>> 4f14b456
         """
         Validates that all usecols are present in a given
         list of names. If not, raise a ValueError that
