from __future__ import annotations

from collections import (
    abc,
    defaultdict,
)
from copy import copy
import csv
from io import StringIO
import re
import sys
from typing import (
    DefaultDict,
    Iterator,
    cast,
)
import warnings

import numpy as np

import pandas._libs.lib as lib
from pandas._typing import (
    FilePathOrBuffer,
    Scalar,
)
from pandas.errors import (
    EmptyDataError,
    ParserError,
)

# BOM character (byte order mark)
# This exists at the beginning of a file to indicate endianness
# of a file (stream). Unfortunately, this marker screws up parsing,
# so we need to remove it if we see it.
from pandas.util._exceptions import find_stack_level

from pandas.core.dtypes.common import is_integer
from pandas.core.dtypes.inference import is_dict_like

from pandas.io.parsers.base_parser import (
    ParserBase,
    parser_defaults,
)

_BOM = "\ufeff"


class PythonParser(ParserBase):
    def __init__(self, f: FilePathOrBuffer | list, **kwds):
        """
        Workhorse function for processing nested list into DataFrame
        """
        ParserBase.__init__(self, kwds)

        self.data: Iterator[str] | None = None
        self.buf: list = []
        self.pos = 0
        self.line_pos = 0

        self.skiprows = kwds["skiprows"]

        if callable(self.skiprows):
            self.skipfunc = self.skiprows
        else:
            self.skipfunc = lambda x: x in self.skiprows

        self.skipfooter = _validate_skipfooter_arg(kwds["skipfooter"])
        self.delimiter = kwds["delimiter"]

        self.quotechar = kwds["quotechar"]
        if isinstance(self.quotechar, str):
            self.quotechar = str(self.quotechar)

        self.escapechar = kwds["escapechar"]
        self.doublequote = kwds["doublequote"]
        self.skipinitialspace = kwds["skipinitialspace"]
        self.lineterminator = kwds["lineterminator"]
        self.quoting = kwds["quoting"]
        self.skip_blank_lines = kwds["skip_blank_lines"]

        self.names_passed = kwds["names"] or None

        self.has_index_names = False
        if "has_index_names" in kwds:
            self.has_index_names = kwds["has_index_names"]

        self.verbose = kwds["verbose"]
        self.converters = kwds["converters"]

        self.dtype = copy(kwds["dtype"])
        self.thousands = kwds["thousands"]
        self.decimal = kwds["decimal"]

        self.comment = kwds["comment"]

        # Set self.data to something that can read lines.
        if isinstance(f, list):
            # read_excel: f is a list
            self.data = cast(Iterator[str], f)
        else:
            self._open_handles(f, kwds)
            assert self.handles is not None
            assert hasattr(self.handles.handle, "readline")
            try:
                self._make_reader(self.handles.handle)
            except (csv.Error, UnicodeDecodeError):
                self.close()
                raise

        # Get columns in two steps: infer from data, then
        # infer column indices from self.usecols if it is specified.
        self._col_indices: list[int] | None = None
        columns: list[list[Scalar | None]]
        try:
            (
                columns,
                self.num_original_columns,
                self.unnamed_cols,
            ) = self._infer_columns()
        except (TypeError, ValueError):
            self.close()
            raise

        # Now self.columns has the set of columns that we will process.
        # The original set is stored in self.original_columns.
<<<<<<< HEAD
        self.columns: list[Scalar | tuple]
        if len(columns) > 1:
            # we are processing a multi index column
            # error: Cannot determine type of 'index_names'
            # error: Cannot determine type of 'col_names'
            (
                self.columns,
                self.index_names,
                self.col_names,
                _,
            ) = self._extract_multi_indexer_columns(
                columns,
                self.index_names,  # type: ignore[has-type]
            )
            # Update list of original names to include all indices.
            self.num_original_columns = len(self.columns)
        else:
            self.columns = columns[0]
=======
        # error: Cannot determine type of 'index_names'
        (
            self.columns,
            self.index_names,
            self.col_names,
            _,
        ) = self._extract_multi_indexer_columns(
            self.columns,
            self.index_names,  # type: ignore[has-type]
        )
>>>>>>> 01b86edb

        # get popped off for index
        self.orig_names: list[Scalar | tuple] = list(self.columns)

        # needs to be cleaned/refactored
        # multiple date column thing turning into a real spaghetti factory

        if not self._has_complex_date_col:
            (index_names, self.orig_names, self.columns) = self._get_index_name(
                self.columns
            )
            self._name_processed = True
            if self.index_names is None:
                self.index_names = index_names

        if self._col_indices is None:
            self._col_indices = list(range(len(self.columns)))

        self._validate_parse_dates_presence(self.columns)
        no_thousands_columns: set[int] | None = None
        if self.parse_dates:
            no_thousands_columns = self._set_noconvert_dtype_columns(
                self._col_indices, self.columns
            )
        self._no_thousands_columns = no_thousands_columns

        if len(self.decimal) != 1:
            raise ValueError("Only length-1 decimal markers supported")

        decimal = re.escape(self.decimal)
        if self.thousands is None:
            regex = fr"^[\-\+]?[0-9]*({decimal}[0-9]*)?([0-9]?(E|e)\-?[0-9]+)?$"
        else:
            thousands = re.escape(self.thousands)
            regex = (
                fr"^[\-\+]?([0-9]+{thousands}|[0-9])*({decimal}[0-9]*)?"
                fr"([0-9]?(E|e)\-?[0-9]+)?$"
            )
        self.num = re.compile(regex)

    def _make_reader(self, f):
        sep = self.delimiter

        if sep is None or len(sep) == 1:
            if self.lineterminator:
                raise ValueError(
                    "Custom line terminators not supported in python parser (yet)"
                )

            class MyDialect(csv.Dialect):
                delimiter = self.delimiter
                quotechar = self.quotechar
                escapechar = self.escapechar
                doublequote = self.doublequote
                skipinitialspace = self.skipinitialspace
                quoting = self.quoting
                lineterminator = "\n"

            dia = MyDialect

            if sep is not None:
                dia.delimiter = sep
            else:
                # attempt to sniff the delimiter from the first valid line,
                # i.e. no comment line and not in skiprows
                line = f.readline()
                lines = self._check_comments([[line]])[0]
                while self.skipfunc(self.pos) or not lines:
                    self.pos += 1
                    line = f.readline()
                    lines = self._check_comments([[line]])[0]

                # since `line` was a string, lines will be a list containing
                # only a single string
                line = lines[0]

                self.pos += 1
                self.line_pos += 1
                sniffed = csv.Sniffer().sniff(line)
                dia.delimiter = sniffed.delimiter

                # Note: encoding is irrelevant here
                line_rdr = csv.reader(StringIO(line), dialect=dia)
                self.buf.extend(list(line_rdr))

            # Note: encoding is irrelevant here
            reader = csv.reader(f, dialect=dia, strict=True)

        else:

            def _read():
                line = f.readline()
                pat = re.compile(sep)

                yield pat.split(line.strip())

                for line in f:
                    yield pat.split(line.strip())

            reader = _read()

        # error: Incompatible types in assignment (expression has type "_reader",
        # variable has type "Union[IO[Any], RawIOBase, BufferedIOBase, TextIOBase,
        # TextIOWrapper, mmap, None]")
        self.data = reader  # type: ignore[assignment]

    def read(self, rows=None):
        try:
            content = self._get_lines(rows)
        except StopIteration:
            if self._first_chunk:
                content = []
            else:
                self.close()
                raise

        # done with first read, next time raise StopIteration
        self._first_chunk = False

        columns = list(self.orig_names)
        if not len(content):  # pragma: no cover
            # DataFrame with the right metadata, even though it's length 0
            names = self._maybe_dedup_names(self.orig_names)
            # error: Cannot determine type of 'index_col'
            index, columns, col_dict = self._get_empty_meta(
                names,
                self.index_col,  # type: ignore[has-type]
                self.index_names,
                self.dtype,
            )
            columns = self._maybe_make_multi_index_columns(columns, self.col_names)
            return index, columns, col_dict

        # handle new style for names in index
        count_empty_content_vals = count_empty_vals(content[0])
        indexnamerow = None
        if self.has_index_names and count_empty_content_vals == len(columns):
            indexnamerow = content[0]
            content = content[1:]

        alldata = self._rows_to_cols(content)
        data, columns = self._exclude_implicit_index(alldata)

        columns, data = self._do_date_conversions(columns, data)

        data = self._convert_data(data)
        index, columns = self._make_index(data, alldata, columns, indexnamerow)

        return index, columns, data

    def _exclude_implicit_index(self, alldata):
        names = self._maybe_dedup_names(self.orig_names)

        offset = 0
        if self._implicit_index:
            # error: Cannot determine type of 'index_col'
            offset = len(self.index_col)  # type: ignore[has-type]

        len_alldata = len(alldata)
        self._check_data_length(names, alldata)

        return {
            name: alldata[i + offset] for i, name in enumerate(names) if i < len_alldata
        }, names

    # legacy
    def get_chunk(self, size=None):
        if size is None:
            # error: "PythonParser" has no attribute "chunksize"
            size = self.chunksize  # type: ignore[attr-defined]
        return self.read(rows=size)

    def _convert_data(self, data):
        # apply converters
        def _clean_mapping(mapping):
            """converts col numbers to names"""
            clean = {}
            for col, v in mapping.items():
                if isinstance(col, int) and col not in self.orig_names:
                    col = self.orig_names[col]
                clean[col] = v
            return clean

        clean_conv = _clean_mapping(self.converters)
        if not isinstance(self.dtype, dict):
            # handles single dtype applied to all columns
            clean_dtypes = self.dtype
        else:
            clean_dtypes = _clean_mapping(self.dtype)

        # Apply NA values.
        clean_na_values = {}
        clean_na_fvalues = {}

        if isinstance(self.na_values, dict):
            for col in self.na_values:
                na_value = self.na_values[col]
                na_fvalue = self.na_fvalues[col]

                if isinstance(col, int) and col not in self.orig_names:
                    col = self.orig_names[col]

                clean_na_values[col] = na_value
                clean_na_fvalues[col] = na_fvalue
        else:
            clean_na_values = self.na_values
            clean_na_fvalues = self.na_fvalues

        return self._convert_to_ndarrays(
            data,
            clean_na_values,
            clean_na_fvalues,
            self.verbose,
            clean_conv,
            clean_dtypes,
        )

    def _infer_columns(
        self,
    ) -> tuple[list[list[Scalar | None]], int, set[Scalar | None]]:
        names = self.names
        num_original_columns = 0
        clear_buffer = True
        unnamed_cols: set[Scalar | None] = set()

        if self.header is not None:
            header = self.header

            if isinstance(header, (list, tuple, np.ndarray)):
                have_mi_columns = len(header) > 1
                # we have a mi columns, so read an extra line
                if have_mi_columns:
                    header = list(header) + [header[-1] + 1]
            else:
                have_mi_columns = False
                header = [header]

            columns: list[list[Scalar | None]] = []
            for level, hr in enumerate(header):
                try:
                    line = self._buffered_line()

                    while self.line_pos <= hr:
                        line = self._next_line()

                except StopIteration as err:
                    if self.line_pos < hr:
                        raise ValueError(
                            f"Passed header={hr} but only {self.line_pos + 1} lines in "
                            "file"
                        ) from err

                    # We have an empty file, so check
                    # if columns are provided. That will
                    # serve as the 'line' for parsing
                    if have_mi_columns and hr > 0:
                        if clear_buffer:
                            self._clear_buffer()
                        columns.append([None] * len(columns[-1]))
                        return columns, num_original_columns, unnamed_cols

                    if not self.names:
                        raise EmptyDataError("No columns to parse from file") from err

                    line = self.names[:]

                this_columns: list[Scalar | None] = []
                this_unnamed_cols = []

                for i, c in enumerate(line):
                    if c == "":
                        if have_mi_columns:
                            col_name = f"Unnamed: {i}_level_{level}"
                        else:
                            col_name = f"Unnamed: {i}"

                        this_unnamed_cols.append(i)
                        this_columns.append(col_name)
                    else:
                        this_columns.append(c)

                if not have_mi_columns and self.mangle_dupe_cols:
                    counts: DefaultDict = defaultdict(int)

                    for i, col in enumerate(this_columns):
                        old_col = col
                        cur_count = counts[col]

                        if cur_count > 0:
                            while cur_count > 0:
                                counts[col] = cur_count + 1
                                col = f"{col}.{cur_count}"
                                cur_count = counts[col]
                            if (
                                self.dtype is not None
                                and is_dict_like(self.dtype)
                                and self.dtype.get(old_col) is not None
                                and self.dtype.get(col) is None
                            ):
                                self.dtype.update({col: self.dtype.get(old_col)})
                        this_columns[i] = col
                        counts[col] = cur_count + 1
                elif have_mi_columns:

                    # if we have grabbed an extra line, but its not in our
                    # format so save in the buffer, and create an blank extra
                    # line for the rest of the parsing code
                    if hr == header[-1]:
                        lc = len(this_columns)
                        # error: Cannot determine type of 'index_col'
                        sic = self.index_col  # type: ignore[has-type]
                        ic = len(sic) if sic is not None else 0
                        unnamed_count = len(this_unnamed_cols)

                        # if wrong number of blanks or no index, not our format
                        if (lc != unnamed_count and lc - ic > unnamed_count) or ic == 0:
                            clear_buffer = False
                            this_columns = [None] * lc
                            self.buf = [self.buf[-1]]

                columns.append(this_columns)
                unnamed_cols.update({this_columns[i] for i in this_unnamed_cols})

                if len(columns) == 1:
                    num_original_columns = len(this_columns)

            if clear_buffer:
                self._clear_buffer()

            if names is not None:
                if len(names) > len(columns[0]):
                    raise ValueError(
                        "Number of passed names did not match "
                        "number of header fields in the file"
                    )
                if len(columns) > 1:
                    raise TypeError("Cannot pass names with multi-index columns")

                if self.usecols is not None:
                    # Set _use_cols. We don't store columns because they are
                    # overwritten.
                    self._handle_usecols(columns, names, num_original_columns)
                else:
                    num_original_columns = len(names)
                if self._col_indices is not None and len(names) != len(
                    self._col_indices
                ):
                    columns = [[names[i] for i in sorted(self._col_indices)]]
                else:
                    columns = [names]
            else:
                columns = self._handle_usecols(
                    columns, columns[0], num_original_columns
                )
        else:
            try:
                line = self._buffered_line()

            except StopIteration as err:
                if not names:
                    raise EmptyDataError("No columns to parse from file") from err

                line = names[:]

            ncols = len(line)
            num_original_columns = ncols

            if not names:
                if self.prefix:
                    columns = [[f"{self.prefix}{i}" for i in range(ncols)]]
                else:
                    columns = [list(range(ncols))]
                columns = self._handle_usecols(
                    columns, columns[0], num_original_columns
                )
            else:
                if self.usecols is None or len(names) >= num_original_columns:
                    columns = self._handle_usecols([names], names, num_original_columns)
                    num_original_columns = len(names)
                else:
                    if not callable(self.usecols) and len(names) != len(self.usecols):
                        raise ValueError(
                            "Number of passed names did not match number of "
                            "header fields in the file"
                        )
                    # Ignore output but set used columns.
                    self._handle_usecols([names], names, ncols)
                    columns = [names]
                    num_original_columns = ncols

        return columns, num_original_columns, unnamed_cols

    def _handle_usecols(
        self,
        columns: list[list[Scalar | None]],
        usecols_key: list[Scalar | None],
        num_original_columns: int,
    ) -> list[list[Scalar | None]]:
        """
        Sets self._col_indices

        usecols_key is used if there are string usecols.
        """
        if self.usecols is not None:
            if callable(self.usecols):
                col_indices = self._evaluate_usecols(self.usecols, usecols_key)
            elif any(isinstance(u, str) for u in self.usecols):
                if len(columns) > 1:
                    raise ValueError(
                        "If using multiple headers, usecols must be integers."
                    )
                col_indices = []

                for col in self.usecols:
                    if isinstance(col, str):
                        try:
                            col_indices.append(usecols_key.index(col))
                        except ValueError:
                            self._validate_usecols_names(self.usecols, usecols_key)
                    else:
                        col_indices.append(col)
            else:
                missing_usecols = [
                    col for col in self.usecols if col >= num_original_columns
                ]
                if missing_usecols:
                    warnings.warn(
                        "Defining usecols with out of bounds indices is deprecated "
                        "and will raise a ParserError in a future version.",
                        FutureWarning,
                        stacklevel=find_stack_level(),
                    )
                col_indices = self.usecols

            columns = [
                [n for i, n in enumerate(column) if i in col_indices]
                for column in columns
            ]
            self._col_indices = sorted(col_indices)
        return columns

    def _buffered_line(self):
        """
        Return a line from buffer, filling buffer if required.
        """
        if len(self.buf) > 0:
            return self.buf[0]
        else:
            return self._next_line()

    def _check_for_bom(self, first_row: list[Scalar]) -> list[Scalar]:
        """
        Checks whether the file begins with the BOM character.
        If it does, remove it. In addition, if there is quoting
        in the field subsequent to the BOM, remove it as well
        because it technically takes place at the beginning of
        the name, not the middle of it.
        """
        # first_row will be a list, so we need to check
        # that that list is not empty before proceeding.
        if not first_row:
            return first_row

        # The first element of this row is the one that could have the
        # BOM that we want to remove. Check that the first element is a
        # string before proceeding.
        if not isinstance(first_row[0], str):
            return first_row

        # Check that the string is not empty, as that would
        # obviously not have a BOM at the start of it.
        if not first_row[0]:
            return first_row

        # Since the string is non-empty, check that it does
        # in fact begin with a BOM.
        first_elt = first_row[0][0]
        if first_elt != _BOM:
            return first_row

        first_row_bom = first_row[0]
        new_row: str

        if len(first_row_bom) > 1 and first_row_bom[1] == self.quotechar:
            start = 2
            quote = first_row_bom[1]
            end = first_row_bom[2:].index(quote) + 2

            # Extract the data between the quotation marks
            new_row = first_row_bom[start:end]

            # Extract any remaining data after the second
            # quotation mark.
            if len(first_row_bom) > end + 1:
                new_row += first_row_bom[end + 1 :]

        else:

            # No quotation so just remove BOM from first element
            new_row = first_row_bom[1:]

        new_row_list: list[Scalar] = [new_row]
        return new_row_list + first_row[1:]

    def _is_line_empty(self, line: list[Scalar]) -> bool:
        """
        Check if a line is empty or not.

        Parameters
        ----------
        line : str, array-like
            The line of data to check.

        Returns
        -------
        boolean : Whether or not the line is empty.
        """
        return not line or all(not x for x in line)

    def _next_line(self) -> list[Scalar]:
        if isinstance(self.data, list):
            while self.skipfunc(self.pos):
                self.pos += 1

            while True:
                try:
                    line = self._check_comments([self.data[self.pos]])[0]
                    self.pos += 1
                    # either uncommented or blank to begin with
                    if not self.skip_blank_lines and (
                        self._is_line_empty(self.data[self.pos - 1]) or line
                    ):
                        break
                    elif self.skip_blank_lines:
                        ret = self._remove_empty_lines([line])
                        if ret:
                            line = ret[0]
                            break
                except IndexError:
                    raise StopIteration
        else:
            while self.skipfunc(self.pos):
                self.pos += 1
                # assert for mypy, data is Iterator[str] or None, would error in next
                assert self.data is not None
                next(self.data)

            while True:
                orig_line = self._next_iter_line(row_num=self.pos + 1)
                self.pos += 1

                if orig_line is not None:
                    line = self._check_comments([orig_line])[0]

                    if self.skip_blank_lines:
                        ret = self._remove_empty_lines([line])

                        if ret:
                            line = ret[0]
                            break
                    elif self._is_line_empty(orig_line) or line:
                        break

        # This was the first line of the file,
        # which could contain the BOM at the
        # beginning of it.
        if self.pos == 1:
            line = self._check_for_bom(line)

        self.line_pos += 1
        self.buf.append(line)
        return line

    def _alert_malformed(self, msg: str, row_num: int) -> None:
        """
        Alert a user about a malformed row, depending on value of
        `self.on_bad_lines` enum.

        If `self.on_bad_lines` is ERROR, the alert will be `ParserError`.
        If `self.on_bad_lines` is WARN, the alert will be printed out.

        Parameters
        ----------
        msg: str
            The error message to display.
        row_num: int
            The row number where the parsing error occurred.
            Because this row number is displayed, we 1-index,
            even though we 0-index internally.
        """
        if self.on_bad_lines == self.BadLineHandleMethod.ERROR:
            raise ParserError(msg)
        elif self.on_bad_lines == self.BadLineHandleMethod.WARN:
            base = f"Skipping line {row_num}: "
            sys.stderr.write(base + msg + "\n")

    def _next_iter_line(self, row_num: int) -> list[Scalar] | None:
        """
        Wrapper around iterating through `self.data` (CSV source).

        When a CSV error is raised, we check for specific
        error messages that allow us to customize the
        error message displayed to the user.

        Parameters
        ----------
        row_num: int
            The row number of the line being parsed.
        """
        try:
            # assert for mypy, data is Iterator[str] or None, would error in next
            assert self.data is not None
            line = next(self.data)
            assert isinstance(line, list)
            return line
        except csv.Error as e:
            if (
                self.on_bad_lines == self.BadLineHandleMethod.ERROR
                or self.on_bad_lines == self.BadLineHandleMethod.WARN
            ):
                msg = str(e)

                if "NULL byte" in msg or "line contains NUL" in msg:
                    msg = (
                        "NULL byte detected. This byte "
                        "cannot be processed in Python's "
                        "native csv library at the moment, "
                        "so please pass in engine='c' instead"
                    )

                if self.skipfooter > 0:
                    reason = (
                        "Error could possibly be due to "
                        "parsing errors in the skipped footer rows "
                        "(the skipfooter keyword is only applied "
                        "after Python's csv library has parsed "
                        "all rows)."
                    )
                    msg += ". " + reason

                self._alert_malformed(msg, row_num)
            return None

    def _check_comments(self, lines: list[list[Scalar]]) -> list[list[Scalar]]:
        if self.comment is None:
            return lines
        ret = []
        for line in lines:
            rl = []
            for x in line:
                if (
                    not isinstance(x, str)
                    or self.comment not in x
                    or x in self.na_values
                ):
                    rl.append(x)
                else:
                    x = x[: x.find(self.comment)]
                    if len(x) > 0:
                        rl.append(x)
                    break
            ret.append(rl)
        return ret

    def _remove_empty_lines(self, lines: list[list[Scalar]]) -> list[list[Scalar]]:
        """
        Iterate through the lines and remove any that are
        either empty or contain only one whitespace value

        Parameters
        ----------
        lines : list of list of Scalars
            The array of lines that we are to filter.

        Returns
        -------
        filtered_lines : list of list of Scalars
            The same array of lines with the "empty" ones removed.
        """
        ret = []
        for line in lines:
            # Remove empty lines and lines with only one whitespace value
            if (
                len(line) > 1
                or len(line) == 1
                and (not isinstance(line[0], str) or line[0].strip())
            ):
                ret.append(line)
        return ret

    def _check_thousands(self, lines: list[list[Scalar]]) -> list[list[Scalar]]:
        if self.thousands is None:
            return lines

        return self._search_replace_num_columns(
            lines=lines, search=self.thousands, replace=""
        )

    def _search_replace_num_columns(
        self, lines: list[list[Scalar]], search: str, replace: str
    ) -> list[list[Scalar]]:
        ret = []
        for line in lines:
            rl = []
            for i, x in enumerate(line):
                if (
                    not isinstance(x, str)
                    or search not in x
                    or (self._no_thousands_columns and i in self._no_thousands_columns)
                    or not self.num.search(x.strip())
                ):
                    rl.append(x)
                else:
                    rl.append(x.replace(search, replace))
            ret.append(rl)
        return ret

    def _check_decimal(self, lines: list[list[Scalar]]) -> list[list[Scalar]]:
        if self.decimal == parser_defaults["decimal"]:
            return lines

        return self._search_replace_num_columns(
            lines=lines, search=self.decimal, replace="."
        )

    def _clear_buffer(self) -> None:
        self.buf = []

    _implicit_index = False

    def _get_index_name(self, columns: list[Scalar | tuple]):
        """
        Try several cases to get lines:

        0) There are headers on row 0 and row 1 and their
        total summed lengths equals the length of the next line.
        Treat row 0 as columns and row 1 as indices
        1) Look for implicit index: there are more columns
        on row 1 than row 0. If this is true, assume that row
        1 lists index columns and row 0 lists normal columns.
        2) Get index from the columns if it was listed.
        """
        orig_names = list(columns)
        columns = list(columns)

        line: list[Scalar] | None
        try:
            line = self._next_line()
        except StopIteration:
            line = None

        next_line: list[Scalar] | None
        try:
            next_line = self._next_line()
        except StopIteration:
            next_line = None

        # implicitly index_col=0 b/c 1 fewer column names
        implicit_first_cols = 0
        if line is not None:
            # leave it 0, #2442
            # Case 1
            # error: Cannot determine type of 'index_col'
            index_col = self.index_col  # type: ignore[has-type]
            if index_col is not False:
                implicit_first_cols = len(line) - self.num_original_columns

            # Case 0
            if next_line is not None:
                if len(next_line) == len(line) + self.num_original_columns:
                    # column and index names on diff rows
                    self.index_col = list(range(len(line)))
                    self.buf = self.buf[1:]

                    for c in reversed(line):
                        columns.insert(0, c)

                    # Update list of original names to include all indices.
                    orig_names = list(columns)
                    self.num_original_columns = len(columns)
                    return line, orig_names, columns

        if implicit_first_cols > 0:
            # Case 1
            self._implicit_index = True
            if self.index_col is None:
                self.index_col = list(range(implicit_first_cols))

            index_name = None

        else:
            # Case 2
            (index_name, columns_, self.index_col) = self._clean_index_names(
                columns, self.index_col, self.unnamed_cols
            )

        return index_name, orig_names, columns

    def _rows_to_cols(self, content):
        col_len = self.num_original_columns

        if self._implicit_index:
            col_len += len(self.index_col)

        max_len = max(len(row) for row in content)

        # Check that there are no rows with too many
        # elements in their row (rows with too few
        # elements are padded with NaN).
        # error: Non-overlapping identity check (left operand type: "List[int]",
        # right operand type: "Literal[False]")
        if (
            max_len > col_len
            and self.index_col is not False  # type: ignore[comparison-overlap]
            and self.usecols is None
        ):

            footers = self.skipfooter if self.skipfooter else 0
            bad_lines = []

            iter_content = enumerate(content)
            content_len = len(content)
            content = []

            for (i, l) in iter_content:
                actual_len = len(l)

                if actual_len > col_len:
                    if (
                        self.on_bad_lines == self.BadLineHandleMethod.ERROR
                        or self.on_bad_lines == self.BadLineHandleMethod.WARN
                    ):
                        row_num = self.pos - (content_len - i + footers)
                        bad_lines.append((row_num, actual_len))

                        if self.on_bad_lines == self.BadLineHandleMethod.ERROR:
                            break
                else:
                    content.append(l)

            for row_num, actual_len in bad_lines:
                msg = (
                    f"Expected {col_len} fields in line {row_num + 1}, saw "
                    f"{actual_len}"
                )
                if (
                    self.delimiter
                    and len(self.delimiter) > 1
                    and self.quoting != csv.QUOTE_NONE
                ):
                    # see gh-13374
                    reason = (
                        "Error could possibly be due to quotes being "
                        "ignored when a multi-char delimiter is used."
                    )
                    msg += ". " + reason

                self._alert_malformed(msg, row_num + 1)

        # see gh-13320
        zipped_content = list(lib.to_object_array(content, min_width=col_len).T)

        if self.usecols:
            assert self._col_indices is not None
            col_indices = self._col_indices

            if self._implicit_index:
                zipped_content = [
                    a
                    for i, a in enumerate(zipped_content)
                    if (
                        i < len(self.index_col)
                        or i - len(self.index_col) in col_indices
                    )
                ]
            else:
                zipped_content = [
                    a for i, a in enumerate(zipped_content) if i in col_indices
                ]
        return zipped_content

    def _get_lines(self, rows=None):
        lines = self.buf
        new_rows = None

        # already fetched some number
        if rows is not None:
            # we already have the lines in the buffer
            if len(self.buf) >= rows:
                new_rows, self.buf = self.buf[:rows], self.buf[rows:]

            # need some lines
            else:
                rows -= len(self.buf)

        if new_rows is None:
            if isinstance(self.data, list):
                if self.pos > len(self.data):
                    raise StopIteration
                if rows is None:
                    new_rows = self.data[self.pos :]
                    new_pos = len(self.data)
                else:
                    new_rows = self.data[self.pos : self.pos + rows]
                    new_pos = self.pos + rows

                # Check for stop rows. n.b.: self.skiprows is a set.
                if self.skiprows:
                    new_rows = [
                        row
                        for i, row in enumerate(new_rows)
                        if not self.skipfunc(i + self.pos)
                    ]

                lines.extend(new_rows)
                self.pos = new_pos

            else:
                new_rows = []
                try:
                    if rows is not None:
                        for _ in range(rows):
                            # assert for mypy, data is Iterator[str] or None, would
                            # error in next
                            assert self.data is not None
                            new_rows.append(next(self.data))
                        lines.extend(new_rows)
                    else:
                        rows = 0

                        while True:
                            new_row = self._next_iter_line(row_num=self.pos + rows + 1)
                            rows += 1

                            if new_row is not None:
                                new_rows.append(new_row)

                except StopIteration:
                    if self.skiprows:
                        new_rows = [
                            row
                            for i, row in enumerate(new_rows)
                            if not self.skipfunc(i + self.pos)
                        ]
                    lines.extend(new_rows)
                    if len(lines) == 0:
                        raise
                self.pos += len(new_rows)

            self.buf = []
        else:
            lines = new_rows

        if self.skipfooter:
            lines = lines[: -self.skipfooter]

        lines = self._check_comments(lines)
        if self.skip_blank_lines:
            lines = self._remove_empty_lines(lines)
        lines = self._check_thousands(lines)
        return self._check_decimal(lines)


class FixedWidthReader(abc.Iterator):
    """
    A reader of fixed-width lines.
    """

    def __init__(self, f, colspecs, delimiter, comment, skiprows=None, infer_nrows=100):
        self.f = f
        self.buffer = None
        self.delimiter = "\r\n" + delimiter if delimiter else "\n\r\t "
        self.comment = comment
        if colspecs == "infer":
            self.colspecs = self.detect_colspecs(
                infer_nrows=infer_nrows, skiprows=skiprows
            )
        else:
            self.colspecs = colspecs

        if not isinstance(self.colspecs, (tuple, list)):
            raise TypeError(
                "column specifications must be a list or tuple, "
                f"input was a {type(colspecs).__name__}"
            )

        for colspec in self.colspecs:
            if not (
                isinstance(colspec, (tuple, list))
                and len(colspec) == 2
                and isinstance(colspec[0], (int, np.integer, type(None)))
                and isinstance(colspec[1], (int, np.integer, type(None)))
            ):
                raise TypeError(
                    "Each column specification must be "
                    "2 element tuple or list of integers"
                )

    def get_rows(self, infer_nrows, skiprows=None):
        """
        Read rows from self.f, skipping as specified.

        We distinguish buffer_rows (the first <= infer_nrows
        lines) from the rows returned to detect_colspecs
        because it's simpler to leave the other locations
        with skiprows logic alone than to modify them to
        deal with the fact we skipped some rows here as
        well.

        Parameters
        ----------
        infer_nrows : int
            Number of rows to read from self.f, not counting
            rows that are skipped.
        skiprows: set, optional
            Indices of rows to skip.

        Returns
        -------
        detect_rows : list of str
            A list containing the rows to read.

        """
        if skiprows is None:
            skiprows = set()
        buffer_rows = []
        detect_rows = []
        for i, row in enumerate(self.f):
            if i not in skiprows:
                detect_rows.append(row)
            buffer_rows.append(row)
            if len(detect_rows) >= infer_nrows:
                break
        self.buffer = iter(buffer_rows)
        return detect_rows

    def detect_colspecs(self, infer_nrows=100, skiprows=None):
        # Regex escape the delimiters
        delimiters = "".join([fr"\{x}" for x in self.delimiter])
        pattern = re.compile(f"([^{delimiters}]+)")
        rows = self.get_rows(infer_nrows, skiprows)
        if not rows:
            raise EmptyDataError("No rows from which to infer column width")
        max_len = max(map(len, rows))
        mask = np.zeros(max_len + 1, dtype=int)
        if self.comment is not None:
            rows = [row.partition(self.comment)[0] for row in rows]
        for row in rows:
            for m in pattern.finditer(row):
                mask[m.start() : m.end()] = 1
        shifted = np.roll(mask, 1)
        shifted[0] = 0
        edges = np.where((mask ^ shifted) == 1)[0]
        edge_pairs = list(zip(edges[::2], edges[1::2]))
        return edge_pairs

    def __next__(self):
        if self.buffer is not None:
            try:
                line = next(self.buffer)
            except StopIteration:
                self.buffer = None
                line = next(self.f)
        else:
            line = next(self.f)
        # Note: 'colspecs' is a sequence of half-open intervals.
        return [line[fromm:to].strip(self.delimiter) for (fromm, to) in self.colspecs]


class FixedWidthFieldParser(PythonParser):
    """
    Specialization that Converts fixed-width fields into DataFrames.
    See PythonParser for details.
    """

    def __init__(self, f, **kwds):
        # Support iterators, convert to a list.
        self.colspecs = kwds.pop("colspecs")
        self.infer_nrows = kwds.pop("infer_nrows")
        PythonParser.__init__(self, f, **kwds)

    def _make_reader(self, f):
        self.data = FixedWidthReader(
            f,
            self.colspecs,
            self.delimiter,
            self.comment,
            self.skiprows,
            self.infer_nrows,
        )

    def _remove_empty_lines(self, lines) -> list:
        """
        Returns the list of lines without the empty ones. With fixed-width
        fields, empty lines become arrays of empty strings.

        See PythonParser._remove_empty_lines.
        """
        return [
            line
            for line in lines
            if any(not isinstance(e, str) or e.strip() for e in line)
        ]


def count_empty_vals(vals) -> int:
    return sum(1 for v in vals if v == "" or v is None)


def _validate_skipfooter_arg(skipfooter: int) -> int:
    """
    Validate the 'skipfooter' parameter.

    Checks whether 'skipfooter' is a non-negative integer.
    Raises a ValueError if that is not the case.

    Parameters
    ----------
    skipfooter : non-negative integer
        The number of rows to skip at the end of the file.

    Returns
    -------
    validated_skipfooter : non-negative integer
        The original input if the validation succeeds.

    Raises
    ------
    ValueError : 'skipfooter' was not a non-negative integer.
    """
    if not is_integer(skipfooter):
        raise ValueError("skipfooter must be an integer")

    if skipfooter < 0:
        raise ValueError("skipfooter cannot be negative")

    return skipfooter<|MERGE_RESOLUTION|>--- conflicted
+++ resolved
@@ -123,37 +123,17 @@
 
         # Now self.columns has the set of columns that we will process.
         # The original set is stored in self.original_columns.
-<<<<<<< HEAD
+        # error: Cannot determine type of 'index_names'
         self.columns: list[Scalar | tuple]
-        if len(columns) > 1:
-            # we are processing a multi index column
-            # error: Cannot determine type of 'index_names'
-            # error: Cannot determine type of 'col_names'
-            (
-                self.columns,
-                self.index_names,
-                self.col_names,
-                _,
-            ) = self._extract_multi_indexer_columns(
-                columns,
-                self.index_names,  # type: ignore[has-type]
-            )
-            # Update list of original names to include all indices.
-            self.num_original_columns = len(self.columns)
-        else:
-            self.columns = columns[0]
-=======
-        # error: Cannot determine type of 'index_names'
         (
             self.columns,
             self.index_names,
             self.col_names,
             _,
         ) = self._extract_multi_indexer_columns(
-            self.columns,
+            columns,
             self.index_names,  # type: ignore[has-type]
         )
->>>>>>> 01b86edb
 
         # get popped off for index
         self.orig_names: list[Scalar | tuple] = list(self.columns)
