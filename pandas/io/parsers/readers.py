--- conflicted
+++ resolved
@@ -451,7 +451,15 @@
     "float_precision": None,
 }
 
-<<<<<<< HEAD
+
+class _Fwf_Defaults(TypedDict):
+    colspecs: Literal["infer"]
+    infer_nrows: Literal[100]
+    widths: None
+    keep_whitespace: Literal(False, False)
+    whitespace_chars: Literal(" \t")
+
+
 _fwf_defaults = {
     "colspecs": "infer",
     "infer_nrows": 100,
@@ -459,16 +467,8 @@
     "keep_whitespace": (False, False),
     "whitespace_chars": " \t",
 }
-=======
->>>>>>> aee55c9f
-
-class _Fwf_Defaults(TypedDict):
-    colspecs: Literal["infer"]
-    infer_nrows: Literal[100]
-    widths: None
-
-
-_fwf_defaults: _Fwf_Defaults = {"colspecs": "infer", "infer_nrows": 100, "widths": None}
+
+
 _c_unsupported = {"skipfooter"}
 _python_unsupported = {"low_memory", "float_precision"}
 _pyarrow_unsupported = {
@@ -1280,14 +1280,10 @@
     colspecs: Sequence[tuple[int, int]] | str | None = "infer",
     widths: Sequence[int] | None = None,
     infer_nrows: int = 100,
-<<<<<<< HEAD
-    use_nullable_dtypes: bool | lib.NoDefault = lib.no_default,
+    dtype_backend: DtypeBackend | lib.NoDefault = lib.no_default,
     ## GH51569
     keep_whitespace: bool | tuple[bool, bool] = (False, False),
     whitespace_chars: str = " \t",
-=======
-    dtype_backend: DtypeBackend | lib.NoDefault = lib.no_default,
->>>>>>> aee55c9f
     **kwds,
 ) -> DataFrame | TextFileReader:
     r"""
@@ -1319,20 +1315,13 @@
     infer_nrows : int, default 100
         The number of rows to consider when letting the parser determine the
         `colspecs`.
-<<<<<<< HEAD
     delimiter : str, default ``' '`` and ``'\t'`` characters
         When inferring colspecs, sets the column / field separator.
-    use_nullable_dtypes : bool = False
-        Whether or not to use nullable dtypes as default when reading data. If
-        set to True, nullable dtypes are used for all dtypes that have a nullable
-        implementation, even if no nulls are present.
-=======
     dtype_backend : {"numpy_nullable", "pyarrow"}, defaults to NumPy backed DataFrames
         Which dtype_backend to use, e.g. whether a DataFrame should have NumPy
         arrays, nullable dtypes are used for all dtypes that have a nullable
         implementation when "numpy_nullable" is set, pyarrow is used for all
         dtypes if "pyarrow" is set.
->>>>>>> aee55c9f
 
         The dtype_backends are still experimential.
 
@@ -1403,16 +1392,12 @@
     kwds["colspecs"] = colspecs
     kwds["infer_nrows"] = infer_nrows
     kwds["engine"] = "python-fwf"
-<<<<<<< HEAD
-    kwds["use_nullable_dtypes"] = use_nullable_dtypes
+
+    check_dtype_backend(dtype_backend)
+    kwds["dtype_backend"] = dtype_backend
     ## GH51569
     kwds["keep_whitespace"] = keep_whitespace
     kwds["whitespace_chars"] = whitespace_chars
-=======
-
-    check_dtype_backend(dtype_backend)
-    kwds["dtype_backend"] = dtype_backend
->>>>>>> aee55c9f
     return _read(filepath_or_buffer, kwds)
 
 
