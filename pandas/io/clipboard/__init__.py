--- conflicted
+++ resolved
@@ -273,16 +273,9 @@
         with open("/dev/clipboard", "wt") as fo:
             fo.write(text)
 
-<<<<<<< HEAD
     def paste_dev_clipboard() -> str:
-        fo = open("/dev/clipboard", "rt")
-        content = fo.read()
-        fo.close()
-=======
-    def paste_dev_clipboard():
         with open("/dev/clipboard", "rt") as fo:
             content = fo.read()
->>>>>>> 42a4fcd4
         return content
 
     return copy_dev_clipboard, paste_dev_clipboard
