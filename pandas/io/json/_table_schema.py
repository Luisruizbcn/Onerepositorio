"""
Table Schema builders

https://specs.frictionlessdata.io/json-table-schema/
"""
import warnings

import pandas._libs.json as json
from pandas._typing import DtypeObj

from pandas.core.dtypes.common import (
    is_bool_dtype,
    is_categorical_dtype,
    is_datetime64_dtype,
    is_datetime64tz_dtype,
    is_integer_dtype,
    is_numeric_dtype,
    is_period_dtype,
    is_string_dtype,
    is_timedelta64_dtype,
)
from pandas.core.dtypes.dtypes import CategoricalDtype

from pandas import DataFrame
import pandas.core.common as com

loads = json.loads


def as_json_table_type(x: DtypeObj) -> str:
    """
    Convert a NumPy / pandas type to its corresponding json_table.

    Parameters
    ----------
    x : np.dtype or ExtensionDtype

    Returns
    -------
    str
        the Table Schema data types

    Notes
    -----
    This table shows the relationship between NumPy / pandas dtypes,
    and Table Schema dtypes.

    ==============  =================
    Pandas type     Table Schema type
    ==============  =================
    int64           integer
    float64         number
    bool            boolean
    datetime64[ns]  datetime
    timedelta64[ns] duration
    object          str
    categorical     any
    =============== =================
    """
    if is_integer_dtype(x):
        return "integer"
    elif is_bool_dtype(x):
        return "boolean"
    elif is_numeric_dtype(x):
        return "number"
    elif is_datetime64_dtype(x) or is_datetime64tz_dtype(x) or is_period_dtype(x):
        return "datetime"
    elif is_timedelta64_dtype(x):
        return "duration"
    elif is_categorical_dtype(x):
        return "any"
    elif is_string_dtype(x):
        return "string"
    else:
        return "any"


def set_default_names(data):
    """Sets index names to 'index' for regular, or 'level_x' for Multi"""
    if com.all_not_none(*data.index.names):
        nms = data.index.names
        if len(nms) == 1 and data.index.name == "index":
            warnings.warn("Index name of 'index' is not round-trippable")
        elif len(nms) > 1 and any(x.startswith("level_") for x in nms):
            warnings.warn("Index names beginning with 'level_' are not round-trippable")
        return data

    data = data.copy()
    if data.index.nlevels > 1:
        names = [
            name if name is not None else f"level_{i}"
            for i, name in enumerate(data.index.names)
        ]
        data.index.names = names
    else:
        data.index.name = data.index.name or "index"
    return data


def convert_pandas_type_to_json_field(arr):
    dtype = arr.dtype
    if arr.name is None:
        name = "values"
    else:
        name = arr.name
    field = {"name": name, "type": as_json_table_type(dtype)}

    if is_categorical_dtype(dtype):
        cats = dtype.categories
        ordered = dtype.ordered

        field["constraints"] = {"enum": list(cats)}
        field["ordered"] = ordered
<<<<<<< HEAD
    elif is_period_dtype(arr):
        field["freq"] = arr.dtype.freq.freqstr
    elif is_datetime64tz_dtype(arr):
        if hasattr(arr, "dt"):
            field["tz"] = arr.dt.tz.zone
        else:
            field["tz"] = arr.tz.zone
=======
    elif is_period_dtype(dtype):
        field["freq"] = dtype.freq.freqstr
    elif is_datetime64tz_dtype(dtype):
        field["tz"] = dtype.tz.zone
>>>>>>> bbb89cad
    return field


def convert_json_field_to_pandas_type(field):
    """
    Converts a JSON field descriptor into its corresponding NumPy / pandas type

    Parameters
    ----------
    field
        A JSON field descriptor

    Returns
    -------
    dtype

    Raises
    ------
    ValueError
        If the type of the provided field is unknown or currently unsupported

    Examples
    --------
    >>> convert_json_field_to_pandas_type({'name': 'an_int',
                                           'type': 'integer'})
    'int64'
    >>> convert_json_field_to_pandas_type({'name': 'a_categorical',
                                           'type': 'any',
                                           'constraints': {'enum': [
                                                          'a', 'b', 'c']},
                                           'ordered': True})
    'CategoricalDtype(categories=['a', 'b', 'c'], ordered=True)'
    >>> convert_json_field_to_pandas_type({'name': 'a_datetime',
                                           'type': 'datetime'})
    'datetime64[ns]'
    >>> convert_json_field_to_pandas_type({'name': 'a_datetime_with_tz',
                                           'type': 'datetime',
                                           'tz': 'US/Central'})
    'datetime64[ns, US/Central]'
    """
    typ = field["type"]
    if typ == "string":
        return "object"
    elif typ == "integer":
        return "int64"
    elif typ == "number":
        return "float64"
    elif typ == "boolean":
        return "bool"
    elif typ == "duration":
        return "timedelta64"
    elif typ == "datetime":
        if field.get("tz"):
            return f"datetime64[ns, {field['tz']}]"
        else:
            return "datetime64[ns]"
    elif typ == "any":
        if "constraints" in field and "ordered" in field:
            return CategoricalDtype(
                categories=field["constraints"]["enum"], ordered=field["ordered"]
            )
        else:
            return "object"

    raise ValueError(f"Unsupported or invalid field type: {typ}")


def build_table_schema(data, index=True, primary_key=None, version=True):
    """
    Create a Table schema from ``data``.

    Parameters
    ----------
    data : Series, DataFrame
    index : bool, default True
        Whether to include ``data.index`` in the schema.
    primary_key : bool or None, default True
        Column names to designate as the primary key.
        The default `None` will set `'primaryKey'` to the index
        level or levels if the index is unique.
    version : bool, default True
        Whether to include a field `pandas_version` with the version
        of pandas that generated the schema.

    Returns
    -------
    schema : dict

    Notes
    -----
    See `Table Schema
    <https://pandas.pydata.org/docs/user_guide/io.html#table-schema>`__ for
    conversion types.
    Timedeltas as converted to ISO8601 duration format with
    9 decimal places after the seconds field for nanosecond precision.

    Categoricals are converted to the `any` dtype, and use the `enum` field
    constraint to list the allowed values. The `ordered` attribute is included
    in an `ordered` field.

    Examples
    --------
    >>> df = pd.DataFrame(
    ...     {'A': [1, 2, 3],
    ...      'B': ['a', 'b', 'c'],
    ...      'C': pd.date_range('2016-01-01', freq='d', periods=3),
    ...     }, index=pd.Index(range(3), name='idx'))
    >>> build_table_schema(df)
    {'fields': [{'name': 'idx', 'type': 'integer'},
    {'name': 'A', 'type': 'integer'},
    {'name': 'B', 'type': 'string'},
    {'name': 'C', 'type': 'datetime'}],
    'pandas_version': '0.20.0',
    'primaryKey': ['idx']}
    """
    if index is True:
        data = set_default_names(data)

    schema = {}
    fields = []

    if index:
        if data.index.nlevels > 1:
            for level, name in zip(data.index.levels, data.index.names):
                new_field = convert_pandas_type_to_json_field(level)
                new_field["name"] = name
                fields.append(new_field)
        else:
            fields.append(convert_pandas_type_to_json_field(data.index))

    if data.ndim > 1:
        for column, s in data.items():
            fields.append(convert_pandas_type_to_json_field(s))
    else:
        fields.append(convert_pandas_type_to_json_field(data))

    schema["fields"] = fields
    if index and data.index.is_unique and primary_key is None:
        if data.index.nlevels == 1:
            schema["primaryKey"] = [data.index.name]
        else:
            schema["primaryKey"] = data.index.names
    elif primary_key is not None:
        schema["primaryKey"] = primary_key

    if version:
        schema["pandas_version"] = "0.20.0"
    return schema


def parse_table_schema(json, precise_float):
    """
    Builds a DataFrame from a given schema

    Parameters
    ----------
    json :
        A JSON table schema
    precise_float : boolean
        Flag controlling precision when decoding string to double values, as
        dictated by ``read_json``

    Returns
    -------
    df : DataFrame

    Raises
    ------
    NotImplementedError
        If the JSON table schema contains either timezone or timedelta data

    Notes
    -----
        Because :func:`DataFrame.to_json` uses the string 'index' to denote a
        name-less :class:`Index`, this function sets the name of the returned
        :class:`DataFrame` to ``None`` when said string is encountered with a
        normal :class:`Index`. For a :class:`MultiIndex`, the same limitation
        applies to any strings beginning with 'level_'. Therefore, an
        :class:`Index` name of 'index'  and :class:`MultiIndex` names starting
        with 'level_' are not supported.

    See Also
    --------
    build_table_schema : Inverse function.
    pandas.read_json
    """
    table = loads(json, precise_float=precise_float)
    col_order = [field["name"] for field in table["schema"]["fields"]]
    df = DataFrame(table["data"], columns=col_order)[col_order]

    dtypes = {
        field["name"]: convert_json_field_to_pandas_type(field)
        for field in table["schema"]["fields"]
    }

    # Cannot directly use as_type with timezone data on object; raise for now
    if any(str(x).startswith("datetime64[ns, ") for x in dtypes.values()):
        raise NotImplementedError('table="orient" can not yet read timezone data')

    # No ISO constructor for Timedelta as of yet, so need to raise
    if "timedelta64" in dtypes.values():
        raise NotImplementedError(
            'table="orient" can not yet read ISO-formatted Timedelta data'
        )

    df = df.astype(dtypes)

    if "primaryKey" in table["schema"]:
        df = df.set_index(table["schema"]["primaryKey"])
        if len(df.index.names) == 1:
            if df.index.name == "index":
                df.index.name = None
        else:
            df.index.names = [
                None if x.startswith("level_") else x for x in df.index.names
            ]

    return df<|MERGE_RESOLUTION|>--- conflicted
+++ resolved
@@ -111,20 +111,10 @@
 
         field["constraints"] = {"enum": list(cats)}
         field["ordered"] = ordered
-<<<<<<< HEAD
-    elif is_period_dtype(arr):
-        field["freq"] = arr.dtype.freq.freqstr
-    elif is_datetime64tz_dtype(arr):
-        if hasattr(arr, "dt"):
-            field["tz"] = arr.dt.tz.zone
-        else:
-            field["tz"] = arr.tz.zone
-=======
     elif is_period_dtype(dtype):
         field["freq"] = dtype.freq.freqstr
     elif is_datetime64tz_dtype(dtype):
         field["tz"] = dtype.tz.zone
->>>>>>> bbb89cad
     return field
 
 
