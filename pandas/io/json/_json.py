--- conflicted
+++ resolved
@@ -20,12 +20,8 @@
 
 from pandas.core.dtypes.common import ensure_str, is_period_dtype
 
-<<<<<<< HEAD
 from pandas import DataFrame, MultiIndex, Series, isna, notna, to_datetime
-=======
-from pandas import DataFrame, MultiIndex, Series, isna, to_datetime
 from pandas.core import generic
->>>>>>> 793b6351
 from pandas.core.construction import create_series_with_explicit_dtype
 from pandas.core.generic import NDFrame
 from pandas.core.reshape.concat import concat
