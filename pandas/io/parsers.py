"""
Module contains tools for processing files into DataFrames or other objects
"""

from collections import defaultdict
import csv
import datetime
import re
import sys
from textwrap import fill
import warnings

import numpy as np

import pandas._libs.lib as lib
import pandas._libs.ops as libops
import pandas._libs.parsers as parsers
from pandas._libs.tslibs import parsing
import pandas.compat as compat
<<<<<<< HEAD
from pandas.compat import PY3, StringIO, lrange, lzip
=======
from pandas.compat import StringIO, lrange, lzip, string_types
>>>>>>> 7721f700
from pandas.errors import (
    AbstractMethodError, EmptyDataError, ParserError, ParserWarning)
from pandas.util._decorators import Appender

from pandas.core.dtypes.cast import astype_nansafe
from pandas.core.dtypes.common import (
    ensure_object, is_bool_dtype, is_categorical_dtype, is_dtype_equal,
    is_extension_array_dtype, is_float, is_integer, is_integer_dtype,
    is_list_like, is_object_dtype, is_scalar, is_string_dtype, pandas_dtype)
from pandas.core.dtypes.dtypes import CategoricalDtype
from pandas.core.dtypes.missing import isna

from pandas.core import algorithms
from pandas.core.arrays import Categorical
from pandas.core.frame import DataFrame
from pandas.core.index import (
    Index, MultiIndex, RangeIndex, ensure_index_from_sequences)
from pandas.core.series import Series
from pandas.core.tools import datetimes as tools

from pandas.io.common import (
    _NA_VALUES, BaseIterator, UnicodeReader, UTF8Recoder, _get_handle,
    _infer_compression, _validate_header_arg, get_filepath_or_buffer,
    is_file_like)
from pandas.io.date_converters import generic_parser

# BOM character (byte order mark)
# This exists at the beginning of a file to indicate endianness
# of a file (stream). Unfortunately, this marker screws up parsing,
# so we need to remove it if we see it.
_BOM = '\ufeff'

_doc_read_csv_and_table = r"""
{summary}

Also supports optionally iterating or breaking of the file
into chunks.

Additional help can be found in the online docs for
`IO Tools <http://pandas.pydata.org/pandas-docs/stable/io.html>`_.

Parameters
----------
filepath_or_buffer : str, path object, or file-like object
    Any valid string path is acceptable. The string could be a URL. Valid
    URL schemes include http, ftp, s3, and file. For file URLs, a host is
    expected. A local file could be: file://localhost/path/to/table.csv.

    If you want to pass in a path object, pandas accepts either
    ``pathlib.Path`` or ``py._path.local.LocalPath``.

    By file-like object, we refer to objects with a ``read()`` method, such as
    a file handler (e.g. via builtin ``open`` function) or ``StringIO``.
sep : str, default {_default_sep}
    Delimiter to use. If sep is None, the C engine cannot automatically detect
    the separator, but the Python parsing engine can, meaning the latter will
    be used and automatically detect the separator by Python's builtin sniffer
    tool, ``csv.Sniffer``. In addition, separators longer than 1 character and
    different from ``'\s+'`` will be interpreted as regular expressions and
    will also force the use of the Python parsing engine. Note that regex
    delimiters are prone to ignoring quoted data. Regex example: ``'\r\t'``.
delimiter : str, default ``None``
    Alias for sep.
header : int, list of int, default 'infer'
    Row number(s) to use as the column names, and the start of the
    data.  Default behavior is to infer the column names: if no names
    are passed the behavior is identical to ``header=0`` and column
    names are inferred from the first line of the file, if column
    names are passed explicitly then the behavior is identical to
    ``header=None``. Explicitly pass ``header=0`` to be able to
    replace existing names. The header can be a list of integers that
    specify row locations for a multi-index on the columns
    e.g. [0,1,3]. Intervening rows that are not specified will be
    skipped (e.g. 2 in this example is skipped). Note that this
    parameter ignores commented lines and empty lines if
    ``skip_blank_lines=True``, so ``header=0`` denotes the first line of
    data rather than the first line of the file.
names : array-like, optional
    List of column names to use. If file contains no header row, then you
    should explicitly pass ``header=None``. Duplicates in this list will cause
    a ``UserWarning`` to be issued.
index_col : int, str, sequence of int / str, or False, default ``None``
  Column(s) to use as the row labels of the ``DataFrame``, either given as
  string name or column index. If a sequence of int / str is given, a
  MultiIndex is used.

  Note: ``index_col=False`` can be used to force pandas to *not* use the first
  column as the index, e.g. when you have a malformed file with delimiters at
  the end of each line.
usecols : list-like or callable, optional
    Return a subset of the columns. If list-like, all elements must either
    be positional (i.e. integer indices into the document columns) or strings
    that correspond to column names provided either by the user in `names` or
    inferred from the document header row(s). For example, a valid list-like
    `usecols` parameter would be ``[0, 1, 2]`` or ``['foo', 'bar', 'baz']``.
    Element order is ignored, so ``usecols=[0, 1]`` is the same as ``[1, 0]``.
    To instantiate a DataFrame from ``data`` with element order preserved use
    ``pd.read_csv(data, usecols=['foo', 'bar'])[['foo', 'bar']]`` for columns
    in ``['foo', 'bar']`` order or
    ``pd.read_csv(data, usecols=['foo', 'bar'])[['bar', 'foo']]``
    for ``['bar', 'foo']`` order.

    If callable, the callable function will be evaluated against the column
    names, returning names where the callable function evaluates to True. An
    example of a valid callable argument would be ``lambda x: x.upper() in
    ['AAA', 'BBB', 'DDD']``. Using this parameter results in much faster
    parsing time and lower memory usage.
squeeze : bool, default False
    If the parsed data only contains one column then return a Series.
prefix : str, optional
    Prefix to add to column numbers when no header, e.g. 'X' for X0, X1, ...
mangle_dupe_cols : bool, default True
    Duplicate columns will be specified as 'X', 'X.1', ...'X.N', rather than
    'X'...'X'. Passing in False will cause data to be overwritten if there
    are duplicate names in the columns.
dtype : Type name or dict of column -> type, optional
    Data type for data or columns. E.g. {{'a': np.float64, 'b': np.int32,
    'c': 'Int64'}}
    Use `str` or `object` together with suitable `na_values` settings
    to preserve and not interpret dtype.
    If converters are specified, they will be applied INSTEAD
    of dtype conversion.
engine : {{'c', 'python'}}, optional
    Parser engine to use. The C engine is faster while the python engine is
    currently more feature-complete.
converters : dict, optional
    Dict of functions for converting values in certain columns. Keys can either
    be integers or column labels.
true_values : list, optional
    Values to consider as True.
false_values : list, optional
    Values to consider as False.
skipinitialspace : bool, default False
    Skip spaces after delimiter.
skiprows : list-like, int or callable, optional
    Line numbers to skip (0-indexed) or number of lines to skip (int)
    at the start of the file.

    If callable, the callable function will be evaluated against the row
    indices, returning True if the row should be skipped and False otherwise.
    An example of a valid callable argument would be ``lambda x: x in [0, 2]``.
skipfooter : int, default 0
    Number of lines at bottom of file to skip (Unsupported with engine='c').
nrows : int, optional
    Number of rows of file to read. Useful for reading pieces of large files.
na_values : scalar, str, list-like, or dict, optional
    Additional strings to recognize as NA/NaN. If dict passed, specific
    per-column NA values.  By default the following values are interpreted as
    NaN: '""" + fill("', '".join(sorted(_NA_VALUES)),
                     70, subsequent_indent="    ") + """'.
keep_default_na : bool, default True
    Whether or not to include the default NaN values when parsing the data.
    Depending on whether `na_values` is passed in, the behavior is as follows:

    * If `keep_default_na` is True, and `na_values` are specified, `na_values`
      is appended to the default NaN values used for parsing.
    * If `keep_default_na` is True, and `na_values` are not specified, only
      the default NaN values are used for parsing.
    * If `keep_default_na` is False, and `na_values` are specified, only
      the NaN values specified `na_values` are used for parsing.
    * If `keep_default_na` is False, and `na_values` are not specified, no
      strings will be parsed as NaN.

    Note that if `na_filter` is passed in as False, the `keep_default_na` and
    `na_values` parameters will be ignored.
na_filter : bool, default True
    Detect missing value markers (empty strings and the value of na_values). In
    data without any NAs, passing na_filter=False can improve the performance
    of reading a large file.
verbose : bool, default False
    Indicate number of NA values placed in non-numeric columns.
skip_blank_lines : bool, default True
    If True, skip over blank lines rather than interpreting as NaN values.
parse_dates : bool or list of int or names or list of lists or dict, \
default False
    The behavior is as follows:

    * boolean. If True -> try parsing the index.
    * list of int or names. e.g. If [1, 2, 3] -> try parsing columns 1, 2, 3
      each as a separate date column.
    * list of lists. e.g.  If [[1, 3]] -> combine columns 1 and 3 and parse as
      a single date column.
    * dict, e.g. {{'foo' : [1, 3]}} -> parse columns 1, 3 as date and call
      result 'foo'

    If a column or index cannot be represented as an array of datetimes,
    say because of an unparseable value or a mixture of timezones, the column
    or index will be returned unaltered as an object data type. For
    non-standard datetime parsing, use ``pd.to_datetime`` after
    ``pd.read_csv``. To parse an index or column with a mixture of timezones,
    specify ``date_parser`` to be a partially-applied
    :func:`pandas.to_datetime` with ``utc=True``. See
    :ref:`io.csv.mixed_timezones` for more.

    Note: A fast-path exists for iso8601-formatted dates.
infer_datetime_format : bool, default False
    If True and `parse_dates` is enabled, pandas will attempt to infer the
    format of the datetime strings in the columns, and if it can be inferred,
    switch to a faster method of parsing them. In some cases this can increase
    the parsing speed by 5-10x.
keep_date_col : bool, default False
    If True and `parse_dates` specifies combining multiple columns then
    keep the original columns.
date_parser : function, optional
    Function to use for converting a sequence of string columns to an array of
    datetime instances. The default uses ``dateutil.parser.parser`` to do the
    conversion. Pandas will try to call `date_parser` in three different ways,
    advancing to the next if an exception occurs: 1) Pass one or more arrays
    (as defined by `parse_dates`) as arguments; 2) concatenate (row-wise) the
    string values from the columns defined by `parse_dates` into a single array
    and pass that; and 3) call `date_parser` once for each row using one or
    more strings (corresponding to the columns defined by `parse_dates`) as
    arguments.
dayfirst : bool, default False
    DD/MM format dates, international and European format.
iterator : bool, default False
    Return TextFileReader object for iteration or getting chunks with
    ``get_chunk()``.
chunksize : int, optional
    Return TextFileReader object for iteration.
    See the `IO Tools docs
    <http://pandas.pydata.org/pandas-docs/stable/io.html#io-chunking>`_
    for more information on ``iterator`` and ``chunksize``.
compression : {{'infer', 'gzip', 'bz2', 'zip', 'xz', None}}, default 'infer'
    For on-the-fly decompression of on-disk data. If 'infer' and
    `filepath_or_buffer` is path-like, then detect compression from the
    following extensions: '.gz', '.bz2', '.zip', or '.xz' (otherwise no
    decompression). If using 'zip', the ZIP file must contain only one data
    file to be read in. Set to None for no decompression.

    .. versionadded:: 0.18.1 support for 'zip' and 'xz' compression.

thousands : str, optional
    Thousands separator.
decimal : str, default '.'
    Character to recognize as decimal point (e.g. use ',' for European data).
lineterminator : str (length 1), optional
    Character to break file into lines. Only valid with C parser.
quotechar : str (length 1), optional
    The character used to denote the start and end of a quoted item. Quoted
    items can include the delimiter and it will be ignored.
quoting : int or csv.QUOTE_* instance, default 0
    Control field quoting behavior per ``csv.QUOTE_*`` constants. Use one of
    QUOTE_MINIMAL (0), QUOTE_ALL (1), QUOTE_NONNUMERIC (2) or QUOTE_NONE (3).
doublequote : bool, default ``True``
   When quotechar is specified and quoting is not ``QUOTE_NONE``, indicate
   whether or not to interpret two consecutive quotechar elements INSIDE a
   field as a single ``quotechar`` element.
escapechar : str (length 1), optional
    One-character string used to escape other characters.
comment : str, optional
    Indicates remainder of line should not be parsed. If found at the beginning
    of a line, the line will be ignored altogether. This parameter must be a
    single character. Like empty lines (as long as ``skip_blank_lines=True``),
    fully commented lines are ignored by the parameter `header` but not by
    `skiprows`. For example, if ``comment='#'``, parsing
    ``#empty\\na,b,c\\n1,2,3`` with ``header=0`` will result in 'a,b,c' being
    treated as the header.
encoding : str, optional
    Encoding to use for UTF when reading/writing (ex. 'utf-8'). `List of Python
    standard encodings
    <https://docs.python.org/3/library/codecs.html#standard-encodings>`_ .
dialect : str or csv.Dialect, optional
    If provided, this parameter will override values (default or not) for the
    following parameters: `delimiter`, `doublequote`, `escapechar`,
    `skipinitialspace`, `quotechar`, and `quoting`. If it is necessary to
    override values, a ParserWarning will be issued. See csv.Dialect
    documentation for more details.
tupleize_cols : bool, default False
    Leave a list of tuples on columns as is (default is to convert to
    a MultiIndex on the columns).

    .. deprecated:: 0.21.0
       This argument will be removed and will always convert to MultiIndex

error_bad_lines : bool, default True
    Lines with too many fields (e.g. a csv line with too many commas) will by
    default cause an exception to be raised, and no DataFrame will be returned.
    If False, then these "bad lines" will dropped from the DataFrame that is
    returned.
warn_bad_lines : bool, default True
    If error_bad_lines is False, and warn_bad_lines is True, a warning for each
    "bad line" will be output.
delim_whitespace : bool, default False
    Specifies whether or not whitespace (e.g. ``' '`` or ``'\t'``) will be
    used as the sep. Equivalent to setting ``sep='\\s+'``. If this option
    is set to True, nothing should be passed in for the ``delimiter``
    parameter.

    .. versionadded:: 0.18.1 support for the Python parser.

low_memory : bool, default True
    Internally process the file in chunks, resulting in lower memory use
    while parsing, but possibly mixed type inference.  To ensure no mixed
    types either set False, or specify the type with the `dtype` parameter.
    Note that the entire file is read into a single DataFrame regardless,
    use the `chunksize` or `iterator` parameter to return the data in chunks.
    (Only valid with C parser).
memory_map : bool, default False
    If a filepath is provided for `filepath_or_buffer`, map the file object
    directly onto memory and access the data directly from there. Using this
    option can improve performance because there is no longer any I/O overhead.
float_precision : str, optional
    Specifies which converter the C engine should use for floating-point
    values. The options are `None` for the ordinary converter,
    `high` for the high-precision converter, and `round_trip` for the
    round-trip converter.

Returns
-------
DataFrame or TextParser
    A comma-separated values (csv) file is returned as two-dimensional
    data structure with labeled axes.

See Also
--------
to_csv : Write DataFrame to a comma-separated values (csv) file.
read_csv : Read a comma-separated values (csv) file into DataFrame.
read_fwf : Read a table of fixed-width formatted lines into DataFrame.

Examples
--------
>>> pd.{func_name}('data.csv')  # doctest: +SKIP
"""


def _validate_integer(name, val, min_val=0):
    """
    Checks whether the 'name' parameter for parsing is either
    an integer OR float that can SAFELY be cast to an integer
    without losing accuracy. Raises a ValueError if that is
    not the case.

    Parameters
    ----------
    name : string
        Parameter name (used for error reporting)
    val : int or float
        The value to check
    min_val : int
        Minimum allowed value (val < min_val will result in a ValueError)
    """
    msg = "'{name:s}' must be an integer >={min_val:d}".format(name=name,
                                                               min_val=min_val)

    if val is not None:
        if is_float(val):
            if int(val) != val:
                raise ValueError(msg)
            val = int(val)
        elif not (is_integer(val) and val >= min_val):
            raise ValueError(msg)

    return val


def _validate_names(names):
    """
    Check if the `names` parameter contains duplicates.

    If duplicates are found, we issue a warning before returning.

    Parameters
    ----------
    names : array-like or None
        An array containing a list of the names used for the output DataFrame.

    Returns
    -------
    names : array-like or None
        The original `names` parameter.
    """

    if names is not None:
        if len(names) != len(set(names)):
            msg = ("Duplicate names specified. This "
                   "will raise an error in the future.")
            warnings.warn(msg, UserWarning, stacklevel=3)

    return names


def _read(filepath_or_buffer, kwds):
    """Generic reader of line files."""
    encoding = kwds.get('encoding', None)
    if encoding is not None:
        encoding = re.sub('_', '-', encoding).lower()
        kwds['encoding'] = encoding

    compression = kwds.get('compression', 'infer')
    compression = _infer_compression(filepath_or_buffer, compression)
    filepath_or_buffer, _, compression, should_close = get_filepath_or_buffer(
        filepath_or_buffer, encoding, compression)
    kwds['compression'] = compression

    if kwds.get('date_parser', None) is not None:
        if isinstance(kwds['parse_dates'], bool):
            kwds['parse_dates'] = True

    # Extract some of the arguments (pass chunksize on).
    iterator = kwds.get('iterator', False)
    chunksize = _validate_integer('chunksize', kwds.get('chunksize', None), 1)
    nrows = kwds.get('nrows', None)

    # Check for duplicates in names.
    _validate_names(kwds.get("names", None))

    # Create the parser.
    parser = TextFileReader(filepath_or_buffer, **kwds)

    if chunksize or iterator:
        return parser

    try:
        data = parser.read(nrows)
    finally:
        parser.close()

    if should_close:
        try:
            filepath_or_buffer.close()
        except ValueError:
            pass

    return data


_parser_defaults = {
    'delimiter': None,

    'escapechar': None,
    'quotechar': '"',
    'quoting': csv.QUOTE_MINIMAL,
    'doublequote': True,
    'skipinitialspace': False,
    'lineterminator': None,

    'header': 'infer',
    'index_col': None,
    'names': None,
    'prefix': None,
    'skiprows': None,
    'skipfooter': 0,
    'nrows': None,
    'na_values': None,
    'keep_default_na': True,

    'true_values': None,
    'false_values': None,
    'converters': None,
    'dtype': None,

    'thousands': None,
    'comment': None,
    'decimal': b'.',

    # 'engine': 'c',
    'parse_dates': False,
    'keep_date_col': False,
    'dayfirst': False,
    'date_parser': None,
    'usecols': None,

    # 'iterator': False,
    'chunksize': None,
    'verbose': False,
    'encoding': None,
    'squeeze': False,
    'compression': None,
    'mangle_dupe_cols': True,
    'tupleize_cols': False,
    'infer_datetime_format': False,
    'skip_blank_lines': True
}


_c_parser_defaults = {
    'delim_whitespace': False,
    'na_filter': True,
    'low_memory': True,
    'memory_map': False,
    'error_bad_lines': True,
    'warn_bad_lines': True,
    'tupleize_cols': False,
    'float_precision': None
}

_fwf_defaults = {
    'colspecs': 'infer',
    'infer_nrows': 100,
    'widths': None,
}

_c_unsupported = {'skipfooter'}
_python_unsupported = {
    'low_memory',
    'float_precision',
}

_deprecated_defaults = {
    'tupleize_cols': None
}
_deprecated_args = {
    'tupleize_cols',
}


def _make_parser_function(name, default_sep=','):

    # prepare read_table deprecation
    if name == "read_table":
        sep = False
    else:
        sep = default_sep

    def parser_f(filepath_or_buffer,
                 sep=sep,
                 delimiter=None,

                 # Column and Index Locations and Names
                 header='infer',
                 names=None,
                 index_col=None,
                 usecols=None,
                 squeeze=False,
                 prefix=None,
                 mangle_dupe_cols=True,

                 # General Parsing Configuration
                 dtype=None,
                 engine=None,
                 converters=None,
                 true_values=None,
                 false_values=None,
                 skipinitialspace=False,
                 skiprows=None,
                 skipfooter=0,
                 nrows=None,

                 # NA and Missing Data Handling
                 na_values=None,
                 keep_default_na=True,
                 na_filter=True,
                 verbose=False,
                 skip_blank_lines=True,

                 # Datetime Handling
                 parse_dates=False,
                 infer_datetime_format=False,
                 keep_date_col=False,
                 date_parser=None,
                 dayfirst=False,

                 # Iteration
                 iterator=False,
                 chunksize=None,

                 # Quoting, Compression, and File Format
                 compression='infer',
                 thousands=None,
                 decimal=b'.',
                 lineterminator=None,
                 quotechar='"',
                 quoting=csv.QUOTE_MINIMAL,
                 doublequote=True,
                 escapechar=None,
                 comment=None,
                 encoding=None,
                 dialect=None,
                 tupleize_cols=None,

                 # Error Handling
                 error_bad_lines=True,
                 warn_bad_lines=True,

                 # Internal
                 delim_whitespace=False,
                 low_memory=_c_parser_defaults['low_memory'],
                 memory_map=False,
                 float_precision=None):

        # deprecate read_table GH21948
        if name == "read_table":
            if sep is False and delimiter is None:
                warnings.warn("read_table is deprecated, use read_csv "
                              "instead, passing sep='\\t'.",
                              FutureWarning, stacklevel=2)
            else:
                warnings.warn("read_table is deprecated, use read_csv "
                              "instead.",
                              FutureWarning, stacklevel=2)
            if sep is False:
                sep = default_sep

        # gh-23761
        #
        # When a dialect is passed, it overrides any of the overlapping
        # parameters passed in directly. We don't want to warn if the
        # default parameters were passed in (since it probably means
        # that the user didn't pass them in explicitly in the first place).
        #
        # "delimiter" is the annoying corner case because we alias it to
        # "sep" before doing comparison to the dialect values later on.
        # Thus, we need a flag to indicate that we need to "override"
        # the comparison to dialect values by checking if default values
        # for BOTH "delimiter" and "sep" were provided.
        if dialect is not None:
            sep_override = delimiter is None and sep == default_sep
            kwds = dict(sep_override=sep_override)
        else:
            kwds = dict()

        # Alias sep -> delimiter.
        if delimiter is None:
            delimiter = sep

        if delim_whitespace and delimiter != default_sep:
            raise ValueError("Specified a delimiter with both sep and"
                             " delim_whitespace=True; you can only"
                             " specify one.")

        if engine is not None:
            engine_specified = True
        else:
            engine = 'c'
            engine_specified = False

        kwds.update(delimiter=delimiter,
                    engine=engine,
                    dialect=dialect,
                    compression=compression,
                    engine_specified=engine_specified,

                    doublequote=doublequote,
                    escapechar=escapechar,
                    quotechar=quotechar,
                    quoting=quoting,
                    skipinitialspace=skipinitialspace,
                    lineterminator=lineterminator,

                    header=header,
                    index_col=index_col,
                    names=names,
                    prefix=prefix,
                    skiprows=skiprows,
                    skipfooter=skipfooter,
                    na_values=na_values,
                    true_values=true_values,
                    false_values=false_values,
                    keep_default_na=keep_default_na,
                    thousands=thousands,
                    comment=comment,
                    decimal=decimal,

                    parse_dates=parse_dates,
                    keep_date_col=keep_date_col,
                    dayfirst=dayfirst,
                    date_parser=date_parser,

                    nrows=nrows,
                    iterator=iterator,
                    chunksize=chunksize,
                    converters=converters,
                    dtype=dtype,
                    usecols=usecols,
                    verbose=verbose,
                    encoding=encoding,
                    squeeze=squeeze,
                    memory_map=memory_map,
                    float_precision=float_precision,

                    na_filter=na_filter,
                    delim_whitespace=delim_whitespace,
                    warn_bad_lines=warn_bad_lines,
                    error_bad_lines=error_bad_lines,
                    low_memory=low_memory,
                    mangle_dupe_cols=mangle_dupe_cols,
                    tupleize_cols=tupleize_cols,
                    infer_datetime_format=infer_datetime_format,
                    skip_blank_lines=skip_blank_lines)

        return _read(filepath_or_buffer, kwds)

    parser_f.__name__ = name

    return parser_f


read_csv = _make_parser_function('read_csv', default_sep=',')
read_csv = Appender(_doc_read_csv_and_table.format(
                    func_name='read_csv',
                    summary=('Read a comma-separated values (csv) file '
                             'into DataFrame.'),
                    _default_sep="','")
                    )(read_csv)

read_table = _make_parser_function('read_table', default_sep='\t')
read_table = Appender(_doc_read_csv_and_table.format(
                      func_name='read_table',
                      summary="""Read general delimited file into DataFrame.

.. deprecated:: 0.24.0
Use :func:`pandas.read_csv` instead, passing ``sep='\\t'`` if necessary.""",
                      _default_sep=r"'\\t' (tab-stop)")
                      )(read_table)


def read_fwf(filepath_or_buffer, colspecs='infer', widths=None,
             infer_nrows=100, **kwds):

    r"""
    Read a table of fixed-width formatted lines into DataFrame.

    Also supports optionally iterating or breaking of the file
    into chunks.

    Additional help can be found in the `online docs for IO Tools
    <http://pandas.pydata.org/pandas-docs/stable/io.html>`_.

    Parameters
    ----------
    filepath_or_buffer : str, path object, or file-like object
        Any valid string path is acceptable. The string could be a URL. Valid
        URL schemes include http, ftp, s3, and file. For file URLs, a host is
        expected. A local file could be: file://localhost/path/to/table.csv.

        If you want to pass in a path object, pandas accepts either
        ``pathlib.Path`` or ``py._path.local.LocalPath``.

        By file-like object, we refer to objects with a ``read()`` method,
        such as a file handler (e.g. via builtin ``open`` function)
        or ``StringIO``.
    colspecs : list of tuple (int, int) or 'infer'. optional
        A list of tuples giving the extents of the fixed-width
        fields of each line as half-open intervals (i.e.,  [from, to[ ).
        String value 'infer' can be used to instruct the parser to try
        detecting the column specifications from the first 100 rows of
        the data which are not being skipped via skiprows (default='infer').
    widths : list of int, optional
        A list of field widths which can be used instead of 'colspecs' if
        the intervals are contiguous.
    infer_nrows : int, default 100
        The number of rows to consider when letting the parser determine the
        `colspecs`.

        .. versionadded:: 0.24.0
    **kwds : optional
        Optional keyword arguments can be passed to ``TextFileReader``.

    Returns
    -------
    DataFrame or TextParser
        A comma-separated values (csv) file is returned as two-dimensional
        data structure with labeled axes.

    See Also
    --------
    to_csv : Write DataFrame to a comma-separated values (csv) file.
    read_csv : Read a comma-separated values (csv) file into DataFrame.

    Examples
    --------
    >>> pd.read_fwf('data.csv')  # doctest: +SKIP
    """

    # Check input arguments.
    if colspecs is None and widths is None:
        raise ValueError("Must specify either colspecs or widths")
    elif colspecs not in (None, 'infer') and widths is not None:
        raise ValueError("You must specify only one of 'widths' and "
                         "'colspecs'")

    # Compute 'colspecs' from 'widths', if specified.
    if widths is not None:
        colspecs, col = [], 0
        for w in widths:
            colspecs.append((col, col + w))
            col += w

    kwds['colspecs'] = colspecs
    kwds['infer_nrows'] = infer_nrows
    kwds['engine'] = 'python-fwf'
    return _read(filepath_or_buffer, kwds)


class TextFileReader(BaseIterator):
    """

    Passed dialect overrides any of the related parser options

    """

    def __init__(self, f, engine=None, **kwds):

        self.f = f

        if engine is not None:
            engine_specified = True
        else:
            engine = 'python'
            engine_specified = False

        self._engine_specified = kwds.get('engine_specified', engine_specified)

        if kwds.get('dialect') is not None:
            dialect = kwds['dialect']
            if dialect in csv.list_dialects():
                dialect = csv.get_dialect(dialect)

            # Any valid dialect should have these attributes.
            # If any are missing, we will raise automatically.
            for param in ('delimiter', 'doublequote', 'escapechar',
                          'skipinitialspace', 'quotechar', 'quoting'):
                try:
                    dialect_val = getattr(dialect, param)
                except AttributeError:
                    raise ValueError("Invalid dialect '{dialect}' provided"
                                     .format(dialect=kwds['dialect']))
                parser_default = _parser_defaults[param]
                provided = kwds.get(param, parser_default)

                # Messages for conflicting values between the dialect
                # instance and the actual parameters provided.
                conflict_msgs = []

                # Don't warn if the default parameter was passed in,
                # even if it conflicts with the dialect (gh-23761).
                if provided != parser_default and provided != dialect_val:
                    msg = ("Conflicting values for '{param}': '{val}' was "
                           "provided, but the dialect specifies '{diaval}'. "
                           "Using the dialect-specified value.".format(
                               param=param, val=provided, diaval=dialect_val))

                    # Annoying corner case for not warning about
                    # conflicts between dialect and delimiter parameter.
                    # Refer to the outer "_read_" function for more info.
                    if not (param == "delimiter" and
                            kwds.pop("sep_override", False)):
                        conflict_msgs.append(msg)

                if conflict_msgs:
                    warnings.warn('\n\n'.join(conflict_msgs), ParserWarning,
                                  stacklevel=2)
                kwds[param] = dialect_val

        if kwds.get("skipfooter"):
            if kwds.get("iterator") or kwds.get("chunksize"):
                raise ValueError("'skipfooter' not supported for 'iteration'")
            if kwds.get("nrows"):
                raise ValueError("'skipfooter' not supported with 'nrows'")

        if kwds.get('header', 'infer') == 'infer':
            kwds['header'] = 0 if kwds.get('names') is None else None

        self.orig_options = kwds

        # miscellanea
        self.engine = engine
        self._engine = None
        self._currow = 0

        options = self._get_options_with_defaults(engine)

        self.chunksize = options.pop('chunksize', None)
        self.nrows = options.pop('nrows', None)
        self.squeeze = options.pop('squeeze', False)

        # might mutate self.engine
        self.engine = self._check_file_or_buffer(f, engine)
        self.options, self.engine = self._clean_options(options, engine)

        if 'has_index_names' in kwds:
            self.options['has_index_names'] = kwds['has_index_names']

        self._make_engine(self.engine)

    def close(self):
        self._engine.close()

    def _get_options_with_defaults(self, engine):
        kwds = self.orig_options

        options = {}

        for argname, default in compat.iteritems(_parser_defaults):
            value = kwds.get(argname, default)

            # see gh-12935
            if argname == 'mangle_dupe_cols' and not value:
                raise ValueError('Setting mangle_dupe_cols=False is '
                                 'not supported yet')
            else:
                options[argname] = value

        for argname, default in compat.iteritems(_c_parser_defaults):
            if argname in kwds:
                value = kwds[argname]

                if engine != 'c' and value != default:
                    if ('python' in engine and
                            argname not in _python_unsupported):
                        pass
                    elif value == _deprecated_defaults.get(argname, default):
                        pass
                    else:
                        raise ValueError(
                            'The %r option is not supported with the'
                            ' %r engine' % (argname, engine))
            else:
                value = _deprecated_defaults.get(argname, default)
            options[argname] = value

        if engine == 'python-fwf':
            for argname, default in compat.iteritems(_fwf_defaults):
                options[argname] = kwds.get(argname, default)

        return options

    def _check_file_or_buffer(self, f, engine):
        # see gh-16530
        if is_file_like(f):
            next_attr = "__next__"

            # The C engine doesn't need the file-like to have the "next" or
            # "__next__" attribute. However, the Python engine explicitly calls
            # "next(...)" when iterating through such an object, meaning it
            # needs to have that attribute ("next" for Python 2.x, "__next__"
            # for Python 3.x)
            if engine != "c" and not hasattr(f, next_attr):
                msg = ("The 'python' engine cannot iterate "
                       "through this file buffer.")
                raise ValueError(msg)

        return engine

    def _clean_options(self, options, engine):
        result = options.copy()

        engine_specified = self._engine_specified
        fallback_reason = None

        sep = options['delimiter']
        delim_whitespace = options['delim_whitespace']

        # C engine not supported yet
        if engine == 'c':
            if options['skipfooter'] > 0:
                fallback_reason = ("the 'c' engine does not support"
                                   " skipfooter")
                engine = 'python'

        encoding = sys.getfilesystemencoding() or 'utf-8'
        if sep is None and not delim_whitespace:
            if engine == 'c':
                fallback_reason = ("the 'c' engine does not support"
                                   " sep=None with delim_whitespace=False")
                engine = 'python'
        elif sep is not None and len(sep) > 1:
            if engine == 'c' and sep == r'\s+':
                result['delim_whitespace'] = True
                del result['delimiter']
            elif engine not in ('python', 'python-fwf'):
                # wait until regex engine integrated
                fallback_reason = ("the 'c' engine does not support"
                                   " regex separators (separators > 1 char and"
                                   r" different from '\s+' are"
                                   " interpreted as regex)")
                engine = 'python'
        elif delim_whitespace:
            if 'python' in engine:
                result['delimiter'] = r'\s+'
        elif sep is not None:
            encodeable = True
            try:
                if len(sep.encode(encoding)) > 1:
                    encodeable = False
            except UnicodeDecodeError:
                encodeable = False
            if not encodeable and engine not in ('python', 'python-fwf'):
                fallback_reason = ("the separator encoded in {encoding}"
                                   " is > 1 char long, and the 'c' engine"
                                   " does not support such separators"
                                   .format(encoding=encoding))
                engine = 'python'

        quotechar = options['quotechar']
        if (quotechar is not None and
                isinstance(quotechar, (str, bytes))):
            if (len(quotechar) == 1 and ord(quotechar) > 127 and
                    engine not in ('python', 'python-fwf')):
                fallback_reason = ("ord(quotechar) > 127, meaning the "
                                   "quotechar is larger than one byte, "
                                   "and the 'c' engine does not support "
                                   "such quotechars")
                engine = 'python'

        if fallback_reason and engine_specified:
            raise ValueError(fallback_reason)

        if engine == 'c':
            for arg in _c_unsupported:
                del result[arg]

        if 'python' in engine:
            for arg in _python_unsupported:
                if fallback_reason and result[arg] != _c_parser_defaults[arg]:
                    msg = ("Falling back to the 'python' engine because"
                           " {reason}, but this causes {option!r} to be"
                           " ignored as it is not supported by the 'python'"
                           " engine.").format(reason=fallback_reason,
                                              option=arg)
                    raise ValueError(msg)
                del result[arg]

        if fallback_reason:
            warnings.warn(("Falling back to the 'python' engine because"
                           " {0}; you can avoid this warning by specifying"
                           " engine='python'.").format(fallback_reason),
                          ParserWarning, stacklevel=5)

        index_col = options['index_col']
        names = options['names']
        converters = options['converters']
        na_values = options['na_values']
        skiprows = options['skiprows']

        _validate_header_arg(options['header'])

        depr_warning = ''

        for arg in _deprecated_args:
            parser_default = _c_parser_defaults[arg]
            depr_default = _deprecated_defaults[arg]

            msg = ("The '{arg}' argument has been deprecated "
                   "and will be removed in a future version."
                   .format(arg=arg))

            if arg == 'tupleize_cols':
                msg += (' Column tuples will then '
                        'always be converted to MultiIndex.')

            if result.get(arg, depr_default) != depr_default:
                # raise Exception(result.get(arg, depr_default), depr_default)
                depr_warning += msg + '\n\n'
            else:
                result[arg] = parser_default

        if depr_warning != '':
            warnings.warn(depr_warning, FutureWarning, stacklevel=2)

        if index_col is True:
            raise ValueError("The value of index_col couldn't be 'True'")
        if _is_index_col(index_col):
            if not isinstance(index_col, (list, tuple, np.ndarray)):
                index_col = [index_col]
        result['index_col'] = index_col

        names = list(names) if names is not None else names

        # type conversion-related
        if converters is not None:
            if not isinstance(converters, dict):
                raise TypeError('Type converters must be a dict or'
                                ' subclass, input was '
                                'a {0!r}'.format(type(converters).__name__))
        else:
            converters = {}

        # Converting values to NA
        keep_default_na = options['keep_default_na']
        na_values, na_fvalues = _clean_na_values(na_values, keep_default_na)

        # handle skiprows; this is internally handled by the
        # c-engine, so only need for python parsers
        if engine != 'c':
            if is_integer(skiprows):
                skiprows = lrange(skiprows)
            if skiprows is None:
                skiprows = set()
            elif not callable(skiprows):
                skiprows = set(skiprows)

        # put stuff back
        result['names'] = names
        result['converters'] = converters
        result['na_values'] = na_values
        result['na_fvalues'] = na_fvalues
        result['skiprows'] = skiprows

        return result, engine

    def __next__(self):
        try:
            return self.get_chunk()
        except StopIteration:
            self.close()
            raise

    def _make_engine(self, engine='c'):
        if engine == 'c':
            self._engine = CParserWrapper(self.f, **self.options)
        else:
            if engine == 'python':
                klass = PythonParser
            elif engine == 'python-fwf':
                klass = FixedWidthFieldParser
            else:
                raise ValueError('Unknown engine: {engine} (valid options are'
                                 ' "c", "python", or' ' "python-fwf")'.format(
                                     engine=engine))
            self._engine = klass(self.f, **self.options)

    def _failover_to_python(self):
        raise AbstractMethodError(self)

    def read(self, nrows=None):
        nrows = _validate_integer('nrows', nrows)
        ret = self._engine.read(nrows)

        # May alter columns / col_dict
        index, columns, col_dict = self._create_index(ret)

        if index is None:
            if col_dict:
                # Any column is actually fine:
                new_rows = len(next(compat.itervalues(col_dict)))
                index = RangeIndex(self._currow, self._currow + new_rows)
            else:
                new_rows = 0
        else:
            new_rows = len(index)

        df = DataFrame(col_dict, columns=columns, index=index)

        self._currow += new_rows

        if self.squeeze and len(df.columns) == 1:
            return df[df.columns[0]].copy()
        return df

    def _create_index(self, ret):
        index, columns, col_dict = ret
        return index, columns, col_dict

    def get_chunk(self, size=None):
        if size is None:
            size = self.chunksize
        if self.nrows is not None:
            if self._currow >= self.nrows:
                raise StopIteration
            size = min(size, self.nrows - self._currow)
        return self.read(nrows=size)


def _is_index_col(col):
    return col is not None and col is not False


def _is_potential_multi_index(columns):
    """
    Check whether or not the `columns` parameter
    could be converted into a MultiIndex.

    Parameters
    ----------
    columns : array-like
        Object which may or may not be convertible into a MultiIndex

    Returns
    -------
    boolean : Whether or not columns could become a MultiIndex
    """
    return (len(columns) and not isinstance(columns, MultiIndex) and
            all(isinstance(c, tuple) for c in columns))


def _evaluate_usecols(usecols, names):
    """
    Check whether or not the 'usecols' parameter
    is a callable.  If so, enumerates the 'names'
    parameter and returns a set of indices for
    each entry in 'names' that evaluates to True.
    If not a callable, returns 'usecols'.
    """
    if callable(usecols):
        return {i for i, name in enumerate(names) if usecols(name)}
    return usecols


def _validate_usecols_names(usecols, names):
    """
    Validates that all usecols are present in a given
    list of names. If not, raise a ValueError that
    shows what usecols are missing.

    Parameters
    ----------
    usecols : iterable of usecols
        The columns to validate are present in names.
    names : iterable of names
        The column names to check against.

    Returns
    -------
    usecols : iterable of usecols
        The `usecols` parameter if the validation succeeds.

    Raises
    ------
    ValueError : Columns were missing. Error message will list them.
    """
    missing = [c for c in usecols if c not in names]
    if len(missing) > 0:
        raise ValueError(
            "Usecols do not match columns, "
            "columns expected but not found: {missing}".format(missing=missing)
        )

    return usecols


def _validate_skipfooter_arg(skipfooter):
    """
    Validate the 'skipfooter' parameter.

    Checks whether 'skipfooter' is a non-negative integer.
    Raises a ValueError if that is not the case.

    Parameters
    ----------
    skipfooter : non-negative integer
        The number of rows to skip at the end of the file.

    Returns
    -------
    validated_skipfooter : non-negative integer
        The original input if the validation succeeds.

    Raises
    ------
    ValueError : 'skipfooter' was not a non-negative integer.
    """

    if not is_integer(skipfooter):
        raise ValueError("skipfooter must be an integer")

    if skipfooter < 0:
        raise ValueError("skipfooter cannot be negative")

    return skipfooter


def _validate_usecols_arg(usecols):
    """
    Validate the 'usecols' parameter.

    Checks whether or not the 'usecols' parameter contains all integers
    (column selection by index), strings (column by name) or is a callable.
    Raises a ValueError if that is not the case.

    Parameters
    ----------
    usecols : list-like, callable, or None
        List of columns to use when parsing or a callable that can be used
        to filter a list of table columns.

    Returns
    -------
    usecols_tuple : tuple
        A tuple of (verified_usecols, usecols_dtype).

        'verified_usecols' is either a set if an array-like is passed in or
        'usecols' if a callable or None is passed in.

        'usecols_dtype` is the inferred dtype of 'usecols' if an array-like
        is passed in or None if a callable or None is passed in.
    """
    msg = ("'usecols' must either be list-like of all strings, all unicode, "
           "all integers or a callable.")
    if usecols is not None:
        if callable(usecols):
            return usecols, None

        if not is_list_like(usecols):
            # see gh-20529
            #
            # Ensure it is iterable container but not string.
            raise ValueError(msg)

        usecols_dtype = lib.infer_dtype(usecols, skipna=False)

        if usecols_dtype not in ("empty", "integer",
                                 "string", "unicode"):
            raise ValueError(msg)

        usecols = set(usecols)

        if usecols_dtype == "unicode":
            # see gh-13253
            #
            # Python 2.x compatibility
            usecols = {col.encode("utf-8") for col in usecols}

        return usecols, usecols_dtype
    return usecols, None


def _validate_parse_dates_arg(parse_dates):
    """
    Check whether or not the 'parse_dates' parameter
    is a non-boolean scalar. Raises a ValueError if
    that is the case.
    """
    msg = ("Only booleans, lists, and "
           "dictionaries are accepted "
           "for the 'parse_dates' parameter")

    if parse_dates is not None:
        if is_scalar(parse_dates):
            if not lib.is_bool(parse_dates):
                raise TypeError(msg)

        elif not isinstance(parse_dates, (list, dict)):
            raise TypeError(msg)

    return parse_dates


class ParserBase(object):

    def __init__(self, kwds):
        self.names = kwds.get('names')
        self.orig_names = None
        self.prefix = kwds.pop('prefix', None)

        self.index_col = kwds.get('index_col', None)
        self.unnamed_cols = set()
        self.index_names = None
        self.col_names = None

        self.parse_dates = _validate_parse_dates_arg(
            kwds.pop('parse_dates', False))
        self.date_parser = kwds.pop('date_parser', None)
        self.dayfirst = kwds.pop('dayfirst', False)
        self.keep_date_col = kwds.pop('keep_date_col', False)

        self.na_values = kwds.get('na_values')
        self.na_fvalues = kwds.get('na_fvalues')
        self.na_filter = kwds.get('na_filter', False)
        self.keep_default_na = kwds.get('keep_default_na', True)

        self.true_values = kwds.get('true_values')
        self.false_values = kwds.get('false_values')
        self.tupleize_cols = kwds.get('tupleize_cols', False)
        self.mangle_dupe_cols = kwds.get('mangle_dupe_cols', True)
        self.infer_datetime_format = kwds.pop('infer_datetime_format', False)

        self._date_conv = _make_date_converter(
            date_parser=self.date_parser,
            dayfirst=self.dayfirst,
            infer_datetime_format=self.infer_datetime_format
        )

        # validate header options for mi
        self.header = kwds.get('header')
        if isinstance(self.header, (list, tuple, np.ndarray)):
            if not all(map(is_integer, self.header)):
                raise ValueError("header must be integer or list of integers")
            if kwds.get('usecols'):
                raise ValueError("cannot specify usecols when "
                                 "specifying a multi-index header")
            if kwds.get('names'):
                raise ValueError("cannot specify names when "
                                 "specifying a multi-index header")

            # validate index_col that only contains integers
            if self.index_col is not None:
                is_sequence = isinstance(self.index_col, (list, tuple,
                                                          np.ndarray))
                if not (is_sequence and
                        all(map(is_integer, self.index_col)) or
                        is_integer(self.index_col)):
                    raise ValueError("index_col must only contain row numbers "
                                     "when specifying a multi-index header")

        # GH 16338
        elif self.header is not None and not is_integer(self.header):
            raise ValueError("header must be integer or list of integers")

        self._name_processed = False

        self._first_chunk = True

        # GH 13932
        # keep references to file handles opened by the parser itself
        self.handles = []

    def close(self):
        for f in self.handles:
            f.close()

    @property
    def _has_complex_date_col(self):
        return (isinstance(self.parse_dates, dict) or
                (isinstance(self.parse_dates, list) and
                 len(self.parse_dates) > 0 and
                 isinstance(self.parse_dates[0], list)))

    def _should_parse_dates(self, i):
        if isinstance(self.parse_dates, bool):
            return self.parse_dates
        else:
            if self.index_names is not None:
                name = self.index_names[i]
            else:
                name = None
            j = self.index_col[i]

            if is_scalar(self.parse_dates):
                return ((j == self.parse_dates) or
                        (name is not None and name == self.parse_dates))
            else:
                return ((j in self.parse_dates) or
                        (name is not None and name in self.parse_dates))

    def _extract_multi_indexer_columns(self, header, index_names, col_names,
                                       passed_names=False):
        """ extract and return the names, index_names, col_names
            header is a list-of-lists returned from the parsers """
        if len(header) < 2:
            return header[0], index_names, col_names, passed_names

        # the names are the tuples of the header that are not the index cols
        # 0 is the name of the index, assuming index_col is a list of column
        # numbers
        ic = self.index_col
        if ic is None:
            ic = []

        if not isinstance(ic, (list, tuple, np.ndarray)):
            ic = [ic]
        sic = set(ic)

        # clean the index_names
        index_names = header.pop(-1)
        index_names, names, index_col = _clean_index_names(index_names,
                                                           self.index_col,
                                                           self.unnamed_cols)

        # extract the columns
        field_count = len(header[0])

        def extract(r):
            return tuple(r[i] for i in range(field_count) if i not in sic)

        columns = lzip(*[extract(r) for r in header])
        names = ic + columns

        # If we find unnamed columns all in a single
        # level, then our header was too long.
        for n in range(len(columns[0])):
            if all(compat.to_str(c[n]) in self.unnamed_cols for c in columns):
                raise ParserError(
                    "Passed header=[{header}] are too many rows for this "
                    "multi_index of columns"
                    .format(header=','.join(str(x) for x in self.header))
                )

        # Clean the column names (if we have an index_col).
        if len(ic):
            col_names = [r[0] if (len(r[0]) and
                                  r[0] not in self.unnamed_cols) else None
                         for r in header]
        else:
            col_names = [None] * len(header)

        passed_names = True

        return names, index_names, col_names, passed_names

    def _maybe_dedup_names(self, names):
        # see gh-7160 and gh-9424: this helps to provide
        # immediate alleviation of the duplicate names
        # issue and appears to be satisfactory to users,
        # but ultimately, not needing to butcher the names
        # would be nice!
        if self.mangle_dupe_cols:
            names = list(names)  # so we can index
            counts = defaultdict(int)
            is_potential_mi = _is_potential_multi_index(names)

            for i, col in enumerate(names):
                cur_count = counts[col]

                while cur_count > 0:
                    counts[col] = cur_count + 1

                    if is_potential_mi:
                        col = col[:-1] + ('{column}.{count}'.format(
                            column=col[-1], count=cur_count),)
                    else:
                        col = '{column}.{count}'.format(
                            column=col, count=cur_count)
                    cur_count = counts[col]

                names[i] = col
                counts[col] = cur_count + 1

        return names

    def _maybe_make_multi_index_columns(self, columns, col_names=None):
        # possibly create a column mi here
        if _is_potential_multi_index(columns):
            columns = MultiIndex.from_tuples(columns, names=col_names)
        return columns

    def _make_index(self, data, alldata, columns, indexnamerow=False):
        if not _is_index_col(self.index_col) or not self.index_col:
            index = None

        elif not self._has_complex_date_col:
            index = self._get_simple_index(alldata, columns)
            index = self._agg_index(index)
        elif self._has_complex_date_col:
            if not self._name_processed:
                (self.index_names, _,
                 self.index_col) = _clean_index_names(list(columns),
                                                      self.index_col,
                                                      self.unnamed_cols)
                self._name_processed = True
            index = self._get_complex_date_index(data, columns)
            index = self._agg_index(index, try_parse_dates=False)

        # add names for the index
        if indexnamerow:
            coffset = len(indexnamerow) - len(columns)
            index = index.set_names(indexnamerow[:coffset])

        # maybe create a mi on the columns
        columns = self._maybe_make_multi_index_columns(columns, self.col_names)

        return index, columns

    _implicit_index = False

    def _get_simple_index(self, data, columns):
        def ix(col):
            if not isinstance(col, str):
                return col
            raise ValueError('Index {col} invalid'.format(col=col))

        to_remove = []
        index = []
        for idx in self.index_col:
            i = ix(idx)
            to_remove.append(i)
            index.append(data[i])

        # remove index items from content and columns, don't pop in
        # loop
        for i in reversed(sorted(to_remove)):
            data.pop(i)
            if not self._implicit_index:
                columns.pop(i)

        return index

    def _get_complex_date_index(self, data, col_names):
        def _get_name(icol):
            if isinstance(icol, str):
                return icol

            if col_names is None:
                raise ValueError(('Must supply column order to use {icol!s} '
                                  'as index').format(icol=icol))

            for i, c in enumerate(col_names):
                if i == icol:
                    return c

        to_remove = []
        index = []
        for idx in self.index_col:
            name = _get_name(idx)
            to_remove.append(name)
            index.append(data[name])

        # remove index items from content and columns, don't pop in
        # loop
        for c in reversed(sorted(to_remove)):
            data.pop(c)
            col_names.remove(c)

        return index

    def _agg_index(self, index, try_parse_dates=True):
        arrays = []

        for i, arr in enumerate(index):

            if try_parse_dates and self._should_parse_dates(i):
                arr = self._date_conv(arr)

            if self.na_filter:
                col_na_values = self.na_values
                col_na_fvalues = self.na_fvalues
            else:
                col_na_values = set()
                col_na_fvalues = set()

            if isinstance(self.na_values, dict):
                col_name = self.index_names[i]
                if col_name is not None:
                    col_na_values, col_na_fvalues = _get_na_values(
                        col_name, self.na_values, self.na_fvalues,
                        self.keep_default_na)

            arr, _ = self._infer_types(arr, col_na_values | col_na_fvalues)
            arrays.append(arr)

        names = self.index_names
        index = ensure_index_from_sequences(arrays, names)

        return index

    def _convert_to_ndarrays(self, dct, na_values, na_fvalues, verbose=False,
                             converters=None, dtypes=None):
        result = {}
        for c, values in compat.iteritems(dct):
            conv_f = None if converters is None else converters.get(c, None)
            if isinstance(dtypes, dict):
                cast_type = dtypes.get(c, None)
            else:
                # single dtype or None
                cast_type = dtypes

            if self.na_filter:
                col_na_values, col_na_fvalues = _get_na_values(
                    c, na_values, na_fvalues, self.keep_default_na)
            else:
                col_na_values, col_na_fvalues = set(), set()

            if conv_f is not None:
                # conv_f applied to data before inference
                if cast_type is not None:
                    warnings.warn(("Both a converter and dtype were specified "
                                   "for column {0} - only the converter will "
                                   "be used").format(c), ParserWarning,
                                  stacklevel=7)

                try:
                    values = lib.map_infer(values, conv_f)
                except ValueError:
                    mask = algorithms.isin(
                        values, list(na_values)).view(np.uint8)
                    values = lib.map_infer_mask(values, conv_f, mask)

                cvals, na_count = self._infer_types(
                    values, set(col_na_values) | col_na_fvalues,
                    try_num_bool=False)
            else:
                is_str_or_ea_dtype = (is_string_dtype(cast_type)
                                      or is_extension_array_dtype(cast_type))
                # skip inference if specified dtype is object
                # or casting to an EA
                try_num_bool = not (cast_type and is_str_or_ea_dtype)

                # general type inference and conversion
                cvals, na_count = self._infer_types(
                    values, set(col_na_values) | col_na_fvalues,
                    try_num_bool)

                # type specified in dtype param or cast_type is an EA
                if cast_type and (not is_dtype_equal(cvals, cast_type)
                                  or is_extension_array_dtype(cast_type)):
                    try:
                        if (is_bool_dtype(cast_type) and
                                not is_categorical_dtype(cast_type)
                                and na_count > 0):
                            raise ValueError("Bool column has NA values in "
                                             "column {column}"
                                             .format(column=c))
                    except (AttributeError, TypeError):
                        # invalid input to is_bool_dtype
                        pass
                    cvals = self._cast_types(cvals, cast_type, c)

            result[c] = cvals
            if verbose and na_count:
                print('Filled {count} NA values in column {c!s}'.format(
                    count=na_count, c=c))
        return result

    def _infer_types(self, values, na_values, try_num_bool=True):
        """
        Infer types of values, possibly casting

        Parameters
        ----------
        values : ndarray
        na_values : set
        try_num_bool : bool, default try
           try to cast values to numeric (first preference) or boolean

        Returns:
        --------
        converted : ndarray
        na_count : int
        """
        na_count = 0
        if issubclass(values.dtype.type, (np.number, np.bool_)):
            mask = algorithms.isin(values, list(na_values))
            na_count = mask.sum()
            if na_count > 0:
                if is_integer_dtype(values):
                    values = values.astype(np.float64)
                np.putmask(values, mask, np.nan)
            return values, na_count

        if try_num_bool:
            try:
                result = lib.maybe_convert_numeric(values, na_values, False)
                na_count = isna(result).sum()
            except Exception:
                result = values
                if values.dtype == np.object_:
                    na_count = parsers.sanitize_objects(result,
                                                        na_values, False)
        else:
            result = values
            if values.dtype == np.object_:
                na_count = parsers.sanitize_objects(values, na_values, False)

        if result.dtype == np.object_ and try_num_bool:
            result = libops.maybe_convert_bool(np.asarray(values),
                                               true_values=self.true_values,
                                               false_values=self.false_values)

        return result, na_count

    def _cast_types(self, values, cast_type, column):
        """
        Cast values to specified type

        Parameters
        ----------
        values : ndarray
        cast_type : string or np.dtype
           dtype to cast values to
        column : string
            column name - used only for error reporting

        Returns
        -------
        converted : ndarray
        """

        if is_categorical_dtype(cast_type):
            known_cats = (isinstance(cast_type, CategoricalDtype) and
                          cast_type.categories is not None)

            if not is_object_dtype(values) and not known_cats:
                # XXX this is for consistency with
                # c-parser which parses all categories
                # as strings
                values = astype_nansafe(values, str)

            cats = Index(values).unique().dropna()
            values = Categorical._from_inferred_categories(
                cats, cats.get_indexer(values), cast_type,
                true_values=self.true_values)

        # use the EA's implementation of casting
        elif is_extension_array_dtype(cast_type):
            # ensure cast_type is an actual dtype and not a string
            cast_type = pandas_dtype(cast_type)
            array_type = cast_type.construct_array_type()
            try:
                return array_type._from_sequence_of_strings(values,
                                                            dtype=cast_type)
            except NotImplementedError:
                raise NotImplementedError(
                    "Extension Array: {ea} must implement "
                    "_from_sequence_of_strings in order "
                    "to be used in parser methods".format(ea=array_type))

        else:
            try:
                values = astype_nansafe(values, cast_type,
                                        copy=True, skipna=True)
            except ValueError:
                raise ValueError(
                    "Unable to convert column {column} to type "
                    "{cast_type}".format(
                        column=column, cast_type=cast_type))
        return values

    def _do_date_conversions(self, names, data):
        # returns data, columns

        if self.parse_dates is not None:
            data, names = _process_date_conversion(
                data, self._date_conv, self.parse_dates, self.index_col,
                self.index_names, names, keep_date_col=self.keep_date_col)

        return names, data


class CParserWrapper(ParserBase):
    """

    """

    def __init__(self, src, **kwds):
        self.kwds = kwds
        kwds = kwds.copy()

        ParserBase.__init__(self, kwds)

        if (kwds.get('compression') is None
           and 'utf-16' in (kwds.get('encoding') or '')):
            # if source is utf-16 plain text, convert source to utf-8
            if isinstance(src, str):
                src = open(src, 'rb')
                self.handles.append(src)
            src = UTF8Recoder(src, kwds['encoding'])
            kwds['encoding'] = 'utf-8'

        # #2442
        kwds['allow_leading_cols'] = self.index_col is not False

        # GH20529, validate usecol arg before TextReader
        self.usecols, self.usecols_dtype = _validate_usecols_arg(
            kwds['usecols'])
        kwds['usecols'] = self.usecols

        self._reader = parsers.TextReader(src, **kwds)
        self.unnamed_cols = self._reader.unnamed_cols

        passed_names = self.names is None

        if self._reader.header is None:
            self.names = None
        else:
            if len(self._reader.header) > 1:
                # we have a multi index in the columns
                self.names, self.index_names, self.col_names, passed_names = (
                    self._extract_multi_indexer_columns(
                        self._reader.header, self.index_names, self.col_names,
                        passed_names
                    )
                )
            else:
                self.names = list(self._reader.header[0])

        if self.names is None:
            if self.prefix:
                self.names = ['{prefix}{i}'.format(prefix=self.prefix, i=i)
                              for i in range(self._reader.table_width)]
            else:
                self.names = lrange(self._reader.table_width)

        # gh-9755
        #
        # need to set orig_names here first
        # so that proper indexing can be done
        # with _set_noconvert_columns
        #
        # once names has been filtered, we will
        # then set orig_names again to names
        self.orig_names = self.names[:]

        if self.usecols:
            usecols = _evaluate_usecols(self.usecols, self.orig_names)

            # GH 14671
            if (self.usecols_dtype == 'string' and
                    not set(usecols).issubset(self.orig_names)):
                _validate_usecols_names(usecols, self.orig_names)

            if len(self.names) > len(usecols):
                self.names = [n for i, n in enumerate(self.names)
                              if (i in usecols or n in usecols)]

            if len(self.names) < len(usecols):
                _validate_usecols_names(usecols, self.names)

        self._set_noconvert_columns()

        self.orig_names = self.names

        if not self._has_complex_date_col:
            if (self._reader.leading_cols == 0 and
                    _is_index_col(self.index_col)):

                self._name_processed = True
                (index_names, self.names,
                 self.index_col) = _clean_index_names(self.names,
                                                      self.index_col,
                                                      self.unnamed_cols)

                if self.index_names is None:
                    self.index_names = index_names

            if self._reader.header is None and not passed_names:
                self.index_names = [None] * len(self.index_names)

        self._implicit_index = self._reader.leading_cols > 0

    def close(self):
        for f in self.handles:
            f.close()

        # close additional handles opened by C parser (for compression)
        try:
            self._reader.close()
        except ValueError:
            pass

    def _set_noconvert_columns(self):
        """
        Set the columns that should not undergo dtype conversions.

        Currently, any column that is involved with date parsing will not
        undergo such conversions.
        """
        names = self.orig_names
        if self.usecols_dtype == 'integer':
            # A set of integers will be converted to a list in
            # the correct order every single time.
            usecols = list(self.usecols)
            usecols.sort()
        elif (callable(self.usecols) or
                self.usecols_dtype not in ('empty', None)):
            # The names attribute should have the correct columns
            # in the proper order for indexing with parse_dates.
            usecols = self.names[:]
        else:
            # Usecols is empty.
            usecols = None

        def _set(x):
            if usecols is not None and is_integer(x):
                x = usecols[x]

            if not is_integer(x):
                x = names.index(x)

            self._reader.set_noconvert(x)

        if isinstance(self.parse_dates, list):
            for val in self.parse_dates:
                if isinstance(val, list):
                    for k in val:
                        _set(k)
                else:
                    _set(val)

        elif isinstance(self.parse_dates, dict):
            for val in self.parse_dates.values():
                if isinstance(val, list):
                    for k in val:
                        _set(k)
                else:
                    _set(val)

        elif self.parse_dates:
            if isinstance(self.index_col, list):
                for k in self.index_col:
                    _set(k)
            elif self.index_col is not None:
                _set(self.index_col)

    def set_error_bad_lines(self, status):
        self._reader.set_error_bad_lines(int(status))

    def read(self, nrows=None):
        try:
            data = self._reader.read(nrows)
        except StopIteration:
            if self._first_chunk:
                self._first_chunk = False
                names = self._maybe_dedup_names(self.orig_names)
                index, columns, col_dict = _get_empty_meta(
                    names, self.index_col, self.index_names,
                    dtype=self.kwds.get('dtype'))
                columns = self._maybe_make_multi_index_columns(
                    columns, self.col_names)

                if self.usecols is not None:
                    columns = self._filter_usecols(columns)

                col_dict = dict(filter(lambda item: item[0] in columns,
                                       col_dict.items()))

                return index, columns, col_dict

            else:
                raise

        # Done with first read, next time raise StopIteration
        self._first_chunk = False

        names = self.names

        if self._reader.leading_cols:
            if self._has_complex_date_col:
                raise NotImplementedError('file structure not yet supported')

            # implicit index, no index names
            arrays = []

            for i in range(self._reader.leading_cols):
                if self.index_col is None:
                    values = data.pop(i)
                else:
                    values = data.pop(self.index_col[i])

                values = self._maybe_parse_dates(values, i,
                                                 try_parse_dates=True)
                arrays.append(values)

            index = ensure_index_from_sequences(arrays)

            if self.usecols is not None:
                names = self._filter_usecols(names)

            names = self._maybe_dedup_names(names)

            # rename dict keys
            data = sorted(data.items())
            data = {k: v for k, (i, v) in zip(names, data)}

            names, data = self._do_date_conversions(names, data)

        else:
            # rename dict keys
            data = sorted(data.items())

            # ugh, mutation
            names = list(self.orig_names)
            names = self._maybe_dedup_names(names)

            if self.usecols is not None:
                names = self._filter_usecols(names)

            # columns as list
            alldata = [x[1] for x in data]

            data = {k: v for k, (i, v) in zip(names, data)}

            names, data = self._do_date_conversions(names, data)
            index, names = self._make_index(data, alldata, names)

        # maybe create a mi on the columns
        names = self._maybe_make_multi_index_columns(names, self.col_names)

        return index, names, data

    def _filter_usecols(self, names):
        # hackish
        usecols = _evaluate_usecols(self.usecols, names)
        if usecols is not None and len(names) != len(usecols):
            names = [name for i, name in enumerate(names)
                     if i in usecols or name in usecols]
        return names

    def _get_index_names(self):
        names = list(self._reader.header[0])
        idx_names = None

        if self._reader.leading_cols == 0 and self.index_col is not None:
            (idx_names, names,
             self.index_col) = _clean_index_names(names, self.index_col,
                                                  self.unnamed_cols)

        return names, idx_names

    def _maybe_parse_dates(self, values, index, try_parse_dates=True):
        if try_parse_dates and self._should_parse_dates(index):
            values = self._date_conv(values)
        return values


def TextParser(*args, **kwds):
    """
    Converts lists of lists/tuples into DataFrames with proper type inference
    and optional (e.g. string to datetime) conversion. Also enables iterating
    lazily over chunks of large files

    Parameters
    ----------
    data : file-like object or list
    delimiter : separator character to use
    dialect : str or csv.Dialect instance, optional
        Ignored if delimiter is longer than 1 character
    names : sequence, default
    header : int, default 0
        Row to use to parse column labels. Defaults to the first row. Prior
        rows will be discarded
    index_col : int or list, optional
        Column or columns to use as the (possibly hierarchical) index
    has_index_names: bool, default False
        True if the cols defined in index_col have an index name and are
        not in the header.
    na_values : scalar, str, list-like, or dict, optional
        Additional strings to recognize as NA/NaN.
    keep_default_na : bool, default True
    thousands : str, optional
        Thousands separator
    comment : str, optional
        Comment out remainder of line
    parse_dates : bool, default False
    keep_date_col : bool, default False
    date_parser : function, optional
    skiprows : list of integers
        Row numbers to skip
    skipfooter : int
        Number of line at bottom of file to skip
    converters : dict, optional
        Dict of functions for converting values in certain columns. Keys can
        either be integers or column labels, values are functions that take one
        input argument, the cell (not column) content, and return the
        transformed content.
    encoding : str, optional
        Encoding to use for UTF when reading/writing (ex. 'utf-8')
    squeeze : bool, default False
        returns Series if only one column.
    infer_datetime_format: bool, default False
        If True and `parse_dates` is True for a column, try to infer the
        datetime format based on the first datetime string. If the format
        can be inferred, there often will be a large parsing speed-up.
    float_precision : str, optional
        Specifies which converter the C engine should use for floating-point
        values. The options are None for the ordinary converter,
        'high' for the high-precision converter, and 'round_trip' for the
        round-trip converter.
    """
    kwds['engine'] = 'python'
    return TextFileReader(*args, **kwds)


def count_empty_vals(vals):
    return sum(1 for v in vals if v == '' or v is None)


class PythonParser(ParserBase):

    def __init__(self, f, **kwds):
        """
        Workhorse function for processing nested list into DataFrame

        Should be replaced by np.genfromtxt eventually?
        """
        ParserBase.__init__(self, kwds)

        self.data = None
        self.buf = []
        self.pos = 0
        self.line_pos = 0

        self.encoding = kwds['encoding']
        self.compression = kwds['compression']
        self.memory_map = kwds['memory_map']
        self.skiprows = kwds['skiprows']

        if callable(self.skiprows):
            self.skipfunc = self.skiprows
        else:
            self.skipfunc = lambda x: x in self.skiprows

        self.skipfooter = _validate_skipfooter_arg(kwds['skipfooter'])
        self.delimiter = kwds['delimiter']

        self.quotechar = kwds['quotechar']
        if isinstance(self.quotechar, str):
            self.quotechar = str(self.quotechar)

        self.escapechar = kwds['escapechar']
        self.doublequote = kwds['doublequote']
        self.skipinitialspace = kwds['skipinitialspace']
        self.lineterminator = kwds['lineterminator']
        self.quoting = kwds['quoting']
        self.usecols, _ = _validate_usecols_arg(kwds['usecols'])
        self.skip_blank_lines = kwds['skip_blank_lines']

        self.warn_bad_lines = kwds['warn_bad_lines']
        self.error_bad_lines = kwds['error_bad_lines']

        self.names_passed = kwds['names'] or None

        self.has_index_names = False
        if 'has_index_names' in kwds:
            self.has_index_names = kwds['has_index_names']

        self.verbose = kwds['verbose']
        self.converters = kwds['converters']

        self.dtype = kwds['dtype']
        self.thousands = kwds['thousands']
        self.decimal = kwds['decimal']

        self.comment = kwds['comment']
        self._comment_lines = []

        f, handles = _get_handle(f, 'r', encoding=self.encoding,
                                 compression=self.compression,
                                 memory_map=self.memory_map)
        self.handles.extend(handles)

        # Set self.data to something that can read lines.
        if hasattr(f, 'readline'):
            self._make_reader(f)
        else:
            self.data = f

        # Get columns in two steps: infer from data, then
        # infer column indices from self.usecols if it is specified.
        self._col_indices = None
        (self.columns, self.num_original_columns,
         self.unnamed_cols) = self._infer_columns()

        # Now self.columns has the set of columns that we will process.
        # The original set is stored in self.original_columns.
        if len(self.columns) > 1:
            # we are processing a multi index column
            self.columns, self.index_names, self.col_names, _ = (
                self._extract_multi_indexer_columns(
                    self.columns, self.index_names, self.col_names
                )
            )
            # Update list of original names to include all indices.
            self.num_original_columns = len(self.columns)
        else:
            self.columns = self.columns[0]

        # get popped off for index
        self.orig_names = list(self.columns)

        # needs to be cleaned/refactored
        # multiple date column thing turning into a real spaghetti factory

        if not self._has_complex_date_col:
            (index_names, self.orig_names, self.columns) = (
                self._get_index_name(self.columns))
            self._name_processed = True
            if self.index_names is None:
                self.index_names = index_names

        if self.parse_dates:
            self._no_thousands_columns = self._set_no_thousands_columns()
        else:
            self._no_thousands_columns = None

        if len(self.decimal) != 1:
            raise ValueError('Only length-1 decimal markers supported')

        if self.thousands is None:
            self.nonnum = re.compile(
                r'[^-^0-9^{decimal}]+'.format(decimal=self.decimal))
        else:
            self.nonnum = re.compile(r'[^-^0-9^{thousands}^{decimal}]+'.format(
                thousands=self.thousands, decimal=self.decimal))

    def _set_no_thousands_columns(self):
        # Create a set of column ids that are not to be stripped of thousands
        # operators.
        noconvert_columns = set()

        def _set(x):
            if is_integer(x):
                noconvert_columns.add(x)
            else:
                noconvert_columns.add(self.columns.index(x))

        if isinstance(self.parse_dates, list):
            for val in self.parse_dates:
                if isinstance(val, list):
                    for k in val:
                        _set(k)
                else:
                    _set(val)

        elif isinstance(self.parse_dates, dict):
            for val in self.parse_dates.values():
                if isinstance(val, list):
                    for k in val:
                        _set(k)
                else:
                    _set(val)

        elif self.parse_dates:
            if isinstance(self.index_col, list):
                for k in self.index_col:
                    _set(k)
            elif self.index_col is not None:
                _set(self.index_col)

        return noconvert_columns

    def _make_reader(self, f):
        sep = self.delimiter

        if sep is None or len(sep) == 1:
            if self.lineterminator:
                raise ValueError('Custom line terminators not supported in '
                                 'python parser (yet)')

            class MyDialect(csv.Dialect):
                delimiter = self.delimiter
                quotechar = self.quotechar
                escapechar = self.escapechar
                doublequote = self.doublequote
                skipinitialspace = self.skipinitialspace
                quoting = self.quoting
                lineterminator = '\n'

            dia = MyDialect

            sniff_sep = True

            if sep is not None:
                sniff_sep = False
                dia.delimiter = sep
            # attempt to sniff the delimiter
            if sniff_sep:
                line = f.readline()
                while self.skipfunc(self.pos):
                    self.pos += 1
                    line = f.readline()

                line = self._check_comments([line])[0]

                self.pos += 1
                self.line_pos += 1
                sniffed = csv.Sniffer().sniff(line)
                dia.delimiter = sniffed.delimiter
                if self.encoding is not None:
                    self.buf.extend(list(
                        UnicodeReader(StringIO(line),
                                      dialect=dia,
                                      encoding=self.encoding)))
                else:
                    self.buf.extend(list(csv.reader(StringIO(line),
                                                    dialect=dia)))

            if self.encoding is not None:
                reader = UnicodeReader(f, dialect=dia,
                                       encoding=self.encoding,
                                       strict=True)
            else:
                reader = csv.reader(f, dialect=dia,
                                    strict=True)

        else:
            def _read():
                line = f.readline()
                pat = re.compile(sep)

                yield pat.split(line.strip())

                for line in f:
                    yield pat.split(line.strip())
            reader = _read()

        self.data = reader

    def read(self, rows=None):
        try:
            content = self._get_lines(rows)
        except StopIteration:
            if self._first_chunk:
                content = []
            else:
                raise

        # done with first read, next time raise StopIteration
        self._first_chunk = False

        columns = list(self.orig_names)
        if not len(content):  # pragma: no cover
            # DataFrame with the right metadata, even though it's length 0
            names = self._maybe_dedup_names(self.orig_names)
            index, columns, col_dict = _get_empty_meta(
                names, self.index_col, self.index_names, self.dtype)
            columns = self._maybe_make_multi_index_columns(
                columns, self.col_names)
            return index, columns, col_dict

        # handle new style for names in index
        count_empty_content_vals = count_empty_vals(content[0])
        indexnamerow = None
        if self.has_index_names and count_empty_content_vals == len(columns):
            indexnamerow = content[0]
            content = content[1:]

        alldata = self._rows_to_cols(content)
        data = self._exclude_implicit_index(alldata)

        columns = self._maybe_dedup_names(self.columns)
        columns, data = self._do_date_conversions(columns, data)

        data = self._convert_data(data)
        index, columns = self._make_index(data, alldata, columns, indexnamerow)

        return index, columns, data

    def _exclude_implicit_index(self, alldata):
        names = self._maybe_dedup_names(self.orig_names)

        if self._implicit_index:
            excl_indices = self.index_col

            data = {}
            offset = 0
            for i, col in enumerate(names):
                while i + offset in excl_indices:
                    offset += 1
                data[col] = alldata[i + offset]
        else:
            data = {k: v for k, v in zip(names, alldata)}

        return data

    # legacy
    def get_chunk(self, size=None):
        if size is None:
            size = self.chunksize
        return self.read(rows=size)

    def _convert_data(self, data):
        # apply converters
        def _clean_mapping(mapping):
            "converts col numbers to names"
            clean = {}
            for col, v in compat.iteritems(mapping):
                if isinstance(col, int) and col not in self.orig_names:
                    col = self.orig_names[col]
                clean[col] = v
            return clean

        clean_conv = _clean_mapping(self.converters)
        if not isinstance(self.dtype, dict):
            # handles single dtype applied to all columns
            clean_dtypes = self.dtype
        else:
            clean_dtypes = _clean_mapping(self.dtype)

        # Apply NA values.
        clean_na_values = {}
        clean_na_fvalues = {}

        if isinstance(self.na_values, dict):
            for col in self.na_values:
                na_value = self.na_values[col]
                na_fvalue = self.na_fvalues[col]

                if isinstance(col, int) and col not in self.orig_names:
                    col = self.orig_names[col]

                clean_na_values[col] = na_value
                clean_na_fvalues[col] = na_fvalue
        else:
            clean_na_values = self.na_values
            clean_na_fvalues = self.na_fvalues

        return self._convert_to_ndarrays(data, clean_na_values,
                                         clean_na_fvalues, self.verbose,
                                         clean_conv, clean_dtypes)

    def _infer_columns(self):
        names = self.names
        num_original_columns = 0
        clear_buffer = True
        unnamed_cols = set()

        if self.header is not None:
            header = self.header

            if isinstance(header, (list, tuple, np.ndarray)):
                have_mi_columns = len(header) > 1
                # we have a mi columns, so read an extra line
                if have_mi_columns:
                    header = list(header) + [header[-1] + 1]
            else:
                have_mi_columns = False
                header = [header]

            columns = []
            for level, hr in enumerate(header):
                try:
                    line = self._buffered_line()

                    while self.line_pos <= hr:
                        line = self._next_line()

                except StopIteration:
                    if self.line_pos < hr:
                        raise ValueError(
                            'Passed header={hr} but only {pos} lines in '
                            'file'.format(hr=hr, pos=(self.line_pos + 1)))

                    # We have an empty file, so check
                    # if columns are provided. That will
                    # serve as the 'line' for parsing
                    if have_mi_columns and hr > 0:
                        if clear_buffer:
                            self._clear_buffer()
                        columns.append([None] * len(columns[-1]))
                        return columns, num_original_columns, unnamed_cols

                    if not self.names:
                        raise EmptyDataError(
                            "No columns to parse from file")

                    line = self.names[:]

                this_columns = []
                this_unnamed_cols = []

                for i, c in enumerate(line):
                    if c == '':
                        if have_mi_columns:
                            col_name = ("Unnamed: {i}_level_{level}"
                                        .format(i=i, level=level))
                        else:
                            col_name = "Unnamed: {i}".format(i=i)

                        this_unnamed_cols.append(i)
                        this_columns.append(col_name)
                    else:
                        this_columns.append(c)

                if not have_mi_columns and self.mangle_dupe_cols:
                    counts = defaultdict(int)

                    for i, col in enumerate(this_columns):
                        cur_count = counts[col]

                        while cur_count > 0:
                            counts[col] = cur_count + 1
                            col = '{column}.{count}'.format(
                                column=col, count=cur_count)
                            cur_count = counts[col]

                        this_columns[i] = col
                        counts[col] = cur_count + 1
                elif have_mi_columns:

                    # if we have grabbed an extra line, but its not in our
                    # format so save in the buffer, and create an blank extra
                    # line for the rest of the parsing code
                    if hr == header[-1]:
                        lc = len(this_columns)
                        ic = (len(self.index_col)
                              if self.index_col is not None else 0)
                        unnamed_count = len(this_unnamed_cols)

                        if lc != unnamed_count and lc - ic > unnamed_count:
                            clear_buffer = False
                            this_columns = [None] * lc
                            self.buf = [self.buf[-1]]

                columns.append(this_columns)
                unnamed_cols.update({this_columns[i]
                                     for i in this_unnamed_cols})

                if len(columns) == 1:
                    num_original_columns = len(this_columns)

            if clear_buffer:
                self._clear_buffer()

            if names is not None:
                if ((self.usecols is not None and
                     len(names) != len(self.usecols)) or
                    (self.usecols is None and
                     len(names) != len(columns[0]))):
                    raise ValueError('Number of passed names did not match '
                                     'number of header fields in the file')
                if len(columns) > 1:
                    raise TypeError('Cannot pass names with multi-index '
                                    'columns')

                if self.usecols is not None:
                    # Set _use_cols. We don't store columns because they are
                    # overwritten.
                    self._handle_usecols(columns, names)
                else:
                    self._col_indices = None
                    num_original_columns = len(names)
                columns = [names]
            else:
                columns = self._handle_usecols(columns, columns[0])
        else:
            try:
                line = self._buffered_line()

            except StopIteration:
                if not names:
                    raise EmptyDataError(
                        "No columns to parse from file")

                line = names[:]

            ncols = len(line)
            num_original_columns = ncols

            if not names:
                if self.prefix:
                    columns = [['{prefix}{idx}'.format(
                        prefix=self.prefix, idx=i) for i in range(ncols)]]
                else:
                    columns = [lrange(ncols)]
                columns = self._handle_usecols(columns, columns[0])
            else:
                if self.usecols is None or len(names) >= num_original_columns:
                    columns = self._handle_usecols([names], names)
                    num_original_columns = len(names)
                else:
                    if (not callable(self.usecols) and
                            len(names) != len(self.usecols)):
                        raise ValueError(
                            'Number of passed names did not match number of '
                            'header fields in the file'
                        )
                    # Ignore output but set used columns.
                    self._handle_usecols([names], names)
                    columns = [names]
                    num_original_columns = ncols

        return columns, num_original_columns, unnamed_cols

    def _handle_usecols(self, columns, usecols_key):
        """
        Sets self._col_indices

        usecols_key is used if there are string usecols.
        """
        if self.usecols is not None:
            if callable(self.usecols):
                col_indices = _evaluate_usecols(self.usecols, usecols_key)
            elif any(isinstance(u, str) for u in self.usecols):
                if len(columns) > 1:
                    raise ValueError("If using multiple headers, usecols must "
                                     "be integers.")
                col_indices = []

                for col in self.usecols:
                    if isinstance(col, str):
                        try:
                            col_indices.append(usecols_key.index(col))
                        except ValueError:
                            _validate_usecols_names(self.usecols, usecols_key)
                    else:
                        col_indices.append(col)
            else:
                col_indices = self.usecols

            columns = [[n for i, n in enumerate(column) if i in col_indices]
                       for column in columns]
            self._col_indices = col_indices
        return columns

    def _buffered_line(self):
        """
        Return a line from buffer, filling buffer if required.
        """
        if len(self.buf) > 0:
            return self.buf[0]
        else:
            return self._next_line()

    def _check_for_bom(self, first_row):
        """
        Checks whether the file begins with the BOM character.
        If it does, remove it. In addition, if there is quoting
        in the field subsequent to the BOM, remove it as well
        because it technically takes place at the beginning of
        the name, not the middle of it.
        """
        # first_row will be a list, so we need to check
        # that that list is not empty before proceeding.
        if not first_row:
            return first_row

        # The first element of this row is the one that could have the
        # BOM that we want to remove. Check that the first element is a
        # string before proceeding.
        if not isinstance(first_row[0], str):
            return first_row

        # Check that the string is not empty, as that would
        # obviously not have a BOM at the start of it.
        if not first_row[0]:
            return first_row

        # Since the string is non-empty, check that it does
        # in fact begin with a BOM.
        first_elt = first_row[0][0]
        if first_elt != _BOM:
            return first_row

        first_row = first_row[0]

        if len(first_row) > 1 and first_row[1] == self.quotechar:
            start = 2
            quote = first_row[1]
            end = first_row[2:].index(quote) + 2

            # Extract the data between the quotation marks
            new_row = first_row[start:end]

            # Extract any remaining data after the second
            # quotation mark.
            if len(first_row) > end + 1:
                new_row += first_row[end + 1:]
            return [new_row]
        elif len(first_row) > 1:
            return [first_row[1:]]
        else:
            # First row is just the BOM, so we
            # return an empty string.
            return [""]

    def _is_line_empty(self, line):
        """
        Check if a line is empty or not.

        Parameters
        ----------
        line : str, array-like
            The line of data to check.

        Returns
        -------
        boolean : Whether or not the line is empty.
        """
        return not line or all(not x for x in line)

    def _next_line(self):
        if isinstance(self.data, list):
            while self.skipfunc(self.pos):
                self.pos += 1

            while True:
                try:
                    line = self._check_comments([self.data[self.pos]])[0]
                    self.pos += 1
                    # either uncommented or blank to begin with
                    if (not self.skip_blank_lines and
                            (self._is_line_empty(
                                self.data[self.pos - 1]) or line)):
                        break
                    elif self.skip_blank_lines:
                        ret = self._remove_empty_lines([line])
                        if ret:
                            line = ret[0]
                            break
                except IndexError:
                    raise StopIteration
        else:
            while self.skipfunc(self.pos):
                self.pos += 1
                next(self.data)

            while True:
                orig_line = self._next_iter_line(row_num=self.pos + 1)
                self.pos += 1

                if orig_line is not None:
                    line = self._check_comments([orig_line])[0]

                    if self.skip_blank_lines:
                        ret = self._remove_empty_lines([line])

                        if ret:
                            line = ret[0]
                            break
                    elif self._is_line_empty(orig_line) or line:
                        break

        # This was the first line of the file,
        # which could contain the BOM at the
        # beginning of it.
        if self.pos == 1:
            line = self._check_for_bom(line)

        self.line_pos += 1
        self.buf.append(line)
        return line

    def _alert_malformed(self, msg, row_num):
        """
        Alert a user about a malformed row.

        If `self.error_bad_lines` is True, the alert will be `ParserError`.
        If `self.warn_bad_lines` is True, the alert will be printed out.

        Parameters
        ----------
        msg : The error message to display.
        row_num : The row number where the parsing error occurred.
                  Because this row number is displayed, we 1-index,
                  even though we 0-index internally.
        """

        if self.error_bad_lines:
            raise ParserError(msg)
        elif self.warn_bad_lines:
            base = 'Skipping line {row_num}: '.format(row_num=row_num)
            sys.stderr.write(base + msg + '\n')

    def _next_iter_line(self, row_num):
        """
        Wrapper around iterating through `self.data` (CSV source).

        When a CSV error is raised, we check for specific
        error messages that allow us to customize the
        error message displayed to the user.

        Parameters
        ----------
        row_num : The row number of the line being parsed.
        """

        try:
            return next(self.data)
        except csv.Error as e:
            if self.warn_bad_lines or self.error_bad_lines:
                msg = str(e)

                if 'NULL byte' in msg:
                    msg = ('NULL byte detected. This byte '
                           'cannot be processed in Python\'s '
                           'native csv library at the moment, '
                           'so please pass in engine=\'c\' instead')

                if self.skipfooter > 0:
                    reason = ('Error could possibly be due to '
                              'parsing errors in the skipped footer rows '
                              '(the skipfooter keyword is only applied '
                              'after Python\'s csv library has parsed '
                              'all rows).')
                    msg += '. ' + reason

                self._alert_malformed(msg, row_num)
            return None

    def _check_comments(self, lines):
        if self.comment is None:
            return lines
        ret = []
        for l in lines:
            rl = []
            for x in l:
                if (not isinstance(x, str) or
                        self.comment not in x):
                    rl.append(x)
                else:
                    x = x[:x.find(self.comment)]
                    if len(x) > 0:
                        rl.append(x)
                    break
            ret.append(rl)
        return ret

    def _remove_empty_lines(self, lines):
        """
        Iterate through the lines and remove any that are
        either empty or contain only one whitespace value

        Parameters
        ----------
        lines : array-like
            The array of lines that we are to filter.

        Returns
        -------
        filtered_lines : array-like
            The same array of lines with the "empty" ones removed.
        """

        ret = []
        for l in lines:
            # Remove empty lines and lines with only one whitespace value
            if (len(l) > 1 or len(l) == 1 and
                    (not isinstance(l[0], str) or l[0].strip())):
                ret.append(l)
        return ret

    def _check_thousands(self, lines):
        if self.thousands is None:
            return lines

        return self._search_replace_num_columns(lines=lines,
                                                search=self.thousands,
                                                replace='')

    def _search_replace_num_columns(self, lines, search, replace):
        ret = []
        for l in lines:
            rl = []
            for i, x in enumerate(l):
                if (not isinstance(x, str) or
                    search not in x or
                    (self._no_thousands_columns and
                     i in self._no_thousands_columns) or
                        self.nonnum.search(x.strip())):
                    rl.append(x)
                else:
                    rl.append(x.replace(search, replace))
            ret.append(rl)
        return ret

    def _check_decimal(self, lines):
        if self.decimal == _parser_defaults['decimal']:
            return lines

        return self._search_replace_num_columns(lines=lines,
                                                search=self.decimal,
                                                replace='.')

    def _clear_buffer(self):
        self.buf = []

    _implicit_index = False

    def _get_index_name(self, columns):
        """
        Try several cases to get lines:

        0) There are headers on row 0 and row 1 and their
        total summed lengths equals the length of the next line.
        Treat row 0 as columns and row 1 as indices
        1) Look for implicit index: there are more columns
        on row 1 than row 0. If this is true, assume that row
        1 lists index columns and row 0 lists normal columns.
        2) Get index from the columns if it was listed.
        """
        orig_names = list(columns)
        columns = list(columns)

        try:
            line = self._next_line()
        except StopIteration:
            line = None

        try:
            next_line = self._next_line()
        except StopIteration:
            next_line = None

        # implicitly index_col=0 b/c 1 fewer column names
        implicit_first_cols = 0
        if line is not None:
            # leave it 0, #2442
            # Case 1
            if self.index_col is not False:
                implicit_first_cols = len(line) - self.num_original_columns

            # Case 0
            if next_line is not None:
                if len(next_line) == len(line) + self.num_original_columns:
                    # column and index names on diff rows
                    self.index_col = lrange(len(line))
                    self.buf = self.buf[1:]

                    for c in reversed(line):
                        columns.insert(0, c)

                    # Update list of original names to include all indices.
                    orig_names = list(columns)
                    self.num_original_columns = len(columns)
                    return line, orig_names, columns

        if implicit_first_cols > 0:
            # Case 1
            self._implicit_index = True
            if self.index_col is None:
                self.index_col = lrange(implicit_first_cols)

            index_name = None

        else:
            # Case 2
            (index_name, columns_,
             self.index_col) = _clean_index_names(columns, self.index_col,
                                                  self.unnamed_cols)

        return index_name, orig_names, columns

    def _rows_to_cols(self, content):
        col_len = self.num_original_columns

        if self._implicit_index:
            col_len += len(self.index_col)

        max_len = max(len(row) for row in content)

        # Check that there are no rows with too many
        # elements in their row (rows with too few
        # elements are padded with NaN).
        if (max_len > col_len and
                self.index_col is not False and
                self.usecols is None):

            footers = self.skipfooter if self.skipfooter else 0
            bad_lines = []

            iter_content = enumerate(content)
            content_len = len(content)
            content = []

            for (i, l) in iter_content:
                actual_len = len(l)

                if actual_len > col_len:
                    if self.error_bad_lines or self.warn_bad_lines:
                        row_num = self.pos - (content_len - i + footers)
                        bad_lines.append((row_num, actual_len))

                        if self.error_bad_lines:
                            break
                else:
                    content.append(l)

            for row_num, actual_len in bad_lines:
                msg = ('Expected {col_len} fields in line {line}, saw '
                       '{length}'.format(col_len=col_len, line=(row_num + 1),
                                         length=actual_len))
                if (self.delimiter and
                        len(self.delimiter) > 1 and
                        self.quoting != csv.QUOTE_NONE):
                    # see gh-13374
                    reason = ('Error could possibly be due to quotes being '
                              'ignored when a multi-char delimiter is used.')
                    msg += '. ' + reason

                self._alert_malformed(msg, row_num + 1)

        # see gh-13320
        zipped_content = list(lib.to_object_array(
            content, min_width=col_len).T)

        if self.usecols:
            if self._implicit_index:
                zipped_content = [
                    a for i, a in enumerate(zipped_content)
                    if (i < len(self.index_col) or
                        i - len(self.index_col) in self._col_indices)]
            else:
                zipped_content = [a for i, a in enumerate(zipped_content)
                                  if i in self._col_indices]
        return zipped_content

    def _get_lines(self, rows=None):
        lines = self.buf
        new_rows = None

        # already fetched some number
        if rows is not None:
            # we already have the lines in the buffer
            if len(self.buf) >= rows:
                new_rows, self.buf = self.buf[:rows], self.buf[rows:]

            # need some lines
            else:
                rows -= len(self.buf)

        if new_rows is None:
            if isinstance(self.data, list):
                if self.pos > len(self.data):
                    raise StopIteration
                if rows is None:
                    new_rows = self.data[self.pos:]
                    new_pos = len(self.data)
                else:
                    new_rows = self.data[self.pos:self.pos + rows]
                    new_pos = self.pos + rows

                # Check for stop rows. n.b.: self.skiprows is a set.
                if self.skiprows:
                    new_rows = [row for i, row in enumerate(new_rows)
                                if not self.skipfunc(i + self.pos)]

                lines.extend(new_rows)
                self.pos = new_pos

            else:
                new_rows = []
                try:
                    if rows is not None:
                        for _ in range(rows):
                            new_rows.append(next(self.data))
                        lines.extend(new_rows)
                    else:
                        rows = 0

                        while True:
                            new_row = self._next_iter_line(
                                row_num=self.pos + rows + 1)
                            rows += 1

                            if new_row is not None:
                                new_rows.append(new_row)

                except StopIteration:
                    if self.skiprows:
                        new_rows = [row for i, row in enumerate(new_rows)
                                    if not self.skipfunc(i + self.pos)]
                    lines.extend(new_rows)
                    if len(lines) == 0:
                        raise
                self.pos += len(new_rows)

            self.buf = []
        else:
            lines = new_rows

        if self.skipfooter:
            lines = lines[:-self.skipfooter]

        lines = self._check_comments(lines)
        if self.skip_blank_lines:
            lines = self._remove_empty_lines(lines)
        lines = self._check_thousands(lines)
        return self._check_decimal(lines)


def _make_date_converter(date_parser=None, dayfirst=False,
                         infer_datetime_format=False):
    def converter(*date_cols):
        if date_parser is None:
            strs = _concat_date_cols(date_cols)

            try:
                return tools.to_datetime(
                    ensure_object(strs),
                    utc=None,
                    dayfirst=dayfirst,
                    errors='ignore',
                    infer_datetime_format=infer_datetime_format
                ).to_numpy()

            except ValueError:
                return tools.to_datetime(
                    parsing.try_parse_dates(strs, dayfirst=dayfirst))
        else:
            try:
                result = tools.to_datetime(
                    date_parser(*date_cols), errors='ignore')
                if isinstance(result, datetime.datetime):
                    raise Exception('scalar parser')
                return result
            except Exception:
                try:
                    return tools.to_datetime(
                        parsing.try_parse_dates(_concat_date_cols(date_cols),
                                                parser=date_parser,
                                                dayfirst=dayfirst),
                        errors='ignore')
                except Exception:
                    return generic_parser(date_parser, *date_cols)

    return converter


def _process_date_conversion(data_dict, converter, parse_spec,
                             index_col, index_names, columns,
                             keep_date_col=False):
    def _isindex(colspec):
        return ((isinstance(index_col, list) and
                 colspec in index_col) or
                (isinstance(index_names, list) and
                 colspec in index_names))

    new_cols = []
    new_data = {}

    orig_names = columns
    columns = list(columns)

    date_cols = set()

    if parse_spec is None or isinstance(parse_spec, bool):
        return data_dict, columns

    if isinstance(parse_spec, list):
        # list of column lists
        for colspec in parse_spec:
            if is_scalar(colspec):
                if isinstance(colspec, int) and colspec not in data_dict:
                    colspec = orig_names[colspec]
                if _isindex(colspec):
                    continue
                data_dict[colspec] = converter(data_dict[colspec])
            else:
                new_name, col, old_names = _try_convert_dates(
                    converter, colspec, data_dict, orig_names)
                if new_name in data_dict:
                    raise ValueError(
                        'New date column already in dict {name}'.format(
                            name=new_name))
                new_data[new_name] = col
                new_cols.append(new_name)
                date_cols.update(old_names)

    elif isinstance(parse_spec, dict):
        # dict of new name to column list
        for new_name, colspec in compat.iteritems(parse_spec):
            if new_name in data_dict:
                raise ValueError(
                    'Date column {name} already in dict'.format(name=new_name))

            _, col, old_names = _try_convert_dates(converter, colspec,
                                                   data_dict, orig_names)

            new_data[new_name] = col
            new_cols.append(new_name)
            date_cols.update(old_names)

    data_dict.update(new_data)
    new_cols.extend(columns)

    if not keep_date_col:
        for c in list(date_cols):
            data_dict.pop(c)
            new_cols.remove(c)

    return data_dict, new_cols


def _try_convert_dates(parser, colspec, data_dict, columns):
    colset = set(columns)
    colnames = []

    for c in colspec:
        if c in colset:
            colnames.append(c)
        elif isinstance(c, int) and c not in columns:
            colnames.append(columns[c])
        else:
            colnames.append(c)

    new_name = '_'.join(str(x) for x in colnames)
    to_parse = [data_dict[c] for c in colnames if c in data_dict]

    new_col = parser(*to_parse)
    return new_name, new_col, colnames


def _clean_na_values(na_values, keep_default_na=True):

    if na_values is None:
        if keep_default_na:
            na_values = _NA_VALUES
        else:
            na_values = set()
        na_fvalues = set()
    elif isinstance(na_values, dict):
        old_na_values = na_values.copy()
        na_values = {}  # Prevent aliasing.

        # Convert the values in the na_values dictionary
        # into array-likes for further use. This is also
        # where we append the default NaN values, provided
        # that `keep_default_na=True`.
        for k, v in compat.iteritems(old_na_values):
            if not is_list_like(v):
                v = [v]

            if keep_default_na:
                v = set(v) | _NA_VALUES

            na_values[k] = v
        na_fvalues = {k: _floatify_na_values(v) for k, v in na_values.items()}
    else:
        if not is_list_like(na_values):
            na_values = [na_values]
        na_values = _stringify_na_values(na_values)
        if keep_default_na:
            na_values = na_values | _NA_VALUES

        na_fvalues = _floatify_na_values(na_values)

    return na_values, na_fvalues


def _clean_index_names(columns, index_col, unnamed_cols):
    if not _is_index_col(index_col):
        return None, columns, index_col

    columns = list(columns)

    cp_cols = list(columns)
    index_names = []

    # don't mutate
    index_col = list(index_col)

    for i, c in enumerate(index_col):
        if isinstance(c, str):
            index_names.append(c)
            for j, name in enumerate(cp_cols):
                if name == c:
                    index_col[i] = j
                    columns.remove(name)
                    break
        else:
            name = cp_cols[c]
            columns.remove(name)
            index_names.append(name)

    # Only clean index names that were placeholders.
    for i, name in enumerate(index_names):
        if isinstance(name, str) and name in unnamed_cols:
            index_names[i] = None

    return index_names, columns, index_col


def _get_empty_meta(columns, index_col, index_names, dtype=None):
    columns = list(columns)

    # Convert `dtype` to a defaultdict of some kind.
    # This will enable us to write `dtype[col_name]`
    # without worrying about KeyError issues later on.
    if not isinstance(dtype, dict):
        # if dtype == None, default will be np.object.
        default_dtype = dtype or np.object
        dtype = defaultdict(lambda: default_dtype)
    else:
        # Save a copy of the dictionary.
        _dtype = dtype.copy()
        dtype = defaultdict(lambda: np.object)

        # Convert column indexes to column names.
        for k, v in compat.iteritems(_dtype):
            col = columns[k] if is_integer(k) else k
            dtype[col] = v

    # Even though we have no data, the "index" of the empty DataFrame
    # could for example still be an empty MultiIndex. Thus, we need to
    # check whether we have any index columns specified, via either:
    #
    # 1) index_col (column indices)
    # 2) index_names (column names)
    #
    # Both must be non-null to ensure a successful construction. Otherwise,
    # we have to create a generic emtpy Index.
    if (index_col is None or index_col is False) or index_names is None:
        index = Index([])
    else:
        data = [Series([], dtype=dtype[name]) for name in index_names]
        index = ensure_index_from_sequences(data, names=index_names)
        index_col.sort()

        for i, n in enumerate(index_col):
            columns.pop(n - i)

    col_dict = {col_name: Series([], dtype=dtype[col_name])
                for col_name in columns}

    return index, columns, col_dict


def _floatify_na_values(na_values):
    # create float versions of the na_values
    result = set()
    for v in na_values:
        try:
            v = float(v)
            if not np.isnan(v):
                result.add(v)
        except (TypeError, ValueError, OverflowError):
            pass
    return result


def _stringify_na_values(na_values):
    """ return a stringified and numeric for these values """
    result = []
    for x in na_values:
        result.append(str(x))
        result.append(x)
        try:
            v = float(x)

            # we are like 999 here
            if v == int(v):
                v = int(v)
                result.append("{value}.0".format(value=v))
                result.append(str(v))

            result.append(v)
        except (TypeError, ValueError, OverflowError):
            pass
        try:
            result.append(int(x))
        except (TypeError, ValueError, OverflowError):
            pass
    return set(result)


def _get_na_values(col, na_values, na_fvalues, keep_default_na):
    """
    Get the NaN values for a given column.

    Parameters
    ----------
    col : str
        The name of the column.
    na_values : array-like, dict
        The object listing the NaN values as strings.
    na_fvalues : array-like, dict
        The object listing the NaN values as floats.
    keep_default_na : bool
        If `na_values` is a dict, and the column is not mapped in the
        dictionary, whether to return the default NaN values or the empty set.

    Returns
    -------
    nan_tuple : A length-two tuple composed of

        1) na_values : the string NaN values for that column.
        2) na_fvalues : the float NaN values for that column.
    """

    if isinstance(na_values, dict):
        if col in na_values:
            return na_values[col], na_fvalues[col]
        else:
            if keep_default_na:
                return _NA_VALUES, set()

            return set(), set()
    else:
        return na_values, na_fvalues


def _get_col_names(colspec, columns):
    colset = set(columns)
    colnames = []
    for c in colspec:
        if c in colset:
            colnames.append(c)
        elif isinstance(c, int):
            colnames.append(columns[c])
    return colnames


def _concat_date_cols(date_cols):
    if len(date_cols) == 1:
<<<<<<< HEAD
        if compat.PY3:
            return np.array([str(x) for x in date_cols[0]],
                            dtype=object)
        else:
            return np.array([
                str(x) if not isinstance(x, str) else x
                for x in date_cols[0]
            ], dtype=object)
=======
        return np.array([compat.text_type(x) for x in date_cols[0]],
                        dtype=object)
>>>>>>> 7721f700

    rs = np.array([' '.join(str(y) for y in x)
                   for x in zip(*date_cols)], dtype=object)
    return rs


class FixedWidthReader(BaseIterator):
    """
    A reader of fixed-width lines.
    """

    def __init__(self, f, colspecs, delimiter, comment, skiprows=None,
                 infer_nrows=100):
        self.f = f
        self.buffer = None
        self.delimiter = '\r\n' + delimiter if delimiter else '\n\r\t '
        self.comment = comment
        if colspecs == 'infer':
            self.colspecs = self.detect_colspecs(infer_nrows=infer_nrows,
                                                 skiprows=skiprows)
        else:
            self.colspecs = colspecs

        if not isinstance(self.colspecs, (tuple, list)):
            raise TypeError("column specifications must be a list or tuple, "
                            "input was a %r" % type(colspecs).__name__)

        for colspec in self.colspecs:
            if not (isinstance(colspec, (tuple, list)) and
                    len(colspec) == 2 and
                    isinstance(colspec[0], (int, np.integer, type(None))) and
                    isinstance(colspec[1], (int, np.integer, type(None)))):
                raise TypeError('Each column specification must be '
                                '2 element tuple or list of integers')

    def get_rows(self, infer_nrows, skiprows=None):
        """
        Read rows from self.f, skipping as specified.

        We distinguish buffer_rows (the first <= infer_nrows
        lines) from the rows returned to detect_colspecs
        because it's simpler to leave the other locations
        with skiprows logic alone than to modify them to
        deal with the fact we skipped some rows here as
        well.

        Parameters
        ----------
        infer_nrows : int
            Number of rows to read from self.f, not counting
            rows that are skipped.
        skiprows: set, optional
            Indices of rows to skip.

        Returns
        -------
        detect_rows : list of str
            A list containing the rows to read.

        """
        if skiprows is None:
            skiprows = set()
        buffer_rows = []
        detect_rows = []
        for i, row in enumerate(self.f):
            if i not in skiprows:
                detect_rows.append(row)
            buffer_rows.append(row)
            if len(detect_rows) >= infer_nrows:
                break
        self.buffer = iter(buffer_rows)
        return detect_rows

    def detect_colspecs(self, infer_nrows=100, skiprows=None):
        # Regex escape the delimiters
        delimiters = ''.join(r'\{}'.format(x) for x in self.delimiter)
        pattern = re.compile('([^{}]+)'.format(delimiters))
        rows = self.get_rows(infer_nrows, skiprows)
        if not rows:
            raise EmptyDataError("No rows from which to infer column width")
        max_len = max(map(len, rows))
        mask = np.zeros(max_len + 1, dtype=int)
        if self.comment is not None:
            rows = [row.partition(self.comment)[0] for row in rows]
        for row in rows:
            for m in pattern.finditer(row):
                mask[m.start():m.end()] = 1
        shifted = np.roll(mask, 1)
        shifted[0] = 0
        edges = np.where((mask ^ shifted) == 1)[0]
        edge_pairs = list(zip(edges[::2], edges[1::2]))
        return edge_pairs

    def __next__(self):
        if self.buffer is not None:
            try:
                line = next(self.buffer)
            except StopIteration:
                self.buffer = None
                line = next(self.f)
        else:
            line = next(self.f)
        # Note: 'colspecs' is a sequence of half-open intervals.
        return [line[fromm:to].strip(self.delimiter)
                for (fromm, to) in self.colspecs]


class FixedWidthFieldParser(PythonParser):
    """
    Specialization that Converts fixed-width fields into DataFrames.
    See PythonParser for details.
    """

    def __init__(self, f, **kwds):
        # Support iterators, convert to a list.
        self.colspecs = kwds.pop('colspecs')
        self.infer_nrows = kwds.pop('infer_nrows')
        PythonParser.__init__(self, f, **kwds)

    def _make_reader(self, f):
        self.data = FixedWidthReader(f, self.colspecs, self.delimiter,
                                     self.comment, self.skiprows,
                                     self.infer_nrows)<|MERGE_RESOLUTION|>--- conflicted
+++ resolved
@@ -17,11 +17,7 @@
 import pandas._libs.parsers as parsers
 from pandas._libs.tslibs import parsing
 import pandas.compat as compat
-<<<<<<< HEAD
-from pandas.compat import PY3, StringIO, lrange, lzip
-=======
-from pandas.compat import StringIO, lrange, lzip, string_types
->>>>>>> 7721f700
+from pandas.compat import StringIO, lrange, lzip
 from pandas.errors import (
     AbstractMethodError, EmptyDataError, ParserError, ParserWarning)
 from pandas.util._decorators import Appender
@@ -3477,19 +3473,7 @@
 
 def _concat_date_cols(date_cols):
     if len(date_cols) == 1:
-<<<<<<< HEAD
-        if compat.PY3:
-            return np.array([str(x) for x in date_cols[0]],
-                            dtype=object)
-        else:
-            return np.array([
-                str(x) if not isinstance(x, str) else x
-                for x in date_cols[0]
-            ], dtype=object)
-=======
-        return np.array([compat.text_type(x) for x in date_cols[0]],
-                        dtype=object)
->>>>>>> 7721f700
+        return np.array([str(x) for x in date_cols[0]], dtype=object)
 
     rs = np.array([' '.join(str(y) for y in x)
                    for x in zip(*date_cols)], dtype=object)
