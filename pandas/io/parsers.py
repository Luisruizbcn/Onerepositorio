"""
Module contains tools for processing files into DataFrames or other objects
"""

from collections import abc, defaultdict
import csv
import datetime
from io import StringIO, TextIOWrapper
import itertools
import re
import sys
from textwrap import fill
from typing import Any, Dict, Iterable, List, Optional, Sequence, Set
import warnings

import numpy as np

import pandas._libs.lib as lib
import pandas._libs.ops as libops
import pandas._libs.parsers as parsers
from pandas._libs.parsers import STR_NA_VALUES
from pandas._libs.tslibs import parsing
from pandas._typing import FilePathOrBuffer, Union
from pandas.errors import (
    AbstractMethodError,
    EmptyDataError,
    ParserError,
    ParserWarning,
)
from pandas.util._decorators import Appender

from pandas.core.dtypes.cast import astype_nansafe
from pandas.core.dtypes.common import (
    ensure_object,
    ensure_str,
    is_bool_dtype,
    is_categorical_dtype,
    is_dict_like,
    is_dtype_equal,
    is_extension_array_dtype,
    is_file_like,
    is_float,
    is_integer,
    is_integer_dtype,
    is_list_like,
    is_object_dtype,
    is_scalar,
    is_string_dtype,
    pandas_dtype,
)
from pandas.core.dtypes.dtypes import CategoricalDtype
from pandas.core.dtypes.missing import isna

from pandas.core import algorithms
from pandas.core.arrays import Categorical
from pandas.core.frame import DataFrame
from pandas.core.indexes.api import (
    Index,
    MultiIndex,
    RangeIndex,
    ensure_index_from_sequences,
)
from pandas.core.series import Series
from pandas.core.tools import datetimes as tools

from pandas.io.common import (
    get_filepath_or_buffer,
    get_handle,
    infer_compression,
    validate_header_arg,
)
from pandas.io.date_converters import generic_parser

# BOM character (byte order mark)
# This exists at the beginning of a file to indicate endianness
# of a file (stream). Unfortunately, this marker screws up parsing,
# so we need to remove it if we see it.
_BOM = "\ufeff"

_doc_read_csv_and_table = (
    r"""
{summary}

Also supports optionally iterating or breaking of the file
into chunks.

Additional help can be found in the online docs for
`IO Tools <https://pandas.pydata.org/pandas-docs/stable/user_guide/io.html>`_.

Parameters
----------
filepath_or_buffer : str, path object or file-like object
    Any valid string path is acceptable. The string could be a URL. Valid
    URL schemes include http, ftp, s3, gs, and file. For file URLs, a host is
    expected. A local file could be: file://localhost/path/to/table.csv.

    If you want to pass in a path object, pandas accepts any ``os.PathLike``.

    By file-like object, we refer to objects with a ``read()`` method, such as
    a file handler (e.g. via builtin ``open`` function) or ``StringIO``.
sep : str, default {_default_sep}
    Delimiter to use. If sep is None, the C engine cannot automatically detect
    the separator, but the Python parsing engine can, meaning the latter will
    be used and automatically detect the separator by Python's builtin sniffer
    tool, ``csv.Sniffer``. In addition, separators longer than 1 character and
    different from ``'\s+'`` will be interpreted as regular expressions and
    will also force the use of the Python parsing engine. Note that regex
    delimiters are prone to ignoring quoted data. Regex example: ``'\r\t'``.
delimiter : str, default ``None``
    Alias for sep.
header : int, list of int, default 'infer'
    Row number(s) to use as the column names, and the start of the
    data.  Default behavior is to infer the column names: if no names
    are passed the behavior is identical to ``header=0`` and column
    names are inferred from the first line of the file, if column
    names are passed explicitly then the behavior is identical to
    ``header=None``. Explicitly pass ``header=0`` to be able to
    replace existing names. The header can be a list of integers that
    specify row locations for a multi-index on the columns
    e.g. [0,1,3]. Intervening rows that are not specified will be
    skipped (e.g. 2 in this example is skipped). Note that this
    parameter ignores commented lines and empty lines if
    ``skip_blank_lines=True``, so ``header=0`` denotes the first line of
    data rather than the first line of the file.
names : array-like, optional
    List of column names to use. If the file contains a header row,
    then you should explicitly pass ``header=0`` to override the column names.
    Duplicates in this list are not allowed.
index_col : int, str, sequence of int / str, or False, default ``None``
  Column(s) to use as the row labels of the ``DataFrame``, either given as
  string name or column index. If a sequence of int / str is given, a
  MultiIndex is used.

  Note: ``index_col=False`` can be used to force pandas to *not* use the first
  column as the index, e.g. when you have a malformed file with delimiters at
  the end of each line.
usecols : list-like or callable, optional
    Return a subset of the columns. If list-like, all elements must either
    be positional (i.e. integer indices into the document columns) or strings
    that correspond to column names provided either by the user in `names` or
    inferred from the document header row(s). For example, a valid list-like
    `usecols` parameter would be ``[0, 1, 2]`` or ``['foo', 'bar', 'baz']``.
    Element order is ignored, so ``usecols=[0, 1]`` is the same as ``[1, 0]``.
    To instantiate a DataFrame from ``data`` with element order preserved use
    ``pd.read_csv(data, usecols=['foo', 'bar'])[['foo', 'bar']]`` for columns
    in ``['foo', 'bar']`` order or
    ``pd.read_csv(data, usecols=['foo', 'bar'])[['bar', 'foo']]``
    for ``['bar', 'foo']`` order.

    If callable, the callable function will be evaluated against the column
    names, returning names where the callable function evaluates to True. An
    example of a valid callable argument would be ``lambda x: x.upper() in
    ['AAA', 'BBB', 'DDD']``. Using this parameter results in much faster
    parsing time and lower memory usage.
squeeze : bool, default False
    If the parsed data only contains one column then return a Series.
prefix : str, optional
    Prefix to add to column numbers when no header, e.g. 'X' for X0, X1, ...
mangle_dupe_cols : bool, default True
    Duplicate columns will be specified as 'X', 'X.1', ...'X.N', rather than
    'X'...'X'. Passing in False will cause data to be overwritten if there
    are duplicate names in the columns.
dtype : Type name or dict of column -> type, optional
    Data type for data or columns. E.g. {{'a': np.float64, 'b': np.int32,
    'c': 'Int64'}}
    Use `str` or `object` together with suitable `na_values` settings
    to preserve and not interpret dtype.
    If converters are specified, they will be applied INSTEAD
    of dtype conversion.
engine : {{'c', 'python'}}, optional
    Parser engine to use. The C engine is faster while the python engine is
    currently more feature-complete.
converters : dict, optional
    Dict of functions for converting values in certain columns. Keys can either
    be integers or column labels.
true_values : list, optional
    Values to consider as True.
false_values : list, optional
    Values to consider as False.
skipinitialspace : bool, default False
    Skip spaces after delimiter.
skiprows : list-like, int or callable, optional
    Line numbers to skip (0-indexed) or number of lines to skip (int)
    at the start of the file.

    If callable, the callable function will be evaluated against the row
    indices, returning True if the row should be skipped and False otherwise.
    An example of a valid callable argument would be ``lambda x: x in [0, 2]``.
skipfooter : int, default 0
    Number of lines at bottom of file to skip (Unsupported with engine='c').
nrows : int, optional
    Number of rows of file to read. Useful for reading pieces of large files.
na_values : scalar, str, list-like, or dict, optional
    Additional strings to recognize as NA/NaN. If dict passed, specific
    per-column NA values.  By default the following values are interpreted as
    NaN: '"""
    + fill("', '".join(sorted(STR_NA_VALUES)), 70, subsequent_indent="    ")
    + """'.
keep_default_na : bool, default True
    Whether or not to include the default NaN values when parsing the data.
    Depending on whether `na_values` is passed in, the behavior is as follows:

    * If `keep_default_na` is True, and `na_values` are specified, `na_values`
      is appended to the default NaN values used for parsing.
    * If `keep_default_na` is True, and `na_values` are not specified, only
      the default NaN values are used for parsing.
    * If `keep_default_na` is False, and `na_values` are specified, only
      the NaN values specified `na_values` are used for parsing.
    * If `keep_default_na` is False, and `na_values` are not specified, no
      strings will be parsed as NaN.

    Note that if `na_filter` is passed in as False, the `keep_default_na` and
    `na_values` parameters will be ignored.
na_filter : bool, default True
    Detect missing value markers (empty strings and the value of na_values). In
    data without any NAs, passing na_filter=False can improve the performance
    of reading a large file.
skip_blank_lines : bool, default True
    If True, skip over blank lines rather than interpreting as NaN values.
parse_dates : bool or list of int or names or list of lists or dict, \
default False
    The behavior is as follows:

    * boolean. If True -> try parsing the index.
    * list of int or names. e.g. If [1, 2, 3] -> try parsing columns 1, 2, 3
      each as a separate date column.
    * list of lists. e.g.  If [[1, 3]] -> combine columns 1 and 3 and parse as
      a single date column.
    * dict, e.g. {{'foo' : [1, 3]}} -> parse columns 1, 3 as date and call
      result 'foo'

    If a column or index cannot be represented as an array of datetimes,
    say because of an unparseable value or a mixture of timezones, the column
    or index will be returned unaltered as an object data type. For
    non-standard datetime parsing, use ``pd.to_datetime`` after
    ``pd.read_csv``. To parse an index or column with a mixture of timezones,
    specify ``date_parser`` to be a partially-applied
    :func:`pandas.to_datetime` with ``utc=True``. See
    :ref:`io.csv.mixed_timezones` for more.

    Note: A fast-path exists for iso8601-formatted dates.
infer_datetime_format : bool, default False
    If True and `parse_dates` is enabled, pandas will attempt to infer the
    format of the datetime strings in the columns, and if it can be inferred,
    switch to a faster method of parsing them. In some cases this can increase
    the parsing speed by 5-10x.
keep_date_col : bool, default False
    If True and `parse_dates` specifies combining multiple columns then
    keep the original columns.
date_parser : function, optional
    Function to use for converting a sequence of string columns to an array of
    datetime instances. The default uses ``dateutil.parser.parser`` to do the
    conversion. Pandas will try to call `date_parser` in three different ways,
    advancing to the next if an exception occurs: 1) Pass one or more arrays
    (as defined by `parse_dates`) as arguments; 2) concatenate (row-wise) the
    string values from the columns defined by `parse_dates` into a single array
    and pass that; and 3) call `date_parser` once for each row using one or
    more strings (corresponding to the columns defined by `parse_dates`) as
    arguments.
dayfirst : bool, default False
    DD/MM format dates, international and European format.
cache_dates : bool, default True
    If True, use a cache of unique, converted dates to apply the datetime
    conversion. May produce significant speed-up when parsing duplicate
    date strings, especially ones with timezone offsets.

    .. versionadded:: 0.25.0
iterator : bool, default False
    Return TextFileReader object for iteration or getting chunks with
    ``get_chunk()``.
chunksize : int, optional
    Return TextFileReader object for iteration.
    See the `IO Tools docs
    <https://pandas.pydata.org/pandas-docs/stable/io.html#io-chunking>`_
    for more information on ``iterator`` and ``chunksize``.
compression : {{'infer', 'gzip', 'bz2', 'zip', 'xz', None}}, default 'infer'
    For on-the-fly decompression of on-disk data. If 'infer' and
    `filepath_or_buffer` is path-like, then detect compression from the
    following extensions: '.gz', '.bz2', '.zip', or '.xz' (otherwise no
    decompression). If using 'zip', the ZIP file must contain only one data
    file to be read in. Set to None for no decompression.
thousands : str, optional
    Thousands separator.
decimal : str, default '.'
    Character to recognize as decimal point (e.g. use ',' for European data).
lineterminator : str (length 1), optional
    Character to break file into lines. Only valid with C parser.
quotechar : str (length 1), optional
    The character used to denote the start and end of a quoted item. Quoted
    items can include the delimiter and it will be ignored.
quoting : int or csv.QUOTE_* instance, default 0
    Control field quoting behavior per ``csv.QUOTE_*`` constants. Use one of
    QUOTE_MINIMAL (0), QUOTE_ALL (1), QUOTE_NONNUMERIC (2) or QUOTE_NONE (3).
doublequote : bool, default ``True``
   When quotechar is specified and quoting is not ``QUOTE_NONE``, indicate
   whether or not to interpret two consecutive quotechar elements INSIDE a
   field as a single ``quotechar`` element.
escapechar : str (length 1), optional
    One-character string used to escape other characters.
comment : str, optional
    Indicates remainder of line should not be parsed. If found at the beginning
    of a line, the line will be ignored altogether. This parameter must be a
    single character. Like empty lines (as long as ``skip_blank_lines=True``),
    fully commented lines are ignored by the parameter `header` but not by
    `skiprows`. For example, if ``comment='#'``, parsing
    ``#empty\\na,b,c\\n1,2,3`` with ``header=0`` will result in 'a,b,c' being
    treated as the header.
encoding : str, optional
    Encoding to use for UTF when reading/writing (ex. 'utf-8'). `List of Python
    standard encodings
    <https://docs.python.org/3/library/codecs.html#standard-encodings>`_ .
dialect : str or csv.Dialect, optional
    If provided, this parameter will override values (default or not) for the
    following parameters: `delimiter`, `doublequote`, `escapechar`,
    `skipinitialspace`, `quotechar`, and `quoting`. If it is necessary to
    override values, a ParserWarning will be issued. See csv.Dialect
    documentation for more details.
error_bad_lines : bool, default True
    Lines with too many fields (e.g. a csv line with too many commas) will by
    default cause an exception to be raised, and no DataFrame will be returned.
    If False, then these "bad lines" will dropped from the DataFrame that is
    returned.
warn_bad_lines : bool, default True
    If error_bad_lines is False, and warn_bad_lines is True, a warning for each
    "bad line" will be output.
delim_whitespace : bool, default False
    Specifies whether or not whitespace (e.g. ``' '`` or ``'\t'``) will be
    used as the sep. Equivalent to setting ``sep='\\s+'``. If this option
    is set to True, nothing should be passed in for the ``delimiter``
    parameter.
low_memory : bool, default True
    Internally process the file in chunks, resulting in lower memory use
    while parsing, but possibly mixed type inference.  To ensure no mixed
    types either set False, or specify the type with the `dtype` parameter.
    Note that the entire file is read into a single DataFrame regardless,
    use the `chunksize` or `iterator` parameter to return the data in chunks.
    (Only valid with C parser).
memory_map : bool, default False
    If a filepath is provided for `filepath_or_buffer`, map the file object
    directly onto memory and access the data directly from there. Using this
    option can improve performance because there is no longer any I/O overhead.
float_precision : str, optional
    Specifies which converter the C engine should use for floating-point
    values. The options are `None` for the ordinary converter,
    `high` for the high-precision converter, and `round_trip` for the
    round-trip converter.

Returns
-------
DataFrame or TextParser
    A comma-separated values (csv) file is returned as two-dimensional
    data structure with labeled axes.

See Also
--------
DataFrame.to_csv : Write DataFrame to a comma-separated values (csv) file.
read_csv : Read a comma-separated values (csv) file into DataFrame.
read_fwf : Read a table of fixed-width formatted lines into DataFrame.

Examples
--------
>>> pd.{func_name}('data.csv')  # doctest: +SKIP
"""
)


def _validate_integer(name, val, min_val=0):
    """
    Checks whether the 'name' parameter for parsing is either
    an integer OR float that can SAFELY be cast to an integer
    without losing accuracy. Raises a ValueError if that is
    not the case.

    Parameters
    ----------
    name : string
        Parameter name (used for error reporting)
    val : int or float
        The value to check
    min_val : int
        Minimum allowed value (val < min_val will result in a ValueError)
    """
    msg = f"'{name:s}' must be an integer >={min_val:d}"

    if val is not None:
        if is_float(val):
            if int(val) != val:
                raise ValueError(msg)
            val = int(val)
        elif not (is_integer(val) and val >= min_val):
            raise ValueError(msg)

    return val


def _validate_names(names):
    """
    Raise ValueError if the `names` parameter contains duplicates or has an
    invalid data type.

    Parameters
    ----------
    names : array-like or None
        An array containing a list of the names used for the output DataFrame.

    Raises
    ------
    ValueError
        If names are not unique or are not ordered (e.g. set).
    """
    if names is not None:
        if len(names) != len(set(names)):
            raise ValueError("Duplicate names are not allowed.")
        if not is_list_like(names, allow_sets=False):
            raise ValueError("Names should be an ordered collection.")


def _read(filepath_or_buffer: FilePathOrBuffer, kwds):
    """Generic reader of line files."""
    encoding = kwds.get("encoding", None)
    if encoding is not None:
        encoding = re.sub("_", "-", encoding).lower()
        kwds["encoding"] = encoding

    compression = kwds.get("compression", "infer")
    compression = infer_compression(filepath_or_buffer, compression)

    # TODO: get_filepath_or_buffer could return
    # Union[FilePathOrBuffer, s3fs.S3File, gcsfs.GCSFile]
    # though mypy handling of conditional imports is difficult.
    # See https://github.com/python/mypy/issues/1297
    fp_or_buf, _, compression, should_close = get_filepath_or_buffer(
        filepath_or_buffer, encoding, compression
    )
    kwds["compression"] = compression

    if kwds.get("date_parser", None) is not None:
        if isinstance(kwds["parse_dates"], bool):
            kwds["parse_dates"] = True

    # Extract some of the arguments (pass chunksize on).
    iterator = kwds.get("iterator", False)
    chunksize = _validate_integer("chunksize", kwds.get("chunksize", None), 1)
    nrows = kwds.get("nrows", None)

    # Check for duplicates in names.
    _validate_names(kwds.get("names", None))

    # Create the parser.
    parser = TextFileReader(fp_or_buf, **kwds)

    if chunksize or iterator:
        return parser

    try:
        data = parser.read(nrows)
    finally:
        parser.close()

    if should_close:
        try:
            fp_or_buf.close()
        except ValueError:
            pass

    return data


_parser_defaults = {
    "delimiter": None,
    "escapechar": None,
    "quotechar": '"',
    "quoting": csv.QUOTE_MINIMAL,
    "doublequote": True,
    "skipinitialspace": False,
    "lineterminator": None,
    "header": "infer",
    "index_col": None,
    "names": None,
    "prefix": None,
    "skiprows": None,
    "skipfooter": 0,
    "nrows": None,
    "na_values": None,
    "keep_default_na": True,
    "true_values": None,
    "false_values": None,
    "converters": None,
    "dtype": None,
    "cache_dates": True,
    "thousands": None,
    "comment": None,
    "decimal": ".",
    # 'engine': 'c',
    "parse_dates": False,
    "keep_date_col": False,
    "dayfirst": False,
    "date_parser": None,
    "usecols": None,
    # 'iterator': False,
    "chunksize": None,
    "encoding": None,
    "squeeze": False,
    "compression": None,
    "mangle_dupe_cols": True,
    "infer_datetime_format": False,
    "skip_blank_lines": True,
}


_c_parser_defaults = {
    "delim_whitespace": False,
    "na_filter": True,
    "low_memory": True,
    "memory_map": False,
    "error_bad_lines": True,
    "warn_bad_lines": True,
    "float_precision": None,
}

_fwf_defaults = {"colspecs": "infer", "infer_nrows": 100, "widths": None}

_c_unsupported = {"skipfooter"}
_python_unsupported = {"low_memory", "float_precision"}

_deprecated_defaults: Dict[str, Any] = {}
_deprecated_args: Set[str] = set()


<<<<<<< HEAD
def _make_parser_function(name, default_sep=","):
    def parser_f(
        filepath_or_buffer: FilePathOrBuffer,
        sep=default_sep,
        delimiter=None,
        # Column and Index Locations and Names
        header="infer",
        names=None,
        index_col=None,
        usecols=None,
        squeeze=False,
        prefix=None,
        mangle_dupe_cols=True,
        # General Parsing Configuration
        dtype=None,
        engine=None,
        converters=None,
        true_values=None,
        false_values=None,
        skipinitialspace=False,
        skiprows=None,
        skipfooter=0,
        nrows=None,
        # NA and Missing Data Handling
        na_values=None,
        keep_default_na=True,
        na_filter=True,
        skip_blank_lines=True,
        # Datetime Handling
        parse_dates=False,
        infer_datetime_format=False,
        keep_date_col=False,
        date_parser=None,
        dayfirst=False,
        cache_dates=True,
        # Iteration
        iterator=False,
        chunksize=None,
        # Quoting, Compression, and File Format
        compression="infer",
        thousands=None,
        decimal: str = ".",
        lineterminator=None,
        quotechar='"',
        quoting=csv.QUOTE_MINIMAL,
        doublequote=True,
        escapechar=None,
        comment=None,
        encoding=None,
        dialect=None,
        # Error Handling
        error_bad_lines=True,
        warn_bad_lines=True,
        # Internal
        delim_whitespace=False,
        low_memory=_c_parser_defaults["low_memory"],
        memory_map=False,
        float_precision=None,
    ):

        # gh-23761
        #
        # When a dialect is passed, it overrides any of the overlapping
        # parameters passed in directly. We don't want to warn if the
        # default parameters were passed in (since it probably means
        # that the user didn't pass them in explicitly in the first place).
        #
        # "delimiter" is the annoying corner case because we alias it to
        # "sep" before doing comparison to the dialect values later on.
        # Thus, we need a flag to indicate that we need to "override"
        # the comparison to dialect values by checking if default values
        # for BOTH "delimiter" and "sep" were provided.
        if dialect is not None:
            sep_override = delimiter is None and sep == default_sep
            kwds = dict(sep_override=sep_override)
        else:
            kwds = dict()

        # Alias sep -> delimiter.
        if delimiter is None:
            delimiter = sep

        if delim_whitespace and delimiter != default_sep:
            raise ValueError(
                "Specified a delimiter with both sep and "
                "delim_whitespace=True; you can only specify one."
            )
=======
@Appender(
    _doc_read_csv_and_table.format(
        func_name="read_csv",
        summary="Read a comma-separated values (csv) file into DataFrame.",
        _default_sep="','",
    )
)
def read_csv(
    filepath_or_buffer: FilePathOrBuffer,
    sep=",",
    delimiter=None,
    # Column and Index Locations and Names
    header="infer",
    names=None,
    index_col=None,
    usecols=None,
    squeeze=False,
    prefix=None,
    mangle_dupe_cols=True,
    # General Parsing Configuration
    dtype=None,
    engine=None,
    converters=None,
    true_values=None,
    false_values=None,
    skipinitialspace=False,
    skiprows=None,
    skipfooter=0,
    nrows=None,
    # NA and Missing Data Handling
    na_values=None,
    keep_default_na=True,
    na_filter=True,
    verbose=False,
    skip_blank_lines=True,
    # Datetime Handling
    parse_dates=False,
    infer_datetime_format=False,
    keep_date_col=False,
    date_parser=None,
    dayfirst=False,
    cache_dates=True,
    # Iteration
    iterator=False,
    chunksize=None,
    # Quoting, Compression, and File Format
    compression="infer",
    thousands=None,
    decimal: str = ".",
    lineterminator=None,
    quotechar='"',
    quoting=csv.QUOTE_MINIMAL,
    doublequote=True,
    escapechar=None,
    comment=None,
    encoding=None,
    dialect=None,
    # Error Handling
    error_bad_lines=True,
    warn_bad_lines=True,
    # Internal
    delim_whitespace=False,
    low_memory=_c_parser_defaults["low_memory"],
    memory_map=False,
    float_precision=None,
):
    # gh-23761
    #
    # When a dialect is passed, it overrides any of the overlapping
    # parameters passed in directly. We don't want to warn if the
    # default parameters were passed in (since it probably means
    # that the user didn't pass them in explicitly in the first place).
    #
    # "delimiter" is the annoying corner case because we alias it to
    # "sep" before doing comparison to the dialect values later on.
    # Thus, we need a flag to indicate that we need to "override"
    # the comparison to dialect values by checking if default values
    # for BOTH "delimiter" and "sep" were provided.
    default_sep = ","

    if dialect is not None:
        sep_override = delimiter is None and sep == default_sep
        kwds = dict(sep_override=sep_override)
    else:
        kwds = dict()
>>>>>>> 0159cba6

    # Alias sep -> delimiter.
    if delimiter is None:
        delimiter = sep

<<<<<<< HEAD
        kwds.update(
            delimiter=delimiter,
            engine=engine,
            dialect=dialect,
            compression=compression,
            engine_specified=engine_specified,
            doublequote=doublequote,
            escapechar=escapechar,
            quotechar=quotechar,
            quoting=quoting,
            skipinitialspace=skipinitialspace,
            lineterminator=lineterminator,
            header=header,
            index_col=index_col,
            names=names,
            prefix=prefix,
            skiprows=skiprows,
            skipfooter=skipfooter,
            na_values=na_values,
            true_values=true_values,
            false_values=false_values,
            keep_default_na=keep_default_na,
            thousands=thousands,
            comment=comment,
            decimal=decimal,
            parse_dates=parse_dates,
            keep_date_col=keep_date_col,
            dayfirst=dayfirst,
            date_parser=date_parser,
            cache_dates=cache_dates,
            nrows=nrows,
            iterator=iterator,
            chunksize=chunksize,
            converters=converters,
            dtype=dtype,
            usecols=usecols,
            encoding=encoding,
            squeeze=squeeze,
            memory_map=memory_map,
            float_precision=float_precision,
            na_filter=na_filter,
            delim_whitespace=delim_whitespace,
            warn_bad_lines=warn_bad_lines,
            error_bad_lines=error_bad_lines,
            low_memory=low_memory,
            mangle_dupe_cols=mangle_dupe_cols,
            infer_datetime_format=infer_datetime_format,
            skip_blank_lines=skip_blank_lines,
=======
    if delim_whitespace and delimiter != default_sep:
        raise ValueError(
            "Specified a delimiter with both sep and "
            "delim_whitespace=True; you can only specify one."
>>>>>>> 0159cba6
        )

    if engine is not None:
        engine_specified = True
    else:
        engine = "c"
        engine_specified = False

    kwds.update(
        delimiter=delimiter,
        engine=engine,
        dialect=dialect,
        compression=compression,
        engine_specified=engine_specified,
        doublequote=doublequote,
        escapechar=escapechar,
        quotechar=quotechar,
        quoting=quoting,
        skipinitialspace=skipinitialspace,
        lineterminator=lineterminator,
        header=header,
        index_col=index_col,
        names=names,
        prefix=prefix,
        skiprows=skiprows,
        skipfooter=skipfooter,
        na_values=na_values,
        true_values=true_values,
        false_values=false_values,
        keep_default_na=keep_default_na,
        thousands=thousands,
        comment=comment,
        decimal=decimal,
        parse_dates=parse_dates,
        keep_date_col=keep_date_col,
        dayfirst=dayfirst,
        date_parser=date_parser,
        cache_dates=cache_dates,
        nrows=nrows,
        iterator=iterator,
        chunksize=chunksize,
        converters=converters,
        dtype=dtype,
        usecols=usecols,
        verbose=verbose,
        encoding=encoding,
        squeeze=squeeze,
        memory_map=memory_map,
        float_precision=float_precision,
        na_filter=na_filter,
        delim_whitespace=delim_whitespace,
        warn_bad_lines=warn_bad_lines,
        error_bad_lines=error_bad_lines,
        low_memory=low_memory,
        mangle_dupe_cols=mangle_dupe_cols,
        infer_datetime_format=infer_datetime_format,
        skip_blank_lines=skip_blank_lines,
    )

    return _read(filepath_or_buffer, kwds)


@Appender(
    _doc_read_csv_and_table.format(
        func_name="read_table",
        summary="Read general delimited file into DataFrame.",
        _default_sep=r"'\\t' (tab-stop)",
    )
)
def read_table(
    filepath_or_buffer: FilePathOrBuffer,
    sep="\t",
    delimiter=None,
    # Column and Index Locations and Names
    header="infer",
    names=None,
    index_col=None,
    usecols=None,
    squeeze=False,
    prefix=None,
    mangle_dupe_cols=True,
    # General Parsing Configuration
    dtype=None,
    engine=None,
    converters=None,
    true_values=None,
    false_values=None,
    skipinitialspace=False,
    skiprows=None,
    skipfooter=0,
    nrows=None,
    # NA and Missing Data Handling
    na_values=None,
    keep_default_na=True,
    na_filter=True,
    verbose=False,
    skip_blank_lines=True,
    # Datetime Handling
    parse_dates=False,
    infer_datetime_format=False,
    keep_date_col=False,
    date_parser=None,
    dayfirst=False,
    cache_dates=True,
    # Iteration
    iterator=False,
    chunksize=None,
    # Quoting, Compression, and File Format
    compression="infer",
    thousands=None,
    decimal: str = ".",
    lineterminator=None,
    quotechar='"',
    quoting=csv.QUOTE_MINIMAL,
    doublequote=True,
    escapechar=None,
    comment=None,
    encoding=None,
    dialect=None,
    # Error Handling
    error_bad_lines=True,
    warn_bad_lines=True,
    # Internal
    delim_whitespace=False,
    low_memory=_c_parser_defaults["low_memory"],
    memory_map=False,
    float_precision=None,
):
    return read_csv(**locals())


def read_fwf(
    filepath_or_buffer: FilePathOrBuffer,
    colspecs="infer",
    widths=None,
    infer_nrows=100,
    **kwds,
):
    r"""
    Read a table of fixed-width formatted lines into DataFrame.

    Also supports optionally iterating or breaking of the file
    into chunks.

    Additional help can be found in the `online docs for IO Tools
    <https://pandas.pydata.org/pandas-docs/stable/user_guide/io.html>`_.

    Parameters
    ----------
    filepath_or_buffer : str, path object or file-like object
        Any valid string path is acceptable. The string could be a URL. Valid
        URL schemes include http, ftp, s3, and file. For file URLs, a host is
        expected. A local file could be:
        ``file://localhost/path/to/table.csv``.

        If you want to pass in a path object, pandas accepts any
        ``os.PathLike``.

        By file-like object, we refer to objects with a ``read()`` method,
        such as a file handler (e.g. via builtin ``open`` function)
        or ``StringIO``.
    colspecs : list of tuple (int, int) or 'infer'. optional
        A list of tuples giving the extents of the fixed-width
        fields of each line as half-open intervals (i.e.,  [from, to[ ).
        String value 'infer' can be used to instruct the parser to try
        detecting the column specifications from the first 100 rows of
        the data which are not being skipped via skiprows (default='infer').
    widths : list of int, optional
        A list of field widths which can be used instead of 'colspecs' if
        the intervals are contiguous.
    infer_nrows : int, default 100
        The number of rows to consider when letting the parser determine the
        `colspecs`.

        .. versionadded:: 0.24.0
    **kwds : optional
        Optional keyword arguments can be passed to ``TextFileReader``.

    Returns
    -------
    DataFrame or TextParser
        A comma-separated values (csv) file is returned as two-dimensional
        data structure with labeled axes.

    See Also
    --------
    DataFrame.to_csv : Write DataFrame to a comma-separated values (csv) file.
    read_csv : Read a comma-separated values (csv) file into DataFrame.

    Examples
    --------
    >>> pd.read_fwf('data.csv')  # doctest: +SKIP
    """
    # Check input arguments.
    if colspecs is None and widths is None:
        raise ValueError("Must specify either colspecs or widths")
    elif colspecs not in (None, "infer") and widths is not None:
        raise ValueError("You must specify only one of 'widths' and 'colspecs'")

    # Compute 'colspecs' from 'widths', if specified.
    if widths is not None:
        colspecs, col = [], 0
        for w in widths:
            colspecs.append((col, col + w))
            col += w

    kwds["colspecs"] = colspecs
    kwds["infer_nrows"] = infer_nrows
    kwds["engine"] = "python-fwf"
    return _read(filepath_or_buffer, kwds)


class TextFileReader(abc.Iterator):
    """

    Passed dialect overrides any of the related parser options

    """

    def __init__(self, f, engine=None, **kwds):

        self.f = f

        if engine is not None:
            engine_specified = True
        else:
            engine = "python"
            engine_specified = False

        self._engine_specified = kwds.get("engine_specified", engine_specified)

        if kwds.get("dialect") is not None:
            dialect = kwds["dialect"]
            if dialect in csv.list_dialects():
                dialect = csv.get_dialect(dialect)

            # Any valid dialect should have these attributes.
            # If any are missing, we will raise automatically.
            for param in (
                "delimiter",
                "doublequote",
                "escapechar",
                "skipinitialspace",
                "quotechar",
                "quoting",
            ):
                try:
                    dialect_val = getattr(dialect, param)
                except AttributeError as err:
                    raise ValueError(
                        f"Invalid dialect {kwds['dialect']} provided"
                    ) from err
                parser_default = _parser_defaults[param]
                provided = kwds.get(param, parser_default)

                # Messages for conflicting values between the dialect
                # instance and the actual parameters provided.
                conflict_msgs = []

                # Don't warn if the default parameter was passed in,
                # even if it conflicts with the dialect (gh-23761).
                if provided != parser_default and provided != dialect_val:
                    msg = (
                        f"Conflicting values for '{param}': '{provided}' was "
                        f"provided, but the dialect specifies '{dialect_val}'. "
                        "Using the dialect-specified value."
                    )

                    # Annoying corner case for not warning about
                    # conflicts between dialect and delimiter parameter.
                    # Refer to the outer "_read_" function for more info.
                    if not (param == "delimiter" and kwds.pop("sep_override", False)):
                        conflict_msgs.append(msg)

                if conflict_msgs:
                    warnings.warn(
                        "\n\n".join(conflict_msgs), ParserWarning, stacklevel=2
                    )
                kwds[param] = dialect_val

        if kwds.get("skipfooter"):
            if kwds.get("iterator") or kwds.get("chunksize"):
                raise ValueError("'skipfooter' not supported for 'iteration'")
            if kwds.get("nrows"):
                raise ValueError("'skipfooter' not supported with 'nrows'")

        if kwds.get("header", "infer") == "infer":
            kwds["header"] = 0 if kwds.get("names") is None else None

        self.orig_options = kwds

        # miscellanea
        self.engine = engine
        self._engine = None
        self._currow = 0

        options = self._get_options_with_defaults(engine)

        self.chunksize = options.pop("chunksize", None)
        self.nrows = options.pop("nrows", None)
        self.squeeze = options.pop("squeeze", False)

        # might mutate self.engine
        self.engine = self._check_file_or_buffer(f, engine)
        self.options, self.engine = self._clean_options(options, engine)

        if "has_index_names" in kwds:
            self.options["has_index_names"] = kwds["has_index_names"]

        self._make_engine(self.engine)

    def close(self):
        self._engine.close()

    def _get_options_with_defaults(self, engine):
        kwds = self.orig_options

        options = {}

        for argname, default in _parser_defaults.items():
            value = kwds.get(argname, default)

            # see gh-12935
            if argname == "mangle_dupe_cols" and not value:
                raise ValueError("Setting mangle_dupe_cols=False is not supported yet")
            else:
                options[argname] = value

        for argname, default in _c_parser_defaults.items():
            if argname in kwds:
                value = kwds[argname]

                if engine != "c" and value != default:
                    if "python" in engine and argname not in _python_unsupported:
                        pass
                    elif value == _deprecated_defaults.get(argname, default):
                        pass
                    else:
                        raise ValueError(
                            f"The {repr(argname)} option is not supported with the "
                            f"{repr(engine)} engine"
                        )
            else:
                value = _deprecated_defaults.get(argname, default)
            options[argname] = value

        if engine == "python-fwf":
            for argname, default in _fwf_defaults.items():
                options[argname] = kwds.get(argname, default)

        return options

    def _check_file_or_buffer(self, f, engine):
        # see gh-16530
        if is_file_like(f):
            next_attr = "__next__"

            # The C engine doesn't need the file-like to have the "next" or
            # "__next__" attribute. However, the Python engine explicitly calls
            # "next(...)" when iterating through such an object, meaning it
            # needs to have that attribute ("next" for Python 2.x, "__next__"
            # for Python 3.x)
            if engine != "c" and not hasattr(f, next_attr):
                msg = "The 'python' engine cannot iterate through this file buffer."
                raise ValueError(msg)

        return engine

    def _clean_options(self, options, engine):
        result = options.copy()

        engine_specified = self._engine_specified
        fallback_reason = None

        sep = options["delimiter"]
        delim_whitespace = options["delim_whitespace"]

        # C engine not supported yet
        if engine == "c":
            if options["skipfooter"] > 0:
                fallback_reason = "the 'c' engine does not support skipfooter"
                engine = "python"

        encoding = sys.getfilesystemencoding() or "utf-8"
        if sep is None and not delim_whitespace:
            if engine == "c":
                fallback_reason = (
                    "the 'c' engine does not support "
                    "sep=None with delim_whitespace=False"
                )
                engine = "python"
        elif sep is not None and len(sep) > 1:
            if engine == "c" and sep == r"\s+":
                result["delim_whitespace"] = True
                del result["delimiter"]
            elif engine not in ("python", "python-fwf"):
                # wait until regex engine integrated
                fallback_reason = (
                    "the 'c' engine does not support "
                    "regex separators (separators > 1 char and "
                    r"different from '\s+' are interpreted as regex)"
                )
                engine = "python"
        elif delim_whitespace:
            if "python" in engine:
                result["delimiter"] = r"\s+"
        elif sep is not None:
            encodeable = True
            try:
                if len(sep.encode(encoding)) > 1:
                    encodeable = False
            except UnicodeDecodeError:
                encodeable = False
            if not encodeable and engine not in ("python", "python-fwf"):
                fallback_reason = (
                    f"the separator encoded in {encoding} "
                    "is > 1 char long, and the 'c' engine "
                    "does not support such separators"
                )
                engine = "python"

        quotechar = options["quotechar"]
        if quotechar is not None and isinstance(quotechar, (str, bytes)):
            if (
                len(quotechar) == 1
                and ord(quotechar) > 127
                and engine not in ("python", "python-fwf")
            ):
                fallback_reason = (
                    "ord(quotechar) > 127, meaning the "
                    "quotechar is larger than one byte, "
                    "and the 'c' engine does not support such quotechars"
                )
                engine = "python"

        if fallback_reason and engine_specified:
            raise ValueError(fallback_reason)

        if engine == "c":
            for arg in _c_unsupported:
                del result[arg]

        if "python" in engine:
            for arg in _python_unsupported:
                if fallback_reason and result[arg] != _c_parser_defaults[arg]:
                    raise ValueError(
                        "Falling back to the 'python' engine because "
                        f"{fallback_reason}, but this causes {repr(arg)} to be "
                        "ignored as it is not supported by the 'python' engine."
                    )
                del result[arg]

        if fallback_reason:
            warnings.warn(
                (
                    "Falling back to the 'python' engine because "
                    f"{fallback_reason}; you can avoid this warning by specifying "
                    "engine='python'."
                ),
                ParserWarning,
                stacklevel=5,
            )

        index_col = options["index_col"]
        names = options["names"]
        converters = options["converters"]
        na_values = options["na_values"]
        skiprows = options["skiprows"]

        validate_header_arg(options["header"])

        depr_warning = ""

        for arg in _deprecated_args:
            parser_default = _c_parser_defaults[arg]
            depr_default = _deprecated_defaults[arg]

            msg = (
                f"The {repr(arg)} argument has been deprecated and will be "
                "removed in a future version."
            )

            if result.get(arg, depr_default) != depr_default:
                depr_warning += msg + "\n\n"
            else:
                result[arg] = parser_default

        if depr_warning != "":
            warnings.warn(depr_warning, FutureWarning, stacklevel=2)

        if index_col is True:
            raise ValueError("The value of index_col couldn't be 'True'")
        if _is_index_col(index_col):
            if not isinstance(index_col, (list, tuple, np.ndarray)):
                index_col = [index_col]
        result["index_col"] = index_col

        names = list(names) if names is not None else names

        # type conversion-related
        if converters is not None:
            if not isinstance(converters, dict):
                raise TypeError(
                    "Type converters must be a dict or subclass, "
                    f"input was a {type(converters).__name__}"
                )
        else:
            converters = {}

        # Converting values to NA
        keep_default_na = options["keep_default_na"]
        na_values, na_fvalues = _clean_na_values(na_values, keep_default_na)

        # handle skiprows; this is internally handled by the
        # c-engine, so only need for python parsers
        if engine != "c":
            if is_integer(skiprows):
                skiprows = list(range(skiprows))
            if skiprows is None:
                skiprows = set()
            elif not callable(skiprows):
                skiprows = set(skiprows)

        # put stuff back
        result["names"] = names
        result["converters"] = converters
        result["na_values"] = na_values
        result["na_fvalues"] = na_fvalues
        result["skiprows"] = skiprows

        return result, engine

    def __next__(self):
        try:
            return self.get_chunk()
        except StopIteration:
            self.close()
            raise

    def _make_engine(self, engine="c"):
        if engine == "c":
            self._engine = CParserWrapper(self.f, **self.options)
        else:
            if engine == "python":
                klass = PythonParser
            elif engine == "python-fwf":
                klass = FixedWidthFieldParser
            else:
                raise ValueError(
                    f"Unknown engine: {engine} (valid options "
                    'are "c", "python", or "python-fwf")'
                )
            self._engine = klass(self.f, **self.options)

    def _failover_to_python(self):
        raise AbstractMethodError(self)

    def read(self, nrows=None):
        nrows = _validate_integer("nrows", nrows)
        ret = self._engine.read(nrows)

        # May alter columns / col_dict
        index, columns, col_dict = self._create_index(ret)

        if index is None:
            if col_dict:
                # Any column is actually fine:
                new_rows = len(next(iter(col_dict.values())))
                index = RangeIndex(self._currow, self._currow + new_rows)
            else:
                new_rows = 0
        else:
            new_rows = len(index)

        df = DataFrame(col_dict, columns=columns, index=index)

        self._currow += new_rows

        if self.squeeze and len(df.columns) == 1:
            return df[df.columns[0]].copy()
        return df

    def _create_index(self, ret):
        index, columns, col_dict = ret
        return index, columns, col_dict

    def get_chunk(self, size=None):
        if size is None:
            size = self.chunksize
        if self.nrows is not None:
            if self._currow >= self.nrows:
                raise StopIteration
            size = min(size, self.nrows - self._currow)
        return self.read(nrows=size)


def _is_index_col(col):
    return col is not None and col is not False


def _is_potential_multi_index(
    columns, index_col: Optional[Union[bool, Sequence[int]]] = None
):
    """
    Check whether or not the `columns` parameter
    could be converted into a MultiIndex.

    Parameters
    ----------
    columns : array-like
        Object which may or may not be convertible into a MultiIndex
    index_col : None, bool or list, optional
        Column or columns to use as the (possibly hierarchical) index

    Returns
    -------
    boolean : Whether or not columns could become a MultiIndex
    """
    if index_col is None or isinstance(index_col, bool):
        index_col = []

    return (
        len(columns)
        and not isinstance(columns, MultiIndex)
        and all(isinstance(c, tuple) for c in columns if c not in list(index_col))
    )


def _evaluate_usecols(usecols, names):
    """
    Check whether or not the 'usecols' parameter
    is a callable.  If so, enumerates the 'names'
    parameter and returns a set of indices for
    each entry in 'names' that evaluates to True.
    If not a callable, returns 'usecols'.
    """
    if callable(usecols):
        return {i for i, name in enumerate(names) if usecols(name)}
    return usecols


def _validate_usecols_names(usecols, names):
    """
    Validates that all usecols are present in a given
    list of names. If not, raise a ValueError that
    shows what usecols are missing.

    Parameters
    ----------
    usecols : iterable of usecols
        The columns to validate are present in names.
    names : iterable of names
        The column names to check against.

    Returns
    -------
    usecols : iterable of usecols
        The `usecols` parameter if the validation succeeds.

    Raises
    ------
    ValueError : Columns were missing. Error message will list them.
    """
    missing = [c for c in usecols if c not in names]
    if len(missing) > 0:
        raise ValueError(
            f"Usecols do not match columns, columns expected but not found: {missing}"
        )

    return usecols


def _validate_skipfooter_arg(skipfooter):
    """
    Validate the 'skipfooter' parameter.

    Checks whether 'skipfooter' is a non-negative integer.
    Raises a ValueError if that is not the case.

    Parameters
    ----------
    skipfooter : non-negative integer
        The number of rows to skip at the end of the file.

    Returns
    -------
    validated_skipfooter : non-negative integer
        The original input if the validation succeeds.

    Raises
    ------
    ValueError : 'skipfooter' was not a non-negative integer.
    """
    if not is_integer(skipfooter):
        raise ValueError("skipfooter must be an integer")

    if skipfooter < 0:
        raise ValueError("skipfooter cannot be negative")

    return skipfooter


def _validate_usecols_arg(usecols):
    """
    Validate the 'usecols' parameter.

    Checks whether or not the 'usecols' parameter contains all integers
    (column selection by index), strings (column by name) or is a callable.
    Raises a ValueError if that is not the case.

    Parameters
    ----------
    usecols : list-like, callable, or None
        List of columns to use when parsing or a callable that can be used
        to filter a list of table columns.

    Returns
    -------
    usecols_tuple : tuple
        A tuple of (verified_usecols, usecols_dtype).

        'verified_usecols' is either a set if an array-like is passed in or
        'usecols' if a callable or None is passed in.

        'usecols_dtype` is the inferred dtype of 'usecols' if an array-like
        is passed in or None if a callable or None is passed in.
    """
    msg = (
        "'usecols' must either be list-like of all strings, all unicode, "
        "all integers or a callable."
    )
    if usecols is not None:
        if callable(usecols):
            return usecols, None

        if not is_list_like(usecols):
            # see gh-20529
            #
            # Ensure it is iterable container but not string.
            raise ValueError(msg)

        usecols_dtype = lib.infer_dtype(usecols, skipna=False)

        if usecols_dtype not in ("empty", "integer", "string"):
            raise ValueError(msg)

        usecols = set(usecols)

        return usecols, usecols_dtype
    return usecols, None


def _validate_parse_dates_arg(parse_dates):
    """
    Check whether or not the 'parse_dates' parameter
    is a non-boolean scalar. Raises a ValueError if
    that is the case.
    """
    msg = (
        "Only booleans, lists, and dictionaries are accepted "
        "for the 'parse_dates' parameter"
    )

    if parse_dates is not None:
        if is_scalar(parse_dates):
            if not lib.is_bool(parse_dates):
                raise TypeError(msg)

        elif not isinstance(parse_dates, (list, dict)):
            raise TypeError(msg)

    return parse_dates


class ParserBase:
    def __init__(self, kwds):
        self.names = kwds.get("names")
        self.orig_names = None
        self.prefix = kwds.pop("prefix", None)

        self.index_col = kwds.get("index_col", None)
        self.unnamed_cols = set()
        self.index_names = None
        self.col_names = None

        self.parse_dates = _validate_parse_dates_arg(kwds.pop("parse_dates", False))
        self.date_parser = kwds.pop("date_parser", None)
        self.dayfirst = kwds.pop("dayfirst", False)
        self.keep_date_col = kwds.pop("keep_date_col", False)

        self.na_values = kwds.get("na_values")
        self.na_fvalues = kwds.get("na_fvalues")
        self.na_filter = kwds.get("na_filter", False)
        self.keep_default_na = kwds.get("keep_default_na", True)

        self.true_values = kwds.get("true_values")
        self.false_values = kwds.get("false_values")
        self.mangle_dupe_cols = kwds.get("mangle_dupe_cols", True)
        self.infer_datetime_format = kwds.pop("infer_datetime_format", False)
        self.cache_dates = kwds.pop("cache_dates", True)

        self._date_conv = _make_date_converter(
            date_parser=self.date_parser,
            dayfirst=self.dayfirst,
            infer_datetime_format=self.infer_datetime_format,
            cache_dates=self.cache_dates,
        )

        # validate header options for mi
        self.header = kwds.get("header")
        if isinstance(self.header, (list, tuple, np.ndarray)):
            if not all(map(is_integer, self.header)):
                raise ValueError("header must be integer or list of integers")
            if any(i < 0 for i in self.header):
                raise ValueError(
                    "cannot specify multi-index header with negative integers"
                )
            if kwds.get("usecols"):
                raise ValueError(
                    "cannot specify usecols when specifying a multi-index header"
                )
            if kwds.get("names"):
                raise ValueError(
                    "cannot specify names when specifying a multi-index header"
                )

            # validate index_col that only contains integers
            if self.index_col is not None:
                is_sequence = isinstance(self.index_col, (list, tuple, np.ndarray))
                if not (
                    is_sequence
                    and all(map(is_integer, self.index_col))
                    or is_integer(self.index_col)
                ):
                    raise ValueError(
                        "index_col must only contain row numbers "
                        "when specifying a multi-index header"
                    )
        elif self.header is not None:
            # GH 27394
            if self.prefix is not None:
                raise ValueError(
                    "Argument prefix must be None if argument header is not None"
                )
            # GH 16338
            elif not is_integer(self.header):
                raise ValueError("header must be integer or list of integers")
            # GH 27779
            elif self.header < 0:
                raise ValueError(
                    "Passing negative integer to header is invalid. "
                    "For no header, use header=None instead"
                )

        self._name_processed = False

        self._first_chunk = True

        # GH 13932
        # keep references to file handles opened by the parser itself
        self.handles = []

    def _validate_parse_dates_presence(self, columns: List[str]) -> None:
        """
        Check if parse_dates are in columns.

        If user has provided names for parse_dates, check if those columns
        are available.

        Parameters
        ----------
        columns : list
            List of names of the dataframe.

        Raises
        ------
        ValueError
            If column to parse_date is not in dataframe.

        """
        cols_needed: Iterable
        if is_dict_like(self.parse_dates):
            cols_needed = itertools.chain(*self.parse_dates.values())
        elif is_list_like(self.parse_dates):
            # a column in parse_dates could be represented
            # ColReference = Union[int, str]
            # DateGroups = List[ColReference]
            # ParseDates = Union[DateGroups, List[DateGroups],
            #     Dict[ColReference, DateGroups]]
            cols_needed = itertools.chain.from_iterable(
                col if is_list_like(col) else [col] for col in self.parse_dates
            )
        else:
            cols_needed = []

        # get only columns that are references using names (str), not by index
        missing_cols = ", ".join(
            sorted(
                {
                    col
                    for col in cols_needed
                    if isinstance(col, str) and col not in columns
                }
            )
        )
        if missing_cols:
            raise ValueError(
                f"Missing column provided to 'parse_dates': '{missing_cols}'"
            )

    def close(self):
        for f in self.handles:
            f.close()

    @property
    def _has_complex_date_col(self):
        return isinstance(self.parse_dates, dict) or (
            isinstance(self.parse_dates, list)
            and len(self.parse_dates) > 0
            and isinstance(self.parse_dates[0], list)
        )

    def _should_parse_dates(self, i):
        if isinstance(self.parse_dates, bool):
            return self.parse_dates
        else:
            if self.index_names is not None:
                name = self.index_names[i]
            else:
                name = None
            j = self.index_col[i]

            if is_scalar(self.parse_dates):
                return (j == self.parse_dates) or (
                    name is not None and name == self.parse_dates
                )
            else:
                return (j in self.parse_dates) or (
                    name is not None and name in self.parse_dates
                )

    def _extract_multi_indexer_columns(
        self, header, index_names, col_names, passed_names=False
    ):
        """
        extract and return the names, index_names, col_names
        header is a list-of-lists returned from the parsers
        """
        if len(header) < 2:
            return header[0], index_names, col_names, passed_names

        # the names are the tuples of the header that are not the index cols
        # 0 is the name of the index, assuming index_col is a list of column
        # numbers
        ic = self.index_col
        if ic is None:
            ic = []

        if not isinstance(ic, (list, tuple, np.ndarray)):
            ic = [ic]
        sic = set(ic)

        # clean the index_names
        index_names = header.pop(-1)
        index_names, names, index_col = _clean_index_names(
            index_names, self.index_col, self.unnamed_cols
        )

        # extract the columns
        field_count = len(header[0])

        def extract(r):
            return tuple(r[i] for i in range(field_count) if i not in sic)

        columns = list(zip(*(extract(r) for r in header)))
        names = ic + columns

        # If we find unnamed columns all in a single
        # level, then our header was too long.
        for n in range(len(columns[0])):
            if all(ensure_str(col[n]) in self.unnamed_cols for col in columns):
                header = ",".join(str(x) for x in self.header)
                raise ParserError(
                    f"Passed header=[{header}] are too many rows "
                    "for this multi_index of columns"
                )

        # Clean the column names (if we have an index_col).
        if len(ic):
            col_names = [
                r[0] if (len(r[0]) and r[0] not in self.unnamed_cols) else None
                for r in header
            ]
        else:
            col_names = [None] * len(header)

        passed_names = True

        return names, index_names, col_names, passed_names

    def _maybe_dedup_names(self, names):
        # see gh-7160 and gh-9424: this helps to provide
        # immediate alleviation of the duplicate names
        # issue and appears to be satisfactory to users,
        # but ultimately, not needing to butcher the names
        # would be nice!
        if self.mangle_dupe_cols:
            names = list(names)  # so we can index
            counts = defaultdict(int)
            is_potential_mi = _is_potential_multi_index(names, self.index_col)

            for i, col in enumerate(names):
                cur_count = counts[col]

                while cur_count > 0:
                    counts[col] = cur_count + 1

                    if is_potential_mi:
                        col = col[:-1] + (f"{col[-1]}.{cur_count}",)
                    else:
                        col = f"{col}.{cur_count}"
                    cur_count = counts[col]

                names[i] = col
                counts[col] = cur_count + 1

        return names

    def _maybe_make_multi_index_columns(self, columns, col_names=None):
        # possibly create a column mi here
        if _is_potential_multi_index(columns):
            columns = MultiIndex.from_tuples(columns, names=col_names)
        return columns

    def _make_index(self, data, alldata, columns, indexnamerow=False):
        if not _is_index_col(self.index_col) or not self.index_col:
            index = None

        elif not self._has_complex_date_col:
            index = self._get_simple_index(alldata, columns)
            index = self._agg_index(index)
        elif self._has_complex_date_col:
            if not self._name_processed:
                (self.index_names, _, self.index_col) = _clean_index_names(
                    list(columns), self.index_col, self.unnamed_cols
                )
                self._name_processed = True
            index = self._get_complex_date_index(data, columns)
            index = self._agg_index(index, try_parse_dates=False)

        # add names for the index
        if indexnamerow:
            coffset = len(indexnamerow) - len(columns)
            index = index.set_names(indexnamerow[:coffset])

        # maybe create a mi on the columns
        columns = self._maybe_make_multi_index_columns(columns, self.col_names)

        return index, columns

    _implicit_index = False

    def _get_simple_index(self, data, columns):
        def ix(col):
            if not isinstance(col, str):
                return col
            raise ValueError(f"Index {col} invalid")

        to_remove = []
        index = []
        for idx in self.index_col:
            i = ix(idx)
            to_remove.append(i)
            index.append(data[i])

        # remove index items from content and columns, don't pop in
        # loop
        for i in sorted(to_remove, reverse=True):
            data.pop(i)
            if not self._implicit_index:
                columns.pop(i)

        return index

    def _get_complex_date_index(self, data, col_names):
        def _get_name(icol):
            if isinstance(icol, str):
                return icol

            if col_names is None:
                raise ValueError(f"Must supply column order to use {icol!s} as index")

            for i, c in enumerate(col_names):
                if i == icol:
                    return c

        to_remove = []
        index = []
        for idx in self.index_col:
            name = _get_name(idx)
            to_remove.append(name)
            index.append(data[name])

        # remove index items from content and columns, don't pop in
        # loop
        for c in sorted(to_remove, reverse=True):
            data.pop(c)
            col_names.remove(c)

        return index

    def _agg_index(self, index, try_parse_dates=True):
        arrays = []

        for i, arr in enumerate(index):

            if try_parse_dates and self._should_parse_dates(i):
                arr = self._date_conv(arr)

            if self.na_filter:
                col_na_values = self.na_values
                col_na_fvalues = self.na_fvalues
            else:
                col_na_values = set()
                col_na_fvalues = set()

            if isinstance(self.na_values, dict):
                col_name = self.index_names[i]
                if col_name is not None:
                    col_na_values, col_na_fvalues = _get_na_values(
                        col_name, self.na_values, self.na_fvalues, self.keep_default_na
                    )

            arr, _ = self._infer_types(arr, col_na_values | col_na_fvalues)
            arrays.append(arr)

        names = self.index_names
        index = ensure_index_from_sequences(arrays, names)

        return index

    def _convert_to_ndarrays(
        self, dct, na_values, na_fvalues, converters=None, dtypes=None
    ):
        result = {}
        for c, values in dct.items():
            conv_f = None if converters is None else converters.get(c, None)
            if isinstance(dtypes, dict):
                cast_type = dtypes.get(c, None)
            else:
                # single dtype or None
                cast_type = dtypes

            if self.na_filter:
                col_na_values, col_na_fvalues = _get_na_values(
                    c, na_values, na_fvalues, self.keep_default_na
                )
            else:
                col_na_values, col_na_fvalues = set(), set()

            if conv_f is not None:
                # conv_f applied to data before inference
                if cast_type is not None:
                    warnings.warn(
                        (
                            "Both a converter and dtype were specified "
                            f"for column {c} - only the converter will be used"
                        ),
                        ParserWarning,
                        stacklevel=7,
                    )

                try:
                    values = lib.map_infer(values, conv_f)
                except ValueError:
                    mask = algorithms.isin(values, list(na_values)).view(np.uint8)
                    values = lib.map_infer_mask(values, conv_f, mask)

                cvals, na_count = self._infer_types(
                    values, set(col_na_values) | col_na_fvalues, try_num_bool=False
                )
            else:
                is_str_or_ea_dtype = is_string_dtype(
                    cast_type
                ) or is_extension_array_dtype(cast_type)
                # skip inference if specified dtype is object
                # or casting to an EA
                try_num_bool = not (cast_type and is_str_or_ea_dtype)

                # general type inference and conversion
                cvals, na_count = self._infer_types(
                    values, set(col_na_values) | col_na_fvalues, try_num_bool
                )

                # type specified in dtype param or cast_type is an EA
                if cast_type and (
                    not is_dtype_equal(cvals, cast_type)
                    or is_extension_array_dtype(cast_type)
                ):
                    try:
                        if (
                            is_bool_dtype(cast_type)
                            and not is_categorical_dtype(cast_type)
                            and na_count > 0
                        ):
                            raise ValueError(f"Bool column has NA values in column {c}")
                    except (AttributeError, TypeError):
                        # invalid input to is_bool_dtype
                        pass
                    cvals = self._cast_types(cvals, cast_type, c)

            result[c] = cvals
            if na_count:
                print(f"Filled {na_count} NA values in column {c!s}")
        return result

    def _infer_types(self, values, na_values, try_num_bool=True):
        """
        Infer types of values, possibly casting

        Parameters
        ----------
        values : ndarray
        na_values : set
        try_num_bool : bool, default try
           try to cast values to numeric (first preference) or boolean

        Returns
        -------
        converted : ndarray
        na_count : int
        """
        na_count = 0
        if issubclass(values.dtype.type, (np.number, np.bool_)):
            mask = algorithms.isin(values, list(na_values))
            na_count = mask.sum()
            if na_count > 0:
                if is_integer_dtype(values):
                    values = values.astype(np.float64)
                np.putmask(values, mask, np.nan)
            return values, na_count

        if try_num_bool and is_object_dtype(values.dtype):
            # exclude e.g DatetimeIndex here
            try:
                result = lib.maybe_convert_numeric(values, na_values, False)
            except (ValueError, TypeError):
                # e.g. encountering datetime string gets ValueError
                #  TypeError can be raised in floatify
                result = values
                na_count = parsers.sanitize_objects(result, na_values, False)
            else:
                na_count = isna(result).sum()
        else:
            result = values
            if values.dtype == np.object_:
                na_count = parsers.sanitize_objects(values, na_values, False)

        if result.dtype == np.object_ and try_num_bool:
            result = libops.maybe_convert_bool(
                np.asarray(values),
                true_values=self.true_values,
                false_values=self.false_values,
            )

        return result, na_count

    def _cast_types(self, values, cast_type, column):
        """
        Cast values to specified type

        Parameters
        ----------
        values : ndarray
        cast_type : string or np.dtype
           dtype to cast values to
        column : string
            column name - used only for error reporting

        Returns
        -------
        converted : ndarray
        """
        if is_categorical_dtype(cast_type):
            known_cats = (
                isinstance(cast_type, CategoricalDtype)
                and cast_type.categories is not None
            )

            if not is_object_dtype(values) and not known_cats:
                # TODO: this is for consistency with
                # c-parser which parses all categories
                # as strings
                values = astype_nansafe(values, str)

            cats = Index(values).unique().dropna()
            values = Categorical._from_inferred_categories(
                cats, cats.get_indexer(values), cast_type, true_values=self.true_values
            )

        # use the EA's implementation of casting
        elif is_extension_array_dtype(cast_type):
            # ensure cast_type is an actual dtype and not a string
            cast_type = pandas_dtype(cast_type)
            array_type = cast_type.construct_array_type()
            try:
                return array_type._from_sequence_of_strings(values, dtype=cast_type)
            except NotImplementedError as err:
                raise NotImplementedError(
                    f"Extension Array: {array_type} must implement "
                    "_from_sequence_of_strings in order to be used in parser methods"
                ) from err

        else:
            try:
                values = astype_nansafe(values, cast_type, copy=True, skipna=True)
            except ValueError as err:
                raise ValueError(
                    f"Unable to convert column {column} to type {cast_type}"
                ) from err
        return values

    def _do_date_conversions(self, names, data):
        # returns data, columns

        if self.parse_dates is not None:
            data, names = _process_date_conversion(
                data,
                self._date_conv,
                self.parse_dates,
                self.index_col,
                self.index_names,
                names,
                keep_date_col=self.keep_date_col,
            )

        return names, data


class CParserWrapper(ParserBase):
    """

    """

    def __init__(self, src, **kwds):
        self.kwds = kwds
        kwds = kwds.copy()

        ParserBase.__init__(self, kwds)

        encoding = kwds.get("encoding")

        if kwds.get("compression") is None and encoding:
            if isinstance(src, str):
                src = open(src, "rb")
                self.handles.append(src)

            # Handle the file object with universal line mode enabled.
            # We will handle the newline character ourselves later on.
            if hasattr(src, "read") and not hasattr(src, "encoding"):
                src = TextIOWrapper(src, encoding=encoding, newline="")

            kwds["encoding"] = "utf-8"

        # #2442
        kwds["allow_leading_cols"] = self.index_col is not False

        # GH20529, validate usecol arg before TextReader
        self.usecols, self.usecols_dtype = _validate_usecols_arg(kwds["usecols"])
        kwds["usecols"] = self.usecols

        self._reader = parsers.TextReader(src, **kwds)
        self.unnamed_cols = self._reader.unnamed_cols

        passed_names = self.names is None

        if self._reader.header is None:
            self.names = None
        else:
            if len(self._reader.header) > 1:
                # we have a multi index in the columns
                (
                    self.names,
                    self.index_names,
                    self.col_names,
                    passed_names,
                ) = self._extract_multi_indexer_columns(
                    self._reader.header, self.index_names, self.col_names, passed_names
                )
            else:
                self.names = list(self._reader.header[0])

        if self.names is None:
            if self.prefix:
                self.names = [
                    f"{self.prefix}{i}" for i in range(self._reader.table_width)
                ]
            else:
                self.names = list(range(self._reader.table_width))

        # gh-9755
        #
        # need to set orig_names here first
        # so that proper indexing can be done
        # with _set_noconvert_columns
        #
        # once names has been filtered, we will
        # then set orig_names again to names
        self.orig_names = self.names[:]

        if self.usecols:
            usecols = _evaluate_usecols(self.usecols, self.orig_names)

            # GH 14671
            if self.usecols_dtype == "string" and not set(usecols).issubset(
                self.orig_names
            ):
                _validate_usecols_names(usecols, self.orig_names)

            if len(self.names) > len(usecols):
                self.names = [
                    n
                    for i, n in enumerate(self.names)
                    if (i in usecols or n in usecols)
                ]

            if len(self.names) < len(usecols):
                _validate_usecols_names(usecols, self.names)

        self._validate_parse_dates_presence(self.names)
        self._set_noconvert_columns()

        self.orig_names = self.names

        if not self._has_complex_date_col:
            if self._reader.leading_cols == 0 and _is_index_col(self.index_col):

                self._name_processed = True
                (index_names, self.names, self.index_col) = _clean_index_names(
                    self.names, self.index_col, self.unnamed_cols
                )

                if self.index_names is None:
                    self.index_names = index_names

            if self._reader.header is None and not passed_names:
                self.index_names = [None] * len(self.index_names)

        self._implicit_index = self._reader.leading_cols > 0

    def close(self):
        for f in self.handles:
            f.close()

        # close additional handles opened by C parser (for compression)
        try:
            self._reader.close()
        except ValueError:
            pass

    def _set_noconvert_columns(self):
        """
        Set the columns that should not undergo dtype conversions.

        Currently, any column that is involved with date parsing will not
        undergo such conversions.
        """
        names = self.orig_names
        if self.usecols_dtype == "integer":
            # A set of integers will be converted to a list in
            # the correct order every single time.
            usecols = list(self.usecols)
            usecols.sort()
        elif callable(self.usecols) or self.usecols_dtype not in ("empty", None):
            # The names attribute should have the correct columns
            # in the proper order for indexing with parse_dates.
            usecols = self.names[:]
        else:
            # Usecols is empty.
            usecols = None

        def _set(x):
            if usecols is not None and is_integer(x):
                x = usecols[x]

            if not is_integer(x):
                x = names.index(x)

            self._reader.set_noconvert(x)

        if isinstance(self.parse_dates, list):
            for val in self.parse_dates:
                if isinstance(val, list):
                    for k in val:
                        _set(k)
                else:
                    _set(val)

        elif isinstance(self.parse_dates, dict):
            for val in self.parse_dates.values():
                if isinstance(val, list):
                    for k in val:
                        _set(k)
                else:
                    _set(val)

        elif self.parse_dates:
            if isinstance(self.index_col, list):
                for k in self.index_col:
                    _set(k)
            elif self.index_col is not None:
                _set(self.index_col)

    def set_error_bad_lines(self, status):
        self._reader.set_error_bad_lines(int(status))

    def read(self, nrows=None):
        try:
            data = self._reader.read(nrows)
        except StopIteration:
            if self._first_chunk:
                self._first_chunk = False
                names = self._maybe_dedup_names(self.orig_names)
                index, columns, col_dict = _get_empty_meta(
                    names,
                    self.index_col,
                    self.index_names,
                    dtype=self.kwds.get("dtype"),
                )
                columns = self._maybe_make_multi_index_columns(columns, self.col_names)

                if self.usecols is not None:
                    columns = self._filter_usecols(columns)

                col_dict = dict(
                    filter(lambda item: item[0] in columns, col_dict.items())
                )

                return index, columns, col_dict

            else:
                raise

        # Done with first read, next time raise StopIteration
        self._first_chunk = False

        names = self.names

        if self._reader.leading_cols:
            if self._has_complex_date_col:
                raise NotImplementedError("file structure not yet supported")

            # implicit index, no index names
            arrays = []

            for i in range(self._reader.leading_cols):
                if self.index_col is None:
                    values = data.pop(i)
                else:
                    values = data.pop(self.index_col[i])

                values = self._maybe_parse_dates(values, i, try_parse_dates=True)
                arrays.append(values)

            index = ensure_index_from_sequences(arrays)

            if self.usecols is not None:
                names = self._filter_usecols(names)

            names = self._maybe_dedup_names(names)

            # rename dict keys
            data = sorted(data.items())
            data = {k: v for k, (i, v) in zip(names, data)}

            names, data = self._do_date_conversions(names, data)

        else:
            # rename dict keys
            data = sorted(data.items())

            # ugh, mutation
            names = list(self.orig_names)
            names = self._maybe_dedup_names(names)

            if self.usecols is not None:
                names = self._filter_usecols(names)

            # columns as list
            alldata = [x[1] for x in data]

            data = {k: v for k, (i, v) in zip(names, data)}

            names, data = self._do_date_conversions(names, data)
            index, names = self._make_index(data, alldata, names)

        # maybe create a mi on the columns
        names = self._maybe_make_multi_index_columns(names, self.col_names)

        return index, names, data

    def _filter_usecols(self, names):
        # hackish
        usecols = _evaluate_usecols(self.usecols, names)
        if usecols is not None and len(names) != len(usecols):
            names = [
                name for i, name in enumerate(names) if i in usecols or name in usecols
            ]
        return names

    def _get_index_names(self):
        names = list(self._reader.header[0])
        idx_names = None

        if self._reader.leading_cols == 0 and self.index_col is not None:
            (idx_names, names, self.index_col) = _clean_index_names(
                names, self.index_col, self.unnamed_cols
            )

        return names, idx_names

    def _maybe_parse_dates(self, values, index, try_parse_dates=True):
        if try_parse_dates and self._should_parse_dates(index):
            values = self._date_conv(values)
        return values


def TextParser(*args, **kwds):
    """
    Converts lists of lists/tuples into DataFrames with proper type inference
    and optional (e.g. string to datetime) conversion. Also enables iterating
    lazily over chunks of large files

    Parameters
    ----------
    data : file-like object or list
    delimiter : separator character to use
    dialect : str or csv.Dialect instance, optional
        Ignored if delimiter is longer than 1 character
    names : sequence, default
    header : int, default 0
        Row to use to parse column labels. Defaults to the first row. Prior
        rows will be discarded
    index_col : int or list, optional
        Column or columns to use as the (possibly hierarchical) index
    has_index_names: bool, default False
        True if the cols defined in index_col have an index name and are
        not in the header.
    na_values : scalar, str, list-like, or dict, optional
        Additional strings to recognize as NA/NaN.
    keep_default_na : bool, default True
    thousands : str, optional
        Thousands separator
    comment : str, optional
        Comment out remainder of line
    parse_dates : bool, default False
    keep_date_col : bool, default False
    date_parser : function, optional
    skiprows : list of integers
        Row numbers to skip
    skipfooter : int
        Number of line at bottom of file to skip
    converters : dict, optional
        Dict of functions for converting values in certain columns. Keys can
        either be integers or column labels, values are functions that take one
        input argument, the cell (not column) content, and return the
        transformed content.
    encoding : str, optional
        Encoding to use for UTF when reading/writing (ex. 'utf-8')
    squeeze : bool, default False
        returns Series if only one column.
    infer_datetime_format: bool, default False
        If True and `parse_dates` is True for a column, try to infer the
        datetime format based on the first datetime string. If the format
        can be inferred, there often will be a large parsing speed-up.
    float_precision : str, optional
        Specifies which converter the C engine should use for floating-point
        values. The options are None for the ordinary converter,
        'high' for the high-precision converter, and 'round_trip' for the
        round-trip converter.
    """
    kwds["engine"] = "python"
    return TextFileReader(*args, **kwds)


def count_empty_vals(vals):
    return sum(1 for v in vals if v == "" or v is None)


class PythonParser(ParserBase):
    def __init__(self, f, **kwds):
        """
        Workhorse function for processing nested list into DataFrame
        """
        ParserBase.__init__(self, kwds)

        self.data = None
        self.buf = []
        self.pos = 0
        self.line_pos = 0

        self.encoding = kwds["encoding"]
        self.compression = kwds["compression"]
        self.memory_map = kwds["memory_map"]
        self.skiprows = kwds["skiprows"]

        if callable(self.skiprows):
            self.skipfunc = self.skiprows
        else:
            self.skipfunc = lambda x: x in self.skiprows

        self.skipfooter = _validate_skipfooter_arg(kwds["skipfooter"])
        self.delimiter = kwds["delimiter"]

        self.quotechar = kwds["quotechar"]
        if isinstance(self.quotechar, str):
            self.quotechar = str(self.quotechar)

        self.escapechar = kwds["escapechar"]
        self.doublequote = kwds["doublequote"]
        self.skipinitialspace = kwds["skipinitialspace"]
        self.lineterminator = kwds["lineterminator"]
        self.quoting = kwds["quoting"]
        self.usecols, _ = _validate_usecols_arg(kwds["usecols"])
        self.skip_blank_lines = kwds["skip_blank_lines"]

        self.warn_bad_lines = kwds["warn_bad_lines"]
        self.error_bad_lines = kwds["error_bad_lines"]

        self.names_passed = kwds["names"] or None

        self.has_index_names = False
        if "has_index_names" in kwds:
            self.has_index_names = kwds["has_index_names"]

        self.converters = kwds["converters"]

        self.dtype = kwds["dtype"]
        self.thousands = kwds["thousands"]
        self.decimal = kwds["decimal"]

        self.comment = kwds["comment"]
        self._comment_lines = []

        f, handles = get_handle(
            f,
            "r",
            encoding=self.encoding,
            compression=self.compression,
            memory_map=self.memory_map,
        )
        self.handles.extend(handles)

        # Set self.data to something that can read lines.
        if hasattr(f, "readline"):
            self._make_reader(f)
        else:
            self.data = f

        # Get columns in two steps: infer from data, then
        # infer column indices from self.usecols if it is specified.
        self._col_indices = None
        try:
            (
                self.columns,
                self.num_original_columns,
                self.unnamed_cols,
            ) = self._infer_columns()
        except (TypeError, ValueError):
            self.close()
            raise

        # Now self.columns has the set of columns that we will process.
        # The original set is stored in self.original_columns.
        if len(self.columns) > 1:
            # we are processing a multi index column
            (
                self.columns,
                self.index_names,
                self.col_names,
                _,
            ) = self._extract_multi_indexer_columns(
                self.columns, self.index_names, self.col_names
            )
            # Update list of original names to include all indices.
            self.num_original_columns = len(self.columns)
        else:
            self.columns = self.columns[0]

        # get popped off for index
        self.orig_names = list(self.columns)

        # needs to be cleaned/refactored
        # multiple date column thing turning into a real spaghetti factory

        if not self._has_complex_date_col:
            (index_names, self.orig_names, self.columns) = self._get_index_name(
                self.columns
            )
            self._name_processed = True
            if self.index_names is None:
                self.index_names = index_names

        self._validate_parse_dates_presence(self.columns)
        if self.parse_dates:
            self._no_thousands_columns = self._set_no_thousands_columns()
        else:
            self._no_thousands_columns = None

        if len(self.decimal) != 1:
            raise ValueError("Only length-1 decimal markers supported")

        if self.thousands is None:
            self.nonnum = re.compile(fr"[^-^0-9^{self.decimal}]+")
        else:
            self.nonnum = re.compile(fr"[^-^0-9^{self.thousands}^{self.decimal}]+")

    def _set_no_thousands_columns(self):
        # Create a set of column ids that are not to be stripped of thousands
        # operators.
        noconvert_columns = set()

        def _set(x):
            if is_integer(x):
                noconvert_columns.add(x)
            else:
                noconvert_columns.add(self.columns.index(x))

        if isinstance(self.parse_dates, list):
            for val in self.parse_dates:
                if isinstance(val, list):
                    for k in val:
                        _set(k)
                else:
                    _set(val)

        elif isinstance(self.parse_dates, dict):
            for val in self.parse_dates.values():
                if isinstance(val, list):
                    for k in val:
                        _set(k)
                else:
                    _set(val)

        elif self.parse_dates:
            if isinstance(self.index_col, list):
                for k in self.index_col:
                    _set(k)
            elif self.index_col is not None:
                _set(self.index_col)

        return noconvert_columns

    def _make_reader(self, f):
        sep = self.delimiter

        if sep is None or len(sep) == 1:
            if self.lineterminator:
                raise ValueError(
                    "Custom line terminators not supported in python parser (yet)"
                )

            class MyDialect(csv.Dialect):
                delimiter = self.delimiter
                quotechar = self.quotechar
                escapechar = self.escapechar
                doublequote = self.doublequote
                skipinitialspace = self.skipinitialspace
                quoting = self.quoting
                lineterminator = "\n"

            dia = MyDialect

            if sep is not None:
                dia.delimiter = sep
            else:
                # attempt to sniff the delimiter from the first valid line,
                # i.e. no comment line and not in skiprows
                line = f.readline()
                lines = self._check_comments([[line]])[0]
                while self.skipfunc(self.pos) or not lines:
                    self.pos += 1
                    line = f.readline()
                    lines = self._check_comments([[line]])[0]

                # since `line` was a string, lines will be a list containing
                # only a single string
                line = lines[0]

                self.pos += 1
                self.line_pos += 1
                sniffed = csv.Sniffer().sniff(line)
                dia.delimiter = sniffed.delimiter

                # Note: self.encoding is irrelevant here
                line_rdr = csv.reader(StringIO(line), dialect=dia)
                self.buf.extend(list(line_rdr))

            # Note: self.encoding is irrelevant here
            reader = csv.reader(f, dialect=dia, strict=True)

        else:

            def _read():
                line = f.readline()
                pat = re.compile(sep)

                yield pat.split(line.strip())

                for line in f:
                    yield pat.split(line.strip())

            reader = _read()

        self.data = reader

    def read(self, rows=None):
        try:
            content = self._get_lines(rows)
        except StopIteration:
            if self._first_chunk:
                content = []
            else:
                raise

        # done with first read, next time raise StopIteration
        self._first_chunk = False

        columns = list(self.orig_names)
        if not len(content):  # pragma: no cover
            # DataFrame with the right metadata, even though it's length 0
            names = self._maybe_dedup_names(self.orig_names)
            index, columns, col_dict = _get_empty_meta(
                names, self.index_col, self.index_names, self.dtype
            )
            columns = self._maybe_make_multi_index_columns(columns, self.col_names)
            return index, columns, col_dict

        # handle new style for names in index
        count_empty_content_vals = count_empty_vals(content[0])
        indexnamerow = None
        if self.has_index_names and count_empty_content_vals == len(columns):
            indexnamerow = content[0]
            content = content[1:]

        alldata = self._rows_to_cols(content)
        data = self._exclude_implicit_index(alldata)

        columns = self._maybe_dedup_names(self.columns)
        columns, data = self._do_date_conversions(columns, data)

        data = self._convert_data(data)
        index, columns = self._make_index(data, alldata, columns, indexnamerow)

        return index, columns, data

    def _exclude_implicit_index(self, alldata):
        names = self._maybe_dedup_names(self.orig_names)

        if self._implicit_index:
            excl_indices = self.index_col

            data = {}
            offset = 0
            for i, col in enumerate(names):
                while i + offset in excl_indices:
                    offset += 1
                data[col] = alldata[i + offset]
        else:
            data = {k: v for k, v in zip(names, alldata)}

        return data

    # legacy
    def get_chunk(self, size=None):
        if size is None:
            size = self.chunksize
        return self.read(rows=size)

    def _convert_data(self, data):
        # apply converters
        def _clean_mapping(mapping):
            """converts col numbers to names"""
            clean = {}
            for col, v in mapping.items():
                if isinstance(col, int) and col not in self.orig_names:
                    col = self.orig_names[col]
                clean[col] = v
            return clean

        clean_conv = _clean_mapping(self.converters)
        if not isinstance(self.dtype, dict):
            # handles single dtype applied to all columns
            clean_dtypes = self.dtype
        else:
            clean_dtypes = _clean_mapping(self.dtype)

        # Apply NA values.
        clean_na_values = {}
        clean_na_fvalues = {}

        if isinstance(self.na_values, dict):
            for col in self.na_values:
                na_value = self.na_values[col]
                na_fvalue = self.na_fvalues[col]

                if isinstance(col, int) and col not in self.orig_names:
                    col = self.orig_names[col]

                clean_na_values[col] = na_value
                clean_na_fvalues[col] = na_fvalue
        else:
            clean_na_values = self.na_values
            clean_na_fvalues = self.na_fvalues

        return self._convert_to_ndarrays(
            data,
            clean_na_values,
            clean_na_fvalues,
            clean_conv,
            clean_dtypes,
        )

    def _infer_columns(self):
        names = self.names
        num_original_columns = 0
        clear_buffer = True
        unnamed_cols = set()

        if self.header is not None:
            header = self.header

            if isinstance(header, (list, tuple, np.ndarray)):
                have_mi_columns = len(header) > 1
                # we have a mi columns, so read an extra line
                if have_mi_columns:
                    header = list(header) + [header[-1] + 1]
            else:
                have_mi_columns = False
                header = [header]

            columns = []
            for level, hr in enumerate(header):
                try:
                    line = self._buffered_line()

                    while self.line_pos <= hr:
                        line = self._next_line()

                except StopIteration as err:
                    if self.line_pos < hr:
                        raise ValueError(
                            f"Passed header={hr} but only {self.line_pos + 1} lines in "
                            "file"
                        ) from err

                    # We have an empty file, so check
                    # if columns are provided. That will
                    # serve as the 'line' for parsing
                    if have_mi_columns and hr > 0:
                        if clear_buffer:
                            self._clear_buffer()
                        columns.append([None] * len(columns[-1]))
                        return columns, num_original_columns, unnamed_cols

                    if not self.names:
                        raise EmptyDataError("No columns to parse from file") from err

                    line = self.names[:]

                this_columns = []
                this_unnamed_cols = []

                for i, c in enumerate(line):
                    if c == "":
                        if have_mi_columns:
                            col_name = f"Unnamed: {i}_level_{level}"
                        else:
                            col_name = f"Unnamed: {i}"

                        this_unnamed_cols.append(i)
                        this_columns.append(col_name)
                    else:
                        this_columns.append(c)

                if not have_mi_columns and self.mangle_dupe_cols:
                    counts = defaultdict(int)

                    for i, col in enumerate(this_columns):
                        cur_count = counts[col]

                        while cur_count > 0:
                            counts[col] = cur_count + 1
                            col = f"{col}.{cur_count}"
                            cur_count = counts[col]

                        this_columns[i] = col
                        counts[col] = cur_count + 1
                elif have_mi_columns:

                    # if we have grabbed an extra line, but its not in our
                    # format so save in the buffer, and create an blank extra
                    # line for the rest of the parsing code
                    if hr == header[-1]:
                        lc = len(this_columns)
                        ic = len(self.index_col) if self.index_col is not None else 0
                        unnamed_count = len(this_unnamed_cols)

                        if lc != unnamed_count and lc - ic > unnamed_count:
                            clear_buffer = False
                            this_columns = [None] * lc
                            self.buf = [self.buf[-1]]

                columns.append(this_columns)
                unnamed_cols.update({this_columns[i] for i in this_unnamed_cols})

                if len(columns) == 1:
                    num_original_columns = len(this_columns)

            if clear_buffer:
                self._clear_buffer()

            if names is not None:
                if (self.usecols is not None and len(names) != len(self.usecols)) or (
                    self.usecols is None and len(names) != len(columns[0])
                ):
                    raise ValueError(
                        "Number of passed names did not match "
                        "number of header fields in the file"
                    )
                if len(columns) > 1:
                    raise TypeError("Cannot pass names with multi-index columns")

                if self.usecols is not None:
                    # Set _use_cols. We don't store columns because they are
                    # overwritten.
                    self._handle_usecols(columns, names)
                else:
                    self._col_indices = None
                    num_original_columns = len(names)
                columns = [names]
            else:
                columns = self._handle_usecols(columns, columns[0])
        else:
            try:
                line = self._buffered_line()

            except StopIteration as err:
                if not names:
                    raise EmptyDataError("No columns to parse from file") from err

                line = names[:]

            ncols = len(line)
            num_original_columns = ncols

            if not names:
                if self.prefix:
                    columns = [[f"{self.prefix}{i}" for i in range(ncols)]]
                else:
                    columns = [list(range(ncols))]
                columns = self._handle_usecols(columns, columns[0])
            else:
                if self.usecols is None or len(names) >= num_original_columns:
                    columns = self._handle_usecols([names], names)
                    num_original_columns = len(names)
                else:
                    if not callable(self.usecols) and len(names) != len(self.usecols):
                        raise ValueError(
                            "Number of passed names did not match number of "
                            "header fields in the file"
                        )
                    # Ignore output but set used columns.
                    self._handle_usecols([names], names)
                    columns = [names]
                    num_original_columns = ncols

        return columns, num_original_columns, unnamed_cols

    def _handle_usecols(self, columns, usecols_key):
        """
        Sets self._col_indices

        usecols_key is used if there are string usecols.
        """
        if self.usecols is not None:
            if callable(self.usecols):
                col_indices = _evaluate_usecols(self.usecols, usecols_key)
            elif any(isinstance(u, str) for u in self.usecols):
                if len(columns) > 1:
                    raise ValueError(
                        "If using multiple headers, usecols must be integers."
                    )
                col_indices = []

                for col in self.usecols:
                    if isinstance(col, str):
                        try:
                            col_indices.append(usecols_key.index(col))
                        except ValueError:
                            _validate_usecols_names(self.usecols, usecols_key)
                    else:
                        col_indices.append(col)
            else:
                col_indices = self.usecols

            columns = [
                [n for i, n in enumerate(column) if i in col_indices]
                for column in columns
            ]
            self._col_indices = col_indices
        return columns

    def _buffered_line(self):
        """
        Return a line from buffer, filling buffer if required.
        """
        if len(self.buf) > 0:
            return self.buf[0]
        else:
            return self._next_line()

    def _check_for_bom(self, first_row):
        """
        Checks whether the file begins with the BOM character.
        If it does, remove it. In addition, if there is quoting
        in the field subsequent to the BOM, remove it as well
        because it technically takes place at the beginning of
        the name, not the middle of it.
        """
        # first_row will be a list, so we need to check
        # that that list is not empty before proceeding.
        if not first_row:
            return first_row

        # The first element of this row is the one that could have the
        # BOM that we want to remove. Check that the first element is a
        # string before proceeding.
        if not isinstance(first_row[0], str):
            return first_row

        # Check that the string is not empty, as that would
        # obviously not have a BOM at the start of it.
        if not first_row[0]:
            return first_row

        # Since the string is non-empty, check that it does
        # in fact begin with a BOM.
        first_elt = first_row[0][0]
        if first_elt != _BOM:
            return first_row

        first_row_bom = first_row[0]

        if len(first_row_bom) > 1 and first_row_bom[1] == self.quotechar:
            start = 2
            quote = first_row_bom[1]
            end = first_row_bom[2:].index(quote) + 2

            # Extract the data between the quotation marks
            new_row = first_row_bom[start:end]

            # Extract any remaining data after the second
            # quotation mark.
            if len(first_row_bom) > end + 1:
                new_row += first_row_bom[end + 1 :]
            return [new_row] + first_row[1:]

        elif len(first_row_bom) > 1:
            return [first_row_bom[1:]]
        else:
            # First row is just the BOM, so we
            # return an empty string.
            return [""]

    def _is_line_empty(self, line):
        """
        Check if a line is empty or not.

        Parameters
        ----------
        line : str, array-like
            The line of data to check.

        Returns
        -------
        boolean : Whether or not the line is empty.
        """
        return not line or all(not x for x in line)

    def _next_line(self):
        if isinstance(self.data, list):
            while self.skipfunc(self.pos):
                self.pos += 1

            while True:
                try:
                    line = self._check_comments([self.data[self.pos]])[0]
                    self.pos += 1
                    # either uncommented or blank to begin with
                    if not self.skip_blank_lines and (
                        self._is_line_empty(self.data[self.pos - 1]) or line
                    ):
                        break
                    elif self.skip_blank_lines:
                        ret = self._remove_empty_lines([line])
                        if ret:
                            line = ret[0]
                            break
                except IndexError:
                    raise StopIteration
        else:
            while self.skipfunc(self.pos):
                self.pos += 1
                next(self.data)

            while True:
                orig_line = self._next_iter_line(row_num=self.pos + 1)
                self.pos += 1

                if orig_line is not None:
                    line = self._check_comments([orig_line])[0]

                    if self.skip_blank_lines:
                        ret = self._remove_empty_lines([line])

                        if ret:
                            line = ret[0]
                            break
                    elif self._is_line_empty(orig_line) or line:
                        break

        # This was the first line of the file,
        # which could contain the BOM at the
        # beginning of it.
        if self.pos == 1:
            line = self._check_for_bom(line)

        self.line_pos += 1
        self.buf.append(line)
        return line

    def _alert_malformed(self, msg, row_num):
        """
        Alert a user about a malformed row.

        If `self.error_bad_lines` is True, the alert will be `ParserError`.
        If `self.warn_bad_lines` is True, the alert will be printed out.

        Parameters
        ----------
        msg : The error message to display.
        row_num : The row number where the parsing error occurred.
                  Because this row number is displayed, we 1-index,
                  even though we 0-index internally.
        """
        if self.error_bad_lines:
            raise ParserError(msg)
        elif self.warn_bad_lines:
            base = f"Skipping line {row_num}: "
            sys.stderr.write(base + msg + "\n")

    def _next_iter_line(self, row_num):
        """
        Wrapper around iterating through `self.data` (CSV source).

        When a CSV error is raised, we check for specific
        error messages that allow us to customize the
        error message displayed to the user.

        Parameters
        ----------
        row_num : The row number of the line being parsed.
        """
        try:
            return next(self.data)
        except csv.Error as e:
            if self.warn_bad_lines or self.error_bad_lines:
                msg = str(e)

                if "NULL byte" in msg or "line contains NUL" in msg:
                    msg = (
                        "NULL byte detected. This byte "
                        "cannot be processed in Python's "
                        "native csv library at the moment, "
                        "so please pass in engine='c' instead"
                    )

                if self.skipfooter > 0:
                    reason = (
                        "Error could possibly be due to "
                        "parsing errors in the skipped footer rows "
                        "(the skipfooter keyword is only applied "
                        "after Python's csv library has parsed "
                        "all rows)."
                    )
                    msg += ". " + reason

                self._alert_malformed(msg, row_num)
            return None

    def _check_comments(self, lines):
        if self.comment is None:
            return lines
        ret = []
        for l in lines:
            rl = []
            for x in l:
                if not isinstance(x, str) or self.comment not in x:
                    rl.append(x)
                else:
                    x = x[: x.find(self.comment)]
                    if len(x) > 0:
                        rl.append(x)
                    break
            ret.append(rl)
        return ret

    def _remove_empty_lines(self, lines):
        """
        Iterate through the lines and remove any that are
        either empty or contain only one whitespace value

        Parameters
        ----------
        lines : array-like
            The array of lines that we are to filter.

        Returns
        -------
        filtered_lines : array-like
            The same array of lines with the "empty" ones removed.
        """
        ret = []
        for l in lines:
            # Remove empty lines and lines with only one whitespace value
            if (
                len(l) > 1
                or len(l) == 1
                and (not isinstance(l[0], str) or l[0].strip())
            ):
                ret.append(l)
        return ret

    def _check_thousands(self, lines):
        if self.thousands is None:
            return lines

        return self._search_replace_num_columns(
            lines=lines, search=self.thousands, replace=""
        )

    def _search_replace_num_columns(self, lines, search, replace):
        ret = []
        for l in lines:
            rl = []
            for i, x in enumerate(l):
                if (
                    not isinstance(x, str)
                    or search not in x
                    or (self._no_thousands_columns and i in self._no_thousands_columns)
                    or self.nonnum.search(x.strip())
                ):
                    rl.append(x)
                else:
                    rl.append(x.replace(search, replace))
            ret.append(rl)
        return ret

    def _check_decimal(self, lines):
        if self.decimal == _parser_defaults["decimal"]:
            return lines

        return self._search_replace_num_columns(
            lines=lines, search=self.decimal, replace="."
        )

    def _clear_buffer(self):
        self.buf = []

    _implicit_index = False

    def _get_index_name(self, columns):
        """
        Try several cases to get lines:

        0) There are headers on row 0 and row 1 and their
        total summed lengths equals the length of the next line.
        Treat row 0 as columns and row 1 as indices
        1) Look for implicit index: there are more columns
        on row 1 than row 0. If this is true, assume that row
        1 lists index columns and row 0 lists normal columns.
        2) Get index from the columns if it was listed.
        """
        orig_names = list(columns)
        columns = list(columns)

        try:
            line = self._next_line()
        except StopIteration:
            line = None

        try:
            next_line = self._next_line()
        except StopIteration:
            next_line = None

        # implicitly index_col=0 b/c 1 fewer column names
        implicit_first_cols = 0
        if line is not None:
            # leave it 0, #2442
            # Case 1
            if self.index_col is not False:
                implicit_first_cols = len(line) - self.num_original_columns

            # Case 0
            if next_line is not None:
                if len(next_line) == len(line) + self.num_original_columns:
                    # column and index names on diff rows
                    self.index_col = list(range(len(line)))
                    self.buf = self.buf[1:]

                    for c in reversed(line):
                        columns.insert(0, c)

                    # Update list of original names to include all indices.
                    orig_names = list(columns)
                    self.num_original_columns = len(columns)
                    return line, orig_names, columns

        if implicit_first_cols > 0:
            # Case 1
            self._implicit_index = True
            if self.index_col is None:
                self.index_col = list(range(implicit_first_cols))

            index_name = None

        else:
            # Case 2
            (index_name, columns_, self.index_col) = _clean_index_names(
                columns, self.index_col, self.unnamed_cols
            )

        return index_name, orig_names, columns

    def _rows_to_cols(self, content):
        col_len = self.num_original_columns

        if self._implicit_index:
            col_len += len(self.index_col)

        max_len = max(len(row) for row in content)

        # Check that there are no rows with too many
        # elements in their row (rows with too few
        # elements are padded with NaN).
        if max_len > col_len and self.index_col is not False and self.usecols is None:

            footers = self.skipfooter if self.skipfooter else 0
            bad_lines = []

            iter_content = enumerate(content)
            content_len = len(content)
            content = []

            for (i, l) in iter_content:
                actual_len = len(l)

                if actual_len > col_len:
                    if self.error_bad_lines or self.warn_bad_lines:
                        row_num = self.pos - (content_len - i + footers)
                        bad_lines.append((row_num, actual_len))

                        if self.error_bad_lines:
                            break
                else:
                    content.append(l)

            for row_num, actual_len in bad_lines:
                msg = (
                    f"Expected {col_len} fields in line {row_num + 1}, saw "
                    f"{actual_len}"
                )
                if (
                    self.delimiter
                    and len(self.delimiter) > 1
                    and self.quoting != csv.QUOTE_NONE
                ):
                    # see gh-13374
                    reason = (
                        "Error could possibly be due to quotes being "
                        "ignored when a multi-char delimiter is used."
                    )
                    msg += ". " + reason

                self._alert_malformed(msg, row_num + 1)

        # see gh-13320
        zipped_content = list(lib.to_object_array(content, min_width=col_len).T)

        if self.usecols:
            if self._implicit_index:
                zipped_content = [
                    a
                    for i, a in enumerate(zipped_content)
                    if (
                        i < len(self.index_col)
                        or i - len(self.index_col) in self._col_indices
                    )
                ]
            else:
                zipped_content = [
                    a for i, a in enumerate(zipped_content) if i in self._col_indices
                ]
        return zipped_content

    def _get_lines(self, rows=None):
        lines = self.buf
        new_rows = None

        # already fetched some number
        if rows is not None:
            # we already have the lines in the buffer
            if len(self.buf) >= rows:
                new_rows, self.buf = self.buf[:rows], self.buf[rows:]

            # need some lines
            else:
                rows -= len(self.buf)

        if new_rows is None:
            if isinstance(self.data, list):
                if self.pos > len(self.data):
                    raise StopIteration
                if rows is None:
                    new_rows = self.data[self.pos :]
                    new_pos = len(self.data)
                else:
                    new_rows = self.data[self.pos : self.pos + rows]
                    new_pos = self.pos + rows

                # Check for stop rows. n.b.: self.skiprows is a set.
                if self.skiprows:
                    new_rows = [
                        row
                        for i, row in enumerate(new_rows)
                        if not self.skipfunc(i + self.pos)
                    ]

                lines.extend(new_rows)
                self.pos = new_pos

            else:
                new_rows = []
                try:
                    if rows is not None:
                        for _ in range(rows):
                            new_rows.append(next(self.data))
                        lines.extend(new_rows)
                    else:
                        rows = 0

                        while True:
                            new_row = self._next_iter_line(row_num=self.pos + rows + 1)
                            rows += 1

                            if new_row is not None:
                                new_rows.append(new_row)

                except StopIteration:
                    if self.skiprows:
                        new_rows = [
                            row
                            for i, row in enumerate(new_rows)
                            if not self.skipfunc(i + self.pos)
                        ]
                    lines.extend(new_rows)
                    if len(lines) == 0:
                        raise
                self.pos += len(new_rows)

            self.buf = []
        else:
            lines = new_rows

        if self.skipfooter:
            lines = lines[: -self.skipfooter]

        lines = self._check_comments(lines)
        if self.skip_blank_lines:
            lines = self._remove_empty_lines(lines)
        lines = self._check_thousands(lines)
        return self._check_decimal(lines)


def _make_date_converter(
    date_parser=None, dayfirst=False, infer_datetime_format=False, cache_dates=True
):
    def converter(*date_cols):
        if date_parser is None:
            strs = parsing.concat_date_cols(date_cols)

            try:
                return tools.to_datetime(
                    ensure_object(strs),
                    utc=None,
                    dayfirst=dayfirst,
                    errors="ignore",
                    infer_datetime_format=infer_datetime_format,
                    cache=cache_dates,
                ).to_numpy()

            except ValueError:
                return tools.to_datetime(
                    parsing.try_parse_dates(strs, dayfirst=dayfirst), cache=cache_dates
                )
        else:
            try:
                result = tools.to_datetime(
                    date_parser(*date_cols), errors="ignore", cache=cache_dates
                )
                if isinstance(result, datetime.datetime):
                    raise Exception("scalar parser")
                return result
            except Exception:
                try:
                    return tools.to_datetime(
                        parsing.try_parse_dates(
                            parsing.concat_date_cols(date_cols),
                            parser=date_parser,
                            dayfirst=dayfirst,
                        ),
                        errors="ignore",
                    )
                except Exception:
                    return generic_parser(date_parser, *date_cols)

    return converter


def _process_date_conversion(
    data_dict,
    converter,
    parse_spec,
    index_col,
    index_names,
    columns,
    keep_date_col=False,
):
    def _isindex(colspec):
        return (isinstance(index_col, list) and colspec in index_col) or (
            isinstance(index_names, list) and colspec in index_names
        )

    new_cols = []
    new_data = {}

    orig_names = columns
    columns = list(columns)

    date_cols = set()

    if parse_spec is None or isinstance(parse_spec, bool):
        return data_dict, columns

    if isinstance(parse_spec, list):
        # list of column lists
        for colspec in parse_spec:
            if is_scalar(colspec):
                if isinstance(colspec, int) and colspec not in data_dict:
                    colspec = orig_names[colspec]
                if _isindex(colspec):
                    continue
                data_dict[colspec] = converter(data_dict[colspec])
            else:
                new_name, col, old_names = _try_convert_dates(
                    converter, colspec, data_dict, orig_names
                )
                if new_name in data_dict:
                    raise ValueError(f"New date column already in dict {new_name}")
                new_data[new_name] = col
                new_cols.append(new_name)
                date_cols.update(old_names)

    elif isinstance(parse_spec, dict):
        # dict of new name to column list
        for new_name, colspec in parse_spec.items():
            if new_name in data_dict:
                raise ValueError(f"Date column {new_name} already in dict")

            _, col, old_names = _try_convert_dates(
                converter, colspec, data_dict, orig_names
            )

            new_data[new_name] = col
            new_cols.append(new_name)
            date_cols.update(old_names)

    data_dict.update(new_data)
    new_cols.extend(columns)

    if not keep_date_col:
        for c in list(date_cols):
            data_dict.pop(c)
            new_cols.remove(c)

    return data_dict, new_cols


def _try_convert_dates(parser, colspec, data_dict, columns):
    colset = set(columns)
    colnames = []

    for c in colspec:
        if c in colset:
            colnames.append(c)
        elif isinstance(c, int) and c not in columns:
            colnames.append(columns[c])
        else:
            colnames.append(c)

    new_name = "_".join(str(x) for x in colnames)
    to_parse = [data_dict[c] for c in colnames if c in data_dict]

    new_col = parser(*to_parse)
    return new_name, new_col, colnames


def _clean_na_values(na_values, keep_default_na=True):

    if na_values is None:
        if keep_default_na:
            na_values = STR_NA_VALUES
        else:
            na_values = set()
        na_fvalues = set()
    elif isinstance(na_values, dict):
        old_na_values = na_values.copy()
        na_values = {}  # Prevent aliasing.

        # Convert the values in the na_values dictionary
        # into array-likes for further use. This is also
        # where we append the default NaN values, provided
        # that `keep_default_na=True`.
        for k, v in old_na_values.items():
            if not is_list_like(v):
                v = [v]

            if keep_default_na:
                v = set(v) | STR_NA_VALUES

            na_values[k] = v
        na_fvalues = {k: _floatify_na_values(v) for k, v in na_values.items()}
    else:
        if not is_list_like(na_values):
            na_values = [na_values]
        na_values = _stringify_na_values(na_values)
        if keep_default_na:
            na_values = na_values | STR_NA_VALUES

        na_fvalues = _floatify_na_values(na_values)

    return na_values, na_fvalues


def _clean_index_names(columns, index_col, unnamed_cols):
    if not _is_index_col(index_col):
        return None, columns, index_col

    columns = list(columns)

    cp_cols = list(columns)
    index_names = []

    # don't mutate
    index_col = list(index_col)

    for i, c in enumerate(index_col):
        if isinstance(c, str):
            index_names.append(c)
            for j, name in enumerate(cp_cols):
                if name == c:
                    index_col[i] = j
                    columns.remove(name)
                    break
        else:
            name = cp_cols[c]
            columns.remove(name)
            index_names.append(name)

    # Only clean index names that were placeholders.
    for i, name in enumerate(index_names):
        if isinstance(name, str) and name in unnamed_cols:
            index_names[i] = None

    return index_names, columns, index_col


def _get_empty_meta(columns, index_col, index_names, dtype=None):
    columns = list(columns)

    # Convert `dtype` to a defaultdict of some kind.
    # This will enable us to write `dtype[col_name]`
    # without worrying about KeyError issues later on.
    if not isinstance(dtype, dict):
        # if dtype == None, default will be object.
        default_dtype = dtype or object
        dtype = defaultdict(lambda: default_dtype)
    else:
        # Save a copy of the dictionary.
        _dtype = dtype.copy()
        dtype = defaultdict(lambda: object)

        # Convert column indexes to column names.
        for k, v in _dtype.items():
            col = columns[k] if is_integer(k) else k
            dtype[col] = v

    # Even though we have no data, the "index" of the empty DataFrame
    # could for example still be an empty MultiIndex. Thus, we need to
    # check whether we have any index columns specified, via either:
    #
    # 1) index_col (column indices)
    # 2) index_names (column names)
    #
    # Both must be non-null to ensure a successful construction. Otherwise,
    # we have to create a generic empty Index.
    if (index_col is None or index_col is False) or index_names is None:
        index = Index([])
    else:
        data = [Series([], dtype=dtype[name]) for name in index_names]
        index = ensure_index_from_sequences(data, names=index_names)
        index_col.sort()

        for i, n in enumerate(index_col):
            columns.pop(n - i)

    col_dict = {col_name: Series([], dtype=dtype[col_name]) for col_name in columns}

    return index, columns, col_dict


def _floatify_na_values(na_values):
    # create float versions of the na_values
    result = set()
    for v in na_values:
        try:
            v = float(v)
            if not np.isnan(v):
                result.add(v)
        except (TypeError, ValueError, OverflowError):
            pass
    return result


def _stringify_na_values(na_values):
    """ return a stringified and numeric for these values """
    result = []
    for x in na_values:
        result.append(str(x))
        result.append(x)
        try:
            v = float(x)

            # we are like 999 here
            if v == int(v):
                v = int(v)
                result.append(f"{v}.0")
                result.append(str(v))

            result.append(v)
        except (TypeError, ValueError, OverflowError):
            pass
        try:
            result.append(int(x))
        except (TypeError, ValueError, OverflowError):
            pass
    return set(result)


def _get_na_values(col, na_values, na_fvalues, keep_default_na):
    """
    Get the NaN values for a given column.

    Parameters
    ----------
    col : str
        The name of the column.
    na_values : array-like, dict
        The object listing the NaN values as strings.
    na_fvalues : array-like, dict
        The object listing the NaN values as floats.
    keep_default_na : bool
        If `na_values` is a dict, and the column is not mapped in the
        dictionary, whether to return the default NaN values or the empty set.

    Returns
    -------
    nan_tuple : A length-two tuple composed of

        1) na_values : the string NaN values for that column.
        2) na_fvalues : the float NaN values for that column.
    """
    if isinstance(na_values, dict):
        if col in na_values:
            return na_values[col], na_fvalues[col]
        else:
            if keep_default_na:
                return STR_NA_VALUES, set()

            return set(), set()
    else:
        return na_values, na_fvalues


def _get_col_names(colspec, columns):
    colset = set(columns)
    colnames = []
    for c in colspec:
        if c in colset:
            colnames.append(c)
        elif isinstance(c, int):
            colnames.append(columns[c])
    return colnames


class FixedWidthReader(abc.Iterator):
    """
    A reader of fixed-width lines.
    """

    def __init__(self, f, colspecs, delimiter, comment, skiprows=None, infer_nrows=100):
        self.f = f
        self.buffer = None
        self.delimiter = "\r\n" + delimiter if delimiter else "\n\r\t "
        self.comment = comment
        if colspecs == "infer":
            self.colspecs = self.detect_colspecs(
                infer_nrows=infer_nrows, skiprows=skiprows
            )
        else:
            self.colspecs = colspecs

        if not isinstance(self.colspecs, (tuple, list)):
            raise TypeError(
                "column specifications must be a list or tuple, "
                f"input was a {type(colspecs).__name__}"
            )

        for colspec in self.colspecs:
            if not (
                isinstance(colspec, (tuple, list))
                and len(colspec) == 2
                and isinstance(colspec[0], (int, np.integer, type(None)))
                and isinstance(colspec[1], (int, np.integer, type(None)))
            ):
                raise TypeError(
                    "Each column specification must be "
                    "2 element tuple or list of integers"
                )

    def get_rows(self, infer_nrows, skiprows=None):
        """
        Read rows from self.f, skipping as specified.

        We distinguish buffer_rows (the first <= infer_nrows
        lines) from the rows returned to detect_colspecs
        because it's simpler to leave the other locations
        with skiprows logic alone than to modify them to
        deal with the fact we skipped some rows here as
        well.

        Parameters
        ----------
        infer_nrows : int
            Number of rows to read from self.f, not counting
            rows that are skipped.
        skiprows: set, optional
            Indices of rows to skip.

        Returns
        -------
        detect_rows : list of str
            A list containing the rows to read.

        """
        if skiprows is None:
            skiprows = set()
        buffer_rows = []
        detect_rows = []
        for i, row in enumerate(self.f):
            if i not in skiprows:
                detect_rows.append(row)
            buffer_rows.append(row)
            if len(detect_rows) >= infer_nrows:
                break
        self.buffer = iter(buffer_rows)
        return detect_rows

    def detect_colspecs(self, infer_nrows=100, skiprows=None):
        # Regex escape the delimiters
        delimiters = "".join(fr"\{x}" for x in self.delimiter)
        pattern = re.compile(f"([^{delimiters}]+)")
        rows = self.get_rows(infer_nrows, skiprows)
        if not rows:
            raise EmptyDataError("No rows from which to infer column width")
        max_len = max(map(len, rows))
        mask = np.zeros(max_len + 1, dtype=int)
        if self.comment is not None:
            rows = [row.partition(self.comment)[0] for row in rows]
        for row in rows:
            for m in pattern.finditer(row):
                mask[m.start() : m.end()] = 1
        shifted = np.roll(mask, 1)
        shifted[0] = 0
        edges = np.where((mask ^ shifted) == 1)[0]
        edge_pairs = list(zip(edges[::2], edges[1::2]))
        return edge_pairs

    def __next__(self):
        if self.buffer is not None:
            try:
                line = next(self.buffer)
            except StopIteration:
                self.buffer = None
                line = next(self.f)
        else:
            line = next(self.f)
        # Note: 'colspecs' is a sequence of half-open intervals.
        return [line[fromm:to].strip(self.delimiter) for (fromm, to) in self.colspecs]


class FixedWidthFieldParser(PythonParser):
    """
    Specialization that Converts fixed-width fields into DataFrames.
    See PythonParser for details.
    """

    def __init__(self, f, **kwds):
        # Support iterators, convert to a list.
        self.colspecs = kwds.pop("colspecs")
        self.infer_nrows = kwds.pop("infer_nrows")
        PythonParser.__init__(self, f, **kwds)

    def _make_reader(self, f):
        self.data = FixedWidthReader(
            f,
            self.colspecs,
            self.delimiter,
            self.comment,
            self.skiprows,
            self.infer_nrows,
        )<|MERGE_RESOLUTION|>--- conflicted
+++ resolved
@@ -527,7 +527,7 @@
 _deprecated_args: Set[str] = set()
 
 
-<<<<<<< HEAD
+
 def _make_parser_function(name, default_sep=","):
     def parser_f(
         filepath_or_buffer: FilePathOrBuffer,
@@ -615,7 +615,7 @@
                 "Specified a delimiter with both sep and "
                 "delim_whitespace=True; you can only specify one."
             )
-=======
+
 @Appender(
     _doc_read_csv_and_table.format(
         func_name="read_csv",
@@ -701,13 +701,13 @@
         kwds = dict(sep_override=sep_override)
     else:
         kwds = dict()
->>>>>>> 0159cba6
+
 
     # Alias sep -> delimiter.
     if delimiter is None:
         delimiter = sep
 
-<<<<<<< HEAD
+
         kwds.update(
             delimiter=delimiter,
             engine=engine,
@@ -756,12 +756,12 @@
             mangle_dupe_cols=mangle_dupe_cols,
             infer_datetime_format=infer_datetime_format,
             skip_blank_lines=skip_blank_lines,
-=======
+
     if delim_whitespace and delimiter != default_sep:
         raise ValueError(
             "Specified a delimiter with both sep and "
             "delim_whitespace=True; you can only specify one."
->>>>>>> 0159cba6
+
         )
 
     if engine is not None:
