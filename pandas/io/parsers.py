--- conflicted
+++ resolved
@@ -3607,13 +3607,8 @@
 
         if not isinstance(self.colspecs, (tuple, list)):
             raise TypeError(
-<<<<<<< HEAD
-                f"column specifications must be a list or tuple, "
-                f"input was a {repr(type(colspecs).__name__)}"
-=======
                 "column specifications must be a list or tuple, "
                 f"input was a {type(colspecs).__name__}"
->>>>>>> 76b8ecda
             )
 
         for colspec in self.colspecs:
