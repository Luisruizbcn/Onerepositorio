# ruff: noqa: TCH004
from typing import TYPE_CHECKING

if TYPE_CHECKING:
    # import modules that have public classes/functions
    from pandas.io import (
        formats,
        json,
        parsers,
        stata,
    )

<<<<<<< HEAD
    # and mark only those modules as public
    __all__ = ["formats", "json", "parsers", "stata"]
=======
    # mark only those modules as public
    __all__ = ["formats", "json", "stata"]
>>>>>>> c9de03ef
<|MERGE_RESOLUTION|>--- conflicted
+++ resolved
@@ -10,10 +10,5 @@
         stata,
     )
 
-<<<<<<< HEAD
-    # and mark only those modules as public
-    __all__ = ["formats", "json", "parsers", "stata"]
-=======
     # mark only those modules as public
-    __all__ = ["formats", "json", "stata"]
->>>>>>> c9de03ef
+    __all__ = ["formats", "json", "parsers", "stata"]