--- conflicted
+++ resolved
@@ -21,13 +21,8 @@
 from pandas._config.localization import (  # noqa:F401
     can_set_locale, get_locales, set_locale)
 
-<<<<<<< HEAD
 import pandas._libs.testing as _testing
-from pandas.compat import lmap, raise_with_traceback
-=======
-from pandas._libs import testing as _testing
 from pandas.compat import raise_with_traceback
->>>>>>> b48d1ff8
 
 from pandas.core.dtypes.common import (
     is_bool, is_categorical_dtype, is_datetime64_dtype, is_datetime64tz_dtype,
