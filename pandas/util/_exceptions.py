import contextlib
from typing import Tuple


@contextlib.contextmanager
def rewrite_exception(old_name: str, new_name: str):
    """Rewrite the message of an exception."""
    try:
        yield
    except Exception as err:
        msg = err.args[0]
        msg = msg.replace(old_name, new_name)
<<<<<<< HEAD
        args: Tuple[str, ...] = (msg,)
        if len(e.args) > 1:
            args = args + e.args[1:]
        e.args = args
=======
        args = (msg,)
        if len(err.args) > 1:
            args = args + err.args[1:]
        err.args = args
>>>>>>> 54b1151a
        raise<|MERGE_RESOLUTION|>--- conflicted
+++ resolved
@@ -10,15 +10,8 @@
     except Exception as err:
         msg = err.args[0]
         msg = msg.replace(old_name, new_name)
-<<<<<<< HEAD
         args: Tuple[str, ...] = (msg,)
-        if len(e.args) > 1:
-            args = args + e.args[1:]
-        e.args = args
-=======
-        args = (msg,)
         if len(err.args) > 1:
             args = args + err.args[1:]
         err.args = args
->>>>>>> 54b1151a
         raise