"""
Pickle compatibility to pandas version 1.0
"""
from __future__ import annotations

import contextlib
import copyreg
import io
import pickle
from typing import TYPE_CHECKING

import numpy as np

from pandas._libs.arrays import NDArrayBacked
from pandas._libs.tslibs import BaseOffset

from pandas.core.arrays import (
    DatetimeArray,
    PeriodArray,
    TimedeltaArray,
)
from pandas.core.internals import BlockManager

if TYPE_CHECKING:
    from collections.abc import Generator


# If classes are moved, provide compat here.
_class_locations_map = {
<<<<<<< HEAD
    # 50775, remove Int64Index, UInt64Index & Float64Index from codebase
=======
    ("pandas.core.sparse.array", "SparseArray"): ("pandas.core.arrays", "SparseArray"),
    # 15477
    ("pandas.core.base", "FrozenNDArray"): ("numpy", "ndarray"),
    # Re-routing unpickle block logic to go through _unpickle_block instead
    # for pandas <= 1.3.5
    ("pandas.core.internals.blocks", "new_block"): (
        "pandas._libs.internals",
        "_unpickle_block",
    ),
    ("pandas.core.indexes.frozen", "FrozenNDArray"): ("numpy", "ndarray"),
    ("pandas.core.base", "FrozenList"): ("pandas.core.indexes.frozen", "FrozenList"),
    # 10890
    ("pandas.core.series", "TimeSeries"): ("pandas.core.series", "Series"),
    ("pandas.sparse.series", "SparseTimeSeries"): (
        "pandas.core.sparse.series",
        "SparseSeries",
    ),
    # 12588, extensions moving
    ("pandas._sparse", "BlockIndex"): ("pandas._libs.sparse", "BlockIndex"),
    ("pandas.tslib", "Timestamp"): ("pandas._libs.tslib", "Timestamp"),
    # 18543 moving period
    ("pandas._period", "Period"): ("pandas._libs.tslibs.period", "Period"),
    ("pandas._libs.period", "Period"): ("pandas._libs.tslibs.period", "Period"),
    # 18014 moved __nat_unpickle from _libs.tslib-->_libs.tslibs.nattype
    ("pandas.tslib", "__nat_unpickle"): (
        "pandas._libs.tslibs.nattype",
        "__nat_unpickle",
    ),
    ("pandas._libs.tslib", "__nat_unpickle"): (
        "pandas._libs.tslibs.nattype",
        "__nat_unpickle",
    ),
    # 15998 top-level dirs moving
    ("pandas.sparse.array", "SparseArray"): (
        "pandas.core.arrays.sparse",
        "SparseArray",
    ),
    ("pandas.indexes.base", "_new_Index"): ("pandas.core.indexes.base", "_new_Index"),
    ("pandas.indexes.base", "Index"): ("pandas.core.indexes.base", "Index"),
    ("pandas.indexes.numeric", "Int64Index"): (
        "pandas.core.indexes.base",
        "Index",  # updated in 50775
    ),
    ("pandas.indexes.range", "RangeIndex"): ("pandas.core.indexes.range", "RangeIndex"),
    ("pandas.indexes.multi", "MultiIndex"): ("pandas.core.indexes.multi", "MultiIndex"),
    ("pandas.tseries.index", "_new_DatetimeIndex"): (
        "pandas.core.indexes.datetimes",
        "_new_DatetimeIndex",
    ),
    ("pandas.tseries.index", "DatetimeIndex"): (
        "pandas.core.indexes.datetimes",
        "DatetimeIndex",
    ),
    ("pandas.tseries.period", "PeriodIndex"): (
        "pandas.core.indexes.period",
        "PeriodIndex",
    ),
    # 19269, arrays moving
    ("pandas.core.categorical", "Categorical"): ("pandas.core.arrays", "Categorical"),
    # 19939, add timedeltaindex, float64index compat from 15998 move
    ("pandas.tseries.tdi", "TimedeltaIndex"): (
        "pandas.core.indexes.timedeltas",
        "TimedeltaIndex",
    ),
    ("pandas.indexes.numeric", "Float64Index"): (
        "pandas.core.indexes.base",
        "Index",  # updated in 50775
    ),
    # 50775, remove Int64Index, UInt64Index & Float64Index from codabase
>>>>>>> b0ffccd4
    ("pandas.core.indexes.numeric", "Int64Index"): (
        "pandas.core.indexes.base",
        "Index",
    ),
    ("pandas.core.indexes.numeric", "UInt64Index"): (
        "pandas.core.indexes.base",
        "Index",
    ),
    ("pandas.core.indexes.numeric", "Float64Index"): (
        "pandas.core.indexes.base",
        "Index",
    ),
    ("pandas.core.arrays.sparse.dtype", "SparseDtype"): (
        "pandas.core.dtypes.dtypes",
        "SparseDtype",
    ),
}


def load_reduce(self):
    stack = self.stack
    args = stack.pop()
    func = stack[-1]

    try:
        stack[-1] = func(*args)
        return
    except TypeError:
        # If we have a deprecated function,
        # try to replace and try again.

        if args and isinstance(args[0], type) and issubclass(args[0], BaseOffset):
            # TypeError: object.__new__(Day) is not safe, use Day.__new__()
            cls = args[0]
            stack[-1] = cls.__new__(*args)
            return
        elif args and issubclass(args[0], PeriodArray):
            cls = args[0]
            stack[-1] = NDArrayBacked.__new__(*args)
            return

        raise


def load_newobj(self) -> None:
    args = self.stack.pop()
    cls = self.stack[-1]

    # compat
    if issubclass(cls, DatetimeArray) and not args:
        arr = np.array([], dtype="M8[ns]")
        obj = cls.__new__(cls, arr, arr.dtype)
    elif issubclass(cls, TimedeltaArray) and not args:
        arr = np.array([], dtype="m8[ns]")
        obj = cls.__new__(cls, arr, arr.dtype)
    elif cls is BlockManager and not args:
        obj = cls.__new__(cls, (), [], False)
    else:
        obj = cls.__new__(cls, *args)

    self.stack[-1] = obj


class Unpickler(pickle.Unpickler):
    dispatch_table = copyreg.dispatch_table.copy()
    dispatch_table[pickle.REDUCE[0]] = load_reduce
    dispatch_table[pickle.NEWOBJ[0]] = load_newobj

    def find_class(self, module, name):
        # override superclass
        key = (module, name)
        module, name = _class_locations_map.get(key, key)
        return super().find_class(module, name)


def load(fh, encoding: str | None = None):
    """
    Load a pickle, with a provided encoding,

    Parameters
    ----------
    fh : a filelike object
    encoding : an optional encoding
    """
    fh.seek(0)
    if encoding is not None:
        up = Unpickler(fh, encoding=encoding)
    else:
        up = Unpickler(fh)
    return up.load()


def loads(
    bytes_object: bytes,
    *,
    fix_imports: bool = True,
    encoding: str = "ASCII",
    errors: str = "strict",
):
    """
    Analogous to pickle._loads.
    """
    fd = io.BytesIO(bytes_object)
    return Unpickler(
        fd, fix_imports=fix_imports, encoding=encoding, errors=errors
    ).load()


@contextlib.contextmanager
def patch_pickle() -> Generator[None, None, None]:
    """
    Temporarily patch pickle to use our unpickler.
    """
    orig_loads = pickle.loads
    try:
        setattr(pickle, "loads", loads)
        yield
    finally:
        setattr(pickle, "loads", orig_loads)<|MERGE_RESOLUTION|>--- conflicted
+++ resolved
@@ -27,79 +27,13 @@
 
 # If classes are moved, provide compat here.
 _class_locations_map = {
-<<<<<<< HEAD
-    # 50775, remove Int64Index, UInt64Index & Float64Index from codebase
-=======
-    ("pandas.core.sparse.array", "SparseArray"): ("pandas.core.arrays", "SparseArray"),
-    # 15477
-    ("pandas.core.base", "FrozenNDArray"): ("numpy", "ndarray"),
     # Re-routing unpickle block logic to go through _unpickle_block instead
     # for pandas <= 1.3.5
     ("pandas.core.internals.blocks", "new_block"): (
         "pandas._libs.internals",
         "_unpickle_block",
     ),
-    ("pandas.core.indexes.frozen", "FrozenNDArray"): ("numpy", "ndarray"),
-    ("pandas.core.base", "FrozenList"): ("pandas.core.indexes.frozen", "FrozenList"),
-    # 10890
-    ("pandas.core.series", "TimeSeries"): ("pandas.core.series", "Series"),
-    ("pandas.sparse.series", "SparseTimeSeries"): (
-        "pandas.core.sparse.series",
-        "SparseSeries",
-    ),
-    # 12588, extensions moving
-    ("pandas._sparse", "BlockIndex"): ("pandas._libs.sparse", "BlockIndex"),
-    ("pandas.tslib", "Timestamp"): ("pandas._libs.tslib", "Timestamp"),
-    # 18543 moving period
-    ("pandas._period", "Period"): ("pandas._libs.tslibs.period", "Period"),
-    ("pandas._libs.period", "Period"): ("pandas._libs.tslibs.period", "Period"),
-    # 18014 moved __nat_unpickle from _libs.tslib-->_libs.tslibs.nattype
-    ("pandas.tslib", "__nat_unpickle"): (
-        "pandas._libs.tslibs.nattype",
-        "__nat_unpickle",
-    ),
-    ("pandas._libs.tslib", "__nat_unpickle"): (
-        "pandas._libs.tslibs.nattype",
-        "__nat_unpickle",
-    ),
-    # 15998 top-level dirs moving
-    ("pandas.sparse.array", "SparseArray"): (
-        "pandas.core.arrays.sparse",
-        "SparseArray",
-    ),
-    ("pandas.indexes.base", "_new_Index"): ("pandas.core.indexes.base", "_new_Index"),
-    ("pandas.indexes.base", "Index"): ("pandas.core.indexes.base", "Index"),
-    ("pandas.indexes.numeric", "Int64Index"): (
-        "pandas.core.indexes.base",
-        "Index",  # updated in 50775
-    ),
-    ("pandas.indexes.range", "RangeIndex"): ("pandas.core.indexes.range", "RangeIndex"),
-    ("pandas.indexes.multi", "MultiIndex"): ("pandas.core.indexes.multi", "MultiIndex"),
-    ("pandas.tseries.index", "_new_DatetimeIndex"): (
-        "pandas.core.indexes.datetimes",
-        "_new_DatetimeIndex",
-    ),
-    ("pandas.tseries.index", "DatetimeIndex"): (
-        "pandas.core.indexes.datetimes",
-        "DatetimeIndex",
-    ),
-    ("pandas.tseries.period", "PeriodIndex"): (
-        "pandas.core.indexes.period",
-        "PeriodIndex",
-    ),
-    # 19269, arrays moving
-    ("pandas.core.categorical", "Categorical"): ("pandas.core.arrays", "Categorical"),
-    # 19939, add timedeltaindex, float64index compat from 15998 move
-    ("pandas.tseries.tdi", "TimedeltaIndex"): (
-        "pandas.core.indexes.timedeltas",
-        "TimedeltaIndex",
-    ),
-    ("pandas.indexes.numeric", "Float64Index"): (
-        "pandas.core.indexes.base",
-        "Index",  # updated in 50775
-    ),
-    # 50775, remove Int64Index, UInt64Index & Float64Index from codabase
->>>>>>> b0ffccd4
+    # 50775, remove Int64Index, UInt64Index & Float64Index from codebase
     ("pandas.core.indexes.numeric", "Int64Index"): (
         "pandas.core.indexes.base",
         "Index",
