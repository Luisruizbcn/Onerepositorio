from __future__ import annotations

from collections import defaultdict
import itertools
from typing import (
    Any,
    Callable,
    DefaultDict,
    Dict,
    Hashable,
    List,
    Optional,
    Sequence,
    Tuple,
    TypeVar,
    Union,
)
import warnings

import numpy as np

<<<<<<< HEAD
from pandas._libs import internals as libinternals, lib
from pandas._typing import ArrayLike, Dtype, DtypeObj, Scalar, Shape
=======
from pandas._libs import (
    internals as libinternals,
    lib,
)
from pandas._typing import (
    ArrayLike,
    Dtype,
    DtypeObj,
    Shape,
)
>>>>>>> 348d43f7
from pandas.errors import PerformanceWarning
from pandas.util._validators import validate_bool_kwarg

from pandas.core.dtypes.cast import infer_dtype_from_scalar
from pandas.core.dtypes.common import (
    DT64NS_DTYPE,
    is_dtype_equal,
    is_extension_array_dtype,
    is_list_like,
)
from pandas.core.dtypes.dtypes import ExtensionDtype
from pandas.core.dtypes.generic import (
    ABCDataFrame,
    ABCSeries,
)
from pandas.core.dtypes.missing import (
    array_equals,
    isna,
)

from pandas.core import ops
import pandas.core.algorithms as algos
from pandas.core.arrays.sparse import SparseDtype
from pandas.core.construction import extract_array
from pandas.core.indexers import maybe_convert_indices
from pandas.core.indexes.api import (
    Float64Index,
    Index,
    ensure_index,
)
from pandas.core.internals.base import (
    DataManager,
    SingleDataManager,
    interleaved_dtype,
)
from pandas.core.internals.blocks import (
    Block,
    CategoricalBlock,
    DatetimeTZBlock,
    ExtensionBlock,
    ObjectValuesExtensionBlock,
    ensure_block_shape,
    extend_blocks,
    get_block_type,
    maybe_coerce_values,
    new_block,
)
from pandas.core.internals.ops import (
    blockwise_all,
    operate_blockwise,
)

# TODO: flexible with index=None and/or items=None

T = TypeVar("T", bound="BlockManager")


class BlockManager(DataManager):
    """
    Core internal data structure to implement DataFrame, Series, etc.

    Manage a bunch of labeled 2D mixed-type ndarrays. Essentially it's a
    lightweight blocked set of labeled data to be manipulated by the DataFrame
    public API class

    Attributes
    ----------
    shape
    ndim
    axes
    values
    items

    Methods
    -------
    set_axis(axis, new_labels)
    copy(deep=True)

    get_dtypes

    apply(func, axes, block_filter_fn)

    get_bool_data
    get_numeric_data

    get_slice(slice_like, axis)
    get(label)
    iget(loc)

    take(indexer, axis)
    reindex_axis(new_labels, axis)
    reindex_indexer(new_labels, indexer, axis)

    delete(label)
    insert(loc, label, value)
    set(label, value)

    Parameters
    ----------
    blocks: Sequence of Block
    axes: Sequence of Index
    verify_integrity: bool, default True

    Notes
    -----
    This is *not* a public API class
    """

    __slots__ = [
        "axes",
        "blocks",
        "_known_consolidated",
        "_is_consolidated",
        "_blknos",
        "_blklocs",
    ]

    _blknos: np.ndarray
    _blklocs: np.ndarray

    # Non-trivially faster than a property
    ndim = 2  # overridden by SingleBlockManager

    def __init__(
        self,
        blocks: Sequence[Block],
        axes: Sequence[Index],
        verify_integrity: bool = True,
    ):
        self.axes = [ensure_index(ax) for ax in axes]
        self.blocks: Tuple[Block, ...] = tuple(blocks)

        for block in blocks:
            if self.ndim != block.ndim:
                raise AssertionError(
                    f"Number of Block dimensions ({block.ndim}) must equal "
                    f"number of axes ({self.ndim})"
                )

        if verify_integrity:
            self._verify_integrity()

        # Populate known_consolidate, blknos, and blklocs lazily
        self._known_consolidated = False
        # error: Incompatible types in assignment (expression has type "None",
        # variable has type "ndarray")
        self._blknos = None  # type: ignore[assignment]
        # error: Incompatible types in assignment (expression has type "None",
        # variable has type "ndarray")
        self._blklocs = None  # type: ignore[assignment]

    @classmethod
    def _simple_new(cls, blocks: Tuple[Block, ...], axes: List[Index]):
        """
        Fastpath constructor; does NO validation.
        """
        obj = cls.__new__(cls)
        obj.axes = axes
        obj.blocks = blocks

        # Populate known_consolidate, blknos, and blklocs lazily
        obj._known_consolidated = False
        obj._blknos = None
        obj._blklocs = None
        return obj

    @classmethod
    def from_blocks(cls, blocks: List[Block], axes: List[Index]):
        """
        Constructor for BlockManager and SingleBlockManager with same signature.
        """
        return cls(blocks, axes, verify_integrity=False)

    @property
    def blknos(self):
        """
        Suppose we want to find the array corresponding to our i'th column.

        blknos[i] identifies the block from self.blocks that contains this column.

        blklocs[i] identifies the column of interest within
        self.blocks[self.blknos[i]]
        """
        if self._blknos is None:
            # Note: these can be altered by other BlockManager methods.
            self._rebuild_blknos_and_blklocs()

        return self._blknos

    @property
    def blklocs(self):
        """
        See blknos.__doc__
        """
        if self._blklocs is None:
            # Note: these can be altered by other BlockManager methods.
            self._rebuild_blknos_and_blklocs()

        return self._blklocs

    def make_empty(self: T, axes=None) -> T:
        """ return an empty BlockManager with the items axis of len 0 """
        if axes is None:
            axes = [Index([])] + self.axes[1:]

        # preserve dtype if possible
        if self.ndim == 1:
            assert isinstance(self, SingleBlockManager)  # for mypy
            blk = self.blocks[0]
            arr = blk.values[:0]
            nb = blk.make_block_same_class(arr, placement=slice(0, 0))
            blocks = [nb]
        else:
            blocks = []
        return type(self).from_blocks(blocks, axes)

    def __nonzero__(self) -> bool:
        return True

    # Python3 compat
    __bool__ = __nonzero__

    def _normalize_axis(self, axis: int) -> int:
        # switch axis to follow BlockManager logic
        if self.ndim == 2:
            axis = 1 if axis == 0 else 0
        return axis

    def set_axis(
        self, axis: int, new_labels: Index, verify_integrity: bool = True
    ) -> None:
        # Caller is responsible for ensuring we have an Index object.
        if verify_integrity:
            old_len = len(self.axes[axis])
            new_len = len(new_labels)

            if new_len != old_len:
                raise ValueError(
                    f"Length mismatch: Expected axis has {old_len} elements, new "
                    f"values have {new_len} elements"
                )

        self.axes[axis] = new_labels

    @property
    def is_single_block(self) -> bool:
        # Assumes we are 2D; overridden by SingleBlockManager
        return len(self.blocks) == 1

    def _rebuild_blknos_and_blklocs(self) -> None:
        """
        Update mgr._blknos / mgr._blklocs.
        """
        new_blknos = np.empty(self.shape[0], dtype=np.intp)
        new_blklocs = np.empty(self.shape[0], dtype=np.intp)
        new_blknos.fill(-1)
        new_blklocs.fill(-1)

        for blkno, blk in enumerate(self.blocks):
            rl = blk.mgr_locs
            new_blknos[rl.indexer] = blkno
            new_blklocs[rl.indexer] = np.arange(len(rl))

        if (new_blknos == -1).any():
            # TODO: can we avoid this?  it isn't cheap
            raise AssertionError("Gaps in blk ref_locs")

        self._blknos = new_blknos
        self._blklocs = new_blklocs

    @property
    def items(self) -> Index:
        return self.axes[0]

    def get_dtypes(self):
        dtypes = np.array([blk.dtype for blk in self.blocks])
        return algos.take_nd(dtypes, self.blknos, allow_fill=False)

    @property
    def arrays(self) -> List[ArrayLike]:
        """
        Quick access to the backing arrays of the Blocks.

        Only for compatibility with ArrayManager for testing convenience.
        Not to be used in actual code, and return value is not the same as the
        ArrayManager method (list of 1D arrays vs iterator of 2D ndarrays / 1D EAs).
        """
        return [blk.values for blk in self.blocks]

    def __getstate__(self):
        block_values = [b.values for b in self.blocks]
        block_items = [self.items[b.mgr_locs.indexer] for b in self.blocks]
        axes_array = list(self.axes)

        extra_state = {
            "0.14.1": {
                "axes": axes_array,
                "blocks": [
                    {"values": b.values, "mgr_locs": b.mgr_locs.indexer}
                    for b in self.blocks
                ],
            }
        }

        # First three elements of the state are to maintain forward
        # compatibility with 0.13.1.
        return axes_array, block_values, block_items, extra_state

    def __setstate__(self, state):
        def unpickle_block(values, mgr_locs, ndim: int):
            # TODO(EA2D): ndim would be unnecessary with 2D EAs
            # older pickles may store e.g. DatetimeIndex instead of DatetimeArray
            values = extract_array(values, extract_numpy=True)
            return new_block(values, placement=mgr_locs, ndim=ndim)

        if isinstance(state, tuple) and len(state) >= 4 and "0.14.1" in state[3]:
            state = state[3]["0.14.1"]
            self.axes = [ensure_index(ax) for ax in state["axes"]]
            ndim = len(self.axes)
            self.blocks = tuple(
                unpickle_block(b["values"], b["mgr_locs"], ndim=ndim)
                for b in state["blocks"]
            )
        else:
            raise NotImplementedError("pre-0.14.1 pickles are no longer supported")

        self._post_setstate()

    def _post_setstate(self) -> None:
        self._is_consolidated = False
        self._known_consolidated = False
        self._rebuild_blknos_and_blklocs()

    def __repr__(self) -> str:
        output = type(self).__name__
        for i, ax in enumerate(self.axes):
            if i == 0:
                output += f"\nItems: {ax}"
            else:
                output += f"\nAxis {i}: {ax}"

        for block in self.blocks:
            output += f"\n{block}"
        return output

    def _verify_integrity(self) -> None:
        mgr_shape = self.shape
        tot_items = sum(len(x.mgr_locs) for x in self.blocks)
        for block in self.blocks:
            if block.shape[1:] != mgr_shape[1:]:
                raise construction_error(tot_items, block.shape[1:], self.axes)
        if len(self.items) != tot_items:
            raise AssertionError(
                "Number of manager items must equal union of "
                f"block items\n# manager items: {len(self.items)}, # "
                f"tot_items: {tot_items}"
            )

    def reduce(
        self: T, func: Callable, ignore_failures: bool = False
    ) -> Tuple[T, np.ndarray]:
        """
        Apply reduction function blockwise, returning a single-row BlockManager.

        Parameters
        ----------
        func : reduction function
        ignore_failures : bool, default False
            Whether to drop blocks where func raises TypeError.

        Returns
        -------
        BlockManager
        np.ndarray
            Indexer of mgr_locs that are retained.
        """
        # If 2D, we assume that we're operating column-wise
        assert self.ndim == 2

        res_blocks: List[Block] = []
        for blk in self.blocks:
            nbs = blk.reduce(func, ignore_failures)
            res_blocks.extend(nbs)

        index = Index([None])  # placeholder
        if ignore_failures:
            if res_blocks:
                indexer = np.concatenate([blk.mgr_locs.as_array for blk in res_blocks])
                new_mgr = self._combine(res_blocks, copy=False, index=index)
            else:
                indexer = []
                new_mgr = type(self).from_blocks([], [Index([]), index])
        else:
            indexer = np.arange(self.shape[0])
            new_mgr = type(self).from_blocks(res_blocks, [self.items, index])
        return new_mgr, indexer

<<<<<<< HEAD
    def operate_scalar(self, other: Scalar, op) -> BlockManager:
=======
    def grouped_reduce(self: T, func: Callable, ignore_failures: bool = False) -> T:
        """
        Apply grouped reduction function blockwise, returning a new BlockManager.

        Parameters
        ----------
        func : grouped reduction function
        ignore_failures : bool, default False
            Whether to drop blocks where func raises TypeError.

        Returns
        -------
        BlockManager
        """
        result_blocks: List[Block] = []

        for blk in self.blocks:
            try:
                applied = blk.apply(func)
            except (TypeError, NotImplementedError):
                if not ignore_failures:
                    raise
                continue
            result_blocks = extend_blocks(applied, result_blocks)

        if len(result_blocks) == 0:
            index = Index([None])  # placeholder
        else:
            index = Index(range(result_blocks[0].values.shape[-1]))

        if ignore_failures:
            return self._combine(result_blocks, index=index)

        return type(self).from_blocks(result_blocks, [self.axes[0], index])

    def operate_blockwise(self, other: BlockManager, array_op) -> BlockManager:
>>>>>>> 348d43f7
        """
        Element-wise (arithmetic/comparison/logical) operation with other scalar.

        Parameters
        ----------
        other : scalar
        op : operator function (eg ``operator.add``)

        Returns
        -------
        BlockManager
        """
        # Get the appropriate array-op to apply to each column/block's values.
        array_op = ops.get_array_op(op)
        return self.apply(array_op, right=other)

    def operate_array(self, other: ArrayLike, op, axis: int) -> BlockManager:
        """
        Element-wise (arithmetic/comparison/logical) operation with other array.

        The array is already checked to be of the correct length.

        Parameters
        ----------
        other : np.ndarray or ExtensionArray
        op : operator function (eg ``operator.add``)
        axis : int
            Whether to match the array on the index and broadcast along the
            columns (axis=0) or match the array on the columns and broadcast
            along the rows (axis=1).

        Returns
        -------
        BlockManager
        """
        array_op = ops.get_array_op(op)
        if axis == 1:
            # match on the columns -> operate on each column array with single
            # element from other array
            arrays = [
                array_op(self.iget_values(i), _right) for i, _right in enumerate(other)
            ]
        else:
            # match on the rows -> operate for each column array with full other array
            arrays = [
                array_op(self.iget_values(i), other) for i in range(len(self.items))
            ]

        return create_block_manager_from_arrays(arrays, self.axes[0], self.axes)

    def operate_manager(self, other: BlockManager, op) -> BlockManager:
        """
        Element-wise (arithmetic/comparison/logical) operation with other BlockManager.

        The other BlockManager is already aligned with `self`.

        Parameters
        ----------
        other : BlockManager
        op : operator function (eg ``operator.add``)

        Returns
        -------
        BlockManager
        """
        array_op = ops.get_array_op(op)
        return operate_blockwise(self, other, array_op)

    def apply(
        self: T,
        f,
        align_keys: Optional[List[str]] = None,
        ignore_failures: bool = False,
        **kwargs,
    ) -> T:
        """
        Iterate over the blocks, collect and create a new BlockManager.

        Parameters
        ----------
        f : str or callable
            Name of the Block method to apply.
        align_keys: List[str] or None, default None
        ignore_failures: bool, default False
        **kwargs
            Keywords to pass to `f`

        Returns
        -------
        BlockManager
        """
        assert "filter" not in kwargs

        align_keys = align_keys or []
        result_blocks: List[Block] = []
        # fillna: Series/DataFrame is responsible for making sure value is aligned

        aligned_args = {k: kwargs[k] for k in align_keys}

        for b in self.blocks:

            if aligned_args:

                for k, obj in aligned_args.items():
                    if isinstance(obj, (ABCSeries, ABCDataFrame)):
                        # The caller is responsible for ensuring that
                        #  obj.axes[-1].equals(self.items)
                        if obj.ndim == 1:
                            kwargs[k] = obj.iloc[b.mgr_locs.indexer]._values
                        else:
                            kwargs[k] = obj.iloc[:, b.mgr_locs.indexer]._values
                    else:
                        # otherwise we have an ndarray
                        kwargs[k] = obj[b.mgr_locs.indexer]

            try:
                if callable(f):
                    applied = b.apply(f, **kwargs)
                else:
                    applied = getattr(b, f)(**kwargs)
            except (TypeError, NotImplementedError):
                if not ignore_failures:
                    raise
                continue
            result_blocks = extend_blocks(applied, result_blocks)

        if ignore_failures:
            return self._combine(result_blocks)

        if len(result_blocks) == 0:
            return self.make_empty(self.axes)

        return type(self).from_blocks(result_blocks, self.axes)

    def quantile(
        self,
        *,
        qs: Float64Index,
        axis: int = 0,
        interpolation="linear",
    ) -> BlockManager:
        """
        Iterate over blocks applying quantile reduction.
        This routine is intended for reduction type operations and
        will do inference on the generated blocks.

        Parameters
        ----------
        axis: reduction axis, default 0
        consolidate: bool, default True. Join together blocks having same
            dtype
        interpolation : type of interpolation, default 'linear'
        qs : list of the quantiles to be computed

        Returns
        -------
        BlockManager
        """
        # Series dispatches to DataFrame for quantile, which allows us to
        #  simplify some of the code here and in the blocks
        assert self.ndim >= 2
        assert is_list_like(qs)  # caller is responsible for this
        assert axis == 1  # only ever called this way

        new_axes = list(self.axes)
        new_axes[1] = Float64Index(qs)

        blocks = [
            blk.quantile(axis=axis, qs=qs, interpolation=interpolation)
            for blk in self.blocks
        ]

        return type(self)(blocks, new_axes)

    def where(self, other, cond, align: bool, errors: str, axis: int) -> BlockManager:
        axis = self._normalize_axis(axis)
        if align:
            align_keys = ["other", "cond"]
        else:
            align_keys = ["cond"]
            other = extract_array(other, extract_numpy=True)

        return self.apply(
            "where",
            align_keys=align_keys,
            other=other,
            cond=cond,
            errors=errors,
            axis=axis,
        )

    def setitem(self, indexer, value) -> BlockManager:
        return self.apply("setitem", indexer=indexer, value=value)

    def putmask(self, mask, new, align: bool = True):

        if align:
            align_keys = ["new", "mask"]
        else:
            align_keys = ["mask"]
            new = extract_array(new, extract_numpy=True)

        return self.apply(
            "putmask",
            align_keys=align_keys,
            mask=mask,
            new=new,
        )

    def diff(self, n: int, axis: int) -> BlockManager:
        axis = self._normalize_axis(axis)
        return self.apply("diff", n=n, axis=axis)

    def interpolate(self, **kwargs) -> BlockManager:
        return self.apply("interpolate", **kwargs)

    def shift(self, periods: int, axis: int, fill_value) -> BlockManager:
        axis = self._normalize_axis(axis)
        if fill_value is lib.no_default:
            fill_value = None

        if axis == 0 and self.ndim == 2 and self.nblocks > 1:
            # GH#35488 we need to watch out for multi-block cases
            # We only get here with fill_value not-lib.no_default
            ncols = self.shape[0]
            if periods > 0:
                indexer = [-1] * periods + list(range(ncols - periods))
            else:
                nper = abs(periods)
                indexer = list(range(nper, ncols)) + [-1] * nper
            result = self.reindex_indexer(
                self.items,
                indexer,
                axis=0,
                fill_value=fill_value,
                allow_dups=True,
                consolidate=False,
            )
            return result

        return self.apply("shift", periods=periods, axis=axis, fill_value=fill_value)

    def fillna(self, value, limit, inplace: bool, downcast) -> BlockManager:
        return self.apply(
            "fillna", value=value, limit=limit, inplace=inplace, downcast=downcast
        )

    def downcast(self) -> BlockManager:
        return self.apply("downcast")

    def astype(self, dtype, copy: bool = False, errors: str = "raise") -> BlockManager:
        return self.apply("astype", dtype=dtype, copy=copy, errors=errors)

    def convert(
        self,
        copy: bool = True,
        datetime: bool = True,
        numeric: bool = True,
        timedelta: bool = True,
    ) -> BlockManager:
        return self.apply(
            "convert",
            copy=copy,
            datetime=datetime,
            numeric=numeric,
            timedelta=timedelta,
        )

    def replace(self, to_replace, value, inplace: bool, regex: bool) -> BlockManager:
        assert np.ndim(value) == 0, value
        return self.apply(
            "replace", to_replace=to_replace, value=value, inplace=inplace, regex=regex
        )

    def replace_list(
        self: T,
        src_list: List[Any],
        dest_list: List[Any],
        inplace: bool = False,
        regex: bool = False,
    ) -> T:
        """ do a list replace """
        inplace = validate_bool_kwarg(inplace, "inplace")

        bm = self.apply(
            "_replace_list",
            src_list=src_list,
            dest_list=dest_list,
            inplace=inplace,
            regex=regex,
        )
        bm._consolidate_inplace()
        return bm

    def to_native_types(self, **kwargs) -> BlockManager:
        """
        Convert values to native types (strings / python objects) that are used
        in formatting (repr / csv).
        """
        return self.apply("to_native_types", **kwargs)

    def is_consolidated(self) -> bool:
        """
        Return True if more than one block with the same dtype
        """
        if not self._known_consolidated:
            self._consolidate_check()
        return self._is_consolidated

    def _consolidate_check(self) -> None:
        dtypes = [blk.dtype for blk in self.blocks if blk._can_consolidate]
        self._is_consolidated = len(dtypes) == len(set(dtypes))
        self._known_consolidated = True

    @property
    def is_numeric_mixed_type(self) -> bool:
        return all(block.is_numeric for block in self.blocks)

    @property
    def any_extension_types(self) -> bool:
        """Whether any of the blocks in this manager are extension blocks"""
        return any(block.is_extension for block in self.blocks)

    @property
    def is_view(self) -> bool:
        """ return a boolean if we are a single block and are a view """
        if len(self.blocks) == 1:
            return self.blocks[0].is_view

        # It is technically possible to figure out which blocks are views
        # e.g. [ b.values.base is not None for b in self.blocks ]
        # but then we have the case of possibly some blocks being a view
        # and some blocks not. setting in theory is possible on the non-view
        # blocks w/o causing a SettingWithCopy raise/warn. But this is a bit
        # complicated

        return False

    def get_bool_data(self, copy: bool = False) -> BlockManager:
        """
        Select blocks that are bool-dtype and columns from object-dtype blocks
        that are all-bool.

        Parameters
        ----------
        copy : bool, default False
            Whether to copy the blocks
        """

        new_blocks = []

        for blk in self.blocks:
            if blk.dtype == bool:
                new_blocks.append(blk)

            elif blk.is_object:
                nbs = blk._split()
                for nb in nbs:
                    if nb.is_bool:
                        new_blocks.append(nb)

        return self._combine(new_blocks, copy)

    def get_numeric_data(self, copy: bool = False) -> BlockManager:
        """
        Parameters
        ----------
        copy : bool, default False
            Whether to copy the blocks
        """
        return self._combine([b for b in self.blocks if b.is_numeric], copy)

    def _combine(
        self: T, blocks: List[Block], copy: bool = True, index: Optional[Index] = None
    ) -> T:
        """ return a new manager with the blocks """
        if len(blocks) == 0:
            return self.make_empty()

        # FIXME: optimization potential
        indexer = np.sort(np.concatenate([b.mgr_locs.as_array for b in blocks]))
        inv_indexer = lib.get_reverse_indexer(indexer, self.shape[0])

        new_blocks: List[Block] = []
        for b in blocks:
            b = b.copy(deep=copy)
            b.mgr_locs = inv_indexer[b.mgr_locs.indexer]
            new_blocks.append(b)

        axes = list(self.axes)
        if index is not None:
            axes[-1] = index
        axes[0] = self.items.take(indexer)

        return type(self).from_blocks(new_blocks, axes)

    def get_slice(self, slobj: slice, axis: int = 0) -> BlockManager:
        assert isinstance(slobj, slice), type(slobj)

        if axis == 0:
            new_blocks = self._slice_take_blocks_ax0(slobj)
        elif axis == 1:
            slicer = (slice(None), slobj)
            new_blocks = [blk.getitem_block(slicer) for blk in self.blocks]
        else:
            raise IndexError("Requested axis not found in manager")

        new_axes = list(self.axes)
        new_axes[axis] = new_axes[axis]._getitem_slice(slobj)

        return type(self)._simple_new(tuple(new_blocks), new_axes)

    @property
    def nblocks(self) -> int:
        return len(self.blocks)

    def copy(self: T, deep=True) -> T:
        """
        Make deep or shallow copy of BlockManager

        Parameters
        ----------
        deep : bool or string, default True
            If False, return shallow copy (do not copy data)
            If 'all', copy data and a deep copy of the index

        Returns
        -------
        BlockManager
        """
        # this preserves the notion of view copying of axes
        if deep:
            # hit in e.g. tests.io.json.test_pandas

            def copy_func(ax):
                return ax.copy(deep=True) if deep == "all" else ax.view()

            new_axes = [copy_func(ax) for ax in self.axes]
        else:
            new_axes = list(self.axes)

        res = self.apply("copy", deep=deep)
        res.axes = new_axes
        return res

    def as_array(
        self,
        transpose: bool = False,
        dtype: Optional[Dtype] = None,
        copy: bool = False,
        na_value=lib.no_default,
    ) -> np.ndarray:
        """
        Convert the blockmanager data into an numpy array.

        Parameters
        ----------
        transpose : bool, default False
            If True, transpose the return array.
        dtype : object, default None
            Data type of the return array.
        copy : bool, default False
            If True then guarantee that a copy is returned. A value of
            False does not guarantee that the underlying data is not
            copied.
        na_value : object, default lib.no_default
            Value to be used as the missing value sentinel.

        Returns
        -------
        arr : ndarray
        """
        if len(self.blocks) == 0:
            arr = np.empty(self.shape, dtype=float)
            return arr.transpose() if transpose else arr

        # We want to copy when na_value is provided to avoid
        # mutating the original object
        copy = copy or na_value is not lib.no_default

        if self.is_single_block:
            blk = self.blocks[0]
            if blk.is_extension:
                # Avoid implicit conversion of extension blocks to object

                # error: Item "ndarray" of "Union[ndarray, ExtensionArray]" has no
                # attribute "to_numpy"
                arr = blk.values.to_numpy(  # type: ignore[union-attr]
                    dtype=dtype, na_value=na_value
                ).reshape(blk.shape)
            else:
                arr = np.asarray(blk.get_values())
                if dtype:
                    # error: Argument 1 to "astype" of "_ArrayOrScalarCommon" has
                    # incompatible type "Union[ExtensionDtype, str, dtype[Any],
                    # Type[object]]"; expected "Union[dtype[Any], None, type,
                    # _SupportsDType, str, Union[Tuple[Any, int], Tuple[Any, Union[int,
                    # Sequence[int]]], List[Any], _DTypeDict, Tuple[Any, Any]]]"
                    arr = arr.astype(dtype, copy=False)  # type: ignore[arg-type]
        else:
            arr = self._interleave(dtype=dtype, na_value=na_value)
            # The underlying data was copied within _interleave
            copy = False

        if copy:
            arr = arr.copy()

        if na_value is not lib.no_default:
            arr[isna(arr)] = na_value

        return arr.transpose() if transpose else arr

    def _interleave(
        self, dtype: Optional[Dtype] = None, na_value=lib.no_default
    ) -> np.ndarray:
        """
        Return ndarray from blocks with specified item order
        Items must be contained in the blocks
        """
        if not dtype:
            dtype = interleaved_dtype([blk.dtype for blk in self.blocks])

        # TODO: https://github.com/pandas-dev/pandas/issues/22791
        # Give EAs some input on what happens here. Sparse needs this.
        if isinstance(dtype, SparseDtype):
            dtype = dtype.subtype
        elif is_extension_array_dtype(dtype):
            dtype = "object"
        elif is_dtype_equal(dtype, str):
            dtype = "object"

        # error: Argument "dtype" to "empty" has incompatible type
        # "Union[ExtensionDtype, str, dtype[Any], Type[object], None]"; expected
        # "Union[dtype[Any], None, type, _SupportsDType, str, Union[Tuple[Any, int],
        # Tuple[Any, Union[int, Sequence[int]]], List[Any], _DTypeDict, Tuple[Any,
        # Any]]]"
        result = np.empty(self.shape, dtype=dtype)  # type: ignore[arg-type]

        itemmask = np.zeros(self.shape[0])

        for blk in self.blocks:
            rl = blk.mgr_locs
            if blk.is_extension:
                # Avoid implicit conversion of extension blocks to object

                # error: Item "ndarray" of "Union[ndarray, ExtensionArray]" has no
                # attribute "to_numpy"
                arr = blk.values.to_numpy(  # type: ignore[union-attr]
                    dtype=dtype, na_value=na_value
                )
            else:
                # error: Argument 1 to "get_values" of "Block" has incompatible type
                # "Union[ExtensionDtype, str, dtype[Any], Type[object], None]"; expected
                # "Union[dtype[Any], ExtensionDtype, None]"
                arr = blk.get_values(dtype)  # type: ignore[arg-type]
            result[rl.indexer] = arr
            itemmask[rl.indexer] = 1

        if not itemmask.all():
            raise AssertionError("Some items were not contained in blocks")

        return result

    def to_dict(self, copy: bool = True):
        """
        Return a dict of str(dtype) -> BlockManager

        Parameters
        ----------
        copy : bool, default True

        Returns
        -------
        values : a dict of dtype -> BlockManager
        """

        bd: Dict[str, List[Block]] = {}
        for b in self.blocks:
            bd.setdefault(str(b.dtype), []).append(b)

        # TODO(EA2D): the combine will be unnecessary with 2D EAs
        return {dtype: self._combine(blocks, copy=copy) for dtype, blocks in bd.items()}

    def fast_xs(self, loc: int) -> ArrayLike:
        """
        Return the array corresponding to `frame.iloc[loc]`.

        Parameters
        ----------
        loc : int

        Returns
        -------
        np.ndarray or ExtensionArray
        """
        if len(self.blocks) == 1:
            return self.blocks[0].iget((slice(None), loc))

        dtype = interleaved_dtype([blk.dtype for blk in self.blocks])

        n = len(self)
        if is_extension_array_dtype(dtype):
            # we'll eventually construct an ExtensionArray.
            result = np.empty(n, dtype=object)
        else:
            # error: Argument "dtype" to "empty" has incompatible type
            # "Union[dtype, ExtensionDtype, None]"; expected "Union[dtype,
            # None, type, _SupportsDtype, str, Tuple[Any, int], Tuple[Any,
            # Union[int, Sequence[int]]], List[Any], _DtypeDict, Tuple[Any,
            # Any]]"
            result = np.empty(n, dtype=dtype)  # type: ignore[arg-type]

        for blk in self.blocks:
            # Such assignment may incorrectly coerce NaT to None
            # result[blk.mgr_locs] = blk._slice((slice(None), loc))
            for i, rl in enumerate(blk.mgr_locs):
                result[rl] = blk.iget((i, loc))

        if isinstance(dtype, ExtensionDtype):
            result = dtype.construct_array_type()._from_sequence(result, dtype=dtype)

        return result

    def consolidate(self) -> BlockManager:
        """
        Join together blocks having same dtype

        Returns
        -------
        y : BlockManager
        """
        if self.is_consolidated():
            return self

        bm = type(self)(self.blocks, self.axes)
        bm._is_consolidated = False
        bm._consolidate_inplace()
        return bm

    def _consolidate_inplace(self) -> None:
        if not self.is_consolidated():
            self.blocks = tuple(_consolidate(self.blocks))
            self._is_consolidated = True
            self._known_consolidated = True
            self._rebuild_blknos_and_blklocs()

    def iget(self, i: int) -> SingleBlockManager:
        """
        Return the data as a SingleBlockManager.
        """
        block = self.blocks[self.blknos[i]]
        values = block.iget(self.blklocs[i])

        # shortcut for select a single-dim from a 2-dim BM
        values = maybe_coerce_values(values)
        nb = type(block)(values, placement=slice(0, len(values)), ndim=1)
        return SingleBlockManager(nb, self.axes[1])

    def iget_values(self, i: int) -> ArrayLike:
        """
        Return the data for column i as the values (ndarray or ExtensionArray).
        """
        block = self.blocks[self.blknos[i]]
        values = block.iget(self.blklocs[i])
        return values

    def idelete(self, indexer):
        """
        Delete selected locations in-place (new block and array, same BlockManager)
        """
        is_deleted = np.zeros(self.shape[0], dtype=np.bool_)
        is_deleted[indexer] = True
        ref_loc_offset = -is_deleted.cumsum()

        is_blk_deleted = [False] * len(self.blocks)

        if isinstance(indexer, int):
            affected_start = indexer
        else:
            affected_start = is_deleted.nonzero()[0][0]

        for blkno, _ in _fast_count_smallints(self.blknos[affected_start:]):
            blk = self.blocks[blkno]
            bml = blk.mgr_locs
            blk_del = is_deleted[bml.indexer].nonzero()[0]

            if len(blk_del) == len(bml):
                is_blk_deleted[blkno] = True
                continue
            elif len(blk_del) != 0:
                blk.delete(blk_del)
                bml = blk.mgr_locs

            blk.mgr_locs = bml.add(ref_loc_offset[bml.indexer])

        # FIXME: use Index.delete as soon as it uses fastpath=True
        self.axes[0] = self.items[~is_deleted]
        self.blocks = tuple(
            b for blkno, b in enumerate(self.blocks) if not is_blk_deleted[blkno]
        )
        self._rebuild_blknos_and_blklocs()

    def iset(self, loc: Union[int, slice, np.ndarray], value):
        """
        Set new item in-place. Does not consolidate. Adds new Block if not
        contained in the current set of items
        """
        value = extract_array(value, extract_numpy=True)
        # FIXME: refactor, clearly separate broadcasting & zip-like assignment
        #        can prob also fix the various if tests for sparse/categorical
        if self._blklocs is None and self.ndim > 1:
            self._rebuild_blknos_and_blklocs()

        value_is_extension_type = is_extension_array_dtype(value)

        # categorical/sparse/datetimetz
        if value_is_extension_type:

            def value_getitem(placement):
                return value

        else:
            if value.ndim == 2:
                value = value.T

            if value.ndim == self.ndim - 1:
                value = ensure_block_shape(value, ndim=2)

                def value_getitem(placement):
                    return value

            else:

                def value_getitem(placement):
                    return value[placement.indexer]

            if value.shape[1:] != self.shape[1:]:
                raise AssertionError(
                    "Shape of new values must be compatible with manager shape"
                )

        if lib.is_integer(loc):
            # We have 6 tests where loc is _not_ an int.
            # In this case, get_blkno_placements will yield only one tuple,
            #  containing (self._blknos[loc], BlockPlacement(slice(0, 1, 1)))

            # error: Incompatible types in assignment (expression has type
            # "List[Union[int, slice, ndarray]]", variable has type "Union[int,
            # slice, ndarray]")
            loc = [loc]  # type: ignore[assignment]

        # Accessing public blknos ensures the public versions are initialized
        blknos = self.blknos[loc]
        blklocs = self.blklocs[loc].copy()

        unfit_mgr_locs = []
        unfit_val_locs = []
        removed_blknos = []
        for blkno, val_locs in libinternals.get_blkno_placements(blknos, group=True):
            blk = self.blocks[blkno]
            blk_locs = blklocs[val_locs.indexer]
            if blk.should_store(value):
                blk.set_inplace(blk_locs, value_getitem(val_locs))
            else:
                unfit_mgr_locs.append(blk.mgr_locs.as_array[blk_locs])
                unfit_val_locs.append(val_locs)

                # If all block items are unfit, schedule the block for removal.
                if len(val_locs) == len(blk.mgr_locs):
                    removed_blknos.append(blkno)
                else:
                    blk.delete(blk_locs)
                    self._blklocs[blk.mgr_locs.indexer] = np.arange(len(blk))

        if len(removed_blknos):
            # Remove blocks & update blknos accordingly
            is_deleted = np.zeros(self.nblocks, dtype=np.bool_)
            is_deleted[removed_blknos] = True

            new_blknos = np.empty(self.nblocks, dtype=np.int64)
            new_blknos.fill(-1)
            new_blknos[~is_deleted] = np.arange(self.nblocks - len(removed_blknos))
            self._blknos = new_blknos[self._blknos]
            self.blocks = tuple(
                blk for i, blk in enumerate(self.blocks) if i not in set(removed_blknos)
            )

        if unfit_val_locs:
            unfit_mgr_locs = np.concatenate(unfit_mgr_locs)
            unfit_count = len(unfit_mgr_locs)

            new_blocks: List[Block] = []
            if value_is_extension_type:
                # This code (ab-)uses the fact that EA blocks contain only
                # one item.
                # TODO(EA2D): special casing unnecessary with 2D EAs
                new_blocks.extend(
                    new_block(
                        values=value,
                        ndim=self.ndim,
                        placement=slice(mgr_loc, mgr_loc + 1),
                    )
                    for mgr_loc in unfit_mgr_locs
                )

                self._blknos[unfit_mgr_locs] = np.arange(unfit_count) + len(self.blocks)
                self._blklocs[unfit_mgr_locs] = 0

            else:
                # unfit_val_locs contains BlockPlacement objects
                unfit_val_items = unfit_val_locs[0].append(unfit_val_locs[1:])

                new_blocks.append(
                    new_block(
                        values=value_getitem(unfit_val_items),
                        ndim=self.ndim,
                        placement=unfit_mgr_locs,
                    )
                )

                self._blknos[unfit_mgr_locs] = len(self.blocks)
                self._blklocs[unfit_mgr_locs] = np.arange(unfit_count)

            self.blocks += tuple(new_blocks)

            # Newly created block's dtype may already be present.
            self._known_consolidated = False

    def insert(
        self, loc: int, item: Hashable, value: ArrayLike, allow_duplicates: bool = False
    ):
        """
        Insert item at selected position.

        Parameters
        ----------
        loc : int
        item : hashable
        value : np.ndarray or ExtensionArray
        allow_duplicates: bool
            If False, trying to insert non-unique item will raise

        """
        if not allow_duplicates and item in self.items:
            # Should this be a different kind of error??
            raise ValueError(f"cannot insert {item}, already exists")

        if not isinstance(loc, int):
            raise TypeError("loc must be int")

        # insert to the axis; this could possibly raise a TypeError
        new_axis = self.items.insert(loc, item)

        if value.ndim == 2:
            value = value.T
        else:
            value = ensure_block_shape(value, ndim=self.ndim)

        block = new_block(values=value, ndim=self.ndim, placement=slice(loc, loc + 1))

        for blkno, count in _fast_count_smallints(self.blknos[loc:]):
            blk = self.blocks[blkno]
            if count == len(blk.mgr_locs):
                blk.mgr_locs = blk.mgr_locs.add(1)
            else:
                new_mgr_locs = blk.mgr_locs.as_array.copy()
                new_mgr_locs[new_mgr_locs >= loc] += 1
                blk.mgr_locs = new_mgr_locs

        # Accessing public blklocs ensures the public versions are initialized
        if loc == self.blklocs.shape[0]:
            # np.append is a lot faster, let's use it if we can.
            self._blklocs = np.append(self._blklocs, 0)
            self._blknos = np.append(self._blknos, len(self.blocks))
        else:
            self._blklocs = np.insert(self._blklocs, loc, 0)
            self._blknos = np.insert(self._blknos, loc, len(self.blocks))

        self.axes[0] = new_axis
        self.blocks += (block,)

        self._known_consolidated = False

        if len(self.blocks) > 100:
            warnings.warn(
                "DataFrame is highly fragmented.  This is usually the result "
                "of calling `frame.insert` many times, which has poor performance.  "
                "Consider using pd.concat instead.  To get a de-fragmented frame, "
                "use `newframe = frame.copy()`",
                PerformanceWarning,
                stacklevel=5,
            )

    def reindex_indexer(
        self: T,
        new_axis,
        indexer,
        axis: int,
        fill_value=None,
        allow_dups: bool = False,
        copy: bool = True,
        consolidate: bool = True,
        only_slice: bool = False,
    ) -> T:
        """
        Parameters
        ----------
        new_axis : Index
        indexer : ndarray of int64 or None
        axis : int
        fill_value : object, default None
        allow_dups : bool, default False
        copy : bool, default True
        consolidate: bool, default True
            Whether to consolidate inplace before reindexing.
        only_slice : bool, default False
            Whether to take views, not copies, along columns.

        pandas-indexer with -1's only.
        """
        if indexer is None:
            if new_axis is self.axes[axis] and not copy:
                return self

            result = self.copy(deep=copy)
            result.axes = list(self.axes)
            result.axes[axis] = new_axis
            return result

        if consolidate:
            self._consolidate_inplace()

        # some axes don't allow reindexing with dups
        if not allow_dups:
            self.axes[axis]._validate_can_reindex(indexer)

        if axis >= self.ndim:
            raise IndexError("Requested axis not found in manager")

        if axis == 0:
            new_blocks = self._slice_take_blocks_ax0(
                indexer, fill_value=fill_value, only_slice=only_slice
            )
        else:
            new_blocks = [
                blk.take_nd(
                    indexer,
                    axis=1,
                    fill_value=(
                        fill_value if fill_value is not None else blk.fill_value
                    ),
                )
                for blk in self.blocks
            ]

        new_axes = list(self.axes)
        new_axes[axis] = new_axis

        return type(self).from_blocks(new_blocks, new_axes)

    def _slice_take_blocks_ax0(
        self, slice_or_indexer, fill_value=lib.no_default, only_slice: bool = False
    ) -> List[Block]:
        """
        Slice/take blocks along axis=0.

        Overloaded for SingleBlock

        Parameters
        ----------
        slice_or_indexer : slice, ndarray[bool], or list-like of ints
        fill_value : scalar, default lib.no_default
        only_slice : bool, default False
            If True, we always return views on existing arrays, never copies.
            This is used when called from ops.blockwise.operate_blockwise.

        Returns
        -------
        new_blocks : list of Block
        """
        allow_fill = fill_value is not lib.no_default

        sl_type, slobj, sllen = _preprocess_slice_or_indexer(
            slice_or_indexer, self.shape[0], allow_fill=allow_fill
        )

        if self.is_single_block:
            blk = self.blocks[0]

            if sl_type in ("slice", "mask"):
                # GH#32959 EABlock would fail since we can't make 0-width
                # TODO(EA2D): special casing unnecessary with 2D EAs
                if sllen == 0:
                    return []
                # TODO: tests all have isinstance(slobj, slice), other possibilities?
                return [blk.getitem_block(slobj, new_mgr_locs=slice(0, sllen))]
            elif not allow_fill or self.ndim == 1:
                if allow_fill and fill_value is None:
                    fill_value = blk.fill_value

                if not allow_fill and only_slice:
                    # GH#33597 slice instead of take, so we get
                    #  views instead of copies
                    blocks = [
                        blk.getitem_block(slice(ml, ml + 1), new_mgr_locs=i)
                        for i, ml in enumerate(slobj)
                    ]
                    # We have
                    #  all(np.shares_memory(nb.values, blk.values) for nb in blocks)
                    return blocks
                else:
                    return [
                        blk.take_nd(
                            slobj,
                            axis=0,
                            new_mgr_locs=slice(0, sllen),
                            fill_value=fill_value,
                        )
                    ]

        if sl_type in ("slice", "mask"):
            blknos = self.blknos[slobj]
            blklocs = self.blklocs[slobj]
        else:
            blknos = algos.take_nd(
                self.blknos, slobj, fill_value=-1, allow_fill=allow_fill
            )
            blklocs = algos.take_nd(
                self.blklocs, slobj, fill_value=-1, allow_fill=allow_fill
            )

        # When filling blknos, make sure blknos is updated before appending to
        # blocks list, that way new blkno is exactly len(blocks).
        blocks = []
        group = not only_slice
        for blkno, mgr_locs in libinternals.get_blkno_placements(blknos, group=group):
            if blkno == -1:
                # If we've got here, fill_value was not lib.no_default

                blocks.append(
                    self._make_na_block(placement=mgr_locs, fill_value=fill_value)
                )
            else:
                blk = self.blocks[blkno]

                # Otherwise, slicing along items axis is necessary.
                if not blk._can_consolidate:
                    # A non-consolidatable block, it's easy, because there's
                    # only one item and each mgr loc is a copy of that single
                    # item.
                    for mgr_loc in mgr_locs:
                        newblk = blk.copy(deep=False)
                        newblk.mgr_locs = slice(mgr_loc, mgr_loc + 1)
                        blocks.append(newblk)

                else:
                    # GH#32779 to avoid the performance penalty of copying,
                    #  we may try to only slice
                    taker = blklocs[mgr_locs.indexer]
                    max_len = max(len(mgr_locs), taker.max() + 1)
                    if only_slice:
                        taker = lib.maybe_indices_to_slice(taker, max_len)

                    if isinstance(taker, slice):
                        nb = blk.getitem_block(taker, new_mgr_locs=mgr_locs)
                        blocks.append(nb)
                    elif only_slice:
                        # GH#33597 slice instead of take, so we get
                        #  views instead of copies
                        for i, ml in zip(taker, mgr_locs):
                            nb = blk.getitem_block(slice(i, i + 1), new_mgr_locs=ml)
                            # We have np.shares_memory(nb.values, blk.values)
                            blocks.append(nb)
                    else:
                        nb = blk.take_nd(taker, axis=0, new_mgr_locs=mgr_locs)
                        blocks.append(nb)

        return blocks

    def _make_na_block(self, placement, fill_value=None):

        if fill_value is None:
            fill_value = np.nan
        block_shape = list(self.shape)
        block_shape[0] = len(placement)

        dtype, fill_value = infer_dtype_from_scalar(fill_value)
        # error: Argument "dtype" to "empty" has incompatible type "Union[dtype,
        # ExtensionDtype]"; expected "Union[dtype, None, type, _SupportsDtype, str,
        # Tuple[Any, int], Tuple[Any, Union[int, Sequence[int]]], List[Any], _DtypeDict,
        # Tuple[Any, Any]]"
        block_values = np.empty(block_shape, dtype=dtype)  # type: ignore[arg-type]
        block_values.fill(fill_value)
        return new_block(block_values, placement=placement, ndim=block_values.ndim)

    def take(self: T, indexer, axis: int = 1, verify: bool = True) -> T:
        """
        Take items along any axis.

        indexer : np.ndarray or slice
        axis : int, default 1
        verify : bool, default True
            Check that all entries are between 0 and len(self) - 1, inclusive.
            Pass verify=False if this check has been done by the caller.

        Returns
        -------
        BlockManager
        """
        # We have 6 tests that get here with a slice
        indexer = (
            np.arange(indexer.start, indexer.stop, indexer.step, dtype="int64")
            if isinstance(indexer, slice)
            else np.asanyarray(indexer, dtype="int64")
        )

        n = self.shape[axis]
        indexer = maybe_convert_indices(indexer, n, verify=verify)

        new_labels = self.axes[axis].take(indexer)
        return self.reindex_indexer(
            new_axis=new_labels,
            indexer=indexer,
            axis=axis,
            allow_dups=True,
            consolidate=False,
        )

    def _equal_values(self: T, other: T) -> bool:
        """
        Used in .equals defined in base class. Only check the column values
        assuming shape and indexes have already been checked.
        """
        if self.ndim == 1:
            # For SingleBlockManager (i.e.Series)
            if other.ndim != 1:
                return False
            left = self.blocks[0].values
            right = other.blocks[0].values
            return array_equals(left, right)

        return blockwise_all(self, other, array_equals)

    def unstack(self, unstacker, fill_value) -> BlockManager:
        """
        Return a BlockManager with all blocks unstacked..

        Parameters
        ----------
        unstacker : reshape._Unstacker
        fill_value : Any
            fill_value for newly introduced missing values.

        Returns
        -------
        unstacked : BlockManager
        """
        new_columns = unstacker.get_new_columns(self.items)
        new_index = unstacker.new_index

        new_blocks: List[Block] = []
        columns_mask: List[np.ndarray] = []

        for blk in self.blocks:
            blk_cols = self.items[blk.mgr_locs.indexer]
            new_items = unstacker.get_new_columns(blk_cols)
            new_placement = new_columns.get_indexer(new_items)

            blocks, mask = blk._unstack(
                unstacker, fill_value, new_placement=new_placement
            )

            new_blocks.extend(blocks)
            columns_mask.extend(mask)

        new_columns = new_columns[columns_mask]

        bm = BlockManager(new_blocks, [new_columns, new_index])
        return bm


class SingleBlockManager(BlockManager, SingleDataManager):
    """ manage a single block with """

    ndim = 1
    _is_consolidated = True
    _known_consolidated = True
    __slots__ = ()
    is_single_block = True

    def __init__(
        self,
        block: Block,
        axis: Index,
        verify_integrity: bool = False,
        fastpath=lib.no_default,
    ):
        assert isinstance(block, Block), type(block)
        assert isinstance(axis, Index), type(axis)

        if fastpath is not lib.no_default:
            warnings.warn(
                "The `fastpath` keyword is deprecated and will be removed "
                "in a future version.",
                FutureWarning,
                stacklevel=2,
            )

        self.axes = [axis]
        self.blocks = (block,)

    @classmethod
    def from_blocks(cls, blocks: List[Block], axes: List[Index]) -> SingleBlockManager:
        """
        Constructor for BlockManager and SingleBlockManager with same signature.
        """
        assert len(blocks) == 1
        assert len(axes) == 1
        return cls(blocks[0], axes[0], verify_integrity=False)

    @classmethod
    def from_array(cls, array: ArrayLike, index: Index) -> SingleBlockManager:
        """
        Constructor for if we have an array that is not yet a Block.
        """
        block = new_block(array, placement=slice(0, len(index)), ndim=1)
        return cls(block, index)

    def _post_setstate(self):
        pass

    @property
    def _block(self) -> Block:
        return self.blocks[0]

    @property
    def _blknos(self):
        """ compat with BlockManager """
        return None

    @property
    def _blklocs(self):
        """ compat with BlockManager """
        return None

    def getitem_mgr(self, indexer) -> SingleBlockManager:
        # similar to get_slice, but not restricted to slice indexer
        blk = self._block
        array = blk._slice(indexer)
        if array.ndim > blk.values.ndim:
            # This will be caught by Series._get_values
            raise ValueError("dimension-expanding indexing not allowed")

        block = blk.make_block_same_class(array, placement=slice(0, len(array)))
        return type(self)(block, self.index[indexer])

    def get_slice(self, slobj: slice, axis: int = 0) -> SingleBlockManager:
        assert isinstance(slobj, slice), type(slobj)
        if axis >= self.ndim:
            raise IndexError("Requested axis not found in manager")

        blk = self._block
        array = blk._slice(slobj)
        if array.ndim > blk.values.ndim:
            # This will be caught by Series._get_values
            raise ValueError("dimension-expanding indexing not allowed")
        block = blk.make_block_same_class(array, placement=slice(0, len(array)))
        new_index = self.index._getitem_slice(slobj)
        return type(self)(block, new_index)

    @property
    def index(self) -> Index:
        return self.axes[0]

    @property
    def dtype(self) -> DtypeObj:
        return self._block.dtype

    def get_dtypes(self) -> np.ndarray:
        return np.array([self._block.dtype])

    def external_values(self):
        """The array that Series.values returns"""
        return self._block.external_values()

    def internal_values(self):
        """The array that Series._values returns"""
        return self._block.internal_values()

    def array_values(self):
        """The array that Series.array returns"""
        return self._block.array_values()

    @property
    def _can_hold_na(self) -> bool:
        return self._block._can_hold_na

    def is_consolidated(self) -> bool:
        return True

    def _consolidate_check(self):
        pass

    def _consolidate_inplace(self):
        pass

    def idelete(self, indexer):
        """
        Delete single location from SingleBlockManager.

        Ensures that self.blocks doesn't become empty.
        """
        self._block.delete(indexer)
        self.axes[0] = self.axes[0].delete(indexer)

    def fast_xs(self, loc):
        """
        fast path for getting a cross-section
        return a view of the data
        """
        raise NotImplementedError("Use series._values[loc] instead")

    def set_values(self, values: ArrayLike):
        """
        Set the values of the single block in place.

        Use at your own risk! This does not check if the passed values are
        valid for the current Block/SingleBlockManager (length, dtype, etc).
        """
        self.blocks[0].values = values
        self.blocks[0]._mgr_locs = libinternals.BlockPlacement(slice(len(values)))


# --------------------------------------------------------------------
# Constructor Helpers


def create_block_manager_from_blocks(blocks, axes: List[Index]) -> BlockManager:
    try:
        if len(blocks) == 1 and not isinstance(blocks[0], Block):
            # if blocks[0] is of length 0, return empty blocks
            if not len(blocks[0]):
                blocks = []
            else:
                # It's OK if a single block is passed as values, its placement
                # is basically "all items", but if there're many, don't bother
                # converting, it's an error anyway.
                blocks = [
                    new_block(
                        values=blocks[0], placement=slice(0, len(axes[0])), ndim=2
                    )
                ]

        mgr = BlockManager(blocks, axes)
        mgr._consolidate_inplace()
        return mgr

    except ValueError as e:
        blocks = [getattr(b, "values", b) for b in blocks]
        tot_items = sum(b.shape[0] for b in blocks)
        raise construction_error(tot_items, blocks[0].shape[1:], axes, e)


# We define this here so we can override it in tests.extension.test_numpy
def _extract_array(obj):
    return extract_array(obj, extract_numpy=True)


def create_block_manager_from_arrays(
    arrays, names: Index, axes: List[Index]
) -> BlockManager:
    assert isinstance(names, Index)
    assert isinstance(axes, list)
    assert all(isinstance(x, Index) for x in axes)

    arrays = [_extract_array(x) for x in arrays]

    try:
        blocks = _form_blocks(arrays, names, axes)
        mgr = BlockManager(blocks, axes)
        mgr._consolidate_inplace()
        return mgr
    except ValueError as e:
        raise construction_error(len(arrays), arrays[0].shape, axes, e)


def construction_error(
    tot_items: int,
    block_shape: Shape,
    axes: List[Index],
    e: Optional[ValueError] = None,
):
    """ raise a helpful message about our construction """
    passed = tuple(map(int, [tot_items] + list(block_shape)))
    # Correcting the user facing error message during dataframe construction
    if len(passed) <= 2:
        passed = passed[::-1]

    implied = tuple(len(ax) for ax in axes)
    # Correcting the user facing error message during dataframe construction
    if len(implied) <= 2:
        implied = implied[::-1]

    # We return the exception object instead of raising it so that we
    #  can raise it in the caller; mypy plays better with that
    if passed == implied and e is not None:
        return e
    if block_shape[0] == 0:
        return ValueError("Empty data passed with indices specified.")
    return ValueError(f"Shape of passed values is {passed}, indices imply {implied}")


# -----------------------------------------------------------------------


def _form_blocks(
    arrays: List[ArrayLike], names: Index, axes: List[Index]
) -> List[Block]:
    # put "leftover" items in float bucket, where else?
    # generalize?
    items_dict: DefaultDict[str, List] = defaultdict(list)
    extra_locs = []

    names_idx = names
    if names_idx.equals(axes[0]):
        names_indexer = np.arange(len(names_idx))
    else:
        assert names_idx.intersection(axes[0]).is_unique
        names_indexer = names_idx.get_indexer_for(axes[0])

    for i, name_idx in enumerate(names_indexer):
        if name_idx == -1:
            extra_locs.append(i)
            continue

        v = arrays[name_idx]

        block_type = get_block_type(v)
        items_dict[block_type.__name__].append((i, v))

    blocks: List[Block] = []
    if len(items_dict["FloatBlock"]):
        float_blocks = _multi_blockify(items_dict["FloatBlock"])
        blocks.extend(float_blocks)

    if len(items_dict["NumericBlock"]):
        complex_blocks = _multi_blockify(items_dict["NumericBlock"])
        blocks.extend(complex_blocks)

    if len(items_dict["TimeDeltaBlock"]):
        timedelta_blocks = _multi_blockify(items_dict["TimeDeltaBlock"])
        blocks.extend(timedelta_blocks)

    if len(items_dict["DatetimeBlock"]):
        datetime_blocks = _simple_blockify(items_dict["DatetimeBlock"], DT64NS_DTYPE)
        blocks.extend(datetime_blocks)

    if len(items_dict["DatetimeTZBlock"]):
        dttz_blocks = [
            new_block(array, klass=DatetimeTZBlock, placement=i, ndim=2)
            for i, array in items_dict["DatetimeTZBlock"]
        ]
        blocks.extend(dttz_blocks)

    if len(items_dict["ObjectBlock"]) > 0:
        object_blocks = _simple_blockify(items_dict["ObjectBlock"], np.object_)
        blocks.extend(object_blocks)

    if len(items_dict["CategoricalBlock"]) > 0:
        cat_blocks = [
            new_block(array, klass=CategoricalBlock, placement=i, ndim=2)
            for i, array in items_dict["CategoricalBlock"]
        ]
        blocks.extend(cat_blocks)

    if len(items_dict["ExtensionBlock"]):
        external_blocks = [
            new_block(array, klass=ExtensionBlock, placement=i, ndim=2)
            for i, array in items_dict["ExtensionBlock"]
        ]

        blocks.extend(external_blocks)

    if len(items_dict["ObjectValuesExtensionBlock"]):
        external_blocks = [
            new_block(array, klass=ObjectValuesExtensionBlock, placement=i, ndim=2)
            for i, array in items_dict["ObjectValuesExtensionBlock"]
        ]

        blocks.extend(external_blocks)

    if len(extra_locs):
        shape = (len(extra_locs),) + tuple(len(x) for x in axes[1:])

        # empty items -> dtype object
        block_values = np.empty(shape, dtype=object)
        block_values.fill(np.nan)

        na_block = new_block(block_values, placement=extra_locs, ndim=2)
        blocks.append(na_block)

    return blocks


def _simple_blockify(tuples, dtype) -> List[Block]:
    """
    return a single array of a block that has a single dtype; if dtype is
    not None, coerce to this dtype
    """
    values, placement = _stack_arrays(tuples, dtype)

    # TODO: CHECK DTYPE?
    if dtype is not None and values.dtype != dtype:  # pragma: no cover
        values = values.astype(dtype)

    block = new_block(values, placement=placement, ndim=2)
    return [block]


def _multi_blockify(tuples, dtype: Optional[Dtype] = None):
    """ return an array of blocks that potentially have different dtypes """
    # group by dtype
    grouper = itertools.groupby(tuples, lambda x: x[1].dtype)

    new_blocks = []
    for dtype, tup_block in grouper:

        # error: Argument 2 to "_stack_arrays" has incompatible type
        # "Union[ExtensionDtype, str, dtype[Any], Type[str], Type[float], Type[int],
        # Type[complex], Type[bool], Type[object], None]"; expected "dtype[Any]"
        values, placement = _stack_arrays(
            list(tup_block), dtype  # type: ignore[arg-type]
        )

        block = new_block(values, placement=placement, ndim=2)
        new_blocks.append(block)

    return new_blocks


def _stack_arrays(tuples, dtype: np.dtype):

    placement, arrays = zip(*tuples)

    first = arrays[0]
    shape = (len(arrays),) + first.shape

    stacked = np.empty(shape, dtype=dtype)
    for i, arr in enumerate(arrays):
        stacked[i] = arr

    return stacked, placement


def _consolidate(blocks: Tuple[Block, ...]) -> List[Block]:
    """
    Merge blocks having same dtype, exclude non-consolidating blocks
    """
    # sort by _can_consolidate, dtype
    gkey = lambda x: x._consolidate_key
    grouper = itertools.groupby(sorted(blocks, key=gkey), gkey)

    new_blocks: List[Block] = []
    for (_can_consolidate, dtype), group_blocks in grouper:
        merged_blocks = _merge_blocks(
            list(group_blocks), dtype=dtype, can_consolidate=_can_consolidate
        )
        new_blocks = extend_blocks(merged_blocks, new_blocks)
    return new_blocks


def _merge_blocks(
    blocks: List[Block], dtype: DtypeObj, can_consolidate: bool
) -> List[Block]:

    if len(blocks) == 1:
        return blocks

    if can_consolidate:

        if dtype is None:
            if len({b.dtype for b in blocks}) != 1:
                raise AssertionError("_merge_blocks are invalid!")

        # TODO: optimization potential in case all mgrs contain slices and
        # combination of those slices is a slice, too.
        new_mgr_locs = np.concatenate([b.mgr_locs.as_array for b in blocks])
        # error: List comprehension has incompatible type List[Union[ndarray,
        # ExtensionArray]]; expected List[Union[complex, generic, Sequence[Union[int,
        # float, complex, str, bytes, generic]], Sequence[Sequence[Any]],
        # _SupportsArray]]
        new_values = np.vstack([b.values for b in blocks])  # type: ignore[misc]

        argsort = np.argsort(new_mgr_locs)
        new_values = new_values[argsort]
        new_mgr_locs = new_mgr_locs[argsort]

        return [new_block(new_values, placement=new_mgr_locs, ndim=2)]

    # can't consolidate --> no merge
    return blocks


def _fast_count_smallints(arr: np.ndarray) -> np.ndarray:
    """Faster version of set(arr) for sequences of small numbers."""
    counts = np.bincount(arr.astype(np.int_))
    nz = counts.nonzero()[0]
    return np.c_[nz, counts[nz]]


def _preprocess_slice_or_indexer(slice_or_indexer, length: int, allow_fill: bool):
    if isinstance(slice_or_indexer, slice):
        return (
            "slice",
            slice_or_indexer,
            libinternals.slice_len(slice_or_indexer, length),
        )
    elif (
        isinstance(slice_or_indexer, np.ndarray) and slice_or_indexer.dtype == np.bool_
    ):
        return "mask", slice_or_indexer, slice_or_indexer.sum()
    else:
        # TODO: np.intp?
        indexer = np.asanyarray(slice_or_indexer, dtype=np.int64)
        if not allow_fill:
            indexer = maybe_convert_indices(indexer, length)
        return "fancy", indexer, len(indexer)<|MERGE_RESOLUTION|>--- conflicted
+++ resolved
@@ -19,10 +19,6 @@
 
 import numpy as np
 
-<<<<<<< HEAD
-from pandas._libs import internals as libinternals, lib
-from pandas._typing import ArrayLike, Dtype, DtypeObj, Scalar, Shape
-=======
 from pandas._libs import (
     internals as libinternals,
     lib,
@@ -31,9 +27,9 @@
     ArrayLike,
     Dtype,
     DtypeObj,
+    Scalar,
     Shape,
 )
->>>>>>> 348d43f7
 from pandas.errors import PerformanceWarning
 from pandas.util._validators import validate_bool_kwarg
 
@@ -431,9 +427,6 @@
             new_mgr = type(self).from_blocks(res_blocks, [self.items, index])
         return new_mgr, indexer
 
-<<<<<<< HEAD
-    def operate_scalar(self, other: Scalar, op) -> BlockManager:
-=======
     def grouped_reduce(self: T, func: Callable, ignore_failures: bool = False) -> T:
         """
         Apply grouped reduction function blockwise, returning a new BlockManager.
@@ -469,8 +462,7 @@
 
         return type(self).from_blocks(result_blocks, [self.axes[0], index])
 
-    def operate_blockwise(self, other: BlockManager, array_op) -> BlockManager:
->>>>>>> 348d43f7
+    def operate_scalar(self, other: Scalar, op) -> BlockManager:
         """
         Element-wise (arithmetic/comparison/logical) operation with other scalar.
 
