from __future__ import annotations

from collections import defaultdict
import itertools
from typing import (
    Any,
    Callable,
    DefaultDict,
    Hashable,
    Sequence,
    TypeVar,
    cast,
)
import warnings

import numpy as np

from pandas._libs import (
    internals as libinternals,
    lib,
)
from pandas._libs.internals import BlockPlacement
from pandas._typing import (
    ArrayLike,
    DtypeObj,
    Shape,
    npt,
    type_t,
)
from pandas.errors import PerformanceWarning
from pandas.util._validators import validate_bool_kwarg

from pandas.core.dtypes.cast import infer_dtype_from_scalar
from pandas.core.dtypes.common import (
    ensure_platform_int,
    is_1d_only_ea_dtype,
    is_dtype_equal,
    is_list_like,
)
from pandas.core.dtypes.dtypes import ExtensionDtype
from pandas.core.dtypes.generic import (
    ABCDataFrame,
    ABCSeries,
)
from pandas.core.dtypes.missing import (
    array_equals,
    isna,
)

import pandas.core.algorithms as algos
from pandas.core.arrays._mixins import NDArrayBackedExtensionArray
from pandas.core.arrays.sparse import SparseDtype
from pandas.core.construction import (
    ensure_wrapped_if_datetimelike,
    extract_array,
)
from pandas.core.indexers import maybe_convert_indices
from pandas.core.indexes.api import (
    Float64Index,
    Index,
    ensure_index,
)
from pandas.core.internals.base import (
    DataManager,
    SingleDataManager,
    interleaved_dtype,
)
from pandas.core.internals.blocks import (
    Block,
    CategoricalBlock,
    DatetimeTZBlock,
    ExtensionBlock,
    ensure_block_shape,
    extend_blocks,
    get_block_type,
    maybe_coerce_values,
    new_block,
)
from pandas.core.internals.ops import (
    blockwise_all,
    operate_blockwise,
)

# TODO: flexible with index=None and/or items=None

T = TypeVar("T", bound="BaseBlockManager")


class BaseBlockManager(DataManager):
    """
    Core internal data structure to implement DataFrame, Series, etc.

    Manage a bunch of labeled 2D mixed-type ndarrays. Essentially it's a
    lightweight blocked set of labeled data to be manipulated by the DataFrame
    public API class

    Attributes
    ----------
    shape
    ndim
    axes
    values
    items

    Methods
    -------
    set_axis(axis, new_labels)
    copy(deep=True)

    get_dtypes

    apply(func, axes, block_filter_fn)

    get_bool_data
    get_numeric_data

    get_slice(slice_like, axis)
    get(label)
    iget(loc)

    take(indexer, axis)
    reindex_axis(new_labels, axis)
    reindex_indexer(new_labels, indexer, axis)

    delete(label)
    insert(loc, label, value)
    set(label, value)

    Parameters
    ----------
    blocks: Sequence of Block
    axes: Sequence of Index
    verify_integrity: bool, default True

    Notes
    -----
    This is *not* a public API class
    """

    __slots__ = ()

    _blknos: np.ndarray
    _blklocs: np.ndarray
    blocks: tuple[Block, ...]
    axes: list[Index]

    ndim: int
    _known_consolidated: bool
    _is_consolidated: bool

    def __init__(self, blocks, axes, verify_integrity=True):
        raise NotImplementedError

    @classmethod
    def from_blocks(cls: type_t[T], blocks: list[Block], axes: list[Index]) -> T:
        raise NotImplementedError

    @property
    def blknos(self):
        """
        Suppose we want to find the array corresponding to our i'th column.

        blknos[i] identifies the block from self.blocks that contains this column.

        blklocs[i] identifies the column of interest within
        self.blocks[self.blknos[i]]
        """
        if self._blknos is None:
            # Note: these can be altered by other BlockManager methods.
            self._rebuild_blknos_and_blklocs()

        return self._blknos

    @property
    def blklocs(self):
        """
        See blknos.__doc__
        """
        if self._blklocs is None:
            # Note: these can be altered by other BlockManager methods.
            self._rebuild_blknos_and_blklocs()

        return self._blklocs

    def make_empty(self: T, axes=None) -> T:
        """return an empty BlockManager with the items axis of len 0"""
        if axes is None:
            axes = [Index([])] + self.axes[1:]

        # preserve dtype if possible
        if self.ndim == 1:
            assert isinstance(self, SingleBlockManager)  # for mypy
            blk = self.blocks[0]
            arr = blk.values[:0]
            bp = BlockPlacement(slice(0, 0))
            nb = blk.make_block_same_class(arr, placement=bp)
            blocks = [nb]
        else:
            blocks = []
        return type(self).from_blocks(blocks, axes)

    def __nonzero__(self) -> bool:
        return True

    # Python3 compat
    __bool__ = __nonzero__

    def _normalize_axis(self, axis: int) -> int:
        # switch axis to follow BlockManager logic
        if self.ndim == 2:
            axis = 1 if axis == 0 else 0
        return axis

    def set_axis(self, axis: int, new_labels: Index) -> None:
        # Caller is responsible for ensuring we have an Index object.
        self._validate_set_axis(axis, new_labels)
        self.axes[axis] = new_labels

    @property
    def is_single_block(self) -> bool:
        # Assumes we are 2D; overridden by SingleBlockManager
        return len(self.blocks) == 1

    def _rebuild_blknos_and_blklocs(self) -> None:
        """
        Update mgr._blknos / mgr._blklocs.
        """
        new_blknos = np.empty(self.shape[0], dtype=np.intp)
        new_blklocs = np.empty(self.shape[0], dtype=np.intp)
        new_blknos.fill(-1)
        new_blklocs.fill(-1)

        for blkno, blk in enumerate(self.blocks):
            rl = blk.mgr_locs
            new_blknos[rl.indexer] = blkno
            new_blklocs[rl.indexer] = np.arange(len(rl))

        if (new_blknos == -1).any():
            # TODO: can we avoid this?  it isn't cheap
            raise AssertionError("Gaps in blk ref_locs")

        self._blknos = new_blknos
        self._blklocs = new_blklocs

    @property
    def items(self) -> Index:
        return self.axes[0]

    def get_dtypes(self):
        dtypes = np.array([blk.dtype for blk in self.blocks])
        return dtypes.take(self.blknos)

    @property
    def arrays(self) -> list[ArrayLike]:
        """
        Quick access to the backing arrays of the Blocks.

        Only for compatibility with ArrayManager for testing convenience.
        Not to be used in actual code, and return value is not the same as the
        ArrayManager method (list of 1D arrays vs iterator of 2D ndarrays / 1D EAs).
        """
        return [blk.values for blk in self.blocks]

    def __repr__(self) -> str:
        output = type(self).__name__
        for i, ax in enumerate(self.axes):
            if i == 0:
                output += f"\nItems: {ax}"
            else:
                output += f"\nAxis {i}: {ax}"

        for block in self.blocks:
            output += f"\n{block}"
        return output

    def apply(
        self: T,
        f,
        align_keys: list[str] | None = None,
        ignore_failures: bool = False,
        **kwargs,
    ) -> T:
        """
        Iterate over the blocks, collect and create a new BlockManager.

        Parameters
        ----------
        f : str or callable
            Name of the Block method to apply.
        align_keys: List[str] or None, default None
        ignore_failures: bool, default False
        **kwargs
            Keywords to pass to `f`

        Returns
        -------
        BlockManager
        """
        assert "filter" not in kwargs

        align_keys = align_keys or []
        result_blocks: list[Block] = []
        # fillna: Series/DataFrame is responsible for making sure value is aligned

        aligned_args = {k: kwargs[k] for k in align_keys}

        for b in self.blocks:

            if aligned_args:

                for k, obj in aligned_args.items():
                    if isinstance(obj, (ABCSeries, ABCDataFrame)):
                        # The caller is responsible for ensuring that
                        #  obj.axes[-1].equals(self.items)
                        if obj.ndim == 1:
                            kwargs[k] = obj.iloc[b.mgr_locs.indexer]._values
                        else:
                            kwargs[k] = obj.iloc[:, b.mgr_locs.indexer]._values
                    else:
                        # otherwise we have an ndarray
                        kwargs[k] = obj[b.mgr_locs.indexer]

            try:
                if callable(f):
                    applied = b.apply(f, **kwargs)
                else:
                    applied = getattr(b, f)(**kwargs)
            except (TypeError, NotImplementedError):
                if not ignore_failures:
                    raise
                continue
            result_blocks = extend_blocks(applied, result_blocks)

        if ignore_failures:
            return self._combine(result_blocks)

        return type(self).from_blocks(result_blocks, self.axes)

    def where(self: T, other, cond, align: bool, errors: str) -> T:
        if align:
            align_keys = ["other", "cond"]
        else:
            align_keys = ["cond"]
            other = extract_array(other, extract_numpy=True)

        return self.apply(
            "where",
            align_keys=align_keys,
            other=other,
            cond=cond,
            errors=errors,
        )

    def setitem(self: T, indexer, value) -> T:
        return self.apply("setitem", indexer=indexer, value=value)

    def putmask(self, mask, new, align: bool = True):

        if align:
            align_keys = ["new", "mask"]
        else:
            align_keys = ["mask"]
            new = extract_array(new, extract_numpy=True)

        return self.apply(
            "putmask",
            align_keys=align_keys,
            mask=mask,
            new=new,
        )

    def diff(self: T, n: int, axis: int) -> T:
        axis = self._normalize_axis(axis)
        return self.apply("diff", n=n, axis=axis)

    def interpolate(self: T, **kwargs) -> T:
        return self.apply("interpolate", **kwargs)

    def shift(self: T, periods: int, axis: int, fill_value) -> T:
        axis = self._normalize_axis(axis)
        if fill_value is lib.no_default:
            fill_value = None

        if axis == 0 and self.ndim == 2 and self.nblocks > 1:
            # GH#35488 we need to watch out for multi-block cases
            # We only get here with fill_value not-lib.no_default
            ncols = self.shape[0]
            if periods > 0:
                indexer = [-1] * periods + list(range(ncols - periods))
            else:
                nper = abs(periods)
                indexer = list(range(nper, ncols)) + [-1] * nper
            result = self.reindex_indexer(
                self.items,
                indexer,
                axis=0,
                fill_value=fill_value,
                allow_dups=True,
                consolidate=False,
            )
            return result

        return self.apply("shift", periods=periods, axis=axis, fill_value=fill_value)

    def fillna(self: T, value, limit, inplace: bool, downcast) -> T:
        return self.apply(
            "fillna", value=value, limit=limit, inplace=inplace, downcast=downcast
        )

    def downcast(self: T) -> T:
        return self.apply("downcast")

    def astype(self: T, dtype, copy: bool = False, errors: str = "raise") -> T:
        return self.apply("astype", dtype=dtype, copy=copy, errors=errors)

    def convert(
        self: T,
        copy: bool = True,
        datetime: bool = True,
        numeric: bool = True,
        timedelta: bool = True,
    ) -> T:
        return self.apply(
            "convert",
            copy=copy,
            datetime=datetime,
            numeric=numeric,
            timedelta=timedelta,
        )

    def replace(self: T, to_replace, value, inplace: bool, regex: bool) -> T:
        assert np.ndim(value) == 0, value
        return self.apply(
            "replace", to_replace=to_replace, value=value, inplace=inplace, regex=regex
        )

    def replace_list(
        self: T,
        src_list: list[Any],
        dest_list: list[Any],
        inplace: bool = False,
        regex: bool = False,
    ) -> T:
        """do a list replace"""
        inplace = validate_bool_kwarg(inplace, "inplace")

        bm = self.apply(
            "_replace_list",
            src_list=src_list,
            dest_list=dest_list,
            inplace=inplace,
            regex=regex,
        )
        bm._consolidate_inplace()
        return bm

    def to_native_types(self: T, **kwargs) -> T:
        """
        Convert values to native types (strings / python objects) that are used
        in formatting (repr / csv).
        """
        return self.apply("to_native_types", **kwargs)

    def is_consolidated(self) -> bool:
        """
        Return True if more than one block with the same dtype
        """
        if not self._known_consolidated:
            self._consolidate_check()
        return self._is_consolidated

    def _consolidate_check(self) -> None:
        dtypes = [blk.dtype for blk in self.blocks if blk._can_consolidate]
        self._is_consolidated = len(dtypes) == len(set(dtypes))
        self._known_consolidated = True

    @property
    def is_numeric_mixed_type(self) -> bool:
        return all(block.is_numeric for block in self.blocks)

    @property
    def any_extension_types(self) -> bool:
        """Whether any of the blocks in this manager are extension blocks"""
        return any(block.is_extension for block in self.blocks)

    @property
    def is_view(self) -> bool:
        """return a boolean if we are a single block and are a view"""
        if len(self.blocks) == 1:
            return self.blocks[0].is_view

        # It is technically possible to figure out which blocks are views
        # e.g. [ b.values.base is not None for b in self.blocks ]
        # but then we have the case of possibly some blocks being a view
        # and some blocks not. setting in theory is possible on the non-view
        # blocks w/o causing a SettingWithCopy raise/warn. But this is a bit
        # complicated

        return False

    def _get_data_subset(self: T, predicate: Callable) -> T:
        blocks = [blk for blk in self.blocks if predicate(blk.values)]
        return self._combine(blocks, copy=False)

    def get_bool_data(self: T, copy: bool = False) -> T:
        """
        Select blocks that are bool-dtype and columns from object-dtype blocks
        that are all-bool.

        Parameters
        ----------
        copy : bool, default False
            Whether to copy the blocks
        """

        new_blocks = []

        for blk in self.blocks:
            if blk.dtype == bool:
                new_blocks.append(blk)

            elif blk.is_object:
                nbs = blk._split()
                for nb in nbs:
                    if nb.is_bool:
                        new_blocks.append(nb)

        return self._combine(new_blocks, copy)

    def get_numeric_data(self: T, copy: bool = False) -> T:
        """
        Parameters
        ----------
        copy : bool, default False
            Whether to copy the blocks
        """
        return self._combine([b for b in self.blocks if b.is_numeric], copy)

    def _combine(
        self: T, blocks: list[Block], copy: bool = True, index: Index | None = None
    ) -> T:
        """return a new manager with the blocks"""
        if len(blocks) == 0:
            if self.ndim == 2:
                # retain our own Index dtype
                if index is not None:
                    axes = [self.items[:0], index]
                else:
                    axes = [self.items[:0]] + self.axes[1:]
                return self.make_empty(axes)
            return self.make_empty()

        # FIXME: optimization potential
        indexer = np.sort(np.concatenate([b.mgr_locs.as_array for b in blocks]))
        inv_indexer = lib.get_reverse_indexer(indexer, self.shape[0])

        new_blocks: list[Block] = []
        for b in blocks:
            b = b.copy(deep=copy)
            b.mgr_locs = BlockPlacement(inv_indexer[b.mgr_locs.indexer])
            new_blocks.append(b)

        axes = list(self.axes)
        if index is not None:
            axes[-1] = index
        axes[0] = self.items.take(indexer)

        return type(self).from_blocks(new_blocks, axes)

    @property
    def nblocks(self) -> int:
        return len(self.blocks)

    def copy(self: T, deep=True) -> T:
        """
        Make deep or shallow copy of BlockManager

        Parameters
        ----------
        deep : bool or string, default True
            If False, return shallow copy (do not copy data)
            If 'all', copy data and a deep copy of the index

        Returns
        -------
        BlockManager
        """
        # this preserves the notion of view copying of axes
        if deep:
            # hit in e.g. tests.io.json.test_pandas

            def copy_func(ax):
                return ax.copy(deep=True) if deep == "all" else ax.view()

            new_axes = [copy_func(ax) for ax in self.axes]
        else:
            new_axes = list(self.axes)

        res = self.apply("copy", deep=deep)
        res.axes = new_axes
        return res

    def consolidate(self: T) -> T:
        """
        Join together blocks having same dtype

        Returns
        -------
        y : BlockManager
        """
        if self.is_consolidated():
            return self

        bm = type(self)(self.blocks, self.axes, verify_integrity=False)
        bm._is_consolidated = False
        bm._consolidate_inplace()
        return bm

    def _consolidate_inplace(self) -> None:
        if not self.is_consolidated():
            self.blocks = tuple(_consolidate(self.blocks))
            self._is_consolidated = True
            self._known_consolidated = True
            self._rebuild_blknos_and_blklocs()

    def reindex_indexer(
        self: T,
        new_axis: Index,
        indexer,
        axis: int,
        fill_value=None,
        allow_dups: bool = False,
        copy: bool = True,
        consolidate: bool = True,
        only_slice: bool = False,
    ) -> T:
        """
        Parameters
        ----------
        new_axis : Index
        indexer : ndarray of int64 or None
        axis : int
        fill_value : object, default None
        allow_dups : bool, default False
        copy : bool, default True
        consolidate: bool, default True
            Whether to consolidate inplace before reindexing.
        only_slice : bool, default False
            Whether to take views, not copies, along columns.

        pandas-indexer with -1's only.
        """
        if indexer is None:
            if new_axis is self.axes[axis] and not copy:
                return self

            result = self.copy(deep=copy)
            result.axes = list(self.axes)
            result.axes[axis] = new_axis
            return result

        if consolidate:
            self._consolidate_inplace()

        # some axes don't allow reindexing with dups
        if not allow_dups:
            self.axes[axis]._validate_can_reindex(indexer)

        if axis >= self.ndim:
            raise IndexError("Requested axis not found in manager")

        if axis == 0:
            new_blocks = self._slice_take_blocks_ax0(
                indexer, fill_value=fill_value, only_slice=only_slice
            )
        else:
            new_blocks = [
                blk.take_nd(
                    indexer,
                    axis=1,
                    fill_value=(
                        fill_value if fill_value is not None else blk.fill_value
                    ),
                )
                for blk in self.blocks
            ]

        new_axes = list(self.axes)
        new_axes[axis] = new_axis

        return type(self).from_blocks(new_blocks, new_axes)

    def _slice_take_blocks_ax0(
        self,
        slice_or_indexer: slice | np.ndarray,
        fill_value=lib.no_default,
        only_slice: bool = False,
    ) -> list[Block]:
        """
        Slice/take blocks along axis=0.

        Overloaded for SingleBlock

        Parameters
        ----------
        slice_or_indexer : slice or np.ndarray[int64]
        fill_value : scalar, default lib.no_default
        only_slice : bool, default False
            If True, we always return views on existing arrays, never copies.
            This is used when called from ops.blockwise.operate_blockwise.

        Returns
        -------
        new_blocks : list of Block
        """
        allow_fill = fill_value is not lib.no_default

        sl_type, slobj, sllen = _preprocess_slice_or_indexer(
            slice_or_indexer, self.shape[0], allow_fill=allow_fill
        )

        if self.is_single_block:
            blk = self.blocks[0]

            if sl_type == "slice":
                # GH#32959 EABlock would fail since we can't make 0-width
                # TODO(EA2D): special casing unnecessary with 2D EAs
                if sllen == 0:
                    return []
                bp = BlockPlacement(slice(0, sllen))
                return [blk.getitem_block_columns(slobj, new_mgr_locs=bp)]
            elif not allow_fill or self.ndim == 1:
                if allow_fill and fill_value is None:
                    fill_value = blk.fill_value

                if not allow_fill and only_slice:
                    # GH#33597 slice instead of take, so we get
                    #  views instead of copies
                    blocks = [
                        blk.getitem_block_columns(
                            slice(ml, ml + 1), new_mgr_locs=BlockPlacement(i)
                        )
                        for i, ml in enumerate(slobj)
                    ]
                    # We have
                    #  all(np.shares_memory(nb.values, blk.values) for nb in blocks)
                    return blocks
                else:
                    bp = BlockPlacement(slice(0, sllen))
                    return [
                        blk.take_nd(
                            slobj,
                            axis=0,
                            new_mgr_locs=bp,
                            fill_value=fill_value,
                        )
                    ]

        if sl_type == "slice":
            blknos = self.blknos[slobj]
            blklocs = self.blklocs[slobj]
        else:
            blknos = algos.take_nd(
                self.blknos, slobj, fill_value=-1, allow_fill=allow_fill
            )
            blklocs = algos.take_nd(
                self.blklocs, slobj, fill_value=-1, allow_fill=allow_fill
            )

        # When filling blknos, make sure blknos is updated before appending to
        # blocks list, that way new blkno is exactly len(blocks).
        blocks = []
        group = not only_slice
        for blkno, mgr_locs in libinternals.get_blkno_placements(blknos, group=group):
            if blkno == -1:
                # If we've got here, fill_value was not lib.no_default

                blocks.append(
                    self._make_na_block(placement=mgr_locs, fill_value=fill_value)
                )
            else:
                blk = self.blocks[blkno]

                # Otherwise, slicing along items axis is necessary.
                if not blk._can_consolidate and not blk._validate_ndim:
                    # i.e. we dont go through here for DatetimeTZBlock
                    # A non-consolidatable block, it's easy, because there's
                    # only one item and each mgr loc is a copy of that single
                    # item.
                    for mgr_loc in mgr_locs:
                        newblk = blk.copy(deep=False)
                        newblk.mgr_locs = BlockPlacement(slice(mgr_loc, mgr_loc + 1))
                        blocks.append(newblk)

                else:
                    # GH#32779 to avoid the performance penalty of copying,
                    #  we may try to only slice
                    taker = blklocs[mgr_locs.indexer]
                    max_len = max(len(mgr_locs), taker.max() + 1)
                    if only_slice:
                        taker = lib.maybe_indices_to_slice(taker, max_len)

                    if isinstance(taker, slice):
                        nb = blk.getitem_block_columns(taker, new_mgr_locs=mgr_locs)
                        blocks.append(nb)
                    elif only_slice:
                        # GH#33597 slice instead of take, so we get
                        #  views instead of copies
                        for i, ml in zip(taker, mgr_locs):
                            slc = slice(i, i + 1)
                            bp = BlockPlacement(ml)
                            nb = blk.getitem_block_columns(slc, new_mgr_locs=bp)
                            # We have np.shares_memory(nb.values, blk.values)
                            blocks.append(nb)
                    else:
                        nb = blk.take_nd(taker, axis=0, new_mgr_locs=mgr_locs)
                        blocks.append(nb)

        return blocks

    def _make_na_block(self, placement: BlockPlacement, fill_value=None) -> Block:

        if fill_value is None:
            fill_value = np.nan
        block_shape = list(self.shape)
        block_shape[0] = len(placement)

        dtype, fill_value = infer_dtype_from_scalar(fill_value)
        # error: Argument "dtype" to "empty" has incompatible type "Union[dtype,
        # ExtensionDtype]"; expected "Union[dtype, None, type, _SupportsDtype, str,
        # Tuple[Any, int], Tuple[Any, Union[int, Sequence[int]]], List[Any], _DtypeDict,
        # Tuple[Any, Any]]"
        block_values = np.empty(block_shape, dtype=dtype)  # type: ignore[arg-type]
        block_values.fill(fill_value)
        return new_block(block_values, placement=placement, ndim=block_values.ndim)

    def take(self: T, indexer, axis: int = 1, verify: bool = True) -> T:
        """
        Take items along any axis.

        indexer : np.ndarray or slice
        axis : int, default 1
        verify : bool, default True
            Check that all entries are between 0 and len(self) - 1, inclusive.
            Pass verify=False if this check has been done by the caller.

        Returns
        -------
        BlockManager
        """
        # We have 6 tests that get here with a slice
        indexer = (
            np.arange(indexer.start, indexer.stop, indexer.step, dtype="int64")
            if isinstance(indexer, slice)
            else np.asanyarray(indexer, dtype="int64")
        )

        n = self.shape[axis]
        indexer = maybe_convert_indices(indexer, n, verify=verify)

        new_labels = self.axes[axis].take(indexer)
        return self.reindex_indexer(
            new_axis=new_labels,
            indexer=indexer,
            axis=axis,
            allow_dups=True,
            consolidate=False,
        )


class BlockManager(libinternals.BlockManager, BaseBlockManager):
    """
    BaseBlockManager that holds 2D blocks.
    """

    ndim = 2

    # ----------------------------------------------------------------
    # Constructors

    def __init__(
        self,
        blocks: Sequence[Block],
        axes: Sequence[Index],
        verify_integrity: bool = True,
    ):

        if verify_integrity:
            assert all(isinstance(x, Index) for x in axes)

            for block in blocks:
                if self.ndim != block.ndim:
                    raise AssertionError(
                        f"Number of Block dimensions ({block.ndim}) must equal "
                        f"number of axes ({self.ndim})"
                    )
                if isinstance(block, DatetimeTZBlock) and block.values.ndim == 1:
                    # TODO: remove once fastparquet no longer needs this
                    # error: Incompatible types in assignment (expression has type
                    # "Union[ExtensionArray, ndarray]", variable has type
                    # "DatetimeArray")
                    block.values = ensure_block_shape(  # type: ignore[assignment]
                        block.values, self.ndim
                    )
                    try:
                        block._cache.clear()
                    except AttributeError:
                        # _cache not initialized
                        pass

            self._verify_integrity()

    def _verify_integrity(self) -> None:
        mgr_shape = self.shape
        tot_items = sum(len(x.mgr_locs) for x in self.blocks)
        for block in self.blocks:
            if block.shape[1:] != mgr_shape[1:]:
                raise construction_error(tot_items, block.shape[1:], self.axes)
        if len(self.items) != tot_items:
            raise AssertionError(
                "Number of manager items must equal union of "
                f"block items\n# manager items: {len(self.items)}, # "
                f"tot_items: {tot_items}"
            )

    @classmethod
    def from_blocks(cls, blocks: list[Block], axes: list[Index]) -> BlockManager:
        """
        Constructor for BlockManager and SingleBlockManager with same signature.
        """
        return cls(blocks, axes, verify_integrity=False)

    # ----------------------------------------------------------------
    # Indexing

    def fast_xs(self, loc: int) -> ArrayLike:
        """
        Return the array corresponding to `frame.iloc[loc]`.

        Parameters
        ----------
        loc : int

        Returns
        -------
        np.ndarray or ExtensionArray
        """
        if len(self.blocks) == 1:
            return self.blocks[0].iget((slice(None), loc))

        dtype = interleaved_dtype([blk.dtype for blk in self.blocks])

        n = len(self)
        if isinstance(dtype, ExtensionDtype):
            # we'll eventually construct an ExtensionArray.
            result = np.empty(n, dtype=object)
            # TODO: let's just use dtype.empty?
        else:
            result = np.empty(n, dtype=dtype)

        result = ensure_wrapped_if_datetimelike(result)

        for blk in self.blocks:
            # Such assignment may incorrectly coerce NaT to None
            # result[blk.mgr_locs] = blk._slice((slice(None), loc))
            for i, rl in enumerate(blk.mgr_locs):
                result[rl] = blk.iget((i, loc))

        if isinstance(dtype, ExtensionDtype):
            result = dtype.construct_array_type()._from_sequence(result, dtype=dtype)

        return result

    def iget(self, i: int) -> SingleBlockManager:
        """
        Return the data as a SingleBlockManager.
        """
        block = self.blocks[self.blknos[i]]
        values = block.iget(self.blklocs[i])

        # shortcut for select a single-dim from a 2-dim BM
        bp = BlockPlacement(slice(0, len(values)))
        values = maybe_coerce_values(values)
        nb = type(block)(values, placement=bp, ndim=1)
        return SingleBlockManager(nb, self.axes[1])

    def iget_values(self, i: int) -> ArrayLike:
        """
        Return the data for column i as the values (ndarray or ExtensionArray).
        """
        block = self.blocks[self.blknos[i]]
        values = block.iget(self.blklocs[i])
        return values

    @property
    def column_arrays(self) -> list[np.ndarray]:
        """
        Used in the JSON C code to access column arrays.
        This optimizes compared to using `iget_values` by converting each
        block.values to a np.ndarray only once up front
        """
        # special casing datetimetz to avoid conversion through object dtype
        arrays = [
            blk.values._ndarray
            if isinstance(blk, DatetimeTZBlock)
            else np.asarray(blk.values)
            for blk in self.blocks
        ]
        result = []
        for i in range(len(self.items)):
            arr = arrays[self.blknos[i]]
            if arr.ndim == 2:
                values = arr[self.blklocs[i]]
            else:
                values = arr
            result.append(values)
        return result

    def iset(self, loc: int | slice | np.ndarray, value: ArrayLike):
        """
        Set new item in-place. Does not consolidate. Adds new Block if not
        contained in the current set of items
        """
        value = extract_array(value, extract_numpy=True)
        # FIXME: refactor, clearly separate broadcasting & zip-like assignment
        #        can prob also fix the various if tests for sparse/categorical
        if self._blklocs is None and self.ndim > 1:
            self._rebuild_blknos_and_blklocs()

        # Note: we exclude DTA/TDA here
        vdtype = getattr(value, "dtype", None)
        value_is_extension_type = is_1d_only_ea_dtype(vdtype)

        # categorical/sparse/datetimetz
        if value_is_extension_type:

            def value_getitem(placement):
                return value

        else:
            if value.ndim == 2:
                value = value.T
            else:
                value = ensure_block_shape(value, ndim=2)

            def value_getitem(placement):
                return value[placement.indexer]

            if value.shape[1:] != self.shape[1:]:
                raise AssertionError(
                    "Shape of new values must be compatible with manager shape"
                )

        if lib.is_integer(loc):
            # We have 6 tests where loc is _not_ an int.
            # In this case, get_blkno_placements will yield only one tuple,
            #  containing (self._blknos[loc], BlockPlacement(slice(0, 1, 1)))

            # error: Incompatible types in assignment (expression has type
            # "List[Union[int, slice, ndarray]]", variable has type "Union[int,
            # slice, ndarray]")
            loc = [loc]  # type: ignore[assignment]

        # Accessing public blknos ensures the public versions are initialized
        blknos = self.blknos[loc]
        blklocs = self.blklocs[loc].copy()

        unfit_mgr_locs = []
        unfit_val_locs = []
        removed_blknos = []
        for blkno, val_locs in libinternals.get_blkno_placements(blknos, group=True):
            blk = self.blocks[blkno]
            blk_locs = blklocs[val_locs.indexer]
            if blk.should_store(value):
                blk.set_inplace(blk_locs, value_getitem(val_locs))
            else:
                unfit_mgr_locs.append(blk.mgr_locs.as_array[blk_locs])
                unfit_val_locs.append(val_locs)

                # If all block items are unfit, schedule the block for removal.
                if len(val_locs) == len(blk.mgr_locs):
                    removed_blknos.append(blkno)
                else:
                    blk.delete(blk_locs)
                    self._blklocs[blk.mgr_locs.indexer] = np.arange(len(blk))

        if len(removed_blknos):
            # Remove blocks & update blknos accordingly
            is_deleted = np.zeros(self.nblocks, dtype=np.bool_)
            is_deleted[removed_blknos] = True

            new_blknos = np.empty(self.nblocks, dtype=np.intp)
            new_blknos.fill(-1)
            new_blknos[~is_deleted] = np.arange(self.nblocks - len(removed_blknos))
            self._blknos = new_blknos[self._blknos]
            self.blocks = tuple(
                blk for i, blk in enumerate(self.blocks) if i not in set(removed_blknos)
            )

        if unfit_val_locs:
            unfit_mgr_locs = np.concatenate(unfit_mgr_locs)
            unfit_count = len(unfit_mgr_locs)

            new_blocks: list[Block] = []
            if value_is_extension_type:
                # This code (ab-)uses the fact that EA blocks contain only
                # one item.
                # TODO(EA2D): special casing unnecessary with 2D EAs
                new_blocks.extend(
                    new_block(
                        values=value,
                        ndim=self.ndim,
                        placement=slice(mgr_loc, mgr_loc + 1),
                    )
                    for mgr_loc in unfit_mgr_locs
                )

                self._blknos[unfit_mgr_locs] = np.arange(unfit_count) + len(self.blocks)
                self._blklocs[unfit_mgr_locs] = 0

            else:
                # unfit_val_locs contains BlockPlacement objects
                unfit_val_items = unfit_val_locs[0].append(unfit_val_locs[1:])

                new_blocks.append(
                    new_block(
                        values=value_getitem(unfit_val_items),
                        ndim=self.ndim,
                        placement=unfit_mgr_locs,
                    )
                )

                self._blknos[unfit_mgr_locs] = len(self.blocks)
                self._blklocs[unfit_mgr_locs] = np.arange(unfit_count)

            self.blocks += tuple(new_blocks)

            # Newly created block's dtype may already be present.
            self._known_consolidated = False

    def insert(self, loc: int, item: Hashable, value: ArrayLike) -> None:
        """
        Insert item at selected position.

        Parameters
        ----------
        loc : int
        item : hashable
        value : np.ndarray or ExtensionArray
        """
        # insert to the axis; this could possibly raise a TypeError
        new_axis = self.items.insert(loc, item)

        if value.ndim == 2:
            value = value.T
        else:
            value = ensure_block_shape(value, ndim=self.ndim)

        block = new_block(values=value, ndim=self.ndim, placement=slice(loc, loc + 1))

        for blkno, count in _fast_count_smallints(self.blknos[loc:]):
            blk = self.blocks[blkno]
            if count == len(blk.mgr_locs):
                blk.mgr_locs = blk.mgr_locs.add(1)
            else:
                new_mgr_locs = blk.mgr_locs.as_array.copy()
                new_mgr_locs[new_mgr_locs >= loc] += 1
                blk.mgr_locs = BlockPlacement(new_mgr_locs)

        # Accessing public blklocs ensures the public versions are initialized
        if loc == self.blklocs.shape[0]:
            # np.append is a lot faster, let's use it if we can.
            self._blklocs = np.append(self._blklocs, 0)
            self._blknos = np.append(self._blknos, len(self.blocks))
        else:
            self._blklocs = np.insert(self._blklocs, loc, 0)
            self._blknos = np.insert(self._blknos, loc, len(self.blocks))

        self.axes[0] = new_axis
        self.blocks += (block,)

        self._known_consolidated = False

        if len(self.blocks) > 100:
            warnings.warn(
                "DataFrame is highly fragmented.  This is usually the result "
                "of calling `frame.insert` many times, which has poor performance.  "
                "Consider using pd.concat instead.  To get a de-fragmented frame, "
                "use `newframe = frame.copy()`",
                PerformanceWarning,
                stacklevel=5,
            )

    def idelete(self, indexer) -> BlockManager:
        """
        Delete selected locations, returning a new BlockManager.
        """
        is_deleted = np.zeros(self.shape[0], dtype=np.bool_)
        is_deleted[indexer] = True
        taker = (~is_deleted).nonzero()[0]

        nbs = self._slice_take_blocks_ax0(taker, only_slice=True)
        new_columns = self.items[~is_deleted]
        axes = [new_columns, self.axes[1]]
        return type(self)(tuple(nbs), axes)

    # ----------------------------------------------------------------
    # Block-wise Operation

    def grouped_reduce(self: T, func: Callable, ignore_failures: bool = False) -> T:
        """
        Apply grouped reduction function blockwise, returning a new BlockManager.

        Parameters
        ----------
        func : grouped reduction function
        ignore_failures : bool, default False
            Whether to drop blocks where func raises TypeError.

        Returns
        -------
        BlockManager
        """
        result_blocks: list[Block] = []

<<<<<<< HEAD
        sl_type, slobj, sllen = _preprocess_slice_or_indexer(
            slice_or_indexer, self.shape[0], allow_fill=allow_fill
        )

        if self._is_single_block:
            blk = self.blocks[0]

            if sl_type in ("slice", "mask"):
                # GH#32959 EABlock would fail since we cant make 0-width
                # TODO(EA2D): special casing unnecessary with 2D EAs
                if sllen == 0:
                    return []
                return [blk.getitem_block(slobj, new_mgr_locs=slice(0, sllen))]
            elif not allow_fill:
                return [blk.getitem_block(slobj, new_mgr_locs=slice(0, sllen))]

            elif self.ndim == 1:
                if allow_fill and fill_value is None:
                    _, fill_value = maybe_promote(blk.dtype)

                return [
                    blk.take_nd(
                        slobj,
                        axis=0,
                        new_mgr_locs=slice(0, sllen),
                        fill_value=fill_value,
                    )
                ]

        if sl_type in ("slice", "mask"):
            blknos = self.blknos[slobj]
            blklocs = self.blklocs[slobj]
        else:
            blknos = algos.take_1d(
                self.blknos, slobj, fill_value=-1, allow_fill=allow_fill
            )
            blklocs = algos.take_1d(
                self.blklocs, slobj, fill_value=-1, allow_fill=allow_fill
            )

        # When filling blknos, make sure blknos is updated before appending to
        # blocks list, that way new blkno is exactly len(blocks).
        #
        # FIXME: mgr_groupby_blknos must return mgr_locs in ascending order,
        # pytables serialization will break otherwise.
        blocks = []
        for blkno, mgr_locs in libinternals.get_blkno_placements(blknos, group=True):
            if blkno == -1:
                # If we've got here, fill_value was not lib.no_default
                blocks.append(
                    self._make_na_block(placement=mgr_locs, fill_value=fill_value)
                )
            else:
                blk = self.blocks[blkno]

                # Otherwise, slicing along items axis is necessary.
                if not blk._can_consolidate:
                    # A non-consolidatable block, it's easy, because there's
                    # only one item and each mgr loc is a copy of that single
                    # item.
                    # TODO(EA2D): special case unnecessary with 2D EAs
                    for mgr_loc in mgr_locs:
                        newblk = blk.copy(deep=False)
                        newblk.mgr_locs = slice(mgr_loc, mgr_loc + 1)
                        blocks.append(newblk)

                else:
                    taker = blklocs[mgr_locs.indexer]

                    bp = libinternals.BlockPlacement(taker)
                    bps = bp.to_slices()

                    left, right = 0, 0
                    for sub in bps:
                        right += len(sub)
                        new_locs = mgr_locs[left:right]
                        b = blk.getitem_block(sub.indexer, new_mgr_locs=new_locs)
                        blocks.append(b)
                        left += len(sub)
=======
        for blk in self.blocks:
            if blk.is_object:
                # split on object-dtype blocks bc some columns may raise
                #  while others do not.
                for sb in blk._split():
                    try:
                        applied = sb.apply(func)
                    except (TypeError, NotImplementedError):
                        if not ignore_failures:
                            raise
                        continue
                    result_blocks = extend_blocks(applied, result_blocks)
            else:
                try:
                    applied = blk.apply(func)
                except (TypeError, NotImplementedError):
                    if not ignore_failures:
                        raise
                    continue
                result_blocks = extend_blocks(applied, result_blocks)

        if len(result_blocks) == 0:
            index = Index([None])  # placeholder
        else:
            index = Index(range(result_blocks[0].values.shape[-1]))
>>>>>>> 318bed9f

        if ignore_failures:
            return self._combine(result_blocks, copy=False, index=index)

        return type(self).from_blocks(result_blocks, [self.axes[0], index])

    def reduce(
        self: T, func: Callable, ignore_failures: bool = False
    ) -> tuple[T, np.ndarray]:
        """
        Apply reduction function blockwise, returning a single-row BlockManager.

        Parameters
        ----------
        func : reduction function
        ignore_failures : bool, default False
            Whether to drop blocks where func raises TypeError.

        Returns
        -------
        BlockManager
        np.ndarray
            Indexer of mgr_locs that are retained.
        """
        # If 2D, we assume that we're operating column-wise
        assert self.ndim == 2

        res_blocks: list[Block] = []
        for blk in self.blocks:
            nbs = blk.reduce(func, ignore_failures)
            res_blocks.extend(nbs)

        index = Index([None])  # placeholder
        if ignore_failures:
            if res_blocks:
                indexer = np.concatenate([blk.mgr_locs.as_array for blk in res_blocks])
                new_mgr = self._combine(res_blocks, copy=False, index=index)
            else:
                indexer = []
                new_mgr = type(self).from_blocks([], [self.items[:0], index])
        else:
            indexer = np.arange(self.shape[0])
            new_mgr = type(self).from_blocks(res_blocks, [self.items, index])
        return new_mgr, indexer

    def operate_blockwise(self, other: BlockManager, array_op) -> BlockManager:
        """
        Apply array_op blockwise with another (aligned) BlockManager.
        """
        return operate_blockwise(self, other, array_op)

    def _equal_values(self: BlockManager, other: BlockManager) -> bool:
        """
        Used in .equals defined in base class. Only check the column values
        assuming shape and indexes have already been checked.
        """
        return blockwise_all(self, other, array_equals)

    def quantile(
        self: T,
        *,
        qs: Float64Index,
        axis: int = 0,
        interpolation="linear",
    ) -> T:
        """
        Iterate over blocks applying quantile reduction.
        This routine is intended for reduction type operations and
        will do inference on the generated blocks.

        Parameters
        ----------
        axis: reduction axis, default 0
        consolidate: bool, default True. Join together blocks having same
            dtype
        interpolation : type of interpolation, default 'linear'
        qs : list of the quantiles to be computed

        Returns
        -------
        BlockManager
        """
        # Series dispatches to DataFrame for quantile, which allows us to
        #  simplify some of the code here and in the blocks
        assert self.ndim >= 2
        assert is_list_like(qs)  # caller is responsible for this
        assert axis == 1  # only ever called this way

        new_axes = list(self.axes)
        new_axes[1] = Float64Index(qs)

        blocks = [
            blk.quantile(axis=axis, qs=qs, interpolation=interpolation)
            for blk in self.blocks
        ]

        return type(self)(blocks, new_axes)

    # ----------------------------------------------------------------

    def unstack(self, unstacker, fill_value) -> BlockManager:
        """
        Return a BlockManager with all blocks unstacked..

        Parameters
        ----------
        unstacker : reshape._Unstacker
        fill_value : Any
            fill_value for newly introduced missing values.

        Returns
        -------
        unstacked : BlockManager
        """
        new_columns = unstacker.get_new_columns(self.items)
        new_index = unstacker.new_index

        new_blocks: list[Block] = []
        columns_mask: list[np.ndarray] = []

        for blk in self.blocks:
            blk_cols = self.items[blk.mgr_locs.indexer]
            new_items = unstacker.get_new_columns(blk_cols)
            new_placement = new_columns.get_indexer(new_items)

            blocks, mask = blk._unstack(
                unstacker, fill_value, new_placement=new_placement
            )

            new_blocks.extend(blocks)
            columns_mask.extend(mask)

        new_columns = new_columns[columns_mask]

        bm = BlockManager(new_blocks, [new_columns, new_index])
        return bm

    def to_dict(self, copy: bool = True):
        """
        Return a dict of str(dtype) -> BlockManager

        Parameters
        ----------
        copy : bool, default True

        Returns
        -------
        values : a dict of dtype -> BlockManager
        """

        bd: dict[str, list[Block]] = {}
        for b in self.blocks:
            bd.setdefault(str(b.dtype), []).append(b)

        # TODO(EA2D): the combine will be unnecessary with 2D EAs
        return {dtype: self._combine(blocks, copy=copy) for dtype, blocks in bd.items()}

    def as_array(
        self,
        transpose: bool = False,
        dtype: npt.DTypeLike | None = None,
        copy: bool = False,
        na_value=lib.no_default,
    ) -> np.ndarray:
        """
        Convert the blockmanager data into an numpy array.

        Parameters
        ----------
        transpose : bool, default False
            If True, transpose the return array.
        dtype : object, default None
            Data type of the return array.
        copy : bool, default False
            If True then guarantee that a copy is returned. A value of
            False does not guarantee that the underlying data is not
            copied.
        na_value : object, default lib.no_default
            Value to be used as the missing value sentinel.

        Returns
        -------
        arr : ndarray
        """
        if len(self.blocks) == 0:
            arr = np.empty(self.shape, dtype=float)
            return arr.transpose() if transpose else arr

        # We want to copy when na_value is provided to avoid
        # mutating the original object
        copy = copy or na_value is not lib.no_default

        if self.is_single_block:
            blk = self.blocks[0]
            if blk.is_extension:
                # Avoid implicit conversion of extension blocks to object

                # error: Item "ndarray" of "Union[ndarray, ExtensionArray]" has no
                # attribute "to_numpy"
                arr = blk.values.to_numpy(  # type: ignore[union-attr]
                    # pandas/core/internals/managers.py:1428: error: Argument "dtype" to
                    # "to_numpy" of "ExtensionArray" has incompatible type
                    # "Optional[Union[dtype[Any], None, type, _SupportsDType, str,
                    # Union[Tuple[Any, int], Tuple[Any, Union[SupportsIndex,
                    # Sequence[SupportsIndex]]], List[Any], _DTypeDict, Tuple[Any,
                    # Any]]]]"; expected "Optional[Union[ExtensionDtype, Union[str,
                    # dtype[Any]], Type[str], Type[float], Type[int], Type[complex],
                    # Type[bool], Type[object]]]"
                    dtype=dtype,  # type: ignore[arg-type]
                    na_value=na_value,
                ).reshape(blk.shape)
            else:
                arr = np.asarray(blk.get_values())
                if dtype:
                    arr = arr.astype(dtype, copy=False)
        else:
            arr = self._interleave(dtype=dtype, na_value=na_value)
            # The underlying data was copied within _interleave
            copy = False

        if copy:
            arr = arr.copy()

        if na_value is not lib.no_default:
            arr[isna(arr)] = na_value

        return arr.transpose() if transpose else arr

    def _interleave(
        self,
        dtype: npt.DTypeLike | ExtensionDtype | None = None,
        na_value=lib.no_default,
    ) -> np.ndarray:
        """
        Return ndarray from blocks with specified item order
        Items must be contained in the blocks
        """
        if not dtype:
            dtype = interleaved_dtype([blk.dtype for blk in self.blocks])

        # TODO: https://github.com/pandas-dev/pandas/issues/22791
        # Give EAs some input on what happens here. Sparse needs this.
        if isinstance(dtype, SparseDtype):
            dtype = dtype.subtype
        elif isinstance(dtype, ExtensionDtype):
            dtype = np.dtype("object")
        elif is_dtype_equal(dtype, str):
            dtype = np.dtype("object")

        # error: Argument "dtype" to "empty" has incompatible type
        # "Union[ExtensionDtype, str, dtype[Any], Type[object], None]"; expected
        # "Union[dtype[Any], None, type, _SupportsDType, str, Union[Tuple[Any, int],
        # Tuple[Any, Union[int, Sequence[int]]], List[Any], _DTypeDict,
        # Tuple[Any, Any]]]"
        result = np.empty(self.shape, dtype=dtype)  # type: ignore[arg-type]

        itemmask = np.zeros(self.shape[0])

        for blk in self.blocks:
            rl = blk.mgr_locs
            if blk.is_extension:
                # Avoid implicit conversion of extension blocks to object

                # error: Item "ndarray" of "Union[ndarray, ExtensionArray]" has no
                # attribute "to_numpy"
                arr = blk.values.to_numpy(  # type: ignore[union-attr]
                    # pandas/core/internals/managers.py:1485: error: Argument "dtype" to
                    # "to_numpy" of "ExtensionArray" has incompatible type
                    # "Union[dtype[Any], None, type, _SupportsDType, str, Tuple[Any,
                    # Union[SupportsIndex, Sequence[SupportsIndex]]], List[Any],
                    # _DTypeDict, Tuple[Any, Any], ExtensionDtype]"; expected
                    # "Optional[Union[ExtensionDtype, Union[str, dtype[Any]], Type[str],
                    # Type[float], Type[int], Type[complex], Type[bool], Type[object]]]"
                    # [arg-type]
                    dtype=dtype,  # type: ignore[arg-type]
                    na_value=na_value,
                )
            else:
                # error: Argument 1 to "get_values" of "Block" has incompatible type
                # "Union[ExtensionDtype, str, dtype[Any], Type[object], None]"; expected
                # "Union[dtype[Any], ExtensionDtype, None]"
                arr = blk.get_values(dtype)  # type: ignore[arg-type]
            result[rl.indexer] = arr
            itemmask[rl.indexer] = 1

        if not itemmask.all():
            raise AssertionError("Some items were not contained in blocks")

        return result


class SingleBlockManager(BaseBlockManager, SingleDataManager):
    """manage a single block with"""

    ndim = 1
    _is_consolidated = True
    _known_consolidated = True
    __slots__ = ()
    is_single_block = True

    def __init__(
        self,
        block: Block,
        axis: Index,
        verify_integrity: bool = False,
        fastpath=lib.no_default,
    ):
        assert isinstance(block, Block), type(block)
        assert isinstance(axis, Index), type(axis)

        if fastpath is not lib.no_default:
            warnings.warn(
                "The `fastpath` keyword is deprecated and will be removed "
                "in a future version.",
                FutureWarning,
                stacklevel=2,
            )

        self.axes = [axis]
        self.blocks = (block,)

    @classmethod
    def from_blocks(cls, blocks: list[Block], axes: list[Index]) -> SingleBlockManager:
        """
        Constructor for BlockManager and SingleBlockManager with same signature.
        """
        assert len(blocks) == 1
        assert len(axes) == 1
        return cls(blocks[0], axes[0], verify_integrity=False)

    @classmethod
    def from_array(cls, array: ArrayLike, index: Index) -> SingleBlockManager:
        """
        Constructor for if we have an array that is not yet a Block.
        """
        block = new_block(array, placement=slice(0, len(index)), ndim=1)
        return cls(block, index)

    def __getstate__(self):
        block_values = [b.values for b in self.blocks]
        block_items = [self.items[b.mgr_locs.indexer] for b in self.blocks]
        axes_array = list(self.axes)

        extra_state = {
            "0.14.1": {
                "axes": axes_array,
                "blocks": [
                    {"values": b.values, "mgr_locs": b.mgr_locs.indexer}
                    for b in self.blocks
                ],
            }
        }

        # First three elements of the state are to maintain forward
        # compatibility with 0.13.1.
        return axes_array, block_values, block_items, extra_state

    def __setstate__(self, state):
        def unpickle_block(values, mgr_locs, ndim: int) -> Block:
            # TODO(EA2D): ndim would be unnecessary with 2D EAs
            # older pickles may store e.g. DatetimeIndex instead of DatetimeArray
            values = extract_array(values, extract_numpy=True)
            return new_block(values, placement=mgr_locs, ndim=ndim)

        if isinstance(state, tuple) and len(state) >= 4 and "0.14.1" in state[3]:
            state = state[3]["0.14.1"]
            self.axes = [ensure_index(ax) for ax in state["axes"]]
            ndim = len(self.axes)
            self.blocks = tuple(
                unpickle_block(b["values"], b["mgr_locs"], ndim=ndim)
                for b in state["blocks"]
            )
        else:
            raise NotImplementedError("pre-0.14.1 pickles are no longer supported")

        self._post_setstate()

    def _post_setstate(self):
        pass

    @property
    def _block(self) -> Block:
        return self.blocks[0]

    @property
    def _blknos(self):
        """compat with BlockManager"""
        return None

    @property
    def _blklocs(self):
        """compat with BlockManager"""
        return None

    def getitem_mgr(self, indexer) -> SingleBlockManager:
        # similar to get_slice, but not restricted to slice indexer
        blk = self._block
        array = blk._slice(indexer)
        if array.ndim > 1:
            # This will be caught by Series._get_values
            raise ValueError("dimension-expanding indexing not allowed")

        bp = BlockPlacement(slice(0, len(array)))
        block = blk.make_block_same_class(array, placement=bp)

        new_idx = self.index[indexer]
        return type(self)(block, new_idx)

    def get_slice(self, slobj: slice, axis: int = 0) -> SingleBlockManager:
        assert isinstance(slobj, slice), type(slobj)
        if axis >= self.ndim:
            raise IndexError("Requested axis not found in manager")

        blk = self._block
        array = blk._slice(slobj)
        bp = BlockPlacement(slice(0, len(array)))
        block = blk.make_block_same_class(array, placement=bp)
        new_index = self.index._getitem_slice(slobj)
        return type(self)(block, new_index)

    @property
    def index(self) -> Index:
        return self.axes[0]

    @property
    def dtype(self) -> DtypeObj:
        return self._block.dtype

    def get_dtypes(self) -> np.ndarray:
        return np.array([self._block.dtype])

    def external_values(self):
        """The array that Series.values returns"""
        return self._block.external_values()

    def internal_values(self):
        """The array that Series._values returns"""
        return self._block.values

    def array_values(self):
        """The array that Series.array returns"""
        return self._block.array_values

    @property
    def _can_hold_na(self) -> bool:
        return self._block._can_hold_na

    def is_consolidated(self) -> bool:
        return True

    def _consolidate_check(self):
        pass

    def _consolidate_inplace(self):
        pass

    def idelete(self, indexer) -> SingleBlockManager:
        """
        Delete single location from SingleBlockManager.

        Ensures that self.blocks doesn't become empty.
        """
        self._block.delete(indexer)
        self.axes[0] = self.axes[0].delete(indexer)
        return self

    def fast_xs(self, loc):
        """
        fast path for getting a cross-section
        return a view of the data
        """
        raise NotImplementedError("Use series._values[loc] instead")

    def set_values(self, values: ArrayLike):
        """
        Set the values of the single block in place.

        Use at your own risk! This does not check if the passed values are
        valid for the current Block/SingleBlockManager (length, dtype, etc).
        """
        self.blocks[0].values = values
        self.blocks[0]._mgr_locs = BlockPlacement(slice(len(values)))

    def _equal_values(self: T, other: T) -> bool:
        """
        Used in .equals defined in base class. Only check the column values
        assuming shape and indexes have already been checked.
        """
        # For SingleBlockManager (i.e.Series)
        if other.ndim != 1:
            return False
        left = self.blocks[0].values
        right = other.blocks[0].values
        return array_equals(left, right)


# --------------------------------------------------------------------
# Constructor Helpers


def create_block_manager_from_blocks(
    blocks: list[Block], axes: list[Index], consolidate: bool = True
) -> BlockManager:
    try:
        mgr = BlockManager(blocks, axes)

    except ValueError as err:
        arrays = [blk.values for blk in blocks]
        tot_items = sum(arr.shape[0] for arr in arrays)
        raise construction_error(tot_items, arrays[0].shape[1:], axes, err)

    if consolidate:
        mgr._consolidate_inplace()
    return mgr


# We define this here so we can override it in tests.extension.test_numpy
def _extract_array(obj):
    return extract_array(obj, extract_numpy=True)


def create_block_manager_from_arrays(
    arrays,
    names: Index,
    axes: list[Index],
    consolidate: bool = True,
) -> BlockManager:
    assert isinstance(names, Index)
    assert isinstance(axes, list)
    assert all(isinstance(x, Index) for x in axes)

    arrays = [_extract_array(x) for x in arrays]

    try:
        blocks = _form_blocks(arrays, names, axes, consolidate)
        mgr = BlockManager(blocks, axes)
    except ValueError as e:
        raise construction_error(len(arrays), arrays[0].shape, axes, e)
    if consolidate:
        mgr._consolidate_inplace()
    return mgr


def construction_error(
    tot_items: int,
    block_shape: Shape,
    axes: list[Index],
    e: ValueError | None = None,
):
    """raise a helpful message about our construction"""
    passed = tuple(map(int, [tot_items] + list(block_shape)))
    # Correcting the user facing error message during dataframe construction
    if len(passed) <= 2:
        passed = passed[::-1]

    implied = tuple(len(ax) for ax in axes)
    # Correcting the user facing error message during dataframe construction
    if len(implied) <= 2:
        implied = implied[::-1]

    # We return the exception object instead of raising it so that we
    #  can raise it in the caller; mypy plays better with that
    if passed == implied and e is not None:
        return e
    if block_shape[0] == 0:
        return ValueError("Empty data passed with indices specified.")
    return ValueError(f"Shape of passed values is {passed}, indices imply {implied}")


# -----------------------------------------------------------------------


def _form_blocks(
    arrays: list[ArrayLike], names: Index, axes: list[Index], consolidate: bool
) -> list[Block]:
    # put "leftover" items in float bucket, where else?
    # generalize?
    items_dict: DefaultDict[str, list] = defaultdict(list)
    extra_locs = []

    names_idx = names
    if names_idx.equals(axes[0]):
        names_indexer = np.arange(len(names_idx))
    else:
        assert names_idx.intersection(axes[0]).is_unique
        names_indexer = names_idx.get_indexer_for(axes[0])

    for i, name_idx in enumerate(names_indexer):
        if name_idx == -1:
            extra_locs.append(i)
            continue

        v = arrays[name_idx]

        block_type = get_block_type(v)
        items_dict[block_type.__name__].append((i, v))

    blocks: list[Block] = []
    if len(items_dict["NumericBlock"]):
        numeric_blocks = _multi_blockify(
            items_dict["NumericBlock"], consolidate=consolidate
        )
        blocks.extend(numeric_blocks)

    if len(items_dict["DatetimeLikeBlock"]):
        dtlike_blocks = _multi_blockify(
            items_dict["DatetimeLikeBlock"], consolidate=consolidate
        )
        blocks.extend(dtlike_blocks)

    if len(items_dict["DatetimeTZBlock"]):
        dttz_blocks = [
            new_block(
                ensure_block_shape(extract_array(array), 2),
                klass=DatetimeTZBlock,
                placement=i,
                ndim=2,
            )
            for i, array in items_dict["DatetimeTZBlock"]
        ]
        blocks.extend(dttz_blocks)

    if len(items_dict["ObjectBlock"]) > 0:
        object_blocks = _simple_blockify(
            items_dict["ObjectBlock"], np.object_, consolidate=consolidate
        )
        blocks.extend(object_blocks)

    if len(items_dict["CategoricalBlock"]) > 0:
        cat_blocks = [
            new_block(array, klass=CategoricalBlock, placement=i, ndim=2)
            for i, array in items_dict["CategoricalBlock"]
        ]
        blocks.extend(cat_blocks)

    if len(items_dict["ExtensionBlock"]):
        external_blocks = [
            new_block(array, klass=ExtensionBlock, placement=i, ndim=2)
            for i, array in items_dict["ExtensionBlock"]
        ]

        blocks.extend(external_blocks)

    if len(extra_locs):
        shape = (len(extra_locs),) + tuple(len(x) for x in axes[1:])

        # empty items -> dtype object
        block_values = np.empty(shape, dtype=object)
        block_values.fill(np.nan)

        na_block = new_block(block_values, placement=extra_locs, ndim=2)
        blocks.append(na_block)

    return blocks


def _simple_blockify(tuples, dtype, consolidate: bool) -> list[Block]:
    """
    return a single array of a block that has a single dtype; if dtype is
    not None, coerce to this dtype
    """
    if not consolidate:
        return _tuples_to_blocks_no_consolidate(tuples, dtype=dtype)

    values, placement = _stack_arrays(tuples, dtype)

    # TODO: CHECK DTYPE?
    if dtype is not None and values.dtype != dtype:  # pragma: no cover
        values = values.astype(dtype)

    block = new_block(values, placement=placement, ndim=2)
    return [block]


def _multi_blockify(tuples, dtype: DtypeObj | None = None, consolidate: bool = True):
    """return an array of blocks that potentially have different dtypes"""

    if not consolidate:
        return _tuples_to_blocks_no_consolidate(tuples, dtype=dtype)

    # group by dtype
    grouper = itertools.groupby(tuples, lambda x: x[1].dtype)

    new_blocks = []
    for dtype, tup_block in grouper:

        # error: Argument 2 to "_stack_arrays" has incompatible type
        # "Union[ExtensionDtype, str, dtype[Any], Type[str], Type[float], Type[int],
        # Type[complex], Type[bool], Type[object], None]"; expected "dtype[Any]"
        values, placement = _stack_arrays(
            list(tup_block), dtype  # type: ignore[arg-type]
        )

        block = new_block(values, placement=placement, ndim=2)
        new_blocks.append(block)

    return new_blocks


def _tuples_to_blocks_no_consolidate(tuples, dtype: DtypeObj | None) -> list[Block]:
    # tuples produced within _form_blocks are of the form (placement, whatever, array)
    if dtype is not None:
        return [
            new_block(
                np.atleast_2d(x[1].astype(dtype, copy=False)), placement=x[0], ndim=2
            )
            for x in tuples
        ]
    return [new_block(np.atleast_2d(x[1]), placement=x[0], ndim=2) for x in tuples]


def _stack_arrays(tuples, dtype: np.dtype):

    placement, arrays = zip(*tuples)

    first = arrays[0]
    shape = (len(arrays),) + first.shape

    stacked = np.empty(shape, dtype=dtype)
    for i, arr in enumerate(arrays):
        stacked[i] = arr

    return stacked, placement


def _consolidate(blocks: tuple[Block, ...]) -> list[Block]:
    """
    Merge blocks having same dtype, exclude non-consolidating blocks
    """
    # sort by _can_consolidate, dtype
    gkey = lambda x: x._consolidate_key
    grouper = itertools.groupby(sorted(blocks, key=gkey), gkey)

    new_blocks: list[Block] = []
    for (_can_consolidate, dtype), group_blocks in grouper:
        merged_blocks = _merge_blocks(
            list(group_blocks), dtype=dtype, can_consolidate=_can_consolidate
        )
        new_blocks = extend_blocks(merged_blocks, new_blocks)
    return new_blocks


def _merge_blocks(
    blocks: list[Block], dtype: DtypeObj, can_consolidate: bool
) -> list[Block]:

    if len(blocks) == 1:
        return blocks

    if can_consolidate:

        # TODO: optimization potential in case all mgrs contain slices and
        # combination of those slices is a slice, too.
        new_mgr_locs = np.concatenate([b.mgr_locs.as_array for b in blocks])

        new_values: ArrayLike

        if isinstance(blocks[0].dtype, np.dtype):
            # error: List comprehension has incompatible type List[Union[ndarray,
            # ExtensionArray]]; expected List[Union[complex, generic,
            # Sequence[Union[int, float, complex, str, bytes, generic]],
            # Sequence[Sequence[Any]], SupportsArray]]
            new_values = np.vstack([b.values for b in blocks])  # type: ignore[misc]
        else:
            bvals = [blk.values for blk in blocks]
            bvals2 = cast(Sequence[NDArrayBackedExtensionArray], bvals)
            new_values = bvals2[0]._concat_same_type(bvals2, axis=0)

        argsort = np.argsort(new_mgr_locs)
        new_values = new_values[argsort]
        new_mgr_locs = new_mgr_locs[argsort]

        bp = BlockPlacement(new_mgr_locs)
        return [new_block(new_values, placement=bp, ndim=2)]

    # can't consolidate --> no merge
    return blocks


def _fast_count_smallints(arr: np.ndarray) -> np.ndarray:
    """Faster version of set(arr) for sequences of small numbers."""
    counts = np.bincount(arr.astype(np.int_))
    nz = counts.nonzero()[0]
    return np.c_[nz, counts[nz]]


def _preprocess_slice_or_indexer(
    slice_or_indexer: slice | np.ndarray, length: int, allow_fill: bool
):
    if isinstance(slice_or_indexer, slice):
        return (
            "slice",
            slice_or_indexer,
            libinternals.slice_len(slice_or_indexer, length),
        )
    else:
        if (
            not isinstance(slice_or_indexer, np.ndarray)
            or slice_or_indexer.dtype.kind != "i"
        ):
            dtype = getattr(slice_or_indexer, "dtype", None)
            raise TypeError(type(slice_or_indexer), dtype)

        indexer = ensure_platform_int(slice_or_indexer)
        if not allow_fill:
            indexer = maybe_convert_indices(indexer, length)
        return "fancy", indexer, len(indexer)<|MERGE_RESOLUTION|>--- conflicted
+++ resolved
@@ -1223,87 +1223,6 @@
         """
         result_blocks: list[Block] = []
 
-<<<<<<< HEAD
-        sl_type, slobj, sllen = _preprocess_slice_or_indexer(
-            slice_or_indexer, self.shape[0], allow_fill=allow_fill
-        )
-
-        if self._is_single_block:
-            blk = self.blocks[0]
-
-            if sl_type in ("slice", "mask"):
-                # GH#32959 EABlock would fail since we cant make 0-width
-                # TODO(EA2D): special casing unnecessary with 2D EAs
-                if sllen == 0:
-                    return []
-                return [blk.getitem_block(slobj, new_mgr_locs=slice(0, sllen))]
-            elif not allow_fill:
-                return [blk.getitem_block(slobj, new_mgr_locs=slice(0, sllen))]
-
-            elif self.ndim == 1:
-                if allow_fill and fill_value is None:
-                    _, fill_value = maybe_promote(blk.dtype)
-
-                return [
-                    blk.take_nd(
-                        slobj,
-                        axis=0,
-                        new_mgr_locs=slice(0, sllen),
-                        fill_value=fill_value,
-                    )
-                ]
-
-        if sl_type in ("slice", "mask"):
-            blknos = self.blknos[slobj]
-            blklocs = self.blklocs[slobj]
-        else:
-            blknos = algos.take_1d(
-                self.blknos, slobj, fill_value=-1, allow_fill=allow_fill
-            )
-            blklocs = algos.take_1d(
-                self.blklocs, slobj, fill_value=-1, allow_fill=allow_fill
-            )
-
-        # When filling blknos, make sure blknos is updated before appending to
-        # blocks list, that way new blkno is exactly len(blocks).
-        #
-        # FIXME: mgr_groupby_blknos must return mgr_locs in ascending order,
-        # pytables serialization will break otherwise.
-        blocks = []
-        for blkno, mgr_locs in libinternals.get_blkno_placements(blknos, group=True):
-            if blkno == -1:
-                # If we've got here, fill_value was not lib.no_default
-                blocks.append(
-                    self._make_na_block(placement=mgr_locs, fill_value=fill_value)
-                )
-            else:
-                blk = self.blocks[blkno]
-
-                # Otherwise, slicing along items axis is necessary.
-                if not blk._can_consolidate:
-                    # A non-consolidatable block, it's easy, because there's
-                    # only one item and each mgr loc is a copy of that single
-                    # item.
-                    # TODO(EA2D): special case unnecessary with 2D EAs
-                    for mgr_loc in mgr_locs:
-                        newblk = blk.copy(deep=False)
-                        newblk.mgr_locs = slice(mgr_loc, mgr_loc + 1)
-                        blocks.append(newblk)
-
-                else:
-                    taker = blklocs[mgr_locs.indexer]
-
-                    bp = libinternals.BlockPlacement(taker)
-                    bps = bp.to_slices()
-
-                    left, right = 0, 0
-                    for sub in bps:
-                        right += len(sub)
-                        new_locs = mgr_locs[left:right]
-                        b = blk.getitem_block(sub.indexer, new_mgr_locs=new_locs)
-                        blocks.append(b)
-                        left += len(sub)
-=======
         for blk in self.blocks:
             if blk.is_object:
                 # split on object-dtype blocks bc some columns may raise
@@ -1329,7 +1248,6 @@
             index = Index([None])  # placeholder
         else:
             index = Index(range(result_blocks[0].values.shape[-1]))
->>>>>>> 318bed9f
 
         if ignore_failures:
             return self._combine(result_blocks, copy=False, index=index)
