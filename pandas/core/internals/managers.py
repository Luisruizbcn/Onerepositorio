from collections import defaultdict
import itertools
from typing import (
    Any,
    Callable,
    DefaultDict,
    Dict,
    List,
    Optional,
    Sequence,
    Tuple,
    TypeVar,
    Union,
)
import warnings

import numpy as np

from pandas._libs import internals as libinternals, lib
from pandas._typing import ArrayLike, DtypeObj, Label
from pandas.util._validators import validate_bool_kwarg

from pandas.core.dtypes.cast import (
    find_common_type,
    infer_dtype_from_scalar,
    maybe_promote,
)
from pandas.core.dtypes.common import (
    DT64NS_DTYPE,
    is_dtype_equal,
    is_extension_array_dtype,
    is_list_like,
)
from pandas.core.dtypes.concat import concat_compat
from pandas.core.dtypes.dtypes import ExtensionDtype
from pandas.core.dtypes.generic import ABCDataFrame, ABCSeries
from pandas.core.dtypes.missing import array_equals, isna

import pandas.core.algorithms as algos
from pandas.core.arrays.sparse import SparseDtype
from pandas.core.base import PandasObject
from pandas.core.construction import extract_array
from pandas.core.indexers import maybe_convert_indices
from pandas.core.indexes.api import Index, ensure_index
from pandas.core.internals.blocks import (
    Block,
    CategoricalBlock,
    DatetimeTZBlock,
    ExtensionBlock,
    ObjectValuesExtensionBlock,
    extend_blocks,
    get_block_type,
    make_block,
    safe_reshape,
)
from pandas.core.internals.ops import blockwise_all, operate_blockwise

# TODO: flexible with index=None and/or items=None

T = TypeVar("T", bound="BlockManager")


class BlockManager(PandasObject):
    """
    Core internal data structure to implement DataFrame, Series, etc.

    Manage a bunch of labeled 2D mixed-type ndarrays. Essentially it's a
    lightweight blocked set of labeled data to be manipulated by the DataFrame
    public API class

    Attributes
    ----------
    shape
    ndim
    axes
    values
    items

    Methods
    -------
    set_axis(axis, new_labels)
    copy(deep=True)

    get_dtypes

    apply(func, axes, block_filter_fn)

    get_bool_data
    get_numeric_data

    get_slice(slice_like, axis)
    get(label)
    iget(loc)

    take(indexer, axis)
    reindex_axis(new_labels, axis)
    reindex_indexer(new_labels, indexer, axis)

    delete(label)
    insert(loc, label, value)
    set(label, value)

    Parameters
    ----------
    blocks: Sequence of Block
    axes: Sequence of Index
    do_integrity_check: bool, default True

    Notes
    -----
    This is *not* a public API class
    """

    __slots__ = [
        "axes",
        "blocks",
        "_known_consolidated",
        "_is_consolidated",
        "_blknos",
        "_blklocs",
    ]

    _blknos: np.ndarray
    _blklocs: np.ndarray

    def __init__(
        self,
        blocks: Sequence[Block],
        axes: Sequence[Index],
        do_integrity_check: bool = True,
    ):
        self.axes = [ensure_index(ax) for ax in axes]
        self.blocks: Tuple[Block, ...] = tuple(blocks)

        for block in blocks:
            if self.ndim != block.ndim:
                raise AssertionError(
                    f"Number of Block dimensions ({block.ndim}) must equal "
                    f"number of axes ({self.ndim})"
                )

        if do_integrity_check:
            self._verify_integrity()

        # Populate known_consolidate, blknos, and blklocs lazily
        self._known_consolidated = False
        self._blknos = None
        self._blklocs = None

    @classmethod
    def from_blocks(cls, blocks: List[Block], axes: List[Index]):
        """
        Constructor for BlockManager and SingleBlockManager with same signature.
        """
        return cls(blocks, axes, do_integrity_check=False)

    @property
    def blknos(self):
        """
        Suppose we want to find the array corresponding to our i'th column.

        blknos[i] identifies the block from self.blocks that contains this column.

        blklocs[i] identifies the column of interest within
        self.blocks[self.blknos[i]]
        """
        if self._blknos is None:
            # Note: these can be altered by other BlockManager methods.
            self._rebuild_blknos_and_blklocs()

        return self._blknos

    @property
    def blklocs(self):
        """
        See blknos.__doc__
        """
        if self._blklocs is None:
            # Note: these can be altered by other BlockManager methods.
            self._rebuild_blknos_and_blklocs()

        return self._blklocs

    def make_empty(self: T, axes=None) -> T:
        """ return an empty BlockManager with the items axis of len 0 """
        if axes is None:
            axes = [Index([])] + self.axes[1:]

        # preserve dtype if possible
        if self.ndim == 1:
            assert isinstance(self, SingleBlockManager)  # for mypy
            blk = self.blocks[0]
            arr = blk.values[:0]
            nb = blk.make_block_same_class(arr, placement=slice(0, 0), ndim=1)
            blocks = [nb]
        else:
            blocks = []
        return type(self).from_blocks(blocks, axes)

    def __nonzero__(self) -> bool:
        return True

    # Python3 compat
    __bool__ = __nonzero__

    @property
    def shape(self) -> Tuple[int, ...]:
        return tuple(len(ax) for ax in self.axes)

    @property
    def ndim(self) -> int:
        return len(self.axes)

    def set_axis(self, axis: int, new_labels: Index) -> None:
        # Caller is responsible for ensuring we have an Index object.
        old_len = len(self.axes[axis])
        new_len = len(new_labels)

        if new_len != old_len:
            raise ValueError(
                f"Length mismatch: Expected axis has {old_len} elements, new "
                f"values have {new_len} elements"
            )

        self.axes[axis] = new_labels

    @property
    def _is_single_block(self) -> bool:
        # Assumes we are 2D; overridden by SingleBlockManager
        return len(self.blocks) == 1

    def _rebuild_blknos_and_blklocs(self) -> None:
        """
        Update mgr._blknos / mgr._blklocs.
        """
        new_blknos = np.empty(self.shape[0], dtype=np.int64)
        new_blklocs = np.empty(self.shape[0], dtype=np.int64)
        new_blknos.fill(-1)
        new_blklocs.fill(-1)

        for blkno, blk in enumerate(self.blocks):
            rl = blk.mgr_locs
            new_blknos[rl.indexer] = blkno
            new_blklocs[rl.indexer] = np.arange(len(rl))

        if (new_blknos == -1).any():
            # TODO: can we avoid this?  it isn't cheap
            raise AssertionError("Gaps in blk ref_locs")

        self._blknos = new_blknos
        self._blklocs = new_blklocs

    @property
    def items(self) -> Index:
        return self.axes[0]

    def get_dtypes(self):
        dtypes = np.array([blk.dtype for blk in self.blocks])
        return algos.take_1d(dtypes, self.blknos, allow_fill=False)

    def __getstate__(self):
        block_values = [b.values for b in self.blocks]
        block_items = [self.items[b.mgr_locs.indexer] for b in self.blocks]
        axes_array = list(self.axes)

        extra_state = {
            "0.14.1": {
                "axes": axes_array,
                "blocks": [
                    dict(values=b.values, mgr_locs=b.mgr_locs.indexer)
                    for b in self.blocks
                ],
            }
        }

        # First three elements of the state are to maintain forward
        # compatibility with 0.13.1.
        return axes_array, block_values, block_items, extra_state

    def __setstate__(self, state):
        def unpickle_block(values, mgr_locs):
            return make_block(values, placement=mgr_locs)

        if isinstance(state, tuple) and len(state) >= 4 and "0.14.1" in state[3]:
            state = state[3]["0.14.1"]
            self.axes = [ensure_index(ax) for ax in state["axes"]]
            self.blocks = tuple(
                unpickle_block(b["values"], b["mgr_locs"]) for b in state["blocks"]
            )
        else:
            raise NotImplementedError("pre-0.14.1 pickles are no longer supported")

        self._post_setstate()

    def _post_setstate(self) -> None:
        self._is_consolidated = False
        self._known_consolidated = False
        self._rebuild_blknos_and_blklocs()

    def __len__(self) -> int:
        return len(self.items)

    def __repr__(self) -> str:
        output = type(self).__name__
        for i, ax in enumerate(self.axes):
            if i == 0:
                output += f"\nItems: {ax}"
            else:
                output += f"\nAxis {i}: {ax}"

        for block in self.blocks:
            output += f"\n{block}"
        return output

    def _verify_integrity(self) -> None:
        mgr_shape = self.shape
        tot_items = sum(len(x.mgr_locs) for x in self.blocks)
        for block in self.blocks:
            if block.shape[1:] != mgr_shape[1:]:
                raise construction_error(tot_items, block.shape[1:], self.axes)
        if len(self.items) != tot_items:
            raise AssertionError(
                "Number of manager items must equal union of "
                f"block items\n# manager items: {len(self.items)}, # "
                f"tot_items: {tot_items}"
            )

    def reduce(
        self: T, func: Callable, ignore_failures: bool = False
    ) -> Tuple[T, np.ndarray]:
        """
        Apply reduction function blockwise, returning a single-row BlockManager.

        Parameters
        ----------
        func : reduction function
        ignore_failures : bool, default False
            Whether to drop blocks where func raises TypeError.

        Returns
        -------
        BlockManager
        np.ndarray
            Indexer of mgr_locs that are retained.
        """
        # If 2D, we assume that we're operating column-wise
        assert self.ndim == 2

        res_blocks: List[Block] = []
        for blk in self.blocks:
            nbs = blk.reduce(func, ignore_failures)
            res_blocks.extend(nbs)

        index = Index([None])  # placeholder
        if ignore_failures:
            if res_blocks:
                indexer = np.concatenate([blk.mgr_locs.as_array for blk in res_blocks])
                new_mgr = self._combine(res_blocks, copy=False, index=index)
            else:
                indexer = []
                new_mgr = type(self).from_blocks([], [Index([]), index])
        else:
            indexer = np.arange(self.shape[0])
            new_mgr = type(self).from_blocks(res_blocks, [self.items, index])
        return new_mgr, indexer

    def operate_blockwise(self, other: "BlockManager", array_op) -> "BlockManager":
        """
        Apply array_op blockwise with another (aligned) BlockManager.
        """
        return operate_blockwise(self, other, array_op)

    def apply(
        self: T,
        f,
        align_keys: Optional[List[str]] = None,
        ignore_failures: bool = False,
        **kwargs,
    ) -> T:
        """
        Iterate over the blocks, collect and create a new BlockManager.

        Parameters
        ----------
        f : str or callable
            Name of the Block method to apply.
        align_keys: List[str] or None, default None
        ignore_failures: bool, default False
        **kwargs
            Keywords to pass to `f`

        Returns
        -------
        BlockManager
        """
        assert "filter" not in kwargs

        align_keys = align_keys or []
        result_blocks: List[Block] = []
        # fillna: Series/DataFrame is responsible for making sure value is aligned

        aligned_args = {k: kwargs[k] for k in align_keys}

        for b in self.blocks:

            if aligned_args:

                for k, obj in aligned_args.items():
                    if isinstance(obj, (ABCSeries, ABCDataFrame)):
                        # The caller is responsible for ensuring that
                        #  obj.axes[-1].equals(self.items)
                        if obj.ndim == 1:
                            kwargs[k] = obj.iloc[b.mgr_locs.indexer]._values
                        else:
                            kwargs[k] = obj.iloc[:, b.mgr_locs.indexer]._values
                    else:
                        # otherwise we have an ndarray
                        kwargs[k] = obj[b.mgr_locs.indexer]

            try:
                if callable(f):
                    applied = b.apply(f, **kwargs)
                else:
                    applied = getattr(b, f)(**kwargs)
            except (TypeError, NotImplementedError):
                if not ignore_failures:
                    raise
                continue
            result_blocks = extend_blocks(applied, result_blocks)

        if ignore_failures:
            return self._combine(result_blocks)

        if len(result_blocks) == 0:
            return self.make_empty(self.axes)

        return type(self).from_blocks(result_blocks, self.axes)

    def quantile(
        self,
        axis: int = 0,
        transposed: bool = False,
        interpolation="linear",
        qs=None,
        numeric_only=None,
    ) -> "BlockManager":
        """
        Iterate over blocks applying quantile reduction.
        This routine is intended for reduction type operations and
        will do inference on the generated blocks.

        Parameters
        ----------
        axis: reduction axis, default 0
        transposed: bool, default False
            we are holding transposed data
        interpolation : type of interpolation, default 'linear'
        qs : a scalar or list of the quantiles to be computed
        numeric_only : ignored

        Returns
        -------
        BlockManager
        """
        # Series dispatches to DataFrame for quantile, which allows us to
        #  simplify some of the code here and in the blocks
        assert self.ndim >= 2

        def get_axe(block, qs, axes):
            # Because Series dispatches to DataFrame, we will always have
            #  block.ndim == 2
            from pandas import Float64Index

            if is_list_like(qs):
                ax = Float64Index(qs)
            else:
                ax = axes[0]
            return ax

        axes, blocks = [], []
        for b in self.blocks:
            block = b.quantile(axis=axis, qs=qs, interpolation=interpolation)

            axe = get_axe(b, qs, axes=self.axes)

            axes.append(axe)
            blocks.append(block)

        # note that some DatetimeTZ, Categorical are always ndim==1
        ndim = {b.ndim for b in blocks}
        assert 0 not in ndim, ndim

        if 2 in ndim:

            new_axes = list(self.axes)

            # multiple blocks that are reduced
            if len(blocks) > 1:
                new_axes[1] = axes[0]

                # reset the placement to the original
                for b, sb in zip(blocks, self.blocks):
                    b.mgr_locs = sb.mgr_locs

            else:
                new_axes[axis] = Index(np.concatenate([ax._values for ax in axes]))

            if transposed:
                new_axes = new_axes[::-1]
                blocks = [
                    b.make_block(b.values.T, placement=np.arange(b.shape[1]))
                    for b in blocks
                ]

            return type(self)(blocks, new_axes)

        # single block, i.e. ndim == {1}
        values = concat_compat([b.values for b in blocks])

        # compute the orderings of our original data
        if len(self.blocks) > 1:

            indexer = np.empty(len(self.axes[0]), dtype=np.intp)
            i = 0
            for b in self.blocks:
                for j in b.mgr_locs:
                    indexer[j] = i
                    i = i + 1

            values = values.take(indexer)

        return SingleBlockManager(
            make_block(values, ndim=1, placement=np.arange(len(values))), axes[0]
        )

    def isna(self, func) -> "BlockManager":
        return self.apply("apply", func=func)

    def where(
        self, other, cond, align: bool, errors: str, try_cast: bool, axis: int
    ) -> "BlockManager":
        if align:
            align_keys = ["other", "cond"]
        else:
            align_keys = ["cond"]
            other = extract_array(other, extract_numpy=True)

        return self.apply(
            "where",
            align_keys=align_keys,
            other=other,
            cond=cond,
            errors=errors,
            try_cast=try_cast,
            axis=axis,
        )

    def setitem(self, indexer, value) -> "BlockManager":
        return self.apply("setitem", indexer=indexer, value=value)

    def putmask(self, mask, new, align: bool = True, axis: int = 0):
        transpose = self.ndim == 2

        if align:
            align_keys = ["new", "mask"]
        else:
            align_keys = ["mask"]
            new = extract_array(new, extract_numpy=True)

        return self.apply(
            "putmask",
            align_keys=align_keys,
            mask=mask,
            new=new,
            inplace=True,
            axis=axis,
            transpose=transpose,
        )

    def diff(self, n: int, axis: int) -> "BlockManager":
        return self.apply("diff", n=n, axis=axis)

    def interpolate(self, **kwargs) -> "BlockManager":
        return self.apply("interpolate", **kwargs)

    def shift(self, periods: int, axis: int, fill_value) -> "BlockManager":
        if fill_value is lib.no_default:
            fill_value = None

        if axis == 0 and self.ndim == 2 and self.nblocks > 1:
            # GH#35488 we need to watch out for multi-block cases
            # We only get here with fill_value not-lib.no_default
            ncols = self.shape[0]
            if periods > 0:
                indexer = [-1] * periods + list(range(ncols - periods))
            else:
                nper = abs(periods)
                indexer = list(range(nper, ncols)) + [-1] * nper
            result = self.reindex_indexer(
                self.items,
                indexer,
                axis=0,
                fill_value=fill_value,
                allow_dups=True,
                consolidate=False,
            )
            return result

        return self.apply("shift", periods=periods, axis=axis, fill_value=fill_value)

    def fillna(self, value, limit, inplace: bool, downcast) -> "BlockManager":
        return self.apply(
            "fillna", value=value, limit=limit, inplace=inplace, downcast=downcast
        )

    def downcast(self) -> "BlockManager":
        return self.apply("downcast")

    def astype(
        self, dtype, copy: bool = False, errors: str = "raise"
    ) -> "BlockManager":
        return self.apply("astype", dtype=dtype, copy=copy, errors=errors)

    def convert(
        self,
        copy: bool = True,
        datetime: bool = True,
        numeric: bool = True,
        timedelta: bool = True,
        coerce: bool = False,
    ) -> "BlockManager":
        return self.apply(
            "convert",
            copy=copy,
            datetime=datetime,
            numeric=numeric,
            timedelta=timedelta,
            coerce=coerce,
        )

    def replace(self, value, **kwargs) -> "BlockManager":
        assert np.ndim(value) == 0, value
        return self.apply("replace", value=value, **kwargs)

    def replace_list(
        self: T,
        src_list: List[Any],
        dest_list: List[Any],
        inplace: bool = False,
        regex: bool = False,
    ) -> T:
        """ do a list replace """
        inplace = validate_bool_kwarg(inplace, "inplace")

        bm = self.apply(
            "_replace_list",
            src_list=src_list,
            dest_list=dest_list,
            inplace=inplace,
            regex=regex,
        )
        bm._consolidate_inplace()
        return bm

    def to_native_types(self, **kwargs) -> "BlockManager":
        """
        Convert values to native types (strings / python objects) that are used
        in formatting (repr / csv).
        """
        return self.apply("to_native_types", **kwargs)

    def is_consolidated(self) -> bool:
        """
        Return True if more than one block with the same dtype
        """
        if not self._known_consolidated:
            self._consolidate_check()
        return self._is_consolidated

    def _consolidate_check(self) -> None:
        dtypes = [blk.dtype for blk in self.blocks if blk._can_consolidate]
        self._is_consolidated = len(dtypes) == len(set(dtypes))
        self._known_consolidated = True

    @property
    def is_numeric_mixed_type(self) -> bool:
        return all(block.is_numeric for block in self.blocks)

    @property
    def any_extension_types(self) -> bool:
        """Whether any of the blocks in this manager are extension blocks"""
        return any(block.is_extension for block in self.blocks)

    @property
    def is_view(self) -> bool:
        """ return a boolean if we are a single block and are a view """
        if len(self.blocks) == 1:
            return self.blocks[0].is_view

        # It is technically possible to figure out which blocks are views
        # e.g. [ b.values.base is not None for b in self.blocks ]
        # but then we have the case of possibly some blocks being a view
        # and some blocks not. setting in theory is possible on the non-view
        # blocks w/o causing a SettingWithCopy raise/warn. But this is a bit
        # complicated

        return False

    def get_bool_data(self, copy: bool = False) -> "BlockManager":
        """
        Parameters
        ----------
        copy : bool, default False
            Whether to copy the blocks
        """
        self._consolidate_inplace()
        return self._combine([b for b in self.blocks if b.is_bool], copy)

    def get_numeric_data(self, copy: bool = False) -> "BlockManager":
        """
        Parameters
        ----------
        copy : bool, default False
            Whether to copy the blocks
        """
        return self._combine([b for b in self.blocks if b.is_numeric], copy)

    def _combine(
        self: T, blocks: List[Block], copy: bool = True, index: Optional[Index] = None
    ) -> T:
        """ return a new manager with the blocks """
        if len(blocks) == 0:
            return self.make_empty()

        # FIXME: optimization potential
        indexer = np.sort(np.concatenate([b.mgr_locs.as_array for b in blocks]))
        inv_indexer = lib.get_reverse_indexer(indexer, self.shape[0])

        new_blocks: List[Block] = []
        for b in blocks:
            b = b.copy(deep=copy)
            b.mgr_locs = inv_indexer[b.mgr_locs.indexer]
            new_blocks.append(b)

        axes = list(self.axes)
        if index is not None:
            axes[-1] = index
        axes[0] = self.items.take(indexer)

        return type(self).from_blocks(new_blocks, axes)

    def get_slice(self, slobj: slice, axis: int = 0) -> "BlockManager":

        if axis == 0:
            new_blocks = self._slice_take_blocks_ax0(slobj)
        elif axis == 1:
            slicer = (slice(None), slobj)
            new_blocks = [blk.getitem_block(slicer) for blk in self.blocks]
        else:
            raise IndexError("Requested axis not found in manager")

        new_axes = list(self.axes)
        new_axes[axis] = new_axes[axis][slobj]

        bm = type(self)(new_blocks, new_axes, do_integrity_check=False)
        return bm

    @property
    def nblocks(self) -> int:
        return len(self.blocks)

    def copy(self: T, deep=True) -> T:
        """
        Make deep or shallow copy of BlockManager

        Parameters
        ----------
        deep : bool or string, default True
            If False, return shallow copy (do not copy data)
            If 'all', copy data and a deep copy of the index

        Returns
        -------
        BlockManager
        """
        # this preserves the notion of view copying of axes
        if deep:
            # hit in e.g. tests.io.json.test_pandas

            def copy_func(ax):
                return ax.copy(deep=True) if deep == "all" else ax.view()

            new_axes = [copy_func(ax) for ax in self.axes]
        else:
            new_axes = list(self.axes)

        res = self.apply("copy", deep=deep)
        res.axes = new_axes
        return res

    def as_array(
        self,
        transpose: bool = False,
        dtype=None,
        copy: bool = False,
        na_value=lib.no_default,
    ) -> np.ndarray:
        """
        Convert the blockmanager data into an numpy array.

        Parameters
        ----------
        transpose : bool, default False
            If True, transpose the return array.
        dtype : object, default None
            Data type of the return array.
        copy : bool, default False
            If True then guarantee that a copy is returned. A value of
            False does not guarantee that the underlying data is not
            copied.
        na_value : object, default lib.no_default
            Value to be used as the missing value sentinel.

        Returns
        -------
        arr : ndarray
        """
        if len(self.blocks) == 0:
            arr = np.empty(self.shape, dtype=float)
            return arr.transpose() if transpose else arr

        # We want to copy when na_value is provided to avoid
        # mutating the original object
        copy = copy or na_value is not lib.no_default

        if self._is_single_block:
            blk = self.blocks[0]
            if blk.is_extension:
                # Avoid implicit conversion of extension blocks to object
                arr = blk.values.to_numpy(dtype=dtype, na_value=na_value).reshape(
                    blk.shape
                )
            else:
                arr = np.asarray(blk.get_values())
                if dtype:
                    arr = arr.astype(dtype, copy=False)
        else:
            arr = self._interleave(dtype=dtype, na_value=na_value)
            # The underlying data was copied within _interleave
            copy = False

        if copy:
            arr = arr.copy()

        if na_value is not lib.no_default:
            arr[isna(arr)] = na_value

        return arr.transpose() if transpose else arr

    def _interleave(self, dtype=None, na_value=lib.no_default) -> np.ndarray:
        """
        Return ndarray from blocks with specified item order
        Items must be contained in the blocks
        """
        if not dtype:
            dtype = _interleaved_dtype(self.blocks)

        # TODO: https://github.com/pandas-dev/pandas/issues/22791
        # Give EAs some input on what happens here. Sparse needs this.
        if isinstance(dtype, SparseDtype):
            dtype = dtype.subtype
        elif is_extension_array_dtype(dtype):
            dtype = "object"
        elif is_dtype_equal(dtype, str):
            dtype = "object"

        result = np.empty(self.shape, dtype=dtype)

        itemmask = np.zeros(self.shape[0])

        for blk in self.blocks:
            rl = blk.mgr_locs
            if blk.is_extension:
                # Avoid implicit conversion of extension blocks to object
                arr = blk.values.to_numpy(dtype=dtype, na_value=na_value)
            else:
                arr = blk.get_values(dtype)
            result[rl.indexer] = arr
            itemmask[rl.indexer] = 1

        if not itemmask.all():
            raise AssertionError("Some items were not contained in blocks")

        return result

    def to_dict(self, copy: bool = True):
        """
        Return a dict of str(dtype) -> BlockManager

        Parameters
        ----------
        copy : bool, default True

        Returns
        -------
        values : a dict of dtype -> BlockManager
        """

        bd: Dict[str, List[Block]] = {}
        for b in self.blocks:
            bd.setdefault(str(b.dtype), []).append(b)

        # TODO(EA2D): the combine will be unnecessary with 2D EAs
        return {dtype: self._combine(blocks, copy=copy) for dtype, blocks in bd.items()}

    def fast_xs(self, loc: int) -> ArrayLike:
        """
        Return the array corresponding to `frame.iloc[loc]`.

        Parameters
        ----------
        loc : int

        Returns
        -------
        np.ndarray or ExtensionArray
        """
        if len(self.blocks) == 1:
            return self.blocks[0].iget((slice(None), loc))

        dtype = _interleaved_dtype(self.blocks)

        n = len(self)
        if is_extension_array_dtype(dtype):
            # we'll eventually construct an ExtensionArray.
            result = np.empty(n, dtype=object)
        else:
            result = np.empty(n, dtype=dtype)

        for blk in self.blocks:
            # Such assignment may incorrectly coerce NaT to None
            # result[blk.mgr_locs] = blk._slice((slice(None), loc))
            for i, rl in enumerate(blk.mgr_locs):
                result[rl] = blk.iget((i, loc))

        if isinstance(dtype, ExtensionDtype):
            result = dtype.construct_array_type()._from_sequence(result, dtype=dtype)

        return result

    def consolidate(self) -> "BlockManager":
        """
        Join together blocks having same dtype

        Returns
        -------
        y : BlockManager
        """
        if self.is_consolidated():
            return self

        bm = type(self)(self.blocks, self.axes)
        bm._is_consolidated = False
        bm._consolidate_inplace()
        return bm

    def _consolidate_inplace(self) -> None:
        if not self.is_consolidated():
            self.blocks = tuple(_consolidate(self.blocks))
            self._is_consolidated = True
            self._known_consolidated = True
            self._rebuild_blknos_and_blklocs()

    def iget(self, i: int) -> "SingleBlockManager":
        """
        Return the data as a SingleBlockManager.
        """
        block = self.blocks[self.blknos[i]]
        values = block.iget(self.blklocs[i])

        # shortcut for select a single-dim from a 2-dim BM
        return SingleBlockManager(
            block.make_block_same_class(
                values, placement=slice(0, len(values)), ndim=1
            ),
            self.axes[1],
        )

    def iget_values(self, i: int) -> ArrayLike:
        """
        Return the data for column i as the values (ndarray or ExtensionArray).
        """
        block = self.blocks[self.blknos[i]]
        values = block.iget(self.blklocs[i])
        return values

    def idelete(self, indexer):
        """
        Delete selected locations in-place (new block and array, same BlockManager)
        """
        is_deleted = np.zeros(self.shape[0], dtype=np.bool_)
        is_deleted[indexer] = True
        ref_loc_offset = -is_deleted.cumsum()

        is_blk_deleted = [False] * len(self.blocks)

        if isinstance(indexer, int):
            affected_start = indexer
        else:
            affected_start = is_deleted.nonzero()[0][0]

        for blkno, _ in _fast_count_smallints(self.blknos[affected_start:]):
            blk = self.blocks[blkno]
            bml = blk.mgr_locs
            blk_del = is_deleted[bml.indexer].nonzero()[0]

            if len(blk_del) == len(bml):
                is_blk_deleted[blkno] = True
                continue
            elif len(blk_del) != 0:
                blk.delete(blk_del)
                bml = blk.mgr_locs

            blk.mgr_locs = bml.add(ref_loc_offset[bml.indexer])

        # FIXME: use Index.delete as soon as it uses fastpath=True
        self.axes[0] = self.items[~is_deleted]
        self.blocks = tuple(
            b for blkno, b in enumerate(self.blocks) if not is_blk_deleted[blkno]
        )
        self._rebuild_blknos_and_blklocs()

    def iset(self, loc: Union[int, slice, np.ndarray], value, inplace: bool = False):
        """
        Set new item in-place. Does not consolidate. Adds new Block if not
        contained in the current set of items
        """
        value = extract_array(value, extract_numpy=True)
        # FIXME: refactor, clearly separate broadcasting & zip-like assignment
        #        can prob also fix the various if tests for sparse/categorical
        if self._blklocs is None and self.ndim > 1:
            self._rebuild_blknos_and_blklocs()

        value_is_extension_type = is_extension_array_dtype(value)

        # categorical/sparse/datetimetz
        if value_is_extension_type:

            def value_getitem(placement):
                return value

        else:
            if value.ndim == self.ndim - 1:
                value = safe_reshape(value, (1,) + value.shape)

                def value_getitem(placement):
                    return value

            else:

                def value_getitem(placement):
                    return value[placement.indexer]

            if value.shape[1:] != self.shape[1:]:
                raise AssertionError(
                    "Shape of new values must be compatible with manager shape"
                )

        if lib.is_integer(loc):
            # We have 6 tests where loc is _not_ an int.
            # In this case, get_blkno_placements will yield only one tuple,
            #  containing (self._blknos[loc], BlockPlacement(slice(0, 1, 1)))
            loc = [loc]

        # Accessing public blknos ensures the public versions are initialized
        blknos = self.blknos[loc]
        blklocs = self.blklocs[loc].copy()

        unfit_mgr_locs = []
        unfit_val_locs = []
        removed_blknos = []
        for blkno, val_locs in libinternals.get_blkno_placements(blknos, group=True):
            blk = self.blocks[blkno]
            blk_locs = blklocs[val_locs.indexer]
<<<<<<< HEAD
            if inplace and blk.should_store(value):
                blk.set(blk_locs, value_getitem(val_locs))
=======
            if blk.should_store(value):
                blk.set_inplace(blk_locs, value_getitem(val_locs))
>>>>>>> 53b58e83
            else:
                unfit_mgr_locs.append(blk.mgr_locs.as_array[blk_locs])
                unfit_val_locs.append(val_locs)

                # If all block items are unfit, schedule the block for removal.
                if len(val_locs) == len(blk.mgr_locs):
                    removed_blknos.append(blkno)
                else:
                    blk.delete(blk_locs)
                    self._blklocs[blk.mgr_locs.indexer] = np.arange(len(blk))

        if len(removed_blknos):
            # Remove blocks & update blknos accordingly
            is_deleted = np.zeros(self.nblocks, dtype=np.bool_)
            is_deleted[removed_blknos] = True

            new_blknos = np.empty(self.nblocks, dtype=np.int64)
            new_blknos.fill(-1)
            new_blknos[~is_deleted] = np.arange(self.nblocks - len(removed_blknos))
            self._blknos = new_blknos[self._blknos]
            self.blocks = tuple(
                blk for i, blk in enumerate(self.blocks) if i not in set(removed_blknos)
            )

        if unfit_val_locs:
            unfit_mgr_locs = np.concatenate(unfit_mgr_locs)
            unfit_count = len(unfit_mgr_locs)

            new_blocks: List[Block] = []
            if value_is_extension_type:
                # This code (ab-)uses the fact that EA blocks contain only
                # one item.
                # TODO(EA2D): special casing unnecessary with 2D EAs
                new_blocks.extend(
                    make_block(
                        values=value,
                        ndim=self.ndim,
                        placement=slice(mgr_loc, mgr_loc + 1),
                    )
                    for mgr_loc in unfit_mgr_locs
                )

                self._blknos[unfit_mgr_locs] = np.arange(unfit_count) + len(self.blocks)
                self._blklocs[unfit_mgr_locs] = 0

            else:
                # unfit_val_locs contains BlockPlacement objects
                unfit_val_items = unfit_val_locs[0].append(unfit_val_locs[1:])

                new_blocks.append(
                    make_block(
                        values=value_getitem(unfit_val_items),
                        ndim=self.ndim,
                        placement=unfit_mgr_locs,
                    )
                )

                self._blknos[unfit_mgr_locs] = len(self.blocks)
                self._blklocs[unfit_mgr_locs] = np.arange(unfit_count)

            self.blocks += tuple(new_blocks)

            # Newly created block's dtype may already be present.
            self._known_consolidated = False

    def insert(self, loc: int, item: Label, value, allow_duplicates: bool = False):
        """
        Insert item at selected position.

        Parameters
        ----------
        loc : int
        item : hashable
        value : array_like
        allow_duplicates: bool
            If False, trying to insert non-unique item will raise

        """
        if not allow_duplicates and item in self.items:
            # Should this be a different kind of error??
            raise ValueError(f"cannot insert {item}, already exists")

        if not isinstance(loc, int):
            raise TypeError("loc must be int")

        # insert to the axis; this could possibly raise a TypeError
        new_axis = self.items.insert(loc, item)

        if value.ndim == self.ndim - 1 and not is_extension_array_dtype(value.dtype):
            # TODO(EA2D): special case not needed with 2D EAs
            value = safe_reshape(value, (1,) + value.shape)

        block = make_block(values=value, ndim=self.ndim, placement=slice(loc, loc + 1))

        for blkno, count in _fast_count_smallints(self.blknos[loc:]):
            blk = self.blocks[blkno]
            if count == len(blk.mgr_locs):
                blk.mgr_locs = blk.mgr_locs.add(1)
            else:
                new_mgr_locs = blk.mgr_locs.as_array.copy()
                new_mgr_locs[new_mgr_locs >= loc] += 1
                blk.mgr_locs = new_mgr_locs

        # Accessing public blklocs ensures the public versions are initialized
        if loc == self.blklocs.shape[0]:
            # np.append is a lot faster, let's use it if we can.
            self._blklocs = np.append(self._blklocs, 0)
            self._blknos = np.append(self._blknos, len(self.blocks))
        else:
            self._blklocs = np.insert(self._blklocs, loc, 0)
            self._blknos = np.insert(self._blknos, loc, len(self.blocks))

        self.axes[0] = new_axis
        self.blocks += (block,)

        self._known_consolidated = False

        if len(self.blocks) > 100:
            self._consolidate_inplace()

    def reindex_axis(
        self,
        new_index,
        axis: int,
        method=None,
        limit=None,
        fill_value=None,
        copy: bool = True,
    ):
        """
        Conform block manager to new index.
        """
        new_index = ensure_index(new_index)
        new_index, indexer = self.axes[axis].reindex(
            new_index, method=method, limit=limit
        )

        return self.reindex_indexer(
            new_index, indexer, axis=axis, fill_value=fill_value, copy=copy
        )

    def reindex_indexer(
        self: T,
        new_axis,
        indexer,
        axis: int,
        fill_value=None,
        allow_dups: bool = False,
        copy: bool = True,
        consolidate: bool = True,
    ) -> T:
        """
        Parameters
        ----------
        new_axis : Index
        indexer : ndarray of int64 or None
        axis : int
        fill_value : object, default None
        allow_dups : bool, default False
        copy : bool, default True
        consolidate: bool, default True
            Whether to consolidate inplace before reindexing.

        pandas-indexer with -1's only.
        """
        if indexer is None:
            if new_axis is self.axes[axis] and not copy:
                return self

            result = self.copy(deep=copy)
            result.axes = list(self.axes)
            result.axes[axis] = new_axis
            return result

        if consolidate:
            self._consolidate_inplace()

        # some axes don't allow reindexing with dups
        if not allow_dups:
            self.axes[axis]._can_reindex(indexer)

        if axis >= self.ndim:
            raise IndexError("Requested axis not found in manager")

        if axis == 0:
            new_blocks = self._slice_take_blocks_ax0(indexer, fill_value=fill_value)
        else:
            new_blocks = [
                blk.take_nd(
                    indexer,
                    axis=axis,
                    fill_value=(
                        fill_value if fill_value is not None else blk.fill_value
                    ),
                )
                for blk in self.blocks
            ]

        new_axes = list(self.axes)
        new_axes[axis] = new_axis

        return type(self).from_blocks(new_blocks, new_axes)

    def _slice_take_blocks_ax0(
        self, slice_or_indexer, fill_value=lib.no_default, only_slice: bool = False
    ):
        """
        Slice/take blocks along axis=0.

        Overloaded for SingleBlock

        Parameters
        ----------
        slice_or_indexer : slice, ndarray[bool], or list-like of ints
        fill_value : scalar, default lib.no_default
        only_slice : bool, default False
            If True, we always return views on existing arrays, never copies.
            This is used when called from ops.blockwise.operate_blockwise.

        Returns
        -------
        new_blocks : list of Block
        """
        allow_fill = fill_value is not lib.no_default

        sl_type, slobj, sllen = _preprocess_slice_or_indexer(
            slice_or_indexer, self.shape[0], allow_fill=allow_fill
        )

        if self._is_single_block:
            blk = self.blocks[0]

            if sl_type in ("slice", "mask"):
                # GH#32959 EABlock would fail since we cant make 0-width
                # TODO(EA2D): special casing unnecessary with 2D EAs
                if sllen == 0:
                    return []
                return [blk.getitem_block(slobj, new_mgr_locs=slice(0, sllen))]
            elif not allow_fill or self.ndim == 1:
                if allow_fill and fill_value is None:
                    _, fill_value = maybe_promote(blk.dtype)

                if not allow_fill and only_slice:
                    # GH#33597 slice instead of take, so we get
                    #  views instead of copies
                    blocks = [
                        blk.getitem_block([ml], new_mgr_locs=i)
                        for i, ml in enumerate(slobj)
                    ]
                    return blocks
                else:
                    return [
                        blk.take_nd(
                            slobj,
                            axis=0,
                            new_mgr_locs=slice(0, sllen),
                            fill_value=fill_value,
                        )
                    ]

        if sl_type in ("slice", "mask"):
            blknos = self.blknos[slobj]
            blklocs = self.blklocs[slobj]
        else:
            blknos = algos.take_1d(
                self.blknos, slobj, fill_value=-1, allow_fill=allow_fill
            )
            blklocs = algos.take_1d(
                self.blklocs, slobj, fill_value=-1, allow_fill=allow_fill
            )

        # When filling blknos, make sure blknos is updated before appending to
        # blocks list, that way new blkno is exactly len(blocks).
        blocks = []
        group = not only_slice
        for blkno, mgr_locs in libinternals.get_blkno_placements(blknos, group=group):
            if blkno == -1:
                # If we've got here, fill_value was not lib.no_default

                blocks.append(
                    self._make_na_block(placement=mgr_locs, fill_value=fill_value)
                )
            else:
                blk = self.blocks[blkno]

                # Otherwise, slicing along items axis is necessary.
                if not blk._can_consolidate:
                    # A non-consolidatable block, it's easy, because there's
                    # only one item and each mgr loc is a copy of that single
                    # item.
                    for mgr_loc in mgr_locs:
                        newblk = blk.copy(deep=False)
                        newblk.mgr_locs = slice(mgr_loc, mgr_loc + 1)
                        blocks.append(newblk)

                else:
                    # GH#32779 to avoid the performance penalty of copying,
                    #  we may try to only slice
                    taker = blklocs[mgr_locs.indexer]
                    max_len = max(len(mgr_locs), taker.max() + 1)
                    if only_slice:
                        taker = lib.maybe_indices_to_slice(taker, max_len)

                    if isinstance(taker, slice):
                        nb = blk.getitem_block(taker, new_mgr_locs=mgr_locs)
                        blocks.append(nb)
                    elif only_slice:
                        # GH#33597 slice instead of take, so we get
                        #  views instead of copies
                        for i, ml in zip(taker, mgr_locs):
                            nb = blk.getitem_block([i], new_mgr_locs=ml)
                            blocks.append(nb)
                    else:
                        nb = blk.take_nd(taker, axis=0, new_mgr_locs=mgr_locs)
                        blocks.append(nb)

        return blocks

    def _make_na_block(self, placement, fill_value=None):

        if fill_value is None:
            fill_value = np.nan
        block_shape = list(self.shape)
        block_shape[0] = len(placement)

        dtype, fill_value = infer_dtype_from_scalar(fill_value)
        block_values = np.empty(block_shape, dtype=dtype)
        block_values.fill(fill_value)
        return make_block(block_values, placement=placement)

    def take(self, indexer, axis: int = 1, verify: bool = True, convert: bool = True):
        """
        Take items along any axis.
        """
        self._consolidate_inplace()
        indexer = (
            np.arange(indexer.start, indexer.stop, indexer.step, dtype="int64")
            if isinstance(indexer, slice)
            else np.asanyarray(indexer, dtype="int64")
        )

        n = self.shape[axis]
        if convert:
            indexer = maybe_convert_indices(indexer, n)

        if verify:
            if ((indexer == -1) | (indexer >= n)).any():
                raise Exception("Indices must be nonzero and less than the axis length")

        new_labels = self.axes[axis].take(indexer)
        return self.reindex_indexer(
            new_axis=new_labels, indexer=indexer, axis=axis, allow_dups=True
        )

    def equals(self, other: object) -> bool:
        if not isinstance(other, BlockManager):
            return False

        self_axes, other_axes = self.axes, other.axes
        if len(self_axes) != len(other_axes):
            return False
        if not all(ax1.equals(ax2) for ax1, ax2 in zip(self_axes, other_axes)):
            return False

        if self.ndim == 1:
            # For SingleBlockManager (i.e.Series)
            if other.ndim != 1:
                return False
            left = self.blocks[0].values
            right = other.blocks[0].values
            return array_equals(left, right)

        return blockwise_all(self, other, array_equals)

    def unstack(self, unstacker, fill_value) -> "BlockManager":
        """
        Return a BlockManager with all blocks unstacked..

        Parameters
        ----------
        unstacker : reshape._Unstacker
        fill_value : Any
            fill_value for newly introduced missing values.

        Returns
        -------
        unstacked : BlockManager
        """
        new_columns = unstacker.get_new_columns(self.items)
        new_index = unstacker.new_index

        new_blocks: List[Block] = []
        columns_mask: List[np.ndarray] = []

        for blk in self.blocks:
            blk_cols = self.items[blk.mgr_locs.indexer]
            new_items = unstacker.get_new_columns(blk_cols)
            new_placement = new_columns.get_indexer(new_items)

            blocks, mask = blk._unstack(
                unstacker, fill_value, new_placement=new_placement
            )

            new_blocks.extend(blocks)
            columns_mask.extend(mask)

        new_columns = new_columns[columns_mask]

        bm = BlockManager(new_blocks, [new_columns, new_index])
        return bm


class SingleBlockManager(BlockManager):
    """ manage a single block with """

    ndim = 1
    _is_consolidated = True
    _known_consolidated = True
    __slots__ = ()
    _is_single_block = True

    def __init__(
        self,
        block: Block,
        axis: Index,
        do_integrity_check: bool = False,
        fastpath=lib.no_default,
    ):
        assert isinstance(block, Block), type(block)
        assert isinstance(axis, Index), type(axis)

        if fastpath is not lib.no_default:
            warnings.warn(
                "The `fastpath` keyword is deprecated and will be removed "
                "in a future version.",
                FutureWarning,
                stacklevel=2,
            )

        self.axes = [axis]
        self.blocks = tuple([block])

    @classmethod
    def from_blocks(
        cls, blocks: List[Block], axes: List[Index]
    ) -> "SingleBlockManager":
        """
        Constructor for BlockManager and SingleBlockManager with same signature.
        """
        assert len(blocks) == 1
        assert len(axes) == 1
        return cls(blocks[0], axes[0], do_integrity_check=False)

    @classmethod
    def from_array(cls, array: ArrayLike, index: Index) -> "SingleBlockManager":
        """
        Constructor for if we have an array that is not yet a Block.
        """
        block = make_block(array, placement=slice(0, len(index)), ndim=1)
        return cls(block, index)

    def _post_setstate(self):
        pass

    @property
    def _block(self) -> Block:
        return self.blocks[0]

    @property
    def _blknos(self):
        """ compat with BlockManager """
        return None

    @property
    def _blklocs(self):
        """ compat with BlockManager """
        return None

    def get_slice(self, slobj: slice, axis: int = 0) -> "SingleBlockManager":
        if axis >= self.ndim:
            raise IndexError("Requested axis not found in manager")

        blk = self._block
        array = blk._slice(slobj)
        block = blk.make_block_same_class(array, placement=slice(0, len(array)))
        return type(self)(block, self.index[slobj])

    @property
    def index(self) -> Index:
        return self.axes[0]

    @property
    def dtype(self) -> DtypeObj:
        return self._block.dtype

    def get_dtypes(self) -> np.ndarray:
        return np.array([self._block.dtype])

    def external_values(self):
        """The array that Series.values returns"""
        return self._block.external_values()

    def internal_values(self):
        """The array that Series._values returns"""
        return self._block.internal_values()

    @property
    def _can_hold_na(self) -> bool:
        return self._block._can_hold_na

    def is_consolidated(self) -> bool:
        return True

    def _consolidate_check(self):
        pass

    def _consolidate_inplace(self):
        pass

    def idelete(self, indexer):
        """
        Delete single location from SingleBlockManager.

        Ensures that self.blocks doesn't become empty.
        """
        self._block.delete(indexer)
        self.axes[0] = self.axes[0].delete(indexer)

    def fast_xs(self, loc):
        """
        fast path for getting a cross-section
        return a view of the data
        """
        raise NotImplementedError("Use series._values[loc] instead")


# --------------------------------------------------------------------
# Constructor Helpers


def create_block_manager_from_blocks(blocks, axes: List[Index]) -> BlockManager:
    try:
        if len(blocks) == 1 and not isinstance(blocks[0], Block):
            # if blocks[0] is of length 0, return empty blocks
            if not len(blocks[0]):
                blocks = []
            else:
                # It's OK if a single block is passed as values, its placement
                # is basically "all items", but if there're many, don't bother
                # converting, it's an error anyway.
                blocks = [
                    make_block(values=blocks[0], placement=slice(0, len(axes[0])))
                ]

        mgr = BlockManager(blocks, axes)
        mgr._consolidate_inplace()
        return mgr

    except ValueError as e:
        blocks = [getattr(b, "values", b) for b in blocks]
        tot_items = sum(b.shape[0] for b in blocks)
        raise construction_error(tot_items, blocks[0].shape[1:], axes, e)


def create_block_manager_from_arrays(
    arrays, names: Index, axes: List[Index]
) -> BlockManager:
    assert isinstance(names, Index)
    assert isinstance(axes, list)
    assert all(isinstance(x, Index) for x in axes)

    try:
        blocks = form_blocks(arrays, names, axes)
        mgr = BlockManager(blocks, axes)
        mgr._consolidate_inplace()
        return mgr
    except ValueError as e:
        raise construction_error(len(arrays), arrays[0].shape, axes, e)


def construction_error(tot_items, block_shape, axes, e=None):
    """ raise a helpful message about our construction """
    passed = tuple(map(int, [tot_items] + list(block_shape)))
    # Correcting the user facing error message during dataframe construction
    if len(passed) <= 2:
        passed = passed[::-1]

    implied = tuple(len(ax) for ax in axes)
    # Correcting the user facing error message during dataframe construction
    if len(implied) <= 2:
        implied = implied[::-1]

    # We return the exception object instead of raising it so that we
    #  can raise it in the caller; mypy plays better with that
    if passed == implied and e is not None:
        return e
    if block_shape[0] == 0:
        return ValueError("Empty data passed with indices specified.")
    return ValueError(f"Shape of passed values is {passed}, indices imply {implied}")


# -----------------------------------------------------------------------


def form_blocks(arrays, names: Index, axes) -> List[Block]:
    # put "leftover" items in float bucket, where else?
    # generalize?
    items_dict: DefaultDict[str, List] = defaultdict(list)
    extra_locs = []

    names_idx = names
    if names_idx.equals(axes[0]):
        names_indexer = np.arange(len(names_idx))
    else:
        assert names_idx.intersection(axes[0]).is_unique
        names_indexer = names_idx.get_indexer_for(axes[0])

    for i, name_idx in enumerate(names_indexer):
        if name_idx == -1:
            extra_locs.append(i)
            continue

        k = names[name_idx]
        v = arrays[name_idx]

        block_type = get_block_type(v)
        items_dict[block_type.__name__].append((i, k, v))

    blocks: List[Block] = []
    if len(items_dict["FloatBlock"]):
        float_blocks = _multi_blockify(items_dict["FloatBlock"])
        blocks.extend(float_blocks)

    if len(items_dict["ComplexBlock"]):
        complex_blocks = _multi_blockify(items_dict["ComplexBlock"])
        blocks.extend(complex_blocks)

    if len(items_dict["TimeDeltaBlock"]):
        timedelta_blocks = _multi_blockify(items_dict["TimeDeltaBlock"])
        blocks.extend(timedelta_blocks)

    if len(items_dict["IntBlock"]):
        int_blocks = _multi_blockify(items_dict["IntBlock"])
        blocks.extend(int_blocks)

    if len(items_dict["DatetimeBlock"]):
        datetime_blocks = _simple_blockify(items_dict["DatetimeBlock"], DT64NS_DTYPE)
        blocks.extend(datetime_blocks)

    if len(items_dict["DatetimeTZBlock"]):
        dttz_blocks = [
            make_block(array, klass=DatetimeTZBlock, placement=i)
            for i, _, array in items_dict["DatetimeTZBlock"]
        ]
        blocks.extend(dttz_blocks)

    if len(items_dict["BoolBlock"]):
        bool_blocks = _simple_blockify(items_dict["BoolBlock"], np.bool_)
        blocks.extend(bool_blocks)

    if len(items_dict["ObjectBlock"]) > 0:
        object_blocks = _simple_blockify(items_dict["ObjectBlock"], np.object_)
        blocks.extend(object_blocks)

    if len(items_dict["CategoricalBlock"]) > 0:
        cat_blocks = [
            make_block(array, klass=CategoricalBlock, placement=i)
            for i, _, array in items_dict["CategoricalBlock"]
        ]
        blocks.extend(cat_blocks)

    if len(items_dict["ExtensionBlock"]):

        external_blocks = [
            make_block(array, klass=ExtensionBlock, placement=i)
            for i, _, array in items_dict["ExtensionBlock"]
        ]

        blocks.extend(external_blocks)

    if len(items_dict["ObjectValuesExtensionBlock"]):
        external_blocks = [
            make_block(array, klass=ObjectValuesExtensionBlock, placement=i)
            for i, _, array in items_dict["ObjectValuesExtensionBlock"]
        ]

        blocks.extend(external_blocks)

    if len(extra_locs):
        shape = (len(extra_locs),) + tuple(len(x) for x in axes[1:])

        # empty items -> dtype object
        block_values = np.empty(shape, dtype=object)
        block_values.fill(np.nan)

        na_block = make_block(block_values, placement=extra_locs)
        blocks.append(na_block)

    return blocks


def _simple_blockify(tuples, dtype) -> List[Block]:
    """
    return a single array of a block that has a single dtype; if dtype is
    not None, coerce to this dtype
    """
    values, placement = _stack_arrays(tuples, dtype)

    # TODO: CHECK DTYPE?
    if dtype is not None and values.dtype != dtype:  # pragma: no cover
        values = values.astype(dtype)

    block = make_block(values, placement=placement)
    return [block]


def _multi_blockify(tuples, dtype=None):
    """ return an array of blocks that potentially have different dtypes """
    # group by dtype
    grouper = itertools.groupby(tuples, lambda x: x[2].dtype)

    new_blocks = []
    for dtype, tup_block in grouper:

        values, placement = _stack_arrays(list(tup_block), dtype)

        block = make_block(values, placement=placement)
        new_blocks.append(block)

    return new_blocks


def _stack_arrays(tuples, dtype):

    # fml
    def _asarray_compat(x):
        if isinstance(x, ABCSeries):
            return x._values
        else:
            return np.asarray(x)

    def _shape_compat(x):
        if isinstance(x, ABCSeries):
            return (len(x),)
        else:
            return x.shape

    placement, names, arrays = zip(*tuples)

    first = arrays[0]
    shape = (len(arrays),) + _shape_compat(first)

    stacked = np.empty(shape, dtype=dtype)
    for i, arr in enumerate(arrays):
        stacked[i] = _asarray_compat(arr)

    return stacked, placement


def _interleaved_dtype(blocks: Sequence[Block]) -> Optional[DtypeObj]:
    """
    Find the common dtype for `blocks`.

    Parameters
    ----------
    blocks : List[Block]

    Returns
    -------
    dtype : np.dtype, ExtensionDtype, or None
        None is returned when `blocks` is empty.
    """
    if not len(blocks):
        return None

    return find_common_type([b.dtype for b in blocks])


def _consolidate(blocks):
    """
    Merge blocks having same dtype, exclude non-consolidating blocks
    """
    # sort by _can_consolidate, dtype
    gkey = lambda x: x._consolidate_key
    grouper = itertools.groupby(sorted(blocks, key=gkey), gkey)

    new_blocks: List[Block] = []
    for (_can_consolidate, dtype), group_blocks in grouper:
        merged_blocks = _merge_blocks(
            list(group_blocks), dtype=dtype, can_consolidate=_can_consolidate
        )
        new_blocks.extend(merged_blocks)
    return new_blocks


def _merge_blocks(
    blocks: List[Block], dtype: DtypeObj, can_consolidate: bool
) -> List[Block]:

    if len(blocks) == 1:
        return blocks

    if can_consolidate:

        if dtype is None:
            if len({b.dtype for b in blocks}) != 1:
                raise AssertionError("_merge_blocks are invalid!")

        # TODO: optimization potential in case all mgrs contain slices and
        # combination of those slices is a slice, too.
        new_mgr_locs = np.concatenate([b.mgr_locs.as_array for b in blocks])
        new_values = np.vstack([b.values for b in blocks])

        argsort = np.argsort(new_mgr_locs)
        new_values = new_values[argsort]
        new_mgr_locs = new_mgr_locs[argsort]

        return [make_block(new_values, placement=new_mgr_locs)]

    # can't consolidate --> no merge
    return blocks


def _fast_count_smallints(arr: np.ndarray) -> np.ndarray:
    """Faster version of set(arr) for sequences of small numbers."""
    counts = np.bincount(arr.astype(np.int_))
    nz = counts.nonzero()[0]
    return np.c_[nz, counts[nz]]


def _preprocess_slice_or_indexer(slice_or_indexer, length: int, allow_fill: bool):
    if isinstance(slice_or_indexer, slice):
        return (
            "slice",
            slice_or_indexer,
            libinternals.slice_len(slice_or_indexer, length),
        )
    elif (
        isinstance(slice_or_indexer, np.ndarray) and slice_or_indexer.dtype == np.bool_
    ):
        return "mask", slice_or_indexer, slice_or_indexer.sum()
    else:
        indexer = np.asanyarray(slice_or_indexer, dtype=np.int64)
        if not allow_fill:
            indexer = maybe_convert_indices(indexer, length)
        return "fancy", indexer, len(indexer)<|MERGE_RESOLUTION|>--- conflicted
+++ resolved
@@ -1082,13 +1082,8 @@
         for blkno, val_locs in libinternals.get_blkno_placements(blknos, group=True):
             blk = self.blocks[blkno]
             blk_locs = blklocs[val_locs.indexer]
-<<<<<<< HEAD
             if inplace and blk.should_store(value):
-                blk.set(blk_locs, value_getitem(val_locs))
-=======
-            if blk.should_store(value):
                 blk.set_inplace(blk_locs, value_getitem(val_locs))
->>>>>>> 53b58e83
             else:
                 unfit_mgr_locs.append(blk.mgr_locs.as_array[blk_locs])
                 unfit_val_locs.append(val_locs)
