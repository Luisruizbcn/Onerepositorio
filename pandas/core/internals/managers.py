# -*- coding: utf-8 -*-
from collections import defaultdict
from functools import partial
import itertools
import operator
import re

import numpy as np

from pandas._libs import internals as libinternals, lib
from pandas.compat import map, range, zip
from pandas.util._validators import validate_bool_kwarg

<<<<<<< HEAD
from pandas.core.dtypes.common import (
    _NS_DTYPE,
    is_datetime64tz_dtype,
    is_datetimelike_v_numeric,
    is_numeric_v_string_like, is_extension_type,
    is_extension_array_dtype,
    is_scalar)
=======
>>>>>>> 2af56d4e
from pandas.core.dtypes.cast import (
    find_common_type, infer_dtype_from_scalar, maybe_convert_objects,
    maybe_promote)
from pandas.core.dtypes.common import (
    _NS_DTYPE, is_datetimelike_v_numeric, is_extension_array_dtype,
    is_extension_type, is_numeric_v_string_like, is_scalar)
import pandas.core.dtypes.concat as _concat
from pandas.core.dtypes.generic import ABCExtensionArray, ABCSeries
from pandas.core.dtypes.missing import isna

import pandas.core.algorithms as algos
from pandas.core.arrays.sparse import _maybe_to_sparse
from pandas.core.base import PandasObject
from pandas.core.index import Index, MultiIndex, ensure_index
from pandas.core.indexing import maybe_convert_indices

from pandas.io.formats.printing import pprint_thing

from .blocks import (
    Block, CategoricalBlock, DatetimeTZBlock, ExtensionBlock, _extend_blocks,
    _merge_blocks, _safe_reshape, get_block_type, make_block)
from .concat import (  # all for concatenate_block_managers
    combine_concat_plans, concatenate_join_units, get_mgr_concatenation_plan,
    is_uniform_join_units)

# TODO: flexible with index=None and/or items=None


class BlockManager(PandasObject):
    """
    Core internal data structure to implement DataFrame, Series, Panel, etc.

    Manage a bunch of labeled 2D mixed-type ndarrays. Essentially it's a
    lightweight blocked set of labeled data to be manipulated by the DataFrame
    public API class

    Attributes
    ----------
    shape
    ndim
    axes
    values
    items

    Methods
    -------
    set_axis(axis, new_labels)
    copy(deep=True)

    get_dtype_counts
    get_ftype_counts
    get_dtypes
    get_ftypes

    apply(func, axes, block_filter_fn)

    get_bool_data
    get_numeric_data

    get_slice(slice_like, axis)
    get(label)
    iget(loc)

    take(indexer, axis)
    reindex_axis(new_labels, axis)
    reindex_indexer(new_labels, indexer, axis)

    delete(label)
    insert(loc, label, value)
    set(label, value)

    Parameters
    ----------


    Notes
    -----
    This is *not* a public API class
    """
    __slots__ = ['axes', 'blocks', '_ndim', '_shape', '_known_consolidated',
                 '_is_consolidated', '_blknos', '_blklocs']

    def __init__(self, blocks, axes, do_integrity_check=True):
        self.axes = [ensure_index(ax) for ax in axes]
        self.blocks = tuple(blocks)

        for block in blocks:
            if block.is_sparse:
                if len(block.mgr_locs) != 1:
                    raise AssertionError("Sparse block refers to multiple "
                                         "items")
            else:
                if self.ndim != block.ndim:
                    raise AssertionError(
                        'Number of Block dimensions ({block}) must equal '
                        'number of axes ({self})'.format(block=block.ndim,
                                                         self=self.ndim))

        if do_integrity_check:
            self._verify_integrity()

        self._consolidate_check()

        self._rebuild_blknos_and_blklocs()

    def make_empty(self, axes=None):
        """ return an empty BlockManager with the items axis of len 0 """
        if axes is None:
            axes = [ensure_index([])] + [ensure_index(a)
                                         for a in self.axes[1:]]

        # preserve dtype if possible
        if self.ndim == 1:
            blocks = np.array([], dtype=self.array_dtype)
        else:
            blocks = []
        return self.__class__(blocks, axes)

    def __nonzero__(self):
        return True

    # Python3 compat
    __bool__ = __nonzero__

    @property
    def shape(self):
        return tuple(len(ax) for ax in self.axes)

    @property
    def ndim(self):
        return len(self.axes)

    def set_axis(self, axis, new_labels):
        new_labels = ensure_index(new_labels)
        old_len = len(self.axes[axis])
        new_len = len(new_labels)

        if new_len != old_len:
            raise ValueError(
                'Length mismatch: Expected axis has {old} elements, new '
                'values have {new} elements'.format(old=old_len, new=new_len))

        self.axes[axis] = new_labels

    def rename_axis(self, mapper, axis, copy=True, level=None):
        """
        Rename one of axes.

        Parameters
        ----------
        mapper : unary callable
        axis : int
        copy : boolean, default True
        level : int, default None
        """
        obj = self.copy(deep=copy)
        obj.set_axis(axis, _transform_index(self.axes[axis], mapper, level))
        return obj

    @property
    def _is_single_block(self):
        if self.ndim == 1:
            return True

        if len(self.blocks) != 1:
            return False

        blk = self.blocks[0]
        return (blk.mgr_locs.is_slice_like and
                blk.mgr_locs.as_slice == slice(0, len(self), 1))

    def _rebuild_blknos_and_blklocs(self):
        """
        Update mgr._blknos / mgr._blklocs.
        """
        new_blknos = np.empty(self.shape[0], dtype=np.int64)
        new_blklocs = np.empty(self.shape[0], dtype=np.int64)
        new_blknos.fill(-1)
        new_blklocs.fill(-1)

        for blkno, blk in enumerate(self.blocks):
            rl = blk.mgr_locs
            new_blknos[rl.indexer] = blkno
            new_blklocs[rl.indexer] = np.arange(len(rl))

        if (new_blknos == -1).any():
            raise AssertionError("Gaps in blk ref_locs")

        self._blknos = new_blknos
        self._blklocs = new_blklocs

    @property
    def items(self):
        return self.axes[0]

    def _get_counts(self, f):
        """ return a dict of the counts of the function in BlockManager """
        self._consolidate_inplace()
        counts = dict()
        for b in self.blocks:
            v = f(b)
            counts[v] = counts.get(v, 0) + b.shape[0]
        return counts

    def get_dtype_counts(self):
        return self._get_counts(lambda b: b.dtype.name)

    def get_ftype_counts(self):
        return self._get_counts(lambda b: b.ftype)

    def get_dtypes(self):
        dtypes = np.array([blk.dtype for blk in self.blocks])
        return algos.take_1d(dtypes, self._blknos, allow_fill=False)

    def get_ftypes(self):
        ftypes = np.array([blk.ftype for blk in self.blocks])
        return algos.take_1d(ftypes, self._blknos, allow_fill=False)

    def __getstate__(self):
        block_values = [b.values for b in self.blocks]
        block_items = [self.items[b.mgr_locs.indexer] for b in self.blocks]
        axes_array = [ax for ax in self.axes]

        extra_state = {
            '0.14.1': {
                'axes': axes_array,
                'blocks': [dict(values=b.values, mgr_locs=b.mgr_locs.indexer)
                           for b in self.blocks]
            }
        }

        # First three elements of the state are to maintain forward
        # compatibility with 0.13.1.
        return axes_array, block_values, block_items, extra_state

    def __setstate__(self, state):
        def unpickle_block(values, mgr_locs):
            # numpy < 1.7 pickle compat
            if values.dtype == 'M8[us]':
                values = values.astype('M8[ns]')
            return make_block(values, placement=mgr_locs)

        if (isinstance(state, tuple) and len(state) >= 4 and
                '0.14.1' in state[3]):
            state = state[3]['0.14.1']
            self.axes = [ensure_index(ax) for ax in state['axes']]
            self.blocks = tuple(unpickle_block(b['values'], b['mgr_locs'])
                                for b in state['blocks'])
        else:
            # discard anything after 3rd, support beta pickling format for a
            # little while longer
            ax_arrays, bvalues, bitems = state[:3]

            self.axes = [ensure_index(ax) for ax in ax_arrays]

            if len(bitems) == 1 and self.axes[0].equals(bitems[0]):
                # This is a workaround for pre-0.14.1 pickles that didn't
                # support unpickling multi-block frames/panels with non-unique
                # columns/items, because given a manager with items ["a", "b",
                # "a"] there's no way of knowing which block's "a" is where.
                #
                # Single-block case can be supported under the assumption that
                # block items corresponded to manager items 1-to-1.
                all_mgr_locs = [slice(0, len(bitems[0]))]
            else:
                all_mgr_locs = [self.axes[0].get_indexer(blk_items)
                                for blk_items in bitems]

            self.blocks = tuple(
                unpickle_block(values, mgr_locs)
                for values, mgr_locs in zip(bvalues, all_mgr_locs))

        self._post_setstate()

    def _post_setstate(self):
        self._is_consolidated = False
        self._known_consolidated = False
        self._rebuild_blknos_and_blklocs()

    def __len__(self):
        return len(self.items)

    def __unicode__(self):
        output = pprint_thing(self.__class__.__name__)
        for i, ax in enumerate(self.axes):
            if i == 0:
                output += u'\nItems: {ax}'.format(ax=ax)
            else:
                output += u'\nAxis {i}: {ax}'.format(i=i, ax=ax)

        for block in self.blocks:
            output += u'\n{block}'.format(block=pprint_thing(block))
        return output

    def _verify_integrity(self):
        mgr_shape = self.shape
        tot_items = sum(len(x.mgr_locs) for x in self.blocks)
        for block in self.blocks:
            if block._verify_integrity and block.shape[1:] != mgr_shape[1:]:
                construction_error(tot_items, block.shape[1:], self.axes)
        if len(self.items) != tot_items:
            raise AssertionError('Number of manager items must equal union of '
                                 'block items\n# manager items: {0}, # '
                                 'tot_items: {1}'.format(
                                     len(self.items), tot_items))

    def apply(self, f, axes=None, filter=None, do_integrity_check=False,
              consolidate=True, **kwargs):
        """
        iterate over the blocks, collect and create a new block manager

        Parameters
        ----------
        f : the callable or function name to operate on at the block level
        axes : optional (if not supplied, use self.axes)
        filter : list, if supplied, only call the block if the filter is in
                 the block
        do_integrity_check : boolean, default False. Do the block manager
            integrity check
        consolidate: boolean, default True. Join together blocks having same
            dtype

        Returns
        -------
        Block Manager (new object)

        """

        result_blocks = []

        # filter kwarg is used in replace-* family of methods
        if filter is not None:
            filter_locs = set(self.items.get_indexer_for(filter))
            if len(filter_locs) == len(self.items):
                # All items are included, as if there were no filtering
                filter = None
            else:
                kwargs['filter'] = filter_locs

        if consolidate:
            self._consolidate_inplace()

        if f == 'where':
            align_copy = True
            if kwargs.get('align', True):
                align_keys = ['other', 'cond']
            else:
                align_keys = ['cond']
        elif f == 'putmask':
            align_copy = False
            if kwargs.get('align', True):
                align_keys = ['new', 'mask']
            else:
                align_keys = ['mask']
        elif f == 'fillna':
            # fillna internally does putmask, maybe it's better to do this
            # at mgr, not block level?
            align_copy = False
            align_keys = ['value']
        else:
            align_keys = []

        # TODO(EA): may interfere with ExtensionBlock.setitem for blocks
        # with a .values attribute.
        aligned_args = {k: kwargs[k]
                        for k in align_keys
                        if hasattr(kwargs[k], 'values') and
                        not isinstance(kwargs[k], ABCExtensionArray)}

        for b in self.blocks:
            if filter is not None:
                if not b.mgr_locs.isin(filter_locs).any():
                    result_blocks.append(b)
                    continue

            if aligned_args:
                b_items = self.items[b.mgr_locs.indexer]

                for k, obj in aligned_args.items():
                    axis = getattr(obj, '_info_axis_number', 0)
                    kwargs[k] = obj.reindex(b_items, axis=axis,
                                            copy=align_copy)

            applied = getattr(b, f)(**kwargs)
            result_blocks = _extend_blocks(applied, result_blocks)

        if len(result_blocks) == 0:
            return self.make_empty(axes or self.axes)
        bm = self.__class__(result_blocks, axes or self.axes,
                            do_integrity_check=do_integrity_check)
        bm._consolidate_inplace()
        return bm

    def reduction(self, f, axis=0, consolidate=True, transposed=False,
                  **kwargs):
        """
        iterate over the blocks, collect and create a new block manager.
        This routine is intended for reduction type operations and
        will do inference on the generated blocks.

        Parameters
        ----------
        f: the callable or function name to operate on at the block level
        axis: reduction axis, default 0
        consolidate: boolean, default True. Join together blocks having same
            dtype
        transposed: boolean, default False
            we are holding transposed data

        Returns
        -------
        Block Manager (new object)

        """

        if consolidate:
            self._consolidate_inplace()

        axes, blocks = [], []
        for b in self.blocks:
            axe, block = getattr(b, f)(axis=axis, axes=self.axes, **kwargs)

            axes.append(axe)
            blocks.append(block)

        # note that some DatetimeTZ, Categorical are always ndim==1
        ndim = {b.ndim for b in blocks}

        if 2 in ndim:

            new_axes = list(self.axes)

            # multiple blocks that are reduced
            if len(blocks) > 1:
                new_axes[1] = axes[0]

                # reset the placement to the original
                for b, sb in zip(blocks, self.blocks):
                    b.mgr_locs = sb.mgr_locs

            else:
                new_axes[axis] = Index(np.concatenate(
                    [ax.values for ax in axes]))

            if transposed:
                new_axes = new_axes[::-1]
                blocks = [b.make_block(b.values.T,
                                       placement=np.arange(b.shape[1])
                                       ) for b in blocks]

            return self.__class__(blocks, new_axes)

        # 0 ndim
        if 0 in ndim and 1 not in ndim:
            values = np.array([b.values for b in blocks])
            if len(values) == 1:
                return values.item()
            blocks = [make_block(values, ndim=1)]
            axes = Index([ax[0] for ax in axes])

        # single block
        values = _concat._concat_compat([b.values for b in blocks])

        # compute the orderings of our original data
        if len(self.blocks) > 1:

            indexer = np.empty(len(self.axes[0]), dtype=np.intp)
            i = 0
            for b in self.blocks:
                for j in b.mgr_locs:
                    indexer[j] = i
                    i = i + 1

            values = values.take(indexer)

        return SingleBlockManager(
            [make_block(values,
                        ndim=1,
                        placement=np.arange(len(values)))],
            axes[0])

    def isna(self, func, **kwargs):
        return self.apply('apply', func=func, **kwargs)

    def where(self, **kwargs):
        return self.apply('where', **kwargs)

    def quantile(self, **kwargs):
        return self.reduction('quantile', **kwargs)

    def setitem(self, **kwargs):
        return self.apply('setitem', **kwargs)

    def putmask(self, **kwargs):
        return self.apply('putmask', **kwargs)

    def diff(self, **kwargs):
        return self.apply('diff', **kwargs)

    def interpolate(self, **kwargs):
        return self.apply('interpolate', **kwargs)

    def shift(self, **kwargs):
        return self.apply('shift', **kwargs)

    def fillna(self, **kwargs):
        return self.apply('fillna', **kwargs)

    def downcast(self, **kwargs):
        return self.apply('downcast', **kwargs)

    def astype(self, dtype, **kwargs):
        return self.apply('astype', dtype=dtype, **kwargs)

    def convert(self, **kwargs):
        return self.apply('convert', **kwargs)

    def replace(self, **kwargs):
        return self.apply('replace', **kwargs)

    def replace_list(self, src_list, dest_list, inplace=False, regex=False):
        """ do a list replace """

        inplace = validate_bool_kwarg(inplace, 'inplace')

        # figure out our mask a-priori to avoid repeated replacements
        values = self.as_array()

        def comp(s, regex=False):
            """
            Generate a bool array by perform an equality check, or perform
            an element-wise regular expression matching
            """
            if isna(s):
                return isna(values)
            if hasattr(s, 'asm8'):
                return _compare_or_regex_match(maybe_convert_objects(values),
                                               getattr(s, 'asm8'), regex)
            return _compare_or_regex_match(values, s, regex)

        masks = [comp(s, regex) for i, s in enumerate(src_list)]

        result_blocks = []
        src_len = len(src_list) - 1
        for blk in self.blocks:

            # its possible to get multiple result blocks here
            # replace ALWAYS will return a list
            rb = [blk if inplace else blk.copy()]
            for i, (s, d) in enumerate(zip(src_list, dest_list)):
                new_rb = []
                for b in rb:
                    m = masks[i][b.mgr_locs.indexer]
                    convert = i == src_len
                    result = b._replace_coerce(mask=m, to_replace=s, value=d,
                                               inplace=inplace,
                                               convert=convert, regex=regex)
                    if m.any():
                        new_rb = _extend_blocks(result, new_rb)
                    else:
                        new_rb.append(b)
                rb = new_rb
            result_blocks.extend(rb)

        bm = self.__class__(result_blocks, self.axes)
        bm._consolidate_inplace()
        return bm

    def reshape_nd(self, axes, **kwargs):
        """ a 2d-nd reshape operation on a BlockManager """
        return self.apply('reshape_nd', axes=axes, **kwargs)

    def is_consolidated(self):
        """
        Return True if more than one block with the same dtype
        """
        if not self._known_consolidated:
            self._consolidate_check()
        return self._is_consolidated

    def _consolidate_check(self):
        ftypes = [blk.ftype for blk in self.blocks]
        self._is_consolidated = len(ftypes) == len(set(ftypes))
        self._known_consolidated = True

    @property
    def is_mixed_type(self):
        # Warning, consolidation needs to get checked upstairs
        self._consolidate_inplace()
        return len(self.blocks) > 1

    @property
    def is_numeric_mixed_type(self):
        # Warning, consolidation needs to get checked upstairs
        self._consolidate_inplace()
        return all(block.is_numeric for block in self.blocks)

    @property
    def is_datelike_mixed_type(self):
        # Warning, consolidation needs to get checked upstairs
        self._consolidate_inplace()
        return any(block.is_datelike for block in self.blocks)

    @property
    def any_extension_types(self):
        """Whether any of the blocks in this manager are extension blocks"""
        return any(block.is_extension for block in self.blocks)

    @property
    def is_view(self):
        """ return a boolean if we are a single block and are a view """
        if len(self.blocks) == 1:
            return self.blocks[0].is_view

        # It is technically possible to figure out which blocks are views
        # e.g. [ b.values.base is not None for b in self.blocks ]
        # but then we have the case of possibly some blocks being a view
        # and some blocks not. setting in theory is possible on the non-view
        # blocks w/o causing a SettingWithCopy raise/warn. But this is a bit
        # complicated

        return False

    def get_bool_data(self, copy=False):
        """
        Parameters
        ----------
        copy : boolean, default False
            Whether to copy the blocks
        """
        self._consolidate_inplace()
        return self.combine([b for b in self.blocks if b.is_bool], copy)

    def get_numeric_data(self, copy=False):
        """
        Parameters
        ----------
        copy : boolean, default False
            Whether to copy the blocks
        """
        self._consolidate_inplace()
        return self.combine([b for b in self.blocks if b.is_numeric], copy)

    def combine(self, blocks, copy=True):
        """ return a new manager with the blocks """
        if len(blocks) == 0:
            return self.make_empty()

        # FIXME: optimization potential
        indexer = np.sort(np.concatenate([b.mgr_locs.as_array
                                          for b in blocks]))
        inv_indexer = lib.get_reverse_indexer(indexer, self.shape[0])

        new_blocks = []
        for b in blocks:
            b = b.copy(deep=copy)
            b.mgr_locs = algos.take_1d(inv_indexer, b.mgr_locs.as_array,
                                       axis=0, allow_fill=False)
            new_blocks.append(b)

        axes = list(self.axes)
        axes[0] = self.items.take(indexer)

        return self.__class__(new_blocks, axes, do_integrity_check=False)

    def get_slice(self, slobj, axis=0):
        if axis >= self.ndim:
            raise IndexError("Requested axis not found in manager")

        if axis == 0:
            new_blocks = self._slice_take_blocks_ax0(slobj)
        else:
            slicer = [slice(None)] * (axis + 1)
            slicer[axis] = slobj
            slicer = tuple(slicer)
            new_blocks = [blk.getitem_block(slicer) for blk in self.blocks]

        new_axes = list(self.axes)
        new_axes[axis] = new_axes[axis][slobj]

        bm = self.__class__(new_blocks, new_axes, do_integrity_check=False)
        bm._consolidate_inplace()
        return bm

    def __contains__(self, item):
        return item in self.items

    @property
    def nblocks(self):
        return len(self.blocks)

    def copy(self, deep=True):
        """
        Make deep or shallow copy of BlockManager

        Parameters
        ----------
        deep : boolean o rstring, default True
            If False, return shallow copy (do not copy data)
            If 'all', copy data and a deep copy of the index

        Returns
        -------
        copy : BlockManager
        """
        # this preserves the notion of view copying of axes
        if deep:
            if deep == 'all':
                copy = lambda ax: ax.copy(deep=True)
            else:
                copy = lambda ax: ax.view()
            new_axes = [copy(ax) for ax in self.axes]
        else:
            new_axes = list(self.axes)
        return self.apply('copy', axes=new_axes, deep=deep,
                          do_integrity_check=False)

    def as_array(self, transpose=False, items=None):
        """Convert the blockmanager data into an numpy array.

        Parameters
        ----------
        transpose : boolean, default False
            If True, transpose the return array
        items : list of strings or None
            Names of block items that will be included in the returned
            array. ``None`` means that all block items will be used

        Returns
        -------
        arr : ndarray
        """
        if len(self.blocks) == 0:
            arr = np.empty(self.shape, dtype=float)
            return arr.transpose() if transpose else arr

        if items is not None:
            mgr = self.reindex_axis(items, axis=0)
        else:
            mgr = self

        if self._is_single_block or not self.is_mixed_type:
            arr = mgr.blocks[0].get_values()
        else:
            arr = mgr._interleave()

        return arr.transpose() if transpose else arr

    def _interleave(self):
        """
        Return ndarray from blocks with specified item order
        Items must be contained in the blocks
        """
        from pandas.core.dtypes.common import is_sparse
        dtype = _interleaved_dtype(self.blocks)

        # TODO: https://github.com/pandas-dev/pandas/issues/22791
        # Give EAs some input on what happens here. Sparse needs this.
        if is_sparse(dtype):
            dtype = dtype.subtype
        elif is_extension_array_dtype(dtype):
            dtype = 'object'
        elif is_datetime64tz_dtype(dtype):
            # TODO: avoid this conversion by allowing 2D DatetimeArray
            dtype = 'object'

        result = np.empty(self.shape, dtype=dtype)

        if result.shape[0] == 0:
            # Workaround for numpy 1.7 bug:
            #
            #     >>> a = np.empty((0,10))
            #     >>> a[slice(0,0)]
            #     array([], shape=(0, 10), dtype=float64)
            #     >>> a[[]]
            #     Traceback (most recent call last):
            #       File "<stdin>", line 1, in <module>
            #     IndexError: index 0 is out of bounds for axis 0 with size 0
            return result

        itemmask = np.zeros(self.shape[0])

        for blk in self.blocks:
            rl = blk.mgr_locs
            result[rl.indexer] = blk.get_values(dtype)
            itemmask[rl.indexer] = 1

        if not itemmask.all():
            raise AssertionError('Some items were not contained in blocks')

        return result

    def to_dict(self, copy=True):
        """
        Return a dict of str(dtype) -> BlockManager

        Parameters
        ----------
        copy : boolean, default True

        Returns
        -------
        values : a dict of dtype -> BlockManager

        Notes
        -----
        This consolidates based on str(dtype)
        """
        self._consolidate_inplace()

        bd = {}
        for b in self.blocks:
            bd.setdefault(str(b.dtype), []).append(b)

        return {dtype: self.combine(blocks, copy=copy)
                for dtype, blocks in bd.items()}

    def xs(self, key, axis=1, copy=True, takeable=False):
        if axis < 1:
            raise AssertionError(
                'Can only take xs across axis >= 1, got {ax}'.format(ax=axis))

        # take by position
        if takeable:
            loc = key
        else:
            loc = self.axes[axis].get_loc(key)

        slicer = [slice(None, None) for _ in range(self.ndim)]
        slicer[axis] = loc
        slicer = tuple(slicer)

        new_axes = list(self.axes)

        # could be an array indexer!
        if isinstance(loc, (slice, np.ndarray)):
            new_axes[axis] = new_axes[axis][loc]
        else:
            new_axes.pop(axis)

        new_blocks = []
        if len(self.blocks) > 1:
            # we must copy here as we are mixed type
            for blk in self.blocks:
                newb = make_block(values=blk.values[slicer],
                                  klass=blk.__class__,
                                  placement=blk.mgr_locs)
                new_blocks.append(newb)
        elif len(self.blocks) == 1:
            block = self.blocks[0]
            vals = block.values[slicer]
            if copy:
                vals = vals.copy()
            new_blocks = [make_block(values=vals,
                                     placement=block.mgr_locs,
                                     klass=block.__class__)]

        return self.__class__(new_blocks, new_axes)

    def fast_xs(self, loc):
        """
        get a cross sectional for a given location in the
        items ; handle dups

        return the result, is *could* be a view in the case of a
        single block
        """
        if len(self.blocks) == 1:
            return self.blocks[0].iget((slice(None), loc))

        items = self.items

        # non-unique (GH4726)
        if not items.is_unique:
            result = self._interleave()
            if self.ndim == 2:
                result = result.T
            return result[loc]

        # unique
        dtype = _interleaved_dtype(self.blocks)

        n = len(items)
        if is_extension_array_dtype(dtype):
            # we'll eventually construct an ExtensionArray.
            result = np.empty(n, dtype=object)
        else:
            result = np.empty(n, dtype=dtype)

        for blk in self.blocks:
            # Such assignment may incorrectly coerce NaT to None
            # result[blk.mgr_locs] = blk._slice((slice(None), loc))
            for i, rl in enumerate(blk.mgr_locs):
                result[rl] = blk._try_coerce_result(blk.iget((i, loc)))

        if is_extension_array_dtype(dtype):
            result = dtype.construct_array_type()._from_sequence(
                result, dtype=dtype
            )

        return result

    def consolidate(self):
        """
        Join together blocks having same dtype

        Returns
        -------
        y : BlockManager
        """
        if self.is_consolidated():
            return self

        bm = self.__class__(self.blocks, self.axes)
        bm._is_consolidated = False
        bm._consolidate_inplace()
        return bm

    def _consolidate_inplace(self):
        if not self.is_consolidated():
            self.blocks = tuple(_consolidate(self.blocks))
            self._is_consolidated = True
            self._known_consolidated = True
            self._rebuild_blknos_and_blklocs()

    def get(self, item, fastpath=True):
        """
        Return values for selected item (ndarray or BlockManager).
        """
        if self.items.is_unique:

            if not isna(item):
                loc = self.items.get_loc(item)
            else:
                indexer = np.arange(len(self.items))[isna(self.items)]

                # allow a single nan location indexer
                if not is_scalar(indexer):
                    if len(indexer) == 1:
                        loc = indexer.item()
                    else:
                        raise ValueError("cannot label index with a null key")

            return self.iget(loc, fastpath=fastpath)
        else:

            if isna(item):
                raise TypeError("cannot label index with a null key")

            indexer = self.items.get_indexer_for([item])
            return self.reindex_indexer(new_axis=self.items[indexer],
                                        indexer=indexer, axis=0,
                                        allow_dups=True)

    def iget(self, i, fastpath=True):
        """
        Return the data as a SingleBlockManager if fastpath=True and possible

        Otherwise return as a ndarray
        """
        block = self.blocks[self._blknos[i]]
        values = block.iget(self._blklocs[i])
        if not fastpath or not block._box_to_block_values or values.ndim != 1:
            return values

        # fastpath shortcut for select a single-dim from a 2-dim BM
        return SingleBlockManager(
            [block.make_block_same_class(values,
                                         placement=slice(0, len(values)),
                                         ndim=1)],
            self.axes[1])

    def delete(self, item):
        """
        Delete selected item (items if non-unique) in-place.
        """
        indexer = self.items.get_loc(item)

        is_deleted = np.zeros(self.shape[0], dtype=np.bool_)
        is_deleted[indexer] = True
        ref_loc_offset = -is_deleted.cumsum()

        is_blk_deleted = [False] * len(self.blocks)

        if isinstance(indexer, int):
            affected_start = indexer
        else:
            affected_start = is_deleted.nonzero()[0][0]

        for blkno, _ in _fast_count_smallints(self._blknos[affected_start:]):
            blk = self.blocks[blkno]
            bml = blk.mgr_locs
            blk_del = is_deleted[bml.indexer].nonzero()[0]

            if len(blk_del) == len(bml):
                is_blk_deleted[blkno] = True
                continue
            elif len(blk_del) != 0:
                blk.delete(blk_del)
                bml = blk.mgr_locs

            blk.mgr_locs = bml.add(ref_loc_offset[bml.indexer])

        # FIXME: use Index.delete as soon as it uses fastpath=True
        self.axes[0] = self.items[~is_deleted]
        self.blocks = tuple(b for blkno, b in enumerate(self.blocks)
                            if not is_blk_deleted[blkno])
        self._shape = None
        self._rebuild_blknos_and_blklocs()

    def set(self, item, value, check=False):
        """
        Set new item in-place. Does not consolidate. Adds new Block if not
        contained in the current set of items
        if check, then validate that we are not setting the same data in-place
        """
        # FIXME: refactor, clearly separate broadcasting & zip-like assignment
        #        can prob also fix the various if tests for sparse/categorical

        # TODO(EA): Remove an is_extension_ when all extension types satisfy
        # the interface
        value_is_extension_type = (is_extension_type(value) or
                                   is_extension_array_dtype(value))

        # categorical/spares/datetimetz
        if value_is_extension_type:

            def value_getitem(placement):
                return value
        else:
            if value.ndim == self.ndim - 1:
                value = _safe_reshape(value, (1,) + value.shape)

                def value_getitem(placement):
                    return value
            else:

                def value_getitem(placement):
                    return value[placement.indexer]

            if value.shape[1:] != self.shape[1:]:
                raise AssertionError('Shape of new values must be compatible '
                                     'with manager shape')

        try:
            loc = self.items.get_loc(item)
        except KeyError:
            # This item wasn't present, just insert at end
            self.insert(len(self.items), item, value)
            return

        if isinstance(loc, int):
            loc = [loc]

        blknos = self._blknos[loc]
        blklocs = self._blklocs[loc].copy()

        unfit_mgr_locs = []
        unfit_val_locs = []
        removed_blknos = []
        for blkno, val_locs in libinternals.get_blkno_placements(blknos,
                                                                 self.nblocks,
                                                                 group=True):
            blk = self.blocks[blkno]
            blk_locs = blklocs[val_locs.indexer]
            if blk.should_store(value):
                blk.set(blk_locs, value_getitem(val_locs), check=check)
            else:
                unfit_mgr_locs.append(blk.mgr_locs.as_array[blk_locs])
                unfit_val_locs.append(val_locs)

                # If all block items are unfit, schedule the block for removal.
                if len(val_locs) == len(blk.mgr_locs):
                    removed_blknos.append(blkno)
                else:
                    self._blklocs[blk.mgr_locs.indexer] = -1
                    blk.delete(blk_locs)
                    self._blklocs[blk.mgr_locs.indexer] = np.arange(len(blk))

        if len(removed_blknos):
            # Remove blocks & update blknos accordingly
            is_deleted = np.zeros(self.nblocks, dtype=np.bool_)
            is_deleted[removed_blknos] = True

            new_blknos = np.empty(self.nblocks, dtype=np.int64)
            new_blknos.fill(-1)
            new_blknos[~is_deleted] = np.arange(self.nblocks -
                                                len(removed_blknos))
            self._blknos = algos.take_1d(new_blknos, self._blknos, axis=0,
                                         allow_fill=False)
            self.blocks = tuple(blk for i, blk in enumerate(self.blocks)
                                if i not in set(removed_blknos))

        if unfit_val_locs:
            unfit_mgr_locs = np.concatenate(unfit_mgr_locs)
            unfit_count = len(unfit_mgr_locs)

            new_blocks = []
            if value_is_extension_type:
                # This code (ab-)uses the fact that sparse blocks contain only
                # one item.
                new_blocks.extend(
                    make_block(values=value.copy(), ndim=self.ndim,
                               placement=slice(mgr_loc, mgr_loc + 1))
                    for mgr_loc in unfit_mgr_locs)

                self._blknos[unfit_mgr_locs] = (np.arange(unfit_count) +
                                                len(self.blocks))
                self._blklocs[unfit_mgr_locs] = 0

            else:
                # unfit_val_locs contains BlockPlacement objects
                unfit_val_items = unfit_val_locs[0].append(unfit_val_locs[1:])

                new_blocks.append(
                    make_block(values=value_getitem(unfit_val_items),
                               ndim=self.ndim, placement=unfit_mgr_locs))

                self._blknos[unfit_mgr_locs] = len(self.blocks)
                self._blklocs[unfit_mgr_locs] = np.arange(unfit_count)

            self.blocks += tuple(new_blocks)

            # Newly created block's dtype may already be present.
            self._known_consolidated = False

    def insert(self, loc, item, value, allow_duplicates=False):
        """
        Insert item at selected position.

        Parameters
        ----------
        loc : int
        item : hashable
        value : array_like
        allow_duplicates: bool
            If False, trying to insert non-unique item will raise

        """
        if not allow_duplicates and item in self.items:
            # Should this be a different kind of error??
            raise ValueError('cannot insert {}, already exists'.format(item))

        if not isinstance(loc, int):
            raise TypeError("loc must be int")

        # insert to the axis; this could possibly raise a TypeError
        new_axis = self.items.insert(loc, item)

        block = make_block(values=value, ndim=self.ndim,
                           placement=slice(loc, loc + 1))

        for blkno, count in _fast_count_smallints(self._blknos[loc:]):
            blk = self.blocks[blkno]
            if count == len(blk.mgr_locs):
                blk.mgr_locs = blk.mgr_locs.add(1)
            else:
                new_mgr_locs = blk.mgr_locs.as_array.copy()
                new_mgr_locs[new_mgr_locs >= loc] += 1
                blk.mgr_locs = new_mgr_locs

        if loc == self._blklocs.shape[0]:
            # np.append is a lot faster (at least in numpy 1.7.1), let's use it
            # if we can.
            self._blklocs = np.append(self._blklocs, 0)
            self._blknos = np.append(self._blknos, len(self.blocks))
        else:
            self._blklocs = np.insert(self._blklocs, loc, 0)
            self._blknos = np.insert(self._blknos, loc, len(self.blocks))

        self.axes[0] = new_axis
        self.blocks += (block,)
        self._shape = None

        self._known_consolidated = False

        if len(self.blocks) > 100:
            self._consolidate_inplace()

    def reindex_axis(self, new_index, axis, method=None, limit=None,
                     fill_value=None, copy=True):
        """
        Conform block manager to new index.
        """
        new_index = ensure_index(new_index)
        new_index, indexer = self.axes[axis].reindex(new_index, method=method,
                                                     limit=limit)

        return self.reindex_indexer(new_index, indexer, axis=axis,
                                    fill_value=fill_value, copy=copy)

    def reindex_indexer(self, new_axis, indexer, axis, fill_value=None,
                        allow_dups=False, copy=True):
        """
        Parameters
        ----------
        new_axis : Index
        indexer : ndarray of int64 or None
        axis : int
        fill_value : object
        allow_dups : bool

        pandas-indexer with -1's only.
        """
        if indexer is None:
            if new_axis is self.axes[axis] and not copy:
                return self

            result = self.copy(deep=copy)
            result.axes = list(self.axes)
            result.axes[axis] = new_axis
            return result

        self._consolidate_inplace()

        # some axes don't allow reindexing with dups
        if not allow_dups:
            self.axes[axis]._can_reindex(indexer)

        if axis >= self.ndim:
            raise IndexError("Requested axis not found in manager")

        if axis == 0:
            new_blocks = self._slice_take_blocks_ax0(indexer,
                                                     fill_tuple=(fill_value,))
        else:
            new_blocks = [blk.take_nd(indexer, axis=axis, fill_tuple=(
                fill_value if fill_value is not None else blk.fill_value,))
                for blk in self.blocks]

        new_axes = list(self.axes)
        new_axes[axis] = new_axis
        return self.__class__(new_blocks, new_axes)

    def _slice_take_blocks_ax0(self, slice_or_indexer, fill_tuple=None):
        """
        Slice/take blocks along axis=0.

        Overloaded for SingleBlock

        Returns
        -------
        new_blocks : list of Block

        """

        allow_fill = fill_tuple is not None

        sl_type, slobj, sllen = _preprocess_slice_or_indexer(
            slice_or_indexer, self.shape[0], allow_fill=allow_fill)

        if self._is_single_block:
            blk = self.blocks[0]

            if sl_type in ('slice', 'mask'):
                return [blk.getitem_block(slobj, new_mgr_locs=slice(0, sllen))]
            elif not allow_fill or self.ndim == 1:
                if allow_fill and fill_tuple[0] is None:
                    _, fill_value = maybe_promote(blk.dtype)
                    fill_tuple = (fill_value, )

                return [blk.take_nd(slobj, axis=0,
                                    new_mgr_locs=slice(0, sllen),
                                    fill_tuple=fill_tuple)]

        if sl_type in ('slice', 'mask'):
            blknos = self._blknos[slobj]
            blklocs = self._blklocs[slobj]
        else:
            blknos = algos.take_1d(self._blknos, slobj, fill_value=-1,
                                   allow_fill=allow_fill)
            blklocs = algos.take_1d(self._blklocs, slobj, fill_value=-1,
                                    allow_fill=allow_fill)

        # When filling blknos, make sure blknos is updated before appending to
        # blocks list, that way new blkno is exactly len(blocks).
        #
        # FIXME: mgr_groupby_blknos must return mgr_locs in ascending order,
        # pytables serialization will break otherwise.
        blocks = []
        for blkno, mgr_locs in libinternals.get_blkno_placements(blknos,
                                                                 self.nblocks,
                                                                 group=True):
            if blkno == -1:
                # If we've got here, fill_tuple was not None.
                fill_value = fill_tuple[0]

                blocks.append(self._make_na_block(placement=mgr_locs,
                                                  fill_value=fill_value))
            else:
                blk = self.blocks[blkno]

                # Otherwise, slicing along items axis is necessary.
                if not blk._can_consolidate:
                    # A non-consolidatable block, it's easy, because there's
                    # only one item and each mgr loc is a copy of that single
                    # item.
                    for mgr_loc in mgr_locs:
                        newblk = blk.copy(deep=True)
                        newblk.mgr_locs = slice(mgr_loc, mgr_loc + 1)
                        blocks.append(newblk)

                else:
                    blocks.append(blk.take_nd(blklocs[mgr_locs.indexer],
                                              axis=0, new_mgr_locs=mgr_locs,
                                              fill_tuple=None))

        return blocks

    def _make_na_block(self, placement, fill_value=None):
        # TODO: infer dtypes other than float64 from fill_value

        if fill_value is None:
            fill_value = np.nan
        block_shape = list(self.shape)
        block_shape[0] = len(placement)

        dtype, fill_value = infer_dtype_from_scalar(fill_value)
        block_values = np.empty(block_shape, dtype=dtype)
        block_values.fill(fill_value)
        return make_block(block_values, placement=placement)

    def take(self, indexer, axis=1, verify=True, convert=True):
        """
        Take items along any axis.
        """
        self._consolidate_inplace()
        indexer = (np.arange(indexer.start, indexer.stop, indexer.step,
                             dtype='int64')
                   if isinstance(indexer, slice)
                   else np.asanyarray(indexer, dtype='int64'))

        n = self.shape[axis]
        if convert:
            indexer = maybe_convert_indices(indexer, n)

        if verify:
            if ((indexer == -1) | (indexer >= n)).any():
                raise Exception('Indices must be nonzero and less than '
                                'the axis length')

        new_labels = self.axes[axis].take(indexer)
        return self.reindex_indexer(new_axis=new_labels, indexer=indexer,
                                    axis=axis, allow_dups=True)

    def merge(self, other, lsuffix='', rsuffix=''):
        # We assume at this point that the axes of self and other match.
        # This is only called from Panel.join, which reindexes prior
        # to calling to ensure this assumption holds.
        l, r = items_overlap_with_suffix(left=self.items, lsuffix=lsuffix,
                                         right=other.items, rsuffix=rsuffix)
        new_items = _concat_indexes([l, r])

        new_blocks = [blk.copy(deep=False) for blk in self.blocks]

        offset = self.shape[0]
        for blk in other.blocks:
            blk = blk.copy(deep=False)
            blk.mgr_locs = blk.mgr_locs.add(offset)
            new_blocks.append(blk)

        new_axes = list(self.axes)
        new_axes[0] = new_items

        return self.__class__(_consolidate(new_blocks), new_axes)

    def equals(self, other):
        self_axes, other_axes = self.axes, other.axes
        if len(self_axes) != len(other_axes):
            return False
        if not all(ax1.equals(ax2) for ax1, ax2 in zip(self_axes, other_axes)):
            return False
        self._consolidate_inplace()
        other._consolidate_inplace()
        if len(self.blocks) != len(other.blocks):
            return False

        # canonicalize block order, using a tuple combining the type
        # name and then mgr_locs because there might be unconsolidated
        # blocks (say, Categorical) which can only be distinguished by
        # the iteration order
        def canonicalize(block):
            return (block.dtype.name, block.mgr_locs.as_array.tolist())

        self_blocks = sorted(self.blocks, key=canonicalize)
        other_blocks = sorted(other.blocks, key=canonicalize)
        return all(block.equals(oblock)
                   for block, oblock in zip(self_blocks, other_blocks))

    def unstack(self, unstacker_func, fill_value):
        """Return a blockmanager with all blocks unstacked.

        Parameters
        ----------
        unstacker_func : callable
            A (partially-applied) ``pd.core.reshape._Unstacker`` class.
        fill_value : Any
            fill_value for newly introduced missing values.

        Returns
        -------
        unstacked : BlockManager
        """
        n_rows = self.shape[-1]
        dummy = unstacker_func(np.empty((0, 0)), value_columns=self.items)
        new_columns = dummy.get_new_columns()
        new_index = dummy.get_new_index()
        new_blocks = []
        columns_mask = []

        for blk in self.blocks:
            blocks, mask = blk._unstack(
                partial(unstacker_func,
                        value_columns=self.items[blk.mgr_locs.indexer]),
                new_columns,
                n_rows,
                fill_value
            )

            new_blocks.extend(blocks)
            columns_mask.extend(mask)

        new_columns = new_columns[columns_mask]

        bm = BlockManager(new_blocks, [new_columns, new_index])
        return bm


class SingleBlockManager(BlockManager):
    """ manage a single block with """

    ndim = 1
    _is_consolidated = True
    _known_consolidated = True
    __slots__ = ()

    def __init__(self, block, axis, do_integrity_check=False, fastpath=False):

        if isinstance(axis, list):
            if len(axis) != 1:
                raise ValueError("cannot create SingleBlockManager with more "
                                 "than 1 axis")
            axis = axis[0]

        # passed from constructor, single block, single axis
        if fastpath:
            self.axes = [axis]
            if isinstance(block, list):

                # empty block
                if len(block) == 0:
                    block = [np.array([])]
                elif len(block) != 1:
                    raise ValueError('Cannot create SingleBlockManager with '
                                     'more than 1 block')
                block = block[0]
        else:
            self.axes = [ensure_index(axis)]

            # create the block here
            if isinstance(block, list):

                # provide consolidation to the interleaved_dtype
                if len(block) > 1:
                    dtype = _interleaved_dtype(block)
                    block = [b.astype(dtype) for b in block]
                    block = _consolidate(block)

                if len(block) != 1:
                    raise ValueError('Cannot create SingleBlockManager with '
                                     'more than 1 block')
                block = block[0]

        if not isinstance(block, Block):
            block = make_block(block, placement=slice(0, len(axis)), ndim=1)

        self.blocks = [block]

    def _post_setstate(self):
        pass

    @property
    def _block(self):
        return self.blocks[0]

    @property
    def _values(self):
        return self._block.values

    @property
    def _blknos(self):
        """ compat with BlockManager """
        return None

    @property
    def _blklocs(self):
        """ compat with BlockManager """
        return None

    def get_slice(self, slobj, axis=0):
        if axis >= self.ndim:
            raise IndexError("Requested axis not found in manager")

        return self.__class__(self._block._slice(slobj),
                              self.index[slobj], fastpath=True)

    @property
    def index(self):
        return self.axes[0]

    def convert(self, **kwargs):
        """ convert the whole block as one """
        kwargs['by_item'] = False
        return self.apply('convert', **kwargs)

    @property
    def dtype(self):
        return self._block.dtype

    @property
    def array_dtype(self):
        return self._block.array_dtype

    @property
    def ftype(self):
        return self._block.ftype

    def get_dtype_counts(self):
        return {self.dtype.name: 1}

    def get_ftype_counts(self):
        return {self.ftype: 1}

    def get_dtypes(self):
        return np.array([self._block.dtype])

    def get_ftypes(self):
        return np.array([self._block.ftype])

    def external_values(self):
        return self._block.external_values()

    def internal_values(self):
        return self._block.internal_values()

    def formatting_values(self):
        """Return the internal values used by the DataFrame/SeriesFormatter"""
        return self._block.formatting_values()

    def get_values(self):
        """ return a dense type view """
        return np.array(self._block.to_dense(), copy=False)

    @property
    def asobject(self):
        """
        return a object dtype array. datetime/timedelta like values are boxed
        to Timestamp/Timedelta instances.
        """
        return self._block.get_values(dtype=object)

    @property
    def _can_hold_na(self):
        return self._block._can_hold_na

    def is_consolidated(self):
        return True

    def _consolidate_check(self):
        pass

    def _consolidate_inplace(self):
        pass

    def delete(self, item):
        """
        Delete single item from SingleBlockManager.

        Ensures that self.blocks doesn't become empty.
        """
        loc = self.items.get_loc(item)
        self._block.delete(loc)
        self.axes[0] = self.axes[0].delete(loc)

    def fast_xs(self, loc):
        """
        fast path for getting a cross-section
        return a view of the data
        """
        return self._block.values[loc]

    def concat(self, to_concat, new_axis):
        """
        Concatenate a list of SingleBlockManagers into a single
        SingleBlockManager.

        Used for pd.concat of Series objects with axis=0.

        Parameters
        ----------
        to_concat : list of SingleBlockManagers
        new_axis : Index of the result

        Returns
        -------
        SingleBlockManager

        """
        non_empties = [x for x in to_concat if len(x) > 0]

        # check if all series are of the same block type:
        if len(non_empties) > 0:
            blocks = [obj.blocks[0] for obj in non_empties]
            if len({b.dtype for b in blocks}) == 1:
                new_block = blocks[0].concat_same_type(blocks)
            else:
                values = [x.values for x in blocks]
                values = _concat._concat_compat(values)
                new_block = make_block(
                    values, placement=slice(0, len(values), 1))
        else:
            values = [x._block.values for x in to_concat]
            values = _concat._concat_compat(values)
            new_block = make_block(
                values, placement=slice(0, len(values), 1))

        mgr = SingleBlockManager(new_block, new_axis)
        return mgr


# --------------------------------------------------------------------
# Constructor Helpers

def create_block_manager_from_blocks(blocks, axes):
    try:
        if len(blocks) == 1 and not isinstance(blocks[0], Block):
            # if blocks[0] is of length 0, return empty blocks
            if not len(blocks[0]):
                blocks = []
            else:
                # It's OK if a single block is passed as values, its placement
                # is basically "all items", but if there're many, don't bother
                # converting, it's an error anyway.
                blocks = [make_block(values=blocks[0],
                                     placement=slice(0, len(axes[0])))]

        mgr = BlockManager(blocks, axes)
        mgr._consolidate_inplace()
        return mgr

    except (ValueError) as e:
        blocks = [getattr(b, 'values', b) for b in blocks]
        tot_items = sum(b.shape[0] for b in blocks)
        construction_error(tot_items, blocks[0].shape[1:], axes, e)


def create_block_manager_from_arrays(arrays, names, axes):

    try:
        blocks = form_blocks(arrays, names, axes)
        mgr = BlockManager(blocks, axes)
        mgr._consolidate_inplace()
        return mgr
    except ValueError as e:
        construction_error(len(arrays), arrays[0].shape, axes, e)


def construction_error(tot_items, block_shape, axes, e=None):
    """ raise a helpful message about our construction """
    passed = tuple(map(int, [tot_items] + list(block_shape)))
    implied = tuple(map(int, [len(ax) for ax in axes]))
    if passed == implied and e is not None:
        raise e
    if block_shape[0] == 0:
        raise ValueError("Empty data passed with indices specified.")
    raise ValueError("Shape of passed values is {0}, indices imply {1}".format(
        passed, implied))


# -----------------------------------------------------------------------

def form_blocks(arrays, names, axes):
    # put "leftover" items in float bucket, where else?
    # generalize?
    items_dict = defaultdict(list)
    extra_locs = []

    names_idx = ensure_index(names)
    if names_idx.equals(axes[0]):
        names_indexer = np.arange(len(names_idx))
    else:
        assert names_idx.intersection(axes[0]).is_unique
        names_indexer = names_idx.get_indexer_for(axes[0])

    for i, name_idx in enumerate(names_indexer):
        if name_idx == -1:
            extra_locs.append(i)
            continue

        k = names[name_idx]
        v = arrays[name_idx]

        block_type = get_block_type(v)
        items_dict[block_type.__name__].append((i, k, v))

    blocks = []
    if len(items_dict['FloatBlock']):
        float_blocks = _multi_blockify(items_dict['FloatBlock'])
        blocks.extend(float_blocks)

    if len(items_dict['ComplexBlock']):
        complex_blocks = _multi_blockify(items_dict['ComplexBlock'])
        blocks.extend(complex_blocks)

    if len(items_dict['TimeDeltaBlock']):
        timedelta_blocks = _multi_blockify(items_dict['TimeDeltaBlock'])
        blocks.extend(timedelta_blocks)

    if len(items_dict['IntBlock']):
        int_blocks = _multi_blockify(items_dict['IntBlock'])
        blocks.extend(int_blocks)

    if len(items_dict['DatetimeBlock']):
        datetime_blocks = _simple_blockify(items_dict['DatetimeBlock'],
                                           _NS_DTYPE)
        blocks.extend(datetime_blocks)

    if len(items_dict['DatetimeTZBlock']):
        dttz_blocks = [make_block(array,
                                  klass=DatetimeTZBlock,
                                  placement=[i])
                       for i, _, array in items_dict['DatetimeTZBlock']]
        blocks.extend(dttz_blocks)

    if len(items_dict['BoolBlock']):
        bool_blocks = _simple_blockify(items_dict['BoolBlock'], np.bool_)
        blocks.extend(bool_blocks)

    if len(items_dict['ObjectBlock']) > 0:
        object_blocks = _simple_blockify(items_dict['ObjectBlock'], np.object_)
        blocks.extend(object_blocks)

    if len(items_dict['SparseBlock']) > 0:
        sparse_blocks = _sparse_blockify(items_dict['SparseBlock'])
        blocks.extend(sparse_blocks)

    if len(items_dict['CategoricalBlock']) > 0:
        cat_blocks = [make_block(array, klass=CategoricalBlock, placement=[i])
                      for i, _, array in items_dict['CategoricalBlock']]
        blocks.extend(cat_blocks)

    if len(items_dict['ExtensionBlock']):

        external_blocks = [
            make_block(array, klass=ExtensionBlock, placement=[i])
            for i, _, array in items_dict['ExtensionBlock']
        ]

        blocks.extend(external_blocks)

    if len(extra_locs):
        shape = (len(extra_locs),) + tuple(len(x) for x in axes[1:])

        # empty items -> dtype object
        block_values = np.empty(shape, dtype=object)
        block_values.fill(np.nan)

        na_block = make_block(block_values, placement=extra_locs)
        blocks.append(na_block)

    return blocks


def _simple_blockify(tuples, dtype):
    """ return a single array of a block that has a single dtype; if dtype is
    not None, coerce to this dtype
    """
    values, placement = _stack_arrays(tuples, dtype)

    # CHECK DTYPE?
    if dtype is not None and values.dtype != dtype:  # pragma: no cover
        values = values.astype(dtype)

    block = make_block(values, placement=placement)
    return [block]


def _multi_blockify(tuples, dtype=None):
    """ return an array of blocks that potentially have different dtypes """

    # group by dtype
    grouper = itertools.groupby(tuples, lambda x: x[2].dtype)

    new_blocks = []
    for dtype, tup_block in grouper:

        values, placement = _stack_arrays(list(tup_block), dtype)

        block = make_block(values, placement=placement)
        new_blocks.append(block)

    return new_blocks


def _sparse_blockify(tuples, dtype=None):
    """ return an array of blocks that potentially have different dtypes (and
    are sparse)
    """

    new_blocks = []
    for i, names, array in tuples:
        array = _maybe_to_sparse(array)
        block = make_block(array, placement=[i])
        new_blocks.append(block)

    return new_blocks


def _stack_arrays(tuples, dtype):

    # fml
    def _asarray_compat(x):
        if isinstance(x, ABCSeries):
            return x._values
        else:
            return np.asarray(x)

    def _shape_compat(x):
        if isinstance(x, ABCSeries):
            return len(x),
        else:
            return x.shape

    placement, names, arrays = zip(*tuples)

    first = arrays[0]
    shape = (len(arrays),) + _shape_compat(first)

    stacked = np.empty(shape, dtype=dtype)
    for i, arr in enumerate(arrays):
        stacked[i] = _asarray_compat(arr)

    return stacked, placement


def _interleaved_dtype(blocks):
    # type: (List[Block]) -> Optional[Union[np.dtype, ExtensionDtype]]
    """Find the common dtype for `blocks`.

    Parameters
    ----------
    blocks : List[Block]

    Returns
    -------
    dtype : Optional[Union[np.dtype, ExtensionDtype]]
        None is returned when `blocks` is empty.
    """
    if not len(blocks):
        return None

    return find_common_type([b.dtype for b in blocks])


def _consolidate(blocks):
    """
    Merge blocks having same dtype, exclude non-consolidating blocks
    """

    # sort by _can_consolidate, dtype
    gkey = lambda x: x._consolidate_key
    grouper = itertools.groupby(sorted(blocks, key=gkey), gkey)

    new_blocks = []
    for (_can_consolidate, dtype), group_blocks in grouper:
        merged_blocks = _merge_blocks(list(group_blocks), dtype=dtype,
                                      _can_consolidate=_can_consolidate)
        new_blocks = _extend_blocks(merged_blocks, new_blocks)
    return new_blocks


def _compare_or_regex_match(a, b, regex=False):
    """
    Compare two array_like inputs of the same shape or two scalar values

    Calls operator.eq or re.match, depending on regex argument. If regex is
    True, perform an element-wise regex matching.

    Parameters
    ----------
    a : array_like or scalar
    b : array_like or scalar
    regex : bool, default False

    Returns
    -------
    mask : array_like of bool
    """
    if not regex:
        op = lambda x: operator.eq(x, b)
    else:
        op = np.vectorize(lambda x: bool(re.match(b, x)) if isinstance(x, str)
                          else False)

    is_a_array = isinstance(a, np.ndarray)
    is_b_array = isinstance(b, np.ndarray)

    # numpy deprecation warning to have i8 vs integer comparisons
    if is_datetimelike_v_numeric(a, b):
        result = False

    # numpy deprecation warning if comparing numeric vs string-like
    elif is_numeric_v_string_like(a, b):
        result = False
    else:
        result = op(a)

    if is_scalar(result) and (is_a_array or is_b_array):
        type_names = [type(a).__name__, type(b).__name__]

        if is_a_array:
            type_names[0] = 'ndarray(dtype={dtype})'.format(dtype=a.dtype)

        if is_b_array:
            type_names[1] = 'ndarray(dtype={dtype})'.format(dtype=b.dtype)

        raise TypeError(
            "Cannot compare types {a!r} and {b!r}".format(a=type_names[0],
                                                          b=type_names[1]))
    return result


def _concat_indexes(indexes):
    return indexes[0].append(indexes[1:])


def items_overlap_with_suffix(left, lsuffix, right, rsuffix):
    """
    If two indices overlap, add suffixes to overlapping entries.

    If corresponding suffix is empty, the entry is simply converted to string.

    """
    to_rename = left.intersection(right)
    if len(to_rename) == 0:
        return left, right
    else:
        if not lsuffix and not rsuffix:
            raise ValueError('columns overlap but no suffix specified: '
                             '{rename}'.format(rename=to_rename))

        def lrenamer(x):
            if x in to_rename:
                return '{x}{lsuffix}'.format(x=x, lsuffix=lsuffix)
            return x

        def rrenamer(x):
            if x in to_rename:
                return '{x}{rsuffix}'.format(x=x, rsuffix=rsuffix)
            return x

        return (_transform_index(left, lrenamer),
                _transform_index(right, rrenamer))


def _transform_index(index, func, level=None):
    """
    Apply function to all values found in index.

    This includes transforming multiindex entries separately.
    Only apply function to one level of the MultiIndex if level is specified.

    """
    if isinstance(index, MultiIndex):
        if level is not None:
            items = [tuple(func(y) if i == level else y
                           for i, y in enumerate(x)) for x in index]
        else:
            items = [tuple(func(y) for y in x) for x in index]
        return MultiIndex.from_tuples(items, names=index.names)
    else:
        items = [func(x) for x in index]
        return Index(items, name=index.name, tupleize_cols=False)


def _fast_count_smallints(arr):
    """Faster version of set(arr) for sequences of small numbers."""
    if len(arr) == 0:
        # Handle empty arr case separately: numpy 1.6 chokes on that.
        return np.empty((0, 2), dtype=arr.dtype)
    else:
        counts = np.bincount(arr.astype(np.int_))
        nz = counts.nonzero()[0]
        return np.c_[nz, counts[nz]]


def _preprocess_slice_or_indexer(slice_or_indexer, length, allow_fill):
    if isinstance(slice_or_indexer, slice):
        return ('slice', slice_or_indexer,
                libinternals.slice_len(slice_or_indexer, length))
    elif (isinstance(slice_or_indexer, np.ndarray) and
          slice_or_indexer.dtype == np.bool_):
        return 'mask', slice_or_indexer, slice_or_indexer.sum()
    else:
        indexer = np.asanyarray(slice_or_indexer, dtype=np.int64)
        if not allow_fill:
            indexer = maybe_convert_indices(indexer, length)
        return 'fancy', indexer, len(indexer)


def concatenate_block_managers(mgrs_indexers, axes, concat_axis, copy):
    """
    Concatenate block managers into one.

    Parameters
    ----------
    mgrs_indexers : list of (BlockManager, {axis: indexer,...}) tuples
    axes : list of Index
    concat_axis : int
    copy : bool

    """
    concat_plans = [get_mgr_concatenation_plan(mgr, indexers)
                    for mgr, indexers in mgrs_indexers]
    concat_plan = combine_concat_plans(concat_plans, concat_axis)
    blocks = []

    for placement, join_units in concat_plan:

        if len(join_units) == 1 and not join_units[0].indexers:
            b = join_units[0].block
            values = b.values
            if copy:
                values = values.copy()
            elif not copy:
                values = values.view()
            b = b.make_block_same_class(values, placement=placement)
        elif is_uniform_join_units(join_units):
            b = join_units[0].block.concat_same_type(
                [ju.block for ju in join_units], placement=placement)
        else:
            b = make_block(
                concatenate_join_units(join_units, concat_axis, copy=copy),
                placement=placement)
        blocks.append(b)

    return BlockManager(blocks, axes)<|MERGE_RESOLUTION|>--- conflicted
+++ resolved
@@ -11,22 +11,13 @@
 from pandas.compat import map, range, zip
 from pandas.util._validators import validate_bool_kwarg
 
-<<<<<<< HEAD
-from pandas.core.dtypes.common import (
-    _NS_DTYPE,
-    is_datetime64tz_dtype,
-    is_datetimelike_v_numeric,
-    is_numeric_v_string_like, is_extension_type,
-    is_extension_array_dtype,
-    is_scalar)
-=======
->>>>>>> 2af56d4e
 from pandas.core.dtypes.cast import (
     find_common_type, infer_dtype_from_scalar, maybe_convert_objects,
     maybe_promote)
 from pandas.core.dtypes.common import (
-    _NS_DTYPE, is_datetimelike_v_numeric, is_extension_array_dtype,
-    is_extension_type, is_numeric_v_string_like, is_scalar)
+    _NS_DTYPE, is_datetime64tz_dtype, is_datetimelike_v_numeric,
+    is_extension_array_dtype, is_extension_type, is_numeric_v_string_like,
+    is_scalar)
 import pandas.core.dtypes.concat as _concat
 from pandas.core.dtypes.generic import ABCExtensionArray, ABCSeries
 from pandas.core.dtypes.missing import isna
