--- conflicted
+++ resolved
@@ -1336,11 +1336,7 @@
         return
 
     def column_setitem(
-<<<<<<< HEAD
         self, loc: int, idx: int | slice | np.ndarray, value, inplace_only: bool = False
-=======
-        self, loc: int, idx: int | slice | np.ndarray, value, inplace: bool = False
->>>>>>> 7ef6a71c
     ) -> None:
         """
         Set values ("setitem") into a single column (not setting the full column).
@@ -1359,20 +1355,11 @@
         # this manager is only created temporarily to mutate the values in place
         # so don't track references, otherwise the `setitem` would perform CoW again
         col_mgr = self.iget(loc, track_ref=False)
-<<<<<<< HEAD
         if inplace_only:
-            col_mgr.setitem_inplace((idx,), value)
-            new_mgr = col_mgr
-        else:
-            new_mgr = col_mgr.setitem((idx,), value)
-        self.iset(loc, new_mgr._block.values, inplace=True)
-=======
-        if inplace:
             col_mgr.setitem_inplace(idx, value)
         else:
             new_mgr = col_mgr.setitem((idx,), value)
             self.iset(loc, new_mgr._block.values, inplace=True)
->>>>>>> 7ef6a71c
 
     def insert(self, loc: int, item: Hashable, value: ArrayLike) -> None:
         """
