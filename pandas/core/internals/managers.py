from collections import defaultdict
import itertools
import operator
import re
from typing import DefaultDict, Dict, List, Optional, Sequence, Tuple, TypeVar, Union
import warnings

import numpy as np

<<<<<<< HEAD
from pandas._libs import Timedelta, Timestamp, internals as libinternals, lib
from pandas._typing import ArrayLike, DtypeObj
=======
from pandas._libs import internals as libinternals, lib
from pandas._typing import ArrayLike, DtypeObj, Label, Scalar
>>>>>>> 48838da2
from pandas.util._validators import validate_bool_kwarg

from pandas.core.dtypes.cast import (
    find_common_type,
    infer_dtype_from_scalar,
    maybe_promote,
)
from pandas.core.dtypes.common import (
    DT64NS_DTYPE,
    is_datetimelike_v_numeric,
    is_extension_array_dtype,
    is_list_like,
    is_numeric_v_string_like,
    is_scalar,
)
from pandas.core.dtypes.concat import concat_compat
from pandas.core.dtypes.dtypes import ExtensionDtype
from pandas.core.dtypes.generic import ABCDataFrame, ABCSeries
from pandas.core.dtypes.missing import isna

import pandas.core.algorithms as algos
from pandas.core.arrays.sparse import SparseDtype
from pandas.core.base import PandasObject
import pandas.core.common as com
from pandas.core.construction import extract_array
from pandas.core.indexers import maybe_convert_indices
from pandas.core.indexes.api import Index, ensure_index
from pandas.core.internals.blocks import (
    Block,
    CategoricalBlock,
    DatetimeTZBlock,
    ExtensionBlock,
    ObjectValuesExtensionBlock,
    _extend_blocks,
    _safe_reshape,
    get_block_type,
    make_block,
)

from pandas.io.formats.printing import pprint_thing

# TODO: flexible with index=None and/or items=None

T = TypeVar("T", bound="BlockManager")


class BlockManager(PandasObject):
    """
    Core internal data structure to implement DataFrame, Series, etc.

    Manage a bunch of labeled 2D mixed-type ndarrays. Essentially it's a
    lightweight blocked set of labeled data to be manipulated by the DataFrame
    public API class

    Attributes
    ----------
    shape
    ndim
    axes
    values
    items

    Methods
    -------
    set_axis(axis, new_labels)
    copy(deep=True)

    get_dtype_counts
    get_dtypes

    apply(func, axes, block_filter_fn)

    get_bool_data
    get_numeric_data

    get_slice(slice_like, axis)
    get(label)
    iget(loc)

    take(indexer, axis)
    reindex_axis(new_labels, axis)
    reindex_indexer(new_labels, indexer, axis)

    delete(label)
    insert(loc, label, value)
    set(label, value)

    Parameters
    ----------
    blocks: Sequence of Block
    axes: Sequence of Index
    do_integrity_check: bool, default True

    Notes
    -----
    This is *not* a public API class
    """

    __slots__ = [
        "axes",
        "blocks",
        "_known_consolidated",
        "_is_consolidated",
        "_blknos",
        "_blklocs",
    ]

    _blknos: np.ndarray
    _blklocs: np.ndarray

    def __init__(
        self,
        blocks: Sequence[Block],
        axes: Sequence[Index],
        do_integrity_check: bool = True,
    ):
        self.axes = [ensure_index(ax) for ax in axes]
        self.blocks: Tuple[Block, ...] = tuple(blocks)

        for block in blocks:
            if self.ndim != block.ndim:
                raise AssertionError(
                    f"Number of Block dimensions ({block.ndim}) must equal "
                    f"number of axes ({self.ndim})"
                )

        if do_integrity_check:
            self._verify_integrity()

        # Populate known_consolidate, blknos, and blklocs lazily
        self._known_consolidated = False
        self._blknos = None
        self._blklocs = None

    @classmethod
    def from_blocks(cls, blocks: List[Block], axes: List[Index]):
        """
        Constructor for BlockManager and SingleBlockManager with same signature.
        """
        return cls(blocks, axes, do_integrity_check=False)

    @property
    def blknos(self):
        """
        Suppose we want to find the array corresponding to our i'th column.

        blknos[i] identifies the block from self.blocks that contains this column.

        blklocs[i] identifies the column of interest within
        self.blocks[self.blknos[i]]
        """
        if self._blknos is None:
            # Note: these can be altered by other BlockManager methods.
            self._rebuild_blknos_and_blklocs()

        return self._blknos

    @property
    def blklocs(self):
        """
        See blknos.__doc__
        """
        if self._blklocs is None:
            # Note: these can be altered by other BlockManager methods.
            self._rebuild_blknos_and_blklocs()

        return self._blklocs

    def make_empty(self: T, axes=None) -> T:
        """ return an empty BlockManager with the items axis of len 0 """
        if axes is None:
            axes = [Index([])] + self.axes[1:]

        # preserve dtype if possible
        if self.ndim == 1:
            assert isinstance(self, SingleBlockManager)  # for mypy
            blk = self.blocks[0]
            arr = blk.values[:0]
            nb = blk.make_block_same_class(arr, placement=slice(0, 0), ndim=1)
            blocks = [nb]
        else:
            blocks = []
        return type(self).from_blocks(blocks, axes)

    def __nonzero__(self) -> bool:
        return True

    # Python3 compat
    __bool__ = __nonzero__

    @property
    def shape(self) -> Tuple[int, ...]:
        return tuple(len(ax) for ax in self.axes)

    @property
    def ndim(self) -> int:
        return len(self.axes)

    def set_axis(self, axis: int, new_labels: Index) -> None:
        # Caller is responsible for ensuring we have an Index object.
        old_len = len(self.axes[axis])
        new_len = len(new_labels)

        if new_len != old_len:
            raise ValueError(
                f"Length mismatch: Expected axis has {old_len} elements, new "
                f"values have {new_len} elements"
            )

        self.axes[axis] = new_labels

    @property
    def _is_single_block(self) -> bool:
        if self.ndim == 1:
            return True

        if len(self.blocks) != 1:
            return False

        blk = self.blocks[0]
        return blk.mgr_locs.is_slice_like and blk.mgr_locs.as_slice == slice(
            0, len(self), 1
        )

    def _rebuild_blknos_and_blklocs(self) -> None:
        """
        Update mgr._blknos / mgr._blklocs.
        """
        new_blknos = np.empty(self.shape[0], dtype=np.int64)
        new_blklocs = np.empty(self.shape[0], dtype=np.int64)
        new_blknos.fill(-1)
        new_blklocs.fill(-1)

        for blkno, blk in enumerate(self.blocks):
            rl = blk.mgr_locs
            new_blknos[rl.indexer] = blkno
            new_blklocs[rl.indexer] = np.arange(len(rl))

        if (new_blknos == -1).any():
            # TODO: can we avoid this?  it isn't cheap
            raise AssertionError("Gaps in blk ref_locs")

        self._blknos = new_blknos
        self._blklocs = new_blklocs

    @property
    def items(self) -> Index:
        return self.axes[0]

    def _get_counts(self, f):
        """ return a dict of the counts of the function in BlockManager """
        self._consolidate_inplace()
        counts = dict()
        for b in self.blocks:
            v = f(b)
            counts[v] = counts.get(v, 0) + b.shape[0]
        return counts

    def get_dtype_counts(self):
        return self._get_counts(lambda b: b.dtype.name)

    def get_dtypes(self):
        dtypes = np.array([blk.dtype for blk in self.blocks])
        return algos.take_1d(dtypes, self.blknos, allow_fill=False)

    def __getstate__(self):
        block_values = [b.values for b in self.blocks]
        block_items = [self.items[b.mgr_locs.indexer] for b in self.blocks]
        axes_array = list(self.axes)

        extra_state = {
            "0.14.1": {
                "axes": axes_array,
                "blocks": [
                    dict(values=b.values, mgr_locs=b.mgr_locs.indexer)
                    for b in self.blocks
                ],
            }
        }

        # First three elements of the state are to maintain forward
        # compatibility with 0.13.1.
        return axes_array, block_values, block_items, extra_state

    def __setstate__(self, state):
        def unpickle_block(values, mgr_locs):
            return make_block(values, placement=mgr_locs)

        if isinstance(state, tuple) and len(state) >= 4 and "0.14.1" in state[3]:
            state = state[3]["0.14.1"]
            self.axes = [ensure_index(ax) for ax in state["axes"]]
            self.blocks = tuple(
                unpickle_block(b["values"], b["mgr_locs"]) for b in state["blocks"]
            )
        else:
            raise NotImplementedError("pre-0.14.1 pickles are no longer supported")

        self._post_setstate()

    def _post_setstate(self) -> None:
        self._is_consolidated = False
        self._known_consolidated = False
        self._rebuild_blknos_and_blklocs()

    def __len__(self) -> int:
        return len(self.items)

    def __repr__(self) -> str:
        output = type(self).__name__
        for i, ax in enumerate(self.axes):
            if i == 0:
                output += f"\nItems: {ax}"
            else:
                output += f"\nAxis {i}: {ax}"

        for block in self.blocks:
            output += f"\n{pprint_thing(block)}"
        return output

    def _verify_integrity(self) -> None:
        mgr_shape = self.shape
        tot_items = sum(len(x.mgr_locs) for x in self.blocks)
        for block in self.blocks:
            if block._verify_integrity and block.shape[1:] != mgr_shape[1:]:
                raise construction_error(tot_items, block.shape[1:], self.axes)
        if len(self.items) != tot_items:
            raise AssertionError(
                "Number of manager items must equal union of "
                f"block items\n# manager items: {len(self.items)}, # "
                f"tot_items: {tot_items}"
            )

    def reduce(self, func, *args, **kwargs):
        # If 2D, we assume that we're operating column-wise
        if self.ndim == 1:
            # we'll be returning a scalar
            blk = self.blocks[0]
            return func(blk.values, *args, **kwargs)

        res = {}
        for blk in self.blocks:
            bres = func(blk.values, *args, **kwargs)

            if np.ndim(bres) == 0:
                # EA
                assert blk.shape[0] == 1
                new_res = zip(blk.mgr_locs.as_array, [bres])
            else:
                assert bres.ndim == 1, bres.shape
                assert blk.shape[0] == len(bres), (blk.shape, bres.shape, args, kwargs)
                new_res = zip(blk.mgr_locs.as_array, bres)

            nr = dict(new_res)
            assert not any(key in res for key in nr)
            res.update(nr)

        return res

    def apply(self: T, f, align_keys=None, **kwargs) -> T:
        """
        Iterate over the blocks, collect and create a new BlockManager.

        Parameters
        ----------
        f : str or callable
            Name of the Block method to apply.

        Returns
        -------
        BlockManager
        """
        assert "filter" not in kwargs

        align_keys = align_keys or []
        result_blocks: List[Block] = []
        # fillna: Series/DataFrame is responsible for making sure value is aligned

        self._consolidate_inplace()

        align_copy = False
        if f == "where":
            align_copy = True

        aligned_args = {
            k: kwargs[k]
            for k in align_keys
            if isinstance(kwargs[k], (ABCSeries, ABCDataFrame))
        }

        for b in self.blocks:

            if aligned_args:
                b_items = self.items[b.mgr_locs.indexer]

                for k, obj in aligned_args.items():
                    axis = obj._info_axis_number
                    kwargs[k] = obj.reindex(b_items, axis=axis, copy=align_copy)._values

            if callable(f):
                applied = b.apply(f, **kwargs)
            else:
                applied = getattr(b, f)(**kwargs)
            result_blocks = _extend_blocks(applied, result_blocks)

        if len(result_blocks) == 0:
            return self.make_empty(self.axes)

        return type(self).from_blocks(result_blocks, self.axes)

    def quantile(
        self,
        axis: int = 0,
        consolidate: bool = True,
        transposed: bool = False,
        interpolation="linear",
        qs=None,
        numeric_only=None,
    ) -> "BlockManager":
        """
        Iterate over blocks applying quantile reduction.
        This routine is intended for reduction type operations and
        will do inference on the generated blocks.

        Parameters
        ----------
        axis: reduction axis, default 0
        consolidate: bool, default True. Join together blocks having same
            dtype
        transposed: bool, default False
            we are holding transposed data
        interpolation : type of interpolation, default 'linear'
        qs : a scalar or list of the quantiles to be computed
        numeric_only : ignored

        Returns
        -------
        BlockManager
        """
        # Series dispatches to DataFrame for quantile, which allows us to
        #  simplify some of the code here and in the blocks
        assert self.ndim >= 2

        if consolidate:
            self._consolidate_inplace()

        def get_axe(block, qs, axes):
            # Because Series dispatches to DataFrame, we will always have
            #  block.ndim == 2
            from pandas import Float64Index

            if is_list_like(qs):
                ax = Float64Index(qs)
            else:
                ax = axes[0]
            return ax

        axes, blocks = [], []
        for b in self.blocks:
            block = b.quantile(axis=axis, qs=qs, interpolation=interpolation)

            axe = get_axe(b, qs, axes=self.axes)

            axes.append(axe)
            blocks.append(block)

        # note that some DatetimeTZ, Categorical are always ndim==1
        ndim = {b.ndim for b in blocks}
        assert 0 not in ndim, ndim

        if 2 in ndim:

            new_axes = list(self.axes)

            # multiple blocks that are reduced
            if len(blocks) > 1:
                new_axes[1] = axes[0]

                # reset the placement to the original
                for b, sb in zip(blocks, self.blocks):
                    b.mgr_locs = sb.mgr_locs

            else:
                new_axes[axis] = Index(np.concatenate([ax.values for ax in axes]))

            if transposed:
                new_axes = new_axes[::-1]
                blocks = [
                    b.make_block(b.values.T, placement=np.arange(b.shape[1]))
                    for b in blocks
                ]

            return type(self)(blocks, new_axes)

        # single block, i.e. ndim == {1}
        values = concat_compat([b.values for b in blocks])

        # compute the orderings of our original data
        if len(self.blocks) > 1:

            indexer = np.empty(len(self.axes[0]), dtype=np.intp)
            i = 0
            for b in self.blocks:
                for j in b.mgr_locs:
                    indexer[j] = i
                    i = i + 1

            values = values.take(indexer)

        return SingleBlockManager(
            make_block(values, ndim=1, placement=np.arange(len(values))), axes[0],
        )

    def isna(self, func) -> "BlockManager":
        return self.apply("apply", func=func)

    def where(
        self, other, cond, align: bool, errors: str, try_cast: bool, axis: int
    ) -> "BlockManager":
        if align:
            align_keys = ["other", "cond"]
        else:
            align_keys = ["cond"]
            other = extract_array(other, extract_numpy=True)

        return self.apply(
            "where",
            align_keys=align_keys,
            other=other,
            cond=cond,
            errors=errors,
            try_cast=try_cast,
            axis=axis,
        )

    def setitem(self, indexer, value) -> "BlockManager":
        return self.apply("setitem", indexer=indexer, value=value)

    def putmask(
        self, mask, new, align: bool = True, axis: int = 0,
    ):
        transpose = self.ndim == 2

        if align:
            align_keys = ["new", "mask"]
        else:
            align_keys = ["mask"]
            new = extract_array(new, extract_numpy=True)

        return self.apply(
            "putmask",
            align_keys=align_keys,
            mask=mask,
            new=new,
            inplace=True,
            axis=axis,
            transpose=transpose,
        )

    def diff(self, n: int, axis: int) -> "BlockManager":
        return self.apply("diff", n=n, axis=axis)

    def interpolate(self, **kwargs) -> "BlockManager":
        return self.apply("interpolate", **kwargs)

    def shift(self, periods: int, axis: int, fill_value) -> "BlockManager":
        return self.apply("shift", periods=periods, axis=axis, fill_value=fill_value)

    def fillna(self, value, limit, inplace: bool, downcast) -> "BlockManager":
        return self.apply(
            "fillna", value=value, limit=limit, inplace=inplace, downcast=downcast
        )

    def downcast(self) -> "BlockManager":
        return self.apply("downcast")

    def astype(
        self, dtype, copy: bool = False, errors: str = "raise"
    ) -> "BlockManager":
        return self.apply("astype", dtype=dtype, copy=copy, errors=errors)

    def convert(
        self,
        copy: bool = True,
        datetime: bool = True,
        numeric: bool = True,
        timedelta: bool = True,
        coerce: bool = False,
    ) -> "BlockManager":
        return self.apply(
            "convert",
            copy=copy,
            datetime=datetime,
            numeric=numeric,
            timedelta=timedelta,
            coerce=coerce,
        )

    def replace(self, value, **kwargs) -> "BlockManager":
        assert np.ndim(value) == 0, value
        return self.apply("replace", value=value, **kwargs)

    def replace_list(
        self, src_list, dest_list, inplace: bool = False, regex: bool = False
    ) -> "BlockManager":
        """ do a list replace """
        inplace = validate_bool_kwarg(inplace, "inplace")

        # figure out our mask a-priori to avoid repeated replacements
        values = self.as_array()

        def comp(s, regex=False):
            """
            Generate a bool array by perform an equality check, or perform
            an element-wise regular expression matching
            """
            if isna(s):
                return isna(values)

            s = com.maybe_box_datetimelike(s)
            return _compare_or_regex_search(values, s, regex)

        masks = [comp(s, regex) for s in src_list]

        result_blocks = []
        src_len = len(src_list) - 1
        for blk in self.blocks:

            # its possible to get multiple result blocks here
            # replace ALWAYS will return a list
            rb = [blk if inplace else blk.copy()]
            for i, (s, d) in enumerate(zip(src_list, dest_list)):
                new_rb: List[Block] = []
                for b in rb:
                    m = masks[i][b.mgr_locs.indexer]
                    convert = i == src_len  # only convert once at the end
                    result = b._replace_coerce(
                        mask=m,
                        to_replace=s,
                        value=d,
                        inplace=inplace,
                        convert=convert,
                        regex=regex,
                    )
                    if m.any() or convert:
                        new_rb = _extend_blocks(result, new_rb)
                    else:
                        new_rb.append(b)
                rb = new_rb
            result_blocks.extend(rb)

        bm = type(self).from_blocks(result_blocks, self.axes)
        bm._consolidate_inplace()
        return bm

    def is_consolidated(self) -> bool:
        """
        Return True if more than one block with the same dtype
        """
        if not self._known_consolidated:
            self._consolidate_check()
        return self._is_consolidated

    def _consolidate_check(self) -> None:
        dtypes = [blk.dtype for blk in self.blocks if blk._can_consolidate]
        self._is_consolidated = len(dtypes) == len(set(dtypes))
        self._known_consolidated = True

    @property
    def is_mixed_type(self) -> bool:
        # Warning, consolidation needs to get checked upstairs
        self._consolidate_inplace()
        return len(self.blocks) > 1

    @property
    def is_numeric_mixed_type(self) -> bool:
        # Warning, consolidation needs to get checked upstairs
        self._consolidate_inplace()
        return all(block.is_numeric for block in self.blocks)

    @property
    def any_extension_types(self) -> bool:
        """Whether any of the blocks in this manager are extension blocks"""
        return any(block.is_extension for block in self.blocks)

    @property
    def is_view(self) -> bool:
        """ return a boolean if we are a single block and are a view """
        if len(self.blocks) == 1:
            return self.blocks[0].is_view

        # It is technically possible to figure out which blocks are views
        # e.g. [ b.values.base is not None for b in self.blocks ]
        # but then we have the case of possibly some blocks being a view
        # and some blocks not. setting in theory is possible on the non-view
        # blocks w/o causing a SettingWithCopy raise/warn. But this is a bit
        # complicated

        return False

    def get_bool_data(self, copy: bool = False) -> "BlockManager":
        """
        Parameters
        ----------
        copy : bool, default False
            Whether to copy the blocks
        """
        self._consolidate_inplace()
        return self._combine([b for b in self.blocks if b.is_bool], copy)

    def get_numeric_data(self, copy: bool = False) -> "BlockManager":
        """
        Parameters
        ----------
        copy : bool, default False
            Whether to copy the blocks
        """
        self._consolidate_inplace()
        return self._combine([b for b in self.blocks if b.is_numeric], copy)

    def _combine(self, blocks: List[Block], copy: bool = True) -> "BlockManager":
        """ return a new manager with the blocks """
        if len(blocks) == 0:
            return self.make_empty()

        # FIXME: optimization potential
        indexer = np.sort(np.concatenate([b.mgr_locs.as_array for b in blocks]))
        inv_indexer = lib.get_reverse_indexer(indexer, self.shape[0])

        new_blocks = []
        for b in blocks:
            b = b.copy(deep=copy)
            b.mgr_locs = inv_indexer[b.mgr_locs.indexer]
            new_blocks.append(b)

        axes = list(self.axes)
        axes[0] = self.items.take(indexer)

        return type(self).from_blocks(new_blocks, axes)

    def get_slice(self, slobj: slice, axis: int = 0) -> "BlockManager":

        if axis == 0:
            new_blocks = self._slice_take_blocks_ax0(slobj)
        elif axis == 1:
            slicer = (slice(None), slobj)
            new_blocks = [blk.getitem_block(slicer) for blk in self.blocks]
        else:
            raise IndexError("Requested axis not found in manager")

        new_axes = list(self.axes)
        new_axes[axis] = new_axes[axis][slobj]

        bm = type(self)(new_blocks, new_axes, do_integrity_check=False)
        return bm

    @property
    def nblocks(self) -> int:
        return len(self.blocks)

    def copy(self: T, deep=True) -> T:
        """
        Make deep or shallow copy of BlockManager

        Parameters
        ----------
        deep : bool or string, default True
            If False, return shallow copy (do not copy data)
            If 'all', copy data and a deep copy of the index

        Returns
        -------
        BlockManager
        """
        # this preserves the notion of view copying of axes
        if deep:
            # hit in e.g. tests.io.json.test_pandas

            def copy_func(ax):
                return ax.copy(deep=True) if deep == "all" else ax.view()

            new_axes = [copy_func(ax) for ax in self.axes]
        else:
            new_axes = list(self.axes)

        res = self.apply("copy", deep=deep)
        res.axes = new_axes
        return res

    def as_array(self, transpose: bool = False) -> np.ndarray:
        """
        Convert the blockmanager data into an numpy array.

        Parameters
        ----------
        transpose : bool, default False
            If True, transpose the return array,

        Returns
        -------
        arr : ndarray
        """
        if len(self.blocks) == 0:
            arr = np.empty(self.shape, dtype=float)
            return arr.transpose() if transpose else arr

        if self._is_single_block and self.blocks[0].is_datetimetz:
            # TODO(Block.get_values): Make DatetimeTZBlock.get_values
            # always be object dtype. Some callers seem to want the
            # DatetimeArray (previously DTI)
            arr = self.blocks[0].get_values(dtype=object)
        elif self._is_single_block or not self.is_mixed_type:
            arr = np.asarray(self.blocks[0].get_values())
        else:
            arr = self._interleave()

        return arr.transpose() if transpose else arr

    def _interleave(self) -> np.ndarray:
        """
        Return ndarray from blocks with specified item order
        Items must be contained in the blocks
        """
        dtype = _interleaved_dtype(self.blocks)

        # TODO: https://github.com/pandas-dev/pandas/issues/22791
        # Give EAs some input on what happens here. Sparse needs this.
        if isinstance(dtype, SparseDtype):
            dtype = dtype.subtype
        elif is_extension_array_dtype(dtype):
            dtype = "object"

        result = np.empty(self.shape, dtype=dtype)

        itemmask = np.zeros(self.shape[0])

        for blk in self.blocks:
            rl = blk.mgr_locs
            result[rl.indexer] = blk.get_values(dtype)
            itemmask[rl.indexer] = 1

        if not itemmask.all():
            raise AssertionError("Some items were not contained in blocks")

        return result

    def to_dict(self, copy: bool = True):
        """
        Return a dict of str(dtype) -> BlockManager

        Parameters
        ----------
        copy : bool, default True

        Returns
        -------
        values : a dict of dtype -> BlockManager

        Notes
        -----
        This consolidates based on str(dtype)
        """
        self._consolidate_inplace()

        bd: Dict[str, List[Block]] = {}
        for b in self.blocks:
            bd.setdefault(str(b.dtype), []).append(b)

        # TODO(EA2D): the combine will be unnecessary with 2D EAs
        return {dtype: self._combine(blocks, copy=copy) for dtype, blocks in bd.items()}

    def fast_xs(self, loc: int) -> ArrayLike:
        """
        Return the array corresponding to `frame.iloc[loc]`.

        Parameters
        ----------
        loc : int

        Returns
        -------
        np.ndarray or ExtensionArray
        """
        if len(self.blocks) == 1:
            return self.blocks[0].iget((slice(None), loc))

        dtype = _interleaved_dtype(self.blocks)

        n = len(self)
        if is_extension_array_dtype(dtype):
            # we'll eventually construct an ExtensionArray.
            result = np.empty(n, dtype=object)
        else:
            result = np.empty(n, dtype=dtype)

        for blk in self.blocks:
            # Such assignment may incorrectly coerce NaT to None
            # result[blk.mgr_locs] = blk._slice((slice(None), loc))
            for i, rl in enumerate(blk.mgr_locs):
                result[rl] = blk.iget((i, loc))

        if isinstance(dtype, ExtensionDtype):
            result = dtype.construct_array_type()._from_sequence(result, dtype=dtype)

        return result

    def consolidate(self) -> "BlockManager":
        """
        Join together blocks having same dtype

        Returns
        -------
        y : BlockManager
        """
        if self.is_consolidated():
            return self

        bm = type(self)(self.blocks, self.axes)
        bm._is_consolidated = False
        bm._consolidate_inplace()
        return bm

    def _consolidate_inplace(self) -> None:
        if not self.is_consolidated():
            self.blocks = tuple(_consolidate(self.blocks))
            self._is_consolidated = True
            self._known_consolidated = True
            self._rebuild_blknos_and_blklocs()

    def get(self, item):
        """
        Return values for selected item (ndarray or BlockManager).
        """
        if self.items.is_unique:

            if not isna(item):
                loc = self.items.get_loc(item)
            else:
                indexer = np.arange(len(self.items))[isna(self.items)]

                # allow a single nan location indexer
                if not is_scalar(indexer):
                    if len(indexer) == 1:
                        loc = indexer.item()
                    else:
                        raise ValueError("cannot label index with a null key")

            return self.iget(loc)
        else:

            if isna(item):
                raise TypeError("cannot label index with a null key")

            indexer = self.items.get_indexer_for([item])
            return self.reindex_indexer(
                new_axis=self.items[indexer], indexer=indexer, axis=0, allow_dups=True
            )

    def iget(self, i: int) -> "SingleBlockManager":
        """
        Return the data as a SingleBlockManager.
        """
        block = self.blocks[self.blknos[i]]
        values = block.iget(self.blklocs[i])

        # shortcut for select a single-dim from a 2-dim BM
        return SingleBlockManager(
            block.make_block_same_class(
                values, placement=slice(0, len(values)), ndim=1
            ),
            self.axes[1],
        )

    def iget_values(self, i: int) -> ArrayLike:
        """
        Return the data for column i as the values (ndarray or ExtensionArray).
        """
        block = self.blocks[self.blknos[i]]
        values = block.iget(self.blklocs[i])
        return values

    def idelete(self, indexer):
        """
        Delete selected locations in-place (new block and array, same BlockManager)
        """
        is_deleted = np.zeros(self.shape[0], dtype=np.bool_)
        is_deleted[indexer] = True
        ref_loc_offset = -is_deleted.cumsum()

        is_blk_deleted = [False] * len(self.blocks)

        if isinstance(indexer, int):
            affected_start = indexer
        else:
            affected_start = is_deleted.nonzero()[0][0]

        for blkno, _ in _fast_count_smallints(self.blknos[affected_start:]):
            blk = self.blocks[blkno]
            bml = blk.mgr_locs
            blk_del = is_deleted[bml.indexer].nonzero()[0]

            if len(blk_del) == len(bml):
                is_blk_deleted[blkno] = True
                continue
            elif len(blk_del) != 0:
                blk.delete(blk_del)
                bml = blk.mgr_locs

            blk.mgr_locs = bml.add(ref_loc_offset[bml.indexer])

        # FIXME: use Index.delete as soon as it uses fastpath=True
        self.axes[0] = self.items[~is_deleted]
        self.blocks = tuple(
            b for blkno, b in enumerate(self.blocks) if not is_blk_deleted[blkno]
        )
        self._rebuild_blknos_and_blklocs()

    def iset(self, loc: Union[int, slice, np.ndarray], value):
        """
        Set new item in-place. Does not consolidate. Adds new Block if not
        contained in the current set of items
        """
        # FIXME: refactor, clearly separate broadcasting & zip-like assignment
        #        can prob also fix the various if tests for sparse/categorical
        if self._blklocs is None and self.ndim > 1:
            self._rebuild_blknos_and_blklocs()

        value_is_extension_type = is_extension_array_dtype(value)

        # categorical/sparse/datetimetz
        if value_is_extension_type:

            def value_getitem(placement):
                return value

        else:
            if value.ndim == self.ndim - 1:
                value = _safe_reshape(value, (1,) + value.shape)

                def value_getitem(placement):
                    return value

            else:

                def value_getitem(placement):
                    return value[placement.indexer]

            if value.shape[1:] != self.shape[1:]:
                raise AssertionError(
                    "Shape of new values must be compatible with manager shape"
                )

        if lib.is_integer(loc):
            # We have 6 tests where loc is _not_ an int.
            # In this case, get_blkno_placements will yield only one tuple,
            #  containing (self._blknos[loc], BlockPlacement(slice(0, 1, 1)))
            loc = [loc]

        # Accessing public blknos ensures the public versions are initialized
        blknos = self.blknos[loc]
        blklocs = self.blklocs[loc].copy()

        unfit_mgr_locs = []
        unfit_val_locs = []
        removed_blknos = []
        for blkno, val_locs in libinternals.get_blkno_placements(blknos, group=True):
            blk = self.blocks[blkno]
            blk_locs = blklocs[val_locs.indexer]
            if blk.should_store(value):
                blk.set(blk_locs, value_getitem(val_locs))
            else:
                unfit_mgr_locs.append(blk.mgr_locs.as_array[blk_locs])
                unfit_val_locs.append(val_locs)

                # If all block items are unfit, schedule the block for removal.
                if len(val_locs) == len(blk.mgr_locs):
                    removed_blknos.append(blkno)
                else:
                    blk.delete(blk_locs)
                    self._blklocs[blk.mgr_locs.indexer] = np.arange(len(blk))

        if len(removed_blknos):
            # Remove blocks & update blknos accordingly
            is_deleted = np.zeros(self.nblocks, dtype=np.bool_)
            is_deleted[removed_blknos] = True

            new_blknos = np.empty(self.nblocks, dtype=np.int64)
            new_blknos.fill(-1)
            new_blknos[~is_deleted] = np.arange(self.nblocks - len(removed_blknos))
            self._blknos = new_blknos[self._blknos]
            self.blocks = tuple(
                blk for i, blk in enumerate(self.blocks) if i not in set(removed_blknos)
            )

        if unfit_val_locs:
            unfit_mgr_locs = np.concatenate(unfit_mgr_locs)
            unfit_count = len(unfit_mgr_locs)

            new_blocks: List[Block] = []
            if value_is_extension_type:
                # This code (ab-)uses the fact that EA blocks contain only
                # one item.
                # TODO(EA2D): special casing unnecessary with 2D EAs
                new_blocks.extend(
                    make_block(
                        values=value,
                        ndim=self.ndim,
                        placement=slice(mgr_loc, mgr_loc + 1),
                    )
                    for mgr_loc in unfit_mgr_locs
                )

                self._blknos[unfit_mgr_locs] = np.arange(unfit_count) + len(self.blocks)
                self._blklocs[unfit_mgr_locs] = 0

            else:
                # unfit_val_locs contains BlockPlacement objects
                unfit_val_items = unfit_val_locs[0].append(unfit_val_locs[1:])

                new_blocks.append(
                    make_block(
                        values=value_getitem(unfit_val_items),
                        ndim=self.ndim,
                        placement=unfit_mgr_locs,
                    )
                )

                self._blknos[unfit_mgr_locs] = len(self.blocks)
                self._blklocs[unfit_mgr_locs] = np.arange(unfit_count)

            self.blocks += tuple(new_blocks)

            # Newly created block's dtype may already be present.
            self._known_consolidated = False

    def insert(self, loc: int, item: Label, value, allow_duplicates: bool = False):
        """
        Insert item at selected position.

        Parameters
        ----------
        loc : int
        item : hashable
        value : array_like
        allow_duplicates: bool
            If False, trying to insert non-unique item will raise

        """
        if not allow_duplicates and item in self.items:
            # Should this be a different kind of error??
            raise ValueError(f"cannot insert {item}, already exists")

        if not isinstance(loc, int):
            raise TypeError("loc must be int")

        # insert to the axis; this could possibly raise a TypeError
        new_axis = self.items.insert(loc, item)

        if value.ndim == self.ndim - 1 and not is_extension_array_dtype(value.dtype):
            value = _safe_reshape(value, (1,) + value.shape)

        block = make_block(values=value, ndim=self.ndim, placement=slice(loc, loc + 1))

        for blkno, count in _fast_count_smallints(self.blknos[loc:]):
            blk = self.blocks[blkno]
            if count == len(blk.mgr_locs):
                blk.mgr_locs = blk.mgr_locs.add(1)
            else:
                new_mgr_locs = blk.mgr_locs.as_array.copy()
                new_mgr_locs[new_mgr_locs >= loc] += 1
                blk.mgr_locs = new_mgr_locs

        # Accessing public blklocs ensures the public versions are initialized
        if loc == self.blklocs.shape[0]:
            # np.append is a lot faster, let's use it if we can.
            self._blklocs = np.append(self._blklocs, 0)
            self._blknos = np.append(self._blknos, len(self.blocks))
        else:
            self._blklocs = np.insert(self._blklocs, loc, 0)
            self._blknos = np.insert(self._blknos, loc, len(self.blocks))

        self.axes[0] = new_axis
        self.blocks += (block,)

        self._known_consolidated = False

        if len(self.blocks) > 100:
            self._consolidate_inplace()

    def reindex_axis(
        self,
        new_index,
        axis: int,
        method=None,
        limit=None,
        fill_value=None,
        copy: bool = True,
    ):
        """
        Conform block manager to new index.
        """
        new_index = ensure_index(new_index)
        new_index, indexer = self.axes[axis].reindex(
            new_index, method=method, limit=limit
        )

        return self.reindex_indexer(
            new_index, indexer, axis=axis, fill_value=fill_value, copy=copy
        )

    def reindex_indexer(
        self: T,
        new_axis,
        indexer,
        axis: int,
        fill_value=None,
        allow_dups: bool = False,
        copy: bool = True,
    ) -> T:
        """
        Parameters
        ----------
        new_axis : Index
        indexer : ndarray of int64 or None
        axis : int
        fill_value : object, default None
        allow_dups : bool, default False
        copy : bool, default True


        pandas-indexer with -1's only.
        """
        if indexer is None:
            if new_axis is self.axes[axis] and not copy:
                return self

            result = self.copy(deep=copy)
            result.axes = list(self.axes)
            result.axes[axis] = new_axis
            return result

        self._consolidate_inplace()

        # some axes don't allow reindexing with dups
        if not allow_dups:
            self.axes[axis]._can_reindex(indexer)

        if axis >= self.ndim:
            raise IndexError("Requested axis not found in manager")

        if axis == 0:
            new_blocks = self._slice_take_blocks_ax0(indexer, fill_value=fill_value)
        else:
            new_blocks = [
                blk.take_nd(
                    indexer,
                    axis=axis,
                    fill_value=(
                        fill_value if fill_value is not None else blk.fill_value
                    ),
                )
                for blk in self.blocks
            ]

        new_axes = list(self.axes)
        new_axes[axis] = new_axis

        return type(self).from_blocks(new_blocks, new_axes)

    def _slice_take_blocks_ax0(self, slice_or_indexer, fill_value=lib.no_default):
        """
        Slice/take blocks along axis=0.

        Overloaded for SingleBlock

        Returns
        -------
        new_blocks : list of Block
        """
        allow_fill = fill_value is not lib.no_default

        sl_type, slobj, sllen = _preprocess_slice_or_indexer(
            slice_or_indexer, self.shape[0], allow_fill=allow_fill
        )

        if self._is_single_block:
            blk = self.blocks[0]

            if sl_type in ("slice", "mask"):
                # GH#32959 EABlock would fail since we cant make 0-width
                # TODO(EA2D): special casing unnecessary with 2D EAs
                if sllen == 0:
                    return []
                return [blk.getitem_block(slobj, new_mgr_locs=slice(0, sllen))]
            elif not allow_fill or self.ndim == 1:
                if allow_fill and fill_value is None:
                    _, fill_value = maybe_promote(blk.dtype)

                return [
                    blk.take_nd(
                        slobj,
                        axis=0,
                        new_mgr_locs=slice(0, sllen),
                        fill_value=fill_value,
                    )
                ]

        if sl_type in ("slice", "mask"):
            blknos = self.blknos[slobj]
            blklocs = self.blklocs[slobj]
        else:
            blknos = algos.take_1d(
                self.blknos, slobj, fill_value=-1, allow_fill=allow_fill
            )
            blklocs = algos.take_1d(
                self.blklocs, slobj, fill_value=-1, allow_fill=allow_fill
            )

        # When filling blknos, make sure blknos is updated before appending to
        # blocks list, that way new blkno is exactly len(blocks).
        #
        # FIXME: mgr_groupby_blknos must return mgr_locs in ascending order,
        # pytables serialization will break otherwise.
        blocks = []
        for blkno, mgr_locs in libinternals.get_blkno_placements(blknos, group=True):
            if blkno == -1:
                # If we've got here, fill_value was not lib.no_default

                blocks.append(
                    self._make_na_block(placement=mgr_locs, fill_value=fill_value)
                )
            else:
                blk = self.blocks[blkno]

                # Otherwise, slicing along items axis is necessary.
                if not blk._can_consolidate:
                    # A non-consolidatable block, it's easy, because there's
                    # only one item and each mgr loc is a copy of that single
                    # item.
                    for mgr_loc in mgr_locs:
                        newblk = blk.copy(deep=False)
                        newblk.mgr_locs = slice(mgr_loc, mgr_loc + 1)
                        blocks.append(newblk)

                else:
                    blocks.append(
                        blk.take_nd(
                            blklocs[mgr_locs.indexer], axis=0, new_mgr_locs=mgr_locs,
                        )
                    )

        return blocks

    def _make_na_block(self, placement, fill_value=None):

        if fill_value is None:
            fill_value = np.nan
        block_shape = list(self.shape)
        block_shape[0] = len(placement)

        dtype, fill_value = infer_dtype_from_scalar(fill_value)
        block_values = np.empty(block_shape, dtype=dtype)
        block_values.fill(fill_value)
        return make_block(block_values, placement=placement)

    def take(self, indexer, axis: int = 1, verify: bool = True, convert: bool = True):
        """
        Take items along any axis.
        """
        self._consolidate_inplace()
        indexer = (
            np.arange(indexer.start, indexer.stop, indexer.step, dtype="int64")
            if isinstance(indexer, slice)
            else np.asanyarray(indexer, dtype="int64")
        )

        n = self.shape[axis]
        if convert:
            indexer = maybe_convert_indices(indexer, n)

        if verify:
            if ((indexer == -1) | (indexer >= n)).any():
                raise Exception("Indices must be nonzero and less than the axis length")

        new_labels = self.axes[axis].take(indexer)
        return self.reindex_indexer(
            new_axis=new_labels, indexer=indexer, axis=axis, allow_dups=True
        )

    def equals(self, other) -> bool:
        self_axes, other_axes = self.axes, other.axes
        if len(self_axes) != len(other_axes):
            return False
        if not all(ax1.equals(ax2) for ax1, ax2 in zip(self_axes, other_axes)):
            return False
        self._consolidate_inplace()
        other._consolidate_inplace()
        if len(self.blocks) != len(other.blocks):
            return False

        # canonicalize block order, using a tuple combining the mgr_locs
        # then type name because there might be unconsolidated
        # blocks (say, Categorical) which can only be distinguished by
        # the iteration order
        def canonicalize(block):
            return (block.mgr_locs.as_array.tolist(), block.dtype.name)

        self_blocks = sorted(self.blocks, key=canonicalize)
        other_blocks = sorted(other.blocks, key=canonicalize)
        return all(
            block.equals(oblock) for block, oblock in zip(self_blocks, other_blocks)
        )

    def unstack(self, unstacker, fill_value) -> "BlockManager":
        """
        Return a BlockManager with all blocks unstacked..

        Parameters
        ----------
        unstacker : reshape._Unstacker
        fill_value : Any
            fill_value for newly introduced missing values.

        Returns
        -------
        unstacked : BlockManager
        """
        new_columns = unstacker.get_new_columns(self.items)
        new_index = unstacker.new_index

        new_blocks: List[Block] = []
        columns_mask: List[np.ndarray] = []

        for blk in self.blocks:
            blk_cols = self.items[blk.mgr_locs.indexer]
            blocks, mask = blk._unstack(
                unstacker, new_columns, fill_value, value_columns=blk_cols,
            )

            new_blocks.extend(blocks)
            columns_mask.extend(mask)

        new_columns = new_columns[columns_mask]

        bm = BlockManager(new_blocks, [new_columns, new_index])
        return bm


class SingleBlockManager(BlockManager):
    """ manage a single block with """

    ndim = 1
    _is_consolidated = True
    _known_consolidated = True
    __slots__ = ()

    def __init__(
        self,
        block: Block,
        axis: Index,
        do_integrity_check: bool = False,
        fastpath=lib.no_default,
    ):
        assert isinstance(block, Block), type(block)
        assert isinstance(axis, Index), type(axis)

        if fastpath is not lib.no_default:
            warnings.warn(
                "The `fastpath` keyword is deprecated and will be removed "
                "in a future version.",
                FutureWarning,
                stacklevel=2,
            )

        self.axes = [axis]
        self.blocks = tuple([block])

    @classmethod
    def from_blocks(
        cls, blocks: List[Block], axes: List[Index]
    ) -> "SingleBlockManager":
        """
        Constructor for BlockManager and SingleBlockManager with same signature.
        """
        assert len(blocks) == 1
        assert len(axes) == 1
        return cls(blocks[0], axes[0], do_integrity_check=False)

    @classmethod
    def from_array(cls, array: ArrayLike, index: Index) -> "SingleBlockManager":
        """
        Constructor for if we have an array that is not yet a Block.
        """
        block = make_block(array, placement=slice(0, len(index)), ndim=1)
        return cls(block, index)

    def _post_setstate(self):
        pass

    @property
    def _block(self) -> Block:
        return self.blocks[0]

    @property
    def _blknos(self):
        """ compat with BlockManager """
        return None

    @property
    def _blklocs(self):
        """ compat with BlockManager """
        return None

    def get_slice(self, slobj: slice, axis: int = 0) -> "SingleBlockManager":
        if axis >= self.ndim:
            raise IndexError("Requested axis not found in manager")

        blk = self._block
        array = blk._slice(slobj)
        block = blk.make_block_same_class(array, placement=slice(0, len(array)))
        return type(self)(block, self.index[slobj])

    @property
    def index(self) -> Index:
        return self.axes[0]

    @property
    def dtype(self) -> DtypeObj:
        return self._block.dtype

    def get_dtype_counts(self):
        return {self.dtype.name: 1}

    def get_dtypes(self) -> np.ndarray:
        return np.array([self._block.dtype])

    def external_values(self):
        """The array that Series.values returns"""
        return self._block.external_values()

    def internal_values(self):
        """The array that Series._values returns"""
        return self._block.internal_values()

    @property
    def _can_hold_na(self) -> bool:
        return self._block._can_hold_na

    def is_consolidated(self) -> bool:
        return True

    def _consolidate_check(self):
        pass

    def _consolidate_inplace(self):
        pass

    def idelete(self, indexer):
        """
        Delete single location from SingleBlockManager.

        Ensures that self.blocks doesn't become empty.
        """
        self._block.delete(indexer)
        self.axes[0] = self.axes[0].delete(indexer)

    def fast_xs(self, loc):
        """
        fast path for getting a cross-section
        return a view of the data
        """
        raise NotImplementedError("Use series._values[loc] instead")


# --------------------------------------------------------------------
# Constructor Helpers


def create_block_manager_from_blocks(blocks, axes: List[Index]) -> BlockManager:
    try:
        if len(blocks) == 1 and not isinstance(blocks[0], Block):
            # if blocks[0] is of length 0, return empty blocks
            if not len(blocks[0]):
                blocks = []
            else:
                # It's OK if a single block is passed as values, its placement
                # is basically "all items", but if there're many, don't bother
                # converting, it's an error anyway.
                blocks = [
                    make_block(values=blocks[0], placement=slice(0, len(axes[0])))
                ]

        mgr = BlockManager(blocks, axes)
        mgr._consolidate_inplace()
        return mgr

    except ValueError as e:
        blocks = [getattr(b, "values", b) for b in blocks]
        tot_items = sum(b.shape[0] for b in blocks)
        raise construction_error(tot_items, blocks[0].shape[1:], axes, e)


def create_block_manager_from_arrays(
    arrays, names: Index, axes: List[Index]
) -> BlockManager:
    assert isinstance(names, Index)
    assert isinstance(axes, list)
    assert all(isinstance(x, Index) for x in axes)

    try:
        blocks = form_blocks(arrays, names, axes)
        mgr = BlockManager(blocks, axes)
        mgr._consolidate_inplace()
        return mgr
    except ValueError as e:
        raise construction_error(len(arrays), arrays[0].shape, axes, e)


def construction_error(tot_items, block_shape, axes, e=None):
    """ raise a helpful message about our construction """
    passed = tuple(map(int, [tot_items] + list(block_shape)))
    # Correcting the user facing error message during dataframe construction
    if len(passed) <= 2:
        passed = passed[::-1]

    implied = tuple(len(ax) for ax in axes)
    # Correcting the user facing error message during dataframe construction
    if len(implied) <= 2:
        implied = implied[::-1]

    # We return the exception object instead of raising it so that we
    #  can raise it in the caller; mypy plays better with that
    if passed == implied and e is not None:
        return e
    if block_shape[0] == 0:
        return ValueError("Empty data passed with indices specified.")
    return ValueError(f"Shape of passed values is {passed}, indices imply {implied}")


# -----------------------------------------------------------------------


def form_blocks(arrays, names: Index, axes) -> List[Block]:
    # put "leftover" items in float bucket, where else?
    # generalize?
    items_dict: DefaultDict[str, List] = defaultdict(list)
    extra_locs = []

    names_idx = names
    if names_idx.equals(axes[0]):
        names_indexer = np.arange(len(names_idx))
    else:
        assert names_idx.intersection(axes[0]).is_unique
        names_indexer = names_idx.get_indexer_for(axes[0])

    for i, name_idx in enumerate(names_indexer):
        if name_idx == -1:
            extra_locs.append(i)
            continue

        k = names[name_idx]
        v = arrays[name_idx]

        block_type = get_block_type(v)
        items_dict[block_type.__name__].append((i, k, v))

    blocks: List[Block] = []
    if len(items_dict["FloatBlock"]):
        float_blocks = _multi_blockify(items_dict["FloatBlock"])
        blocks.extend(float_blocks)

    if len(items_dict["ComplexBlock"]):
        complex_blocks = _multi_blockify(items_dict["ComplexBlock"])
        blocks.extend(complex_blocks)

    if len(items_dict["TimeDeltaBlock"]):
        timedelta_blocks = _multi_blockify(items_dict["TimeDeltaBlock"])
        blocks.extend(timedelta_blocks)

    if len(items_dict["IntBlock"]):
        int_blocks = _multi_blockify(items_dict["IntBlock"])
        blocks.extend(int_blocks)

    if len(items_dict["DatetimeBlock"]):
        datetime_blocks = _simple_blockify(items_dict["DatetimeBlock"], DT64NS_DTYPE)
        blocks.extend(datetime_blocks)

    if len(items_dict["DatetimeTZBlock"]):
        dttz_blocks = [
            make_block(array, klass=DatetimeTZBlock, placement=i)
            for i, _, array in items_dict["DatetimeTZBlock"]
        ]
        blocks.extend(dttz_blocks)

    if len(items_dict["BoolBlock"]):
        bool_blocks = _simple_blockify(items_dict["BoolBlock"], np.bool_)
        blocks.extend(bool_blocks)

    if len(items_dict["ObjectBlock"]) > 0:
        object_blocks = _simple_blockify(items_dict["ObjectBlock"], np.object_)
        blocks.extend(object_blocks)

    if len(items_dict["CategoricalBlock"]) > 0:
        cat_blocks = [
            make_block(array, klass=CategoricalBlock, placement=i)
            for i, _, array in items_dict["CategoricalBlock"]
        ]
        blocks.extend(cat_blocks)

    if len(items_dict["ExtensionBlock"]):

        external_blocks = [
            make_block(array, klass=ExtensionBlock, placement=i)
            for i, _, array in items_dict["ExtensionBlock"]
        ]

        blocks.extend(external_blocks)

    if len(items_dict["ObjectValuesExtensionBlock"]):
        external_blocks = [
            make_block(array, klass=ObjectValuesExtensionBlock, placement=i)
            for i, _, array in items_dict["ObjectValuesExtensionBlock"]
        ]

        blocks.extend(external_blocks)

    if len(extra_locs):
        shape = (len(extra_locs),) + tuple(len(x) for x in axes[1:])

        # empty items -> dtype object
        block_values = np.empty(shape, dtype=object)
        block_values.fill(np.nan)

        na_block = make_block(block_values, placement=extra_locs)
        blocks.append(na_block)

    return blocks


def _simple_blockify(tuples, dtype):
    """
    return a single array of a block that has a single dtype; if dtype is
    not None, coerce to this dtype
    """
    values, placement = _stack_arrays(tuples, dtype)

    # TODO: CHECK DTYPE?
    if dtype is not None and values.dtype != dtype:  # pragma: no cover
        values = values.astype(dtype)

    block = make_block(values, placement=placement)
    return [block]


def _multi_blockify(tuples, dtype=None):
    """ return an array of blocks that potentially have different dtypes """
    # group by dtype
    grouper = itertools.groupby(tuples, lambda x: x[2].dtype)

    new_blocks = []
    for dtype, tup_block in grouper:

        values, placement = _stack_arrays(list(tup_block), dtype)

        block = make_block(values, placement=placement)
        new_blocks.append(block)

    return new_blocks


def _stack_arrays(tuples, dtype):

    # fml
    def _asarray_compat(x):
        if isinstance(x, ABCSeries):
            return x._values
        else:
            return np.asarray(x)

    def _shape_compat(x):
        if isinstance(x, ABCSeries):
            return (len(x),)
        else:
            return x.shape

    placement, names, arrays = zip(*tuples)

    first = arrays[0]
    shape = (len(arrays),) + _shape_compat(first)

    stacked = np.empty(shape, dtype=dtype)
    for i, arr in enumerate(arrays):
        stacked[i] = _asarray_compat(arr)

    return stacked, placement


def _interleaved_dtype(blocks: Sequence[Block]) -> Optional[DtypeObj]:
    """
    Find the common dtype for `blocks`.

    Parameters
    ----------
    blocks : List[Block]

    Returns
    -------
    dtype : np.dtype, ExtensionDtype, or None
        None is returned when `blocks` is empty.
    """
    if not len(blocks):
        return None

    return find_common_type([b.dtype for b in blocks])


def _consolidate(blocks):
    """
    Merge blocks having same dtype, exclude non-consolidating blocks
    """
    # sort by _can_consolidate, dtype
    gkey = lambda x: x._consolidate_key
    grouper = itertools.groupby(sorted(blocks, key=gkey), gkey)

    new_blocks = []
    for (_can_consolidate, dtype), group_blocks in grouper:
        merged_blocks = _merge_blocks(
            list(group_blocks), dtype=dtype, can_consolidate=_can_consolidate
        )
        new_blocks = _extend_blocks(merged_blocks, new_blocks)
    return new_blocks


def _merge_blocks(
    blocks: List[Block], dtype: DtypeObj, can_consolidate: bool
) -> List[Block]:

    if len(blocks) == 1:
        return blocks

    if can_consolidate:

        if dtype is None:
            if len({b.dtype for b in blocks}) != 1:
                raise AssertionError("_merge_blocks are invalid!")

        # TODO: optimization potential in case all mgrs contain slices and
        # combination of those slices is a slice, too.
        new_mgr_locs = np.concatenate([b.mgr_locs.as_array for b in blocks])
        new_values = np.vstack([b.values for b in blocks])

        argsort = np.argsort(new_mgr_locs)
        new_values = new_values[argsort]
        new_mgr_locs = new_mgr_locs[argsort]

        return [make_block(new_values, placement=new_mgr_locs)]

    # can't consolidate --> no merge
    return blocks


def _compare_or_regex_search(
    a: Union[ArrayLike, Scalar], b: Union[ArrayLike, Scalar], regex: bool = False
) -> Union[ArrayLike, bool]:
    """
    Compare two array_like inputs of the same shape or two scalar values

    Calls operator.eq or re.search, depending on regex argument. If regex is
    True, perform an element-wise regex matching.

    Parameters
    ----------
    a : array_like or scalar
    b : array_like or scalar
    regex : bool, default False

    Returns
    -------
    mask : array_like of bool
    """

    def _check_comparison_types(
        result: Union[ArrayLike, bool],
        a: Union[ArrayLike, Scalar],
        b: Union[ArrayLike, Scalar],
    ) -> Union[ArrayLike, bool]:
        """
        Raises an error if the two arrays (a,b) cannot be compared.
        Otherwise, returns the comparison result as expected.
        """
        if is_scalar(result) and (
            isinstance(a, np.ndarray) or isinstance(b, np.ndarray)
        ):
            type_names = [type(a).__name__, type(b).__name__]

            if isinstance(a, np.ndarray):
                type_names[0] = f"ndarray(dtype={a.dtype})"

            if isinstance(b, np.ndarray):
                type_names[1] = f"ndarray(dtype={b.dtype})"

            raise TypeError(
                f"Cannot compare types {repr(type_names[0])} and {repr(type_names[1])}"
            )
        return result

    if not regex:
        op = lambda x: operator.eq(x, b)
    else:
        op = np.vectorize(
            lambda x: bool(re.search(b, x))
            if isinstance(x, str) and isinstance(b, str)
            else False
        )

    # GH#32621 use mask to avoid comparing to NAs
    if isinstance(a, np.ndarray) and not isinstance(b, np.ndarray):
        mask = np.reshape(~(isna(a)), a.shape)
    elif isinstance(b, np.ndarray) and not isinstance(a, np.ndarray):
        mask = np.reshape(~(isna(b)), b.shape)
    elif isinstance(a, np.ndarray) and isinstance(b, np.ndarray):
        mask = ~(isna(a) | isna(b))
    if isinstance(a, np.ndarray):
        a = a[mask]
    if isinstance(b, np.ndarray):
        b = b[mask]

    if is_datetimelike_v_numeric(a, b) or is_numeric_v_string_like(a, b):
        # GH#29553 avoid deprecation warnings from numpy
        return _check_comparison_types(False, a, b)

    result = op(a)

    if isinstance(result, np.ndarray):
        # The shape of the mask can differ to that of the result
        # since we may compare only a subset of a's or b's elements
        tmp = np.zeros(mask.shape, dtype=np.bool)
        tmp[mask] = result
        result = tmp

    return _check_comparison_types(result, a, b)


def _fast_count_smallints(arr: np.ndarray) -> np.ndarray:
    """Faster version of set(arr) for sequences of small numbers."""
    counts = np.bincount(arr.astype(np.int_))
    nz = counts.nonzero()[0]
    return np.c_[nz, counts[nz]]


def _preprocess_slice_or_indexer(slice_or_indexer, length: int, allow_fill: bool):
    if isinstance(slice_or_indexer, slice):
        return (
            "slice",
            slice_or_indexer,
            libinternals.slice_len(slice_or_indexer, length),
        )
    elif (
        isinstance(slice_or_indexer, np.ndarray) and slice_or_indexer.dtype == np.bool_
    ):
        return "mask", slice_or_indexer, slice_or_indexer.sum()
    else:
        indexer = np.asanyarray(slice_or_indexer, dtype=np.int64)
        if not allow_fill:
            indexer = maybe_convert_indices(indexer, length)
        return "fancy", indexer, len(indexer)<|MERGE_RESOLUTION|>--- conflicted
+++ resolved
@@ -7,13 +7,8 @@
 
 import numpy as np
 
-<<<<<<< HEAD
-from pandas._libs import Timedelta, Timestamp, internals as libinternals, lib
-from pandas._typing import ArrayLike, DtypeObj
-=======
 from pandas._libs import internals as libinternals, lib
 from pandas._typing import ArrayLike, DtypeObj, Label, Scalar
->>>>>>> 48838da2
 from pandas.util._validators import validate_bool_kwarg
 
 from pandas.core.dtypes.cast import (
