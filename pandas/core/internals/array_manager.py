--- conflicted
+++ resolved
@@ -16,17 +16,15 @@
 
 import numpy as np
 
-<<<<<<< HEAD
-from pandas._libs import NaT, lib
-from pandas._typing import ArrayLike, DtypeObj, Hashable
-=======
-from pandas._libs import lib
+from pandas._libs import (
+    NaT,
+    lib,
+)
 from pandas._typing import (
     ArrayLike,
     DtypeObj,
     Hashable,
 )
->>>>>>> 5bf5ae80
 from pandas.util._validators import validate_bool_kwarg
 
 from pandas.core.dtypes.cast import (
