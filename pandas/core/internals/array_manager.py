"""
Experimental manager based on storing a collection of 1D arrays
"""
from __future__ import annotations

from typing import (
    TYPE_CHECKING,
    Any,
    Callable,
    Hashable,
    Literal,
    TypeVar,
)

import numpy as np

from pandas._libs import (
    NaT,
    algos as libalgos,
    lib,
)
from pandas._typing import (
    ArrayLike,
    AxisInt,
    DtypeObj,
    QuantileInterpolation,
    npt,
)
from pandas.util._validators import validate_bool_kwarg

from pandas.core.dtypes.astype import astype_array_safe
from pandas.core.dtypes.cast import (
    ensure_dtype_can_hold_na,
    infer_dtype_from_scalar,
)
from pandas.core.dtypes.common import (
    ensure_platform_int,
    is_datetime64_ns_dtype,
    is_dtype_equal,
    is_extension_array_dtype,
    is_integer,
    is_numeric_dtype,
    is_object_dtype,
    is_timedelta64_ns_dtype,
)
from pandas.core.dtypes.dtypes import (
    ExtensionDtype,
    PandasDtype,
)
from pandas.core.dtypes.generic import (
    ABCDataFrame,
    ABCSeries,
)
from pandas.core.dtypes.missing import (
    array_equals,
    isna,
    na_value_for_dtype,
)

import pandas.core.algorithms as algos
from pandas.core.array_algos.quantile import quantile_compat
from pandas.core.array_algos.take import take_1d
from pandas.core.arrays import (
    DatetimeArray,
    ExtensionArray,
    PandasArray,
    TimedeltaArray,
)
from pandas.core.arrays.sparse import SparseDtype
from pandas.core.construction import (
    ensure_wrapped_if_datetimelike,
    extract_array,
    sanitize_array,
)
from pandas.core.indexers import (
    maybe_convert_indices,
    validate_indices,
)
from pandas.core.indexes.api import (
    Index,
    ensure_index,
)
from pandas.core.internals.base import (
    DataManager,
    SingleDataManager,
    interleaved_dtype,
)
from pandas.core.internals.blocks import (
    ensure_block_shape,
    external_values,
    extract_pandas_array,
    maybe_coerce_values,
    new_block,
    to_native_types,
)

if TYPE_CHECKING:
    from pandas.core.api import Float64Index


T = TypeVar("T", bound="BaseArrayManager")


class BaseArrayManager(DataManager):
    """
    Core internal data structure to implement DataFrame and Series.

    Alternative to the BlockManager, storing a list of 1D arrays instead of
    Blocks.

    This is *not* a public API class

    Parameters
    ----------
    arrays : Sequence of arrays
    axes : Sequence of Index
    verify_integrity : bool, default True

    """

    __slots__ = [
        "_axes",  # private attribute, because 'axes' has different order, see below
        "arrays",
    ]

    arrays: list[np.ndarray | ExtensionArray]
    _axes: list[Index]

    def __init__(
        self,
        arrays: list[np.ndarray | ExtensionArray],
        axes: list[Index],
        verify_integrity: bool = True,
    ) -> None:
        raise NotImplementedError

    def make_empty(self: T, axes=None) -> T:
        """Return an empty ArrayManager with the items axis of len 0 (no columns)"""
        if axes is None:
            axes = [self.axes[1:], Index([])]

        arrays: list[np.ndarray | ExtensionArray] = []
        return type(self)(arrays, axes)

    @property
    def items(self) -> Index:
        return self._axes[-1]

    @property
    # error: Signature of "axes" incompatible with supertype "DataManager"
    def axes(self) -> list[Index]:  # type: ignore[override]
        # mypy doesn't work to override attribute with property
        # see https://github.com/python/mypy/issues/4125
        """Axes is BlockManager-compatible order (columns, rows)"""
        return [self._axes[1], self._axes[0]]

    @property
    def shape_proper(self) -> tuple[int, ...]:
        # this returns (n_rows, n_columns)
        return tuple(len(ax) for ax in self._axes)

    @staticmethod
    def _normalize_axis(axis: AxisInt) -> int:
        # switch axis
        axis = 1 if axis == 0 else 0
        return axis

    def set_axis(self, axis: AxisInt, new_labels: Index) -> None:
        # Caller is responsible for ensuring we have an Index object.
        self._validate_set_axis(axis, new_labels)
        axis = self._normalize_axis(axis)
        self._axes[axis] = new_labels

    def get_dtypes(self) -> np.ndarray:
        return np.array([arr.dtype for arr in self.arrays], dtype="object")

    def __getstate__(self):
        return self.arrays, self._axes

    def __setstate__(self, state) -> None:
        self.arrays = state[0]
        self._axes = state[1]

    def __repr__(self) -> str:
        output = type(self).__name__
        output += f"\nIndex: {self._axes[0]}"
        if self.ndim == 2:
            output += f"\nColumns: {self._axes[1]}"
        output += f"\n{len(self.arrays)} arrays:"
        for arr in self.arrays:
            output += f"\n{arr.dtype}"
        return output

    def apply(
        self: T,
        f,
        align_keys: list[str] | None = None,
        **kwargs,
    ) -> T:
        """
        Iterate over the arrays, collect and create a new ArrayManager.

        Parameters
        ----------
        f : str or callable
            Name of the Array method to apply.
        align_keys: List[str] or None, default None
        **kwargs
            Keywords to pass to `f`

        Returns
        -------
        ArrayManager
        """
        assert "filter" not in kwargs

        align_keys = align_keys or []
        result_arrays: list[np.ndarray] = []
        # fillna: Series/DataFrame is responsible for making sure value is aligned

        aligned_args = {k: kwargs[k] for k in align_keys}

        if f == "apply":
            f = kwargs.pop("func")

        for i, arr in enumerate(self.arrays):

            if aligned_args:

                for k, obj in aligned_args.items():
                    if isinstance(obj, (ABCSeries, ABCDataFrame)):
                        # The caller is responsible for ensuring that
                        #  obj.axes[-1].equals(self.items)
                        if obj.ndim == 1:
                            kwargs[k] = obj.iloc[i]
                        else:
                            kwargs[k] = obj.iloc[:, i]._values
                    else:
                        # otherwise we have an array-like
                        kwargs[k] = obj[i]

            if callable(f):
                applied = f(arr, **kwargs)
            else:
                applied = getattr(arr, f)(**kwargs)

            # if not isinstance(applied, ExtensionArray):
            #     # TODO not all EA operations return new EAs (eg astype)
            #     applied = array(applied)
            result_arrays.append(applied)

        new_axes = self._axes

        # error: Argument 1 to "ArrayManager" has incompatible type "List[ndarray]";
        # expected "List[Union[ndarray, ExtensionArray]]"
        return type(self)(result_arrays, new_axes)  # type: ignore[arg-type]

    def apply_with_block(
        self: T, f, align_keys=None, swap_axis: bool = True, **kwargs
    ) -> T:
        # switch axis to follow BlockManager logic
        if swap_axis and "axis" in kwargs and self.ndim == 2:
            kwargs["axis"] = 1 if kwargs["axis"] == 0 else 0

        align_keys = align_keys or []
        aligned_args = {k: kwargs[k] for k in align_keys}

        result_arrays = []

        for i, arr in enumerate(self.arrays):

            if aligned_args:
                for k, obj in aligned_args.items():
                    if isinstance(obj, (ABCSeries, ABCDataFrame)):
                        # The caller is responsible for ensuring that
                        #  obj.axes[-1].equals(self.items)
                        if obj.ndim == 1:
                            if self.ndim == 2:
                                kwargs[k] = obj.iloc[slice(i, i + 1)]._values
                            else:
                                kwargs[k] = obj.iloc[:]._values
                        else:
                            kwargs[k] = obj.iloc[:, [i]]._values
                    else:
                        # otherwise we have an ndarray
                        if obj.ndim == 2:
                            kwargs[k] = obj[[i]]

            if isinstance(arr.dtype, np.dtype) and not isinstance(arr, np.ndarray):
                # i.e. TimedeltaArray, DatetimeArray with tz=None. Need to
                #  convert for the Block constructors.
                arr = np.asarray(arr)

            if self.ndim == 2:
                arr = ensure_block_shape(arr, 2)
                block = new_block(arr, placement=slice(0, 1, 1), ndim=2)
            else:
                block = new_block(arr, placement=slice(0, len(self), 1), ndim=1)

            applied = getattr(block, f)(**kwargs)
            if isinstance(applied, list):
                applied = applied[0]
            arr = applied.values
            if self.ndim == 2 and arr.ndim == 2:
                # 2D for np.ndarray or DatetimeArray/TimedeltaArray
                assert len(arr) == 1
                # error: No overload variant of "__getitem__" of "ExtensionArray"
                # matches argument type "Tuple[int, slice]"
                arr = arr[0, :]  # type: ignore[call-overload]
            result_arrays.append(arr)

        return type(self)(result_arrays, self._axes)

    def where(self: T, other, cond, align: bool) -> T:
        if align:
            align_keys = ["other", "cond"]
        else:
            align_keys = ["cond"]
            other = extract_array(other, extract_numpy=True)

        return self.apply_with_block(
            "where",
            align_keys=align_keys,
            other=other,
            cond=cond,
        )

    def setitem(self: T, indexer, value) -> T:
        return self.apply_with_block("setitem", indexer=indexer, value=value)

    def putmask(self: T, mask, new, align: bool = True) -> T:
        if align:
            align_keys = ["new", "mask"]
        else:
            align_keys = ["mask"]
            new = extract_array(new, extract_numpy=True)

        return self.apply_with_block(
            "putmask",
            align_keys=align_keys,
            mask=mask,
            new=new,
        )

    def diff(self: T, n: int, axis: AxisInt) -> T:
        assert self.ndim == 2 and axis == 0  # caller ensures
        return self.apply(algos.diff, n=n, axis=axis)

    def interpolate(self: T, **kwargs) -> T:
        return self.apply_with_block("interpolate", swap_axis=False, **kwargs)

    def shift(self: T, periods: int, axis: AxisInt, fill_value) -> T:
        if fill_value is lib.no_default:
            fill_value = None

        if axis == 1 and self.ndim == 2:
            # TODO column-wise shift
            raise NotImplementedError

        return self.apply_with_block(
            "shift", periods=periods, axis=axis, fill_value=fill_value
        )

    def fillna(self: T, value, limit, inplace: bool, downcast) -> T:

        if limit is not None:
            # Do this validation even if we go through one of the no-op paths
            limit = libalgos.validate_limit(None, limit=limit)

        return self.apply_with_block(
            "fillna", value=value, limit=limit, inplace=inplace, downcast=downcast
        )

    def astype(self: T, dtype, copy: bool = False, errors: str = "raise") -> T:
        return self.apply(astype_array_safe, dtype=dtype, copy=copy, errors=errors)

    def convert(self: T, copy: bool) -> T:
        def _convert(arr):
            if is_object_dtype(arr.dtype):
                # extract PandasArray for tests that patch PandasArray._typ
                arr = np.asarray(arr)
                result = lib.maybe_convert_objects(
                    arr,
                    convert_datetime=True,
                    convert_timedelta=True,
                    convert_period=True,
                    convert_interval=True,
                )
                if result is arr and copy:
                    return arr.copy()
                return result
            else:
                return arr.copy() if copy else arr

        return self.apply(_convert)

    def replace_regex(self: T, **kwargs) -> T:
        return self.apply_with_block("_replace_regex", **kwargs)

    def replace(self: T, to_replace, value, inplace: bool) -> T:
        inplace = validate_bool_kwarg(inplace, "inplace")
        assert np.ndim(value) == 0, value
        # TODO "replace" is right now implemented on the blocks, we should move
        # it to general array algos so it can be reused here
        return self.apply_with_block(
            "replace", value=value, to_replace=to_replace, inplace=inplace
        )

    def replace_list(
        self: T,
        src_list: list[Any],
        dest_list: list[Any],
        inplace: bool = False,
        regex: bool = False,
    ) -> T:
        """do a list replace"""
        inplace = validate_bool_kwarg(inplace, "inplace")

        return self.apply_with_block(
            "replace_list",
            src_list=src_list,
            dest_list=dest_list,
            inplace=inplace,
            regex=regex,
        )

    def to_native_types(self: T, **kwargs) -> T:
        return self.apply(to_native_types, **kwargs)

    @property
    def is_mixed_type(self) -> bool:
        return True

    @property
    def is_numeric_mixed_type(self) -> bool:
        return all(is_numeric_dtype(t) for t in self.get_dtypes())

    @property
    def any_extension_types(self) -> bool:
        """Whether any of the blocks in this manager are extension blocks"""
        return False  # any(block.is_extension for block in self.blocks)

    @property
    def is_view(self) -> bool:
        """return a boolean if we are a single block and are a view"""
        # TODO what is this used for?
        return False

    @property
    def is_single_block(self) -> bool:
        return len(self.arrays) == 1

    def _get_data_subset(self: T, predicate: Callable) -> T:
        indices = [i for i, arr in enumerate(self.arrays) if predicate(arr)]
        arrays = [self.arrays[i] for i in indices]
        # TODO copy?
        # Note: using Index.take ensures we can retain e.g. DatetimeIndex.freq,
        #  see test_describe_datetime_columns
        taker = np.array(indices, dtype="intp")
        new_cols = self._axes[1].take(taker)
        new_axes = [self._axes[0], new_cols]
        return type(self)(arrays, new_axes, verify_integrity=False)

    def get_bool_data(self: T, copy: bool = False) -> T:
        """
        Select columns that are bool-dtype and object-dtype columns that are all-bool.

        Parameters
        ----------
        copy : bool, default False
            Whether to copy the blocks
        """
        return self._get_data_subset(lambda x: x.dtype == np.dtype(bool))

    def get_numeric_data(self: T, copy: bool = False) -> T:
        """
        Select columns that have a numeric dtype.

        Parameters
        ----------
        copy : bool, default False
            Whether to copy the blocks
        """
        return self._get_data_subset(
            lambda arr: is_numeric_dtype(arr.dtype)
            or getattr(arr.dtype, "_is_numeric", False)
        )

    def copy(self: T, deep: bool | Literal["all"] | None = True) -> T:
        """
        Make deep or shallow copy of ArrayManager

        Parameters
        ----------
        deep : bool or string, default True
            If False, return shallow copy (do not copy data)
            If 'all', copy data and a deep copy of the index

        Returns
        -------
        BlockManager
        """
        if deep is None:
            # ArrayManager does not yet support CoW, so deep=None always means
            # deep=True for now
            deep = True

        # this preserves the notion of view copying of axes
        if deep:
            # hit in e.g. tests.io.json.test_pandas

            def copy_func(ax):
                return ax.copy(deep=True) if deep == "all" else ax.view()

            new_axes = [copy_func(ax) for ax in self._axes]
        else:
            new_axes = list(self._axes)

        if deep:
            new_arrays = [arr.copy() for arr in self.arrays]
        else:
            new_arrays = list(self.arrays)
        return type(self)(new_arrays, new_axes, verify_integrity=False)

    def reindex_indexer(
        self: T,
        new_axis,
        indexer,
        axis: AxisInt,
        fill_value=None,
        allow_dups: bool = False,
        copy: bool | None = True,
        # ignored keywords
        only_slice: bool = False,
        # ArrayManager specific keywords
        use_na_proxy: bool = False,
    ) -> T:
        axis = self._normalize_axis(axis)
        return self._reindex_indexer(
            new_axis,
            indexer,
            axis,
            fill_value,
            allow_dups,
            copy,
            use_na_proxy,
        )

    def _reindex_indexer(
        self: T,
        new_axis,
        indexer: npt.NDArray[np.intp] | None,
        axis: AxisInt,
        fill_value=None,
        allow_dups: bool = False,
        copy: bool | None = True,
        use_na_proxy: bool = False,
    ) -> T:
        """
        Parameters
        ----------
        new_axis : Index
        indexer : ndarray[intp] or None
        axis : int
        fill_value : object, default None
        allow_dups : bool, default False
        copy : bool, default True


        pandas-indexer with -1's only.
        """
        if copy is None:
            # ArrayManager does not yet support CoW, so deep=None always means
            # deep=True for now
            copy = True

        if indexer is None:
            if new_axis is self._axes[axis] and not copy:
                return self

            result = self.copy(deep=copy)
            result._axes = list(self._axes)
            result._axes[axis] = new_axis
            return result

        # some axes don't allow reindexing with dups
        if not allow_dups:
            self._axes[axis]._validate_can_reindex(indexer)

        if axis >= self.ndim:
            raise IndexError("Requested axis not found in manager")

        if axis == 1:
            new_arrays = []
            for i in indexer:
                if i == -1:
                    arr = self._make_na_array(
                        fill_value=fill_value, use_na_proxy=use_na_proxy
                    )
                else:
                    arr = self.arrays[i]
                    if copy:
                        arr = arr.copy()
                new_arrays.append(arr)

        else:
            validate_indices(indexer, len(self._axes[0]))
            indexer = ensure_platform_int(indexer)
            mask = indexer == -1
            needs_masking = mask.any()
            new_arrays = [
                take_1d(
                    arr,
                    indexer,
                    allow_fill=needs_masking,
                    fill_value=fill_value,
                    mask=mask,
                    # if fill_value is not None else blk.fill_value
                )
                for arr in self.arrays
            ]

        new_axes = list(self._axes)
        new_axes[axis] = new_axis

        return type(self)(new_arrays, new_axes, verify_integrity=False)

    def take(
        self: T,
        indexer,
        axis: AxisInt = 1,
        verify: bool = True,
        convert_indices: bool = True,
    ) -> T:
        """
        Take items along any axis.
        """
        axis = self._normalize_axis(axis)

        indexer = (
            np.arange(indexer.start, indexer.stop, indexer.step, dtype="int64")
            if isinstance(indexer, slice)
            else np.asanyarray(indexer, dtype="int64")
        )

        if not indexer.ndim == 1:
            raise ValueError("indexer should be 1-dimensional")

        n = self.shape_proper[axis]
        if convert_indices:
            indexer = maybe_convert_indices(indexer, n, verify=verify)

        new_labels = self._axes[axis].take(indexer)
        return self._reindex_indexer(
            new_axis=new_labels, indexer=indexer, axis=axis, allow_dups=True
        )

    def _make_na_array(self, fill_value=None, use_na_proxy: bool = False):
        if use_na_proxy:
            assert fill_value is None
            return NullArrayProxy(self.shape_proper[0])

        if fill_value is None:
            fill_value = np.nan

        dtype, fill_value = infer_dtype_from_scalar(fill_value)
        # error: Argument "dtype" to "empty" has incompatible type "Union[dtype[Any],
        # ExtensionDtype]"; expected "Union[dtype[Any], None, type, _SupportsDType, str,
        # Union[Tuple[Any, int], Tuple[Any, Union[int, Sequence[int]]], List[Any],
        # _DTypeDict, Tuple[Any, Any]]]"
        values = np.empty(self.shape_proper[0], dtype=dtype)  # type: ignore[arg-type]
        values.fill(fill_value)
        return values

    def _equal_values(self, other) -> bool:
        """
        Used in .equals defined in base class. Only check the column values
        assuming shape and indexes have already been checked.
        """
        for left, right in zip(self.arrays, other.arrays):
            if not array_equals(left, right):
                return False
        return True

    # TODO
    # to_dict


class ArrayManager(BaseArrayManager):
    @property
    def ndim(self) -> Literal[2]:
        return 2

    def __init__(
        self,
        arrays: list[np.ndarray | ExtensionArray],
        axes: list[Index],
        verify_integrity: bool = True,
    ) -> None:
        # Note: we are storing the axes in "_axes" in the (row, columns) order
        # which contrasts the order how it is stored in BlockManager
        self._axes = axes
        self.arrays = arrays

        if verify_integrity:
            self._axes = [ensure_index(ax) for ax in axes]
            arrays = [extract_pandas_array(x, None, 1)[0] for x in arrays]
            self.arrays = [maybe_coerce_values(arr) for arr in arrays]
            self._verify_integrity()

    def _verify_integrity(self) -> None:
        n_rows, n_columns = self.shape_proper
        if not len(self.arrays) == n_columns:
            raise ValueError(
                "Number of passed arrays must equal the size of the column Index: "
                f"{len(self.arrays)} arrays vs {n_columns} columns."
            )
        for arr in self.arrays:
            if not len(arr) == n_rows:
                raise ValueError(
                    "Passed arrays should have the same length as the rows Index: "
                    f"{len(arr)} vs {n_rows} rows"
                )
            if not isinstance(arr, (np.ndarray, ExtensionArray)):
                raise ValueError(
                    "Passed arrays should be np.ndarray or ExtensionArray instances, "
                    f"got {type(arr)} instead"
                )
            if not arr.ndim == 1:
                raise ValueError(
                    "Passed arrays should be 1-dimensional, got array with "
                    f"{arr.ndim} dimensions instead."
                )

    # --------------------------------------------------------------------
    # Indexing

    def fast_xs(self, loc: int) -> SingleArrayManager:
        """
        Return the array corresponding to `frame.iloc[loc]`.

        Parameters
        ----------
        loc : int

        Returns
        -------
        np.ndarray or ExtensionArray
        """
        dtype = interleaved_dtype([arr.dtype for arr in self.arrays])

        values = [arr[loc] for arr in self.arrays]
        if isinstance(dtype, ExtensionDtype):
            result = dtype.construct_array_type()._from_sequence(values, dtype=dtype)
        # for datetime64/timedelta64, the np.ndarray constructor cannot handle pd.NaT
        elif is_datetime64_ns_dtype(dtype):
            result = DatetimeArray._from_sequence(values, dtype=dtype)._ndarray
        elif is_timedelta64_ns_dtype(dtype):
            result = TimedeltaArray._from_sequence(values, dtype=dtype)._ndarray
        else:
            result = np.array(values, dtype=dtype)
        return SingleArrayManager([result], [self._axes[1]])

    def get_slice(self, slobj: slice, axis: AxisInt = 0) -> ArrayManager:
        axis = self._normalize_axis(axis)

        if axis == 0:
            arrays = [arr[slobj] for arr in self.arrays]
        elif axis == 1:
            arrays = self.arrays[slobj]

        new_axes = list(self._axes)
        new_axes[axis] = new_axes[axis]._getitem_slice(slobj)

        return type(self)(arrays, new_axes, verify_integrity=False)

    def iget(self, i: int) -> SingleArrayManager:
        """
        Return the data as a SingleArrayManager.
        """
        values = self.arrays[i]
        return SingleArrayManager([values], [self._axes[0]])

    def iget_values(self, i: int) -> ArrayLike:
        """
        Return the data for column i as the values (ndarray or ExtensionArray).
        """
        return self.arrays[i]

    @property
    def column_arrays(self) -> list[ArrayLike]:
        """
        Used in the JSON C code to access column arrays.
        """

        return [np.asarray(arr) for arr in self.arrays]

    def iset(
        self, loc: int | slice | np.ndarray, value: ArrayLike, inplace: bool = False
    ) -> None:
        """
        Set new column(s).

        This changes the ArrayManager in-place, but replaces (an) existing
        column(s), not changing column values in-place).

        Parameters
        ----------
        loc : integer, slice or boolean mask
            Positional location (already bounds checked)
        value : np.ndarray or ExtensionArray
        inplace : bool, default False
            Whether overwrite existing array as opposed to replacing it.
        """
        # single column -> single integer index
        if lib.is_integer(loc):

            # TODO can we avoid needing to unpack this here? That means converting
            # DataFrame into 1D array when loc is an integer
            if isinstance(value, np.ndarray) and value.ndim == 2:
                assert value.shape[1] == 1
                value = value[:, 0]

            # TODO we receive a datetime/timedelta64 ndarray from DataFrame._iset_item
            # but we should avoid that and pass directly the proper array
            value = maybe_coerce_values(value)

            assert isinstance(value, (np.ndarray, ExtensionArray))
            assert value.ndim == 1
            assert len(value) == len(self._axes[0])
            self.arrays[loc] = value
            return

        # multiple columns -> convert slice or array to integer indices
        elif isinstance(loc, slice):
            indices = range(
                loc.start if loc.start is not None else 0,
                loc.stop if loc.stop is not None else self.shape_proper[1],
                loc.step if loc.step is not None else 1,
            )
        else:
            assert isinstance(loc, np.ndarray)
            assert loc.dtype == "bool"
            # error: Incompatible types in assignment (expression has type "ndarray",
            # variable has type "range")
            indices = np.nonzero(loc)[0]  # type: ignore[assignment]

        assert value.ndim == 2
        assert value.shape[0] == len(self._axes[0])

        for value_idx, mgr_idx in enumerate(indices):
            # error: No overload variant of "__getitem__" of "ExtensionArray" matches
            # argument type "Tuple[slice, int]"
            value_arr = value[:, value_idx]  # type: ignore[call-overload]
            self.arrays[mgr_idx] = value_arr
        return

    def column_setitem(
<<<<<<< HEAD
        self, loc: int, idx: int | slice | np.ndarray, value, inplace_only: bool = False
=======
        self, loc: int, idx: int | slice | np.ndarray, value, inplace: bool = False
>>>>>>> 7ef6a71c
    ) -> None:
        """
        Set values ("setitem") into a single column (not setting the full column).

        This is a method on the ArrayManager level, to avoid creating an
        intermediate Series at the DataFrame level (`s = df[loc]; s[idx] = value`)


        """
        if not is_integer(loc):
            raise TypeError("The column index should be an integer")
        arr = self.arrays[loc]
        mgr = SingleArrayManager([arr], [self._axes[0]])
<<<<<<< HEAD
        if inplace_only:
            mgr.setitem_inplace((idx,), value)
            new_mgr = mgr
        else:
            new_mgr = mgr.setitem((idx,), value)
        # update existing ArrayManager in-place
        self.arrays[loc] = new_mgr.arrays[0]
=======
        if inplace:
            mgr.setitem_inplace(idx, value)
        else:
            new_mgr = mgr.setitem((idx,), value)
            # update existing ArrayManager in-place
            self.arrays[loc] = new_mgr.arrays[0]
>>>>>>> 7ef6a71c

    def insert(self, loc: int, item: Hashable, value: ArrayLike) -> None:
        """
        Insert item at selected position.

        Parameters
        ----------
        loc : int
        item : hashable
        value : np.ndarray or ExtensionArray
        """
        # insert to the axis; this could possibly raise a TypeError
        new_axis = self.items.insert(loc, item)

        value = extract_array(value, extract_numpy=True)
        if value.ndim == 2:
            if value.shape[0] == 1:
                # error: No overload variant of "__getitem__" of "ExtensionArray"
                # matches argument type "Tuple[int, slice]"
                value = value[0, :]  # type: ignore[call-overload]
            else:
                raise ValueError(
                    f"Expected a 1D array, got an array with shape {value.shape}"
                )
        value = maybe_coerce_values(value)

        # TODO self.arrays can be empty
        # assert len(value) == len(self.arrays[0])

        # TODO is this copy needed?
        arrays = self.arrays.copy()
        arrays.insert(loc, value)

        self.arrays = arrays
        self._axes[1] = new_axis

    def idelete(self, indexer) -> ArrayManager:
        """
        Delete selected locations in-place (new block and array, same BlockManager)
        """
        to_keep = np.ones(self.shape[0], dtype=np.bool_)
        to_keep[indexer] = False

        self.arrays = [self.arrays[i] for i in np.nonzero(to_keep)[0]]
        self._axes = [self._axes[0], self._axes[1][to_keep]]
        return self

    # --------------------------------------------------------------------
    # Array-wise Operation

    def grouped_reduce(self: T, func: Callable) -> T:
        """
        Apply grouped reduction function columnwise, returning a new ArrayManager.

        Parameters
        ----------
        func : grouped reduction function

        Returns
        -------
        ArrayManager
        """
        result_arrays: list[np.ndarray] = []
        result_indices: list[int] = []

        for i, arr in enumerate(self.arrays):
            # grouped_reduce functions all expect 2D arrays
            arr = ensure_block_shape(arr, ndim=2)
            res = func(arr)
            if res.ndim == 2:
                # reverse of ensure_block_shape
                assert res.shape[0] == 1
                res = res[0]

            result_arrays.append(res)
            result_indices.append(i)

        if len(result_arrays) == 0:
            index = Index([None])  # placeholder
        else:
            index = Index(range(result_arrays[0].shape[0]))

        columns = self.items

        # error: Argument 1 to "ArrayManager" has incompatible type "List[ndarray]";
        # expected "List[Union[ndarray, ExtensionArray]]"
        return type(self)(result_arrays, [index, columns])  # type: ignore[arg-type]

    def reduce(self: T, func: Callable) -> T:
        """
        Apply reduction function column-wise, returning a single-row ArrayManager.

        Parameters
        ----------
        func : reduction function

        Returns
        -------
        ArrayManager
        """
        result_arrays: list[np.ndarray] = []
        for i, arr in enumerate(self.arrays):
            res = func(arr, axis=0)

            # TODO NaT doesn't preserve dtype, so we need to ensure to create
            # a timedelta result array if original was timedelta
            # what if datetime results in timedelta? (eg std)
            if res is NaT and is_timedelta64_ns_dtype(arr.dtype):
                result_arrays.append(np.array(["NaT"], dtype="timedelta64[ns]"))
            else:
                # error: Argument 1 to "append" of "list" has incompatible type
                # "ExtensionArray"; expected "ndarray"
                result_arrays.append(
                    sanitize_array([res], None)  # type: ignore[arg-type]
                )

        index = Index._simple_new(np.array([None], dtype=object))  # placeholder
        columns = self.items

        # error: Argument 1 to "ArrayManager" has incompatible type "List[ndarray]";
        # expected "List[Union[ndarray, ExtensionArray]]"
        new_mgr = type(self)(result_arrays, [index, columns])  # type: ignore[arg-type]
        return new_mgr

    def operate_blockwise(self, other: ArrayManager, array_op) -> ArrayManager:
        """
        Apply array_op blockwise with another (aligned) BlockManager.
        """
        # TODO what if `other` is BlockManager ?
        left_arrays = self.arrays
        right_arrays = other.arrays
        result_arrays = [
            array_op(left, right) for left, right in zip(left_arrays, right_arrays)
        ]
        return type(self)(result_arrays, self._axes)

    def quantile(
        self,
        *,
        qs: Float64Index,
        axis: AxisInt = 0,
        transposed: bool = False,
        interpolation: QuantileInterpolation = "linear",
    ) -> ArrayManager:

        arrs = [ensure_block_shape(x, 2) for x in self.arrays]
        assert axis == 1
        new_arrs = [
            quantile_compat(x, np.asarray(qs._values), interpolation) for x in arrs
        ]
        for i, arr in enumerate(new_arrs):
            if arr.ndim == 2:
                assert arr.shape[0] == 1, arr.shape
                new_arrs[i] = arr[0]

        axes = [qs, self._axes[1]]
        return type(self)(new_arrs, axes)

    # ----------------------------------------------------------------

    def unstack(self, unstacker, fill_value) -> ArrayManager:
        """
        Return a BlockManager with all blocks unstacked.

        Parameters
        ----------
        unstacker : reshape._Unstacker
        fill_value : Any
            fill_value for newly introduced missing values.

        Returns
        -------
        unstacked : BlockManager
        """
        indexer, _ = unstacker._indexer_and_to_sort
        if unstacker.mask.all():
            new_indexer = indexer
            allow_fill = False
            new_mask2D = None
            needs_masking = None
        else:
            new_indexer = np.full(unstacker.mask.shape, -1)
            new_indexer[unstacker.mask] = indexer
            allow_fill = True
            # calculating the full mask once and passing it to take_1d is faster
            # than letting take_1d calculate it in each repeated call
            new_mask2D = (~unstacker.mask).reshape(*unstacker.full_shape)
            needs_masking = new_mask2D.any(axis=0)
        new_indexer2D = new_indexer.reshape(*unstacker.full_shape)
        new_indexer2D = ensure_platform_int(new_indexer2D)

        new_arrays = []
        for arr in self.arrays:
            for i in range(unstacker.full_shape[1]):
                if allow_fill:
                    # error: Value of type "Optional[Any]" is not indexable  [index]
                    new_arr = take_1d(
                        arr,
                        new_indexer2D[:, i],
                        allow_fill=needs_masking[i],  # type: ignore[index]
                        fill_value=fill_value,
                        mask=new_mask2D[:, i],  # type: ignore[index]
                    )
                else:
                    new_arr = take_1d(arr, new_indexer2D[:, i], allow_fill=False)
                new_arrays.append(new_arr)

        new_index = unstacker.new_index
        new_columns = unstacker.get_new_columns(self._axes[1])
        new_axes = [new_index, new_columns]

        return type(self)(new_arrays, new_axes, verify_integrity=False)

    def as_array(
        self,
        dtype=None,
        copy: bool = False,
        na_value: object = lib.no_default,
    ) -> np.ndarray:
        """
        Convert the blockmanager data into an numpy array.

        Parameters
        ----------
        dtype : object, default None
            Data type of the return array.
        copy : bool, default False
            If True then guarantee that a copy is returned. A value of
            False does not guarantee that the underlying data is not
            copied.
        na_value : object, default lib.no_default
            Value to be used as the missing value sentinel.

        Returns
        -------
        arr : ndarray
        """
        if len(self.arrays) == 0:
            empty_arr = np.empty(self.shape, dtype=float)
            return empty_arr.transpose()

        # We want to copy when na_value is provided to avoid
        # mutating the original object
        copy = copy or na_value is not lib.no_default

        if not dtype:
            dtype = interleaved_dtype([arr.dtype for arr in self.arrays])

        if isinstance(dtype, SparseDtype):
            dtype = dtype.subtype
        elif isinstance(dtype, PandasDtype):
            dtype = dtype.numpy_dtype
        elif is_extension_array_dtype(dtype):
            dtype = "object"
        elif is_dtype_equal(dtype, str):
            dtype = "object"

        result = np.empty(self.shape_proper, dtype=dtype)

        for i, arr in enumerate(self.arrays):
            arr = arr.astype(dtype, copy=copy)
            result[:, i] = arr

        if na_value is not lib.no_default:
            result[isna(result)] = na_value

        return result


class SingleArrayManager(BaseArrayManager, SingleDataManager):

    __slots__ = [
        "_axes",  # private attribute, because 'axes' has different order, see below
        "arrays",
    ]

    arrays: list[np.ndarray | ExtensionArray]
    _axes: list[Index]

    @property
    def ndim(self) -> Literal[1]:
        return 1

    def __init__(
        self,
        arrays: list[np.ndarray | ExtensionArray],
        axes: list[Index],
        verify_integrity: bool = True,
    ) -> None:
        self._axes = axes
        self.arrays = arrays

        if verify_integrity:
            assert len(axes) == 1
            assert len(arrays) == 1
            self._axes = [ensure_index(ax) for ax in self._axes]
            arr = arrays[0]
            arr = maybe_coerce_values(arr)
            arr = extract_pandas_array(arr, None, 1)[0]
            self.arrays = [arr]
            self._verify_integrity()

    def _verify_integrity(self) -> None:
        (n_rows,) = self.shape
        assert len(self.arrays) == 1
        arr = self.arrays[0]
        assert len(arr) == n_rows
        if not arr.ndim == 1:
            raise ValueError(
                "Passed array should be 1-dimensional, got array with "
                f"{arr.ndim} dimensions instead."
            )

    @staticmethod
    def _normalize_axis(axis):
        return axis

    def make_empty(self, axes=None) -> SingleArrayManager:
        """Return an empty ArrayManager with index/array of length 0"""
        if axes is None:
            axes = [Index([], dtype=object)]
        array: np.ndarray = np.array([], dtype=self.dtype)
        return type(self)([array], axes)

    @classmethod
    def from_array(cls, array, index) -> SingleArrayManager:
        return cls([array], [index])

    @property
    def axes(self):
        return self._axes

    @property
    def index(self) -> Index:
        return self._axes[0]

    @property
    def dtype(self):
        return self.array.dtype

    def external_values(self):
        """The array that Series.values returns"""
        return external_values(self.array)

    def internal_values(self):
        """The array that Series._values returns"""
        return self.array

    def array_values(self):
        """The array that Series.array returns"""
        arr = self.array
        if isinstance(arr, np.ndarray):
            arr = PandasArray(arr)
        return arr

    @property
    def _can_hold_na(self) -> bool:
        if isinstance(self.array, np.ndarray):
            return self.array.dtype.kind not in ["b", "i", "u"]
        else:
            # ExtensionArray
            return self.array._can_hold_na

    @property
    def is_single_block(self) -> bool:
        return True

    def fast_xs(self, loc: int) -> SingleArrayManager:
        raise NotImplementedError("Use series._values[loc] instead")

    def get_slice(self, slobj: slice, axis: AxisInt = 0) -> SingleArrayManager:
        if axis >= self.ndim:
            raise IndexError("Requested axis not found in manager")

        new_array = self.array[slobj]
        new_index = self.index._getitem_slice(slobj)
        return type(self)([new_array], [new_index], verify_integrity=False)

    def getitem_mgr(self, indexer) -> SingleArrayManager:
        new_array = self.array[indexer]
        new_index = self.index[indexer]
        return type(self)([new_array], [new_index])

    def apply(self, func, **kwargs):
        if callable(func):
            new_array = func(self.array, **kwargs)
        else:
            new_array = getattr(self.array, func)(**kwargs)
        return type(self)([new_array], self._axes)

    def setitem(self, indexer, value) -> SingleArrayManager:
        """
        Set values with indexer.

        For SingleArrayManager, this backs s[indexer] = value

        See `setitem_inplace` for a version that works inplace and doesn't
        return a new Manager.
        """
        if isinstance(indexer, np.ndarray) and indexer.ndim > self.ndim:
            raise ValueError(f"Cannot set values with ndim > {self.ndim}")
        return self.apply_with_block("setitem", indexer=indexer, value=value)

    def idelete(self, indexer) -> SingleArrayManager:
        """
        Delete selected locations in-place (new array, same ArrayManager)
        """
        to_keep = np.ones(self.shape[0], dtype=np.bool_)
        to_keep[indexer] = False

        self.arrays = [self.arrays[0][to_keep]]
        self._axes = [self._axes[0][to_keep]]
        return self

    def _get_data_subset(self, predicate: Callable) -> SingleArrayManager:
        # used in get_numeric_data / get_bool_data
        if predicate(self.array):
            return type(self)(self.arrays, self._axes, verify_integrity=False)
        else:
            return self.make_empty()

    def set_values(self, values: ArrayLike) -> None:
        """
        Set (replace) the values of the SingleArrayManager in place.

        Use at your own risk! This does not check if the passed values are
        valid for the current SingleArrayManager (length, dtype, etc).
        """
        self.arrays[0] = values

    def to_2d_mgr(self, columns: Index) -> ArrayManager:
        """
        Manager analogue of Series.to_frame
        """
        arrays = [self.arrays[0]]
        axes = [self.axes[0], columns]

        return ArrayManager(arrays, axes, verify_integrity=False)


class NullArrayProxy:
    """
    Proxy object for an all-NA array.

    Only stores the length of the array, and not the dtype. The dtype
    will only be known when actually concatenating (after determining the
    common dtype, for which this proxy is ignored).
    Using this object avoids that the internals/concat.py needs to determine
    the proper dtype and array type.
    """

    ndim = 1

    def __init__(self, n: int) -> None:
        self.n = n

    @property
    def shape(self) -> tuple[int]:
        return (self.n,)

    def to_array(self, dtype: DtypeObj) -> ArrayLike:
        """
        Helper function to create the actual all-NA array from the NullArrayProxy
        object.

        Parameters
        ----------
        arr : NullArrayProxy
        dtype : the dtype for the resulting array

        Returns
        -------
        np.ndarray or ExtensionArray
        """
        if isinstance(dtype, ExtensionDtype):
            empty = dtype.construct_array_type()._from_sequence([], dtype=dtype)
            indexer = -np.ones(self.n, dtype=np.intp)
            return empty.take(indexer, allow_fill=True)
        else:
            # when introducing missing values, int becomes float, bool becomes object
            dtype = ensure_dtype_can_hold_na(dtype)
            fill_value = na_value_for_dtype(dtype)
            arr = np.empty(self.n, dtype=dtype)
            arr.fill(fill_value)
            return ensure_wrapped_if_datetimelike(arr)<|MERGE_RESOLUTION|>--- conflicted
+++ resolved
@@ -856,11 +856,7 @@
         return
 
     def column_setitem(
-<<<<<<< HEAD
         self, loc: int, idx: int | slice | np.ndarray, value, inplace_only: bool = False
-=======
-        self, loc: int, idx: int | slice | np.ndarray, value, inplace: bool = False
->>>>>>> 7ef6a71c
     ) -> None:
         """
         Set values ("setitem") into a single column (not setting the full column).
@@ -874,22 +870,12 @@
             raise TypeError("The column index should be an integer")
         arr = self.arrays[loc]
         mgr = SingleArrayManager([arr], [self._axes[0]])
-<<<<<<< HEAD
         if inplace_only:
-            mgr.setitem_inplace((idx,), value)
-            new_mgr = mgr
-        else:
-            new_mgr = mgr.setitem((idx,), value)
-        # update existing ArrayManager in-place
-        self.arrays[loc] = new_mgr.arrays[0]
-=======
-        if inplace:
             mgr.setitem_inplace(idx, value)
         else:
             new_mgr = mgr.setitem((idx,), value)
             # update existing ArrayManager in-place
             self.arrays[loc] = new_mgr.arrays[0]
->>>>>>> 7ef6a71c
 
     def insert(self, loc: int, item: Hashable, value: ArrayLike) -> None:
         """
