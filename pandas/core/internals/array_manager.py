--- conflicted
+++ resolved
@@ -221,13 +221,6 @@
         ignore_failures : bool, default False
             Whether to drop columns where func raises TypeError.
 
-<<<<<<< HEAD
-        index = Index([None])  # placeholder
-        # error: Argument 1 to "ArrayManager" has incompatible type "List[ndarray]";
-        # expected "List[Union[ndarray, ExtensionArray]]"
-        new_mgr = type(self)(res_arrays, [index, self.items])  # type: ignore[arg-type]
-        indexer = np.arange(self.shape[0])
-=======
         Returns
         -------
         ArrayManager
@@ -261,7 +254,6 @@
             columns = self.items
 
         new_mgr = type(self)(result_arrays, [index, columns])
->>>>>>> ab687aec
         return new_mgr, indexer
 
     def grouped_reduce(self: T, func: Callable, ignore_failures: bool = False) -> T:
