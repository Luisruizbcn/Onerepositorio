"""
Experimental manager based on storing a collection of 1D arrays
"""
from __future__ import annotations

from typing import (
    TYPE_CHECKING,
    Any,
    Callable,
    List,
    Optional,
    Tuple,
    TypeVar,
    Union,
)

import numpy as np

<<<<<<< HEAD
from pandas._libs import algos as libalgos, lib
from pandas._typing import ArrayLike, DtypeObj, Hashable, Scalar
=======
from pandas._libs import (
    NaT,
    lib,
)
from pandas._typing import (
    ArrayLike,
    Hashable,
)
>>>>>>> 348d43f7
from pandas.util._validators import validate_bool_kwarg

from pandas.core.dtypes.cast import (
    astype_array_safe,
    infer_dtype_from_scalar,
    soft_convert_objects,
)
from pandas.core.dtypes.common import (
    ensure_int64,
    is_bool_dtype,
    is_datetime64_ns_dtype,
    is_dtype_equal,
    is_extension_array_dtype,
    is_numeric_dtype,
    is_object_dtype,
    is_timedelta64_ns_dtype,
)
from pandas.core.dtypes.dtypes import (
    ExtensionDtype,
    PandasDtype,
)
from pandas.core.dtypes.generic import (
    ABCDataFrame,
    ABCPandasArray,
    ABCSeries,
)
from pandas.core.dtypes.missing import (
    array_equals,
    isna,
)

from pandas.core import ops
import pandas.core.algorithms as algos
from pandas.core.array_algos.quantile import quantile_compat
from pandas.core.array_algos.take import take_1d
from pandas.core.arrays import (
    DatetimeArray,
    ExtensionArray,
    IntervalArray,
    PandasArray,
    PeriodArray,
    TimedeltaArray,
)
from pandas.core.arrays.sparse import SparseDtype
from pandas.core.construction import (
    ensure_wrapped_if_datetimelike,
    extract_array,
    sanitize_array,
)
from pandas.core.indexers import (
    maybe_convert_indices,
    validate_indices,
)
from pandas.core.indexes.api import (
    Index,
    ensure_index,
)
from pandas.core.internals.base import (
    DataManager,
    SingleDataManager,
    interleaved_dtype,
)
from pandas.core.internals.blocks import (
    ensure_block_shape,
    new_block,
)

if TYPE_CHECKING:
    from pandas import Float64Index


T = TypeVar("T", bound="ArrayManager")


class ArrayManager(DataManager):
    """
    Core internal data structure to implement DataFrame and Series.

    Alternative to the BlockManager, storing a list of 1D arrays instead of
    Blocks.

    This is *not* a public API class

    Parameters
    ----------
    arrays : Sequence of arrays
    axes : Sequence of Index
    verify_integrity : bool, default True

    """

    __slots__ = [
        "_axes",  # private attribute, because 'axes' has different order, see below
        "arrays",
    ]

    arrays: List[Union[np.ndarray, ExtensionArray]]
    _axes: List[Index]

    def __init__(
        self,
        arrays: List[Union[np.ndarray, ExtensionArray]],
        axes: List[Index],
        verify_integrity: bool = True,
    ):
        # Note: we are storing the axes in "_axes" in the (row, columns) order
        # which contrasts the order how it is stored in BlockManager
        self._axes = axes
        self.arrays = arrays

        if verify_integrity:
            self._axes = [ensure_index(ax) for ax in axes]
            self.arrays = [ensure_wrapped_if_datetimelike(arr) for arr in arrays]
            self._verify_integrity()

    def make_empty(self: T, axes=None) -> T:
        """Return an empty ArrayManager with the items axis of len 0 (no columns)"""
        if axes is None:
            axes = [self.axes[1:], Index([])]

        arrays: List[Union[np.ndarray, ExtensionArray]] = []
        return type(self)(arrays, axes)

    @property
    def items(self) -> Index:
        return self._axes[-1]

    @property
    # error: Signature of "axes" incompatible with supertype "DataManager"
    def axes(self) -> List[Index]:  # type: ignore[override]
        # mypy doesn't work to override attribute with property
        # see https://github.com/python/mypy/issues/4125
        """Axes is BlockManager-compatible order (columns, rows)"""
        return [self._axes[1], self._axes[0]]

    @property
    def shape_proper(self) -> Tuple[int, ...]:
        # this returns (n_rows, n_columns)
        return tuple(len(ax) for ax in self._axes)

    @staticmethod
    def _normalize_axis(axis: int) -> int:
        # switch axis
        axis = 1 if axis == 0 else 0
        return axis

    def set_axis(
        self, axis: int, new_labels: Index, verify_integrity: bool = True
    ) -> None:
        # Caller is responsible for ensuring we have an Index object.
        axis = self._normalize_axis(axis)
        if verify_integrity:
            old_len = len(self._axes[axis])
            new_len = len(new_labels)

            if new_len != old_len:
                raise ValueError(
                    f"Length mismatch: Expected axis has {old_len} elements, new "
                    f"values have {new_len} elements"
                )

        self._axes[axis] = new_labels

    def consolidate(self) -> ArrayManager:
        return self

    def is_consolidated(self) -> bool:
        return True

    def _consolidate_inplace(self) -> None:
        pass

    def get_dtypes(self):
        return np.array([arr.dtype for arr in self.arrays], dtype="object")

    # TODO setstate getstate

    def __repr__(self) -> str:
        output = type(self).__name__
        output += f"\nIndex: {self._axes[0]}"
        if self.ndim == 2:
            output += f"\nColumns: {self._axes[1]}"
        output += f"\n{len(self.arrays)} arrays:"
        for arr in self.arrays:
            output += f"\n{arr.dtype}"
        return output

    def _verify_integrity(self) -> None:
        n_rows, n_columns = self.shape_proper
        if not len(self.arrays) == n_columns:
            raise ValueError(
                "Number of passed arrays must equal the size of the column Index: "
                f"{len(self.arrays)} arrays vs {n_columns} columns."
            )
        for arr in self.arrays:
            if not len(arr) == n_rows:
                raise ValueError(
                    "Passed arrays should have the same length as the rows Index: "
                    f"{len(arr)} vs {n_rows} rows"
                )
            if not isinstance(arr, (np.ndarray, ExtensionArray)):
                raise ValueError(
                    "Passed arrays should be np.ndarray or ExtensionArray instances, "
                    f"got {type(arr)} instead"
                )

    def reduce(
        self: T, func: Callable, ignore_failures: bool = False
    ) -> Tuple[T, np.ndarray]:
        """
        Apply reduction function column-wise, returning a single-row ArrayManager.

        Parameters
        ----------
        func : reduction function
        ignore_failures : bool, default False
            Whether to drop columns where func raises TypeError.

        Returns
        -------
        ArrayManager
        np.ndarray
            Indexer of column indices that are retained.
        """
        result_arrays: List[np.ndarray] = []
        result_indices: List[int] = []
        for i, arr in enumerate(self.arrays):
            try:
                res = func(arr, axis=0)
            except TypeError:
                if not ignore_failures:
                    raise
            else:
                # TODO NaT doesn't preserve dtype, so we need to ensure to create
                # a timedelta result array if original was timedelta
                # what if datetime results in timedelta? (eg std)
                if res is NaT and is_timedelta64_ns_dtype(arr.dtype):
                    result_arrays.append(np.array(["NaT"], dtype="timedelta64[ns]"))
                else:
                    # error: Argument 1 to "append" of "list" has incompatible type
                    # "ExtensionArray"; expected "ndarray"
                    result_arrays.append(
                        sanitize_array([res], None)  # type: ignore[arg-type]
                    )
                result_indices.append(i)

        index = Index._simple_new(np.array([None], dtype=object))  # placeholder
        if ignore_failures:
            indexer = np.array(result_indices)
            columns = self.items[result_indices]
        else:
            indexer = np.arange(self.shape[0])
            columns = self.items

        # error: Argument 1 to "ArrayManager" has incompatible type "List[ndarray]";
        # expected "List[Union[ndarray, ExtensionArray]]"
        new_mgr = type(self)(result_arrays, [index, columns])  # type: ignore[arg-type]
        return new_mgr, indexer

<<<<<<< HEAD
    def operate_scalar(self, other: Scalar, op) -> ArrayManager:
=======
    def grouped_reduce(self: T, func: Callable, ignore_failures: bool = False) -> T:
        """
        Apply grouped reduction function columnwise, returning a new ArrayManager.

        Parameters
        ----------
        func : grouped reduction function
        ignore_failures : bool, default False
            Whether to drop columns where func raises TypeError.

        Returns
        -------
        ArrayManager
        """
        result_arrays: List[np.ndarray] = []
        result_indices: List[int] = []

        for i, arr in enumerate(self.arrays):
            try:
                res = func(arr)
            except (TypeError, NotImplementedError):
                if not ignore_failures:
                    raise
                continue
            result_arrays.append(res)
            result_indices.append(i)

        if len(result_arrays) == 0:
            index = Index([None])  # placeholder
        else:
            index = Index(range(result_arrays[0].shape[0]))

        if ignore_failures:
            columns = self.items[np.array(result_indices, dtype="int64")]
        else:
            columns = self.items

        # error: Argument 1 to "ArrayManager" has incompatible type "List[ndarray]";
        # expected "List[Union[ndarray, ExtensionArray]]"
        return type(self)(result_arrays, [index, columns])  # type: ignore[arg-type]

    def operate_blockwise(self, other: ArrayManager, array_op) -> ArrayManager:
>>>>>>> 348d43f7
        """
        Element-wise (arithmetic/comparison/logical) operation with other scalar.

        Parameters
        ----------
        other : scalar
        op : operator function (eg ``operator.add``)

        Returns
        -------
        ArrayManager
        """
        # Get the appropriate array-op to apply to each column/block's values.
        array_op = ops.get_array_op(op)
        result_arrays = [array_op(left, other) for left in self.arrays]
        return type(self)(result_arrays, self._axes)

    def operate_array(self, other: ArrayLike, op, axis: int) -> ArrayManager:
        """
        Element-wise (arithmetic/comparison/logical) operation with other array.

        The array is already checked to be of the correct length.

        Parameters
        ----------
        other : np.ndarray or ExtensionArray
        op : operator function (eg ``operator.add``)
        axis : int
            Whether to match the array on the index and broadcast along the
            columns (axis=0) or match the array on the columns and broadcast
            along the rows (axis=1).

        Returns
        -------
        ArrayManager
        """
        array_op = ops.get_array_op(op)
        if axis == 1:
            # match on the columns -> operate on each column array with single
            # element from other array
            result_arrays = [
                array_op(left, right_scalar)
                for left, right_scalar in zip(self.arrays, other)
            ]
        else:
            # match on the rows -> operate for each column array with full other array
            result_arrays = [array_op(left, other) for left in self.arrays]
        return type(self)(result_arrays, self._axes)

    def operate_manager(self, other: ArrayManager, op) -> ArrayManager:
        """
        Element-wise (arithmetic/comparison/logical) operation with other ArrayManager.

        The other ArrayManager is already aligned with `self`.

        Parameters
        ----------
        other : ArrayManager
        op : operator function (eg ``operator.add``)

        Returns
        -------
        ArrayManager
        """
        # TODO what if `other` is BlockManager ?
        array_op = ops.get_array_op(op)
        left_arrays = self.arrays
        right_arrays = other.arrays
        result_arrays = [
            array_op(left, right) for left, right in zip(left_arrays, right_arrays)
        ]
        return type(self)(result_arrays, self._axes)

    def apply(
        self: T,
        f,
        align_keys: Optional[List[str]] = None,
        ignore_failures: bool = False,
        **kwargs,
    ) -> T:
        """
        Iterate over the arrays, collect and create a new ArrayManager.

        Parameters
        ----------
        f : str or callable
            Name of the Array method to apply.
        align_keys: List[str] or None, default None
        ignore_failures: bool, default False
        **kwargs
            Keywords to pass to `f`

        Returns
        -------
        ArrayManager
        """
        assert "filter" not in kwargs

        align_keys = align_keys or []
        result_arrays: List[np.ndarray] = []
        result_indices: List[int] = []
        # fillna: Series/DataFrame is responsible for making sure value is aligned

        aligned_args = {k: kwargs[k] for k in align_keys}

        if f == "apply":
            f = kwargs.pop("func")

        for i, arr in enumerate(self.arrays):

            if aligned_args:

                for k, obj in aligned_args.items():
                    if isinstance(obj, (ABCSeries, ABCDataFrame)):
                        # The caller is responsible for ensuring that
                        #  obj.axes[-1].equals(self.items)
                        if obj.ndim == 1:
                            kwargs[k] = obj.iloc[i]
                        else:
                            kwargs[k] = obj.iloc[:, i]._values
                    else:
                        # otherwise we have an array-like
                        kwargs[k] = obj[i]

            try:
                if callable(f):
                    applied = f(arr, **kwargs)
                else:
                    applied = getattr(arr, f)(**kwargs)
            except (TypeError, NotImplementedError):
                if not ignore_failures:
                    raise
                continue
            # if not isinstance(applied, ExtensionArray):
            #     # TODO not all EA operations return new EAs (eg astype)
            #     applied = array(applied)
            result_arrays.append(applied)
            result_indices.append(i)

        new_axes: List[Index]
        if ignore_failures:
            # TODO copy?
            new_axes = [self._axes[0], self._axes[1][result_indices]]
        else:
            new_axes = self._axes

        if len(result_arrays) == 0:
            return self.make_empty(new_axes)

        # error: Argument 1 to "ArrayManager" has incompatible type "List[ndarray]";
        # expected "List[Union[ndarray, ExtensionArray]]"
        return type(self)(result_arrays, new_axes)  # type: ignore[arg-type]

    def apply_2d(self: T, f, ignore_failures: bool = False, **kwargs) -> T:
        """
        Variant of `apply`, but where the function should not be applied to
        each column independently, but to the full data as a 2D array.
        """
        values = self.as_array()
        try:
            result = f(values, **kwargs)
        except (TypeError, NotImplementedError):
            if not ignore_failures:
                raise
            result_arrays = []
            new_axes = [self._axes[0], self.axes[1].take([])]
        else:
            result_arrays = [result[:, i] for i in range(len(self._axes[1]))]
            new_axes = self._axes

        return type(self)(result_arrays, new_axes)

    def apply_with_block(self: T, f, align_keys=None, swap_axis=True, **kwargs) -> T:
        # switch axis to follow BlockManager logic
        if swap_axis and "axis" in kwargs and self.ndim == 2:
            kwargs["axis"] = 1 if kwargs["axis"] == 0 else 0

        align_keys = align_keys or []
        aligned_args = {k: kwargs[k] for k in align_keys}

        result_arrays = []

        for i, arr in enumerate(self.arrays):

            if aligned_args:
                for k, obj in aligned_args.items():
                    if isinstance(obj, (ABCSeries, ABCDataFrame)):
                        # The caller is responsible for ensuring that
                        #  obj.axes[-1].equals(self.items)
                        if obj.ndim == 1:
                            if self.ndim == 2:
                                kwargs[k] = obj.iloc[slice(i, i + 1)]._values
                            else:
                                kwargs[k] = obj.iloc[:]._values
                        else:
                            kwargs[k] = obj.iloc[:, [i]]._values
                    else:
                        # otherwise we have an ndarray
                        if obj.ndim == 2:
                            kwargs[k] = obj[[i]]

            # error: Item "ExtensionArray" of "Union[Any, ExtensionArray]" has no
            # attribute "tz"
            if hasattr(arr, "tz") and arr.tz is None:  # type: ignore[union-attr]
                # DatetimeArray needs to be converted to ndarray for DatetimeBlock

                # error: Item "ExtensionArray" of "Union[Any, ExtensionArray]" has no
                # attribute "_data"
                arr = arr._data  # type: ignore[union-attr]
            elif arr.dtype.kind == "m" and not isinstance(arr, np.ndarray):
                # TimedeltaArray needs to be converted to ndarray for TimedeltaBlock

                # error: "ExtensionArray" has no attribute "_data"
                arr = arr._data  # type: ignore[attr-defined]

            if self.ndim == 2:
                if isinstance(arr, np.ndarray):
                    arr = np.atleast_2d(arr)
                block = new_block(arr, placement=slice(0, 1, 1), ndim=2)
            else:
                block = new_block(arr, placement=slice(0, len(self), 1), ndim=1)

            applied = getattr(block, f)(**kwargs)
            if isinstance(applied, list):
                applied = applied[0]
            arr = applied.values
            if self.ndim == 2:
                if isinstance(arr, np.ndarray):
                    arr = arr[0, :]
            result_arrays.append(arr)

        return type(self)(result_arrays, self._axes)

    def quantile(
        self,
        *,
        qs: Float64Index,
        axis: int = 0,
        transposed: bool = False,
        interpolation="linear",
    ) -> ArrayManager:

        arrs = [ensure_block_shape(x, 2) for x in self.arrays]
        assert axis == 1
        new_arrs = [quantile_compat(x, qs, interpolation, axis=axis) for x in arrs]
        for i, arr in enumerate(new_arrs):
            if arr.ndim == 2:
                assert arr.shape[0] == 1, arr.shape
                new_arrs[i] = arr[0]

        axes = [qs, self._axes[1]]
        return type(self)(new_arrs, axes)

    def where(self, other, cond, align: bool, errors: str, axis: int) -> ArrayManager:
        if align:
            align_keys = ["other", "cond"]
        else:
            align_keys = ["cond"]
            other = extract_array(other, extract_numpy=True)

        return self.apply_with_block(
            "where",
            align_keys=align_keys,
            other=other,
            cond=cond,
            errors=errors,
            axis=axis,
        )

    # TODO what is this used for?
    # def setitem(self, indexer, value) -> ArrayManager:
    #     return self.apply_with_block("setitem", indexer=indexer, value=value)

    def putmask(self, mask, new, align: bool = True):
        if align:
            align_keys = ["new", "mask"]
        else:
            align_keys = ["mask"]
            new = extract_array(new, extract_numpy=True)

        return self.apply_with_block(
            "putmask",
            align_keys=align_keys,
            mask=mask,
            new=new,
        )

    def diff(self, n: int, axis: int) -> ArrayManager:
        if axis == 1:
            # DataFrame only calls this for n=0, in which case performing it
            # with axis=0 is equivalent
            assert n == 0
            axis = 0
        return self.apply(algos.diff, n=n, axis=axis, stacklevel=5)

    def interpolate(self, **kwargs) -> ArrayManager:
        return self.apply_with_block("interpolate", swap_axis=False, **kwargs)

    def shift(self, periods: int, axis: int, fill_value) -> ArrayManager:
        if fill_value is lib.no_default:
            fill_value = None

        if axis == 1 and self.ndim == 2:
            # TODO column-wise shift
            raise NotImplementedError

        return self.apply_with_block(
            "shift", periods=periods, axis=axis, fill_value=fill_value
        )

    def fillna(self, value, limit, inplace: bool, downcast) -> ArrayManager:
        return self.apply_with_block(
            "fillna", value=value, limit=limit, inplace=inplace, downcast=downcast
        )

    def downcast(self) -> ArrayManager:
        return self.apply_with_block("downcast")

    def astype(self, dtype, copy: bool = False, errors: str = "raise") -> ArrayManager:
        return self.apply(astype_array_safe, dtype=dtype, copy=copy, errors=errors)

    def convert(
        self,
        copy: bool = True,
        datetime: bool = True,
        numeric: bool = True,
        timedelta: bool = True,
    ) -> ArrayManager:
        def _convert(arr):
            if is_object_dtype(arr.dtype):
                return soft_convert_objects(
                    arr,
                    datetime=datetime,
                    numeric=numeric,
                    timedelta=timedelta,
                    copy=copy,
                )
            else:
                return arr.copy() if copy else arr

        return self.apply(_convert)

    def replace(self, value, **kwargs) -> ArrayManager:
        assert np.ndim(value) == 0, value
        # TODO "replace" is right now implemented on the blocks, we should move
        # it to general array algos so it can be reused here
        return self.apply_with_block("replace", value=value, **kwargs)

    def replace_list(
        self: T,
        src_list: List[Any],
        dest_list: List[Any],
        inplace: bool = False,
        regex: bool = False,
    ) -> T:
        """ do a list replace """
        inplace = validate_bool_kwarg(inplace, "inplace")

        return self.apply_with_block(
            "_replace_list",
            src_list=src_list,
            dest_list=dest_list,
            inplace=inplace,
            regex=regex,
        )

    def to_native_types(self, **kwargs):
        return self.apply_with_block("to_native_types", **kwargs)

    @property
    def is_mixed_type(self) -> bool:
        return True

    @property
    def is_numeric_mixed_type(self) -> bool:
        return all(is_numeric_dtype(t) for t in self.get_dtypes())

    @property
    def any_extension_types(self) -> bool:
        """Whether any of the blocks in this manager are extension blocks"""
        return False  # any(block.is_extension for block in self.blocks)

    @property
    def is_view(self) -> bool:
        """ return a boolean if we are a single block and are a view """
        # TODO what is this used for?
        return False

    @property
    def is_single_block(self) -> bool:
        return False

    def _get_data_subset(self, predicate: Callable) -> ArrayManager:
        indices = [i for i, arr in enumerate(self.arrays) if predicate(arr)]
        arrays = [self.arrays[i] for i in indices]
        # TODO copy?
        new_axes = [self._axes[0], self._axes[1][np.array(indices, dtype="int64")]]
        return type(self)(arrays, new_axes, verify_integrity=False)

    def get_bool_data(self, copy: bool = False) -> ArrayManager:
        """
        Select columns that are bool-dtype and object-dtype columns that are all-bool.

        Parameters
        ----------
        copy : bool, default False
            Whether to copy the blocks
        """
        return self._get_data_subset(
            lambda arr: is_bool_dtype(arr.dtype)
            or (is_object_dtype(arr.dtype) and lib.is_bool_array(arr))
        )

    def get_numeric_data(self, copy: bool = False) -> ArrayManager:
        """
        Select columns that have a numeric dtype.

        Parameters
        ----------
        copy : bool, default False
            Whether to copy the blocks
        """
        return self._get_data_subset(lambda arr: is_numeric_dtype(arr.dtype))

    def copy(self: T, deep=True) -> T:
        """
        Make deep or shallow copy of ArrayManager

        Parameters
        ----------
        deep : bool or string, default True
            If False, return shallow copy (do not copy data)
            If 'all', copy data and a deep copy of the index

        Returns
        -------
        BlockManager
        """
        # this preserves the notion of view copying of axes
        if deep:
            # hit in e.g. tests.io.json.test_pandas

            def copy_func(ax):
                return ax.copy(deep=True) if deep == "all" else ax.view()

            new_axes = [copy_func(ax) for ax in self._axes]
        else:
            new_axes = list(self._axes)

        if deep:
            new_arrays = [arr.copy() for arr in self.arrays]
        else:
            new_arrays = self.arrays
        return type(self)(new_arrays, new_axes)

    def as_array(
        self,
        transpose: bool = False,
        dtype=None,
        copy: bool = False,
        na_value=lib.no_default,
    ) -> np.ndarray:
        """
        Convert the blockmanager data into an numpy array.

        Parameters
        ----------
        transpose : bool, default False
            If True, transpose the return array.
        dtype : object, default None
            Data type of the return array.
        copy : bool, default False
            If True then guarantee that a copy is returned. A value of
            False does not guarantee that the underlying data is not
            copied.
        na_value : object, default lib.no_default
            Value to be used as the missing value sentinel.

        Returns
        -------
        arr : ndarray
        """
        if len(self.arrays) == 0:
            arr = np.empty(self.shape, dtype=float)
            return arr.transpose() if transpose else arr

        # We want to copy when na_value is provided to avoid
        # mutating the original object
        copy = copy or na_value is not lib.no_default

        if not dtype:
            dtype = interleaved_dtype([arr.dtype for arr in self.arrays])

        if isinstance(dtype, SparseDtype):
            dtype = dtype.subtype
        elif isinstance(dtype, PandasDtype):
            dtype = dtype.numpy_dtype
        elif is_extension_array_dtype(dtype):
            dtype = "object"
        elif is_dtype_equal(dtype, str):
            dtype = "object"

        result = np.empty(self.shape_proper, dtype=dtype)

        # error: Incompatible types in assignment (expression has type "Union[ndarray,
        # ExtensionArray]", variable has type "ndarray")
        for i, arr in enumerate(self.arrays):  # type: ignore[assignment]
            arr = arr.astype(dtype, copy=copy)
            result[:, i] = arr

        if na_value is not lib.no_default:
            result[isna(result)] = na_value

        return result
        # return arr.transpose() if transpose else arr

    def get_slice(self, slobj: slice, axis: int = 0) -> ArrayManager:
        axis = self._normalize_axis(axis)

        if axis == 0:
            arrays = [arr[slobj] for arr in self.arrays]
        elif axis == 1:
            arrays = self.arrays[slobj]

        new_axes = list(self._axes)
        new_axes[axis] = new_axes[axis]._getitem_slice(slobj)

        return type(self)(arrays, new_axes, verify_integrity=False)

    def fast_xs(self, loc: int) -> ArrayLike:
        """
        Return the array corresponding to `frame.iloc[loc]`.

        Parameters
        ----------
        loc : int

        Returns
        -------
        np.ndarray or ExtensionArray
        """
        dtype = interleaved_dtype([arr.dtype for arr in self.arrays])

        values = [arr[loc] for arr in self.arrays]
        if isinstance(dtype, ExtensionDtype):
            result = dtype.construct_array_type()._from_sequence(values, dtype=dtype)
        # for datetime64/timedelta64, the np.ndarray constructor cannot handle pd.NaT
        elif is_datetime64_ns_dtype(dtype):
            result = DatetimeArray._from_sequence(values, dtype=dtype)._data
        elif is_timedelta64_ns_dtype(dtype):
            result = TimedeltaArray._from_sequence(values, dtype=dtype)._data
        else:
            result = np.array(values, dtype=dtype)
        return result

    def iget(self, i: int) -> SingleArrayManager:
        """
        Return the data as a SingleArrayManager.
        """
        values = self.arrays[i]
        return SingleArrayManager([values], [self._axes[0]])

    def iget_values(self, i: int) -> ArrayLike:
        """
        Return the data for column i as the values (ndarray or ExtensionArray).
        """
        return self.arrays[i]

    def idelete(self, indexer):
        """
        Delete selected locations in-place (new block and array, same BlockManager)
        """
        to_keep = np.ones(self.shape[0], dtype=np.bool_)
        to_keep[indexer] = False

        self.arrays = [self.arrays[i] for i in np.nonzero(to_keep)[0]]
        self._axes = [self._axes[0], self._axes[1][to_keep]]

    def iset(self, loc: Union[int, slice, np.ndarray], value):
        """
        Set new column(s).

        This changes the ArrayManager in-place, but replaces (an) existing
        column(s), not changing column values in-place).

        Parameters
        ----------
        loc : integer, slice or boolean mask
            Positional location (already bounds checked)
        value : array-like
        """
        # single column -> single integer index
        if lib.is_integer(loc):
            # TODO the extract array should in theory not be needed?
            value = extract_array(value, extract_numpy=True)

            # TODO can we avoid needing to unpack this here? That means converting
            # DataFrame into 1D array when loc is an integer
            if isinstance(value, np.ndarray) and value.ndim == 2:
                assert value.shape[1] == 1
                value = value[:, 0]

            # TODO we receive a datetime/timedelta64 ndarray from DataFrame._iset_item
            # but we should avoid that and pass directly the proper array
            value = ensure_wrapped_if_datetimelike(value)

            assert isinstance(value, (np.ndarray, ExtensionArray))
            assert value.ndim == 1
            assert len(value) == len(self._axes[0])
            # error: Invalid index type "Union[int, slice, ndarray]" for
            # "List[Union[ndarray, ExtensionArray]]"; expected type "int"
            self.arrays[loc] = value  # type: ignore[index]
            return

        # multiple columns -> convert slice or array to integer indices
        elif isinstance(loc, slice):
            indices = range(
                loc.start if loc.start is not None else 0,
                loc.stop if loc.stop is not None else self.shape_proper[1],
                loc.step if loc.step is not None else 1,
            )
        else:
            assert isinstance(loc, np.ndarray)
            assert loc.dtype == "bool"
            # error: Incompatible types in assignment (expression has type "ndarray",
            # variable has type "range")
            indices = np.nonzero(loc)[0]  # type: ignore[assignment]

        assert value.ndim == 2
        assert value.shape[0] == len(self._axes[0])

        for value_idx, mgr_idx in enumerate(indices):
            value_arr = value[:, value_idx]
            self.arrays[mgr_idx] = value_arr
        return

    def insert(self, loc: int, item: Hashable, value, allow_duplicates: bool = False):
        """
        Insert item at selected position.

        Parameters
        ----------
        loc : int
        item : hashable
        value : array_like
        allow_duplicates: bool
            If False, trying to insert non-unique item will raise

        """
        if not allow_duplicates and item in self.items:
            # Should this be a different kind of error??
            raise ValueError(f"cannot insert {item}, already exists")

        if not isinstance(loc, int):
            raise TypeError("loc must be int")

        # insert to the axis; this could possibly raise a TypeError
        new_axis = self.items.insert(loc, item)

        value = extract_array(value, extract_numpy=True)
        if value.ndim == 2:
            if value.shape[0] == 1:
                value = value[0, :]
            else:
                raise ValueError(
                    f"Expected a 1D array, got an array with shape {value.shape}"
                )

        # TODO self.arrays can be empty
        # assert len(value) == len(self.arrays[0])

        # TODO is this copy needed?
        arrays = self.arrays.copy()
        arrays.insert(loc, value)

        self.arrays = arrays
        self._axes[1] = new_axis

    def reindex_indexer(
        self: T,
        new_axis,
        indexer,
        axis: int,
        fill_value=None,
        allow_dups: bool = False,
        copy: bool = True,
        # ignored keywords
        consolidate: bool = True,
        only_slice: bool = False,
    ) -> T:
        axis = self._normalize_axis(axis)
        return self._reindex_indexer(
            new_axis, indexer, axis, fill_value, allow_dups, copy
        )

    def _reindex_indexer(
        self: T,
        new_axis,
        indexer,
        axis: int,
        fill_value=None,
        allow_dups: bool = False,
        copy: bool = True,
    ) -> T:
        """
        Parameters
        ----------
        new_axis : Index
        indexer : ndarray of int64 or None
        axis : int
        fill_value : object, default None
        allow_dups : bool, default False
        copy : bool, default True


        pandas-indexer with -1's only.
        """
        if indexer is None:
            if new_axis is self._axes[axis] and not copy:
                return self

            result = self.copy(deep=copy)
            result._axes = list(self._axes)
            result._axes[axis] = new_axis
            return result

        # some axes don't allow reindexing with dups
        if not allow_dups:
            self._axes[axis]._validate_can_reindex(indexer)

        if axis >= self.ndim:
            raise IndexError("Requested axis not found in manager")

        if axis == 1:
            new_arrays = []
            for i in indexer:
                if i == -1:
                    arr = self._make_na_array(fill_value=fill_value)
                else:
                    arr = self.arrays[i]
                new_arrays.append(arr)

        else:
            validate_indices(indexer, len(self._axes[0]))
            indexer = ensure_int64(indexer)
            if (indexer == -1).any():
                allow_fill = True
            else:
                allow_fill = False
            new_arrays = [
                take_1d(
                    arr,
                    indexer,
                    allow_fill=allow_fill,
                    fill_value=fill_value,
                    # if fill_value is not None else blk.fill_value
                )
                for arr in self.arrays
            ]

        new_axes = list(self._axes)
        new_axes[axis] = new_axis

        return type(self)(new_arrays, new_axes, verify_integrity=False)

    def take(self: T, indexer, axis: int = 1, verify: bool = True) -> T:
        """
        Take items along any axis.
        """
        axis = self._normalize_axis(axis)

        indexer = (
            np.arange(indexer.start, indexer.stop, indexer.step, dtype="int64")
            if isinstance(indexer, slice)
            else np.asanyarray(indexer, dtype="int64")
        )

        n = self.shape_proper[axis]
        indexer = maybe_convert_indices(indexer, n, verify=verify)

        new_labels = self._axes[axis].take(indexer)
        return self._reindex_indexer(
            new_axis=new_labels, indexer=indexer, axis=axis, allow_dups=True
        )

    def _make_na_array(self, fill_value=None):
        if fill_value is None:
            fill_value = np.nan

        dtype, fill_value = infer_dtype_from_scalar(fill_value)
        # error: Argument "dtype" to "empty" has incompatible type "Union[dtype[Any],
        # ExtensionDtype]"; expected "Union[dtype[Any], None, type, _SupportsDType, str,
        # Union[Tuple[Any, int], Tuple[Any, Union[int, Sequence[int]]], List[Any],
        # _DTypeDict, Tuple[Any, Any]]]"
        values = np.empty(self.shape_proper[0], dtype=dtype)  # type: ignore[arg-type]
        values.fill(fill_value)
        return values

    def _equal_values(self, other) -> bool:
        """
        Used in .equals defined in base class. Only check the column values
        assuming shape and indexes have already been checked.
        """
        for left, right in zip(self.arrays, other.arrays):
            if not array_equals(left, right):
                return False
        else:
            return True

    def unstack(self, unstacker, fill_value) -> ArrayManager:
        """
        Return a BlockManager with all blocks unstacked..

        Parameters
        ----------
        unstacker : reshape._Unstacker
        fill_value : Any
            fill_value for newly introduced missing values.

        Returns
        -------
        unstacked : BlockManager
        """
        indexer, _ = unstacker._indexer_and_to_sort
        if unstacker.mask.all():
            new_indexer = indexer
            allow_fill = False
        else:
            new_indexer = np.full(unstacker.mask.shape, -1)
            new_indexer[unstacker.mask] = indexer
            allow_fill = True
        new_indexer2D = new_indexer.reshape(*unstacker.full_shape)
        new_indexer2D = ensure_int64(new_indexer2D)

        new_arrays = []
        for arr in self.arrays:
            for i in range(unstacker.full_shape[1]):
                new_arr = take_1d(
                    arr,
                    new_indexer2D[:, i],
                    allow_fill=allow_fill,
                    fill_value=fill_value,
                )
                new_arrays.append(new_arr)

        new_index = unstacker.new_index
        new_columns = unstacker.get_new_columns(self._axes[1])
        new_axes = [new_index, new_columns]

        return type(self)(new_arrays, new_axes, verify_integrity=False)

    # TODO
    # equals
    # to_dict


class SingleArrayManager(ArrayManager, SingleDataManager):

    __slots__ = [
        "_axes",  # private attribute, because 'axes' has different order, see below
        "arrays",
    ]

    arrays: List[Union[np.ndarray, ExtensionArray]]
    _axes: List[Index]

    ndim = 1

    def __init__(
        self,
        arrays: List[Union[np.ndarray, ExtensionArray]],
        axes: List[Index],
        verify_integrity: bool = True,
    ):
        self._axes = axes
        self.arrays = arrays

        if verify_integrity:
            assert len(axes) == 1
            assert len(arrays) == 1
            self._axes = [ensure_index(ax) for ax in self._axes]
            arr = arrays[0]
            arr = ensure_wrapped_if_datetimelike(arr)
            if isinstance(arr, ABCPandasArray):
                arr = arr.to_numpy()
            self.arrays = [arr]
            self._verify_integrity()

    def _verify_integrity(self) -> None:
        (n_rows,) = self.shape
        assert len(self.arrays) == 1
        arr = self.arrays[0]
        assert len(arr) == n_rows
        if not arr.ndim == 1:
            raise ValueError(
                "Passed array should be 1-dimensional, got array with "
                f"{arr.ndim} dimensions instead."
            )

    @staticmethod
    def _normalize_axis(axis):
        return axis

    def make_empty(self, axes=None) -> SingleArrayManager:
        """Return an empty ArrayManager with index/array of length 0"""
        if axes is None:
            axes = [Index([], dtype=object)]
        array = np.array([], dtype=self.dtype)
        return type(self)([array], axes)

    @classmethod
    def from_array(cls, array, index):
        return cls([array], [index])

    @property
    def axes(self):
        return self._axes

    @property
    def index(self) -> Index:
        return self._axes[0]

    @property
    def dtype(self):
        return self.array.dtype

    def external_values(self):
        """The array that Series.values returns"""
        if isinstance(self.array, (PeriodArray, IntervalArray)):
            return self.array.astype(object)
        elif isinstance(self.array, (DatetimeArray, TimedeltaArray)):
            return self.array._data
        else:
            return self.array

    def internal_values(self):
        """The array that Series._values returns"""
        return self.array

    def array_values(self):
        """The array that Series.array returns"""
        arr = self.array
        if isinstance(arr, np.ndarray):
            arr = PandasArray(arr)
        return arr

    @property
    def _can_hold_na(self) -> bool:
        if isinstance(self.array, np.ndarray):
            return self.array.dtype.kind not in ["b", "i", "u"]
        else:
            # ExtensionArray
            return self.array._can_hold_na

    @property
    def is_single_block(self) -> bool:
        return True

    def _consolidate_check(self):
        pass

    def get_slice(self, slobj: slice, axis: int = 0) -> SingleArrayManager:
        if axis >= self.ndim:
            raise IndexError("Requested axis not found in manager")

        new_array = self.array[slobj]
        new_index = self.index._getitem_slice(slobj)
        return type(self)([new_array], [new_index], verify_integrity=False)

    def getitem_mgr(self, indexer) -> SingleArrayManager:
        new_array = self.array[indexer]
        new_index = self.index[indexer]
        return type(self)([new_array], [new_index])

    def apply(self, func, **kwargs):
        if callable(func):
            new_array = func(self.array, **kwargs)
        else:
            new_array = getattr(self.array, func)(**kwargs)
        return type(self)([new_array], self._axes)

    def setitem(self, indexer, value):
        return self.apply_with_block("setitem", indexer=indexer, value=value)

    def idelete(self, indexer):
        """
        Delete selected locations in-place (new array, same ArrayManager)
        """
        to_keep = np.ones(self.shape[0], dtype=np.bool_)
        to_keep[indexer] = False

        self.arrays = [self.arrays[0][to_keep]]
        self._axes = [self._axes[0][to_keep]]

    def _get_data_subset(self, predicate: Callable) -> ArrayManager:
        # used in get_numeric_data / get_bool_data
        if predicate(self.array):
            return type(self)(self.arrays, self._axes, verify_integrity=False)
        else:
            return self.make_empty()

    def set_values(self, values: ArrayLike):
        """
        Set (replace) the values of the SingleArrayManager in place.

        Use at your own risk! This does not check if the passed values are
        valid for the current SingleArrayManager (length, dtype, etc).
        """
        self.arrays[0] = values<|MERGE_RESOLUTION|>--- conflicted
+++ resolved
@@ -16,10 +16,6 @@
 
 import numpy as np
 
-<<<<<<< HEAD
-from pandas._libs import algos as libalgos, lib
-from pandas._typing import ArrayLike, DtypeObj, Hashable, Scalar
-=======
 from pandas._libs import (
     NaT,
     lib,
@@ -27,8 +23,8 @@
 from pandas._typing import (
     ArrayLike,
     Hashable,
+    Scalar,
 )
->>>>>>> 348d43f7
 from pandas.util._validators import validate_bool_kwarg
 
 from pandas.core.dtypes.cast import (
@@ -288,9 +284,6 @@
         new_mgr = type(self)(result_arrays, [index, columns])  # type: ignore[arg-type]
         return new_mgr, indexer
 
-<<<<<<< HEAD
-    def operate_scalar(self, other: Scalar, op) -> ArrayManager:
-=======
     def grouped_reduce(self: T, func: Callable, ignore_failures: bool = False) -> T:
         """
         Apply grouped reduction function columnwise, returning a new ArrayManager.
@@ -332,8 +325,7 @@
         # expected "List[Union[ndarray, ExtensionArray]]"
         return type(self)(result_arrays, [index, columns])  # type: ignore[arg-type]
 
-    def operate_blockwise(self, other: ArrayManager, array_op) -> ArrayManager:
->>>>>>> 348d43f7
+    def operate_scalar(self, other: Scalar, op) -> ArrayManager:
         """
         Element-wise (arithmetic/comparison/logical) operation with other scalar.
 
