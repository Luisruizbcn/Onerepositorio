--- conflicted
+++ resolved
@@ -760,19 +760,8 @@
                 for arr in self.arrays
             ]
 
-<<<<<<< HEAD
-    def iset(
-        self,
-        loc: int | slice | np.ndarray,
-        value: ArrayLike,
-        inplace: bool = False,
-    ):
-        """
-        Set new column(s).
-=======
         new_axes = list(self._axes)
         new_axes[axis] = new_axis
->>>>>>> 8fd8c8bc
 
         return type(self)(new_arrays, new_axes, verify_integrity=False)
 
@@ -930,7 +919,9 @@
         """
         return self.arrays[i]
 
-    def iset(self, loc: int | slice | np.ndarray, value: ArrayLike):
+    def iset(
+        self, loc: int | slice | np.ndarray, value: ArrayLike, inplace: bool = False
+    ):
         """
         Set new column(s).
 
