--- conflicted
+++ resolved
@@ -30,12 +30,7 @@
     soft_convert_objects,
 )
 from pandas.core.dtypes.common import (
-<<<<<<< HEAD
-    ensure_int64,
-    is_bool_dtype,
-=======
     ensure_platform_int,
->>>>>>> 4c86d353
     is_datetime64_ns_dtype,
     is_dtype_equal,
     is_extension_array_dtype,
@@ -52,6 +47,7 @@
     ABCPandasArray,
     ABCSeries,
 )
+from pandas.core.dtypes.inference import is_inferred_bool_dtype
 from pandas.core.dtypes.missing import (
     array_equals,
     isna,
@@ -64,9 +60,7 @@
 from pandas.core.arrays import (
     DatetimeArray,
     ExtensionArray,
-    IntervalArray,
     PandasArray,
-    PeriodArray,
     TimedeltaArray,
 )
 from pandas.core.arrays.sparse import SparseDtype
@@ -90,6 +84,7 @@
 )
 from pandas.core.internals.blocks import (
     ensure_block_shape,
+    external_values,
     new_block,
     to_native_types,
 )
@@ -518,7 +513,9 @@
 
         arrs = [ensure_block_shape(x, 2) for x in self.arrays]
         assert axis == 1
-        new_arrs = [quantile_compat(x, qs, interpolation, axis=axis) for x in arrs]
+        new_arrs = [
+            quantile_compat(x, np.asarray(qs._values), interpolation) for x in arrs
+        ]
         for i, arr in enumerate(new_arrs):
             if arr.ndim == 2:
                 assert arr.shape[0] == 1, arr.shape
@@ -527,7 +524,7 @@
         axes = [qs, self._axes[1]]
         return type(self)(new_arrs, axes)
 
-    def where(self, other, cond, align: bool, errors: str, axis: int) -> ArrayManager:
+    def where(self, other, cond, align: bool, errors: str) -> ArrayManager:
         if align:
             align_keys = ["other", "cond"]
         else:
@@ -540,7 +537,6 @@
             other=other,
             cond=cond,
             errors=errors,
-            axis=axis,
         )
 
     # TODO what is this used for?
@@ -682,10 +678,7 @@
         copy : bool, default False
             Whether to copy the blocks
         """
-        return self._get_data_subset(
-            lambda arr: is_bool_dtype(arr.dtype)
-            or (is_object_dtype(arr.dtype) and lib.is_bool_array(arr))
-        )
+        return self._get_data_subset(is_inferred_bool_dtype)
 
     def get_numeric_data(self, copy: bool = False) -> ArrayManager:
         """
@@ -1219,12 +1212,7 @@
 
     def external_values(self):
         """The array that Series.values returns"""
-        if isinstance(self.array, (PeriodArray, IntervalArray)):
-            return self.array.astype(object)
-        elif isinstance(self.array, (DatetimeArray, TimedeltaArray)):
-            return self.array._data
-        else:
-            return self.array
+        return external_values(self.array)
 
     def internal_values(self):
         """The array that Series._values returns"""
