"""
Base class for the internal managers. Both BlockManager and ArrayManager
inherit from this class.
"""
from typing import (
    List,
    Optional,
    TypeVar,
)

from pandas._typing import (
    DtypeObj,
    Shape,
)
from pandas.errors import AbstractMethodError

from pandas.core.dtypes.cast import find_common_type

from pandas.core.base import PandasObject
from pandas.core.indexes.api import (
    Index,
    ensure_index,
)

T = TypeVar("T", bound="DataManager")


class DataManager(PandasObject):

    # TODO share more methods/attributes

    axes: List[Index]

    @property
    def items(self) -> Index:
        raise AbstractMethodError(self)

    def __len__(self) -> int:
        return len(self.items)

    @property
    def ndim(self) -> int:
        return len(self.axes)

    @property
    def shape(self) -> Shape:
        return tuple(len(ax) for ax in self.axes)

    def reindex_indexer(
        self: T,
        new_axis,
        indexer,
        axis: int,
        fill_value=None,
        allow_dups: bool = False,
        copy: bool = True,
        consolidate: bool = True,
        only_slice: bool = False,
    ) -> T:
        raise AbstractMethodError(self)

    def reindex_axis(
        self,
        new_index,
        axis: int,
        method=None,
        limit=None,
        fill_value=None,
        copy: bool = True,
        consolidate: bool = True,
        only_slice: bool = False,
    ):
        """
        Conform data manager to new index.
        """
        new_index = ensure_index(new_index)
        new_index, indexer = self.axes[axis].reindex(
            new_index, method=method, limit=limit
        )

        return self.reindex_indexer(
            new_index,
            indexer,
            axis=axis,
            fill_value=fill_value,
            copy=copy,
            consolidate=consolidate,
            only_slice=only_slice,
        )

    def _equal_values(self: T, other: T) -> bool:
        """
        To be implemented by the subclasses. Only check the column values
        assuming shape and indexes have already been checked.
        """
        raise AbstractMethodError(self)

    def equals(self, other: object) -> bool:
        """
        Implementation for DataFrame.equals
        """
        if not isinstance(other, DataManager):
            return False

        self_axes, other_axes = self.axes, other.axes
        if len(self_axes) != len(other_axes):
            return False
        if not all(ax1.equals(ax2) for ax1, ax2 in zip(self_axes, other_axes)):
            return False

        return self._equal_values(other)

    def apply(
        self: T,
        f,
        align_keys: Optional[List[str]] = None,
        ignore_failures: bool = False,
        **kwargs,
    ) -> T:
        raise AbstractMethodError(self)

    def isna(self: T, func) -> T:
        return self.apply("apply", func=func)


class SingleDataManager(DataManager):
    ndim = 1

<<<<<<< HEAD
    @property
    def array(self):
        """
        Quick access to the backing array of the Block or SingleArrayManager.
        """
        return self.arrays[0]  # type: ignore[attr-defined]
=======

def interleaved_dtype(dtypes: List[DtypeObj]) -> Optional[DtypeObj]:
    """
    Find the common dtype for `blocks`.

    Parameters
    ----------
    blocks : List[DtypeObj]

    Returns
    -------
    dtype : np.dtype, ExtensionDtype, or None
        None is returned when `blocks` is empty.
    """
    if not len(dtypes):
        return None

    return find_common_type(dtypes)
>>>>>>> c10dd1a5
<|MERGE_RESOLUTION|>--- conflicted
+++ resolved
@@ -126,14 +126,13 @@
 class SingleDataManager(DataManager):
     ndim = 1
 
-<<<<<<< HEAD
     @property
     def array(self):
         """
         Quick access to the backing array of the Block or SingleArrayManager.
         """
         return self.arrays[0]  # type: ignore[attr-defined]
-=======
+
 
 def interleaved_dtype(dtypes: List[DtypeObj]) -> Optional[DtypeObj]:
     """
@@ -151,5 +150,4 @@
     if not len(dtypes):
         return None
 
-    return find_common_type(dtypes)
->>>>>>> c10dd1a5
+    return find_common_type(dtypes)