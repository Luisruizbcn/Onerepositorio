from __future__ import annotations

from functools import wraps
import re
from typing import (
    TYPE_CHECKING,
    Any,
    Callable,
    Iterable,
    Sequence,
    cast,
    final,
)
import warnings

import numpy as np

from pandas._libs import (
    Timestamp,
    internals as libinternals,
    lib,
    writers,
)
from pandas._libs.internals import BlockPlacement
from pandas._libs.tslibs import IncompatibleFrequency
from pandas._typing import (
    ArrayLike,
    DtypeObj,
    F,
    Shape,
    npt,
)
from pandas.util._decorators import cache_readonly
from pandas.util._exceptions import find_stack_level
from pandas.util._validators import validate_bool_kwarg

from pandas.core.dtypes.astype import astype_array_safe
from pandas.core.dtypes.cast import (
    LossySetitemError,
    can_hold_element,
    find_result_type,
    maybe_downcast_to_dtype,
    np_can_hold_element,
    soft_convert_objects,
)
from pandas.core.dtypes.common import (
    ensure_platform_int,
    is_1d_only_ea_dtype,
    is_1d_only_ea_obj,
    is_dtype_equal,
    is_interval_dtype,
    is_list_like,
    is_string_dtype,
)
from pandas.core.dtypes.dtypes import (
    CategoricalDtype,
    ExtensionDtype,
    PandasDtype,
    PeriodDtype,
)
from pandas.core.dtypes.generic import (
    ABCDataFrame,
    ABCIndex,
    ABCPandasArray,
    ABCSeries,
)
from pandas.core.dtypes.inference import is_inferred_bool_dtype
from pandas.core.dtypes.missing import (
    is_valid_na_for_dtype,
    isna,
    na_value_for_dtype,
)

import pandas.core.algorithms as algos
from pandas.core.array_algos.putmask import (
    extract_bool_array,
    putmask_inplace,
    putmask_smart,
    putmask_without_repeat,
    setitem_datetimelike_compat,
    validate_putmask,
)
from pandas.core.array_algos.quantile import quantile_compat
from pandas.core.array_algos.replace import (
    compare_or_regex_search,
    replace_regex,
    should_use_regex,
)
from pandas.core.array_algos.take import take_nd
from pandas.core.array_algos.transforms import shift
from pandas.core.arrays import (
    Categorical,
    DatetimeArray,
    ExtensionArray,
    IntervalArray,
    PandasArray,
    PeriodArray,
    TimedeltaArray,
)
from pandas.core.arrays._mixins import NDArrayBackedExtensionArray
from pandas.core.arrays.sparse import SparseDtype
from pandas.core.base import PandasObject
import pandas.core.common as com
import pandas.core.computation.expressions as expressions
from pandas.core.construction import (
    ensure_wrapped_if_datetimelike,
    extract_array,
)
from pandas.core.indexers import check_setitem_lengths
import pandas.core.missing as missing

if TYPE_CHECKING:
    from pandas import (
        Float64Index,
        Index,
    )

# comparison is faster than is_object_dtype
_dtype_obj = np.dtype("object")


def maybe_split(meth: F) -> F:
    """
    If we have a multi-column block, split and operate block-wise.  Otherwise
    use the original method.
    """

    @wraps(meth)
    def newfunc(self, *args, **kwargs) -> list[Block]:

        if self.ndim == 1 or self.shape[0] == 1:
            return meth(self, *args, **kwargs)
        else:
            # Split and operate column-by-column
            return self.split_and_operate(meth, *args, **kwargs)

    return cast(F, newfunc)


class Block(PandasObject):
    """
    Canonical n-dimensional unit of homogeneous dtype contained in a pandas
    data structure

    Index-ignorant; let the container take care of that
    """

    values: np.ndarray | ExtensionArray
    ndim: int
    __init__: Callable

    __slots__ = ()
    is_numeric = False
    is_object = False
    is_extension = False
    _can_consolidate = True
    _validate_ndim = True

    @final
    @cache_readonly
    def _consolidate_key(self):
        return self._can_consolidate, self.dtype.name

    @property
    def is_view(self) -> bool:
        """return a boolean if I am possibly a view"""
        values = self.values
        values = cast(np.ndarray, values)
        return values.base is not None

    @final
    @cache_readonly
    def _can_hold_na(self) -> bool:
        """
        Can we store NA values in this Block?
        """
        dtype = self.dtype
        if isinstance(dtype, np.dtype):
            return dtype.kind not in ["b", "i", "u"]
        return dtype._can_hold_na

    @final
    @cache_readonly
    def is_categorical(self) -> bool:
        warnings.warn(
            "Block.is_categorical is deprecated and will be removed in a "
            "future version.  Use isinstance(block.values, Categorical) "
            "instead. See https://github.com/pandas-dev/pandas/issues/40226",
            DeprecationWarning,
            stacklevel=find_stack_level(),
        )
        return isinstance(self.values, Categorical)

    @final
    @property
    def is_bool(self) -> bool:
        """
        We can be bool if a) we are bool dtype or b) object dtype with bool objects.
        """
        return is_inferred_bool_dtype(self.values)

    @final
    def external_values(self):
        return external_values(self.values)

    @property
    def array_values(self) -> ExtensionArray:
        """
        The array that Series.array returns. Always an ExtensionArray.
        """
        # error: Argument 1 to "PandasArray" has incompatible type "Union[ndarray,
        # ExtensionArray]"; expected "Union[ndarray, PandasArray]"
        return PandasArray(self.values)  # type: ignore[arg-type]

    def get_values(self, dtype: DtypeObj | None = None) -> np.ndarray:
        """
        return an internal format, currently just the ndarray
        this is often overridden to handle to_dense like operations
        """
        if dtype == _dtype_obj:
            return self.values.astype(_dtype_obj)
        # error: Incompatible return value type (got "Union[ndarray, ExtensionArray]",
        # expected "ndarray")
        return self.values  # type: ignore[return-value]

    def values_for_json(self) -> np.ndarray:
        # Incompatible return value type (got "Union[ndarray[Any, Any],
        # ExtensionArray]", expected "ndarray[Any, Any]")
        return self.values  # type: ignore[return-value]

    @final
    @cache_readonly
    def fill_value(self):
        # Used in reindex_indexer
        return na_value_for_dtype(self.dtype, compat=False)

    @property
    def mgr_locs(self) -> BlockPlacement:
        return self._mgr_locs

    @mgr_locs.setter
    def mgr_locs(self, new_mgr_locs: BlockPlacement):
        self._mgr_locs = new_mgr_locs

    @final
    def make_block(self, values, placement=None) -> Block:
        """
        Create a new block, with type inference propagate any values that are
        not specified
        """
        if placement is None:
            placement = self._mgr_locs
        if self.is_extension:
            values = ensure_block_shape(values, ndim=self.ndim)

        # TODO: perf by not going through new_block
        # We assume maybe_coerce_values has already been called
        return new_block(values, placement=placement, ndim=self.ndim)

    @final
    def make_block_same_class(
        self, values, placement: BlockPlacement | None = None
    ) -> Block:
        """Wrap given values in a block of same type as self."""
        if placement is None:
            placement = self._mgr_locs

        if values.dtype.kind in ["m", "M"]:

            new_values = ensure_wrapped_if_datetimelike(values)
            if new_values is not values:
                # TODO(2.0): remove once fastparquet has stopped relying on it
                warnings.warn(
                    "In a future version, Block.make_block_same_class will "
                    "assume that datetime64 and timedelta64 ndarrays have "
                    "already been cast to DatetimeArray and TimedeltaArray, "
                    "respectively.",
                    DeprecationWarning,
                    stacklevel=find_stack_level(),
                )
            values = new_values

        # We assume maybe_coerce_values has already been called
        return type(self)(values, placement=placement, ndim=self.ndim)

    @final
    def __repr__(self) -> str:
        # don't want to print out all of the items here
        name = type(self).__name__
        if self.ndim == 1:
            result = f"{name}: {len(self)} dtype: {self.dtype}"
        else:

            shape = " x ".join([str(s) for s in self.shape])
            result = f"{name}: {self.mgr_locs.indexer}, {shape}, dtype: {self.dtype}"

        return result

    @final
    def __len__(self) -> int:
        return len(self.values)

    def _slice(
        self, slicer: slice | npt.NDArray[np.bool_] | npt.NDArray[np.intp]
    ) -> ArrayLike:
        """return a slice of my values"""

        return self.values[slicer]

    @final
    def getitem_block(self, slicer: slice | npt.NDArray[np.intp]) -> Block:
        """
        Perform __getitem__-like, return result as block.

        Only supports slices that preserve dimensionality.
        """
        # Note: the only place where we are called with ndarray[intp]
        #  is from internals.concat, and we can verify that never happens
        #  with 1-column blocks, i.e. never for ExtensionBlock.

        # Invalid index type "Union[slice, ndarray[Any, dtype[signedinteger[Any]]]]"
        # for "BlockPlacement"; expected type "Union[slice, Sequence[int]]"
        new_mgr_locs = self._mgr_locs[slicer]  # type: ignore[index]

        new_values = self._slice(slicer)

        if new_values.ndim != self.values.ndim:
            raise ValueError("Only same dim slicing is allowed")

        return type(self)(new_values, new_mgr_locs, self.ndim)

    @final
    def getitem_block_columns(
        self, slicer: slice, new_mgr_locs: BlockPlacement
    ) -> Block:
        """
        Perform __getitem__-like, return result as block.

        Only supports slices that preserve dimensionality.
        """
        new_values = self._slice(slicer)

        if new_values.ndim != self.values.ndim:
            raise ValueError("Only same dim slicing is allowed")

        return type(self)(new_values, new_mgr_locs, self.ndim)

    # NB: this cannot be made cache_readonly because in mgr.set_values we pin
    #  new .values that can have different shape GH#42631
    @property
    def shape(self) -> Shape:
        return self.values.shape

    @cache_readonly
    def dtype(self) -> DtypeObj:
        return self.values.dtype

    def iget(self, i: int | tuple[int, int] | tuple[slice, int]):
        # In the case where we have a tuple[slice, int], the slice will always
        #  be slice(None)
        # Note: only reached with self.ndim == 2
        # Invalid index type "Union[int, Tuple[int, int], Tuple[slice, int]]"
        # for "Union[ndarray[Any, Any], ExtensionArray]"; expected type
        # "Union[int, integer[Any]]"
        return self.values[i]  # type: ignore[index]

    def set_inplace(self, locs, values: ArrayLike) -> None:
        """
        Modify block values in-place with new item value.

        Notes
        -----
        `set_inplace` never creates a new array or new Block, whereas `setitem`
        _may_ create a new array and always creates a new Block.

        Caller is responsible for checking values.dtype == self.dtype.
        """
        self.values[locs] = values

    def delete(self, loc) -> Block:
        """
        Return a new Block with the given loc(s) deleted.
        """
        # Argument 1 to "delete" has incompatible type "Union[ndarray[Any, Any],
        # ExtensionArray]"; expected "Union[_SupportsArray[dtype[Any]],
        # Sequence[_SupportsArray[dtype[Any]]], Sequence[Sequence
        # [_SupportsArray[dtype[Any]]]], Sequence[Sequence[Sequence[
        # _SupportsArray[dtype[Any]]]]], Sequence[Sequence[Sequence[Sequence[
        # _SupportsArray[dtype[Any]]]]]]]"  [arg-type]
        values = np.delete(self.values, loc, 0)  # type: ignore[arg-type]
        mgr_locs = self._mgr_locs.delete(loc)
        return type(self)(values, placement=mgr_locs, ndim=self.ndim)

    @final
    def apply(self, func, **kwargs) -> list[Block]:
        """
        apply the function to my values; return a block if we are not
        one
        """
        result = func(self.values, **kwargs)

        return self._split_op_result(result)

    def reduce(self, func, ignore_failures: bool = False) -> list[Block]:
        # We will apply the function and reshape the result into a single-row
        #  Block with the same mgr_locs; squeezing will be done at a higher level
        assert self.ndim == 2

        try:
            result = func(self.values)
        except (TypeError, NotImplementedError):
            if ignore_failures:
                return []
            raise

        if self.values.ndim == 1:
            # TODO(EA2D): special case not needed with 2D EAs
            res_values = np.array([[result]])
        else:
            res_values = result.reshape(-1, 1)

        nb = self.make_block(res_values)
        return [nb]

    @final
    def _split_op_result(self, result: ArrayLike) -> list[Block]:
        # See also: split_and_operate
        if result.ndim > 1 and isinstance(result.dtype, ExtensionDtype):
            # TODO(EA2D): unnecessary with 2D EAs
            # if we get a 2D ExtensionArray, we need to split it into 1D pieces
            nbs = []
            for i, loc in enumerate(self._mgr_locs):
                if not is_1d_only_ea_obj(result):
                    vals = result[i : i + 1]
                else:
                    vals = result[i]

                block = self.make_block(values=vals, placement=loc)
                nbs.append(block)
            return nbs

        nb = self.make_block(result)

        return [nb]

    def fillna(
        self, value, limit: int | None = None, inplace: bool = False, downcast=None
    ) -> list[Block]:
        """
        fillna on the block with the value. If we fail, then convert to
        ObjectBlock and try again
        """
        # Caller is responsible for validating limit; if int it is strictly positive
        inplace = validate_bool_kwarg(inplace, "inplace")

        if not self._can_hold_na:
            # can short-circuit the isna call
            noop = True
        else:
            mask = isna(self.values)
            mask, noop = validate_putmask(self.values, mask)

        if noop:
            # we can't process the value, but nothing to do
            if inplace:
                # Arbitrarily imposing the convention that we ignore downcast
                #  on no-op when inplace=True
                return [self]
            else:
                # GH#45423 consistent downcasting on no-ops.
                nb = self.copy()
                nbs = nb._maybe_downcast([nb], downcast=downcast)
                return nbs

        if limit is not None:
            mask[mask.cumsum(self.ndim - 1) > limit] = False

        if self._can_hold_element(value):
            nb = self if inplace else self.copy()
            putmask_inplace(nb.values, mask, value)
            return nb._maybe_downcast([nb], downcast)

        elif self.ndim == 1 or self.shape[0] == 1:
            blk = self.coerce_to_target_dtype(value)
            # bc we have already cast, inplace=True may avoid an extra copy
            return blk.fillna(value, limit=limit, inplace=True, downcast=None)

        else:
            # operate column-by-column
            return self.split_and_operate(
                type(self).fillna, value, limit=limit, inplace=inplace, downcast=None
            )

    @final
    def _split(self) -> list[Block]:
        """
        Split a block into a list of single-column blocks.
        """
        assert self.ndim == 2

        new_blocks = []
        for i, ref_loc in enumerate(self._mgr_locs):
            vals = self.values[slice(i, i + 1)]

            bp = BlockPlacement(ref_loc)
            nb = type(self)(vals, placement=bp, ndim=2)
            new_blocks.append(nb)
        return new_blocks

    @final
    def split_and_operate(self, func, *args, **kwargs) -> list[Block]:
        """
        Split the block and apply func column-by-column.

        Parameters
        ----------
        func : Block method
        *args
        **kwargs

        Returns
        -------
        List[Block]
        """
        assert self.ndim == 2 and self.shape[0] != 1

        res_blocks = []
        for nb in self._split():
            rbs = func(nb, *args, **kwargs)
            res_blocks.extend(rbs)
        return res_blocks

    @final
    def _maybe_downcast(self, blocks: list[Block], downcast=None) -> list[Block]:
        if downcast is False:
            return blocks

        if self.dtype == _dtype_obj:
            # GH#44241 We downcast regardless of the argument;
            #  respecting 'downcast=None' may be worthwhile at some point,
            #  but ATM it breaks too much existing code.
            # split and convert the blocks

            return extend_blocks(
                [blk.convert(datetime=True, numeric=False) for blk in blocks]
            )

        if downcast is None:
            return blocks

        return extend_blocks([b._downcast_2d(downcast) for b in blocks])

    @final
    @maybe_split
    def _downcast_2d(self, dtype) -> list[Block]:
        """
        downcast specialized to 2D case post-validation.

        Refactored to allow use of maybe_split.
        """
        new_values = maybe_downcast_to_dtype(self.values, dtype=dtype)
        return [self.make_block(new_values)]

    @final
    def astype(self, dtype: DtypeObj, copy: bool = False, errors: str = "raise"):
        """
        Coerce to the new dtype.

        Parameters
        ----------
        dtype : np.dtype or ExtensionDtype
        copy : bool, default False
            copy if indicated
        errors : str, {'raise', 'ignore'}, default 'raise'
            - ``raise`` : allow exceptions to be raised
            - ``ignore`` : suppress exceptions. On error return original object

        Returns
        -------
        Block
        """
        values = self.values

        new_values = astype_array_safe(values, dtype, copy=copy, errors=errors)

        new_values = maybe_coerce_values(new_values)
        newb = self.make_block(new_values)
        if newb.shape != self.shape:
            raise TypeError(
                f"cannot set astype for copy = [{copy}] for dtype "
                f"({self.dtype.name} [{self.shape}]) to different shape "
                f"({newb.dtype.name} [{newb.shape}])"
            )
        return newb

    def convert(
        self,
        copy: bool = True,
        datetime: bool = True,
        numeric: bool = True,
        timedelta: bool = True,
    ) -> list[Block]:
        """
        attempt to coerce any object types to better types return a copy
        of the block (if copy = True) by definition we are not an ObjectBlock
        here!
        """
        return [self.copy()] if copy else [self]

    @final
    def _can_hold_element(self, element: Any) -> bool:
        """require the same dtype as ourselves"""
        element = extract_array(element, extract_numpy=True)
        return can_hold_element(self.values, element)

    @final
    def should_store(self, value: ArrayLike) -> bool:
        """
        Should we set self.values[indexer] = value inplace or do we need to cast?

        Parameters
        ----------
        value : np.ndarray or ExtensionArray

        Returns
        -------
        bool
        """
        # faster equivalent to is_dtype_equal(value.dtype, self.dtype)
        try:
            return value.dtype == self.dtype
        except TypeError:
            return False

    @final
    def to_native_types(self, na_rep="nan", quoting=None, **kwargs):
        """convert to our native types format"""
        result = to_native_types(self.values, na_rep=na_rep, quoting=quoting, **kwargs)
        return self.make_block(result)

    # block actions #
    @final
    def copy(self, deep: bool = True):
        """copy constructor"""
        values = self.values
        if deep:
            values = values.copy()
        return type(self)(values, placement=self._mgr_locs, ndim=self.ndim)

    # ---------------------------------------------------------------------
    # Replace

    @final
    def replace(
        self,
        to_replace,
        value,
        inplace: bool = False,
        # mask may be pre-computed if we're called from replace_list
        mask: npt.NDArray[np.bool_] | None = None,
    ) -> list[Block]:
        """
        replace the to_replace value with value, possible to create new
        blocks here this is just a call to putmask.
        """

        # Note: the checks we do in NDFrame.replace ensure we never get
        #  here with listlike to_replace or value, as those cases
        #  go through replace_list

        values = self.values

        if isinstance(values, Categorical):
            # TODO: avoid special-casing
            blk = self if inplace else self.copy()
            blk.values._replace(to_replace=to_replace, value=value, inplace=True)
            return [blk]

        if not self._can_hold_element(to_replace):
            # We cannot hold `to_replace`, so we know immediately that
            #  replacing it is a no-op.
            # Note: If to_replace were a list, NDFrame.replace would call
            #  replace_list instead of replace.
            return [self] if inplace else [self.copy()]

        if mask is None:
            mask = missing.mask_missing(values, to_replace)
        if not mask.any():
            # Note: we get here with test_replace_extension_other incorrectly
            #  bc _can_hold_element is incorrect.
            return [self] if inplace else [self.copy()]

        elif self._can_hold_element(value):
            blk = self if inplace else self.copy()
            putmask_inplace(blk.values, mask, value)
            if not (self.is_object and value is None):
                # if the user *explicitly* gave None, we keep None, otherwise
                #  may downcast to NaN
                blocks = blk.convert(numeric=False, copy=False)
            else:
                blocks = [blk]
            return blocks

        elif self.ndim == 1 or self.shape[0] == 1:
            blk = self.coerce_to_target_dtype(value)
            return blk.replace(
                to_replace=to_replace,
                value=value,
                inplace=True,
                mask=mask,
            )

        else:
            # split so that we only upcast where necessary
            return self.split_and_operate(
                type(self).replace, to_replace, value, inplace=True
            )

    @final
    def _replace_regex(
        self,
        to_replace,
        value,
        inplace: bool = False,
        convert: bool = True,
        mask=None,
    ) -> list[Block]:
        """
        Replace elements by the given value.

        Parameters
        ----------
        to_replace : object or pattern
            Scalar to replace or regular expression to match.
        value : object
            Replacement object.
        inplace : bool, default False
            Perform inplace modification.
        convert : bool, default True
            If true, try to coerce any object types to better types.
        mask : array-like of bool, optional
            True indicate corresponding element is ignored.

        Returns
        -------
        List[Block]
        """
        if not self._can_hold_element(to_replace):
            # i.e. only ObjectBlock, but could in principle include a
            #  String ExtensionBlock
            return [self] if inplace else [self.copy()]

        rx = re.compile(to_replace)

        new_values = self.values if inplace else self.values.copy()
        replace_regex(new_values, rx, value, mask)

        block = self.make_block(new_values)
        return block.convert(numeric=False, copy=False)

    @final
    def replace_list(
        self,
        src_list: Iterable[Any],
        dest_list: Sequence[Any],
        inplace: bool = False,
        regex: bool = False,
    ) -> list[Block]:
        """
        See BlockManager.replace_list docstring.
        """
        values = self.values

        # Exclude anything that we know we won't contain
        pairs = [
            (x, y) for x, y in zip(src_list, dest_list) if self._can_hold_element(x)
        ]
        if not len(pairs):
            # shortcut, nothing to replace
            return [self] if inplace else [self.copy()]

        src_len = len(pairs) - 1

        if is_string_dtype(values.dtype):
            # Calculate the mask once, prior to the call of comp
            # in order to avoid repeating the same computations
            mask = ~isna(values)
            masks = [
                compare_or_regex_search(values, s[0], regex=regex, mask=mask)
                for s in pairs
            ]
        else:
            # GH#38086 faster if we know we dont need to check for regex
            masks = [missing.mask_missing(values, s[0]) for s in pairs]

        # error: Argument 1 to "extract_bool_array" has incompatible type
        # "Union[ExtensionArray, ndarray, bool]"; expected "Union[ExtensionArray,
        # ndarray]"
        masks = [extract_bool_array(x) for x in masks]  # type: ignore[arg-type]

        rb = [self if inplace else self.copy()]
        for i, (src, dest) in enumerate(pairs):
            convert = i == src_len  # only convert once at the end
            new_rb: list[Block] = []

            # GH-39338: _replace_coerce can split a block into
            # single-column blocks, so track the index so we know
            # where to index into the mask
            for blk_num, blk in enumerate(rb):
                if len(rb) == 1:
                    m = masks[i]
                else:
                    mib = masks[i]
                    assert not isinstance(mib, bool)
                    m = mib[blk_num : blk_num + 1]

                result = blk._replace_coerce(
                    to_replace=src,
                    value=dest,
                    mask=m,
                    inplace=inplace,
                    regex=regex,
                )
                if convert and blk.is_object and not all(x is None for x in dest_list):
                    # GH#44498 avoid unwanted cast-back
                    result = extend_blocks(
                        [b.convert(numeric=False, copy=True) for b in result]
                    )
                new_rb.extend(result)
            rb = new_rb
        return rb

    @final
    def _replace_coerce(
        self,
        to_replace,
        value,
        mask: np.ndarray,
        inplace: bool = True,
        regex: bool = False,
    ) -> list[Block]:
        """
        Replace value corresponding to the given boolean array with another
        value.

        Parameters
        ----------
        to_replace : object or pattern
            Scalar to replace or regular expression to match.
        value : object
            Replacement object.
        mask : np.ndarray[bool]
            True indicate corresponding element is ignored.
        inplace : bool, default True
            Perform inplace modification.
        regex : bool, default False
            If true, perform regular expression substitution.

        Returns
        -------
        List[Block]
        """
        if should_use_regex(regex, to_replace):
            return self._replace_regex(
                to_replace,
                value,
                inplace=inplace,
                convert=False,
                mask=mask,
            )
        else:
            return self.replace(
                to_replace=to_replace, value=value, inplace=inplace, mask=mask
            )

    # ---------------------------------------------------------------------

    def _standardize_fill_value(self, value):
        # if we are passed a scalar None, convert it here
        if self.dtype != _dtype_obj and is_valid_na_for_dtype(value, self.dtype):
            value = self.fill_value
        return value

    def _maybe_squeeze_arg(self, arg: np.ndarray) -> np.ndarray:
        """
        For compatibility with 1D-only ExtensionArrays.
        """
        return arg

    def _unwrap_setitem_indexer(self, indexer):
        """
        For compatibility with 1D-only ExtensionArrays.
        """
        return indexer

    def setitem(self, indexer, value):
        """
        Attempt self.values[indexer] = value, possibly creating a new array.

        Parameters
        ----------
        indexer : tuple, list-like, array-like, slice, int
            The subset of self.values to set
        value : object
            The value being set

        Returns
        -------
        Block

        Notes
        -----
        `indexer` is a direct slice/positional indexer. `value` must
        be a compatible shape.
        """

        value = self._standardize_fill_value(value)

        values = cast(np.ndarray, self.values)
        if self.ndim == 2:
            values = values.T

        # length checking
        check_setitem_lengths(indexer, value, values)

        value = extract_array(value, extract_numpy=True)
        try:
            casted = np_can_hold_element(values.dtype, value)
        except LossySetitemError:
            # current dtype cannot store value, coerce to common dtype
            nb = self.coerce_to_target_dtype(value)
            return nb.setitem(indexer, value)
        else:
            if self.dtype == _dtype_obj:
                # TODO: avoid having to construct values[indexer]
                vi = values[indexer]
                if lib.is_list_like(vi):
                    # checking lib.is_scalar here fails on
                    #  test_iloc_setitem_custom_object
                    casted = setitem_datetimelike_compat(values, len(vi), casted)
            values[indexer] = casted
        return self

    def putmask(self, mask, new) -> list[Block]:
        """
        putmask the data to the block; it is possible that we may create a
        new dtype of block

        Return the resulting block(s).

        Parameters
        ----------
        mask : np.ndarray[bool], SparseArray[bool], or BooleanArray
        new : a ndarray/object

        Returns
        -------
        List[Block]
        """
        orig_mask = mask
        values = cast(np.ndarray, self.values)
        mask, noop = validate_putmask(values.T, mask)
        assert not isinstance(new, (ABCIndex, ABCSeries, ABCDataFrame))

        if new is lib.no_default:
            new = self.fill_value

        new = self._standardize_fill_value(new)

        if self._can_hold_element(new):
            putmask_without_repeat(values.T, mask, new)
            return [self]

        elif noop:
            return [self]

        elif self.ndim == 1 or self.shape[0] == 1:
            # no need to split columns

            if not is_list_like(new):
                # putmask_smart can't save us the need to cast
                return self.coerce_to_target_dtype(new).putmask(mask, new)

            # This differs from
            #  `self.coerce_to_target_dtype(new).putmask(mask, new)`
            # because putmask_smart will check if new[mask] may be held
            # by our dtype.
            nv = putmask_smart(values.T, mask, new).T
            return [self.make_block(nv)]

        else:
            is_array = isinstance(new, np.ndarray)

            res_blocks = []
            nbs = self._split()
            for i, nb in enumerate(nbs):
                n = new
                if is_array:
                    # we have a different value per-column
                    n = new[:, i : i + 1]

                submask = orig_mask[:, i : i + 1]
                rbs = nb.putmask(submask, n)
                res_blocks.extend(rbs)
            return res_blocks

    @final
    def coerce_to_target_dtype(self, other) -> Block:
        """
        coerce the current block to a dtype compat for other
        we will return a block, possibly object, and not raise

        we can also safely try to coerce to the same dtype
        and will receive the same block
        """
        new_dtype = find_result_type(self.values, other)

        return self.astype(new_dtype, copy=False)

    def interpolate(
        self,
        method: str = "pad",
        axis: int = 0,
        index: Index | None = None,
        inplace: bool = False,
        limit: int | None = None,
        limit_direction: str = "forward",
        limit_area: str | None = None,
        fill_value: Any | None = None,
        coerce: bool = False,
        downcast: str | None = None,
        **kwargs,
    ) -> list[Block]:

        inplace = validate_bool_kwarg(inplace, "inplace")

        if not self._can_hold_na:
            # If there are no NAs, then interpolate is a no-op
            return [self] if inplace else [self.copy()]

        if self.is_object and self.ndim == 2 and self.shape[0] != 1 and axis == 0:
            # split improves performance in ndarray.copy()
            return self.split_and_operate(
                type(self).interpolate,
                method,
                axis,
                index,
                inplace,
                limit,
                limit_direction,
                limit_area,
                fill_value,
                coerce,
                downcast,
                **kwargs,
            )

        try:
            m = missing.clean_fill_method(method)
        except ValueError:
            m = None
        if m is None and self.dtype.kind != "f":
            # only deal with floats
            # bc we already checked that can_hold_na, we dont have int dtype here
            # TODO: make a copy if not inplace?
            return [self]

        data = self.values if inplace else self.values.copy()
        data = cast(np.ndarray, data)  # bc overridden by ExtensionBlock

        missing.interpolate_array_2d(
            data,
            method=method,
            axis=axis,
            index=index,
            limit=limit,
            limit_direction=limit_direction,
            limit_area=limit_area,
            fill_value=fill_value,
            **kwargs,
        )

        nb = self.make_block_same_class(data)
        return nb._maybe_downcast([nb], downcast)

    def take_nd(
        self,
        indexer,
        axis: int,
        new_mgr_locs: BlockPlacement | None = None,
        fill_value=lib.no_default,
    ) -> Block:
        """
        Take values according to indexer and return them as a block.bb

        """
        # algos.take_nd dispatches for DatetimeTZBlock, CategoricalBlock
        # so need to preserve types
        # sparse is treated like an ndarray, but needs .get_values() shaping

        values = self.values

        if fill_value is lib.no_default:
            fill_value = self.fill_value
            allow_fill = False
        else:
            allow_fill = True

        new_values = algos.take_nd(
            values, indexer, axis=axis, allow_fill=allow_fill, fill_value=fill_value
        )

        # Called from three places in managers, all of which satisfy
        #  this assertion
        assert not (axis == 0 and new_mgr_locs is None)
        if new_mgr_locs is None:
            new_mgr_locs = self._mgr_locs

        if not is_dtype_equal(new_values.dtype, self.dtype):
            return self.make_block(new_values, new_mgr_locs)
        else:
            return self.make_block_same_class(new_values, new_mgr_locs)

    def diff(self, n: int, axis: int = 1) -> list[Block]:
        """return block for the diff of the values"""
        new_values = algos.diff(self.values, n, axis=axis)
        return [self.make_block(values=new_values)]

    def shift(self, periods: int, axis: int = 0, fill_value: Any = None) -> list[Block]:
        """shift the block by periods, possibly upcast"""
        # convert integer to float if necessary. need to do a lot more than
        # that, handle boolean etc also

        # Note: periods is never 0 here, as that is handled at the top of
        #  NDFrame.shift.  If that ever changes, we can do a check for periods=0
        #  and possibly avoid coercing.

        if not lib.is_scalar(fill_value) and self.dtype != _dtype_obj:
            # with object dtype there is nothing to promote, and the user can
            #  pass pretty much any weird fill_value they like
            # see test_shift_object_non_scalar_fill
            raise ValueError("fill_value must be a scalar")

        fill_value = self._standardize_fill_value(fill_value)

        if not self._can_hold_element(fill_value):
            nb = self.coerce_to_target_dtype(fill_value)
            return nb.shift(periods, axis=axis, fill_value=fill_value)

        values = cast(np.ndarray, self.values)
        new_values = shift(values, periods, axis, fill_value)

        return [self.make_block(new_values)]

    def where(self, other, cond) -> list[Block]:
        """
        evaluate the block; return result block(s) from the result

        Parameters
        ----------
        other : a ndarray/object
        cond : np.ndarray[bool], SparseArray[bool], or BooleanArray

        Returns
        -------
        List[Block]
        """
        assert cond.ndim == self.ndim
        assert not isinstance(other, (ABCIndex, ABCSeries, ABCDataFrame))

        transpose = self.ndim == 2

        # EABlocks override where
        values = cast(np.ndarray, self.values)
        orig_other = other
        if transpose:
            values = values.T

        icond, noop = validate_putmask(values, ~cond)
        if noop:
            # GH-39595: Always return a copy; short-circuit up/downcasting
            return [self.copy()]

        if other is lib.no_default:
            other = self.fill_value

        other = self._standardize_fill_value(other)

        try:
            # try/except here is equivalent to a self._can_hold_element check,
            #  but this gets us back 'casted' which we will re-use below;
            #  without using 'casted', expressions.where may do unwanted upcasts.
            casted = np_can_hold_element(values.dtype, other)
        except (ValueError, TypeError, LossySetitemError):
            # we cannot coerce, return a compat dtype
            block = self.coerce_to_target_dtype(other)
            blocks = block.where(orig_other, cond)
            return self._maybe_downcast(blocks, "infer")

        else:
            other = casted
            alt = setitem_datetimelike_compat(values, icond.sum(), other)
            if alt is not other:
                if is_list_like(other) and len(other) < len(values):
                    # call np.where with other to get the appropriate ValueError
                    np.where(~icond, values, other)
                    raise NotImplementedError(
                        "This should not be reached; call to np.where above is "
                        "expected to raise ValueError. Please report a bug at "
                        "github.com/pandas-dev/pandas"
                    )
                result = values.copy()
                np.putmask(result, icond, alt)
            else:
                # By the time we get here, we should have all Series/Index
                #  args extracted to ndarray
                if (
                    is_list_like(other)
                    and not isinstance(other, np.ndarray)
                    and len(other) == self.shape[-1]
                ):
                    # If we don't do this broadcasting here, then expressions.where
                    #  will broadcast a 1D other to be row-like instead of
                    #  column-like.
                    other = np.array(other).reshape(values.shape)
                    # If lengths don't match (or len(other)==1), we will raise
                    #  inside expressions.where, see test_series_where

                # Note: expressions.where may upcast.
                result = expressions.where(~icond, values, other)
                # The np_can_hold_element check _should_ ensure that we always
                #  have result.dtype == self.dtype here.

        if transpose:
            result = result.T

        return [self.make_block(result)]

    def _unstack(
        self,
        unstacker,
        fill_value,
        new_placement: npt.NDArray[np.intp],
        needs_masking: npt.NDArray[np.bool_],
    ):
        """
        Return a list of unstacked blocks of self

        Parameters
        ----------
        unstacker : reshape._Unstacker
        fill_value : int
            Only used in ExtensionBlock._unstack
        new_placement : np.ndarray[np.intp]
        allow_fill : bool
        needs_masking : np.ndarray[bool]

        Returns
        -------
        blocks : list of Block
            New blocks of unstacked values.
        mask : array-like of bool
            The mask of columns of `blocks` we should keep.
        """
        new_values, mask = unstacker.get_new_values(
            self.values.T, fill_value=fill_value
        )

        mask = mask.any(0)
        # TODO: in all tests we have mask.all(); can we rely on that?

        # Note: these next two lines ensure that
        #  mask.sum() == sum(len(nb.mgr_locs) for nb in blocks)
        #  which the calling function needs in order to pass verify_integrity=False
        #  to the BlockManager constructor
        new_values = new_values.T[mask]
        new_placement = new_placement[mask]

        bp = BlockPlacement(new_placement)
        blocks = [new_block_2d(new_values, placement=bp)]
        return blocks, mask

    @final
    def quantile(
        self, qs: Float64Index, interpolation="linear", axis: int = 0
    ) -> Block:
        """
        compute the quantiles of the

        Parameters
        ----------
        qs : Float64Index
            List of the quantiles to be computed.
        interpolation : str, default 'linear'
            Type of interpolation.
        axis : int, default 0
            Axis to compute.

        Returns
        -------
        Block
        """
        # We should always have ndim == 2 because Series dispatches to DataFrame
        assert self.ndim == 2
        assert axis == 1  # only ever called this way
        assert is_list_like(qs)  # caller is responsible for this

        result = quantile_compat(self.values, np.asarray(qs._values), interpolation)
        # ensure_block_shape needed for cases where we start with EA and result
        #  is ndarray, e.g. IntegerArray, SparseArray
        result = ensure_block_shape(result, ndim=2)
        return new_block_2d(result, placement=self._mgr_locs)


class EABackedBlock(Block):
    """
    Mixin for Block subclasses backed by ExtensionArray.
    """

    values: ExtensionArray

    def setitem(self, indexer, value):
        """
        Attempt self.values[indexer] = value, possibly creating a new array.

        This differs from Block.setitem by not allowing setitem to change
        the dtype of the Block.

        Parameters
        ----------
        indexer : tuple, list-like, array-like, slice, int
            The subset of self.values to set
        value : object
            The value being set

        Returns
        -------
        Block

        Notes
        -----
        `indexer` is a direct slice/positional indexer. `value` must
        be a compatible shape.
        """
        orig_indexer = indexer
        orig_value = value

        indexer = self._unwrap_setitem_indexer(indexer)
        value = self._maybe_squeeze_arg(value)

        values = self.values
        if values.ndim == 2:
            # TODO(GH#45419): string[pyarrow] tests break if we transpose
            #  unconditionally
            values = values.T
        check_setitem_lengths(indexer, value, values)

        try:
            values[indexer] = value
        except (ValueError, TypeError) as err:
            _catch_deprecated_value_error(err)

            if is_interval_dtype(self.dtype):
                # see TestSetitemFloatIntervalWithIntIntervalValues
                nb = self.coerce_to_target_dtype(orig_value)
                return nb.setitem(orig_indexer, orig_value)

            elif isinstance(self, NDArrayBackedExtensionBlock):
                nb = self.coerce_to_target_dtype(orig_value)
                return nb.setitem(orig_indexer, orig_value)

            else:
                raise

        else:
            return self

    def where(self, other, cond) -> list[Block]:
        arr = self.values.T

        cond = extract_bool_array(cond)

        other = self._maybe_squeeze_arg(other)
        cond = self._maybe_squeeze_arg(cond)

        if other is lib.no_default:
            other = self.fill_value

        icond, noop = validate_putmask(arr, ~cond)
        if noop:
            # GH#44181, GH#45135
            # Avoid a) raising for Interval/PeriodDtype and b) unnecessary object upcast
            return [self.copy()]

        try:
            res_values = arr._where(cond, other).T
        except (ValueError, TypeError) as err:
            _catch_deprecated_value_error(err)

            if is_interval_dtype(self.dtype):
                # TestSetitemFloatIntervalWithIntIntervalValues
                blk = self.coerce_to_target_dtype(other)
                if blk.dtype == _dtype_obj:
                    # For now at least only support casting e.g.
                    #  Interval[int64]->Interval[float64]
                    raise
                return blk.where(other, cond)

            elif isinstance(self, NDArrayBackedExtensionBlock):
                # NB: not (yet) the same as
                #  isinstance(values, NDArrayBackedExtensionArray)
                if isinstance(self.dtype, PeriodDtype):
                    # TODO: don't special-case
                    raise
                blk = self.coerce_to_target_dtype(other)
                nbs = blk.where(other, cond)
                return self._maybe_downcast(nbs, "infer")

            else:
                raise

        nb = self.make_block_same_class(res_values)
        return [nb]

    def putmask(self, mask, new) -> list[Block]:
        """
        See Block.putmask.__doc__
        """
        mask = extract_bool_array(mask)

        values = self.values

        new = self._maybe_squeeze_arg(new)
        mask = self._maybe_squeeze_arg(mask)

        try:
            # Caller is responsible for ensuring matching lengths
            values._putmask(mask, new)
        except (TypeError, ValueError) as err:
            _catch_deprecated_value_error(err)

            if is_interval_dtype(self.dtype):
                # Discussion about what we want to support in the general
                #  case GH#39584
                blk = self.coerce_to_target_dtype(new)
                if blk.dtype == _dtype_obj:
                    # For now at least, only support casting e.g.
                    #  Interval[int64]->Interval[float64],
                    raise
                return blk.putmask(mask, new)

            elif isinstance(self, NDArrayBackedExtensionBlock):
                # NB: not (yet) the same as
                #  isinstance(values, NDArrayBackedExtensionArray)
                if isinstance(self.dtype, PeriodDtype):
                    # TODO: don't special-case
                    raise
                blk = self.coerce_to_target_dtype(new)
                return blk.putmask(mask, new)

            else:
                raise

        return [self]

    def fillna(
        self, value, limit: int | None = None, inplace: bool = False, downcast=None
    ) -> list[Block]:
        # Caller is responsible for validating limit; if int it is strictly positive

        try:
            new_values = self.values.fillna(value=value, limit=limit)
        except (TypeError, ValueError) as err:
            _catch_deprecated_value_error(err)

            if is_interval_dtype(self.dtype):
                # Discussion about what we want to support in the general
                #  case GH#39584
                blk = self.coerce_to_target_dtype(value)
                if blk.dtype == _dtype_obj:
                    # For now at least, only support casting e.g.
                    #  Interval[int64]->Interval[float64],
                    raise
                # Never actually reached, but *could* be possible pending GH#45412
                return blk.fillna(value, limit, inplace, downcast)

            elif isinstance(self, NDArrayBackedExtensionBlock):
                # We support filling a DatetimeTZ with a `value` whose timezone
                #  is different by coercing to object.
                if self.dtype.kind == "m":
                    # GH#45746
                    warnings.warn(
                        "The behavior of fillna with timedelta64[ns] dtype and "
                        f"an incompatible value ({type(value)}) is deprecated. "
                        "In a future version, this will cast to a common dtype "
                        "(usually object) instead of raising, matching the "
                        "behavior of other dtypes.",
                        FutureWarning,
                        stacklevel=find_stack_level(),
                    )
                    raise
                blk = self.coerce_to_target_dtype(value)
                return blk.fillna(value, limit, inplace, downcast)

            else:
                raise

        return [self.make_block_same_class(values=new_values)]

    def delete(self, loc) -> Block:
        # This will be unnecessary if/when __array_function__ is implemented
        values = self.values.delete(loc)
        mgr_locs = self._mgr_locs.delete(loc)
        return type(self)(values, placement=mgr_locs, ndim=self.ndim)

    @cache_readonly
    def array_values(self) -> ExtensionArray:
        return self.values

    def get_values(self, dtype: DtypeObj | None = None) -> np.ndarray:
        """
        return object dtype as boxed values, such as Timestamps/Timedelta
        """
        values: ArrayLike = self.values
        if dtype == _dtype_obj:
            values = values.astype(object)
        # TODO(EA2D): reshape not needed with 2D EAs
        return np.asarray(values).reshape(self.shape)

    def values_for_json(self) -> np.ndarray:
        return np.asarray(self.values)

    def interpolate(
        self, method="pad", axis=0, inplace=False, limit=None, fill_value=None, **kwargs
    ):
        values = self.values
        if values.ndim == 2 and axis == 0:
            # NDArrayBackedExtensionArray.fillna assumes axis=1
            new_values = values.T.fillna(value=fill_value, method=method, limit=limit).T
        else:
            new_values = values.fillna(value=fill_value, method=method, limit=limit)
        return self.make_block_same_class(new_values)


class ExtensionBlock(libinternals.Block, EABackedBlock):
    """
    Block for holding extension types.

    Notes
    -----
    This holds all 3rd-party extension array types. It's also the immediate
    parent class for our internal extension types' blocks, CategoricalBlock.

    ExtensionArrays are limited to 1-D.
    """

    _can_consolidate = False
    _validate_ndim = False
    is_extension = True

    values: ExtensionArray

    @cache_readonly
    def shape(self) -> Shape:
        # TODO(EA2D): override unnecessary with 2D EAs
        if self.ndim == 1:
            return (len(self.values),)
        return len(self._mgr_locs), len(self.values)

    def iget(self, i: int | tuple[int, int] | tuple[slice, int]):
        # In the case where we have a tuple[slice, int], the slice will always
        #  be slice(None)
        # We _could_ make the annotation more specific, but mypy would
        #  complain about override mismatch:
        #  Literal[0] | tuple[Literal[0], int] | tuple[slice, int]

        # Note: only reached with self.ndim == 2

        if isinstance(i, tuple):
            # TODO(EA2D): unnecessary with 2D EAs
            col, loc = i
            if not com.is_null_slice(col) and col != 0:
                raise IndexError(f"{self} only contains one item")
            elif isinstance(col, slice):
                # the is_null_slice check above assures that col is slice(None)
                #  so what we want is a view on all our columns and row loc
                if loc < 0:
                    loc += len(self.values)
                # Note: loc:loc+1 vs [[loc]] makes a difference when called
                #  from fast_xs because we want to get a view back.
                return self.values[loc : loc + 1]
            return self.values[loc]
        else:
            if i != 0:
                raise IndexError(f"{self} only contains one item")
            return self.values

<<<<<<< HEAD
    def set_inplace(self, locs, values) -> None:
        # When an ndarray, we should have locs.tolist() == [0]
        # When a BlockPlacement we should have list(locs) == [0]
        self.values[:] = values
=======
    def set_inplace(self, locs, values: ArrayLike) -> None:
        # NB: This is a misnomer, is supposed to be inplace but is not,
        #  see GH#33457
        # When an ndarray, we should have locs.tolist() == [0]
        # When a BlockPlacement we should have list(locs) == [0]

        # error: Incompatible types in assignment (expression has type
        # "Union[ExtensionArray, ndarray[Any, Any]]", variable has type
        # "ExtensionArray")
        self.values = values  # type: ignore[assignment]
        try:
            # TODO(GH33457) this can be removed
            self._cache.clear()
        except AttributeError:
            # _cache not yet initialized
            pass
>>>>>>> da0156a3

    def _maybe_squeeze_arg(self, arg):
        """
        If necessary, squeeze a (N, 1) ndarray to (N,)
        """
        # e.g. if we are passed a 2D mask for putmask
        if (
            isinstance(arg, (np.ndarray, ExtensionArray))
            and arg.ndim == self.values.ndim + 1
        ):
            # TODO(EA2D): unnecessary with 2D EAs
            assert arg.shape[1] == 1
            # error: No overload variant of "__getitem__" of "ExtensionArray"
            # matches argument type "Tuple[slice, int]"
            arg = arg[:, 0]  # type:ignore[call-overload]
        elif isinstance(arg, ABCDataFrame):
            # 2022-01-06 only reached for setitem
            # TODO: should we avoid getting here with DataFrame?
            assert arg.shape[1] == 1
            arg = arg._ixs(0, axis=1)._values

        return arg

    def _unwrap_setitem_indexer(self, indexer):
        """
        Adapt a 2D-indexer to our 1D values.

        This is intended for 'setitem', not 'iget' or '_slice'.
        """
        # TODO: ATM this doesn't work for iget/_slice, can we change that?

        if isinstance(indexer, tuple):
            # TODO(EA2D): not needed with 2D EAs
            #  Should never have length > 2.  Caller is responsible for checking.
            #  Length 1 is reached vis setitem_single_block and setitem_single_column
            #  each of which pass indexer=(pi,)
            if len(indexer) == 2:

                if all(isinstance(x, np.ndarray) and x.ndim == 2 for x in indexer):
                    # GH#44703 went through indexing.maybe_convert_ix
                    first, second = indexer
                    if not (
                        second.size == 1 and (second == 0).all() and first.shape[1] == 1
                    ):
                        raise NotImplementedError(
                            "This should not be reached. Please report a bug at "
                            "github.com/pandas-dev/pandas/"
                        )
                    indexer = first[:, 0]

                elif lib.is_integer(indexer[1]) and indexer[1] == 0:
                    # reached via setitem_single_block passing the whole indexer
                    indexer = indexer[0]
                else:
                    raise NotImplementedError(
                        "This should not be reached. Please report a bug at "
                        "github.com/pandas-dev/pandas/"
                    )
        return indexer

    @property
    def is_view(self) -> bool:
        """Extension arrays are never treated as views."""
        return False

    @cache_readonly
    def is_numeric(self):
        return self.values.dtype._is_numeric

    def take_nd(
        self,
        indexer,
        axis: int = 0,
        new_mgr_locs: BlockPlacement | None = None,
        fill_value=lib.no_default,
    ) -> Block:
        """
        Take values according to indexer and return them as a block.
        """
        if fill_value is lib.no_default:
            fill_value = None

        # TODO(EA2D): special case not needed with 2D EAs
        # axis doesn't matter; we are really a single-dim object
        # but are passed the axis depending on the calling routing
        # if its REALLY axis 0, then this will be a reindex and not a take
        new_values = self.values.take(indexer, fill_value=fill_value, allow_fill=True)

        # Called from three places in managers, all of which satisfy
        #  this assertion
        assert not (self.ndim == 1 and new_mgr_locs is None)
        if new_mgr_locs is None:
            new_mgr_locs = self._mgr_locs

        return self.make_block_same_class(new_values, new_mgr_locs)

    def _slice(
        self, slicer: slice | npt.NDArray[np.bool_] | npt.NDArray[np.intp]
    ) -> ExtensionArray:
        """
        Return a slice of my values.

        Parameters
        ----------
        slicer : slice, ndarray[int], or ndarray[bool]
            Valid (non-reducing) indexer for self.values.

        Returns
        -------
        ExtensionArray
        """
        # Notes: ndarray[bool] is only reachable when via getitem_mgr, which
        #  is only for Series, i.e. self.ndim == 1.

        # return same dims as we currently have
        if self.ndim == 2:
            # reached via getitem_block via _slice_take_blocks_ax0
            # TODO(EA2D): won't be necessary with 2D EAs

            if not isinstance(slicer, slice):
                raise AssertionError(
                    "invalid slicing for a 1-ndim ExtensionArray", slicer
                )
            # GH#32959 only full-slicers along fake-dim0 are valid
            # TODO(EA2D): won't be necessary with 2D EAs
            # range(1) instead of self._mgr_locs to avoid exception on [::-1]
            #  see test_iloc_getitem_slice_negative_step_ea_block
            new_locs = range(1)[slicer]
            if not len(new_locs):
                raise AssertionError(
                    "invalid slicing for a 1-ndim ExtensionArray", slicer
                )
            slicer = slice(None)

        return self.values[slicer]

    @final
    def getitem_block_index(self, slicer: slice) -> ExtensionBlock:
        """
        Perform __getitem__-like specialized to slicing along index.
        """
        # GH#42787 in principle this is equivalent to values[..., slicer], but we don't
        # require subclasses of ExtensionArray to support that form (for now).
        new_values = self.values[slicer]
        return type(self)(new_values, self._mgr_locs, ndim=self.ndim)

    def diff(self, n: int, axis: int = 1) -> list[Block]:
        if axis == 0 and n != 0:
            # n==0 case will be a no-op so let is fall through
            # Since we only have one column, the result will be all-NA.
            #  Create this result by shifting along axis=0 past the length of
            #  our values.
            return super().diff(len(self.values), axis=0)
        if axis == 1:
            # TODO(EA2D): unnecessary with 2D EAs
            # we are by definition 1D.
            axis = 0
        return super().diff(n, axis)

    def shift(self, periods: int, axis: int = 0, fill_value: Any = None) -> list[Block]:
        """
        Shift the block by `periods`.

        Dispatches to underlying ExtensionArray and re-boxes in an
        ExtensionBlock.
        """
        new_values = self.values.shift(periods=periods, fill_value=fill_value)
        return [self.make_block_same_class(new_values)]

    def _unstack(
        self,
        unstacker,
        fill_value,
        new_placement: npt.NDArray[np.intp],
        needs_masking: npt.NDArray[np.bool_],
    ):
        # ExtensionArray-safe unstack.
        # We override ObjectBlock._unstack, which unstacks directly on the
        # values of the array. For EA-backed blocks, this would require
        # converting to a 2-D ndarray of objects.
        # Instead, we unstack an ndarray of integer positions, followed by
        # a `take` on the actual values.

        # Caller is responsible for ensuring self.shape[-1] == len(unstacker.index)
        new_values, mask = unstacker.arange_result

        # Note: these next two lines ensure that
        #  mask.sum() == sum(len(nb.mgr_locs) for nb in blocks)
        #  which the calling function needs in order to pass verify_integrity=False
        #  to the BlockManager constructor
        new_values = new_values.T[mask]
        new_placement = new_placement[mask]

        # needs_masking[i] calculated once in BlockManager.unstack tells
        #  us if there are any -1s in the relevant indices.  When False,
        #  that allows us to go through a faster path in 'take', among
        #  other things avoiding e.g. Categorical._validate_scalar.
        blocks = [
            # TODO: could cast to object depending on fill_value?
            type(self)(
                self.values.take(
                    indices, allow_fill=needs_masking[i], fill_value=fill_value
                ),
                BlockPlacement(place),
                ndim=2,
            )
            for i, (indices, place) in enumerate(zip(new_values, new_placement))
        ]
        return blocks, mask


class NumpyBlock(libinternals.NumpyBlock, Block):
    values: np.ndarray


class NumericBlock(NumpyBlock):
    __slots__ = ()
    is_numeric = True


class NDArrayBackedExtensionBlock(libinternals.NDArrayBackedBlock, EABackedBlock):
    """
    Block backed by an NDArrayBackedExtensionArray
    """

    values: NDArrayBackedExtensionArray

    # error: Signature of "is_extension" incompatible with supertype "Block"
    @cache_readonly
    def is_extension(self) -> bool:  # type: ignore[override]
        # i.e. datetime64tz, PeriodDtype
        return not isinstance(self.dtype, np.dtype)

    @property
    def is_view(self) -> bool:
        """return a boolean if I am possibly a view"""
        # check the ndarray values of the DatetimeIndex values
        return self.values._ndarray.base is not None

    def diff(self, n: int, axis: int = 0) -> list[Block]:
        """
        1st discrete difference.

        Parameters
        ----------
        n : int
            Number of periods to diff.
        axis : int, default 0
            Axis to diff upon.

        Returns
        -------
        A list with a new Block.

        Notes
        -----
        The arguments here are mimicking shift so they are called correctly
        by apply.
        """
        values = self.values

        new_values = values - values.shift(n, axis=axis)
        return [self.make_block(new_values)]

    def shift(self, periods: int, axis: int = 0, fill_value: Any = None) -> list[Block]:
        values = self.values
        new_values = values.shift(periods, fill_value=fill_value, axis=axis)
        return [self.make_block_same_class(new_values)]


def _catch_deprecated_value_error(err: Exception) -> None:
    """
    We catch ValueError for now, but only a specific one raised by DatetimeArray
    which will no longer be raised in version.2.0.
    """
    if isinstance(err, ValueError):
        # TODO(2.0): once DTA._validate_setitem_value deprecation
        #  is enforced, stop catching ValueError here altogether
        if isinstance(err, IncompatibleFrequency):
            pass
        elif "'value.closed' is" in str(err):
            # IntervalDtype mismatched 'closed'
            pass
        elif "Timezones don't match" not in str(err):
            raise


class DatetimeLikeBlock(NDArrayBackedExtensionBlock):
    """Block for datetime64[ns], timedelta64[ns]."""

    __slots__ = ()
    is_numeric = False
    values: DatetimeArray | TimedeltaArray

    def values_for_json(self) -> np.ndarray:
        # special casing datetimetz to avoid conversion through
        #  object dtype
        return self.values._ndarray


class DatetimeTZBlock(DatetimeLikeBlock):
    """implement a datetime64 block with a tz attribute"""

    values: DatetimeArray

    __slots__ = ()
    is_extension = True
    _validate_ndim = True
    _can_consolidate = False


class ObjectBlock(NumpyBlock):
    __slots__ = ()
    is_object = True

    @maybe_split
    def reduce(self, func, ignore_failures: bool = False) -> list[Block]:
        """
        For object-dtype, we operate column-wise.
        """
        assert self.ndim == 2

        try:
            res = func(self.values)
        except TypeError:
            if not ignore_failures:
                raise
            return []

        assert isinstance(res, np.ndarray)
        assert res.ndim == 1
        res = res.reshape(1, -1)
        return [self.make_block_same_class(res)]

    @maybe_split
    def convert(
        self,
        copy: bool = True,
        datetime: bool = True,
        numeric: bool = True,
        timedelta: bool = True,
    ) -> list[Block]:
        """
        attempt to cast any object types to better types return a copy of
        the block (if copy = True) by definition we ARE an ObjectBlock!!!!!
        """
        values = self.values
        if values.ndim == 2:
            # maybe_split ensures we only get here with values.shape[0] == 1,
            # avoid doing .ravel as that might make a copy
            values = values[0]

        res_values = soft_convert_objects(
            values,
            datetime=datetime,
            numeric=numeric,
            timedelta=timedelta,
            copy=copy,
        )
        res_values = ensure_block_shape(res_values, self.ndim)
        return [self.make_block(res_values)]


class CategoricalBlock(ExtensionBlock):
    # this Block type is kept for backwards-compatibility
    __slots__ = ()

    # GH#43232, GH#43334 self.values.dtype can be changed inplace until 2.0,
    #  so this cannot be cached
    @property
    def dtype(self) -> DtypeObj:
        return self.values.dtype


# -----------------------------------------------------------------
# Constructor Helpers


def maybe_coerce_values(values: ArrayLike) -> ArrayLike:
    """
    Input validation for values passed to __init__. Ensure that
    any datetime64/timedelta64 dtypes are in nanoseconds.  Ensure
    that we do not have string dtypes.

    Parameters
    ----------
    values : np.ndarray or ExtensionArray

    Returns
    -------
    values : np.ndarray or ExtensionArray
    """
    # Caller is responsible for ensuring PandasArray is already extracted.

    if isinstance(values, np.ndarray):
        values = ensure_wrapped_if_datetimelike(values)

        if issubclass(values.dtype.type, str):
            values = np.array(values, dtype=object)

    if isinstance(values, (DatetimeArray, TimedeltaArray)) and values.freq is not None:
        # freq is only stored in DatetimeIndex/TimedeltaIndex, not in Series/DataFrame
        values = values._with_freq(None)

    return values


def get_block_type(dtype: DtypeObj):
    """
    Find the appropriate Block subclass to use for the given values and dtype.

    Parameters
    ----------
    dtype : numpy or pandas dtype

    Returns
    -------
    cls : class, subclass of Block
    """
    # We use vtype and kind checks because they are much more performant
    #  than is_foo_dtype
    vtype = dtype.type
    kind = dtype.kind

    cls: type[Block]

    if isinstance(dtype, SparseDtype):
        # Need this first(ish) so that Sparse[datetime] is sparse
        cls = ExtensionBlock
    elif isinstance(dtype, CategoricalDtype):
        cls = CategoricalBlock
    elif vtype is Timestamp:
        cls = DatetimeTZBlock
    elif isinstance(dtype, PeriodDtype):
        cls = NDArrayBackedExtensionBlock
    elif isinstance(dtype, ExtensionDtype):
        # Note: need to be sure PandasArray is unwrapped before we get here
        cls = ExtensionBlock

    elif kind in ["M", "m"]:
        cls = DatetimeLikeBlock
    elif kind in ["f", "c", "i", "u", "b"]:
        cls = NumericBlock
    else:
        cls = ObjectBlock
    return cls


def new_block_2d(values: ArrayLike, placement: BlockPlacement):
    # new_block specialized to case with
    #  ndim=2
    #  isinstance(placement, BlockPlacement)
    #  check_ndim/ensure_block_shape already checked
    klass = get_block_type(values.dtype)

    values = maybe_coerce_values(values)
    return klass(values, ndim=2, placement=placement)


def new_block(values, placement, *, ndim: int) -> Block:
    # caller is responsible for ensuring values is NOT a PandasArray

    if not isinstance(placement, BlockPlacement):
        placement = BlockPlacement(placement)

    check_ndim(values, placement, ndim)

    klass = get_block_type(values.dtype)

    values = maybe_coerce_values(values)
    return klass(values, ndim=ndim, placement=placement)


def check_ndim(values, placement: BlockPlacement, ndim: int):
    """
    ndim inference and validation.

    Validates that values.ndim and ndim are consistent.
    Validates that len(values) and len(placement) are consistent.

    Parameters
    ----------
    values : array-like
    placement : BlockPlacement
    ndim : int

    Raises
    ------
    ValueError : the number of dimensions do not match
    """

    if values.ndim > ndim:
        # Check for both np.ndarray and ExtensionArray
        raise ValueError(
            "Wrong number of dimensions. "
            f"values.ndim > ndim [{values.ndim} > {ndim}]"
        )

    elif not is_1d_only_ea_dtype(values.dtype):
        # TODO(EA2D): special case not needed with 2D EAs
        if values.ndim != ndim:
            raise ValueError(
                "Wrong number of dimensions. "
                f"values.ndim != ndim [{values.ndim} != {ndim}]"
            )
        if len(placement) != len(values):
            raise ValueError(
                f"Wrong number of items passed {len(values)}, "
                f"placement implies {len(placement)}"
            )
    elif ndim == 2 and len(placement) != 1:
        # TODO(EA2D): special case unnecessary with 2D EAs
        raise ValueError("need to split")


def extract_pandas_array(
    values: np.ndarray | ExtensionArray, dtype: DtypeObj | None, ndim: int
) -> tuple[np.ndarray | ExtensionArray, DtypeObj | None]:
    """
    Ensure that we don't allow PandasArray / PandasDtype in internals.
    """
    # For now, blocks should be backed by ndarrays when possible.
    if isinstance(values, ABCPandasArray):
        values = values.to_numpy()
        if ndim and ndim > 1:
            # TODO(EA2D): special case not needed with 2D EAs
            values = np.atleast_2d(values)

    if isinstance(dtype, PandasDtype):
        dtype = dtype.numpy_dtype

    return values, dtype


# -----------------------------------------------------------------


def extend_blocks(result, blocks=None) -> list[Block]:
    """return a new extended blocks, given the result"""
    if blocks is None:
        blocks = []
    if isinstance(result, list):
        for r in result:
            if isinstance(r, list):
                blocks.extend(r)
            else:
                blocks.append(r)
    else:
        assert isinstance(result, Block), type(result)
        blocks.append(result)
    return blocks


def ensure_block_shape(values: ArrayLike, ndim: int = 1) -> ArrayLike:
    """
    Reshape if possible to have values.ndim == ndim.
    """

    if values.ndim < ndim:
        if not is_1d_only_ea_dtype(values.dtype):
            # TODO(EA2D): https://github.com/pandas-dev/pandas/issues/23023
            # block.shape is incorrect for "2D" ExtensionArrays
            # We can't, and don't need to, reshape.
            values = cast("np.ndarray | DatetimeArray | TimedeltaArray", values)
            values = values.reshape(1, -1)

    return values


def to_native_types(
    values: ArrayLike,
    *,
    na_rep="nan",
    quoting=None,
    float_format=None,
    decimal=".",
    **kwargs,
) -> np.ndarray:
    """convert to our native types format"""
    if isinstance(values, Categorical):
        # GH#40754 Convert categorical datetimes to datetime array
        values = take_nd(
            values.categories._values,
            ensure_platform_int(values._codes),
            fill_value=na_rep,
        )

    values = ensure_wrapped_if_datetimelike(values)

    if isinstance(values, (DatetimeArray, TimedeltaArray)):
        if values.ndim == 1:
            result = values._format_native_types(na_rep=na_rep, **kwargs)
            result = result.astype(object, copy=False)
            return result

        # GH#21734 Process every column separately, they might have different formats
        results_converted = []
        for i in range(len(values)):
            result = values[i, :]._format_native_types(na_rep=na_rep, **kwargs)
            results_converted.append(result.astype(object, copy=False))
        return np.vstack(results_converted)

    elif isinstance(values, ExtensionArray):
        mask = isna(values)

        new_values = np.asarray(values.astype(object))
        new_values[mask] = na_rep
        return new_values

    elif values.dtype.kind == "f":
        # see GH#13418: no special formatting is desired at the
        # output (important for appropriate 'quoting' behaviour),
        # so do not pass it through the FloatArrayFormatter
        if float_format is None and decimal == ".":
            mask = isna(values)

            if not quoting:
                values = values.astype(str)
            else:
                values = np.array(values, dtype="object")

            values[mask] = na_rep
            values = values.astype(object, copy=False)
            return values

        from pandas.io.formats.format import FloatArrayFormatter

        formatter = FloatArrayFormatter(
            values,
            na_rep=na_rep,
            float_format=float_format,
            decimal=decimal,
            quoting=quoting,
            fixed_width=False,
        )
        res = formatter.get_result_as_array()
        res = res.astype(object, copy=False)
        return res

    else:

        mask = isna(values)
        itemsize = writers.word_len(na_rep)

        if values.dtype != _dtype_obj and not quoting and itemsize:
            values = values.astype(str)
            if values.dtype.itemsize / np.dtype("U1").itemsize < itemsize:
                # enlarge for the na_rep
                values = values.astype(f"<U{itemsize}")
        else:
            values = np.array(values, dtype="object")

        values[mask] = na_rep
        values = values.astype(object, copy=False)
        return values


def external_values(values: ArrayLike) -> ArrayLike:
    """
    The array that Series.values returns (public attribute).

    This has some historical constraints, and is overridden in block
    subclasses to return the correct array (e.g. period returns
    object ndarray and datetimetz a datetime64[ns] ndarray instead of
    proper extension array).
    """
    if isinstance(values, (PeriodArray, IntervalArray)):
        return values.astype(object)
    elif isinstance(values, (DatetimeArray, TimedeltaArray)):
        # NB: for datetime64tz this is different from np.asarray(values), since
        #  that returns an object-dtype ndarray of Timestamps.
        # Avoid FutureWarning in .astype in casting from dt64tz to dt64
        return values._data
    else:
        return values<|MERGE_RESOLUTION|>--- conflicted
+++ resolved
@@ -1595,29 +1595,10 @@
                 raise IndexError(f"{self} only contains one item")
             return self.values
 
-<<<<<<< HEAD
-    def set_inplace(self, locs, values) -> None:
+    def set_inplace(self, locs, values: ArrayLike) -> None:
         # When an ndarray, we should have locs.tolist() == [0]
         # When a BlockPlacement we should have list(locs) == [0]
         self.values[:] = values
-=======
-    def set_inplace(self, locs, values: ArrayLike) -> None:
-        # NB: This is a misnomer, is supposed to be inplace but is not,
-        #  see GH#33457
-        # When an ndarray, we should have locs.tolist() == [0]
-        # When a BlockPlacement we should have list(locs) == [0]
-
-        # error: Incompatible types in assignment (expression has type
-        # "Union[ExtensionArray, ndarray[Any, Any]]", variable has type
-        # "ExtensionArray")
-        self.values = values  # type: ignore[assignment]
-        try:
-            # TODO(GH33457) this can be removed
-            self._cache.clear()
-        except AttributeError:
-            # _cache not yet initialized
-            pass
->>>>>>> da0156a3
 
     def _maybe_squeeze_arg(self, arg):
         """
