from __future__ import annotations

from functools import wraps
import re
from typing import (
    TYPE_CHECKING,
    Any,
    Callable,
    List,
    Optional,
    Tuple,
    Type,
    Union,
    cast,
)

import numpy as np

from pandas._libs import (
    Interval,
    Period,
    Timestamp,
    algos as libalgos,
    internals as libinternals,
    lib,
    writers,
)
from pandas._libs.internals import BlockPlacement
from pandas._libs.tslibs import conversion
from pandas._typing import (
    ArrayLike,
    Dtype,
    DtypeObj,
    F,
    Shape,
    final,
)
from pandas.util._validators import validate_bool_kwarg

from pandas.core.dtypes.cast import (
    astype_array_safe,
    can_hold_element,
    find_common_type,
    infer_dtype_from,
    maybe_downcast_numeric,
    maybe_downcast_to_dtype,
    maybe_upcast,
    sanitize_to_nanoseconds,
    soft_convert_objects,
)
from pandas.core.dtypes.common import (
    is_categorical_dtype,
    is_dtype_equal,
    is_extension_array_dtype,
    is_list_like,
    is_object_dtype,
    is_sparse,
    pandas_dtype,
)
from pandas.core.dtypes.dtypes import (
    CategoricalDtype,
    ExtensionDtype,
    PandasDtype,
)
from pandas.core.dtypes.generic import (
    ABCDataFrame,
    ABCIndex,
    ABCPandasArray,
    ABCSeries,
)
from pandas.core.dtypes.missing import (
    is_valid_na_for_dtype,
    isna,
    na_value_for_dtype,
)

import pandas.core.algorithms as algos
from pandas.core.array_algos.putmask import (
    extract_bool_array,
    putmask_inplace,
    putmask_smart,
    putmask_without_repeat,
    setitem_datetimelike_compat,
    validate_putmask,
)
from pandas.core.array_algos.quantile import quantile_compat
from pandas.core.array_algos.replace import (
    compare_or_regex_search,
    replace_regex,
    should_use_regex,
)
from pandas.core.array_algos.transforms import shift
from pandas.core.arrays import (
    Categorical,
    DatetimeArray,
    ExtensionArray,
    FloatingArray,
    IntegerArray,
    PandasArray,
)
from pandas.core.base import PandasObject
import pandas.core.common as com
from pandas.core.construction import (
    ensure_wrapped_if_datetimelike,
    extract_array,
)
from pandas.core.indexers import (
    check_setitem_lengths,
    is_empty_indexer,
    is_exact_shape_match,
    is_scalar_indexer,
)
import pandas.core.missing as missing

if TYPE_CHECKING:
    from pandas import (
        Float64Index,
        Index,
    )
    from pandas.core.arrays._mixins import NDArrayBackedExtensionArray

# comparison is faster than is_object_dtype
_dtype_obj = np.dtype("object")


def maybe_split(meth: F) -> F:
    """
    If we have a multi-column block, split and operate block-wise.  Otherwise
    use the original method.
    """

    @wraps(meth)
    def newfunc(self, *args, **kwargs) -> List[Block]:

        if self.ndim == 1 or self.shape[0] == 1:
            return meth(self, *args, **kwargs)
        else:
            # Split and operate column-by-column
            return self.split_and_operate(meth, *args, **kwargs)

    return cast(F, newfunc)


class Block(PandasObject):
    """
    Canonical n-dimensional unit of homogeneous dtype contained in a pandas
    data structure

    Index-ignorant; let the container take care of that
    """

    values: Union[np.ndarray, ExtensionArray]

    __slots__ = ["_mgr_locs", "values", "ndim"]
    is_numeric = False
    is_bool = False
    is_object = False
    is_extension = False
    _can_hold_na = False
    _can_consolidate = True
    _validate_ndim = True

    @classmethod
    def _simple_new(
        cls, values: ArrayLike, placement: BlockPlacement, ndim: int
    ) -> Block:
        """
        Fastpath constructor, does *no* validation
        """
        obj = object.__new__(cls)
        obj.ndim = ndim
        obj.values = values
        obj._mgr_locs = placement
        return obj

    def __init__(self, values, placement, ndim: int):
        """
        Parameters
        ----------
        values : np.ndarray or ExtensionArray
            We assume maybe_coerce_values has already been called.
        placement : BlockPlacement (or castable)
        ndim : int
            1 for SingleBlockManager/Series, 2 for BlockManager/DataFrame
        """
        self.ndim = ndim
        self.mgr_locs = placement
        self.values = values

    @property
    def _holder(self):
        """
        The array-like that can hold the underlying values.

        None for 'Block', overridden by subclasses that don't
        use an ndarray.
        """
        return None

    @final
    @property
    def _consolidate_key(self):
        return self._can_consolidate, self.dtype.name

    @property
    def is_view(self) -> bool:
        """ return a boolean if I am possibly a view """
        values = self.values
        values = cast(np.ndarray, values)
        return values.base is not None

    @final
    @property
    def is_categorical(self) -> bool:
        return self._holder is Categorical

    def external_values(self):
        """
        The array that Series.values returns (public attribute).

        This has some historical constraints, and is overridden in block
        subclasses to return the correct array (e.g. period returns
        object ndarray and datetimetz a datetime64[ns] ndarray instead of
        proper extension array).
        """
        return self.values

    def internal_values(self):
        """
        The array that Series._values returns (internal values).
        """
        return self.values

    def array_values(self) -> ExtensionArray:
        """
        The array that Series.array returns. Always an ExtensionArray.
        """
        # error: Argument 1 to "PandasArray" has incompatible type "Union[ndarray,
        # ExtensionArray]"; expected "Union[ndarray, PandasArray]"
        return PandasArray(self.values)  # type: ignore[arg-type]

    def get_values(self, dtype: Optional[DtypeObj] = None) -> np.ndarray:
        """
        return an internal format, currently just the ndarray
        this is often overridden to handle to_dense like operations
        """
        if dtype == _dtype_obj:
            return self.values.astype(_dtype_obj)
        # error: Incompatible return value type (got "Union[ndarray, ExtensionArray]",
        # expected "ndarray")
        return self.values  # type: ignore[return-value]

    @final
    def get_block_values_for_json(self) -> np.ndarray:
        """
        This is used in the JSON C code.
        """
        # TODO(EA2D): reshape will be unnecessary with 2D EAs
        return np.asarray(self.values).reshape(self.shape)

    @property
    def fill_value(self):
        return np.nan

    @property
    def mgr_locs(self):
        return self._mgr_locs

    @mgr_locs.setter
    def mgr_locs(self, new_mgr_locs):
        if not isinstance(new_mgr_locs, libinternals.BlockPlacement):
            new_mgr_locs = libinternals.BlockPlacement(new_mgr_locs)

        self._mgr_locs = new_mgr_locs

    @final
    def make_block(self, values, placement=None) -> Block:
        """
        Create a new block, with type inference propagate any values that are
        not specified
        """
        if placement is None:
            placement = self._mgr_locs
        if self.is_extension:
            values = ensure_block_shape(values, ndim=self.ndim)

        # TODO: perf by not going through new_block
        # We assume maybe_coerce_values has already been called
        return new_block(values, placement=placement, ndim=self.ndim)

    @final
    def make_block_same_class(self, values, placement=None) -> Block:
        """ Wrap given values in a block of same type as self. """
        if placement is None:
            placement = self._mgr_locs
        # We assume maybe_coerce_values has already been called
        return type(self)(values, placement=placement, ndim=self.ndim)

    @final
    def __repr__(self) -> str:
        # don't want to print out all of the items here
        name = type(self).__name__
        if self.ndim == 1:
            result = f"{name}: {len(self)} dtype: {self.dtype}"
        else:

            shape = " x ".join(str(s) for s in self.shape)
            result = f"{name}: {self.mgr_locs.indexer}, {shape}, dtype: {self.dtype}"

        return result

    @final
    def __len__(self) -> int:
        return len(self.values)

    @final
    def __getstate__(self):
        return self.mgr_locs.indexer, self.values

    @final
    def __setstate__(self, state):
        self.mgr_locs = libinternals.BlockPlacement(state[0])
        self.values = extract_array(state[1], extract_numpy=True)
        self.ndim = self.values.ndim

    def _slice(self, slicer):
        """ return a slice of my values """

        return self.values[slicer]

    @final
    def getitem_block(self, slicer, new_mgr_locs=None) -> Block:
        """
        Perform __getitem__-like, return result as block.

        Only supports slices that preserve dimensionality.
        """
        if new_mgr_locs is None:
            axis0_slicer = slicer[0] if isinstance(slicer, tuple) else slicer
            new_mgr_locs = self._mgr_locs[axis0_slicer]
        elif not isinstance(new_mgr_locs, BlockPlacement):
            new_mgr_locs = BlockPlacement(new_mgr_locs)

        new_values = self._slice(slicer)

        if new_values.ndim != self.values.ndim:
            raise ValueError("Only same dim slicing is allowed")

        return type(self)._simple_new(new_values, new_mgr_locs, self.ndim)

    @property
    def shape(self) -> Shape:
        return self.values.shape

    @final
    @property
    def dtype(self) -> DtypeObj:
        return self.values.dtype

    def iget(self, i):
        return self.values[i]

    def set_inplace(self, locs, values):
        """
        Modify block values in-place with new item value.

        Notes
        -----
        `set` never creates a new array or new Block, whereas `setitem` _may_
        create a new array and always creates a new Block.
        """
        self.values[locs] = values

    @final
    def delete(self, loc) -> None:
        """
        Delete given loc(-s) from block in-place.
        """
        self.values = np.delete(self.values, loc, 0)
        self.mgr_locs = self._mgr_locs.delete(loc)

    @final
    def apply(self, func, **kwargs) -> List[Block]:
        """
        apply the function to my values; return a block if we are not
        one
        """
        with np.errstate(all="ignore"):
            result = func(self.values, **kwargs)

        return self._split_op_result(result)

    def reduce(self, func, ignore_failures: bool = False) -> List[Block]:
        # We will apply the function and reshape the result into a single-row
        #  Block with the same mgr_locs; squeezing will be done at a higher level
        assert self.ndim == 2

        try:
            result = func(self.values)
        except (TypeError, NotImplementedError):
            if ignore_failures:
                return []
            raise

        if np.ndim(result) == 0:
            # TODO(EA2D): special case not needed with 2D EAs
            res_values = np.array([[result]])
        else:
            res_values = result.reshape(-1, 1)

        nb = self.make_block(res_values)
        return [nb]

    @final
    def _split_op_result(self, result) -> List[Block]:
        # See also: split_and_operate
        if is_extension_array_dtype(result) and result.ndim > 1:
            # TODO(EA2D): unnecessary with 2D EAs
            # if we get a 2D ExtensionArray, we need to split it into 1D pieces
            nbs = []
            for i, loc in enumerate(self._mgr_locs):
                vals = result[i]
                block = self.make_block(values=vals, placement=loc)
                nbs.append(block)
            return nbs

        if not isinstance(result, Block):
            result = maybe_coerce_values(result)
            result = self.make_block(result)

        return [result]

    def fillna(
        self, value, limit=None, inplace: bool = False, downcast=None
    ) -> List[Block]:
        """
        fillna on the block with the value. If we fail, then convert to
        ObjectBlock and try again
        """
        inplace = validate_bool_kwarg(inplace, "inplace")

        mask = isna(self.values)
        mask, noop = validate_putmask(self.values, mask)

        if limit is not None:
            limit = libalgos.validate_limit(None, limit=limit)
            mask[mask.cumsum(self.ndim - 1) > limit] = False

        if not self._can_hold_na:
            if inplace:
                return [self]
            else:
                return [self.copy()]

        if self._can_hold_element(value):
            nb = self if inplace else self.copy()
            putmask_inplace(nb.values, mask, value)
            return nb._maybe_downcast([nb], downcast)

        if noop:
            # we can't process the value, but nothing to do
            return [self] if inplace else [self.copy()]

        elif self.ndim == 1 or self.shape[0] == 1:
            blk = self.coerce_to_target_dtype(value)
            # bc we have already cast, inplace=True may avoid an extra copy
            return blk.fillna(value, limit=limit, inplace=True, downcast=None)

        else:
            # operate column-by-column
            return self.split_and_operate(
                type(self).fillna, value, limit=limit, inplace=inplace, downcast=None
            )

    @final
    def _split(self) -> List[Block]:
        """
        Split a block into a list of single-column blocks.
        """
        assert self.ndim == 2

        new_blocks = []
        for i, ref_loc in enumerate(self._mgr_locs):
            vals = self.values[slice(i, i + 1)]

            nb = self.make_block(vals, BlockPlacement(ref_loc))
            new_blocks.append(nb)
        return new_blocks

    @final
    def split_and_operate(self, func, *args, **kwargs) -> List[Block]:
        """
        Split the block and apply func column-by-column.

        Parameters
        ----------
        func : Block method
        *args
        **kwargs

        Returns
        -------
        List[Block]
        """
        assert self.ndim == 2 and self.shape[0] != 1

<<<<<<< HEAD
        res_blocks = []
        for nb in self._split():
            rbs = func(nb, *args, **kwargs)
            res_blocks.extend(rbs)
        return res_blocks
=======
        def make_a_block(nv, ref_loc):
            if isinstance(nv, list):
                assert len(nv) == 1, nv
                assert isinstance(nv[0], Block)
                block = nv[0]
            else:
                # Put back the dimension that was taken from it and make
                # a block out of the result.
                nv = ensure_block_shape(nv, ndim=self.ndim)
                block = self.make_block(values=nv, placement=ref_loc)
            return block

        # ndim == 1
        if self.ndim == 1:
            if mask.any():
                nv = f(mask, new_values, None)
            else:
                nv = new_values if inplace else new_values.copy()
            block = make_a_block(nv, self._mgr_locs)
            return [block]

        # ndim > 1
        new_blocks = []
        for i, ref_loc in enumerate(self._mgr_locs):
            m = mask[i]
            v = new_values[i]

            # need a new block
            if m.any() or m.size == 0:
                # Apply our function; we may ignore_failures if this is a
                #  reduction that is dropping nuisance columns GH#37827
                try:
                    nv = f(m, v, i)
                except TypeError:
                    if ignore_failures:
                        continue
                    else:
                        raise
            else:
                nv = v if inplace else v.copy()

            block = make_a_block(nv, [ref_loc])
            new_blocks.append(block)

        return new_blocks
>>>>>>> 5dc5b1a4

    def _maybe_downcast(self, blocks: List[Block], downcast=None) -> List[Block]:

        # no need to downcast our float
        # unless indicated
        if downcast is None and self.dtype.kind in ["f", "m", "M"]:
            # TODO: complex?  more generally, self._can_hold_na?
            return blocks

        return extend_blocks([b.downcast(downcast) for b in blocks])

    def downcast(self, dtypes=None) -> List[Block]:
        """ try to downcast each item to the dict of dtypes if present """
        # turn it off completely
        if dtypes is False:
            return [self]

        values = self.values

        if self.ndim == 1:

            # try to cast all non-floats here
            if dtypes is None:
                dtypes = "infer"

            nv = maybe_downcast_to_dtype(values, dtypes)
            return [self.make_block(nv)]

        # ndim > 1
        if dtypes is None:
            return [self]

        if not (dtypes == "infer" or isinstance(dtypes, dict)):
            raise ValueError(
                "downcast must have a dictionary or 'infer' as its argument"
            )
        elif dtypes != "infer":
            raise AssertionError("dtypes as dict is not supported yet")

        return self._downcast_2d()

    @maybe_split
    def _downcast_2d(self) -> List[Block]:
        """
        downcast specialized to 2D case post-validation.

        Refactored to allow use of maybe_split.
        """
        new_values = maybe_downcast_to_dtype(self.values, dtype="infer")
        return [self.make_block(new_values)]

    @final
    def astype(self, dtype, copy: bool = False, errors: str = "raise"):
        """
        Coerce to the new dtype.

        Parameters
        ----------
        dtype : str, dtype convertible
        copy : bool, default False
            copy if indicated
        errors : str, {'raise', 'ignore'}, default 'raise'
            - ``raise`` : allow exceptions to be raised
            - ``ignore`` : suppress exceptions. On error return original object

        Returns
        -------
        Block
        """
        values = self.values
        if values.dtype.kind in ["m", "M"]:
            values = self.array_values()

        new_values = astype_array_safe(values, dtype, copy=copy, errors=errors)

        new_values = maybe_coerce_values(new_values)
        newb = self.make_block(new_values)
        if newb.shape != self.shape:
            raise TypeError(
                f"cannot set astype for copy = [{copy}] for dtype "
                f"({self.dtype.name} [{self.shape}]) to different shape "
                f"({newb.dtype.name} [{newb.shape}])"
            )
        return newb

    def convert(
        self,
        copy: bool = True,
        datetime: bool = True,
        numeric: bool = True,
        timedelta: bool = True,
    ) -> List[Block]:
        """
        attempt to coerce any object types to better types return a copy
        of the block (if copy = True) by definition we are not an ObjectBlock
        here!
        """
        return [self.copy()] if copy else [self]

    def _can_hold_element(self, element: Any) -> bool:
        """ require the same dtype as ourselves """
        raise NotImplementedError("Implemented on subclasses")

    @final
    def should_store(self, value: ArrayLike) -> bool:
        """
        Should we set self.values[indexer] = value inplace or do we need to cast?

        Parameters
        ----------
        value : np.ndarray or ExtensionArray

        Returns
        -------
        bool
        """
        return is_dtype_equal(value.dtype, self.dtype)

    def to_native_types(self, na_rep="nan", quoting=None, **kwargs):
        """ convert to our native types format """
        values = self.values

        mask = isna(values)
        itemsize = writers.word_len(na_rep)

        if not self.is_object and not quoting and itemsize:
            values = values.astype(str)
            if values.dtype.itemsize / np.dtype("U1").itemsize < itemsize:
                # enlarge for the na_rep
                values = values.astype(f"<U{itemsize}")
        else:
            values = np.array(values, dtype="object")

        values[mask] = na_rep
        values = values.astype(object, copy=False)
        return self.make_block(values)

    # block actions #
    @final
    def copy(self, deep: bool = True):
        """ copy constructor """
        values = self.values
        if deep:
            values = values.copy()
        return self.make_block_same_class(values)

    # ---------------------------------------------------------------------
    # Replace

    def replace(
        self,
        to_replace,
        value,
        inplace: bool = False,
        regex: bool = False,
    ) -> List[Block]:
        """
        replace the to_replace value with value, possible to create new
        blocks here this is just a call to putmask. regex is not used here.
        It is used in ObjectBlocks.  It is here for API compatibility.
        """
        inplace = validate_bool_kwarg(inplace, "inplace")

        if not self._can_hold_element(to_replace):
            # We cannot hold `to_replace`, so we know immediately that
            #  replacing it is a no-op.
            # Note: If to_replace were a list, NDFrame.replace would call
            #  replace_list instead of replace.
            return [self] if inplace else [self.copy()]

        values = self.values

        mask = missing.mask_missing(values, to_replace)
        if not mask.any():
            # Note: we get here with test_replace_extension_other incorrectly
            #  bc _can_hold_element is incorrect.
            return [self] if inplace else [self.copy()]

        elif self._can_hold_element(value):
            blk = self if inplace else self.copy()
            putmask_inplace(blk.values, mask, value)
            blocks = blk.convert(numeric=False, copy=False)
            return blocks

        elif self.ndim == 1 or self.shape[0] == 1:
            blk = self.coerce_to_target_dtype(value)
            return blk.replace(
                to_replace=to_replace,
                value=value,
                inplace=True,
                regex=regex,
            )

        else:
            # split so that we only upcast where necessary
            return self.split_and_operate(
                type(self).replace, to_replace, value, inplace=inplace, regex=regex
            )

    @final
    def _replace_regex(
        self,
        to_replace,
        value,
        inplace: bool = False,
        convert: bool = True,
        mask=None,
    ) -> List[Block]:
        """
        Replace elements by the given value.

        Parameters
        ----------
        to_replace : object or pattern
            Scalar to replace or regular expression to match.
        value : object
            Replacement object.
        inplace : bool, default False
            Perform inplace modification.
        convert : bool, default True
            If true, try to coerce any object types to better types.
        mask : array-like of bool, optional
            True indicate corresponding element is ignored.

        Returns
        -------
        List[Block]
        """
        if not self._can_hold_element(to_replace):
            # i.e. only ObjectBlock, but could in principle include a
            #  String ExtensionBlock
            return [self] if inplace else [self.copy()]

        rx = re.compile(to_replace)

        new_values = self.values if inplace else self.values.copy()
        replace_regex(new_values, rx, value, mask)

        block = self.make_block(new_values)
        return [block]

    @final
    def _replace_list(
        self,
        src_list: List[Any],
        dest_list: List[Any],
        inplace: bool = False,
        regex: bool = False,
    ) -> List[Block]:
        """
        See BlockManager._replace_list docstring.
        """
        # TODO: dont special-case Categorical
        if self.is_categorical and len(algos.unique(dest_list)) == 1:
            # We likely got here by tiling value inside NDFrame.replace,
            #  so un-tile here
            return self.replace(src_list, dest_list[0], inplace, regex)

        # Exclude anything that we know we won't contain
        pairs = [
            (x, y) for x, y in zip(src_list, dest_list) if self._can_hold_element(x)
        ]
        if not len(pairs):
            # shortcut, nothing to replace
            return [self] if inplace else [self.copy()]

        src_len = len(pairs) - 1

        if self.is_object:
            # Calculate the mask once, prior to the call of comp
            # in order to avoid repeating the same computations
            mask = ~isna(self.values)
            masks = [
                compare_or_regex_search(self.values, s[0], regex=regex, mask=mask)
                for s in pairs
            ]
        else:
            # GH#38086 faster if we know we dont need to check for regex
            masks = [missing.mask_missing(self.values, s[0]) for s in pairs]

        # error: Argument 1 to "extract_bool_array" has incompatible type
        # "Union[ExtensionArray, ndarray, bool]"; expected "Union[ExtensionArray,
        # ndarray]"
        masks = [extract_bool_array(x) for x in masks]  # type: ignore[arg-type]

        rb = [self if inplace else self.copy()]
        for i, (src, dest) in enumerate(pairs):
            new_rb: List["Block"] = []
            for blk in rb:
                m = masks[i]
                convert = i == src_len  # only convert once at the end
                result = blk._replace_coerce(
                    to_replace=src,
                    value=dest,
                    mask=m,
                    inplace=inplace,
                    regex=regex,
                )
                if convert and blk.is_object:
                    result = extend_blocks(
                        [b.convert(numeric=False, copy=True) for b in result]
                    )
                new_rb.extend(result)
            rb = new_rb
        return rb

    @final
    def _replace_coerce(
        self,
        to_replace,
        value,
        mask: np.ndarray,
        inplace: bool = True,
        regex: bool = False,
    ) -> List[Block]:
        """
        Replace value corresponding to the given boolean array with another
        value.

        Parameters
        ----------
        to_replace : object or pattern
            Scalar to replace or regular expression to match.
        value : object
            Replacement object.
        mask : np.ndarray[bool]
            True indicate corresponding element is ignored.
        inplace : bool, default True
            Perform inplace modification.
        regex : bool, default False
            If true, perform regular expression substitution.

        Returns
        -------
        List[Block]
        """
        if mask.any():
            if not regex:
                nb = self.coerce_to_target_dtype(value)
                if nb is self and not inplace:
                    nb = nb.copy()
                putmask_inplace(nb.values, mask, value)
                return [nb]
            else:
                regex = should_use_regex(regex, to_replace)
                if regex:
                    return self._replace_regex(
                        to_replace,
                        value,
                        inplace=inplace,
                        convert=False,
                        mask=mask,
                    )
                return self.replace(to_replace, value, inplace=inplace, regex=False)
        return [self]

    # ---------------------------------------------------------------------

    def setitem(self, indexer, value):
        """
        Attempt self.values[indexer] = value, possibly creating a new array.

        Parameters
        ----------
        indexer : tuple, list-like, array-like, slice
            The subset of self.values to set
        value : object
            The value being set

        Returns
        -------
        Block

        Notes
        -----
        `indexer` is a direct slice/positional indexer. `value` must
        be a compatible shape.
        """
        transpose = self.ndim == 2

        if isinstance(indexer, np.ndarray) and indexer.ndim > self.ndim:
            raise ValueError(f"Cannot set values with ndim > {self.ndim}")

        # coerce None values, if appropriate
        if value is None:
            if self.is_numeric:
                value = np.nan

        # coerce if block dtype can store value
        values = self.values
        if not self._can_hold_element(value):
            # current dtype cannot store value, coerce to common dtype
            return self.coerce_to_target_dtype(value).setitem(indexer, value)

        if self.dtype.kind in ["m", "M"]:
            arr = self.array_values().T
            arr[indexer] = value
            return self

        # value must be storable at this moment
        if is_extension_array_dtype(getattr(value, "dtype", None)):
            # We need to be careful not to allow through strings that
            #  can be parsed to EADtypes
            is_ea_value = True
            arr_value = value
        else:
            is_ea_value = False
            arr_value = np.asarray(value)

        if transpose:
            values = values.T

        # length checking
        check_setitem_lengths(indexer, value, values)
        exact_match = is_exact_shape_match(values, arr_value)

        if is_empty_indexer(indexer, arr_value):
            # GH#8669 empty indexers
            pass

        elif is_scalar_indexer(indexer, self.ndim):
            # setting a single element for each dim and with a rhs that could
            #  be e.g. a list; see GH#6043
            values[indexer] = value

        elif exact_match and is_categorical_dtype(arr_value.dtype):
            # GH25495 - If the current dtype is not categorical,
            # we need to create a new categorical block
            values[indexer] = value

        elif exact_match and is_ea_value:
            # GH#32395 if we're going to replace the values entirely, just
            #  substitute in the new array
            if not self.is_object and isinstance(value, (IntegerArray, FloatingArray)):
                values[indexer] = value.to_numpy(value.dtype.numpy_dtype)
            else:
                values[indexer] = np.asarray(value)

        # if we are an exact match (ex-broadcasting),
        # then use the resultant dtype
        elif exact_match:
            # We are setting _all_ of the array's values, so can cast to new dtype
            values[indexer] = value

        elif is_ea_value:
            # GH#38952
            if values.ndim == 1:
                values[indexer] = value
            else:
                # TODO(EA2D): special case not needed with 2D EA
                values[indexer] = value.to_numpy(values.dtype).reshape(-1, 1)

        else:
            # error: Argument 1 to "setitem_datetimelike_compat" has incompatible type
            # "Union[ndarray, ExtensionArray]"; expected "ndarray"
            value = setitem_datetimelike_compat(
                values, len(values[indexer]), value  # type: ignore[arg-type]
            )
            values[indexer] = value

        if transpose:
            values = values.T
        block = self.make_block(values)
        return block

    def putmask(self, mask, new) -> List[Block]:
        """
        putmask the data to the block; it is possible that we may create a
        new dtype of block

        Return the resulting block(s).

        Parameters
        ----------
        mask : np.ndarray[bool], SparseArray[bool], or BooleanArray
        new : a ndarray/object

        Returns
        -------
        List[Block]
        """
        orig_mask = mask
        mask, noop = validate_putmask(self.values.T, mask)
        assert not isinstance(new, (ABCIndex, ABCSeries, ABCDataFrame))

        # if we are passed a scalar None, convert it here
        if not self.is_object and is_valid_na_for_dtype(new, self.dtype):
            new = self.fill_value

        if self._can_hold_element(new):

            # error: Argument 1 to "putmask_without_repeat" has incompatible type
            # "Union[ndarray, ExtensionArray]"; expected "ndarray"
            putmask_without_repeat(self.values.T, mask, new)  # type: ignore[arg-type]
            return [self]

        elif noop:
            return [self]

        dtype, _ = infer_dtype_from(new)
        if dtype.kind in ["m", "M"]:
            # using putmask with object dtype will incorrectly cast to object
            # Having excluded self._can_hold_element, we know we cannot operate
            #  in-place, so we are safe using `where`
            return self.where(new, ~mask)

        elif self.ndim == 1 or self.shape[0] == 1:
            # no need to split columns

            # error: Argument 1 to "putmask_smart" has incompatible type "Union[ndarray,
            # ExtensionArray]"; expected "ndarray"
            nv = putmask_smart(self.values.T, mask, new).T  # type: ignore[arg-type]
            return [self.make_block(nv)]

        else:
            is_array = isinstance(new, np.ndarray)

            res_blocks = []
            nbs = self._split()
            for i, nb in enumerate(nbs):
                n = new
                if is_array:
                    # we have a different value per-column
                    n = new[:, i : i + 1]

                submask = orig_mask[:, i : i + 1]
                rbs = nb.putmask(submask, n)
                res_blocks.extend(rbs)
            return res_blocks

    @final
    def coerce_to_target_dtype(self, other) -> Block:
        """
        coerce the current block to a dtype compat for other
        we will return a block, possibly object, and not raise

        we can also safely try to coerce to the same dtype
        and will receive the same block
        """
        # if we cannot then coerce to object
        dtype, _ = infer_dtype_from(other, pandas_dtype=True)

        new_dtype = find_common_type([self.dtype, dtype])

        return self.astype(new_dtype, copy=False)

    def interpolate(
        self,
        method: str = "pad",
        axis: int = 0,
        index: Optional[Index] = None,
        inplace: bool = False,
        limit: Optional[int] = None,
        limit_direction: str = "forward",
        limit_area: Optional[str] = None,
        fill_value: Optional[Any] = None,
        coerce: bool = False,
        downcast: Optional[str] = None,
        **kwargs,
    ) -> List[Block]:

        inplace = validate_bool_kwarg(inplace, "inplace")

        if not self._can_hold_na:
            # If there are no NAs, then interpolate is a no-op
            return [self] if inplace else [self.copy()]

        # a fill na type method
        try:
            m = missing.clean_fill_method(method)
        except ValueError:
            m = None

        if m is not None:
            if fill_value is not None:
                # similar to validate_fillna_kwargs
                raise ValueError("Cannot pass both fill_value and method")

            return self._interpolate_with_fill(
                method=m,
                axis=axis,
                inplace=inplace,
                limit=limit,
                limit_area=limit_area,
                downcast=downcast,
            )
        # validate the interp method
        m = missing.clean_interp_method(method, **kwargs)

        assert index is not None  # for mypy

        return self._interpolate(
            method=m,
            index=index,
            axis=axis,
            limit=limit,
            limit_direction=limit_direction,
            limit_area=limit_area,
            fill_value=fill_value,
            inplace=inplace,
            downcast=downcast,
            **kwargs,
        )

    @final
    def _interpolate_with_fill(
        self,
        method: str = "pad",
        axis: int = 0,
        inplace: bool = False,
        limit: Optional[int] = None,
        limit_area: Optional[str] = None,
        downcast: Optional[str] = None,
    ) -> List[Block]:
        """ fillna but using the interpolate machinery """
        inplace = validate_bool_kwarg(inplace, "inplace")

        assert self._can_hold_na  # checked by caller

        values = self.values if inplace else self.values.copy()

        values = missing.interpolate_2d(
            values,
            method=method,
            axis=axis,
            limit=limit,
            limit_area=limit_area,
        )

        blocks = [self.make_block_same_class(values)]
        return self._maybe_downcast(blocks, downcast)

    @final
    def _interpolate(
        self,
        method: str,
        index: Index,
        fill_value: Optional[Any] = None,
        axis: int = 0,
        limit: Optional[int] = None,
        limit_direction: str = "forward",
        limit_area: Optional[str] = None,
        inplace: bool = False,
        downcast: Optional[str] = None,
        **kwargs,
    ) -> List[Block]:
        """ interpolate using scipy wrappers """
        inplace = validate_bool_kwarg(inplace, "inplace")
        data = self.values if inplace else self.values.copy()

        # only deal with floats
        if self.dtype.kind != "f":
            # bc we already checked that can_hold_na, we dont have int dtype here
            return [self]

        if is_valid_na_for_dtype(fill_value, self.dtype):
            fill_value = self.fill_value

        if method in ("krogh", "piecewise_polynomial", "pchip"):
            if not index.is_monotonic:
                raise ValueError(
                    f"{method} interpolation requires that the index be monotonic."
                )
        # process 1-d slices in the axis direction

        def func(yvalues: np.ndarray) -> np.ndarray:

            # process a 1-d slice, returning it
            # should the axis argument be handled below in apply_along_axis?
            # i.e. not an arg to missing.interpolate_1d
            return missing.interpolate_1d(
                xvalues=index,
                yvalues=yvalues,
                method=method,
                limit=limit,
                limit_direction=limit_direction,
                limit_area=limit_area,
                fill_value=fill_value,
                bounds_error=False,
                **kwargs,
            )

        # interp each column independently
        interp_values = np.apply_along_axis(func, axis, data)

        blocks = [self.make_block_same_class(interp_values)]
        return self._maybe_downcast(blocks, downcast)

    def take_nd(
        self, indexer, axis: int, new_mgr_locs=None, fill_value=lib.no_default
    ) -> Block:
        """
        Take values according to indexer and return them as a block.bb

        """
        # algos.take_nd dispatches for DatetimeTZBlock, CategoricalBlock
        # so need to preserve types
        # sparse is treated like an ndarray, but needs .get_values() shaping

        values = self.values

        if fill_value is lib.no_default:
            fill_value = self.fill_value
            allow_fill = False
        else:
            allow_fill = True

        new_values = algos.take_nd(
            values, indexer, axis=axis, allow_fill=allow_fill, fill_value=fill_value
        )

        # Called from three places in managers, all of which satisfy
        #  this assertion
        assert not (axis == 0 and new_mgr_locs is None)
        if new_mgr_locs is None:
            new_mgr_locs = self._mgr_locs

        if not is_dtype_equal(new_values.dtype, self.dtype):
            return self.make_block(new_values, new_mgr_locs)
        else:
            return self.make_block_same_class(new_values, new_mgr_locs)

    def diff(self, n: int, axis: int = 1) -> List[Block]:
        """ return block for the diff of the values """
        new_values = algos.diff(self.values, n, axis=axis, stacklevel=7)
        return [self.make_block(values=new_values)]

    def shift(self, periods: int, axis: int = 0, fill_value: Any = None) -> List[Block]:
        """ shift the block by periods, possibly upcast """
        # convert integer to float if necessary. need to do a lot more than
        # that, handle boolean etc also

        # error: Argument 1 to "maybe_upcast" has incompatible type "Union[ndarray,
        # ExtensionArray]"; expected "ndarray"
        new_values, fill_value = maybe_upcast(
            self.values, fill_value  # type: ignore[arg-type]
        )

        new_values = shift(new_values, periods, axis, fill_value)

        return [self.make_block(new_values)]

    def where(self, other, cond, errors="raise", axis: int = 0) -> List[Block]:
        """
        evaluate the block; return result block(s) from the result

        Parameters
        ----------
        other : a ndarray/object
        cond : np.ndarray[bool], SparseArray[bool], or BooleanArray
        errors : str, {'raise', 'ignore'}, default 'raise'
            - ``raise`` : allow exceptions to be raised
            - ``ignore`` : suppress exceptions. On error return original object
        axis : int, default 0

        Returns
        -------
        List[Block]
        """
        import pandas.core.computation.expressions as expressions

        assert not isinstance(other, (ABCIndex, ABCSeries, ABCDataFrame))

        assert errors in ["raise", "ignore"]
        transpose = self.ndim == 2

        values = self.values
        orig_other = other
        if transpose:
            values = values.T

        icond, noop = validate_putmask(values, ~cond)

        if is_valid_na_for_dtype(other, self.dtype) and not self.is_object:
            other = self.fill_value

        if noop:
            # TODO: avoid the downcasting at the end in this case?
            result = values
        else:
            # see if we can operate on the entire block, or need item-by-item
            # or if we are a single block (ndim == 1)
            if not self._can_hold_element(other):
                # we cannot coerce, return a compat dtype
                # we are explicitly ignoring errors
                block = self.coerce_to_target_dtype(other)
                blocks = block.where(orig_other, cond, errors=errors, axis=axis)
                return self._maybe_downcast(blocks, "infer")

            # error: Argument 1 to "setitem_datetimelike_compat" has incompatible type
            # "Union[ndarray, ExtensionArray]"; expected "ndarray"
            # error: Argument 2 to "setitem_datetimelike_compat" has incompatible type
            # "number[Any]"; expected "int"
            alt = setitem_datetimelike_compat(
                values, icond.sum(), other  # type: ignore[arg-type]
            )
            if alt is not other:
                result = values.copy()
                np.putmask(result, icond, alt)
            else:
                # By the time we get here, we should have all Series/Index
                #  args extracted to ndarray
                result = expressions.where(~icond, values, other)

        if self._can_hold_na or self.ndim == 1:

            if transpose:
                result = result.T

            return [self.make_block(result)]

        # might need to separate out blocks
        cond = ~icond
        axis = cond.ndim - 1
        cond = cond.swapaxes(axis, 0)
        mask = np.array([cond[i].all() for i in range(cond.shape[0])], dtype=bool)

        result_blocks: List[Block] = []
        for m in [mask, ~mask]:
            if m.any():
                result = cast(np.ndarray, result)  # EABlock overrides where
                taken = result.take(m.nonzero()[0], axis=axis)
                r = maybe_downcast_numeric(taken, self.dtype)
                nb = self.make_block(r.T, placement=self._mgr_locs[m])
                result_blocks.append(nb)

        return result_blocks

    def _unstack(self, unstacker, fill_value, new_placement):
        """
        Return a list of unstacked blocks of self

        Parameters
        ----------
        unstacker : reshape._Unstacker
        fill_value : int
            Only used in ExtensionBlock._unstack

        Returns
        -------
        blocks : list of Block
            New blocks of unstacked values.
        mask : array_like of bool
            The mask of columns of `blocks` we should keep.
        """
        new_values, mask = unstacker.get_new_values(
            self.values.T, fill_value=fill_value
        )

        mask = mask.any(0)
        # TODO: in all tests we have mask.all(); can we rely on that?

        new_values = new_values.T[mask]
        new_placement = new_placement[mask]

        blocks = [new_block(new_values, placement=new_placement, ndim=2)]
        return blocks, mask

    def quantile(
        self, qs: Float64Index, interpolation="linear", axis: int = 0
    ) -> Block:
        """
        compute the quantiles of the

        Parameters
        ----------
        qs : Float64Index
            List of the quantiles to be computed.
        interpolation : str, default 'linear'
            Type of interpolation.
        axis : int, default 0
            Axis to compute.

        Returns
        -------
        Block
        """
        # We should always have ndim == 2 because Series dispatches to DataFrame
        assert self.ndim == 2
        assert axis == 1  # only ever called this way
        assert is_list_like(qs)  # caller is responsible for this

        result = quantile_compat(self.values, qs, interpolation, axis)

        return new_block(result, placement=self._mgr_locs, ndim=2)


class ExtensionBlock(Block):
    """
    Block for holding extension types.

    Notes
    -----
    This holds all 3rd-party extension array types. It's also the immediate
    parent class for our internal extension types' blocks, CategoricalBlock.

    ExtensionArrays are limited to 1-D.
    """

    _can_consolidate = False
    _validate_ndim = False
    is_extension = True

    values: ExtensionArray

    @property
    def shape(self) -> Shape:
        # TODO(EA2D): override unnecessary with 2D EAs
        if self.ndim == 1:
            return (len(self.values),)
        return len(self._mgr_locs), len(self.values)

    def iget(self, col):

        if self.ndim == 2 and isinstance(col, tuple):
            # TODO(EA2D): unnecessary with 2D EAs
            col, loc = col
            if not com.is_null_slice(col) and col != 0:
                raise IndexError(f"{self} only contains one item")
            elif isinstance(col, slice):
                if col != slice(None):
                    raise NotImplementedError(col)
                # error: Invalid index type "List[Any]" for "ExtensionArray"; expected
                # type "Union[int, slice, ndarray]"
                return self.values[[loc]]  # type: ignore[index]
            return self.values[loc]
        else:
            if col != 0:
                raise IndexError(f"{self} only contains one item")
            return self.values

    def set_inplace(self, locs, values):
        # NB: This is a misnomer, is supposed to be inplace but is not,
        #  see GH#33457
        assert locs.tolist() == [0]
        self.values = values

    def putmask(self, mask, new) -> List[Block]:
        """
        See Block.putmask.__doc__
        """
        mask = extract_bool_array(mask)

        new_values = self.values

        if isinstance(new, (np.ndarray, ExtensionArray)) and len(new) == len(mask):
            new = new[mask]

        if mask.ndim == new_values.ndim + 1:
            # TODO(EA2D): unnecessary with 2D EAs
            mask = mask.reshape(new_values.shape)

        new_values[mask] = new
        return [self.make_block(values=new_values)]

    @property
    def _holder(self):
        # For extension blocks, the holder is values-dependent.
        return type(self.values)

    @property
    def fill_value(self):
        # Used in reindex_indexer
        return self.values.dtype.na_value

    @property
    def _can_hold_na(self):
        # The default ExtensionArray._can_hold_na is True
        return self._holder._can_hold_na

    @property
    def is_view(self) -> bool:
        """Extension arrays are never treated as views."""
        return False

    @property
    def is_numeric(self):
        return self.values.dtype._is_numeric

    def setitem(self, indexer, value):
        """
        Attempt self.values[indexer] = value, possibly creating a new array.

        This differs from Block.setitem by not allowing setitem to change
        the dtype of the Block.

        Parameters
        ----------
        indexer : tuple, list-like, array-like, slice
            The subset of self.values to set
        value : object
            The value being set

        Returns
        -------
        Block

        Notes
        -----
        `indexer` is a direct slice/positional indexer. `value` must
        be a compatible shape.
        """
        if not self._can_hold_element(value):
            # This is only relevant for DatetimeTZBlock, ObjectValuesExtensionBlock,
            #  which has a non-trivial `_can_hold_element`.
            # https://github.com/pandas-dev/pandas/issues/24020
            # Need a dedicated setitem until GH#24020 (type promotion in setitem
            #  for extension arrays) is designed and implemented.
            return self.astype(object).setitem(indexer, value)

        if isinstance(indexer, tuple):
            # TODO(EA2D): not needed with 2D EAs
            # we are always 1-D
            indexer = indexer[0]

        check_setitem_lengths(indexer, value, self.values)
        self.values[indexer] = value
        return self

    def get_values(self, dtype: Optional[DtypeObj] = None) -> np.ndarray:
        # ExtensionArrays must be iterable, so this works.
        # TODO(EA2D): reshape not needed with 2D EAs
        return np.asarray(self.values).reshape(self.shape)

    def array_values(self) -> ExtensionArray:
        return self.values

    def to_native_types(self, na_rep="nan", quoting=None, **kwargs):
        """override to use ExtensionArray astype for the conversion"""
        values = self.values
        mask = isna(values)

        new_values = np.asarray(values.astype(object))
        new_values[mask] = na_rep
        return self.make_block(new_values)

    def take_nd(
        self, indexer, axis: int = 0, new_mgr_locs=None, fill_value=lib.no_default
    ) -> Block:
        """
        Take values according to indexer and return them as a block.
        """
        if fill_value is lib.no_default:
            fill_value = None

        # TODO(EA2D): special case not needed with 2D EAs
        # axis doesn't matter; we are really a single-dim object
        # but are passed the axis depending on the calling routing
        # if its REALLY axis 0, then this will be a reindex and not a take
        new_values = self.values.take(indexer, fill_value=fill_value, allow_fill=True)

        # Called from three places in managers, all of which satisfy
        #  this assertion
        assert not (self.ndim == 1 and new_mgr_locs is None)
        if new_mgr_locs is None:
            new_mgr_locs = self._mgr_locs

        return self.make_block_same_class(new_values, new_mgr_locs)

    def _can_hold_element(self, element: Any) -> bool:
        # TODO: We may need to think about pushing this onto the array.
        # We're doing the same as CategoricalBlock here.
        return True

    def _slice(self, slicer):
        """
        Return a slice of my values.

        Parameters
        ----------
        slicer : slice, ndarray[int], or a tuple of these
            Valid (non-reducing) indexer for self.values.

        Returns
        -------
        np.ndarray or ExtensionArray
        """
        # return same dims as we currently have
        if not isinstance(slicer, tuple) and self.ndim == 2:
            # reached via getitem_block via _slice_take_blocks_ax0
            # TODO(EA2D): won't be necessary with 2D EAs
            slicer = (slicer, slice(None))

        if isinstance(slicer, tuple) and len(slicer) == 2:
            first = slicer[0]
            if not isinstance(first, slice):
                raise AssertionError(
                    "invalid slicing for a 1-ndim ExtensionArray", first
                )
            # GH#32959 only full-slicers along fake-dim0 are valid
            # TODO(EA2D): won't be necessary with 2D EAs
            new_locs = self._mgr_locs[first]
            if len(new_locs):
                # effectively slice(None)
                slicer = slicer[1]
            else:
                raise AssertionError(
                    "invalid slicing for a 1-ndim ExtensionArray", slicer
                )

        return self.values[slicer]

    def fillna(
        self, value, limit=None, inplace: bool = False, downcast=None
    ) -> List[Block]:
        values = self.values.fillna(value=value, limit=limit)
        return [self.make_block_same_class(values=values)]

    def interpolate(
        self, method="pad", axis=0, inplace=False, limit=None, fill_value=None, **kwargs
    ):
        new_values = self.values.fillna(value=fill_value, method=method, limit=limit)
        return self.make_block_same_class(new_values)

    def diff(self, n: int, axis: int = 1) -> List[Block]:
        if axis == 0 and n != 0:
            # n==0 case will be a no-op so let is fall through
            # Since we only have one column, the result will be all-NA.
            #  Create this result by shifting along axis=0 past the length of
            #  our values.
            return super().diff(len(self.values), axis=0)
        if axis == 1:
            # TODO(EA2D): unnecessary with 2D EAs
            # we are by definition 1D.
            axis = 0
        return super().diff(n, axis)

    def shift(self, periods: int, axis: int = 0, fill_value: Any = None) -> List[Block]:
        """
        Shift the block by `periods`.

        Dispatches to underlying ExtensionArray and re-boxes in an
        ExtensionBlock.
        """
        new_values = self.values.shift(periods=periods, fill_value=fill_value)
        return [self.make_block_same_class(new_values)]

    def where(self, other, cond, errors="raise", axis: int = 0) -> List[Block]:

        cond = extract_bool_array(cond)
        assert not isinstance(other, (ABCIndex, ABCSeries, ABCDataFrame))

        if isinstance(other, np.ndarray) and other.ndim == 2:
            # TODO(EA2D): unnecessary with 2D EAs
            assert other.shape[1] == 1
            other = other[:, 0]

        if isinstance(cond, np.ndarray) and cond.ndim == 2:
            # TODO(EA2D): unnecessary with 2D EAs
            assert cond.shape[1] == 1
            cond = cond[:, 0]

        if lib.is_scalar(other) and isna(other):
            # The default `other` for Series / Frame is np.nan
            # we want to replace that with the correct NA value
            # for the type

            # error: Item "dtype[Any]" of "Union[dtype[Any], ExtensionDtype]" has no
            # attribute "na_value"
            other = self.dtype.na_value  # type: ignore[union-attr]

        if is_sparse(self.values):
            # TODO(SparseArray.__setitem__): remove this if condition
            # We need to re-infer the type of the data after doing the
            # where, for cases where the subtypes don't match
            dtype = None
        else:
            dtype = self.dtype

        result = self.values.copy()
        icond = ~cond
        if lib.is_scalar(other):
            set_other = other
        else:
            set_other = other[icond]
        try:
            result[icond] = set_other
        except (NotImplementedError, TypeError):
            # NotImplementedError for class not implementing `__setitem__`
            # TypeError for SparseArray, which implements just to raise
            # a TypeError
            result = self._holder._from_sequence(
                np.where(cond, self.values, other), dtype=dtype
            )

        return [self.make_block_same_class(result)]

    def _unstack(self, unstacker, fill_value, new_placement):
        # ExtensionArray-safe unstack.
        # We override ObjectBlock._unstack, which unstacks directly on the
        # values of the array. For EA-backed blocks, this would require
        # converting to a 2-D ndarray of objects.
        # Instead, we unstack an ndarray of integer positions, followed by
        # a `take` on the actual values.
        n_rows = self.shape[-1]
        dummy_arr = np.arange(n_rows)

        new_values, mask = unstacker.get_new_values(dummy_arr, fill_value=-1)
        mask = mask.any(0)
        # TODO: in all tests we have mask.all(); can we rely on that?

        blocks = [
            # TODO: could cast to object depending on fill_value?
            self.make_block_same_class(
                self.values.take(indices, allow_fill=True, fill_value=fill_value),
                BlockPlacement(place),
            )
            for indices, place in zip(new_values.T, new_placement)
        ]
        return blocks, mask


class HybridMixin:
    """
    Mixin for Blocks backed (maybe indirectly) by ExtensionArrays.
    """

    array_values: Callable

    def _can_hold_element(self, element: Any) -> bool:
        values = self.array_values()

        try:
            values._validate_setitem_value(element)
            return True
        except (ValueError, TypeError):
            return False


class ObjectValuesExtensionBlock(HybridMixin, ExtensionBlock):
    """
    Block providing backwards-compatibility for `.values`.

    Used by PeriodArray and IntervalArray to ensure that
    Series[T].values is an ndarray of objects.
    """

    def external_values(self):
        return self.values.astype(object)


class NumericBlock(Block):
    __slots__ = ()
    is_numeric = True

    def _can_hold_element(self, element: Any) -> bool:
        element = extract_array(element, extract_numpy=True)
        if isinstance(element, (IntegerArray, FloatingArray)):
            if element._mask.any():
                return False
        # error: Argument 1 to "can_hold_element" has incompatible type
        # "Union[dtype[Any], ExtensionDtype]"; expected "dtype[Any]"
        return can_hold_element(self.dtype, element)  # type: ignore[arg-type]

    @property
    def _can_hold_na(self):
        return self.dtype.kind not in ["b", "i", "u"]

    @property
    def is_bool(self):
        return self.dtype.kind == "b"


class FloatBlock(NumericBlock):
    __slots__ = ()

    def to_native_types(
        self, na_rep="", float_format=None, decimal=".", quoting=None, **kwargs
    ):
        """ convert to our native types format """
        values = self.values

        # see gh-13418: no special formatting is desired at the
        # output (important for appropriate 'quoting' behaviour),
        # so do not pass it through the FloatArrayFormatter
        if float_format is None and decimal == ".":
            mask = isna(values)

            if not quoting:
                values = values.astype(str)
            else:
                values = np.array(values, dtype="object")

            values[mask] = na_rep
            values = values.astype(object, copy=False)
            return self.make_block(values)

        from pandas.io.formats.format import FloatArrayFormatter

        formatter = FloatArrayFormatter(
            values,
            na_rep=na_rep,
            float_format=float_format,
            decimal=decimal,
            quoting=quoting,
            fixed_width=False,
        )
        res = formatter.get_result_as_array()
        res = res.astype(object, copy=False)
        return self.make_block(res)


class NDArrayBackedExtensionBlock(HybridMixin, Block):
    """
    Block backed by an NDArrayBackedExtensionArray
    """

    def internal_values(self):
        # Override to return DatetimeArray and TimedeltaArray
        return self.array_values()

    def get_values(self, dtype: Optional[DtypeObj] = None) -> np.ndarray:
        """
        return object dtype as boxed values, such as Timestamps/Timedelta
        """
        values = self.array_values()
        if is_object_dtype(dtype):
            # DTA/TDA constructor and astype can handle 2D
            values = values.astype(object)
        # TODO(EA2D): reshape not needed with 2D EAs
        return np.asarray(values).reshape(self.shape)

    def iget(self, key):
        # GH#31649 we need to wrap scalars in Timestamp/Timedelta
        # TODO(EA2D): this can be removed if we ever have 2D EA
        return self.array_values().reshape(self.shape)[key]

    def putmask(self, mask, new) -> List[Block]:
        mask = extract_bool_array(mask)

        if not self._can_hold_element(new):
            return self.astype(object).putmask(mask, new)

        # TODO(EA2D): reshape unnecessary with 2D EAs
        arr = self.array_values().reshape(self.shape)
        arr = cast("NDArrayBackedExtensionArray", arr)
        arr.T.putmask(mask, new)
        return [self]

    def where(self, other, cond, errors="raise", axis: int = 0) -> List[Block]:
        # TODO(EA2D): reshape unnecessary with 2D EAs
        arr = self.array_values().reshape(self.shape)

        cond = extract_bool_array(cond)

        try:
            res_values = arr.T.where(cond, other).T
        except (ValueError, TypeError):
            return super().where(other, cond, errors=errors, axis=axis)

        # TODO(EA2D): reshape not needed with 2D EAs
        res_values = res_values.reshape(self.values.shape)
        res_values = maybe_coerce_values(res_values)
        nb = self.make_block_same_class(res_values)
        return [nb]

    def diff(self, n: int, axis: int = 0) -> List[Block]:
        """
        1st discrete difference.

        Parameters
        ----------
        n : int
            Number of periods to diff.
        axis : int, default 0
            Axis to diff upon.

        Returns
        -------
        A list with a new TimeDeltaBlock.

        Notes
        -----
        The arguments here are mimicking shift so they are called correctly
        by apply.
        """
        # TODO(EA2D): reshape not necessary with 2D EAs
        values = self.array_values().reshape(self.shape)

        new_values = values - values.shift(n, axis=axis)
        new_values = maybe_coerce_values(new_values)
        return [self.make_block(new_values)]

    def shift(self, periods: int, axis: int = 0, fill_value: Any = None) -> List[Block]:
        # TODO(EA2D) this is unnecessary if these blocks are backed by 2D EAs
        values = self.array_values().reshape(self.shape)
        new_values = values.shift(periods, fill_value=fill_value, axis=axis)
        new_values = maybe_coerce_values(new_values)
        return [self.make_block_same_class(new_values)]

    def fillna(
        self, value, limit=None, inplace: bool = False, downcast=None
    ) -> List[Block]:

        if not self._can_hold_element(value) and self.dtype.kind != "m":
            # We support filling a DatetimeTZ with a `value` whose timezone
            #  is different by coercing to object.
            # TODO: don't special-case td64
            return self.astype(object).fillna(value, limit, inplace, downcast)

        values = self.array_values()
        values = values if inplace else values.copy()
        new_values = values.fillna(value=value, limit=limit)
        new_values = maybe_coerce_values(new_values)
        return [self.make_block_same_class(values=new_values)]


class DatetimeLikeBlockMixin(NDArrayBackedExtensionBlock):
    """Mixin class for DatetimeBlock, DatetimeTZBlock, and TimedeltaBlock."""

    is_numeric = False
    _can_hold_na = True

    def array_values(self):
        return ensure_wrapped_if_datetimelike(self.values)

    @property
    def _holder(self):
        return type(self.array_values())

    @property
    def fill_value(self):
        return na_value_for_dtype(self.dtype)

    def to_native_types(self, na_rep="NaT", **kwargs):
        """ convert to our native types format """
        arr = self.array_values()

        result = arr._format_native_types(na_rep=na_rep, **kwargs)
        result = result.astype(object, copy=False)
        return self.make_block(result)


class DatetimeBlock(DatetimeLikeBlockMixin):
    __slots__ = ()

    def set_inplace(self, locs, values):
        """
        See Block.set.__doc__
        """
        values = conversion.ensure_datetime64ns(values, copy=False)

        self.values[locs] = values


class DatetimeTZBlock(ExtensionBlock, DatetimeBlock):
    """ implement a datetime64 block with a tz attribute """

    values: DatetimeArray

    __slots__ = ()
    is_extension = True
    _can_hold_na = True
    is_numeric = False

    internal_values = Block.internal_values
    _can_hold_element = DatetimeBlock._can_hold_element
    to_native_types = DatetimeBlock.to_native_types
    diff = DatetimeBlock.diff
    where = DatetimeBlock.where
    putmask = DatetimeLikeBlockMixin.putmask
    fillna = DatetimeLikeBlockMixin.fillna

    array_values = ExtensionBlock.array_values

    @property
    def is_view(self) -> bool:
        """ return a boolean if I am possibly a view """
        # check the ndarray values of the DatetimeIndex values
        return self.values._data.base is not None

    def external_values(self):
        # NB: this is different from np.asarray(self.values), since that
        #  return an object-dtype ndarray of Timestamps.
        # Avoid FutureWarning in .astype in casting from dt64tz to dt64
        return self.values._data


class TimeDeltaBlock(DatetimeLikeBlockMixin):
    __slots__ = ()


class ObjectBlock(Block):
    __slots__ = ()
    is_object = True
    _can_hold_na = True

    @property
    def is_bool(self):
        """
        we can be a bool if we have only bool values but are of type
        object
        """
        return lib.is_bool_array(self.values.ravel("K"))

    @maybe_split
    def reduce(self, func, ignore_failures: bool = False) -> List[Block]:
        """
        For object-dtype, we operate column-wise.
        """
        assert self.ndim == 2

        try:
            res = func(self.values)
        except TypeError:
            if not ignore_failures:
                raise
            return []

        assert isinstance(res, np.ndarray)
        assert res.ndim == 1
        res = res.reshape(1, -1)
        return [self.make_block_same_class(res)]

    @maybe_split
    def convert(
        self,
        copy: bool = True,
        datetime: bool = True,
        numeric: bool = True,
        timedelta: bool = True,
    ) -> List[Block]:
        """
        attempt to cast any object types to better types return a copy of
        the block (if copy = True) by definition we ARE an ObjectBlock!!!!!
        """
        res_values = soft_convert_objects(
            self.values.ravel(),
            datetime=datetime,
            numeric=numeric,
            timedelta=timedelta,
            copy=copy,
        )
        res_values = ensure_block_shape(res_values, self.ndim)
        return [self.make_block(res_values)]

    def _maybe_downcast(self, blocks: List[Block], downcast=None) -> List[Block]:

        if downcast is not None:
            return blocks

        # split and convert the blocks
        return extend_blocks([b.convert(datetime=True, numeric=False) for b in blocks])

    def _can_hold_element(self, element: Any) -> bool:
        return True

    def replace(
        self,
        to_replace,
        value,
        inplace: bool = False,
        regex: bool = False,
    ) -> List[Block]:
        # Note: the checks we do in NDFrame.replace ensure we never get
        #  here with listlike to_replace or value, as those cases
        #  go through _replace_list

        regex = should_use_regex(regex, to_replace)

        if regex:
            return self._replace_regex(to_replace, value, inplace=inplace)
        else:
            return super().replace(to_replace, value, inplace=inplace, regex=False)


class CategoricalBlock(ExtensionBlock):
    __slots__ = ()

    def replace(
        self,
        to_replace,
        value,
        inplace: bool = False,
        regex: bool = False,
    ) -> List[Block]:
        inplace = validate_bool_kwarg(inplace, "inplace")
        result = self if inplace else self.copy()

        result.values.replace(to_replace, value, inplace=True)
        return [result]


# -----------------------------------------------------------------
# Constructor Helpers


def maybe_coerce_values(values) -> ArrayLike:
    """
    Input validation for values passed to __init__. Ensure that
    any datetime64/timedelta64 dtypes are in nanoseconds.  Ensure
    that we do not have string dtypes.

    Parameters
    ----------
    values : np.ndarray or ExtensionArray

    Returns
    -------
    values : np.ndarray or ExtensionArray
    """

    # Note: the only test that needs extract_array here is one where we
    #  pass PandasDtype to Series.astype, then need to extract PandasArray here.
    values = extract_array(values, extract_numpy=True)

    if isinstance(values, np.ndarray):
        values = sanitize_to_nanoseconds(values)

        if issubclass(values.dtype.type, str):
            values = np.array(values, dtype=object)

    elif isinstance(values.dtype, np.dtype):
        # i.e. not datetime64tz, extract DTA/TDA -> ndarray
        values = values._data

    return values


def get_block_type(values, dtype: Optional[Dtype] = None):
    """
    Find the appropriate Block subclass to use for the given values and dtype.

    Parameters
    ----------
    values : ndarray-like
    dtype : numpy or pandas dtype

    Returns
    -------
    cls : class, subclass of Block
    """
    # We use vtype and kind checks because they are much more performant
    #  than is_foo_dtype
    dtype = cast(np.dtype, pandas_dtype(dtype) if dtype else values.dtype)
    vtype = dtype.type
    kind = dtype.kind

    cls: Type[Block]

    if is_sparse(dtype):
        # Need this first(ish) so that Sparse[datetime] is sparse
        cls = ExtensionBlock
    elif isinstance(dtype, CategoricalDtype):
        cls = CategoricalBlock
    elif vtype is Timestamp:
        cls = DatetimeTZBlock
    elif vtype is Interval or vtype is Period:
        cls = ObjectValuesExtensionBlock
    elif isinstance(dtype, ExtensionDtype):
        # Note: need to be sure PandasArray is unwrapped before we get here
        cls = ExtensionBlock

    elif kind == "M":
        cls = DatetimeBlock
    elif kind == "m":
        cls = TimeDeltaBlock
    elif kind == "f":
        cls = FloatBlock
    elif kind in ["c", "i", "u", "b"]:
        cls = NumericBlock
    else:
        cls = ObjectBlock
    return cls


def new_block(values, placement, *, ndim: int, klass=None) -> Block:

    if not isinstance(placement, BlockPlacement):
        placement = BlockPlacement(placement)

    values, _ = extract_pandas_array(values, None, ndim)
    check_ndim(values, placement, ndim)

    if klass is None:
        klass = get_block_type(values, values.dtype)

    values = maybe_coerce_values(values)
    return klass(values, ndim=ndim, placement=placement)


def check_ndim(values, placement: BlockPlacement, ndim: int):
    """
    ndim inference and validation.

    Validates that values.ndim and ndim are consistent.
    Validates that len(values) and len(placement) are consistent.

    Parameters
    ----------
    values : array-like
    placement : BlockPlacement
    ndim : int

    Raises
    ------
    ValueError : the number of dimensions do not match
    """

    if values.ndim > ndim:
        # Check for both np.ndarray and ExtensionArray
        raise ValueError(
            "Wrong number of dimensions. "
            f"values.ndim > ndim [{values.ndim} > {ndim}]"
        )

    elif isinstance(values.dtype, np.dtype):
        # TODO(EA2D): special case not needed with 2D EAs
        if values.ndim != ndim:
            raise ValueError(
                "Wrong number of dimensions. "
                f"values.ndim != ndim [{values.ndim} != {ndim}]"
            )
        if len(placement) != len(values):
            raise ValueError(
                f"Wrong number of items passed {len(values)}, "
                f"placement implies {len(placement)}"
            )
    elif ndim == 2 and len(placement) != 1:
        # TODO(EA2D): special case unnecessary with 2D EAs
        raise AssertionError("block.size != values.size")


def extract_pandas_array(
    values: ArrayLike, dtype: Optional[DtypeObj], ndim: int
) -> Tuple[ArrayLike, Optional[DtypeObj]]:
    """
    Ensure that we don't allow PandasArray / PandasDtype in internals.
    """
    # For now, blocks should be backed by ndarrays when possible.
    if isinstance(values, ABCPandasArray):
        values = values.to_numpy()
        if ndim and ndim > 1:
            # TODO(EA2D): special case not needed with 2D EAs
            values = np.atleast_2d(values)

    if isinstance(dtype, PandasDtype):
        dtype = dtype.numpy_dtype

    return values, dtype


# -----------------------------------------------------------------


def extend_blocks(result, blocks=None) -> List[Block]:
    """ return a new extended blocks, given the result """
    if blocks is None:
        blocks = []
    if isinstance(result, list):
        for r in result:
            if isinstance(r, list):
                blocks.extend(r)
            else:
                blocks.append(r)
    else:
        assert isinstance(result, Block), type(result)
        blocks.append(result)
    return blocks


def ensure_block_shape(values: ArrayLike, ndim: int = 1) -> ArrayLike:
    """
    Reshape if possible to have values.ndim == ndim.
    """
    if values.ndim < ndim:
        if not is_extension_array_dtype(values.dtype):
            # TODO(EA2D): https://github.com/pandas-dev/pandas/issues/23023
            # block.shape is incorrect for "2D" ExtensionArrays
            # We can't, and don't need to, reshape.
            values = np.asarray(values).reshape(1, -1)
    return values<|MERGE_RESOLUTION|>--- conflicted
+++ resolved
@@ -504,59 +504,11 @@
         """
         assert self.ndim == 2 and self.shape[0] != 1
 
-<<<<<<< HEAD
         res_blocks = []
         for nb in self._split():
             rbs = func(nb, *args, **kwargs)
             res_blocks.extend(rbs)
         return res_blocks
-=======
-        def make_a_block(nv, ref_loc):
-            if isinstance(nv, list):
-                assert len(nv) == 1, nv
-                assert isinstance(nv[0], Block)
-                block = nv[0]
-            else:
-                # Put back the dimension that was taken from it and make
-                # a block out of the result.
-                nv = ensure_block_shape(nv, ndim=self.ndim)
-                block = self.make_block(values=nv, placement=ref_loc)
-            return block
-
-        # ndim == 1
-        if self.ndim == 1:
-            if mask.any():
-                nv = f(mask, new_values, None)
-            else:
-                nv = new_values if inplace else new_values.copy()
-            block = make_a_block(nv, self._mgr_locs)
-            return [block]
-
-        # ndim > 1
-        new_blocks = []
-        for i, ref_loc in enumerate(self._mgr_locs):
-            m = mask[i]
-            v = new_values[i]
-
-            # need a new block
-            if m.any() or m.size == 0:
-                # Apply our function; we may ignore_failures if this is a
-                #  reduction that is dropping nuisance columns GH#37827
-                try:
-                    nv = f(m, v, i)
-                except TypeError:
-                    if ignore_failures:
-                        continue
-                    else:
-                        raise
-            else:
-                nv = v if inplace else v.copy()
-
-            block = make_a_block(nv, [ref_loc])
-            new_blocks.append(block)
-
-        return new_blocks
->>>>>>> 5dc5b1a4
 
     def _maybe_downcast(self, blocks: List[Block], downcast=None) -> List[Block]:
 
@@ -2044,6 +1996,8 @@
     is_object = True
     _can_hold_na = True
 
+    values: np.ndarray
+
     @property
     def is_bool(self):
         """
