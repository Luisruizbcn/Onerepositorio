--- conflicted
+++ resolved
@@ -10,11 +10,8 @@
     cast,
     final,
 )
-<<<<<<< HEAD
+import warnings
 import weakref
-=======
-import warnings
->>>>>>> 7bc20008
 
 import numpy as np
 
