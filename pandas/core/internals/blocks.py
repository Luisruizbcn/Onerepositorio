--- conflicted
+++ resolved
@@ -1553,15 +1553,9 @@
         """
         Perform __getitem__-like specialized to slicing along index.
         """
-<<<<<<< HEAD
-        # error: No overload variant of "__getitem__" of "ExtensionArray" matches
-        # argument type "Tuple[ellipsis, slice]"
-        new_values = self.values[..., slicer]  # type: ignore[call-overload]
-=======
         # GH#42787 in principle this is equivalent to values[..., slicer], but we don't
         # require subclasses of ExtensionArray to support that form (for now).
         new_values = self.values[slicer]
->>>>>>> 3fe8e24a
         return type(self)(new_values, self._mgr_locs, ndim=self.ndim)
 
     def fillna(
