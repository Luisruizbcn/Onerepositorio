--- conflicted
+++ resolved
@@ -1574,20 +1574,6 @@
         values = self.values.fillna(value=value, limit=limit)
         return [self.make_block_same_class(values=values)]
 
-<<<<<<< HEAD
-    def interpolate(
-        self, method="pad", axis=0, inplace=False, limit=None, fill_value=None, **kwargs
-    ):
-        values = self.values
-        if values.ndim == 2 and axis == 0:
-            # NDArrayBackedExtensionArray.fillna assumes axis=1
-            new_values = values.T.fillna(value=fill_value, method=method, limit=limit).T
-        else:
-            new_values = values.fillna(value=fill_value, method=method, limit=limit)
-        return self.make_block_same_class(new_values)
-
-=======
->>>>>>> 84578182
     def diff(self, n: int, axis: int = 1) -> List[Block]:
         if axis == 0 and n != 0:
             # n==0 case will be a no-op so let is fall through
@@ -1701,18 +1687,6 @@
         # check the ndarray values of the DatetimeIndex values
         return self.values._ndarray.base is not None
 
-<<<<<<< HEAD
-    def get_values(self, dtype: Optional[DtypeObj] = None) -> np.ndarray:
-        # We override instead of putting the np.asarray in Block.values for
-        #  performance.
-        return np.asarray(Block.get_values(self, dtype))
-=======
-    def iget(self, key):
-        # GH#31649 we need to wrap scalars in Timestamp/Timedelta
-        # TODO(EA2D): this can be removed if we ever have 2D EA
-        return self.values.reshape(self.shape)[key]
->>>>>>> 84578182
-
     def putmask(self, mask, new) -> List[Block]:
         mask = extract_bool_array(mask)
 
@@ -1808,48 +1782,15 @@
         return self.values._ndarray
 
 
-class DatetimeTZBlock(DatetimeLikeBlock, ExtensionBlock):
+class DatetimeTZBlock(DatetimeLikeBlock):
     """ implement a datetime64 block with a tz attribute """
 
     values: DatetimeArray
 
     __slots__ = ()
     is_extension = True
-<<<<<<< HEAD
     _validate_ndim = True
     _can_consolidate = False
-
-    iget = Block.iget
-    set_inplace = Block.set_inplace
-    _slice = Block._slice
-    shape = Block.shape
-    # Incompatible types in assignment (expression has type
-    #  "Callable[[Arg(Any, 'indexer'), Arg(int, 'axis'),
-    #  DefaultArg(Any, 'new_mgr_locs'), DefaultArg(Any, 'fill_value')], Block]",
-    #  base class "ExtensionBlock" defined the type as
-    #  "Callable[[Arg(Any, 'indexer'), DefaultArg(int, 'axis'),
-    #  DefaultArg(Any, 'new_mgr_locs'), DefaultArg(Any, 'fill_value')], Block]")
-    take_nd = Block.take_nd  # type: ignore[assignment]
-    _unstack = Block._unstack
-
-    # TODO: we still share these with ExtensionBlock (and not DatetimeBlock)
-    # ['interpolate']
-    # [x for x in dir(DatetimeTZBlock) if hasattr(ExtensionBlock, x)
-    #  and getattr(DatetimeTZBlock, x) is getattr(ExtensionBlock, x)
-    #  and getattr(ExtensionBlock, x) is not getattr(Block, x)]
-=======
-    is_numeric = False
-
-    diff = NDArrayBackedExtensionBlock.diff
-    where = NDArrayBackedExtensionBlock.where
-    putmask = NDArrayBackedExtensionBlock.putmask
-    fillna = NDArrayBackedExtensionBlock.fillna
-
-    # error: Incompatible types in assignment (expression has type
-    # "Callable[[NDArrayBackedExtensionBlock], bool]", base class "ExtensionBlock"
-    # defined the type as "bool")  [assignment]
-    is_view = NDArrayBackedExtensionBlock.is_view  # type: ignore[assignment]
->>>>>>> 84578182
 
 
 class ObjectBlock(Block):
