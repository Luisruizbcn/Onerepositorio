from __future__ import annotations

from functools import wraps
import re
from typing import (
    TYPE_CHECKING,
    Any,
    Callable,
    Iterable,
    Sequence,
    cast,
    final,
)

import numpy as np

from pandas._libs import (
    internals as libinternals,
    lib,
    writers,
)
from pandas._libs.internals import (
    BlockPlacement,
    BlockValuesRefs,
)
from pandas._libs.missing import NA
from pandas._libs.tslibs import IncompatibleFrequency
from pandas._typing import (
    ArrayLike,
    AxisInt,
    DtypeObj,
    F,
    FillnaOptions,
    IgnoreRaise,
    QuantileInterpolation,
    Shape,
    npt,
)
from pandas.errors import AbstractMethodError
from pandas.util._decorators import cache_readonly
from pandas.util._validators import validate_bool_kwarg

from pandas.core.dtypes.astype import (
    astype_array_safe,
    astype_is_view,
)
from pandas.core.dtypes.cast import (
    LossySetitemError,
    can_hold_element,
    find_result_type,
    maybe_downcast_to_dtype,
    np_can_hold_element,
)
from pandas.core.dtypes.common import (
    ensure_platform_int,
    is_1d_only_ea_dtype,
    is_1d_only_ea_obj,
    is_dtype_equal,
    is_interval_dtype,
    is_list_like,
    is_sparse,
    is_string_dtype,
)
from pandas.core.dtypes.dtypes import (
    DatetimeTZDtype,
    ExtensionDtype,
    PandasDtype,
    PeriodDtype,
)
from pandas.core.dtypes.generic import (
    ABCDataFrame,
    ABCIndex,
    ABCPandasArray,
    ABCSeries,
)
from pandas.core.dtypes.missing import (
    is_valid_na_for_dtype,
    isna,
    na_value_for_dtype,
)

from pandas.core import missing
import pandas.core.algorithms as algos
from pandas.core.array_algos.putmask import (
    extract_bool_array,
    putmask_inplace,
    putmask_without_repeat,
    setitem_datetimelike_compat,
    validate_putmask,
)
from pandas.core.array_algos.quantile import quantile_compat
from pandas.core.array_algos.replace import (
    compare_or_regex_search,
    replace_regex,
    should_use_regex,
)
from pandas.core.array_algos.transforms import shift
from pandas.core.arrays import (
    Categorical,
    DatetimeArray,
    ExtensionArray,
    IntervalArray,
    PandasArray,
    PeriodArray,
    TimedeltaArray,
)
from pandas.core.arrays.sparse import SparseDtype
from pandas.core.base import PandasObject
import pandas.core.common as com
from pandas.core.computation import expressions
from pandas.core.construction import (
    ensure_wrapped_if_datetimelike,
    extract_array,
)
from pandas.core.indexers import check_setitem_lengths

if TYPE_CHECKING:
    from pandas.core.api import Index
    from pandas.core.arrays._mixins import NDArrayBackedExtensionArray

# comparison is faster than is_object_dtype
_dtype_obj = np.dtype("object")


def maybe_split(meth: F) -> F:
    """
    If we have a multi-column block, split and operate block-wise.  Otherwise
    use the original method.
    """

    @wraps(meth)
    def newfunc(self, *args, **kwargs) -> list[Block]:
        if self.ndim == 1 or self.shape[0] == 1:
            return meth(self, *args, **kwargs)
        else:
            # Split and operate column-by-column
            return self.split_and_operate(meth, *args, **kwargs)

    return cast(F, newfunc)


class Block(PandasObject):
    """
    Canonical n-dimensional unit of homogeneous dtype contained in a pandas
    data structure

    Index-ignorant; let the container take care of that
    """

    values: np.ndarray | ExtensionArray
    ndim: int
    refs: BlockValuesRefs
    __init__: Callable

    __slots__ = ()
    is_numeric = False
    is_object = False
    is_extension = False
    _can_consolidate = True
    _validate_ndim = True

    @final
    @cache_readonly
    def _consolidate_key(self):
        return self._can_consolidate, self.dtype.name

    @final
    @cache_readonly
    def _can_hold_na(self) -> bool:
        """
        Can we store NA values in this Block?
        """
        dtype = self.dtype
        if isinstance(dtype, np.dtype):
            return dtype.kind not in ["b", "i", "u"]
        return dtype._can_hold_na

    @final
    @property
    def is_bool(self) -> bool:
        """
        We can be bool if a) we are bool dtype or b) object dtype with bool objects.
        """
        return self.values.dtype == np.dtype(bool)

    @final
    def external_values(self):
        return external_values(self.values)

    @final
    @cache_readonly
    def fill_value(self):
        # Used in reindex_indexer
        return na_value_for_dtype(self.dtype, compat=False)

    @final
    def _standardize_fill_value(self, value):
        # if we are passed a scalar None, convert it here
        if self.dtype != _dtype_obj and is_valid_na_for_dtype(value, self.dtype):
            value = self.fill_value
        return value

    @property
    def mgr_locs(self) -> BlockPlacement:
        return self._mgr_locs

    @mgr_locs.setter
    def mgr_locs(self, new_mgr_locs: BlockPlacement) -> None:
        self._mgr_locs = new_mgr_locs

    @final
    def make_block(
        self, values, placement=None, refs: BlockValuesRefs | None = None
    ) -> Block:
        """
        Create a new block, with type inference propagate any values that are
        not specified
        """
        if placement is None:
            placement = self._mgr_locs
        if self.is_extension:
            values = ensure_block_shape(values, ndim=self.ndim)

        # TODO: perf by not going through new_block
        # We assume maybe_coerce_values has already been called
        return new_block(values, placement=placement, ndim=self.ndim, refs=refs)

    @final
    def make_block_same_class(
        self,
        values,
        placement: BlockPlacement | None = None,
        refs: BlockValuesRefs | None = None,
    ) -> Block:
        """Wrap given values in a block of same type as self."""
        # Pre-2.0 we called ensure_wrapped_if_datetimelike because fastparquet
        #  relied on it, as of 2.0 the caller is responsible for this.
        if placement is None:
            placement = self._mgr_locs

        # We assume maybe_coerce_values has already been called
        return type(self)(values, placement=placement, ndim=self.ndim, refs=refs)

    @final
    def __repr__(self) -> str:
        # don't want to print out all of the items here
        name = type(self).__name__
        if self.ndim == 1:
            result = f"{name}: {len(self)} dtype: {self.dtype}"
        else:
            shape = " x ".join([str(s) for s in self.shape])
            result = f"{name}: {self.mgr_locs.indexer}, {shape}, dtype: {self.dtype}"

        return result

    @final
    def __len__(self) -> int:
        return len(self.values)

    @final
    def getitem_block(self, slicer: slice | npt.NDArray[np.intp]) -> Block:
        """
        Perform __getitem__-like, return result as block.

        Only supports slices that preserve dimensionality.
        """
        # Note: the only place where we are called with ndarray[intp]
        #  is from internals.concat, and we can verify that never happens
        #  with 1-column blocks, i.e. never for ExtensionBlock.

        new_mgr_locs = self._mgr_locs[slicer]

        new_values = self._slice(slicer)
        refs = self.refs if isinstance(slicer, slice) else None
        return type(self)(new_values, new_mgr_locs, self.ndim, refs=refs)

    @final
    def getitem_block_columns(
        self, slicer: slice, new_mgr_locs: BlockPlacement
    ) -> Block:
        """
        Perform __getitem__-like, return result as block.

        Only supports slices that preserve dimensionality.
        """
        new_values = self._slice(slicer)

        if new_values.ndim != self.values.ndim:
            raise ValueError("Only same dim slicing is allowed")

        return type(self)(new_values, new_mgr_locs, self.ndim, refs=self.refs)

    @final
    def _can_hold_element(self, element: Any) -> bool:
        """require the same dtype as ourselves"""
        element = extract_array(element, extract_numpy=True)
        return can_hold_element(self.values, element)

    @final
    def should_store(self, value: ArrayLike) -> bool:
        """
        Should we set self.values[indexer] = value inplace or do we need to cast?

        Parameters
        ----------
        value : np.ndarray or ExtensionArray

        Returns
        -------
        bool
        """
        # faster equivalent to is_dtype_equal(value.dtype, self.dtype)
        try:
            return value.dtype == self.dtype
        except TypeError:
            return False

    # ---------------------------------------------------------------------
    # Apply/Reduce and Helpers

    @final
    def apply(self, func, **kwargs) -> list[Block]:
        """
        apply the function to my values; return a block if we are not
        one
        """
        result = func(self.values, **kwargs)

        return self._split_op_result(result)

    @final
    def reduce(self, func) -> list[Block]:
        # We will apply the function and reshape the result into a single-row
        #  Block with the same mgr_locs; squeezing will be done at a higher level
        assert self.ndim == 2

        result = func(self.values)

        if self.values.ndim == 1:
            # TODO(EA2D): special case not needed with 2D EAs
            res_values = np.array([[result]])
        else:
            res_values = result.reshape(-1, 1)

        nb = self.make_block(res_values)
        return [nb]

    @final
    def _split_op_result(self, result: ArrayLike) -> list[Block]:
        # See also: split_and_operate
        if result.ndim > 1 and isinstance(result.dtype, ExtensionDtype):
            # TODO(EA2D): unnecessary with 2D EAs
            # if we get a 2D ExtensionArray, we need to split it into 1D pieces
            nbs = []
            for i, loc in enumerate(self._mgr_locs):
                if not is_1d_only_ea_obj(result):
                    vals = result[i : i + 1]
                else:
                    vals = result[i]

                block = self.make_block(values=vals, placement=loc)
                nbs.append(block)
            return nbs

        nb = self.make_block(result)

        return [nb]

    @final
    def _split(self) -> list[Block]:
        """
        Split a block into a list of single-column blocks.
        """
        assert self.ndim == 2

        new_blocks = []
        for i, ref_loc in enumerate(self._mgr_locs):
            vals = self.values[slice(i, i + 1)]

            bp = BlockPlacement(ref_loc)
            nb = type(self)(vals, placement=bp, ndim=2, refs=self.refs)
            new_blocks.append(nb)
        return new_blocks

    @final
    def split_and_operate(self, func, *args, **kwargs) -> list[Block]:
        """
        Split the block and apply func column-by-column.

        Parameters
        ----------
        func : Block method
        *args
        **kwargs

        Returns
        -------
        List[Block]
        """
        assert self.ndim == 2 and self.shape[0] != 1

        res_blocks = []
        for nb in self._split():
            rbs = func(nb, *args, **kwargs)
            res_blocks.extend(rbs)
        return res_blocks

    # ---------------------------------------------------------------------
    # Up/Down-casting

    @final
    def coerce_to_target_dtype(self, other) -> Block:
        """
        coerce the current block to a dtype compat for other
        we will return a block, possibly object, and not raise

        we can also safely try to coerce to the same dtype
        and will receive the same block
        """
        new_dtype = find_result_type(self.values, other)

        return self.astype(new_dtype, copy=False)

    @final
    def _maybe_downcast(
        self, blocks: list[Block], downcast=None, using_cow: bool = False
    ) -> list[Block]:
        if downcast is False:
            return blocks

        if self.dtype == _dtype_obj:
            # TODO: does it matter that self.dtype might not match blocks[i].dtype?
            # GH#44241 We downcast regardless of the argument;
            #  respecting 'downcast=None' may be worthwhile at some point,
            #  but ATM it breaks too much existing code.
            # split and convert the blocks

            return extend_blocks(
                [blk.convert(using_cow=using_cow, copy=not using_cow) for blk in blocks]
            )

        if downcast is None:
            return blocks

        return extend_blocks([b._downcast_2d(downcast, using_cow) for b in blocks])

    @final
    @maybe_split
    def _downcast_2d(self, dtype, using_cow: bool = False) -> list[Block]:
        """
        downcast specialized to 2D case post-validation.

        Refactored to allow use of maybe_split.
        """
        new_values = maybe_downcast_to_dtype(self.values, dtype=dtype)
        refs = self.refs if using_cow and new_values is self.values else None
        return [self.make_block(new_values, refs=refs)]

    def convert(
        self,
        *,
        copy: bool = True,
        using_cow: bool = False,
    ) -> list[Block]:
        """
        attempt to coerce any object types to better types return a copy
        of the block (if copy = True) by definition we are not an ObjectBlock
        here!
        """
        if not copy and using_cow:
            return [self.copy(deep=False)]
        return [self.copy()] if copy else [self]

    # ---------------------------------------------------------------------
    # Array-Like Methods

    @cache_readonly
    def dtype(self) -> DtypeObj:
        return self.values.dtype

    @final
    def astype(
        self,
        dtype: DtypeObj,
        copy: bool = False,
        errors: IgnoreRaise = "raise",
        using_cow: bool = False,
    ) -> Block:
        """
        Coerce to the new dtype.

        Parameters
        ----------
        dtype : np.dtype or ExtensionDtype
        copy : bool, default False
            copy if indicated
        errors : str, {'raise', 'ignore'}, default 'raise'
            - ``raise`` : allow exceptions to be raised
            - ``ignore`` : suppress exceptions. On error return original object
        using_cow: bool, default False
            Signaling if copy on write copy logic is used.

        Returns
        -------
        Block
        """
        values = self.values

        new_values = astype_array_safe(values, dtype, copy=copy, errors=errors)

        new_values = maybe_coerce_values(new_values)

        refs = None
        if using_cow and astype_is_view(values.dtype, new_values.dtype):
            refs = self.refs

        newb = self.make_block(new_values, refs=refs)
        if newb.shape != self.shape:
            raise TypeError(
                f"cannot set astype for copy = [{copy}] for dtype "
                f"({self.dtype.name} [{self.shape}]) to different shape "
                f"({newb.dtype.name} [{newb.shape}])"
            )
        return newb

    @final
    def to_native_types(self, na_rep: str = "nan", quoting=None, **kwargs) -> Block:
        """convert to our native types format"""
        result = to_native_types(self.values, na_rep=na_rep, quoting=quoting, **kwargs)
        return self.make_block(result)

    @final
    def copy(self, deep: bool = True) -> Block:
        """copy constructor"""
        values = self.values
        refs: BlockValuesRefs | None
        if deep:
            values = values.copy()
            refs = None
        else:
            refs = self.refs
        return type(self)(values, placement=self._mgr_locs, ndim=self.ndim, refs=refs)

    # ---------------------------------------------------------------------
    # Replace

    @final
    def replace(
        self,
        to_replace,
        value,
        inplace: bool = False,
        # mask may be pre-computed if we're called from replace_list
        mask: npt.NDArray[np.bool_] | None = None,
    ) -> list[Block]:
        """
        replace the to_replace value with value, possible to create new
        blocks here this is just a call to putmask.
        """

        # Note: the checks we do in NDFrame.replace ensure we never get
        #  here with listlike to_replace or value, as those cases
        #  go through replace_list
        values = self.values

        if isinstance(values, Categorical):
            # TODO: avoid special-casing
            # GH49404
            blk = self if inplace else self.copy()
            values = cast(Categorical, blk.values)
            values._replace(to_replace=to_replace, value=value, inplace=True)
            return [blk]

        if not self._can_hold_element(to_replace):
            # We cannot hold `to_replace`, so we know immediately that
            #  replacing it is a no-op.
            # Note: If to_replace were a list, NDFrame.replace would call
            #  replace_list instead of replace.
            return [self] if inplace else [self.copy()]

        if mask is None:
            mask = missing.mask_missing(values, to_replace)
        if not mask.any():
            # Note: we get here with test_replace_extension_other incorrectly
            #  bc _can_hold_element is incorrect.
            return [self] if inplace else [self.copy()]

        elif self._can_hold_element(value):
            blk = self if inplace else self.copy()
            putmask_inplace(blk.values, mask, value)
            if not (self.is_object and value is None):
                # if the user *explicitly* gave None, we keep None, otherwise
                #  may downcast to NaN
                blocks = blk.convert(copy=False)
            else:
                blocks = [blk]
            return blocks

        elif self.ndim == 1 or self.shape[0] == 1:
            if value is None or value is NA:
                blk = self.astype(np.dtype(object))
            else:
                blk = self.coerce_to_target_dtype(value)
            return blk.replace(
                to_replace=to_replace,
                value=value,
                inplace=True,
                mask=mask,
            )

        else:
            # split so that we only upcast where necessary
            blocks = []
            for i, nb in enumerate(self._split()):
                blocks.extend(
                    type(self).replace(
                        nb,
                        to_replace=to_replace,
                        value=value,
                        inplace=True,
                        mask=mask[i : i + 1],
                    )
                )
            return blocks

    @final
    def _replace_regex(
        self,
        to_replace,
        value,
        inplace: bool = False,
        mask=None,
    ) -> list[Block]:
        """
        Replace elements by the given value.

        Parameters
        ----------
        to_replace : object or pattern
            Scalar to replace or regular expression to match.
        value : object
            Replacement object.
        inplace : bool, default False
            Perform inplace modification.
        mask : array-like of bool, optional
            True indicate corresponding element is ignored.

        Returns
        -------
        List[Block]
        """
        if not self._can_hold_element(to_replace):
            # i.e. only ObjectBlock, but could in principle include a
            #  String ExtensionBlock
            return [self] if inplace else [self.copy()]

        rx = re.compile(to_replace)

        new_values = self.values if inplace else self.values.copy()
        replace_regex(new_values, rx, value, mask)

        block = self.make_block(new_values)
        return block.convert(copy=False)

    @final
    def replace_list(
        self,
        src_list: Iterable[Any],
        dest_list: Sequence[Any],
        inplace: bool = False,
        regex: bool = False,
        using_cow: bool = False,
    ) -> list[Block]:
        """
        See BlockManager.replace_list docstring.
        """
        values = self.values

        if isinstance(values, Categorical):
            # TODO: avoid special-casing
            # GH49404
            if using_cow and inplace:
                # TODO(CoW): Optimize
                blk = self.copy()
            else:
                blk = self if inplace else self.copy()
            values = cast(Categorical, blk.values)
            values._replace(to_replace=src_list, value=dest_list, inplace=True)
            return [blk]

        # Exclude anything that we know we won't contain
        pairs = [
            (x, y) for x, y in zip(src_list, dest_list) if self._can_hold_element(x)
        ]
        if not len(pairs):
            # shortcut, nothing to replace
            return [self] if inplace else [self.copy()]

        src_len = len(pairs) - 1

        if is_string_dtype(values.dtype):
            # Calculate the mask once, prior to the call of comp
            # in order to avoid repeating the same computations
            na_mask = ~isna(values)
            masks: Iterable[npt.NDArray[np.bool_]] = (
                extract_bool_array(
                    cast(
                        ArrayLike,
                        compare_or_regex_search(
                            values, s[0], regex=regex, mask=na_mask
                        ),
                    )
                )
                for s in pairs
            )
        else:
            # GH#38086 faster if we know we dont need to check for regex
<<<<<<< HEAD
            masks = (missing.mask_missing(values, s[0]) for s in pairs)
        # Materialize if inplace = True, since the masks can change
        # as we replace
        if inplace:
            masks = list(masks)

        rb = [self if inplace else self.copy()]
        for i, ((src, dest), mask) in enumerate(zip(pairs, masks)):
=======
            masks = [missing.mask_missing(values, s[0]) for s in pairs]

        masks = [extract_bool_array(x) for x in masks]

        if using_cow and inplace:
            # TODO(CoW): Optimize
            rb = [self.copy()]
        else:
            rb = [self if inplace else self.copy()]
        for i, (src, dest) in enumerate(pairs):
>>>>>>> 4f11580a
            convert = i == src_len  # only convert once at the end
            new_rb: list[Block] = []

            # GH-39338: _replace_coerce can split a block into
            # single-column blocks, so track the index so we know
            # where to index into the mask
            for blk_num, blk in enumerate(rb):
                if len(rb) == 1:
                    m = mask
                else:
                    mib = mask
                    assert not isinstance(mib, bool)
                    m = mib[blk_num : blk_num + 1]

                # error: Argument "mask" to "_replace_coerce" of "Block" has
                # incompatible type "Union[ExtensionArray, ndarray[Any, Any], bool]";
                # expected "ndarray[Any, dtype[bool_]]"
                result = blk._replace_coerce(
                    to_replace=src,
                    value=dest,
                    mask=m,
                    inplace=inplace,
                    regex=regex,
                )
                if convert and blk.is_object and not all(x is None for x in dest_list):
                    # GH#44498 avoid unwanted cast-back
                    result = extend_blocks([b.convert(copy=True) for b in result])
                new_rb.extend(result)
            rb = new_rb
        return rb

    @final
    def _replace_coerce(
        self,
        to_replace,
        value,
        mask: npt.NDArray[np.bool_],
        inplace: bool = True,
        regex: bool = False,
    ) -> list[Block]:
        """
        Replace value corresponding to the given boolean array with another
        value.

        Parameters
        ----------
        to_replace : object or pattern
            Scalar to replace or regular expression to match.
        value : object
            Replacement object.
        mask : np.ndarray[bool]
            True indicate corresponding element is ignored.
        inplace : bool, default True
            Perform inplace modification.
        regex : bool, default False
            If true, perform regular expression substitution.

        Returns
        -------
        List[Block]
        """
        if should_use_regex(regex, to_replace):
            return self._replace_regex(
                to_replace,
                value,
                inplace=inplace,
                mask=mask,
            )
        else:
            if value is None:
                # gh-45601, gh-45836, gh-46634
                if mask.any():
                    nb = self.astype(np.dtype(object), copy=False)
                    if nb is self and not inplace:
                        nb = nb.copy()
                    putmask_inplace(nb.values, mask, value)
                    return [nb]
                return [self] if inplace else [self.copy()]
            return self.replace(
                to_replace=to_replace, value=value, inplace=inplace, mask=mask
            )

    # ---------------------------------------------------------------------
    # 2D Methods - Shared by NumpyBlock and NDArrayBackedExtensionBlock
    #  but not ExtensionBlock

    def _maybe_squeeze_arg(self, arg: np.ndarray) -> np.ndarray:
        """
        For compatibility with 1D-only ExtensionArrays.
        """
        return arg

    def _unwrap_setitem_indexer(self, indexer):
        """
        For compatibility with 1D-only ExtensionArrays.
        """
        return indexer

    # NB: this cannot be made cache_readonly because in mgr.set_values we pin
    #  new .values that can have different shape GH#42631
    @property
    def shape(self) -> Shape:
        return self.values.shape

    def iget(self, i: int | tuple[int, int] | tuple[slice, int]) -> np.ndarray:
        # In the case where we have a tuple[slice, int], the slice will always
        #  be slice(None)
        # Note: only reached with self.ndim == 2
        # Invalid index type "Union[int, Tuple[int, int], Tuple[slice, int]]"
        # for "Union[ndarray[Any, Any], ExtensionArray]"; expected type
        # "Union[int, integer[Any]]"
        return self.values[i]  # type: ignore[index]

    def _slice(
        self, slicer: slice | npt.NDArray[np.bool_] | npt.NDArray[np.intp]
    ) -> ArrayLike:
        """return a slice of my values"""

        return self.values[slicer]

    def set_inplace(self, locs, values: ArrayLike, copy: bool = False) -> None:
        """
        Modify block values in-place with new item value.

        If copy=True, first copy the underlying values in place before modifying
        (for Copy-on-Write).

        Notes
        -----
        `set_inplace` never creates a new array or new Block, whereas `setitem`
        _may_ create a new array and always creates a new Block.

        Caller is responsible for checking values.dtype == self.dtype.
        """
        if copy:
            self.values = self.values.copy()
        self.values[locs] = values

    def take_nd(
        self,
        indexer: npt.NDArray[np.intp],
        axis: AxisInt,
        new_mgr_locs: BlockPlacement | None = None,
        fill_value=lib.no_default,
    ) -> Block:
        """
        Take values according to indexer and return them as a block.
        """
        values = self.values

        if fill_value is lib.no_default:
            fill_value = self.fill_value
            allow_fill = False
        else:
            allow_fill = True

        # Note: algos.take_nd has upcast logic similar to coerce_to_target_dtype
        new_values = algos.take_nd(
            values, indexer, axis=axis, allow_fill=allow_fill, fill_value=fill_value
        )

        # Called from three places in managers, all of which satisfy
        #  these assertions
        if isinstance(self, ExtensionBlock):
            # NB: in this case, the 'axis' kwarg will be ignored in the
            #  algos.take_nd call above.
            assert not (self.ndim == 1 and new_mgr_locs is None)
        assert not (axis == 0 and new_mgr_locs is None)

        if new_mgr_locs is None:
            new_mgr_locs = self._mgr_locs

        if not is_dtype_equal(new_values.dtype, self.dtype):
            return self.make_block(new_values, new_mgr_locs)
        else:
            return self.make_block_same_class(new_values, new_mgr_locs)

    def _unstack(
        self,
        unstacker,
        fill_value,
        new_placement: npt.NDArray[np.intp],
        needs_masking: npt.NDArray[np.bool_],
    ):
        """
        Return a list of unstacked blocks of self

        Parameters
        ----------
        unstacker : reshape._Unstacker
        fill_value : int
            Only used in ExtensionBlock._unstack
        new_placement : np.ndarray[np.intp]
        allow_fill : bool
        needs_masking : np.ndarray[bool]

        Returns
        -------
        blocks : list of Block
            New blocks of unstacked values.
        mask : array-like of bool
            The mask of columns of `blocks` we should keep.
        """
        new_values, mask = unstacker.get_new_values(
            self.values.T, fill_value=fill_value
        )

        mask = mask.any(0)
        # TODO: in all tests we have mask.all(); can we rely on that?

        # Note: these next two lines ensure that
        #  mask.sum() == sum(len(nb.mgr_locs) for nb in blocks)
        #  which the calling function needs in order to pass verify_integrity=False
        #  to the BlockManager constructor
        new_values = new_values.T[mask]
        new_placement = new_placement[mask]

        bp = BlockPlacement(new_placement)
        blocks = [new_block_2d(new_values, placement=bp)]
        return blocks, mask

    # ---------------------------------------------------------------------

    def setitem(self, indexer, value, using_cow: bool = False) -> Block:
        """
        Attempt self.values[indexer] = value, possibly creating a new array.

        Parameters
        ----------
        indexer : tuple, list-like, array-like, slice, int
            The subset of self.values to set
        value : object
            The value being set
        using_cow: bool, default False
            Signaling if CoW is used.

        Returns
        -------
        Block

        Notes
        -----
        `indexer` is a direct slice/positional indexer. `value` must
        be a compatible shape.
        """

        value = self._standardize_fill_value(value)

        values = cast(np.ndarray, self.values)
        if self.ndim == 2:
            values = values.T

        # length checking
        check_setitem_lengths(indexer, value, values)

        value = extract_array(value, extract_numpy=True)
        try:
            casted = np_can_hold_element(values.dtype, value)
        except LossySetitemError:
            # current dtype cannot store value, coerce to common dtype
            nb = self.coerce_to_target_dtype(value)
            return nb.setitem(indexer, value)
        else:
            if self.dtype == _dtype_obj:
                # TODO: avoid having to construct values[indexer]
                vi = values[indexer]
                if lib.is_list_like(vi):
                    # checking lib.is_scalar here fails on
                    #  test_iloc_setitem_custom_object
                    casted = setitem_datetimelike_compat(values, len(vi), casted)

            if using_cow and self.refs.has_reference():
                values = values.copy()
                self = self.make_block_same_class(
                    values.T if values.ndim == 2 else values
                )

            values[indexer] = casted
        return self

    def putmask(self, mask, new, using_cow: bool = False) -> list[Block]:
        """
        putmask the data to the block; it is possible that we may create a
        new dtype of block

        Return the resulting block(s).

        Parameters
        ----------
        mask : np.ndarray[bool], SparseArray[bool], or BooleanArray
        new : a ndarray/object
        using_cow: bool, default False

        Returns
        -------
        List[Block]
        """
        orig_mask = mask
        values = cast(np.ndarray, self.values)
        mask, noop = validate_putmask(values.T, mask)
        assert not isinstance(new, (ABCIndex, ABCSeries, ABCDataFrame))

        if new is lib.no_default:
            new = self.fill_value

        new = self._standardize_fill_value(new)
        new = extract_array(new, extract_numpy=True)

        if noop:
            if using_cow:
                return [self.copy(deep=False)]
            return [self]

        try:
            casted = np_can_hold_element(values.dtype, new)

            if using_cow and self.refs.has_reference():
                # Do this here to avoid copying twice
                values = values.copy()
                self = self.make_block_same_class(values)

            putmask_without_repeat(values.T, mask, casted)
            if using_cow:
                return [self.copy(deep=False)]
            return [self]
        except LossySetitemError:
            if self.ndim == 1 or self.shape[0] == 1:
                # no need to split columns

                if not is_list_like(new):
                    # using just new[indexer] can't save us the need to cast
                    return self.coerce_to_target_dtype(new).putmask(mask, new)
                else:
                    indexer = mask.nonzero()[0]
                    nb = self.setitem(indexer, new[indexer], using_cow=using_cow)
                    return [nb]

            else:
                is_array = isinstance(new, np.ndarray)

                res_blocks = []
                nbs = self._split()
                for i, nb in enumerate(nbs):
                    n = new
                    if is_array:
                        # we have a different value per-column
                        n = new[:, i : i + 1]

                    submask = orig_mask[:, i : i + 1]
                    rbs = nb.putmask(submask, n, using_cow=using_cow)
                    res_blocks.extend(rbs)
                return res_blocks

    def where(
        self, other, cond, _downcast: str | bool = "infer", using_cow: bool = False
    ) -> list[Block]:
        """
        evaluate the block; return result block(s) from the result

        Parameters
        ----------
        other : a ndarray/object
        cond : np.ndarray[bool], SparseArray[bool], or BooleanArray
        _downcast : str or None, default "infer"
            Private because we only specify it when calling from fillna.

        Returns
        -------
        List[Block]
        """
        assert cond.ndim == self.ndim
        assert not isinstance(other, (ABCIndex, ABCSeries, ABCDataFrame))

        transpose = self.ndim == 2

        cond = extract_bool_array(cond)

        # EABlocks override where
        values = cast(np.ndarray, self.values)
        orig_other = other
        if transpose:
            values = values.T

        icond, noop = validate_putmask(values, ~cond)
        if noop:
            # GH-39595: Always return a copy; short-circuit up/downcasting
            if using_cow:
                return [self.copy(deep=False)]
            return [self.copy()]

        if other is lib.no_default:
            other = self.fill_value

        other = self._standardize_fill_value(other)

        try:
            # try/except here is equivalent to a self._can_hold_element check,
            #  but this gets us back 'casted' which we will re-use below;
            #  without using 'casted', expressions.where may do unwanted upcasts.
            casted = np_can_hold_element(values.dtype, other)
        except (ValueError, TypeError, LossySetitemError):
            # we cannot coerce, return a compat dtype

            if self.ndim == 1 or self.shape[0] == 1:
                # no need to split columns

                block = self.coerce_to_target_dtype(other)
                blocks = block.where(orig_other, cond, using_cow=using_cow)
                return self._maybe_downcast(
                    blocks, downcast=_downcast, using_cow=using_cow
                )

            else:
                # since _maybe_downcast would split blocks anyway, we
                #  can avoid some potential upcast/downcast by splitting
                #  on the front end.
                is_array = isinstance(other, (np.ndarray, ExtensionArray))

                res_blocks = []
                nbs = self._split()
                for i, nb in enumerate(nbs):
                    oth = other
                    if is_array:
                        # we have a different value per-column
                        oth = other[:, i : i + 1]

                    submask = cond[:, i : i + 1]
                    rbs = nb.where(
                        oth, submask, _downcast=_downcast, using_cow=using_cow
                    )
                    res_blocks.extend(rbs)
                return res_blocks

        else:
            other = casted
            alt = setitem_datetimelike_compat(values, icond.sum(), other)
            if alt is not other:
                if is_list_like(other) and len(other) < len(values):
                    # call np.where with other to get the appropriate ValueError
                    np.where(~icond, values, other)
                    raise NotImplementedError(
                        "This should not be reached; call to np.where above is "
                        "expected to raise ValueError. Please report a bug at "
                        "github.com/pandas-dev/pandas"
                    )
                result = values.copy()
                np.putmask(result, icond, alt)
            else:
                # By the time we get here, we should have all Series/Index
                #  args extracted to ndarray
                if (
                    is_list_like(other)
                    and not isinstance(other, np.ndarray)
                    and len(other) == self.shape[-1]
                ):
                    # If we don't do this broadcasting here, then expressions.where
                    #  will broadcast a 1D other to be row-like instead of
                    #  column-like.
                    other = np.array(other).reshape(values.shape)
                    # If lengths don't match (or len(other)==1), we will raise
                    #  inside expressions.where, see test_series_where

                # Note: expressions.where may upcast.
                result = expressions.where(~icond, values, other)
                # The np_can_hold_element check _should_ ensure that we always
                #  have result.dtype == self.dtype here.

        if transpose:
            result = result.T

        return [self.make_block(result)]

    def fillna(
        self,
        value,
        limit: int | None = None,
        inplace: bool = False,
        downcast=None,
        using_cow: bool = False,
    ) -> list[Block]:
        """
        fillna on the block with the value. If we fail, then convert to
        ObjectBlock and try again
        """
        # Caller is responsible for validating limit; if int it is strictly positive
        inplace = validate_bool_kwarg(inplace, "inplace")

        if not self._can_hold_na:
            # can short-circuit the isna call
            noop = True
        else:
            mask = isna(self.values)
            mask, noop = validate_putmask(self.values, mask)

        if noop:
            # we can't process the value, but nothing to do
            if inplace:
                if using_cow:
                    return [self.copy(deep=False)]
                # Arbitrarily imposing the convention that we ignore downcast
                #  on no-op when inplace=True
                return [self]
            else:
                # GH#45423 consistent downcasting on no-ops.
                nb = self.copy(deep=not using_cow)
                nbs = nb._maybe_downcast([nb], downcast=downcast, using_cow=using_cow)
                return nbs

        if limit is not None:
            mask[mask.cumsum(self.ndim - 1) > limit] = False

        if inplace:
            nbs = self.putmask(mask.T, value, using_cow=using_cow)
        else:
            # without _downcast, we would break
            #  test_fillna_dtype_conversion_equiv_replace
            nbs = self.where(value, ~mask.T, _downcast=False)

        # Note: blk._maybe_downcast vs self._maybe_downcast(nbs)
        #  makes a difference bc blk may have object dtype, which has
        #  different behavior in _maybe_downcast.
        return extend_blocks(
            [
                blk._maybe_downcast([blk], downcast=downcast, using_cow=using_cow)
                for blk in nbs
            ]
        )

    def interpolate(
        self,
        *,
        method: FillnaOptions = "pad",
        axis: AxisInt = 0,
        index: Index | None = None,
        inplace: bool = False,
        limit: int | None = None,
        limit_direction: str = "forward",
        limit_area: str | None = None,
        fill_value: Any | None = None,
        downcast: str | None = None,
        using_cow: bool = False,
        **kwargs,
    ) -> list[Block]:
        inplace = validate_bool_kwarg(inplace, "inplace")

        if not self._can_hold_na:
            # If there are no NAs, then interpolate is a no-op
            if using_cow:
                return [self.copy(deep=False)]
            return [self] if inplace else [self.copy()]

        try:
            m = missing.clean_fill_method(method)
        except ValueError:
            m = None
        if m is None and self.dtype.kind != "f":
            # only deal with floats
            # bc we already checked that can_hold_na, we don't have int dtype here
            # test_interp_basic checks that we make a copy here
            if using_cow:
                return [self.copy(deep=False)]
            return [self] if inplace else [self.copy()]

        if self.is_object and self.ndim == 2 and self.shape[0] != 1 and axis == 0:
            # split improves performance in ndarray.copy()
            return self.split_and_operate(
                type(self).interpolate,
                method=method,
                axis=axis,
                index=index,
                inplace=inplace,
                limit=limit,
                limit_direction=limit_direction,
                limit_area=limit_area,
                fill_value=fill_value,
                downcast=downcast,
                **kwargs,
            )

        refs = None
        if inplace:
            if using_cow and self.refs.has_reference():
                data = self.values.copy()
            else:
                data = self.values
                refs = self.refs
        else:
            data = self.values.copy()
        data = cast(np.ndarray, data)  # bc overridden by ExtensionBlock

        missing.interpolate_array_2d(
            data,
            method=method,
            axis=axis,
            index=index,
            limit=limit,
            limit_direction=limit_direction,
            limit_area=limit_area,
            fill_value=fill_value,
            **kwargs,
        )

        nb = self.make_block_same_class(data, refs=refs)
        return nb._maybe_downcast([nb], downcast, using_cow)

    def diff(self, n: int, axis: AxisInt = 1) -> list[Block]:
        """return block for the diff of the values"""
        # only reached with ndim == 2 and axis == 1
        new_values = algos.diff(self.values, n, axis=axis)
        return [self.make_block(values=new_values)]

    def shift(
        self, periods: int, axis: AxisInt = 0, fill_value: Any = None
    ) -> list[Block]:
        """shift the block by periods, possibly upcast"""
        # convert integer to float if necessary. need to do a lot more than
        # that, handle boolean etc also

        # Note: periods is never 0 here, as that is handled at the top of
        #  NDFrame.shift.  If that ever changes, we can do a check for periods=0
        #  and possibly avoid coercing.

        if not lib.is_scalar(fill_value) and self.dtype != _dtype_obj:
            # with object dtype there is nothing to promote, and the user can
            #  pass pretty much any weird fill_value they like
            # see test_shift_object_non_scalar_fill
            raise ValueError("fill_value must be a scalar")

        fill_value = self._standardize_fill_value(fill_value)

        try:
            # error: Argument 1 to "np_can_hold_element" has incompatible type
            # "Union[dtype[Any], ExtensionDtype]"; expected "dtype[Any]"
            casted = np_can_hold_element(
                self.dtype, fill_value  # type: ignore[arg-type]
            )
        except LossySetitemError:
            nb = self.coerce_to_target_dtype(fill_value)
            return nb.shift(periods, axis=axis, fill_value=fill_value)

        else:
            values = cast(np.ndarray, self.values)
            new_values = shift(values, periods, axis, casted)
            return [self.make_block(new_values)]

    @final
    def quantile(
        self,
        qs: Index,  # with dtype float64
        interpolation: QuantileInterpolation = "linear",
        axis: AxisInt = 0,
    ) -> Block:
        """
        compute the quantiles of the

        Parameters
        ----------
        qs : Index
            The quantiles to be computed in float64.
        interpolation : str, default 'linear'
            Type of interpolation.
        axis : int, default 0
            Axis to compute.

        Returns
        -------
        Block
        """
        # We should always have ndim == 2 because Series dispatches to DataFrame
        assert self.ndim == 2
        assert axis == 1  # only ever called this way
        assert is_list_like(qs)  # caller is responsible for this

        result = quantile_compat(self.values, np.asarray(qs._values), interpolation)
        # ensure_block_shape needed for cases where we start with EA and result
        #  is ndarray, e.g. IntegerArray, SparseArray
        result = ensure_block_shape(result, ndim=2)
        return new_block_2d(result, placement=self._mgr_locs)

    # ---------------------------------------------------------------------
    # Abstract Methods Overridden By EABackedBlock and NumpyBlock

    def delete(self, loc) -> list[Block]:
        """Deletes the locs from the block.

        We split the block to avoid copying the underlying data. We create new
        blocks for every connected segment of the initial block that is not deleted.
        The new blocks point to the initial array.
        """
        if not is_list_like(loc):
            loc = [loc]

        if self.ndim == 1:
            values = cast(np.ndarray, self.values)
            values = np.delete(values, loc)
            mgr_locs = self._mgr_locs.delete(loc)
            return [type(self)(values, placement=mgr_locs, ndim=self.ndim)]

        if np.max(loc) >= self.values.shape[0]:
            raise IndexError

        # Add one out-of-bounds indexer as maximum to collect
        # all columns after our last indexer if any
        loc = np.concatenate([loc, [self.values.shape[0]]])
        mgr_locs_arr = self._mgr_locs.as_array
        new_blocks: list[Block] = []

        previous_loc = -1
        # TODO(CoW): This is tricky, if parent block goes out of scope
        # all split blocks are referencing each other even though they
        # don't share data
        refs = self.refs if self.refs.has_reference() else None
        for idx in loc:
            if idx == previous_loc + 1:
                # There is no column between current and last idx
                pass
            else:
                # No overload variant of "__getitem__" of "ExtensionArray" matches
                # argument type "Tuple[slice, slice]"
                values = self.values[previous_loc + 1 : idx, :]  # type: ignore[call-overload]  # noqa
                locs = mgr_locs_arr[previous_loc + 1 : idx]
                nb = type(self)(
                    values, placement=BlockPlacement(locs), ndim=self.ndim, refs=refs
                )
                new_blocks.append(nb)

            previous_loc = idx

        return new_blocks

    @property
    def is_view(self) -> bool:
        """return a boolean if I am possibly a view"""
        raise AbstractMethodError(self)

    @property
    def array_values(self) -> ExtensionArray:
        """
        The array that Series.array returns. Always an ExtensionArray.
        """
        raise AbstractMethodError(self)

    def get_values(self, dtype: DtypeObj | None = None) -> np.ndarray:
        """
        return an internal format, currently just the ndarray
        this is often overridden to handle to_dense like operations
        """
        raise AbstractMethodError(self)

    def values_for_json(self) -> np.ndarray:
        raise AbstractMethodError(self)


class EABackedBlock(Block):
    """
    Mixin for Block subclasses backed by ExtensionArray.
    """

    values: ExtensionArray

    def setitem(self, indexer, value, using_cow: bool = False):
        """
        Attempt self.values[indexer] = value, possibly creating a new array.

        This differs from Block.setitem by not allowing setitem to change
        the dtype of the Block.

        Parameters
        ----------
        indexer : tuple, list-like, array-like, slice, int
            The subset of self.values to set
        value : object
            The value being set
        using_cow: bool, default False
            Signaling if CoW is used.

        Returns
        -------
        Block

        Notes
        -----
        `indexer` is a direct slice/positional indexer. `value` must
        be a compatible shape.
        """
        orig_indexer = indexer
        orig_value = value

        indexer = self._unwrap_setitem_indexer(indexer)
        value = self._maybe_squeeze_arg(value)

        values = self.values
        if values.ndim == 2:
            # TODO(GH#45419): string[pyarrow] tests break if we transpose
            #  unconditionally
            values = values.T
        check_setitem_lengths(indexer, value, values)

        try:
            values[indexer] = value
        except (ValueError, TypeError) as err:
            _catch_deprecated_value_error(err)

            if is_interval_dtype(self.dtype):
                # see TestSetitemFloatIntervalWithIntIntervalValues
                nb = self.coerce_to_target_dtype(orig_value)
                return nb.setitem(orig_indexer, orig_value)

            elif isinstance(self, NDArrayBackedExtensionBlock):
                nb = self.coerce_to_target_dtype(orig_value)
                return nb.setitem(orig_indexer, orig_value)

            else:
                raise

        else:
            return self

    def where(
        self, other, cond, _downcast: str | bool = "infer", using_cow: bool = False
    ) -> list[Block]:
        # _downcast private bc we only specify it when calling from fillna
        arr = self.values.T

        cond = extract_bool_array(cond)

        orig_other = other
        orig_cond = cond
        other = self._maybe_squeeze_arg(other)
        cond = self._maybe_squeeze_arg(cond)

        if other is lib.no_default:
            other = self.fill_value

        icond, noop = validate_putmask(arr, ~cond)
        if noop:
            # GH#44181, GH#45135
            # Avoid a) raising for Interval/PeriodDtype and b) unnecessary object upcast
            if using_cow:
                return [self.copy(deep=False)]
            return [self.copy()]

        try:
            res_values = arr._where(cond, other).T
        except (ValueError, TypeError) as err:
            _catch_deprecated_value_error(err)

            if self.ndim == 1 or self.shape[0] == 1:
                if is_interval_dtype(self.dtype):
                    # TestSetitemFloatIntervalWithIntIntervalValues
                    blk = self.coerce_to_target_dtype(orig_other)
                    nbs = blk.where(orig_other, orig_cond, using_cow=using_cow)
                    return self._maybe_downcast(
                        nbs, downcast=_downcast, using_cow=using_cow
                    )

                elif isinstance(self, NDArrayBackedExtensionBlock):
                    # NB: not (yet) the same as
                    #  isinstance(values, NDArrayBackedExtensionArray)
                    blk = self.coerce_to_target_dtype(orig_other)
                    nbs = blk.where(orig_other, orig_cond, using_cow=using_cow)
                    return self._maybe_downcast(
                        nbs, downcast=_downcast, using_cow=using_cow
                    )

                else:
                    raise

            else:
                # Same pattern we use in Block.putmask
                is_array = isinstance(orig_other, (np.ndarray, ExtensionArray))

                res_blocks = []
                nbs = self._split()
                for i, nb in enumerate(nbs):
                    n = orig_other
                    if is_array:
                        # we have a different value per-column
                        n = orig_other[:, i : i + 1]

                    submask = orig_cond[:, i : i + 1]
                    rbs = nb.where(n, submask, using_cow=using_cow)
                    res_blocks.extend(rbs)
                return res_blocks

        nb = self.make_block_same_class(res_values)
        return [nb]

    def putmask(self, mask, new, using_cow: bool = False) -> list[Block]:
        """
        See Block.putmask.__doc__
        """
        mask = extract_bool_array(mask)
        if new is lib.no_default:
            new = self.fill_value

        values = self.values
        if values.ndim == 2:
            values = values.T

        orig_new = new
        orig_mask = mask
        new = self._maybe_squeeze_arg(new)
        mask = self._maybe_squeeze_arg(mask)

        if not mask.any():
            if using_cow:
                return [self.copy(deep=False)]
            return [self]

        if using_cow and self.refs.has_reference():
            values = values.copy()
            self = self.make_block_same_class(  # type: ignore[assignment]
                values.T if values.ndim == 2 else values
            )

        try:
            # Caller is responsible for ensuring matching lengths
            values._putmask(mask, new)
        except (TypeError, ValueError) as err:
            _catch_deprecated_value_error(err)

            if self.ndim == 1 or self.shape[0] == 1:
                if is_interval_dtype(self.dtype):
                    # Discussion about what we want to support in the general
                    #  case GH#39584
                    blk = self.coerce_to_target_dtype(orig_new)
                    return blk.putmask(orig_mask, orig_new)

                elif isinstance(self, NDArrayBackedExtensionBlock):
                    # NB: not (yet) the same as
                    #  isinstance(values, NDArrayBackedExtensionArray)
                    blk = self.coerce_to_target_dtype(orig_new)
                    return blk.putmask(orig_mask, orig_new)

                else:
                    raise

            else:
                # Same pattern we use in Block.putmask
                is_array = isinstance(orig_new, (np.ndarray, ExtensionArray))

                res_blocks = []
                nbs = self._split()
                for i, nb in enumerate(nbs):
                    n = orig_new
                    if is_array:
                        # we have a different value per-column
                        n = orig_new[:, i : i + 1]

                    submask = orig_mask[:, i : i + 1]
                    rbs = nb.putmask(submask, n)
                    res_blocks.extend(rbs)
                return res_blocks

        return [self]

    def delete(self, loc) -> list[Block]:
        # This will be unnecessary if/when __array_function__ is implemented
        if self.ndim == 1:
            values = self.values.delete(loc)
            mgr_locs = self._mgr_locs.delete(loc)
            return [type(self)(values, placement=mgr_locs, ndim=self.ndim)]
        elif self.values.ndim == 1:
            # We get here through to_stata
            return []
        return super().delete(loc)

    @cache_readonly
    def array_values(self) -> ExtensionArray:
        return self.values

    def get_values(self, dtype: DtypeObj | None = None) -> np.ndarray:
        """
        return object dtype as boxed values, such as Timestamps/Timedelta
        """
        values: ArrayLike = self.values
        if dtype == _dtype_obj:
            values = values.astype(object)
        # TODO(EA2D): reshape not needed with 2D EAs
        return np.asarray(values).reshape(self.shape)

    def values_for_json(self) -> np.ndarray:
        return np.asarray(self.values)

    def interpolate(
        self,
        *,
        method: FillnaOptions = "pad",
        axis: int = 0,
        inplace: bool = False,
        limit: int | None = None,
        fill_value=None,
        using_cow: bool = False,
        **kwargs,
    ):
        values = self.values
        if values.ndim == 2 and axis == 0:
            # NDArrayBackedExtensionArray.fillna assumes axis=1
            new_values = values.T.fillna(value=fill_value, method=method, limit=limit).T
        else:
            new_values = values.fillna(value=fill_value, method=method, limit=limit)
        return self.make_block_same_class(new_values)


class ExtensionBlock(libinternals.Block, EABackedBlock):
    """
    Block for holding extension types.

    Notes
    -----
    This holds all 3rd-party extension array types. It's also the immediate
    parent class for our internal extension types' blocks.

    ExtensionArrays are limited to 1-D.
    """

    _can_consolidate = False
    _validate_ndim = False
    is_extension = True

    values: ExtensionArray

    def fillna(
        self,
        value,
        limit: int | None = None,
        inplace: bool = False,
        downcast=None,
        using_cow: bool = False,
    ) -> list[Block]:
        if is_interval_dtype(self.dtype):
            # Block.fillna handles coercion (test_fillna_interval)
            return super().fillna(
                value=value,
                limit=limit,
                inplace=inplace,
                downcast=downcast,
                using_cow=using_cow,
            )
        new_values = self.values.fillna(value=value, method=None, limit=limit)
        nb = self.make_block_same_class(new_values)
        return nb._maybe_downcast([nb], downcast)

    @cache_readonly
    def shape(self) -> Shape:
        # TODO(EA2D): override unnecessary with 2D EAs
        if self.ndim == 1:
            return (len(self.values),)
        return len(self._mgr_locs), len(self.values)

    def iget(self, i: int | tuple[int, int] | tuple[slice, int]):
        # In the case where we have a tuple[slice, int], the slice will always
        #  be slice(None)
        # We _could_ make the annotation more specific, but mypy would
        #  complain about override mismatch:
        #  Literal[0] | tuple[Literal[0], int] | tuple[slice, int]

        # Note: only reached with self.ndim == 2

        if isinstance(i, tuple):
            # TODO(EA2D): unnecessary with 2D EAs
            col, loc = i
            if not com.is_null_slice(col) and col != 0:
                raise IndexError(f"{self} only contains one item")
            if isinstance(col, slice):
                # the is_null_slice check above assures that col is slice(None)
                #  so what we want is a view on all our columns and row loc
                if loc < 0:
                    loc += len(self.values)
                # Note: loc:loc+1 vs [[loc]] makes a difference when called
                #  from fast_xs because we want to get a view back.
                return self.values[loc : loc + 1]
            return self.values[loc]
        else:
            if i != 0:
                raise IndexError(f"{self} only contains one item")
            return self.values

    def set_inplace(self, locs, values: ArrayLike, copy: bool = False) -> None:
        # When an ndarray, we should have locs.tolist() == [0]
        # When a BlockPlacement we should have list(locs) == [0]
        if copy:
            self.values = self.values.copy()
        self.values[:] = values

    def _maybe_squeeze_arg(self, arg):
        """
        If necessary, squeeze a (N, 1) ndarray to (N,)
        """
        # e.g. if we are passed a 2D mask for putmask
        if (
            isinstance(arg, (np.ndarray, ExtensionArray))
            and arg.ndim == self.values.ndim + 1
        ):
            # TODO(EA2D): unnecessary with 2D EAs
            assert arg.shape[1] == 1
            # error: No overload variant of "__getitem__" of "ExtensionArray"
            # matches argument type "Tuple[slice, int]"
            arg = arg[:, 0]  # type: ignore[call-overload]
        elif isinstance(arg, ABCDataFrame):
            # 2022-01-06 only reached for setitem
            # TODO: should we avoid getting here with DataFrame?
            assert arg.shape[1] == 1
            arg = arg._ixs(0, axis=1)._values

        return arg

    def _unwrap_setitem_indexer(self, indexer):
        """
        Adapt a 2D-indexer to our 1D values.

        This is intended for 'setitem', not 'iget' or '_slice'.
        """
        # TODO: ATM this doesn't work for iget/_slice, can we change that?

        if isinstance(indexer, tuple) and len(indexer) == 2:
            # TODO(EA2D): not needed with 2D EAs
            #  Should never have length > 2.  Caller is responsible for checking.
            #  Length 1 is reached vis setitem_single_block and setitem_single_column
            #  each of which pass indexer=(pi,)
            if all(isinstance(x, np.ndarray) and x.ndim == 2 for x in indexer):
                # GH#44703 went through indexing.maybe_convert_ix
                first, second = indexer
                if not (
                    second.size == 1 and (second == 0).all() and first.shape[1] == 1
                ):
                    raise NotImplementedError(
                        "This should not be reached. Please report a bug at "
                        "github.com/pandas-dev/pandas/"
                    )
                indexer = first[:, 0]

            elif lib.is_integer(indexer[1]) and indexer[1] == 0:
                # reached via setitem_single_block passing the whole indexer
                indexer = indexer[0]

            elif com.is_null_slice(indexer[1]):
                indexer = indexer[0]

            elif is_list_like(indexer[1]) and indexer[1][0] == 0:
                indexer = indexer[0]

            else:
                raise NotImplementedError(
                    "This should not be reached. Please report a bug at "
                    "github.com/pandas-dev/pandas/"
                )
        return indexer

    @property
    def is_view(self) -> bool:
        """Extension arrays are never treated as views."""
        return False

    @cache_readonly
    def is_numeric(self):
        return self.values.dtype._is_numeric

    def _slice(
        self, slicer: slice | npt.NDArray[np.bool_] | npt.NDArray[np.intp]
    ) -> ExtensionArray:
        """
        Return a slice of my values.

        Parameters
        ----------
        slicer : slice, ndarray[int], or ndarray[bool]
            Valid (non-reducing) indexer for self.values.

        Returns
        -------
        ExtensionArray
        """
        # Notes: ndarray[bool] is only reachable when via getitem_mgr, which
        #  is only for Series, i.e. self.ndim == 1.

        # return same dims as we currently have
        if self.ndim == 2:
            # reached via getitem_block via _slice_take_blocks_ax0
            # TODO(EA2D): won't be necessary with 2D EAs

            if not isinstance(slicer, slice):
                raise AssertionError(
                    "invalid slicing for a 1-ndim ExtensionArray", slicer
                )
            # GH#32959 only full-slicers along fake-dim0 are valid
            # TODO(EA2D): won't be necessary with 2D EAs
            # range(1) instead of self._mgr_locs to avoid exception on [::-1]
            #  see test_iloc_getitem_slice_negative_step_ea_block
            new_locs = range(1)[slicer]
            if not len(new_locs):
                raise AssertionError(
                    "invalid slicing for a 1-ndim ExtensionArray", slicer
                )
            slicer = slice(None)

        return self.values[slicer]

    @final
    def getitem_block_index(self, slicer: slice) -> ExtensionBlock:
        """
        Perform __getitem__-like specialized to slicing along index.
        """
        # GH#42787 in principle this is equivalent to values[..., slicer], but we don't
        # require subclasses of ExtensionArray to support that form (for now).
        new_values = self.values[slicer]
        return type(self)(new_values, self._mgr_locs, ndim=self.ndim, refs=self.refs)

    def diff(self, n: int, axis: AxisInt = 1) -> list[Block]:
        # only reached with ndim == 2 and axis == 1
        # TODO(EA2D): Can share with NDArrayBackedExtensionBlock
        new_values = algos.diff(self.values, n, axis=0)
        return [self.make_block(values=new_values)]

    def shift(
        self, periods: int, axis: AxisInt = 0, fill_value: Any = None
    ) -> list[Block]:
        """
        Shift the block by `periods`.

        Dispatches to underlying ExtensionArray and re-boxes in an
        ExtensionBlock.
        """
        new_values = self.values.shift(periods=periods, fill_value=fill_value)
        return [self.make_block_same_class(new_values)]

    def _unstack(
        self,
        unstacker,
        fill_value,
        new_placement: npt.NDArray[np.intp],
        needs_masking: npt.NDArray[np.bool_],
    ):
        # ExtensionArray-safe unstack.
        # We override ObjectBlock._unstack, which unstacks directly on the
        # values of the array. For EA-backed blocks, this would require
        # converting to a 2-D ndarray of objects.
        # Instead, we unstack an ndarray of integer positions, followed by
        # a `take` on the actual values.

        # Caller is responsible for ensuring self.shape[-1] == len(unstacker.index)
        new_values, mask = unstacker.arange_result

        # Note: these next two lines ensure that
        #  mask.sum() == sum(len(nb.mgr_locs) for nb in blocks)
        #  which the calling function needs in order to pass verify_integrity=False
        #  to the BlockManager constructor
        new_values = new_values.T[mask]
        new_placement = new_placement[mask]

        # needs_masking[i] calculated once in BlockManager.unstack tells
        #  us if there are any -1s in the relevant indices.  When False,
        #  that allows us to go through a faster path in 'take', among
        #  other things avoiding e.g. Categorical._validate_scalar.
        blocks = [
            # TODO: could cast to object depending on fill_value?
            type(self)(
                self.values.take(
                    indices, allow_fill=needs_masking[i], fill_value=fill_value
                ),
                BlockPlacement(place),
                ndim=2,
            )
            for i, (indices, place) in enumerate(zip(new_values, new_placement))
        ]
        return blocks, mask


class NumpyBlock(libinternals.NumpyBlock, Block):
    values: np.ndarray

    @property
    def is_view(self) -> bool:
        """return a boolean if I am possibly a view"""
        return self.values.base is not None

    @property
    def array_values(self) -> ExtensionArray:
        return PandasArray(self.values)

    def get_values(self, dtype: DtypeObj | None = None) -> np.ndarray:
        if dtype == _dtype_obj:
            return self.values.astype(_dtype_obj)
        return self.values

    def values_for_json(self) -> np.ndarray:
        return self.values


class NumericBlock(NumpyBlock):
    __slots__ = ()
    is_numeric = True


class NDArrayBackedExtensionBlock(libinternals.NDArrayBackedBlock, EABackedBlock):
    """
    Block backed by an NDArrayBackedExtensionArray
    """

    values: NDArrayBackedExtensionArray

    # error: Signature of "is_extension" incompatible with supertype "Block"
    @cache_readonly
    def is_extension(self) -> bool:  # type: ignore[override]
        # i.e. datetime64tz, PeriodDtype
        return not isinstance(self.dtype, np.dtype)

    @property
    def is_view(self) -> bool:
        """return a boolean if I am possibly a view"""
        # check the ndarray values of the DatetimeIndex values
        return self.values._ndarray.base is not None

    def diff(self, n: int, axis: AxisInt = 0) -> list[Block]:
        """
        1st discrete difference.

        Parameters
        ----------
        n : int
            Number of periods to diff.
        axis : int, default 0
            Axis to diff upon.

        Returns
        -------
        A list with a new Block.

        Notes
        -----
        The arguments here are mimicking shift so they are called correctly
        by apply.
        """
        # only reached with ndim == 2 and axis == 1
        values = self.values

        new_values = values - values.shift(n, axis=axis)
        return [self.make_block(new_values)]

    def shift(
        self, periods: int, axis: AxisInt = 0, fill_value: Any = None
    ) -> list[Block]:
        values = self.values
        new_values = values.shift(periods, fill_value=fill_value, axis=axis)
        return [self.make_block_same_class(new_values)]


def _catch_deprecated_value_error(err: Exception) -> None:
    """
    We catch ValueError for now, but only a specific one raised by DatetimeArray
    which will no longer be raised in version.2.0.
    """
    if isinstance(err, ValueError):
        if isinstance(err, IncompatibleFrequency):
            pass
        elif "'value.closed' is" in str(err):
            # IntervalDtype mismatched 'closed'
            pass


class DatetimeLikeBlock(NDArrayBackedExtensionBlock):
    """Block for datetime64[ns], timedelta64[ns]."""

    __slots__ = ()
    is_numeric = False
    values: DatetimeArray | TimedeltaArray

    def values_for_json(self) -> np.ndarray:
        return self.values._ndarray

    def interpolate(
        self,
        *,
        method: FillnaOptions = "pad",
        index: Index | None = None,
        axis: int = 0,
        inplace: bool = False,
        limit: int | None = None,
        fill_value=None,
        using_cow: bool = False,
        **kwargs,
    ):
        values = self.values

        # error: Non-overlapping equality check (left operand type:
        # "Literal['backfill', 'bfill', 'ffill', 'pad']", right operand type:
        # "Literal['linear']")  [comparison-overlap]
        if method == "linear":  # type: ignore[comparison-overlap]
            # TODO: GH#50950 implement for arbitrary EAs
            refs = None
            if using_cow:
                if inplace and not self.refs.has_reference():
                    data_out = values._ndarray
                    refs = self.refs
                else:
                    data_out = values._ndarray.copy()
            else:
                data_out = values._ndarray if inplace else values._ndarray.copy()
            missing.interpolate_array_2d(
                data_out, method=method, limit=limit, index=index, axis=axis
            )
            new_values = type(values)._simple_new(data_out, dtype=values.dtype)
            return self.make_block_same_class(new_values, refs=refs)

        elif values.ndim == 2 and axis == 0:
            # NDArrayBackedExtensionArray.fillna assumes axis=1
            new_values = values.T.fillna(value=fill_value, method=method, limit=limit).T
        else:
            new_values = values.fillna(value=fill_value, method=method, limit=limit)
        return self.make_block_same_class(new_values)


class DatetimeTZBlock(DatetimeLikeBlock):
    """implement a datetime64 block with a tz attribute"""

    values: DatetimeArray

    __slots__ = ()
    is_extension = True
    _validate_ndim = True
    _can_consolidate = False

    # Don't use values_for_json from DatetimeLikeBlock since it is
    # an invalid optimization here(drop the tz)
    values_for_json = NDArrayBackedExtensionBlock.values_for_json


class ObjectBlock(NumpyBlock):
    __slots__ = ()
    is_object = True

    @maybe_split
    def convert(
        self,
        *,
        copy: bool = True,
        using_cow: bool = False,
    ) -> list[Block]:
        """
        attempt to cast any object types to better types return a copy of
        the block (if copy = True) by definition we ARE an ObjectBlock!!!!!
        """
        if self.dtype != _dtype_obj:
            # GH#50067 this should be impossible in ObjectBlock, but until
            #  that is fixed, we short-circuit here.
            if using_cow:
                return [self.copy(deep=False)]
            return [self]

        values = self.values
        if values.ndim == 2:
            # maybe_split ensures we only get here with values.shape[0] == 1,
            # avoid doing .ravel as that might make a copy
            values = values[0]

        res_values = lib.maybe_convert_objects(
            values,
            convert_datetime=True,
            convert_timedelta=True,
            convert_period=True,
            convert_interval=True,
        )
        refs = None
        if copy and res_values is values:
            res_values = values.copy()
        elif res_values is values and using_cow:
            refs = self.refs

        res_values = ensure_block_shape(res_values, self.ndim)
        return [self.make_block(res_values, refs=refs)]


# -----------------------------------------------------------------
# Constructor Helpers


def maybe_coerce_values(values: ArrayLike) -> ArrayLike:
    """
    Input validation for values passed to __init__. Ensure that
    any datetime64/timedelta64 dtypes are in nanoseconds.  Ensure
    that we do not have string dtypes.

    Parameters
    ----------
    values : np.ndarray or ExtensionArray

    Returns
    -------
    values : np.ndarray or ExtensionArray
    """
    # Caller is responsible for ensuring PandasArray is already extracted.

    if isinstance(values, np.ndarray):
        values = ensure_wrapped_if_datetimelike(values)

        if issubclass(values.dtype.type, str):
            values = np.array(values, dtype=object)

    if isinstance(values, (DatetimeArray, TimedeltaArray)) and values.freq is not None:
        # freq is only stored in DatetimeIndex/TimedeltaIndex, not in Series/DataFrame
        values = values._with_freq(None)

    return values


def get_block_type(dtype: DtypeObj):
    """
    Find the appropriate Block subclass to use for the given values and dtype.

    Parameters
    ----------
    dtype : numpy or pandas dtype

    Returns
    -------
    cls : class, subclass of Block
    """
    # We use kind checks because it is much more performant
    #  than is_foo_dtype
    kind = dtype.kind

    cls: type[Block]

    if isinstance(dtype, SparseDtype):
        # Need this first(ish) so that Sparse[datetime] is sparse
        cls = ExtensionBlock
    elif isinstance(dtype, DatetimeTZDtype):
        cls = DatetimeTZBlock
    elif isinstance(dtype, PeriodDtype):
        cls = NDArrayBackedExtensionBlock
    elif isinstance(dtype, ExtensionDtype):
        # Note: need to be sure PandasArray is unwrapped before we get here
        cls = ExtensionBlock

    elif kind in ["M", "m"]:
        cls = DatetimeLikeBlock
    elif kind in ["f", "c", "i", "u", "b"]:
        cls = NumericBlock
    else:
        cls = ObjectBlock
    return cls


def new_block_2d(
    values: ArrayLike, placement: BlockPlacement, refs: BlockValuesRefs | None = None
):
    # new_block specialized to case with
    #  ndim=2
    #  isinstance(placement, BlockPlacement)
    #  check_ndim/ensure_block_shape already checked
    klass = get_block_type(values.dtype)

    values = maybe_coerce_values(values)
    return klass(values, ndim=2, placement=placement, refs=refs)


def new_block(
    values, placement, *, ndim: int, refs: BlockValuesRefs | None = None
) -> Block:
    # caller is responsible for ensuring values is NOT a PandasArray

    if not isinstance(placement, BlockPlacement):
        placement = BlockPlacement(placement)

    check_ndim(values, placement, ndim)

    klass = get_block_type(values.dtype)

    values = maybe_coerce_values(values)
    return klass(values, ndim=ndim, placement=placement, refs=refs)


def check_ndim(values, placement: BlockPlacement, ndim: int) -> None:
    """
    ndim inference and validation.

    Validates that values.ndim and ndim are consistent.
    Validates that len(values) and len(placement) are consistent.

    Parameters
    ----------
    values : array-like
    placement : BlockPlacement
    ndim : int

    Raises
    ------
    ValueError : the number of dimensions do not match
    """

    if values.ndim > ndim:
        # Check for both np.ndarray and ExtensionArray
        raise ValueError(
            "Wrong number of dimensions. "
            f"values.ndim > ndim [{values.ndim} > {ndim}]"
        )

    if not is_1d_only_ea_dtype(values.dtype):
        # TODO(EA2D): special case not needed with 2D EAs
        if values.ndim != ndim:
            raise ValueError(
                "Wrong number of dimensions. "
                f"values.ndim != ndim [{values.ndim} != {ndim}]"
            )
        if len(placement) != len(values):
            raise ValueError(
                f"Wrong number of items passed {len(values)}, "
                f"placement implies {len(placement)}"
            )
    elif ndim == 2 and len(placement) != 1:
        # TODO(EA2D): special case unnecessary with 2D EAs
        raise ValueError("need to split")


def extract_pandas_array(
    values: np.ndarray | ExtensionArray, dtype: DtypeObj | None, ndim: int
) -> tuple[np.ndarray | ExtensionArray, DtypeObj | None]:
    """
    Ensure that we don't allow PandasArray / PandasDtype in internals.
    """
    # For now, blocks should be backed by ndarrays when possible.
    if isinstance(values, ABCPandasArray):
        values = values.to_numpy()
        if ndim and ndim > 1:
            # TODO(EA2D): special case not needed with 2D EAs
            values = np.atleast_2d(values)

    if isinstance(dtype, PandasDtype):
        dtype = dtype.numpy_dtype

    return values, dtype


# -----------------------------------------------------------------


def extend_blocks(result, blocks=None) -> list[Block]:
    """return a new extended blocks, given the result"""
    if blocks is None:
        blocks = []
    if isinstance(result, list):
        for r in result:
            if isinstance(r, list):
                blocks.extend(r)
            else:
                blocks.append(r)
    else:
        assert isinstance(result, Block), type(result)
        blocks.append(result)
    return blocks


def ensure_block_shape(values: ArrayLike, ndim: int = 1) -> ArrayLike:
    """
    Reshape if possible to have values.ndim == ndim.
    """

    if values.ndim < ndim:
        if not is_1d_only_ea_dtype(values.dtype):
            # TODO(EA2D): https://github.com/pandas-dev/pandas/issues/23023
            # block.shape is incorrect for "2D" ExtensionArrays
            # We can't, and don't need to, reshape.
            values = cast("np.ndarray | DatetimeArray | TimedeltaArray", values)
            values = values.reshape(1, -1)

    return values


def to_native_types(
    values: ArrayLike,
    *,
    na_rep: str = "nan",
    quoting=None,
    float_format=None,
    decimal: str = ".",
    **kwargs,
) -> np.ndarray:
    """convert to our native types format"""
    if isinstance(values, Categorical) and values.categories.dtype.kind in "Mm":
        # GH#40754 Convert categorical datetimes to datetime array
        values = algos.take_nd(
            values.categories._values,
            ensure_platform_int(values._codes),
            fill_value=na_rep,
        )

    values = ensure_wrapped_if_datetimelike(values)

    if isinstance(values, (DatetimeArray, TimedeltaArray)):
        if values.ndim == 1:
            result = values._format_native_types(na_rep=na_rep, **kwargs)
            result = result.astype(object, copy=False)
            return result

        # GH#21734 Process every column separately, they might have different formats
        results_converted = []
        for i in range(len(values)):
            result = values[i, :]._format_native_types(na_rep=na_rep, **kwargs)
            results_converted.append(result.astype(object, copy=False))
        return np.vstack(results_converted)

    elif values.dtype.kind == "f" and not is_sparse(values):
        # see GH#13418: no special formatting is desired at the
        # output (important for appropriate 'quoting' behaviour),
        # so do not pass it through the FloatArrayFormatter
        if float_format is None and decimal == ".":
            mask = isna(values)

            if not quoting:
                values = values.astype(str)
            else:
                values = np.array(values, dtype="object")

            values[mask] = na_rep
            values = values.astype(object, copy=False)
            return values

        from pandas.io.formats.format import FloatArrayFormatter

        formatter = FloatArrayFormatter(
            values,
            na_rep=na_rep,
            float_format=float_format,
            decimal=decimal,
            quoting=quoting,
            fixed_width=False,
        )
        res = formatter.get_result_as_array()
        res = res.astype(object, copy=False)
        return res

    elif isinstance(values, ExtensionArray):
        mask = isna(values)

        new_values = np.asarray(values.astype(object))
        new_values[mask] = na_rep
        return new_values

    else:
        mask = isna(values)
        itemsize = writers.word_len(na_rep)

        if values.dtype != _dtype_obj and not quoting and itemsize:
            values = values.astype(str)
            if values.dtype.itemsize / np.dtype("U1").itemsize < itemsize:
                # enlarge for the na_rep
                values = values.astype(f"<U{itemsize}")
        else:
            values = np.array(values, dtype="object")

        values[mask] = na_rep
        values = values.astype(object, copy=False)
        return values


def external_values(values: ArrayLike) -> ArrayLike:
    """
    The array that Series.values returns (public attribute).

    This has some historical constraints, and is overridden in block
    subclasses to return the correct array (e.g. period returns
    object ndarray and datetimetz a datetime64[ns] ndarray instead of
    proper extension array).
    """
    if isinstance(values, (PeriodArray, IntervalArray)):
        return values.astype(object)
    elif isinstance(values, (DatetimeArray, TimedeltaArray)):
        # NB: for datetime64tz this is different from np.asarray(values), since
        #  that returns an object-dtype ndarray of Timestamps.
        # Avoid raising in .astype in casting from dt64tz to dt64
        return values._ndarray
    else:
        return values<|MERGE_RESOLUTION|>--- conflicted
+++ resolved
@@ -715,27 +715,19 @@
             )
         else:
             # GH#38086 faster if we know we dont need to check for regex
-<<<<<<< HEAD
             masks = (missing.mask_missing(values, s[0]) for s in pairs)
         # Materialize if inplace = True, since the masks can change
         # as we replace
         if inplace:
             masks = list(masks)
 
-        rb = [self if inplace else self.copy()]
-        for i, ((src, dest), mask) in enumerate(zip(pairs, masks)):
-=======
-            masks = [missing.mask_missing(values, s[0]) for s in pairs]
-
-        masks = [extract_bool_array(x) for x in masks]
-
         if using_cow and inplace:
             # TODO(CoW): Optimize
             rb = [self.copy()]
         else:
             rb = [self if inplace else self.copy()]
-        for i, (src, dest) in enumerate(pairs):
->>>>>>> 4f11580a
+
+        for i, ((src, dest), mask) in enumerate(zip(pairs, masks)):
             convert = i == src_len  # only convert once at the end
             new_rb: list[Block] = []
 
