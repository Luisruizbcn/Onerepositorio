import inspect
import re
from typing import TYPE_CHECKING, Any, Callable, List, Optional, Type, Union, cast

import numpy as np

from pandas._libs import (
    Interval,
    Period,
    Timestamp,
    algos as libalgos,
    internals as libinternals,
    lib,
    writers,
)
from pandas._libs.internals import BlockPlacement
from pandas._libs.tslibs import conversion
from pandas._typing import ArrayLike, Dtype, DtypeObj, Scalar, Shape
from pandas.util._validators import validate_bool_kwarg

from pandas.core.dtypes.cast import (
    astype_dt64_to_dt64tz,
    astype_nansafe,
    can_hold_element,
    convert_scalar_for_putitemlike,
    find_common_type,
    infer_dtype_from,
    infer_dtype_from_scalar,
    maybe_downcast_numeric,
    maybe_downcast_to_dtype,
    maybe_promote,
    maybe_upcast,
    soft_convert_objects,
)
from pandas.core.dtypes.common import (
    DT64NS_DTYPE,
    TD64NS_DTYPE,
    is_categorical_dtype,
    is_datetime64_dtype,
    is_datetime64tz_dtype,
    is_dtype_equal,
    is_extension_array_dtype,
    is_integer,
    is_list_like,
    is_object_dtype,
    is_re,
    is_re_compilable,
    is_sparse,
    pandas_dtype,
)
from pandas.core.dtypes.dtypes import CategoricalDtype, ExtensionDtype
from pandas.core.dtypes.generic import ABCDataFrame, ABCIndex, ABCPandasArray, ABCSeries
from pandas.core.dtypes.missing import isna

import pandas.core.algorithms as algos
from pandas.core.array_algos.putmask import (
    putmask_inplace,
    putmask_smart,
    putmask_without_repeat,
)
from pandas.core.array_algos.replace import compare_or_regex_search, replace_regex
from pandas.core.array_algos.transforms import shift
from pandas.core.arrays import (
    Categorical,
    DatetimeArray,
    ExtensionArray,
    PandasArray,
    PandasDtype,
    TimedeltaArray,
)
from pandas.core.base import PandasObject
import pandas.core.common as com
from pandas.core.construction import extract_array
from pandas.core.indexers import (
    check_setitem_lengths,
    is_empty_indexer,
    is_exact_shape_match,
    length_of_indexer,
    is_scalar_indexer,
)
import pandas.core.missing as missing
from pandas.core.nanops import nanpercentile

if TYPE_CHECKING:
    from pandas import Index
    from pandas.core.arrays._mixins import NDArrayBackedExtensionArray


class Block(PandasObject):
    """
    Canonical n-dimensional unit of homogeneous dtype contained in a pandas
    data structure

    Index-ignorant; let the container take care of that
    """

    values: Union[np.ndarray, ExtensionArray]

    __slots__ = ["_mgr_locs", "values", "ndim"]
    is_numeric = False
    is_float = False
    is_integer = False
    is_complex = False
    is_datetime = False
    is_datetimetz = False
    is_timedelta = False
    is_bool = False
    is_object = False
    is_extension = False
    _can_hold_na = False
    _can_consolidate = True
    _validate_ndim = True

    @classmethod
    def _simple_new(
        cls, values: ArrayLike, placement: BlockPlacement, ndim: int
    ) -> "Block":
        """
        Fastpath constructor, does *no* validation
        """
        obj = object.__new__(cls)
        obj.ndim = ndim
        obj.values = values
        obj._mgr_locs = placement
        return obj

    def __init__(self, values, placement, ndim: int):
        """
        Parameters
        ----------
        values : np.ndarray or ExtensionArray
        placement : BlockPlacement (or castable)
        ndim : int
            1 for SingleBlockManager/Series, 2 for BlockManager/DataFrame
        """
        # TODO(EA2D): ndim will be unnecessary with 2D EAs
        self.ndim = self._check_ndim(values, ndim)
        self.mgr_locs = placement
        self.values = self._maybe_coerce_values(values)

        if self._validate_ndim and self.ndim and len(self.mgr_locs) != len(self.values):
            raise ValueError(
                f"Wrong number of items passed {len(self.values)}, "
                f"placement implies {len(self.mgr_locs)}"
            )

    def _maybe_coerce_values(self, values):
        """
        Ensure we have correctly-typed values.

        Parameters
        ----------
        values : np.ndarray, ExtensionArray, Index

        Returns
        -------
        np.ndarray or ExtensionArray
        """
        return values

    def _check_ndim(self, values, ndim):
        """
        ndim inference and validation.

        Infers ndim from 'values' if not provided to __init__.
        Validates that values.ndim and ndim are consistent if and only if
        the class variable '_validate_ndim' is True.

        Parameters
        ----------
        values : array-like
        ndim : int or None

        Returns
        -------
        ndim : int

        Raises
        ------
        ValueError : the number of dimensions do not match
        """
        if ndim is None:
            ndim = values.ndim

        if self._validate_ndim and values.ndim != ndim:
            raise ValueError(
                "Wrong number of dimensions. "
                f"values.ndim != ndim [{values.ndim} != {ndim}]"
            )
        return ndim

    @property
    def _holder(self):
        """
        The array-like that can hold the underlying values.

        None for 'Block', overridden by subclasses that don't
        use an ndarray.
        """
        return None

    @property
    def _consolidate_key(self):
        return self._can_consolidate, self.dtype.name

    @property
    def is_view(self) -> bool:
        """ return a boolean if I am possibly a view """
        values = self.values
        values = cast(np.ndarray, values)
        return values.base is not None

    @property
    def is_categorical(self) -> bool:
        return self._holder is Categorical

    @property
    def is_datelike(self) -> bool:
        """ return True if I am a non-datelike """
        return self.is_datetime or self.is_timedelta

    def external_values(self):
        """
        The array that Series.values returns (public attribute).

        This has some historical constraints, and is overridden in block
        subclasses to return the correct array (e.g. period returns
        object ndarray and datetimetz a datetime64[ns] ndarray instead of
        proper extension array).
        """
        return self.values

    def internal_values(self):
        """
        The array that Series._values returns (internal values).
        """
        return self.values

    def array_values(self) -> ExtensionArray:
        """
        The array that Series.array returns. Always an ExtensionArray.
        """
        return PandasArray(self.values)

    def get_values(self, dtype: Optional[Dtype] = None):
        """
        return an internal format, currently just the ndarray
        this is often overridden to handle to_dense like operations
        """
        if is_object_dtype(dtype):
            return self.values.astype(object)
        return self.values

    def get_block_values_for_json(self) -> np.ndarray:
        """
        This is used in the JSON C code.
        """
        # TODO(EA2D): reshape will be unnecessary with 2D EAs
        return np.asarray(self.values).reshape(self.shape)

    @property
    def fill_value(self):
        return np.nan

    @property
    def mgr_locs(self):
        return self._mgr_locs

    @mgr_locs.setter
    def mgr_locs(self, new_mgr_locs):
        if not isinstance(new_mgr_locs, libinternals.BlockPlacement):
            new_mgr_locs = libinternals.BlockPlacement(new_mgr_locs)

        self._mgr_locs = new_mgr_locs

    def make_block(self, values, placement=None) -> "Block":
        """
        Create a new block, with type inference propagate any values that are
        not specified
        """
        if placement is None:
            placement = self.mgr_locs
        if self.is_extension:
            values = _block_shape(values, ndim=self.ndim)

        return make_block(values, placement=placement, ndim=self.ndim)

    def make_block_same_class(self, values, placement=None, ndim=None):
        """ Wrap given values in a block of same type as self. """
        if placement is None:
            placement = self.mgr_locs
        if ndim is None:
            ndim = self.ndim
        return type(self)(values, placement=placement, ndim=ndim)

    def __repr__(self) -> str:
        # don't want to print out all of the items here
        name = type(self).__name__
        if self.ndim == 1:
            result = f"{name}: {len(self)} dtype: {self.dtype}"
        else:

            shape = " x ".join(str(s) for s in self.shape)
            result = f"{name}: {self.mgr_locs.indexer}, {shape}, dtype: {self.dtype}"

        return result

    def __len__(self) -> int:
        return len(self.values)

    def __getstate__(self):
        return self.mgr_locs.indexer, self.values

    def __setstate__(self, state):
        self.mgr_locs = libinternals.BlockPlacement(state[0])
        self.values = state[1]
        self.ndim = self.values.ndim

    def _slice(self, slicer):
        """ return a slice of my values """

        return self.values[slicer]

    def getitem_block(self, slicer, new_mgr_locs=None):
        """
        Perform __getitem__-like, return result as block.

        As of now, only supports slices that preserve dimensionality.
        """
        if new_mgr_locs is None:
            axis0_slicer = slicer[0] if isinstance(slicer, tuple) else slicer
            new_mgr_locs = self.mgr_locs[axis0_slicer]
        elif not isinstance(new_mgr_locs, BlockPlacement):
            new_mgr_locs = BlockPlacement(new_mgr_locs)

        new_values = self._slice(slicer)

        if self._validate_ndim and new_values.ndim != self.ndim:
            raise ValueError("Only same dim slicing is allowed")

        return type(self)._simple_new(new_values, new_mgr_locs, self.ndim)

    @property
    def shape(self):
        return self.values.shape

    @property
    def dtype(self):
        return self.values.dtype

    def iget(self, i):
        return self.values[i]

    def set_inplace(self, locs, values):
        """
        Modify block values in-place with new item value.

        Notes
        -----
        `set` never creates a new array or new Block, whereas `setitem` _may_
        create a new array and always creates a new Block.
        """
        self.values[locs] = values

    def delete(self, loc) -> None:
        """
        Delete given loc(-s) from block in-place.
        """
        self.values = np.delete(self.values, loc, 0)
        self.mgr_locs = self.mgr_locs.delete(loc)

    def apply(self, func, **kwargs) -> List["Block"]:
        """
        apply the function to my values; return a block if we are not
        one
        """
        with np.errstate(all="ignore"):
            result = func(self.values, **kwargs)

        return self._split_op_result(result)

    def reduce(self, func, ignore_failures: bool = False) -> List["Block"]:
        # We will apply the function and reshape the result into a single-row
        #  Block with the same mgr_locs; squeezing will be done at a higher level
        assert self.ndim == 2

        try:
            result = func(self.values)
        except (TypeError, NotImplementedError):
            if ignore_failures:
                return []
            raise

        if np.ndim(result) == 0:
            # TODO(EA2D): special case not needed with 2D EAs
            res_values = np.array([[result]])
        else:
            res_values = result.reshape(-1, 1)

        nb = self.make_block(res_values)
        return [nb]

    def _split_op_result(self, result) -> List["Block"]:
        # See also: split_and_operate
        if is_extension_array_dtype(result) and result.ndim > 1:
            # TODO(EA2D): unnecessary with 2D EAs
            # if we get a 2D ExtensionArray, we need to split it into 1D pieces
            nbs = []
            for i, loc in enumerate(self.mgr_locs):
                vals = result[i]
                block = self.make_block(values=vals, placement=[loc])
                nbs.append(block)
            return nbs

        if not isinstance(result, Block):
            result = self.make_block(result)

        return [result]

    def fillna(
        self, value, limit=None, inplace: bool = False, downcast=None
    ) -> List["Block"]:
        """
        fillna on the block with the value. If we fail, then convert to
        ObjectBlock and try again
        """
        inplace = validate_bool_kwarg(inplace, "inplace")

        mask = isna(self.values)
        mask = _extract_bool_array(mask)
        if limit is not None:
            limit = libalgos.validate_limit(None, limit=limit)
            mask[mask.cumsum(self.ndim - 1) > limit] = False

        if not self._can_hold_na:
            if inplace:
                return [self]
            else:
                return [self.copy()]

        if self._can_hold_element(value):
            nb = self if inplace else self.copy()
            putmask_inplace(nb.values, mask, value)
            # TODO: should be nb._maybe_downcast?
            return self._maybe_downcast([nb], downcast)

        # we can't process the value, but nothing to do
        if not mask.any():
            return [self] if inplace else [self.copy()]

        # operate column-by-column
        def f(mask, val, idx):
            block = self.coerce_to_target_dtype(value)

            # slice out our block
            if idx is not None:
                # i.e. self.ndim == 2
                block = block.getitem_block(slice(idx, idx + 1))
            return block.fillna(value, limit=limit, inplace=inplace, downcast=None)

        return self.split_and_operate(None, f, inplace)

    def _split(self) -> List["Block"]:
        """
        Split a block into a list of single-column blocks.
        """
        assert self.ndim == 2

        new_blocks = []
        for i, ref_loc in enumerate(self.mgr_locs):
            vals = self.values[slice(i, i + 1)]

            nb = self.make_block(vals, [ref_loc])
            new_blocks.append(nb)
        return new_blocks

    def split_and_operate(
        self, mask, f, inplace: bool, ignore_failures: bool = False
    ) -> List["Block"]:
        """
        split the block per-column, and apply the callable f
        per-column, return a new block for each. Handle
        masking which will not change a block unless needed.

        Parameters
        ----------
        mask : 2-d boolean mask
        f : callable accepting (1d-mask, 1d values, indexer)
        inplace : bool
        ignore_failures : bool, default False

        Returns
        -------
        list of blocks
        """
        if mask is None:
            mask = np.broadcast_to(True, shape=self.shape)

        new_values = self.values

        def make_a_block(nv, ref_loc):
            if isinstance(nv, list):
                assert len(nv) == 1, nv
                assert isinstance(nv[0], Block)
                block = nv[0]
            else:
                # Put back the dimension that was taken from it and make
                # a block out of the result.
                nv = _block_shape(nv, ndim=self.ndim)
                block = self.make_block(values=nv, placement=ref_loc)
            return block

        # ndim == 1
        if self.ndim == 1:
            if mask.any():
                nv = f(mask, new_values, None)
            else:
                nv = new_values if inplace else new_values.copy()
            block = make_a_block(nv, self.mgr_locs)
            return [block]

        # ndim > 1
        new_blocks = []
        for i, ref_loc in enumerate(self.mgr_locs):
            m = mask[i]
            v = new_values[i]

            # need a new block
            if m.any() or m.size == 0:
                # Apply our function; we may ignore_failures if this is a
                #  reduction that is dropping nuisance columns GH#37827
                try:
                    nv = f(m, v, i)
                except TypeError:
                    if ignore_failures:
                        continue
                    else:
                        raise
            else:
                nv = v if inplace else v.copy()

            block = make_a_block(nv, [ref_loc])
            new_blocks.append(block)

        return new_blocks

    def _maybe_downcast(self, blocks: List["Block"], downcast=None) -> List["Block"]:

        # no need to downcast our float
        # unless indicated
        if downcast is None and (self.is_float or self.is_datelike):
            return blocks

        return extend_blocks([b.downcast(downcast) for b in blocks])

    def downcast(self, dtypes=None) -> List["Block"]:
        """ try to downcast each item to the dict of dtypes if present """
        # turn it off completely
        if dtypes is False:
            return [self]

        values = self.values

        if self.ndim == 1:

            # try to cast all non-floats here
            if dtypes is None:
                dtypes = "infer"

            nv = maybe_downcast_to_dtype(values, dtypes)
            return [self.make_block(nv)]

        # ndim > 1
        if dtypes is None:
            return [self]

        if not (dtypes == "infer" or isinstance(dtypes, dict)):
            raise ValueError(
                "downcast must have a dictionary or 'infer' as its argument"
            )
        elif dtypes != "infer":
            raise AssertionError("dtypes as dict is not supported yet")

        # operate column-by-column
        # this is expensive as it splits the blocks items-by-item
        def f(mask, val, idx):
            val = maybe_downcast_to_dtype(val, dtype="infer")
            return val

        return self.split_and_operate(None, f, False)

    def astype(self, dtype, copy: bool = False, errors: str = "raise"):
        """
        Coerce to the new dtype.

        Parameters
        ----------
        dtype : str, dtype convertible
        copy : bool, default False
            copy if indicated
        errors : str, {'raise', 'ignore'}, default 'raise'
            - ``raise`` : allow exceptions to be raised
            - ``ignore`` : suppress exceptions. On error return original object

        Returns
        -------
        Block
        """
        errors_legal_values = ("raise", "ignore")

        if errors not in errors_legal_values:
            invalid_arg = (
                "Expected value of kwarg 'errors' to be one of "
                f"{list(errors_legal_values)}. Supplied value is '{errors}'"
            )
            raise ValueError(invalid_arg)

        if inspect.isclass(dtype) and issubclass(dtype, ExtensionDtype):
            msg = (
                f"Expected an instance of {dtype.__name__}, "
                "but got the class instead. Try instantiating 'dtype'."
            )
            raise TypeError(msg)

        dtype = pandas_dtype(dtype)

        try:
            new_values = self._astype(dtype, copy=copy)
        except (ValueError, TypeError):
            # e.g. astype_nansafe can fail on object-dtype of strings
            #  trying to convert to float
            if errors == "ignore":
                new_values = self.values
            else:
                raise

        newb = self.make_block(new_values)
        if newb.is_numeric and self.is_numeric:
            if newb.shape != self.shape:
                raise TypeError(
                    f"cannot set astype for copy = [{copy}] for dtype "
                    f"({self.dtype.name} [{self.shape}]) to different shape "
                    f"({newb.dtype.name} [{newb.shape}])"
                )
        return newb

    def _astype(self, dtype: DtypeObj, copy: bool) -> ArrayLike:
        values = self.values

        if is_datetime64tz_dtype(dtype) and is_datetime64_dtype(values.dtype):
            return astype_dt64_to_dt64tz(values, dtype, copy, via_utc=True)

        if is_dtype_equal(values.dtype, dtype):
            if copy:
                return values.copy()
            return values

        if isinstance(values, ExtensionArray):
            values = values.astype(dtype, copy=copy)

        else:
            values = astype_nansafe(values, dtype, copy=copy)

        return values

    def convert(
        self,
        copy: bool = True,
        datetime: bool = True,
        numeric: bool = True,
        timedelta: bool = True,
    ) -> List["Block"]:
        """
        attempt to coerce any object types to better types return a copy
        of the block (if copy = True) by definition we are not an ObjectBlock
        here!
        """
        return [self.copy()] if copy else [self]

    def _can_hold_element(self, element: Any) -> bool:
        """ require the same dtype as ourselves """
        raise NotImplementedError("Implemented on subclasses")

    def should_store(self, value: ArrayLike) -> bool:
        """
        Should we set self.values[indexer] = value inplace or do we need to cast?

        Parameters
        ----------
        value : np.ndarray or ExtensionArray

        Returns
        -------
        bool
        """
        return is_dtype_equal(value.dtype, self.dtype)

    def to_native_types(self, na_rep="nan", quoting=None, **kwargs):
        """ convert to our native types format """
        values = self.values

        mask = isna(values)
        itemsize = writers.word_len(na_rep)

        if not self.is_object and not quoting and itemsize:
            values = values.astype(str)
            if values.dtype.itemsize / np.dtype("U1").itemsize < itemsize:
                # enlarge for the na_rep
                values = values.astype(f"<U{itemsize}")
        else:
            values = np.array(values, dtype="object")

        values[mask] = na_rep
        return self.make_block(values)

    # block actions #
    def copy(self, deep: bool = True):
        """ copy constructor """
        values = self.values
        if deep:
            values = values.copy()
        return self.make_block_same_class(values, ndim=self.ndim)

    def replace(
        self,
        to_replace,
        value,
        inplace: bool = False,
        regex: bool = False,
    ) -> List["Block"]:
        """
        replace the to_replace value with value, possible to create new
        blocks here this is just a call to putmask. regex is not used here.
        It is used in ObjectBlocks.  It is here for API compatibility.
        """
        inplace = validate_bool_kwarg(inplace, "inplace")
        original_to_replace = to_replace

        if not self._can_hold_element(to_replace):
            # We cannot hold `to_replace`, so we know immediately that
            #  replacing it is a no-op.
            # Note: If to_replace were a list, NDFrame.replace would call
            #  replace_list instead of replace.
            return [self] if inplace else [self.copy()]

        values = self.values

        mask = missing.mask_missing(values, to_replace)
        if not mask.any():
            # Note: we get here with test_replace_extension_other incorrectly
            #  bc _can_hold_element is incorrect.
            return [self] if inplace else [self.copy()]

        if not self._can_hold_element(value):
            blk = self.astype(object)
            return blk.replace(
                to_replace=original_to_replace,
                value=value,
                inplace=True,
                regex=regex,
            )

        blk = self if inplace else self.copy()
        putmask_inplace(blk.values, mask, value)
        blocks = blk.convert(numeric=False, copy=not inplace)
        return blocks

    def _replace_regex(
        self,
        to_replace,
        value,
        inplace: bool = False,
        convert: bool = True,
        mask=None,
    ) -> List["Block"]:
        """
        Replace elements by the given value.

        Parameters
        ----------
        to_replace : object or pattern
            Scalar to replace or regular expression to match.
        value : object
            Replacement object.
        inplace : bool, default False
            Perform inplace modification.
        convert : bool, default True
            If true, try to coerce any object types to better types.
        mask : array-like of bool, optional
            True indicate corresponding element is ignored.

        Returns
        -------
        List[Block]
        """
        if not self._can_hold_element(to_replace):
            # i.e. only ObjectBlock, but could in principle include a
            #  String ExtensionBlock
            return [self] if inplace else [self.copy()]

        rx = re.compile(to_replace)

        new_values = self.values if inplace else self.values.copy()
        replace_regex(new_values, rx, value, mask)

        block = self.make_block(new_values)
        if convert:
            nbs = block.convert(numeric=False)
        else:
            nbs = [block]
        return nbs

    def _replace_list(
        self,
        src_list: List[Any],
        dest_list: List[Any],
        inplace: bool = False,
        regex: bool = False,
    ) -> List["Block"]:
        """
        See BlockManager._replace_list docstring.
        """
        # Exclude anything that we know we won't contain
        pairs = [
            (x, y) for x, y in zip(src_list, dest_list) if self._can_hold_element(x)
        ]
        if not len(pairs):
            # shortcut, nothing to replace
            return [self] if inplace else [self.copy()]

        src_len = len(pairs) - 1

        def comp(s: Scalar, mask: np.ndarray, regex: bool = False) -> np.ndarray:
            """
            Generate a bool array by perform an equality check, or perform
            an element-wise regular expression matching
            """
            if isna(s):
                return ~mask

            return compare_or_regex_search(self.values, s, regex, mask)

        if self.is_object:
            # Calculate the mask once, prior to the call of comp
            # in order to avoid repeating the same computations
            mask = ~isna(self.values)
            masks = [comp(s[0], mask, regex) for s in pairs]
        else:
            # GH#38086 faster if we know we dont need to check for regex
            masks = [missing.mask_missing(self.values, s[0]) for s in pairs]

        masks = [_extract_bool_array(x) for x in masks]

        rb = [self if inplace else self.copy()]
        for i, (src, dest) in enumerate(pairs):
            new_rb: List["Block"] = []
            for blk in rb:
                m = masks[i]
                convert = i == src_len  # only convert once at the end
                result = blk._replace_coerce(
                    to_replace=src,
                    value=dest,
                    mask=m,
                    inplace=inplace,
                    regex=regex,
                )
                if convert and blk.is_object:
                    result = extend_blocks(
                        [b.convert(numeric=False, copy=True) for b in result]
                    )
                new_rb.extend(result)
            rb = new_rb
        return rb

    def setitem(self, indexer, value):
        """
        Attempt self.values[indexer] = value, possibly creating a new array.

        Parameters
        ----------
        indexer : tuple, list-like, array-like, slice
            The subset of self.values to set
        value : object
            The value being set

        Returns
        -------
        Block

        Notes
        -----
        `indexer` is a direct slice/positional indexer. `value` must
        be a compatible shape.
        """
        transpose = self.ndim == 2

        if isinstance(indexer, np.ndarray) and indexer.ndim > self.ndim:
            raise ValueError(f"Cannot set values with ndim > {self.ndim}")

        # coerce None values, if appropriate
        if value is None:
            if self.is_numeric:
                value = np.nan

        values = self.values

        if is_extension_array_dtype(getattr(value, "dtype", None)):
            # We need to be careful not to allow through strings that
            #  can be parsed to EADtypes
            is_ea_value = True
            arr_value = value
        else:
            is_ea_value = False
            arr_value = np.array(value)

        if transpose:
            values = values.T

        # length checking
        check_setitem_lengths(indexer, value, values)
        exact_match = is_exact_shape_match(values, arr_value)

        if not self._can_hold_element(value):
            # current dtype cannot store value, coerce to common dtype
            # TODO: can we just use coerce_to_target_dtype for all this
            if hasattr(value, "dtype"):
                dtype = value.dtype

            elif lib.is_scalar(value) and not isna(value):
                dtype, _ = infer_dtype_from_scalar(value, pandas_dtype=True)

            else:
                # e.g. we are bool dtype and value is nan
                # TODO: watch out for case with listlike value and scalar/empty indexer
                dtype, _ = maybe_promote(np.array(value).dtype)
                return self.astype(dtype).setitem(indexer, value)

            if isinstance(indexer, tuple) and len(indexer) == self.ndim:
                if com.is_null_slice(indexer[0]):
                    value2 = lib.item_from_zerodim(value)
                    if lib.is_scalar(value2):
                        # TODO: de-duplicate with similar in setitem_single_block
                        value2 = np.full(self.shape, arr_value)
                        return self.make_block(value2)

            dtype = find_common_type([values.dtype, dtype])
            assert not is_dtype_equal(self.dtype, dtype)
            # otherwise should have _can_hold_element

            return self.astype(dtype).setitem(indexer, value)

        if self.dtype.kind in ["m", "M"]:
            arr = self.array_values().T
            arr[indexer] = value
            return self

        # value must be storable at this moment
        if is_empty_indexer(indexer, arr_value):
            # GH#8669 empty indexers
            pass

        elif is_scalar_indexer(indexer, self.ndim):
            # setting a single element for each dim and with a rhs that could
            #  be e.g. a list; see GH#6043
            values[indexer] = value

        elif exact_match and is_categorical_dtype(arr_value.dtype):
            # GH25495 - If the current dtype is not categorical,
            # we need to create a new categorical block
            values[indexer] = value
            if values.ndim == 2:
                # TODO(EA2D): special case not needed with 2D EAs
                if values.shape[-1] != 1:
                    # shouldn't get here (at least until 2D EAs)
                    raise NotImplementedError
                values = values[:, 0]
            return self.make_block(Categorical(values, dtype=arr_value.dtype))

        elif exact_match and is_ea_value:
            # GH#32395 if we're going to replace the values entirely, just
            #  substitute in the new array
            return self.make_block(arr_value)

        # if we are an exact match (ex-broadcasting),
        # then use the resultant dtype
        elif exact_match:
            # We are setting _all_ of the array's values, so can cast to new dtype
            values[indexer] = value

            values = values.astype(arr_value.dtype, copy=False)

        elif is_ea_value:
            # GH#38952
            if values.ndim == 1:
                values[indexer] = value
            else:
                # TODO(EA2D): special case not needed with 2D EA
                values[indexer] = value.to_numpy(values.dtype).reshape(-1, 1)

        # set
        else:
            values[indexer] = value

        if transpose:
            values = values.T
        block = self.make_block(values)
        return block

    def putmask(self, mask, new, axis: int = 0) -> List["Block"]:
        """
        putmask the data to the block; it is possible that we may create a
        new dtype of block

        Return the resulting block(s).

        Parameters
        ----------
        mask : np.ndarray[bool], SparseArray[bool], or BooleanArray
        new : a ndarray/object
        axis : int

        Returns
        -------
        List[Block]
        """
        transpose = self.ndim == 2
        mask = _extract_bool_array(mask)
        assert not isinstance(new, (ABCIndex, ABCSeries, ABCDataFrame))

        new_values = self.values  # delay copy if possible.
        # if we are passed a scalar None, convert it here
        if not is_list_like(new) and isna(new) and not self.is_object:
            # FIXME: make sure we have compatible NA
            new = self.fill_value

        if self._can_hold_element(new):
            # We only get here for non-Extension Blocks, so _try_coerce_args
            #  is only relevant for DatetimeBlock and TimedeltaBlock
            if self.dtype.kind in ["m", "M"]:
                arr = self.array_values()
                arr = cast("NDArrayBackedExtensionArray", arr)
                if transpose:
                    arr = arr.T
                arr.putmask(mask, new)
                return [self]

            if transpose:
                new_values = new_values.T

            putmask_without_repeat(new_values, mask, new)

        # maybe upcast me
        elif mask.any():
            if transpose:
                mask = mask.T
                if isinstance(new, np.ndarray):
                    new = new.T
                axis = new_values.ndim - axis - 1

            # operate column-by-column
            def f(mask, val, idx):

                if idx is None:
                    # ndim==1 case.
                    n = new
                else:

                    if isinstance(new, np.ndarray):
                        n = np.squeeze(new[idx % new.shape[0]])
                    else:
                        n = np.array(new)

                    # type of the new block
                    dtype, _ = maybe_promote(n.dtype)

                    # we need to explicitly astype here to make a copy
                    n = n.astype(dtype)

                nv = putmask_smart(val, mask, n)
                return nv

            new_blocks = self.split_and_operate(mask, f, True)
            return new_blocks

        return [self]

    def coerce_to_target_dtype(self, other):
        """
        coerce the current block to a dtype compat for other
        we will return a block, possibly object, and not raise

        we can also safely try to coerce to the same dtype
        and will receive the same block
        """
        # if we cannot then coerce to object
        dtype, _ = infer_dtype_from(other, pandas_dtype=True)

        new_dtype = find_common_type([self.dtype, dtype])

        return self.astype(new_dtype, copy=False)

    def interpolate(
        self,
        method: str = "pad",
        axis: int = 0,
        index: Optional["Index"] = None,
        inplace: bool = False,
        limit: Optional[int] = None,
        limit_direction: str = "forward",
        limit_area: Optional[str] = None,
        fill_value: Optional[Any] = None,
        coerce: bool = False,
        downcast: Optional[str] = None,
        **kwargs,
    ):

        inplace = validate_bool_kwarg(inplace, "inplace")

        if not self._can_hold_na:
            # If there are no NAs, then interpolate is a no-op
            return self if inplace else self.copy()

        # a fill na type method
        try:
            m = missing.clean_fill_method(method)
        except ValueError:
            m = None

        if m is not None:
            if fill_value is not None:
                # similar to validate_fillna_kwargs
                raise ValueError("Cannot pass both fill_value and method")

            return self._interpolate_with_fill(
                method=m,
                axis=axis,
                inplace=inplace,
                limit=limit,
                limit_area=limit_area,
                downcast=downcast,
            )
        # validate the interp method
        m = missing.clean_interp_method(method, **kwargs)

        assert index is not None  # for mypy

        return self._interpolate(
            method=m,
            index=index,
            axis=axis,
            limit=limit,
            limit_direction=limit_direction,
            limit_area=limit_area,
            fill_value=fill_value,
            inplace=inplace,
            downcast=downcast,
            **kwargs,
        )

    def _interpolate_with_fill(
        self,
        method: str = "pad",
        axis: int = 0,
        inplace: bool = False,
        limit: Optional[int] = None,
        limit_area: Optional[str] = None,
        downcast: Optional[str] = None,
    ) -> List["Block"]:
        """ fillna but using the interpolate machinery """
        inplace = validate_bool_kwarg(inplace, "inplace")

        assert self._can_hold_na  # checked by caller

        values = self.values if inplace else self.values.copy()

        values = missing.interpolate_2d(
            values,
            method=method,
            axis=axis,
            limit=limit,
            limit_area=limit_area,
        )

        blocks = [self.make_block_same_class(values, ndim=self.ndim)]
        return self._maybe_downcast(blocks, downcast)

    def _interpolate(
        self,
        method: str,
        index: "Index",
        fill_value: Optional[Any] = None,
        axis: int = 0,
        limit: Optional[int] = None,
        limit_direction: str = "forward",
        limit_area: Optional[str] = None,
        inplace: bool = False,
        downcast: Optional[str] = None,
        **kwargs,
    ) -> List["Block"]:
        """ interpolate using scipy wrappers """
        inplace = validate_bool_kwarg(inplace, "inplace")
        data = self.values if inplace else self.values.copy()

        # only deal with floats
        if not self.is_float:
            if not self.is_integer:
                return [self]
            data = data.astype(np.float64)

        if fill_value is None:
            fill_value = self.fill_value

        if method in ("krogh", "piecewise_polynomial", "pchip"):
            if not index.is_monotonic:
                raise ValueError(
                    f"{method} interpolation requires that the index be monotonic."
                )
        # process 1-d slices in the axis direction

        def func(yvalues: np.ndarray) -> np.ndarray:

            # process a 1-d slice, returning it
            # should the axis argument be handled below in apply_along_axis?
            # i.e. not an arg to missing.interpolate_1d
            return missing.interpolate_1d(
                xvalues=index,
                yvalues=yvalues,
                method=method,
                limit=limit,
                limit_direction=limit_direction,
                limit_area=limit_area,
                fill_value=fill_value,
                bounds_error=False,
                **kwargs,
            )

        # interp each column independently
        interp_values = np.apply_along_axis(func, axis, data)

        blocks = [self.make_block_same_class(interp_values)]
        return self._maybe_downcast(blocks, downcast)

    def take_nd(self, indexer, axis: int, new_mgr_locs=None, fill_value=lib.no_default):
        """
        Take values according to indexer and return them as a block.bb

        """
        # algos.take_nd dispatches for DatetimeTZBlock, CategoricalBlock
        # so need to preserve types
        # sparse is treated like an ndarray, but needs .get_values() shaping

        values = self.values

        if fill_value is lib.no_default:
            fill_value = self.fill_value
            allow_fill = False
        else:
            allow_fill = True

        new_values = algos.take_nd(
            values, indexer, axis=axis, allow_fill=allow_fill, fill_value=fill_value
        )

        # Called from three places in managers, all of which satisfy
        #  this assertion
        assert not (axis == 0 and new_mgr_locs is None)
        if new_mgr_locs is None:
            new_mgr_locs = self.mgr_locs

        if not is_dtype_equal(new_values.dtype, self.dtype):
            return self.make_block(new_values, new_mgr_locs)
        else:
            return self.make_block_same_class(new_values, new_mgr_locs)

    def diff(self, n: int, axis: int = 1) -> List["Block"]:
        """ return block for the diff of the values """
        new_values = algos.diff(self.values, n, axis=axis, stacklevel=7)
        return [self.make_block(values=new_values)]

    def shift(self, periods: int, axis: int = 0, fill_value=None):
        """ shift the block by periods, possibly upcast """
        # convert integer to float if necessary. need to do a lot more than
        # that, handle boolean etc also
        new_values, fill_value = maybe_upcast(self.values, fill_value)

        new_values = shift(new_values, periods, axis, fill_value)

        return [self.make_block(new_values)]

    def where(self, other, cond, errors="raise", axis: int = 0) -> List["Block"]:
        """
        evaluate the block; return result block(s) from the result

        Parameters
        ----------
        other : a ndarray/object
        cond : np.ndarray[bool], SparseArray[bool], or BooleanArray
        errors : str, {'raise', 'ignore'}, default 'raise'
            - ``raise`` : allow exceptions to be raised
            - ``ignore`` : suppress exceptions. On error return original object
        axis : int, default 0

        Returns
        -------
        List[Block]
        """
        import pandas.core.computation.expressions as expressions

        assert not isinstance(other, (ABCIndex, ABCSeries, ABCDataFrame))

        assert errors in ["raise", "ignore"]
        transpose = self.ndim == 2

        values = self.values
        orig_other = other
        if transpose:
            values = values.T

        cond = _extract_bool_array(cond)

        if cond.ravel("K").all():
            result = values
        else:
            # see if we can operate on the entire block, or need item-by-item
            # or if we are a single block (ndim == 1)
            if (
                (self.is_integer or self.is_bool)
                and lib.is_float(other)
                and np.isnan(other)
            ):
                # GH#3733 special case to avoid object-dtype casting
                #  and go through numexpr path instead.
                # In integer case, np.where will cast to floats
                pass
            elif not self._can_hold_element(other):
                # we cannot coerce, return a compat dtype
                # we are explicitly ignoring errors
                block = self.coerce_to_target_dtype(other)
                blocks = block.where(orig_other, cond, errors=errors, axis=axis)
                return self._maybe_downcast(blocks, "infer")

            if not (
                (self.is_integer or self.is_bool)
                and lib.is_float(other)
                and np.isnan(other)
            ):
                # convert datetime to datetime64, timedelta to timedelta64
                other = convert_scalar_for_putitemlike(other, values.dtype)

            # By the time we get here, we should have all Series/Index
            #  args extracted to ndarray
            result = expressions.where(cond, values, other)

        if self._can_hold_na or self.ndim == 1:

            if transpose:
                result = result.T

            return [self.make_block(result)]

        # might need to separate out blocks
        axis = cond.ndim - 1
        cond = cond.swapaxes(axis, 0)
        mask = np.array([cond[i].all() for i in range(cond.shape[0])], dtype=bool)

        result_blocks: List["Block"] = []
        for m in [mask, ~mask]:
            if m.any():
                result = cast(np.ndarray, result)  # EABlock overrides where
                taken = result.take(m.nonzero()[0], axis=axis)
                r = maybe_downcast_numeric(taken, self.dtype)
                nb = self.make_block(r.T, placement=self.mgr_locs[m])
                result_blocks.append(nb)

        return result_blocks

    def _unstack(self, unstacker, fill_value, new_placement):
        """
        Return a list of unstacked blocks of self

        Parameters
        ----------
        unstacker : reshape._Unstacker
        fill_value : int
            Only used in ExtensionBlock._unstack

        Returns
        -------
        blocks : list of Block
            New blocks of unstacked values.
        mask : array_like of bool
            The mask of columns of `blocks` we should keep.
        """
        new_values, mask = unstacker.get_new_values(
            self.values.T, fill_value=fill_value
        )

        mask = mask.any(0)
        # TODO: in all tests we have mask.all(); can we rely on that?

        new_values = new_values.T[mask]
        new_placement = new_placement[mask]

        blocks = [make_block(new_values, placement=new_placement)]
        return blocks, mask

    def quantile(self, qs, interpolation="linear", axis: int = 0):
        """
        compute the quantiles of the

        Parameters
        ----------
        qs: a scalar or list of the quantiles to be computed
        interpolation: type of interpolation, default 'linear'
        axis: axis to compute, default 0

        Returns
        -------
        Block
        """
        # We should always have ndim == 2 because Series dispatches to DataFrame
        assert self.ndim == 2

        values = self.get_values()

        is_empty = values.shape[axis] == 0
        orig_scalar = not is_list_like(qs)
        if orig_scalar:
            # make list-like, unpack later
            qs = [qs]

        if is_empty:
            # create the array of na_values
            # 2d len(values) * len(qs)
            result = np.repeat(
                np.array([self.fill_value] * len(qs)), len(values)
            ).reshape(len(values), len(qs))
        else:
            # asarray needed for Sparse, see GH#24600
            mask = np.asarray(isna(values))
            result = nanpercentile(
                values,
                np.array(qs) * 100,
                axis=axis,
                na_value=self.fill_value,
                mask=mask,
                ndim=values.ndim,
                interpolation=interpolation,
            )

            result = np.array(result, copy=False)
            result = result.T

        if orig_scalar and not lib.is_scalar(result):
            # result could be scalar in case with is_empty and self.ndim == 1
            assert result.shape[-1] == 1, result.shape
            result = result[..., 0]
            result = lib.item_from_zerodim(result)

        ndim = np.ndim(result)
        return make_block(result, placement=np.arange(len(result)), ndim=ndim)

    def _replace_coerce(
        self,
        to_replace,
        value,
        mask: np.ndarray,
        inplace: bool = True,
        regex: bool = False,
    ) -> List["Block"]:
        """
        Replace value corresponding to the given boolean array with another
        value.

        Parameters
        ----------
        to_replace : object or pattern
            Scalar to replace or regular expression to match.
        value : object
            Replacement object.
        mask : np.ndarray[bool]
            True indicate corresponding element is ignored.
        inplace : bool, default True
            Perform inplace modification.
        regex : bool, default False
            If true, perform regular expression substitution.

        Returns
        -------
        List[Block]
        """
        if mask.any():
            if not regex:
                nb = self.coerce_to_target_dtype(value)
                if nb is self and not inplace:
                    nb = nb.copy()
                putmask_inplace(nb.values, mask, value)
                return [nb]
            else:
                regex = _should_use_regex(regex, to_replace)
                if regex:
                    return self._replace_regex(
                        to_replace,
                        value,
                        inplace=inplace,
                        convert=False,
                        mask=mask,
                    )
                return self.replace(to_replace, value, inplace=inplace, regex=False)
        return [self]


class ExtensionBlock(Block):
    """
    Block for holding extension types.

    Notes
    -----
    This holds all 3rd-party extension array types. It's also the immediate
    parent class for our internal extension types' blocks, CategoricalBlock.

    ExtensionArrays are limited to 1-D.
    """

    _can_consolidate = False
    _validate_ndim = False
    is_extension = True

    values: ExtensionArray

    def __init__(self, values, placement, ndim: int):
        """
        Initialize a non-consolidatable block.

        'ndim' may be inferred from 'placement'.

        This will call continue to call __init__ for the other base
        classes mixed in with this Mixin.
        """

        # Placement must be converted to BlockPlacement so that we can check
        # its length
        if not isinstance(placement, libinternals.BlockPlacement):
            placement = libinternals.BlockPlacement(placement)

        # Maybe infer ndim from placement
        if ndim is None:
            if len(placement) != 1:
                ndim = 1
            else:
                ndim = 2
        super().__init__(values, placement, ndim=ndim)

        if self.ndim == 2 and len(self.mgr_locs) != 1:
            # TODO(EA2D): check unnecessary with 2D EAs
            raise AssertionError("block.size != values.size")

    @property
    def shape(self):
        # TODO(EA2D): override unnecessary with 2D EAs
        if self.ndim == 1:
            return (len(self.values),)
        return len(self.mgr_locs), len(self.values)

    def iget(self, col):

        if self.ndim == 2 and isinstance(col, tuple):
            # TODO(EA2D): unnecessary with 2D EAs
            col, loc = col
            if not com.is_null_slice(col) and col != 0:
                raise IndexError(f"{self} only contains one item")
            elif isinstance(col, slice):
                if col != slice(None):
                    raise NotImplementedError(col)
                return self.values[[loc]]
            return self.values[loc]
        else:
            if col != 0:
                raise IndexError(f"{self} only contains one item")
            return self.values

    def set_inplace(self, locs, values):
        # NB: This is a misnomer, is supposed to be inplace but is not,
        #  see GH#33457
        assert locs.tolist() == [0]
        self.values = values

    def putmask(self, mask, new, axis: int = 0) -> List["Block"]:
        """
        See Block.putmask.__doc__
        """
        mask = _extract_bool_array(mask)

        new_values = self.values

        if isinstance(new, (np.ndarray, ExtensionArray)) and len(new) == len(mask):
            new = new[mask]

        mask = safe_reshape(mask, new_values.shape)

        new_values[mask] = new
        return [self.make_block(values=new_values)]

    def _maybe_coerce_values(self, values):
        """
        Unbox to an extension array.

        This will unbox an ExtensionArray stored in an Index or Series.
        ExtensionArrays pass through. No dtype coercion is done.

        Parameters
        ----------
        values : Index, Series, ExtensionArray

        Returns
        -------
        ExtensionArray
        """
        return extract_array(values)

    @property
    def _holder(self):
        # For extension blocks, the holder is values-dependent.
        return type(self.values)

    @property
    def fill_value(self):
        # Used in reindex_indexer
        return self.values.dtype.na_value

    @property
    def _can_hold_na(self):
        # The default ExtensionArray._can_hold_na is True
        return self._holder._can_hold_na

    @property
    def is_view(self) -> bool:
        """Extension arrays are never treated as views."""
        return False

    @property
    def is_numeric(self):
        return self.values.dtype._is_numeric

    def setitem(self, indexer, value):
        """
        Attempt self.values[indexer] = value, possibly creating a new array.

        This differs from Block.setitem by not allowing setitem to change
        the dtype of the Block.

        Parameters
        ----------
        indexer : tuple, list-like, array-like, slice
            The subset of self.values to set
        value : object
            The value being set

        Returns
        -------
        Block

        Notes
        -----
        `indexer` is a direct slice/positional indexer. `value` must
        be a compatible shape.
        """
        if not self._can_hold_element(value):
            # This is only relevant for DatetimeTZBlock, which has a
            #  non-trivial `_can_hold_element`.
            # https://github.com/pandas-dev/pandas/issues/24020
            # Need a dedicated setitem until GH#24020 (type promotion in setitem
            #  for extension arrays) is designed and implemented.
            return self.astype(object).setitem(indexer, value)

        if isinstance(indexer, tuple):
            # TODO(EA2D): not needed with 2D EAs
            # we are always 1-D
            indexer = indexer[0]

            if isinstance(indexer, np.ndarray) and self.ndim == indexer.ndim == 2:
                # possibly constructed  with maybe_convert_ix

                indexer = indexer.squeeze()
                indexer = np.atleast_1d(indexer)

        if (
            isinstance(value, (np.ndarray, ExtensionArray))
            and value.ndim == self.ndim == 2
        ):
            # TODO: test for this
            value = value.T
            if value.shape[0] != 1:
                raise ValueError
            value = value[0]
        elif isinstance(value, ABCDataFrame) and self.ndim == 2:
            if value.shape[1] != 1:
                raise ValueError
            value = value._ixs(0, axis=1)._values

        check_setitem_lengths(indexer, value, self.values)
        self.values[indexer] = value
        return self

    def get_values(self, dtype: Optional[Dtype] = None):
        # ExtensionArrays must be iterable, so this works.
        # TODO(EA2D): reshape not needed with 2D EAs
        return np.asarray(self.values).reshape(self.shape)

    def array_values(self) -> ExtensionArray:
        return self.values

    def to_native_types(self, na_rep="nan", quoting=None, **kwargs):
        """override to use ExtensionArray astype for the conversion"""
        values = self.values
        mask = isna(values)

        values = np.asarray(values.astype(object))
        values[mask] = na_rep

        # TODO(EA2D): reshape not needed with 2D EAs
        # we are expected to return a 2-d ndarray
        return self.make_block(values)

    def take_nd(
        self, indexer, axis: int = 0, new_mgr_locs=None, fill_value=lib.no_default
    ):
        """
        Take values according to indexer and return them as a block.
        """
        if fill_value is lib.no_default:
            fill_value = None

        # TODO(EA2D): special case not needed with 2D EAs
        # axis doesn't matter; we are really a single-dim object
        # but are passed the axis depending on the calling routing
        # if its REALLY axis 0, then this will be a reindex and not a take
        new_values = self.values.take(indexer, fill_value=fill_value, allow_fill=True)

        # Called from three places in managers, all of which satisfy
        #  this assertion
        assert not (self.ndim == 1 and new_mgr_locs is None)
        if new_mgr_locs is None:
            new_mgr_locs = self.mgr_locs

        return self.make_block_same_class(new_values, new_mgr_locs)

    def _can_hold_element(self, element: Any) -> bool:
        # TODO: We may need to think about pushing this onto the array.
        # We're doing the same as CategoricalBlock here.
        return True

    def _slice(self, slicer):
        """
        Return a slice of my values.

        Parameters
        ----------
        slicer : slice, ndarray[int], or a tuple of these
            Valid (non-reducing) indexer for self.values.

        Returns
        -------
        np.ndarray or ExtensionArray
        """
        # return same dims as we currently have
        if not isinstance(slicer, tuple) and self.ndim == 2:
            # reached via getitem_block via _slice_take_blocks_ax0
            # TODO(EA2D): won't be necessary with 2D EAs
            slicer = (slicer, slice(None))

        if isinstance(slicer, tuple) and len(slicer) == 2:
            first = slicer[0]
            if not isinstance(first, slice):
                raise AssertionError(
                    "invalid slicing for a 1-ndim ExtensionArray", first
                )
            # GH#32959 only full-slicers along fake-dim0 are valid
            # TODO(EA2D): won't be necessary with 2D EAs
            new_locs = self.mgr_locs[first]
            if len(new_locs):
                # effectively slice(None)
                slicer = slicer[1]
            else:
                raise AssertionError(
                    "invalid slicing for a 1-ndim ExtensionArray", slicer
                )

        return self.values[slicer]

    def fillna(self, value, limit=None, inplace=False, downcast=None):
        values = self.values if inplace else self.values.copy()
        values = values.fillna(value=value, limit=limit)
        return [
            self.make_block_same_class(
                values=values, placement=self.mgr_locs, ndim=self.ndim
            )
        ]

    def interpolate(
        self, method="pad", axis=0, inplace=False, limit=None, fill_value=None, **kwargs
    ):

        values = self.values if inplace else self.values.copy()
        return self.make_block_same_class(
            values=values.fillna(value=fill_value, method=method, limit=limit),
            placement=self.mgr_locs,
        )

    def diff(self, n: int, axis: int = 1) -> List["Block"]:
        if axis == 0 and n != 0:
            # n==0 case will be a no-op so let is fall through
            # Since we only have one column, the result will be all-NA.
            #  Create this result by shifting along axis=0 past the length of
            #  our values.
            return super().diff(len(self.values), axis=0)
        if axis == 1:
            # TODO(EA2D): unnecessary with 2D EAs
            # we are by definition 1D.
            axis = 0
        return super().diff(n, axis)

    def shift(
        self, periods: int, axis: int = 0, fill_value: Any = None
    ) -> List["ExtensionBlock"]:
        """
        Shift the block by `periods`.

        Dispatches to underlying ExtensionArray and re-boxes in an
        ExtensionBlock.
        """
        return [
            self.make_block_same_class(
                self.values.shift(periods=periods, fill_value=fill_value),
                placement=self.mgr_locs,
                ndim=self.ndim,
            )
        ]

    def where(self, other, cond, errors="raise", axis: int = 0) -> List["Block"]:

        cond = _extract_bool_array(cond)
        assert not isinstance(other, (ABCIndex, ABCSeries, ABCDataFrame))

        if isinstance(other, np.ndarray) and other.ndim == 2:
            # TODO(EA2D): unnecessary with 2D EAs
            assert other.shape[1] == 1
            other = other[:, 0]

        if isinstance(cond, np.ndarray) and cond.ndim == 2:
            # TODO(EA2D): unnecessary with 2D EAs
            assert cond.shape[1] == 1
            cond = cond[:, 0]

        if lib.is_scalar(other) and isna(other):
            # The default `other` for Series / Frame is np.nan
            # we want to replace that with the correct NA value
            # for the type
            other = self.dtype.na_value

        if is_sparse(self.values):
            # TODO(SparseArray.__setitem__): remove this if condition
            # We need to re-infer the type of the data after doing the
            # where, for cases where the subtypes don't match
            dtype = None
        else:
            dtype = self.dtype

        result = self.values.copy()
        icond = ~cond
        if lib.is_scalar(other):
            set_other = other
        else:
            set_other = other[icond]
        try:
            result[icond] = set_other
        except (NotImplementedError, TypeError):
            # NotImplementedError for class not implementing `__setitem__`
            # TypeError for SparseArray, which implements just to raise
            # a TypeError
            result = self._holder._from_sequence(
                np.where(cond, self.values, other), dtype=dtype
            )

        return [self.make_block_same_class(result, placement=self.mgr_locs)]

    def _unstack(self, unstacker, fill_value, new_placement):
        # ExtensionArray-safe unstack.
        # We override ObjectBlock._unstack, which unstacks directly on the
        # values of the array. For EA-backed blocks, this would require
        # converting to a 2-D ndarray of objects.
        # Instead, we unstack an ndarray of integer positions, followed by
        # a `take` on the actual values.
        n_rows = self.shape[-1]
        dummy_arr = np.arange(n_rows)

        new_values, mask = unstacker.get_new_values(dummy_arr, fill_value=-1)
        mask = mask.any(0)
        # TODO: in all tests we have mask.all(); can we rely on that?

        blocks = [
            self.make_block_same_class(
                self.values.take(indices, allow_fill=True, fill_value=fill_value),
                [place],
            )
            for indices, place in zip(new_values.T, new_placement)
        ]
        return blocks, mask


class HybridMixin:
    """
    Mixin for Blocks backed (maybe indirectly) by ExtensionArrays.
    """

    array_values: Callable

    def _can_hold_element(self, element: Any) -> bool:
        values = self.array_values()

        try:
            values._validate_setitem_value(element)
            return True
        except (ValueError, TypeError):
            return False


class ObjectValuesExtensionBlock(HybridMixin, ExtensionBlock):
    """
    Block providing backwards-compatibility for `.values`.

    Used by PeriodArray and IntervalArray to ensure that
    Series[T].values is an ndarray of objects.
    """

    def external_values(self):
        return self.values.astype(object)


class NumericBlock(Block):
    __slots__ = ()
    is_numeric = True
    _can_hold_na = True

    def _can_hold_element(self, element: Any) -> bool:
        return can_hold_element(self.dtype, element)


class FloatBlock(NumericBlock):
    __slots__ = ()
    is_float = True

    def to_native_types(
        self, na_rep="", float_format=None, decimal=".", quoting=None, **kwargs
    ):
        """ convert to our native types format """
        values = self.values

        # see gh-13418: no special formatting is desired at the
        # output (important for appropriate 'quoting' behaviour),
        # so do not pass it through the FloatArrayFormatter
        if float_format is None and decimal == ".":
            mask = isna(values)

            if not quoting:
                values = values.astype(str)
            else:
                values = np.array(values, dtype="object")

            values[mask] = na_rep
            return self.make_block(values)

        from pandas.io.formats.format import FloatArrayFormatter

        formatter = FloatArrayFormatter(
            values,
            na_rep=na_rep,
            float_format=float_format,
            decimal=decimal,
            quoting=quoting,
            fixed_width=False,
        )
        res = formatter.get_result_as_array()
        return self.make_block(res)


class ComplexBlock(NumericBlock):
    __slots__ = ()
    is_complex = True


class IntBlock(NumericBlock):
    __slots__ = ()
    is_integer = True
    _can_hold_na = False


class DatetimeLikeBlockMixin(HybridMixin, Block):
    """Mixin class for DatetimeBlock, DatetimeTZBlock, and TimedeltaBlock."""

    _can_hold_na = True

    def get_values(self, dtype: Optional[Dtype] = None):
        """
        return object dtype as boxed values, such as Timestamps/Timedelta
        """
        if is_object_dtype(dtype):
            # DTA/TDA constructor and astype can handle 2D
            return self._holder(self.values).astype(object)
        return self.values

    def internal_values(self):
        # Override to return DatetimeArray and TimedeltaArray
        return self.array_values()

    def array_values(self):
        return self._holder._simple_new(self.values)

    def iget(self, key):
        # GH#31649 we need to wrap scalars in Timestamp/Timedelta
        # TODO(EA2D): this can be removed if we ever have 2D EA
        return self.array_values().reshape(self.shape)[key]

    def diff(self, n: int, axis: int = 0) -> List["Block"]:
        """
        1st discrete difference.

        Parameters
        ----------
        n : int
            Number of periods to diff.
        axis : int, default 0
            Axis to diff upon.

        Returns
        -------
        A list with a new TimeDeltaBlock.

        Notes
        -----
        The arguments here are mimicking shift so they are called correctly
        by apply.
        """
        # TODO(EA2D): reshape not necessary with 2D EAs
        values = self.array_values().reshape(self.shape)

        new_values = values - values.shift(n, axis=axis)
        return [
            TimeDeltaBlock(new_values, placement=self.mgr_locs.indexer, ndim=self.ndim)
        ]

    def shift(self, periods, axis=0, fill_value=None):
        # TODO(EA2D) this is unnecessary if these blocks are backed by 2D EAs
        values = self.array_values()
        new_values = values.shift(periods, fill_value=fill_value, axis=axis)
        return self.make_block_same_class(new_values)

    def to_native_types(self, na_rep="NaT", **kwargs):
        """ convert to our native types format """
        arr = self.array_values()

        result = arr._format_native_types(na_rep=na_rep, **kwargs)
        return self.make_block(result)

    def where(self, other, cond, errors="raise", axis: int = 0) -> List["Block"]:
        # TODO(EA2D): reshape unnecessary with 2D EAs
        arr = self.array_values().reshape(self.shape)

        cond = _extract_bool_array(cond)

        try:
            res_values = arr.T.where(cond, other).T
        except (ValueError, TypeError):
            return super().where(other, cond, errors=errors, axis=axis)

        # TODO(EA2D): reshape not needed with 2D EAs
        res_values = res_values.reshape(self.values.shape)
        nb = self.make_block_same_class(res_values)
        return [nb]

<<<<<<< HEAD
    def _can_hold_element(self, element: Any) -> bool:
        arr = self.array_values()

        if isinstance(element, ABCDataFrame) and element.shape[1] == 1:
            element = element.iloc[:, 0]
            # TODO: probably need to update _can_hold_element

        try:
            arr._validate_setitem_value(element)
            return True
        except (TypeError, ValueError):
            return False

=======
>>>>>>> 963cf2b5

class DatetimeBlock(DatetimeLikeBlockMixin):
    __slots__ = ()
    is_datetime = True
    _holder = DatetimeArray
    fill_value = np.datetime64("NaT", "ns")

    def _maybe_coerce_values(self, values):
        """
        Input validation for values passed to __init__. Ensure that
        we have datetime64ns, coercing if necessary.

        Parameters
        ----------
        values : array-like
            Must be convertible to datetime64

        Returns
        -------
        values : ndarray[datetime64ns]

        Overridden by DatetimeTZBlock.
        """
        if values.dtype != DT64NS_DTYPE:
            values = conversion.ensure_datetime64ns(values)

        if isinstance(values, DatetimeArray):
            values = values._data

        assert isinstance(values, np.ndarray), type(values)
        return values

    def set_inplace(self, locs, values):
        """
        See Block.set.__doc__
        """
        values = conversion.ensure_datetime64ns(values, copy=False)

        self.values[locs] = values


class DatetimeTZBlock(ExtensionBlock, DatetimeBlock):
    """ implement a datetime64 block with a tz attribute """

    values: DatetimeArray

    __slots__ = ()
    is_datetimetz = True
    is_extension = True

    internal_values = Block.internal_values

    _holder = DatetimeBlock._holder
    _can_hold_element = DatetimeBlock._can_hold_element
    to_native_types = DatetimeBlock.to_native_types
    diff = DatetimeBlock.diff
    fillna = DatetimeBlock.fillna  # i.e. Block.fillna
    fill_value = DatetimeBlock.fill_value
    _can_hold_na = DatetimeBlock._can_hold_na
    where = DatetimeBlock.where

    array_values = ExtensionBlock.array_values

    def _maybe_coerce_values(self, values):
        """
        Input validation for values passed to __init__. Ensure that
        we have datetime64TZ, coercing if necessary.

        Parameters
        ----------
        values : array-like
            Must be convertible to datetime64

        Returns
        -------
        values : DatetimeArray
        """
        if not isinstance(values, self._holder):
            values = self._holder(values)

        if values.tz is None:
            raise ValueError("cannot create a DatetimeTZBlock without a tz")

        return values

    @property
    def is_view(self) -> bool:
        """ return a boolean if I am possibly a view """
        # check the ndarray values of the DatetimeIndex values
        return self.values._data.base is not None

    def get_values(self, dtype: Optional[Dtype] = None):
        """
        Returns an ndarray of values.

        Parameters
        ----------
        dtype : np.dtype
            Only `object`-like dtypes are respected here (not sure
            why).

        Returns
        -------
        values : ndarray
            When ``dtype=object``, then and object-dtype ndarray of
            boxed values is returned. Otherwise, an M8[ns] ndarray
            is returned.

            DatetimeArray is always 1-d. ``get_values`` will reshape
            the return value to be the same dimensionality as the
            block.
        """
        values = self.values
        if is_object_dtype(dtype):
            values = values.astype(object)

        # TODO(EA2D): reshape unnecessary with 2D EAs
        # Ensure that our shape is correct for DataFrame.
        # ExtensionArrays are always 1-D, even in a DataFrame when
        # the analogous NumPy-backed column would be a 2-D ndarray.
        return np.asarray(values).reshape(self.shape)

    def external_values(self):
        # NB: this is different from np.asarray(self.values), since that
        #  return an object-dtype ndarray of Timestamps.
        return np.asarray(self.values.astype("datetime64[ns]", copy=False))

    def quantile(self, qs, interpolation="linear", axis=0):
        naive = self.values.view("M8[ns]")

        # TODO(EA2D): kludge for 2D block with 1D values
        naive = naive.reshape(self.shape)

        blk = self.make_block(naive)
        res_blk = blk.quantile(qs, interpolation=interpolation, axis=axis)

        # TODO(EA2D): ravel is kludge for 2D block with 1D values, assumes column-like
        aware = self._holder(res_blk.values.ravel(), dtype=self.dtype)
        return self.make_block_same_class(aware, ndim=res_blk.ndim)

    def _check_ndim(self, values, ndim):
        """
        ndim inference and validation.

        This is overridden by the DatetimeTZBlock to check the case of 2D
        data (values.ndim == 2), which should only be allowed if ndim is
        also 2.
        The case of 1D array is still allowed with both ndim of 1 or 2, as
        if the case for other EAs. Therefore, we are only checking
        `values.ndim > ndim` instead of `values.ndim != ndim` as for
        consolidated blocks.
        """
        if ndim is None:
            ndim = values.ndim

        if values.ndim > ndim:
            raise ValueError(
                "Wrong number of dimensions. "
                f"values.ndim != ndim [{values.ndim} != {ndim}]"
            )
        return ndim


class TimeDeltaBlock(DatetimeLikeBlockMixin):
    __slots__ = ()
    is_timedelta = True
    fill_value = np.timedelta64("NaT", "ns")

    def _maybe_coerce_values(self, values):
        if values.dtype != TD64NS_DTYPE:
            # non-nano we will convert to nano
            if values.dtype.kind != "m":
                # caller is responsible for ensuring timedelta64 dtype
                raise TypeError(values.dtype)  # pragma: no cover

            values = TimedeltaArray._from_sequence(values)._data
        if isinstance(values, TimedeltaArray):
            values = values._data
        assert isinstance(values, np.ndarray), type(values)
        return values

    @property
    def _holder(self):
        return TimedeltaArray

    def fillna(self, value, **kwargs):
        # TODO(EA2D): if we operated on array_values, TDA.fillna would handle
        #  raising here.
        if is_integer(value):
            # Deprecation GH#24694, GH#19233
            raise TypeError(
                "Passing integers to fillna for timedelta64[ns] dtype is no "
                "longer supported.  To obtain the old behavior, pass "
                "`pd.Timedelta(seconds=n)` instead."
            )
        return super().fillna(value, **kwargs)


class BoolBlock(NumericBlock):
    __slots__ = ()
    is_bool = True
    _can_hold_na = False


class ObjectBlock(Block):
    __slots__ = ()
    is_object = True
    _can_hold_na = True

    def _maybe_coerce_values(self, values):
        if issubclass(values.dtype.type, (str, bytes)):
            values = np.array(values, dtype=object)
        return values

    @property
    def is_bool(self):
        """
        we can be a bool if we have only bool values but are of type
        object
        """
        return lib.is_bool_array(self.values.ravel("K"))

    def reduce(self, func, ignore_failures: bool = False) -> List[Block]:
        """
        For object-dtype, we operate column-wise.
        """
        assert self.ndim == 2

        values = self.values
        if len(values) > 1:
            # split_and_operate expects func with signature (mask, values, inplace)
            def mask_func(mask, values, inplace):
                if values.ndim == 1:
                    values = values.reshape(1, -1)
                return func(values)

            return self.split_and_operate(
                None, mask_func, False, ignore_failures=ignore_failures
            )

        try:
            res = func(values)
        except TypeError:
            if not ignore_failures:
                raise
            return []

        assert isinstance(res, np.ndarray)
        assert res.ndim == 1
        res = res.reshape(1, -1)
        return [self.make_block_same_class(res)]

    def convert(
        self,
        copy: bool = True,
        datetime: bool = True,
        numeric: bool = True,
        timedelta: bool = True,
    ) -> List["Block"]:
        """
        attempt to cast any object types to better types return a copy of
        the block (if copy = True) by definition we ARE an ObjectBlock!!!!!
        """

        # operate column-by-column
        def f(mask, val, idx):
            shape = val.shape
            values = soft_convert_objects(
                val.ravel(),
                datetime=datetime,
                numeric=numeric,
                timedelta=timedelta,
                copy=copy,
            )
            if isinstance(values, np.ndarray):
                # TODO(EA2D): allow EA once reshape is supported
                values = values.reshape(shape)

            return values

        if self.ndim == 2:
            blocks = self.split_and_operate(None, f, False)
        else:
            values = f(None, self.values.ravel(), None)
            blocks = [self.make_block(values)]

        return blocks

    def _maybe_downcast(self, blocks: List["Block"], downcast=None) -> List["Block"]:

        if downcast is not None:
            return blocks

        # split and convert the blocks
        return extend_blocks([b.convert(datetime=True, numeric=False) for b in blocks])

    def _can_hold_element(self, element: Any) -> bool:
        return True

    def replace(
        self,
        to_replace,
        value,
        inplace: bool = False,
        regex: bool = False,
    ) -> List["Block"]:
        # Note: the checks we do in NDFrame.replace ensure we never get
        #  here with listlike to_replace or value, as those cases
        #  go through _replace_list

        regex = _should_use_regex(regex, to_replace)

        if regex:
            return self._replace_regex(to_replace, value, inplace=inplace)
        else:
            return super().replace(to_replace, value, inplace=inplace, regex=False)


def _should_use_regex(regex: bool, to_replace: Any) -> bool:
    """
    Decide whether to treat `to_replace` as a regular expression.
    """
    if is_re(to_replace):
        regex = True

    regex = regex and is_re_compilable(to_replace)

    # Don't use regex if the pattern is empty.
    regex = regex and re.compile(to_replace).pattern != ""
    return regex


class CategoricalBlock(ExtensionBlock):
    __slots__ = ()

    def _replace_list(
        self,
        src_list: List[Any],
        dest_list: List[Any],
        inplace: bool = False,
        regex: bool = False,
    ) -> List["Block"]:
        if len(algos.unique(dest_list)) == 1:
            # We likely got here by tiling value inside NDFrame.replace,
            #  so un-tile here
            return self.replace(src_list, dest_list[0], inplace, regex)
        return super()._replace_list(src_list, dest_list, inplace, regex)

    def replace(
        self,
        to_replace,
        value,
        inplace: bool = False,
        regex: bool = False,
    ) -> List["Block"]:
        inplace = validate_bool_kwarg(inplace, "inplace")
        result = self if inplace else self.copy()

        result.values.replace(to_replace, value, inplace=True)
        return [result]


# -----------------------------------------------------------------
# Constructor Helpers


def get_block_type(values, dtype: Optional[Dtype] = None):
    """
    Find the appropriate Block subclass to use for the given values and dtype.

    Parameters
    ----------
    values : ndarray-like
    dtype : numpy or pandas dtype

    Returns
    -------
    cls : class, subclass of Block
    """
    # We use vtype and kind checks because they are much more performant
    #  than is_foo_dtype
    dtype = cast(np.dtype, pandas_dtype(dtype) if dtype else values.dtype)
    vtype = dtype.type
    kind = dtype.kind

    cls: Type[Block]

    if is_sparse(dtype):
        # Need this first(ish) so that Sparse[datetime] is sparse
        cls = ExtensionBlock
    elif isinstance(dtype, CategoricalDtype):
        cls = CategoricalBlock
    elif vtype is Timestamp:
        cls = DatetimeTZBlock
    elif vtype is Interval or vtype is Period:
        cls = ObjectValuesExtensionBlock
    elif isinstance(dtype, ExtensionDtype):
        # Note: need to be sure PandasArray is unwrapped before we get here
        cls = ExtensionBlock

    elif kind == "M":
        cls = DatetimeBlock
    elif kind == "m":
        cls = TimeDeltaBlock
    elif kind == "f":
        cls = FloatBlock
    elif kind == "c":
        cls = ComplexBlock
    elif kind == "i" or kind == "u":
        cls = IntBlock
    elif kind == "b":
        cls = BoolBlock
    else:
        cls = ObjectBlock
    return cls


def make_block(values, placement, klass=None, ndim=None, dtype: Optional[Dtype] = None):
    # Ensure that we don't allow PandasArray / PandasDtype in internals.
    # For now, blocks should be backed by ndarrays when possible.
    if isinstance(values, ABCPandasArray):
        values = values.to_numpy()
        if ndim and ndim > 1:
            # TODO(EA2D): special case not needed with 2D EAs
            values = np.atleast_2d(values)

    if isinstance(dtype, PandasDtype):
        dtype = dtype.numpy_dtype

    if klass is None:
        dtype = dtype or values.dtype
        klass = get_block_type(values, dtype)

    elif klass is DatetimeTZBlock and not is_datetime64tz_dtype(values.dtype):
        # TODO: This is no longer hit internally; does it need to be retained
        #  for e.g. pyarrow?
        values = DatetimeArray._simple_new(values, dtype=dtype)

    return klass(values, ndim=ndim, placement=placement)


# -----------------------------------------------------------------


def extend_blocks(result, blocks=None):
    """ return a new extended blocks, given the result """
    if blocks is None:
        blocks = []
    if isinstance(result, list):
        for r in result:
            if isinstance(r, list):
                blocks.extend(r)
            else:
                blocks.append(r)
    else:
        assert isinstance(result, Block), type(result)
        blocks.append(result)
    return blocks


def _block_shape(values: ArrayLike, ndim: int = 1) -> ArrayLike:
    """ guarantee the shape of the values to be at least 1 d """
    if values.ndim < ndim:
        shape = values.shape
        if not is_extension_array_dtype(values.dtype):
            # TODO(EA2D): https://github.com/pandas-dev/pandas/issues/23023
            # block.shape is incorrect for "2D" ExtensionArrays
            # We can't, and don't need to, reshape.
            # error: "ExtensionArray" has no attribute "reshape"
            values = values.reshape(tuple((1,) + shape))  # type: ignore[attr-defined]
    return values


def safe_reshape(arr: ArrayLike, new_shape: Shape) -> ArrayLike:
    """
    Reshape `arr` to have shape `new_shape`, unless it is an ExtensionArray,
    in which case it will be returned unchanged (see gh-13012).

    Parameters
    ----------
    arr : np.ndarray or ExtensionArray
    new_shape : Tuple[int]

    Returns
    -------
    np.ndarray or ExtensionArray
    """
    if not is_extension_array_dtype(arr.dtype):
        # Note: this will include TimedeltaArray and tz-naive DatetimeArray
        # TODO(EA2D): special case will be unnecessary with 2D EAs
        arr = np.asarray(arr).reshape(new_shape)
    return arr


def _extract_bool_array(mask: ArrayLike) -> np.ndarray:
    """
    If we have a SparseArray or BooleanArray, convert it to ndarray[bool].
    """
    if isinstance(mask, ExtensionArray):
        # We could have BooleanArray, Sparse[bool], ...
        #  Except for BooleanArray, this is equivalent to just
        #  np.asarray(mask, dtype=bool)
        mask = mask.to_numpy(dtype=bool, na_value=False)

    assert isinstance(mask, np.ndarray), type(mask)
    assert mask.dtype == bool, mask.dtype
    return mask<|MERGE_RESOLUTION|>--- conflicted
+++ resolved
@@ -2078,22 +2078,6 @@
         nb = self.make_block_same_class(res_values)
         return [nb]
 
-<<<<<<< HEAD
-    def _can_hold_element(self, element: Any) -> bool:
-        arr = self.array_values()
-
-        if isinstance(element, ABCDataFrame) and element.shape[1] == 1:
-            element = element.iloc[:, 0]
-            # TODO: probably need to update _can_hold_element
-
-        try:
-            arr._validate_setitem_value(element)
-            return True
-        except (TypeError, ValueError):
-            return False
-
-=======
->>>>>>> 963cf2b5
 
 class DatetimeBlock(DatetimeLikeBlockMixin):
     __slots__ = ()
