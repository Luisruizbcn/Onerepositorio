from __future__ import annotations

import re
from typing import (
    TYPE_CHECKING,
    Any,
    Callable,
    List,
    Optional,
    Tuple,
    Type,
    Union,
    cast,
)

import numpy as np

from pandas._libs import (
    Interval,
    Period,
    Timestamp,
    algos as libalgos,
    internals as libinternals,
    lib,
    writers,
)
from pandas._libs.internals import BlockPlacement
from pandas._typing import (
    ArrayLike,
    Dtype,
    DtypeObj,
    Shape,
    final,
)
from pandas.util._validators import validate_bool_kwarg

from pandas.core.dtypes.cast import (
    astype_array_safe,
    can_hold_element,
    find_common_type,
    infer_dtype_from,
    maybe_downcast_numeric,
    maybe_downcast_to_dtype,
    maybe_upcast,
    soft_convert_objects,
)
from pandas.core.dtypes.common import (
    is_1d_only_ea_dtype,
    is_1d_only_ea_obj,
    is_categorical_dtype,
    is_dtype_equal,
    is_extension_array_dtype,
    is_list_like,
    is_sparse,
    pandas_dtype,
)
from pandas.core.dtypes.dtypes import (
    CategoricalDtype,
    ExtensionDtype,
    PandasDtype,
)
from pandas.core.dtypes.generic import (
    ABCDataFrame,
    ABCIndex,
    ABCPandasArray,
    ABCSeries,
)
from pandas.core.dtypes.missing import (
    is_valid_na_for_dtype,
    isna,
    na_value_for_dtype,
)

import pandas.core.algorithms as algos
from pandas.core.array_algos.putmask import (
    extract_bool_array,
    putmask_inplace,
    putmask_smart,
    putmask_without_repeat,
    setitem_datetimelike_compat,
    validate_putmask,
)
from pandas.core.array_algos.quantile import quantile_compat
from pandas.core.array_algos.replace import (
    compare_or_regex_search,
    replace_regex,
    should_use_regex,
)
from pandas.core.array_algos.transforms import shift
from pandas.core.arrays import (
    Categorical,
    DatetimeArray,
    ExtensionArray,
    FloatingArray,
    IntegerArray,
    PandasArray,
    TimedeltaArray,
)
from pandas.core.base import PandasObject
import pandas.core.common as com
from pandas.core.construction import (
    ensure_wrapped_if_datetimelike,
    extract_array,
)
from pandas.core.indexers import (
    check_setitem_lengths,
    is_empty_indexer,
    is_exact_shape_match,
    is_scalar_indexer,
)
import pandas.core.missing as missing

if TYPE_CHECKING:
    from pandas import (
        Float64Index,
        Index,
    )
    from pandas.core.arrays._mixins import NDArrayBackedExtensionArray

# comparison is faster than is_object_dtype

# error: Value of type variable "_DTypeScalar" of "dtype" cannot be "object"
_dtype_obj = np.dtype(object)  # type: ignore[type-var]


class Block(PandasObject):
    """
    Canonical n-dimensional unit of homogeneous dtype contained in a pandas
    data structure

    Index-ignorant; let the container take care of that
    """

    values: Union[np.ndarray, ExtensionArray]

    __slots__ = ["_mgr_locs", "values", "ndim"]
    is_numeric = False
    is_bool = False
    is_object = False
    is_extension = False
    _can_hold_na = False
    _can_consolidate = True
    _validate_ndim = True

    @classmethod
    def _simple_new(
        cls, values: ArrayLike, placement: BlockPlacement, ndim: int
    ) -> Block:
        """
        Fastpath constructor, does *no* validation
        """
        obj = object.__new__(cls)
        obj.ndim = ndim
        obj.values = values
        obj._mgr_locs = placement
        return obj

    def __init__(self, values, placement, ndim: int):
        """
        Parameters
        ----------
        values : np.ndarray or ExtensionArray
        placement : BlockPlacement (or castable)
        ndim : int
            1 for SingleBlockManager/Series, 2 for BlockManager/DataFrame
        """
        self.ndim = ndim
        self.mgr_locs = placement
        self.values = self._maybe_coerce_values(values)

<<<<<<< HEAD
        if self._validate_ndim and self.ndim and len(self.mgr_locs) != len(self.values):
            if (
                is_datetime64tz_dtype(values.dtype)
                and self.ndim == 2
                and values.ndim == 1
                and len(self.mgr_locs) == 1
            ):
                # Passed by fastparquet; TODO: warn?
                self.values = self.values.reshape(1, -1)
                return

            raise ValueError(
                f"Wrong number of items passed {len(self.values)}, "
                f"placement implies {len(self.mgr_locs)}"
            )

        elif (
            is_1d_only_ea_obj(self.values)
            and self.ndim == 2
            and len(self.mgr_locs) != 1
        ):
            # TODO(EA2D): check unnecessary with 2D EAs
            raise ValueError("need to split... for now")

=======
>>>>>>> bf31347a
    @classmethod
    def _maybe_coerce_values(cls, values):
        """
        Ensure we have correctly-typed values.

        Parameters
        ----------
        values : np.ndarray or ExtensionArray

        Returns
        -------
        np.ndarray or ExtensionArray
        """
        return values

<<<<<<< HEAD
    def _check_ndim(self, values, ndim: int):
        """
        ndim inference and validation.

        Infers ndim from 'values' if not provided to __init__.
        Validates that values.ndim and ndim are consistent if and only if
        the class variable '_validate_ndim' is True.

        Parameters
        ----------
        values : array-like
        ndim : int

        Returns
        -------
        ndim : int

        Raises
        ------
        ValueError : the number of dimensions do not match
        """
        assert isinstance(ndim, int)  # GH#38134 enforce this

        if self._validate_ndim:
            if values.ndim != ndim:
                if is_datetime64tz_dtype(values.dtype) and values.ndim < ndim:
                    # passed via fastparquet; TODO: warn?
                    pass
                else:
                    raise ValueError(
                        "Wrong number of dimensions. "
                        f"values.ndim != ndim [{values.ndim} != {ndim}]"
                    )
        elif values.ndim > ndim:
            # ExtensionBlock
            raise ValueError(
                "Wrong number of dimensions. "
                f"values.ndim > ndim [{values.ndim} > {ndim}]"
            )
        return ndim

=======
>>>>>>> bf31347a
    @property
    def _holder(self):
        """
        The array-like that can hold the underlying values.

        None for 'Block', overridden by subclasses that don't
        use an ndarray.
        """
        return None

    @final
    @property
    def _consolidate_key(self):
        return self._can_consolidate, self.dtype.name

    @property
    def is_view(self) -> bool:
        """ return a boolean if I am possibly a view """
        values = self.values
        values = cast(np.ndarray, values)
        return values.base is not None

    @final
    @property
    def is_categorical(self) -> bool:
        return self._holder is Categorical

    def external_values(self):
        """
        The array that Series.values returns (public attribute).

        This has some historical constraints, and is overridden in block
        subclasses to return the correct array (e.g. period returns
        object ndarray and datetimetz a datetime64[ns] ndarray instead of
        proper extension array).
        """
        return self.values

    def internal_values(self):
        """
        The array that Series._values returns (internal values).
        """
        return self.values

    def array_values(self) -> ExtensionArray:
        """
        The array that Series.array returns. Always an ExtensionArray.
        """
        # error: Argument 1 to "PandasArray" has incompatible type "Union[ndarray,
        # ExtensionArray]"; expected "Union[ndarray, PandasArray]"
        return PandasArray(self.values)  # type: ignore[arg-type]

    def get_values(self, dtype: Optional[DtypeObj] = None) -> np.ndarray:
        """
        return an internal format, currently just the ndarray
        this is often overridden to handle to_dense like operations
        """
        if dtype == _dtype_obj:
            return self.values.astype(_dtype_obj)
        # error: Incompatible return value type (got "Union[ndarray, ExtensionArray]",
        # expected "ndarray")
        return self.values  # type: ignore[return-value]

    def get_block_values_for_json(self) -> np.ndarray:
        """
        This is used in the JSON C code.
        """
        # TODO(EA2D): reshape will be unnecessary with 2D EAs
        return np.asarray(self.values).reshape(self.shape)

    @property
    def fill_value(self):
        return np.nan

    @property
    def mgr_locs(self):
        return self._mgr_locs

    @mgr_locs.setter
    def mgr_locs(self, new_mgr_locs):
        if not isinstance(new_mgr_locs, libinternals.BlockPlacement):
            new_mgr_locs = libinternals.BlockPlacement(new_mgr_locs)

        self._mgr_locs = new_mgr_locs

    @final
    def make_block(self, values, placement=None) -> Block:
        """
        Create a new block, with type inference propagate any values that are
        not specified
        """
        if placement is None:
            placement = self.mgr_locs
        if self.is_extension:
            values = ensure_block_shape(values, ndim=self.ndim)

        return new_block(values, placement=placement, ndim=self.ndim)

    @final
    def make_block_same_class(self, values, placement=None) -> Block:
        """ Wrap given values in a block of same type as self. """
        if placement is None:
            placement = self.mgr_locs
        return type(self)(values, placement=placement, ndim=self.ndim)

    @final
    def __repr__(self) -> str:
        # don't want to print out all of the items here
        name = type(self).__name__
        if self.ndim == 1:
            result = f"{name}: {len(self)} dtype: {self.dtype}"
        else:

            shape = " x ".join(str(s) for s in self.shape)
            result = f"{name}: {self.mgr_locs.indexer}, {shape}, dtype: {self.dtype}"

        return result

    @final
    def __len__(self) -> int:
        return len(self.values)

    @final
    def __getstate__(self):
        return self.mgr_locs.indexer, self.values

    @final
    def __setstate__(self, state):
        self.mgr_locs = libinternals.BlockPlacement(state[0])
        self.values = extract_array(state[1], extract_numpy=True)
        self.ndim = self.values.ndim

    def _slice(self, slicer):
        """ return a slice of my values """

        return self.values[slicer]

    @final
    def getitem_block(self, slicer, new_mgr_locs=None) -> Block:
        """
        Perform __getitem__-like, return result as block.

        Only supports slices that preserve dimensionality.
        """
        if new_mgr_locs is None:
            axis0_slicer = slicer[0] if isinstance(slicer, tuple) else slicer
            new_mgr_locs = self.mgr_locs[axis0_slicer]
        elif not isinstance(new_mgr_locs, BlockPlacement):
            new_mgr_locs = BlockPlacement(new_mgr_locs)

        new_values = self._slice(slicer)

        if new_values.ndim != self.values.ndim:
            raise ValueError("Only same dim slicing is allowed")

        return type(self)._simple_new(new_values, new_mgr_locs, self.ndim)

    @property
    def shape(self) -> Shape:
        return self.values.shape

    @final
    @property
    def dtype(self) -> DtypeObj:
        return self.values.dtype

    def iget(self, i):
        return self.values[i]

    def set_inplace(self, locs, values):
        """
        Modify block values in-place with new item value.

        Notes
        -----
        `set` never creates a new array or new Block, whereas `setitem` _may_
        create a new array and always creates a new Block.
        """
        self.values[locs] = values

    def delete(self, loc) -> None:
        """
        Delete given loc(-s) from block in-place.
        """
        self.values = np.delete(self.values, loc, 0)
        self.mgr_locs = self.mgr_locs.delete(loc)

    @final
    def apply(self, func, **kwargs) -> List[Block]:
        """
        apply the function to my values; return a block if we are not
        one
        """
        with np.errstate(all="ignore"):
            result = func(self.values, **kwargs)

        return self._split_op_result(result)

    def reduce(self, func, ignore_failures: bool = False) -> List[Block]:
        # We will apply the function and reshape the result into a single-row
        #  Block with the same mgr_locs; squeezing will be done at a higher level
        assert self.ndim == 2

        try:
            result = func(self.values)
        except (TypeError, NotImplementedError):
            if ignore_failures:
                return []
            raise

        if np.ndim(result) == 0:
            # TODO(EA2D): special case not needed with 2D EAs
            res_values = np.array([[result]])
        else:
            res_values = result.reshape(-1, 1)

        nb = self.make_block(res_values)
        return [nb]

    @final
    def _split_op_result(self, result) -> List[Block]:
        # See also: split_and_operate
        if is_extension_array_dtype(result) and result.ndim > 1:
            # TODO(EA2D): unnecessary with 2D EAs
            # if we get a 2D ExtensionArray, we need to split it into 1D pieces
            nbs = []
            for i, loc in enumerate(self.mgr_locs):
                if not is_1d_only_ea_obj(result):
                    vals = result[i : i + 1]
                else:
                    vals = result[i]

                block = self.make_block(values=vals, placement=loc)
                nbs.append(block)
            return nbs

        if not isinstance(result, Block):
            result = self.make_block(result)

        return [result]

    def fillna(
        self, value, limit=None, inplace: bool = False, downcast=None
    ) -> List[Block]:
        """
        fillna on the block with the value. If we fail, then convert to
        ObjectBlock and try again
        """
        inplace = validate_bool_kwarg(inplace, "inplace")

        mask = isna(self.values)
        # error: Value of type variable "ArrayLike" of "validate_putmask" cannot be
        # "Union[ndarray, ExtensionArray]"
        mask, noop = validate_putmask(self.values, mask)  # type: ignore[type-var]

        if limit is not None:
            limit = libalgos.validate_limit(None, limit=limit)
            mask[mask.cumsum(self.ndim - 1) > limit] = False

        if not self._can_hold_na:
            if inplace:
                return [self]
            else:
                return [self.copy()]

        if self._can_hold_element(value):
            nb = self if inplace else self.copy()
            putmask_inplace(nb.values, mask, value)
            return nb._maybe_downcast([nb], downcast)

        if noop:
            # we can't process the value, but nothing to do
            return [self] if inplace else [self.copy()]

        # operate column-by-column
        def f(mask, val, idx):
            block = self.coerce_to_target_dtype(value)

            # slice out our block
            if idx is not None:
                # i.e. self.ndim == 2
                block = block.getitem_block(slice(idx, idx + 1))
            return block.fillna(value, limit=limit, inplace=inplace, downcast=None)

        return self.split_and_operate(None, f, inplace)

    @final
    def _split(self) -> List[Block]:
        """
        Split a block into a list of single-column blocks.
        """
        assert self.ndim == 2

        new_blocks = []
        for i, ref_loc in enumerate(self.mgr_locs):
            vals = self.values[slice(i, i + 1)]

            nb = self.make_block(vals, BlockPlacement(ref_loc))
            new_blocks.append(nb)
        return new_blocks

    @final
    def split_and_operate(
        self, mask, f, inplace: bool, ignore_failures: bool = False
    ) -> List[Block]:
        """
        split the block per-column, and apply the callable f
        per-column, return a new block for each. Handle
        masking which will not change a block unless needed.

        Parameters
        ----------
        mask : 2-d boolean mask
        f : callable accepting (1d-mask, 1d values, indexer)
        inplace : bool
        ignore_failures : bool, default False

        Returns
        -------
        list of blocks
        """
        if mask is None:
            mask = np.broadcast_to(True, shape=self.shape)

        new_values = self.values

        def make_a_block(nv, ref_loc):
            if isinstance(nv, list):
                assert len(nv) == 1, nv
                assert isinstance(nv[0], Block)
                block = nv[0]
            else:
                # Put back the dimension that was taken from it and make
                # a block out of the result.
                nv = ensure_block_shape(nv, ndim=self.ndim)
                block = self.make_block(values=nv, placement=ref_loc)
            return block

        # ndim == 1
        if self.ndim == 1:
            if mask.any():
                nv = f(mask, new_values, None)
            else:
                nv = new_values if inplace else new_values.copy()
            block = make_a_block(nv, self.mgr_locs)
            return [block]

        # ndim > 1
        new_blocks = []
        for i, ref_loc in enumerate(self.mgr_locs):
            m = mask[i]
            v = new_values[i]

            # need a new block
            if m.any() or m.size == 0:
                # Apply our function; we may ignore_failures if this is a
                #  reduction that is dropping nuisance columns GH#37827
                try:
                    nv = f(m, v, i)
                except TypeError:
                    if ignore_failures:
                        continue
                    else:
                        raise
            else:
                nv = v if inplace else v.copy()

            block = make_a_block(nv, [ref_loc])
            new_blocks.append(block)

        return new_blocks

    def _maybe_downcast(self, blocks: List[Block], downcast=None) -> List[Block]:

        # no need to downcast our float
        # unless indicated
        if downcast is None and self.dtype.kind in ["f", "m", "M"]:
            # TODO: complex?  more generally, self._can_hold_na?
            return blocks

        return extend_blocks([b.downcast(downcast) for b in blocks])

    def downcast(self, dtypes=None) -> List[Block]:
        """ try to downcast each item to the dict of dtypes if present """
        # turn it off completely
        if dtypes is False:
            return [self]

        values = self.values

        if self.ndim == 1:

            # try to cast all non-floats here
            if dtypes is None:
                dtypes = "infer"

            # error: Value of type variable "ArrayLike" of "maybe_downcast_to_dtype"
            # cannot be "Union[ndarray, ExtensionArray]"
            nv = maybe_downcast_to_dtype(values, dtypes)  # type: ignore[type-var]
            return [self.make_block(nv)]

        # ndim > 1
        if dtypes is None:
            return [self]

        if not (dtypes == "infer" or isinstance(dtypes, dict)):
            raise ValueError(
                "downcast must have a dictionary or 'infer' as its argument"
            )
        elif dtypes != "infer":
            raise AssertionError("dtypes as dict is not supported yet")

        # operate column-by-column
        # this is expensive as it splits the blocks items-by-item
        def f(mask, val, idx):
            val = maybe_downcast_to_dtype(val, dtype="infer")
            return val

        return self.split_and_operate(None, f, False)

    @final
    def astype(self, dtype, copy: bool = False, errors: str = "raise"):
        """
        Coerce to the new dtype.

        Parameters
        ----------
        dtype : str, dtype convertible
        copy : bool, default False
            copy if indicated
        errors : str, {'raise', 'ignore'}, default 'raise'
            - ``raise`` : allow exceptions to be raised
            - ``ignore`` : suppress exceptions. On error return original object

        Returns
        -------
        Block
        """
        values = self.values
        if values.dtype.kind in ["m", "M"]:
            values = self.array_values()

        # error: Value of type variable "ArrayLike" of "astype_array_safe" cannot be
        # "Union[ndarray, ExtensionArray]"
        new_values = astype_array_safe(
            values, dtype, copy=copy, errors=errors  # type: ignore[type-var]
        )

        newb = self.make_block(new_values)
        if newb.shape != self.shape:
            raise TypeError(
                f"cannot set astype for copy = [{copy}] for dtype "
                f"({self.dtype.name} [{self.shape}]) to different shape "
                f"({newb.dtype.name} [{newb.shape}])"
            )
        return newb

    def convert(
        self,
        copy: bool = True,
        datetime: bool = True,
        numeric: bool = True,
        timedelta: bool = True,
    ) -> List[Block]:
        """
        attempt to coerce any object types to better types return a copy
        of the block (if copy = True) by definition we are not an ObjectBlock
        here!
        """
        return [self.copy()] if copy else [self]

    def _can_hold_element(self, element: Any) -> bool:
        """ require the same dtype as ourselves """
        raise NotImplementedError("Implemented on subclasses")

    @final
    def should_store(self, value: ArrayLike) -> bool:
        """
        Should we set self.values[indexer] = value inplace or do we need to cast?

        Parameters
        ----------
        value : np.ndarray or ExtensionArray

        Returns
        -------
        bool
        """
        return is_dtype_equal(value.dtype, self.dtype)

    def to_native_types(self, na_rep="nan", quoting=None, **kwargs):
        """ convert to our native types format """
        values = self.values

        mask = isna(values)
        itemsize = writers.word_len(na_rep)

        if not self.is_object and not quoting and itemsize:
            values = values.astype(str)
            if values.dtype.itemsize / np.dtype("U1").itemsize < itemsize:
                # enlarge for the na_rep
                values = values.astype(f"<U{itemsize}")
        else:
            values = np.array(values, dtype="object")

        values[mask] = na_rep
        return self.make_block(values)

    # block actions #
    @final
    def copy(self, deep: bool = True):
        """ copy constructor """
        values = self.values
        if deep:
            values = values.copy()
        return self.make_block_same_class(values)

    # ---------------------------------------------------------------------
    # Replace

    def replace(
        self,
        to_replace,
        value,
        inplace: bool = False,
        regex: bool = False,
    ) -> List[Block]:
        """
        replace the to_replace value with value, possible to create new
        blocks here this is just a call to putmask. regex is not used here.
        It is used in ObjectBlocks.  It is here for API compatibility.
        """
        inplace = validate_bool_kwarg(inplace, "inplace")

        if not self._can_hold_element(to_replace):
            # We cannot hold `to_replace`, so we know immediately that
            #  replacing it is a no-op.
            # Note: If to_replace were a list, NDFrame.replace would call
            #  replace_list instead of replace.
            return [self] if inplace else [self.copy()]

        values = self.values

        # error: Value of type variable "ArrayLike" of "mask_missing" cannot be
        # "Union[ndarray, ExtensionArray]"
        mask = missing.mask_missing(values, to_replace)  # type: ignore[type-var]
        if not mask.any():
            # Note: we get here with test_replace_extension_other incorrectly
            #  bc _can_hold_element is incorrect.
            return [self] if inplace else [self.copy()]

        if not self._can_hold_element(value):
            if self.ndim == 2 and self.shape[0] > 1:
                # split so that we only upcast where necessary
                nbs = self._split()
                res_blocks = extend_blocks(
                    [
                        blk.replace(to_replace, value, inplace=inplace, regex=regex)
                        for blk in nbs
                    ]
                )
                return res_blocks

            blk = self.coerce_to_target_dtype(value)
            return blk.replace(
                to_replace=to_replace,
                value=value,
                inplace=True,
                regex=regex,
            )

        blk = self if inplace else self.copy()
        # error: Value of type variable "ArrayLike" of "putmask_inplace" cannot be
        # "Union[ndarray, ExtensionArray]"
        putmask_inplace(blk.values, mask, value)  # type: ignore[type-var]
        blocks = blk.convert(numeric=False, copy=False)
        return blocks

    @final
    def _replace_regex(
        self,
        to_replace,
        value,
        inplace: bool = False,
        convert: bool = True,
        mask=None,
    ) -> List[Block]:
        """
        Replace elements by the given value.

        Parameters
        ----------
        to_replace : object or pattern
            Scalar to replace or regular expression to match.
        value : object
            Replacement object.
        inplace : bool, default False
            Perform inplace modification.
        convert : bool, default True
            If true, try to coerce any object types to better types.
        mask : array-like of bool, optional
            True indicate corresponding element is ignored.

        Returns
        -------
        List[Block]
        """
        if not self._can_hold_element(to_replace):
            # i.e. only ObjectBlock, but could in principle include a
            #  String ExtensionBlock
            return [self] if inplace else [self.copy()]

        rx = re.compile(to_replace)

        new_values = self.values if inplace else self.values.copy()
        # error: Value of type variable "ArrayLike" of "replace_regex" cannot be
        # "Union[ndarray, ExtensionArray]"
        replace_regex(new_values, rx, value, mask)  # type: ignore[type-var]

        block = self.make_block(new_values)
        return [block]

    @final
    def _replace_list(
        self,
        src_list: List[Any],
        dest_list: List[Any],
        inplace: bool = False,
        regex: bool = False,
    ) -> List[Block]:
        """
        See BlockManager._replace_list docstring.
        """
        # TODO: dont special-case Categorical
        if self.is_categorical and len(algos.unique(dest_list)) == 1:
            # We likely got here by tiling value inside NDFrame.replace,
            #  so un-tile here
            return self.replace(src_list, dest_list[0], inplace, regex)

        # Exclude anything that we know we won't contain
        pairs = [
            (x, y) for x, y in zip(src_list, dest_list) if self._can_hold_element(x)
        ]
        if not len(pairs):
            # shortcut, nothing to replace
            return [self] if inplace else [self.copy()]

        src_len = len(pairs) - 1

        if self.is_object:
            # Calculate the mask once, prior to the call of comp
            # in order to avoid repeating the same computations
            mask = ~isna(self.values)
            masks = [
                # error: Value of type variable "ArrayLike" of "compare_or_regex_search"
                # cannot be "Union[ndarray, ExtensionArray]"
                compare_or_regex_search(  # type: ignore[type-var]
                    self.values, s[0], regex=regex, mask=mask
                )
                for s in pairs
            ]
        else:
            # GH#38086 faster if we know we dont need to check for regex

            # error: Value of type variable "ArrayLike" of "mask_missing" cannot be
            # "Union[ndarray, ExtensionArray]"
            masks = [
                missing.mask_missing(self.values, s[0])  # type: ignore[type-var]
                for s in pairs
            ]

        # error: Value of type variable "ArrayLike" of "extract_bool_array" cannot be
        # "Union[ndarray, ExtensionArray, bool]"
        masks = [extract_bool_array(x) for x in masks]  # type: ignore[type-var]

        rb = [self if inplace else self.copy()]
        for i, (src, dest) in enumerate(pairs):
            new_rb: List["Block"] = []
            for blk in rb:
                m = masks[i]
                convert = i == src_len  # only convert once at the end
                result = blk._replace_coerce(
                    to_replace=src,
                    value=dest,
                    mask=m,
                    inplace=inplace,
                    regex=regex,
                )
                if convert and blk.is_object:
                    result = extend_blocks(
                        [b.convert(numeric=False, copy=True) for b in result]
                    )
                new_rb.extend(result)
            rb = new_rb
        return rb

    @final
    def _replace_coerce(
        self,
        to_replace,
        value,
        mask: np.ndarray,
        inplace: bool = True,
        regex: bool = False,
    ) -> List[Block]:
        """
        Replace value corresponding to the given boolean array with another
        value.

        Parameters
        ----------
        to_replace : object or pattern
            Scalar to replace or regular expression to match.
        value : object
            Replacement object.
        mask : np.ndarray[bool]
            True indicate corresponding element is ignored.
        inplace : bool, default True
            Perform inplace modification.
        regex : bool, default False
            If true, perform regular expression substitution.

        Returns
        -------
        List[Block]
        """
        if mask.any():
            if not regex:
                nb = self.coerce_to_target_dtype(value)
                if nb is self and not inplace:
                    nb = nb.copy()
                # error: Value of type variable "ArrayLike" of "putmask_inplace" cannot
                # be "Union[ndarray, ExtensionArray]"
                putmask_inplace(nb.values, mask, value)  # type: ignore[type-var]
                return [nb]
            else:
                regex = should_use_regex(regex, to_replace)
                if regex:
                    return self._replace_regex(
                        to_replace,
                        value,
                        inplace=inplace,
                        convert=False,
                        mask=mask,
                    )
                return self.replace(to_replace, value, inplace=inplace, regex=False)
        return [self]

    # ---------------------------------------------------------------------

    def setitem(self, indexer, value):
        """
        Attempt self.values[indexer] = value, possibly creating a new array.

        Parameters
        ----------
        indexer : tuple, list-like, array-like, slice
            The subset of self.values to set
        value : object
            The value being set

        Returns
        -------
        Block

        Notes
        -----
        `indexer` is a direct slice/positional indexer. `value` must
        be a compatible shape.
        """
        transpose = self.ndim == 2

        if isinstance(indexer, np.ndarray) and indexer.ndim > self.ndim:
            raise ValueError(f"Cannot set values with ndim > {self.ndim}")

        # coerce None values, if appropriate
        if value is None:
            if self.is_numeric:
                value = np.nan

        # coerce if block dtype can store value
        values = self.values
        if not self._can_hold_element(value):
            # current dtype cannot store value, coerce to common dtype
            return self.coerce_to_target_dtype(value).setitem(indexer, value)

        # value must be storable at this moment
        if is_extension_array_dtype(getattr(value, "dtype", None)):
            # We need to be careful not to allow through strings that
            #  can be parsed to EADtypes
            is_ea_value = True
            arr_value = value
        else:
            is_ea_value = False
            arr_value = np.asarray(value)

        if transpose:
            values = values.T

        # length checking
        check_setitem_lengths(indexer, value, values)
        # error: Value of type variable "ArrayLike" of "is_exact_shape_match" cannot be
        # "Union[Any, ndarray, ExtensionArray]"
        exact_match = is_exact_shape_match(values, arr_value)  # type: ignore[type-var]

        if is_empty_indexer(indexer, arr_value):
            # GH#8669 empty indexers
            pass

        elif is_scalar_indexer(indexer, self.ndim):
            # setting a single element for each dim and with a rhs that could
            #  be e.g. a list; see GH#6043
            values[indexer] = value

        elif exact_match and is_categorical_dtype(arr_value.dtype):
            # GH25495 - If the current dtype is not categorical,
            # we need to create a new categorical block
            values[indexer] = value

        elif exact_match and is_ea_value:
            # GH#32395 if we're going to replace the values entirely, just
            #  substitute in the new array
            if not self.is_object and isinstance(value, (IntegerArray, FloatingArray)):
                values[indexer] = value.to_numpy(value.dtype.numpy_dtype)
            else:
                values[indexer] = np.asarray(value)

        # if we are an exact match (ex-broadcasting),
        # then use the resultant dtype
        elif exact_match:
            # We are setting _all_ of the array's values, so can cast to new dtype
            values[indexer] = value

        elif is_ea_value:
            # GH#38952
            if values.ndim == 1:
                values[indexer] = value
            else:
                # TODO(EA2D): special case not needed with 2D EA
                values[indexer] = value.to_numpy(values.dtype).reshape(-1, 1)

        else:
            # error: Argument 1 to "setitem_datetimelike_compat" has incompatible type
            # "Union[ndarray, ExtensionArray]"; expected "ndarray"
            value = setitem_datetimelike_compat(
                values, len(values[indexer]), value  # type: ignore[arg-type]
            )
            values[indexer] = value

        if transpose:
            values = values.T
        block = self.make_block(values)
        return block

    def putmask(self, mask, new) -> List[Block]:
        """
        putmask the data to the block; it is possible that we may create a
        new dtype of block

        Return the resulting block(s).

        Parameters
        ----------
        mask : np.ndarray[bool], SparseArray[bool], or BooleanArray
        new : a ndarray/object

        Returns
        -------
        List[Block]
        """
        orig_mask = mask
        # error: Value of type variable "ArrayLike" of "validate_putmask" cannot be
        # "Union[ndarray, ExtensionArray]"
        mask, noop = validate_putmask(self.values.T, mask)  # type: ignore[type-var]
        assert not isinstance(new, (ABCIndex, ABCSeries, ABCDataFrame))

        # if we are passed a scalar None, convert it here
        if not self.is_object and is_valid_na_for_dtype(new, self.dtype):
            new = self.fill_value

        if self._can_hold_element(new):

            # error: Argument 1 to "putmask_without_repeat" has incompatible type
            # "Union[ndarray, ExtensionArray]"; expected "ndarray"
            putmask_without_repeat(self.values.T, mask, new)  # type: ignore[arg-type]
            return [self]

        elif noop:
            return [self]

        dtype, _ = infer_dtype_from(new)
        if dtype.kind in ["m", "M"]:
            # using putmask with object dtype will incorrectly cast to object
            # Having excluded self._can_hold_element, we know we cannot operate
            #  in-place, so we are safe using `where`
            return self.where(new, ~mask)

        elif self.ndim == 1 or self.shape[0] == 1:
            # no need to split columns

            # error: Argument 1 to "putmask_smart" has incompatible type "Union[ndarray,
            # ExtensionArray]"; expected "ndarray"
            nv = putmask_smart(self.values.T, mask, new).T  # type: ignore[arg-type]
            return [self.make_block(nv)]

        else:
            is_array = isinstance(new, np.ndarray)

            res_blocks = []
            nbs = self._split()
            for i, nb in enumerate(nbs):
                n = new
                if is_array:
                    # we have a different value per-column
                    n = new[:, i : i + 1]

                submask = orig_mask[:, i : i + 1]
                rbs = nb.putmask(submask, n)
                res_blocks.extend(rbs)
            return res_blocks

    @final
    def coerce_to_target_dtype(self, other) -> Block:
        """
        coerce the current block to a dtype compat for other
        we will return a block, possibly object, and not raise

        we can also safely try to coerce to the same dtype
        and will receive the same block
        """
        # if we cannot then coerce to object
        dtype, _ = infer_dtype_from(other, pandas_dtype=True)

        new_dtype = find_common_type([self.dtype, dtype])

        return self.astype(new_dtype, copy=False)

    def interpolate(
        self,
        method: str = "pad",
        axis: int = 0,
        index: Optional[Index] = None,
        inplace: bool = False,
        limit: Optional[int] = None,
        limit_direction: str = "forward",
        limit_area: Optional[str] = None,
        fill_value: Optional[Any] = None,
        coerce: bool = False,
        downcast: Optional[str] = None,
        **kwargs,
    ) -> List[Block]:

        inplace = validate_bool_kwarg(inplace, "inplace")

        if not self._can_hold_na:
            # If there are no NAs, then interpolate is a no-op
            return [self] if inplace else [self.copy()]

        # a fill na type method
        try:
            m = missing.clean_fill_method(method)
        except ValueError:
            m = None

        if m is not None:
            if fill_value is not None:
                # similar to validate_fillna_kwargs
                raise ValueError("Cannot pass both fill_value and method")

            return self._interpolate_with_fill(
                method=m,
                axis=axis,
                inplace=inplace,
                limit=limit,
                limit_area=limit_area,
                downcast=downcast,
            )
        # validate the interp method
        m = missing.clean_interp_method(method, **kwargs)

        assert index is not None  # for mypy

        return self._interpolate(
            method=m,
            index=index,
            axis=axis,
            limit=limit,
            limit_direction=limit_direction,
            limit_area=limit_area,
            fill_value=fill_value,
            inplace=inplace,
            downcast=downcast,
            **kwargs,
        )

    @final
    def _interpolate_with_fill(
        self,
        method: str = "pad",
        axis: int = 0,
        inplace: bool = False,
        limit: Optional[int] = None,
        limit_area: Optional[str] = None,
        downcast: Optional[str] = None,
    ) -> List[Block]:
        """ fillna but using the interpolate machinery """
        inplace = validate_bool_kwarg(inplace, "inplace")

        assert self._can_hold_na  # checked by caller

        values = self.values if inplace else self.values.copy()

        values = missing.interpolate_2d(
            values,
            method=method,
            axis=axis,
            limit=limit,
            limit_area=limit_area,
        )

        blocks = [self.make_block_same_class(values)]
        return self._maybe_downcast(blocks, downcast)

    @final
    def _interpolate(
        self,
        method: str,
        index: Index,
        fill_value: Optional[Any] = None,
        axis: int = 0,
        limit: Optional[int] = None,
        limit_direction: str = "forward",
        limit_area: Optional[str] = None,
        inplace: bool = False,
        downcast: Optional[str] = None,
        **kwargs,
    ) -> List[Block]:
        """ interpolate using scipy wrappers """
        inplace = validate_bool_kwarg(inplace, "inplace")
        data = self.values if inplace else self.values.copy()

        # only deal with floats
        if self.dtype.kind != "f":
            # bc we already checked that can_hold_na, we dont have int dtype here
            return [self]

        if is_valid_na_for_dtype(fill_value, self.dtype):
            fill_value = self.fill_value

        if method in ("krogh", "piecewise_polynomial", "pchip"):
            if not index.is_monotonic:
                raise ValueError(
                    f"{method} interpolation requires that the index be monotonic."
                )
        # process 1-d slices in the axis direction

        def func(yvalues: np.ndarray) -> np.ndarray:

            # process a 1-d slice, returning it
            # should the axis argument be handled below in apply_along_axis?
            # i.e. not an arg to missing.interpolate_1d
            return missing.interpolate_1d(
                xvalues=index,
                yvalues=yvalues,
                method=method,
                limit=limit,
                limit_direction=limit_direction,
                limit_area=limit_area,
                fill_value=fill_value,
                bounds_error=False,
                **kwargs,
            )

        # interp each column independently
        interp_values = np.apply_along_axis(func, axis, data)

        blocks = [self.make_block_same_class(interp_values)]
        return self._maybe_downcast(blocks, downcast)

    def take_nd(
        self, indexer, axis: int, new_mgr_locs=None, fill_value=lib.no_default
    ) -> Block:
        """
        Take values according to indexer and return them as a block.bb

        """
        # algos.take_nd dispatches for DatetimeTZBlock, CategoricalBlock
        # so need to preserve types
        # sparse is treated like an ndarray, but needs .get_values() shaping

        values = self.values

        if fill_value is lib.no_default:
            fill_value = self.fill_value
            allow_fill = False
        else:
            allow_fill = True

        # error: Value of type variable "ArrayLike" of "take_nd" cannot be
        # "Union[ndarray, ExtensionArray]"
        new_values = algos.take_nd(  # type: ignore[type-var]
            values, indexer, axis=axis, allow_fill=allow_fill, fill_value=fill_value
        )

        # Called from three places in managers, all of which satisfy
        #  this assertion
        assert not (axis == 0 and new_mgr_locs is None)
        if new_mgr_locs is None:
            new_mgr_locs = self.mgr_locs

        if not is_dtype_equal(new_values.dtype, self.dtype):
            return self.make_block(new_values, new_mgr_locs)
        else:
            return self.make_block_same_class(new_values, new_mgr_locs)

    def diff(self, n: int, axis: int = 1) -> List[Block]:
        """ return block for the diff of the values """
        new_values = algos.diff(self.values, n, axis=axis, stacklevel=7)
        return [self.make_block(values=new_values)]

    def shift(self, periods: int, axis: int = 0, fill_value: Any = None) -> List[Block]:
        """ shift the block by periods, possibly upcast """
        # convert integer to float if necessary. need to do a lot more than
        # that, handle boolean etc also

        # error: Argument 1 to "maybe_upcast" has incompatible type "Union[ndarray,
        # ExtensionArray]"; expected "ndarray"
        new_values, fill_value = maybe_upcast(
            self.values, fill_value  # type: ignore[arg-type]
        )

        new_values = shift(new_values, periods, axis, fill_value)

        return [self.make_block(new_values)]

    def where(self, other, cond, errors="raise", axis: int = 0) -> List[Block]:
        """
        evaluate the block; return result block(s) from the result

        Parameters
        ----------
        other : a ndarray/object
        cond : np.ndarray[bool], SparseArray[bool], or BooleanArray
        errors : str, {'raise', 'ignore'}, default 'raise'
            - ``raise`` : allow exceptions to be raised
            - ``ignore`` : suppress exceptions. On error return original object
        axis : int, default 0

        Returns
        -------
        List[Block]
        """
        import pandas.core.computation.expressions as expressions

        assert not isinstance(other, (ABCIndex, ABCSeries, ABCDataFrame))

        assert errors in ["raise", "ignore"]
        transpose = self.ndim == 2

        values = self.values
        orig_other = other
        if transpose:
            values = values.T

        # error: Value of type variable "ArrayLike" of "validate_putmask" cannot be
        # "Union[ndarray, ExtensionArray]"
        icond, noop = validate_putmask(values, ~cond)  # type: ignore[type-var]

        if is_valid_na_for_dtype(other, self.dtype) and not self.is_object:
            other = self.fill_value

        if noop:
            # TODO: avoid the downcasting at the end in this case?
            result = values
        else:
            # see if we can operate on the entire block, or need item-by-item
            # or if we are a single block (ndim == 1)
            if not self._can_hold_element(other):
                # we cannot coerce, return a compat dtype
                # we are explicitly ignoring errors
                block = self.coerce_to_target_dtype(other)
                blocks = block.where(orig_other, cond, errors=errors, axis=axis)
                return self._maybe_downcast(blocks, "infer")

            # error: Argument 1 to "setitem_datetimelike_compat" has incompatible type
            # "Union[ndarray, ExtensionArray]"; expected "ndarray"
            # error: Argument 2 to "setitem_datetimelike_compat" has incompatible type
            # "number[Any]"; expected "int"
            alt = setitem_datetimelike_compat(
                values, icond.sum(), other  # type: ignore[arg-type]
            )
            if alt is not other:
                result = values.copy()
                np.putmask(result, icond, alt)
            else:
                # By the time we get here, we should have all Series/Index
                #  args extracted to ndarray
                result = expressions.where(~icond, values, other)

        if self._can_hold_na or self.ndim == 1:

            if transpose:
                result = result.T

            return [self.make_block(result)]

        # might need to separate out blocks
        cond = ~icond
        axis = cond.ndim - 1
        cond = cond.swapaxes(axis, 0)
        mask = np.array([cond[i].all() for i in range(cond.shape[0])], dtype=bool)

        result_blocks: List[Block] = []
        for m in [mask, ~mask]:
            if m.any():
                result = cast(np.ndarray, result)  # EABlock overrides where
                taken = result.take(m.nonzero()[0], axis=axis)
                r = maybe_downcast_numeric(taken, self.dtype)
                nb = self.make_block(r.T, placement=self.mgr_locs[m])
                result_blocks.append(nb)

        return result_blocks

    def _unstack(self, unstacker, fill_value, new_placement):
        """
        Return a list of unstacked blocks of self

        Parameters
        ----------
        unstacker : reshape._Unstacker
        fill_value : int
            Only used in ExtensionBlock._unstack

        Returns
        -------
        blocks : list of Block
            New blocks of unstacked values.
        mask : array_like of bool
            The mask of columns of `blocks` we should keep.
        """
        new_values, mask = unstacker.get_new_values(
            self.values.T, fill_value=fill_value
        )

        mask = mask.any(0)
        # TODO: in all tests we have mask.all(); can we rely on that?

        new_values = new_values.T[mask]
        new_placement = new_placement[mask]

        blocks = [new_block(new_values, placement=new_placement, ndim=2)]
        return blocks, mask

    def quantile(
        self, qs: Float64Index, interpolation="linear", axis: int = 0
    ) -> Block:
        """
        compute the quantiles of the

        Parameters
        ----------
        qs : Float64Index
            List of the quantiles to be computed.
        interpolation : str, default 'linear'
            Type of interpolation.
        axis : int, default 0
            Axis to compute.

        Returns
        -------
        Block
        """
        # We should always have ndim == 2 because Series dispatches to DataFrame
        assert self.ndim == 2
        assert axis == 1  # only ever called this way
        assert is_list_like(qs)  # caller is responsible for this

        # error: Value of type variable "ArrayLike" of "quantile_compat" cannot be
        # "Union[ndarray, ExtensionArray]"
        result = quantile_compat(  # type: ignore[type-var]
            self.values, qs, interpolation, axis
        )

        return new_block(result, placement=self.mgr_locs, ndim=2)


class ExtensionBlock(Block):
    """
    Block for holding extension types.

    Notes
    -----
    This holds all 3rd-party extension array types. It's also the immediate
    parent class for our internal extension types' blocks, CategoricalBlock.

    ExtensionArrays are limited to 1-D.
    """

    _can_consolidate = False
    _validate_ndim = False
    is_extension = True

    values: ExtensionArray

    @property
    def shape(self) -> Shape:
        # TODO(EA2D): override unnecessary with 2D EAs
        if self.ndim == 1:
            return (len(self.values),)
        return len(self.mgr_locs), len(self.values)

    def iget(self, col):

        if self.ndim == 2 and isinstance(col, tuple):
            # TODO(EA2D): unnecessary with 2D EAs
            col, loc = col
            if not com.is_null_slice(col) and col != 0:
                raise IndexError(f"{self} only contains one item")
            elif isinstance(col, slice):
                if col != slice(None):
                    raise NotImplementedError(col)
                # error: Invalid index type "List[Any]" for "ExtensionArray"; expected
                # type "Union[int, slice, ndarray]"
                return self.values[[loc]]  # type: ignore[index]
            return self.values[loc]
        else:
            if col != 0:
                raise IndexError(f"{self} only contains one item")
            return self.values

    def set_inplace(self, locs, values):
        # NB: This is a misnomer, is supposed to be inplace but is not,
        #  see GH#33457
        assert locs.tolist() == [0]
        self.values = values

    def putmask(self, mask, new) -> List[Block]:
        """
        See Block.putmask.__doc__
        """
        mask = extract_bool_array(mask)

        new_values = self.values

        if isinstance(new, (np.ndarray, ExtensionArray)) and len(new) == len(mask):
            new = new[mask]

        if mask.ndim == new_values.ndim + 1:
            # TODO(EA2D): unnecessary with 2D EAs
            mask = mask.reshape(new_values.shape)

        new_values[mask] = new
        return [self.make_block(values=new_values)]

    @classmethod
    def _maybe_coerce_values(cls, values):
        """
        Unbox to an extension array.

        This will unbox an ExtensionArray stored in an Index or Series.
        ExtensionArrays pass through. No dtype coercion is done.

        Parameters
        ----------
        values : np.ndarray or ExtensionArray

        Returns
        -------
        ExtensionArray
        """
        return extract_array(values)

    @property
    def _holder(self):
        # For extension blocks, the holder is values-dependent.
        return type(self.values)

    @property
    def fill_value(self):
        # Used in reindex_indexer
        return self.values.dtype.na_value

    @property
    def _can_hold_na(self):
        # The default ExtensionArray._can_hold_na is True
        return self._holder._can_hold_na

    @property
    def is_view(self) -> bool:
        """Extension arrays are never treated as views."""
        return False

    @property
    def is_numeric(self):
        return self.values.dtype._is_numeric

    def setitem(self, indexer, value):
        """
        Attempt self.values[indexer] = value, possibly creating a new array.

        This differs from Block.setitem by not allowing setitem to change
        the dtype of the Block.

        Parameters
        ----------
        indexer : tuple, list-like, array-like, slice
            The subset of self.values to set
        value : object
            The value being set

        Returns
        -------
        Block

        Notes
        -----
        `indexer` is a direct slice/positional indexer. `value` must
        be a compatible shape.
        """
        if not self._can_hold_element(value):
            # This is only relevant for DatetimeTZBlock, ObjectValuesExtensionBlock,
            #  which has a non-trivial `_can_hold_element`.
            # https://github.com/pandas-dev/pandas/issues/24020
            # Need a dedicated setitem until GH#24020 (type promotion in setitem
            #  for extension arrays) is designed and implemented.
            return self.astype(object).setitem(indexer, value)

        if isinstance(indexer, tuple):
            # TODO(EA2D): not needed with 2D EAs
            # we are always 1-D
            indexer = indexer[0]

        check_setitem_lengths(indexer, value, self.values)
        self.values[indexer] = value
        return self

    def get_values(self, dtype: Optional[DtypeObj] = None) -> np.ndarray:
        # ExtensionArrays must be iterable, so this works.
        # TODO(EA2D): reshape not needed with 2D EAs
        return np.asarray(self.values).reshape(self.shape)

    def array_values(self) -> ExtensionArray:
        return self.values

    def to_native_types(self, na_rep="nan", quoting=None, **kwargs):
        """override to use ExtensionArray astype for the conversion"""
        values = self.values
        mask = isna(values)

        # error: Incompatible types in assignment (expression has type "ndarray",
        # variable has type "ExtensionArray")
        values = np.asarray(values.astype(object))  # type: ignore[assignment]
        values[mask] = na_rep

        # TODO(EA2D): reshape not needed with 2D EAs
        # we are expected to return a 2-d ndarray
        return self.make_block(values)

    def take_nd(
        self, indexer, axis: int = 0, new_mgr_locs=None, fill_value=lib.no_default
    ) -> Block:
        """
        Take values according to indexer and return them as a block.
        """
        if fill_value is lib.no_default:
            fill_value = None

        # TODO(EA2D): special case not needed with 2D EAs
        # axis doesn't matter; we are really a single-dim object
        # but are passed the axis depending on the calling routing
        # if its REALLY axis 0, then this will be a reindex and not a take
        new_values = self.values.take(indexer, fill_value=fill_value, allow_fill=True)

        # Called from three places in managers, all of which satisfy
        #  this assertion
        assert not (self.ndim == 1 and new_mgr_locs is None)
        if new_mgr_locs is None:
            new_mgr_locs = self.mgr_locs

        return self.make_block_same_class(new_values, new_mgr_locs)

    def _can_hold_element(self, element: Any) -> bool:
        # TODO: We may need to think about pushing this onto the array.
        # We're doing the same as CategoricalBlock here.
        return True

    def _slice(self, slicer):
        """
        Return a slice of my values.

        Parameters
        ----------
        slicer : slice, ndarray[int], or a tuple of these
            Valid (non-reducing) indexer for self.values.

        Returns
        -------
        np.ndarray or ExtensionArray
        """
        # return same dims as we currently have
        if not isinstance(slicer, tuple) and self.ndim == 2:
            # reached via getitem_block via _slice_take_blocks_ax0
            # TODO(EA2D): won't be necessary with 2D EAs
            slicer = (slicer, slice(None))

        if isinstance(slicer, tuple) and len(slicer) == 2:
            first = slicer[0]
            if not isinstance(first, slice):
                raise AssertionError(
                    "invalid slicing for a 1-ndim ExtensionArray", first
                )
            # GH#32959 only full-slicers along fake-dim0 are valid
            # TODO(EA2D): won't be necessary with 2D EAs
            new_locs = self.mgr_locs[first]
            if len(new_locs):
                # effectively slice(None)
                slicer = slicer[1]
            else:
                raise AssertionError(
                    "invalid slicing for a 1-ndim ExtensionArray", slicer
                )

        return self.values[slicer]

    def fillna(
        self, value, limit=None, inplace: bool = False, downcast=None
    ) -> List[Block]:
        values = self.values.fillna(value=value, limit=limit)
        return [self.make_block_same_class(values=values)]

    def interpolate(
        self, method="pad", axis=0, inplace=False, limit=None, fill_value=None, **kwargs
    ):
        values = self.values
        if values.ndim == 2 and axis == 0:
            # NDArrayBackedExtensionArray.fillna assumes axis=1
            new_values = values.T.fillna(value=fill_value, method=method, limit=limit).T
        else:
            new_values = values.fillna(value=fill_value, method=method, limit=limit)
        return self.make_block_same_class(new_values)

    def diff(self, n: int, axis: int = 1) -> List[Block]:
        if axis == 0 and n != 0:
            # n==0 case will be a no-op so let is fall through
            # Since we only have one column, the result will be all-NA.
            #  Create this result by shifting along axis=0 past the length of
            #  our values.
            return super().diff(len(self.values), axis=0)
        if axis == 1:
            # TODO(EA2D): unnecessary with 2D EAs
            # we are by definition 1D.
            axis = 0
        return super().diff(n, axis)

    def shift(self, periods: int, axis: int = 0, fill_value: Any = None) -> List[Block]:
        """
        Shift the block by `periods`.

        Dispatches to underlying ExtensionArray and re-boxes in an
        ExtensionBlock.
        """
        new_values = self.values.shift(periods=periods, fill_value=fill_value)
        return [self.make_block_same_class(new_values)]

    def where(self, other, cond, errors="raise", axis: int = 0) -> List[Block]:

        cond = extract_bool_array(cond)
        assert not isinstance(other, (ABCIndex, ABCSeries, ABCDataFrame))

        if isinstance(other, np.ndarray) and other.ndim == 2:
            # TODO(EA2D): unnecessary with 2D EAs
            assert other.shape[1] == 1
            other = other[:, 0]

        if isinstance(cond, np.ndarray) and cond.ndim == 2:
            # TODO(EA2D): unnecessary with 2D EAs
            assert cond.shape[1] == 1
            cond = cond[:, 0]

        if lib.is_scalar(other) and isna(other):
            # The default `other` for Series / Frame is np.nan
            # we want to replace that with the correct NA value
            # for the type

            # error: Item "dtype[Any]" of "Union[dtype[Any], ExtensionDtype]" has no
            # attribute "na_value"
            other = self.dtype.na_value  # type: ignore[union-attr]

        if is_sparse(self.values):
            # TODO(SparseArray.__setitem__): remove this if condition
            # We need to re-infer the type of the data after doing the
            # where, for cases where the subtypes don't match
            dtype = None
        else:
            dtype = self.dtype

        result = self.values.copy()
        icond = ~cond
        if lib.is_scalar(other):
            set_other = other
        else:
            set_other = other[icond]
        try:
            result[icond] = set_other
        except (NotImplementedError, TypeError):
            # NotImplementedError for class not implementing `__setitem__`
            # TypeError for SparseArray, which implements just to raise
            # a TypeError
            result = self._holder._from_sequence(
                np.where(cond, self.values, other), dtype=dtype
            )

        return [self.make_block_same_class(result)]

    def _unstack(self, unstacker, fill_value, new_placement):
        # ExtensionArray-safe unstack.
        # We override ObjectBlock._unstack, which unstacks directly on the
        # values of the array. For EA-backed blocks, this would require
        # converting to a 2-D ndarray of objects.
        # Instead, we unstack an ndarray of integer positions, followed by
        # a `take` on the actual values.
        n_rows = self.shape[-1]
        dummy_arr = np.arange(n_rows)

        new_values, mask = unstacker.get_new_values(dummy_arr, fill_value=-1)
        mask = mask.any(0)
        # TODO: in all tests we have mask.all(); can we rely on that?

        blocks = [
            self.make_block_same_class(
                self.values.take(indices, allow_fill=True, fill_value=fill_value),
                [place],
            )
            for indices, place in zip(new_values.T, new_placement)
        ]
        return blocks, mask


class HybridMixin:
    """
    Mixin for Blocks backed (maybe indirectly) by ExtensionArrays.
    """

    array_values: Callable

    def _can_hold_element(self, element: Any) -> bool:
        values = self.array_values()

        try:
            values._validate_setitem_value(element)
            return True
        except (ValueError, TypeError):
            return False


class ObjectValuesExtensionBlock(HybridMixin, ExtensionBlock):
    """
    Block providing backwards-compatibility for `.values`.

    Used by PeriodArray and IntervalArray to ensure that
    Series[T].values is an ndarray of objects.
    """

    def external_values(self):
        return self.values.astype(object)


class NumericBlock(Block):
    __slots__ = ()
    is_numeric = True

    def _can_hold_element(self, element: Any) -> bool:
        element = extract_array(element, extract_numpy=True)
        if isinstance(element, (IntegerArray, FloatingArray)):
            if element._mask.any():
                return False
        # error: Argument 1 to "can_hold_element" has incompatible type
        # "Union[dtype[Any], ExtensionDtype]"; expected "dtype[Any]"
        return can_hold_element(self.dtype, element)  # type: ignore[arg-type]

    @property
    def _can_hold_na(self):
        return self.dtype.kind not in ["b", "i", "u"]

    @property
    def is_bool(self):
        return self.dtype.kind == "b"


class FloatBlock(NumericBlock):
    __slots__ = ()

    def to_native_types(
        self, na_rep="", float_format=None, decimal=".", quoting=None, **kwargs
    ):
        """ convert to our native types format """
        values = self.values

        # see gh-13418: no special formatting is desired at the
        # output (important for appropriate 'quoting' behaviour),
        # so do not pass it through the FloatArrayFormatter
        if float_format is None and decimal == ".":
            mask = isna(values)

            if not quoting:
                values = values.astype(str)
            else:
                values = np.array(values, dtype="object")

            values[mask] = na_rep
            return self.make_block(values)

        from pandas.io.formats.format import FloatArrayFormatter

        formatter = FloatArrayFormatter(
            values,
            na_rep=na_rep,
            float_format=float_format,
            decimal=decimal,
            quoting=quoting,
            fixed_width=False,
        )
        res = formatter.get_result_as_array()
        return self.make_block(res)


class NDArrayBackedExtensionBlock(HybridMixin, Block):
    """
    Block backed by an NDArrayBackedExtensionArray, supporting 2D values.
    """

    values: NDArrayBackedExtensionArray

    def array_values(self):
        return self.values

    def get_values(self, dtype: Optional[DtypeObj] = None) -> np.ndarray:
        # We override instead of putting the np.asarray in Block.values for
        #  performance.
        return np.asarray(Block.get_values(self, dtype))

    def putmask(self, mask, new) -> List[Block]:
        mask = extract_bool_array(mask)

        if not self._can_hold_element(new):
            return self.astype(object).putmask(mask, new)

        arr = self.values
        arr.T.putmask(mask, new)
        return [self]

    def where(self, other, cond, errors="raise", axis: int = 0) -> List[Block]:
        arr = self.values

        try:
            res_values = arr.T.where(cond, other).T
        except (ValueError, TypeError):
            return Block.where(self, other, cond, errors=errors, axis=axis)

        nb = self.make_block_same_class(res_values)
        return [nb]

    @property
    def is_view(self) -> bool:
        """ return a boolean if I am possibly a view """
        # check the ndarray values of the DatetimeIndex values
        return self.values._ndarray.base is not None

    def setitem(self, indexer, value):
        if not self._can_hold_element(value):
            # TODO: general case needs casting logic.
            return self.astype(object).setitem(indexer, value)

        transpose = self.ndim == 2

        values = self.values
        if transpose:
            values = values.T
        values[indexer] = value
        return self

    def delete(self, loc) -> None:
        """
        Delete given loc(-s) from block in-place.
        """
        self.values = self.values.delete(loc, 0)
        self.mgr_locs = self.mgr_locs.delete(loc)

    def diff(self, n: int, axis: int = 0) -> List[Block]:
        """
        1st discrete difference.

        Parameters
        ----------
        n : int
            Number of periods to diff.
        axis : int, default 0
            Axis to diff upon.

        Returns
        -------
        A list with a new TimeDeltaBlock.

        Notes
        -----
        The arguments here are mimicking shift so they are called correctly
        by apply.
        """
        values = self.values

        new_values = values - values.shift(n, axis=axis)
        return [self.make_block(new_values)]

    def shift(self, periods: int, axis: int = 0, fill_value: Any = None) -> List[Block]:
        values = self.values
        new_values = values.shift(periods, fill_value=fill_value, axis=axis)
        return [self.make_block_same_class(new_values)]

    def fillna(
        self, value, limit=None, inplace: bool = False, downcast=None
    ) -> List[Block]:

        if not self._can_hold_element(value) and self.dtype.kind != "m":
            # We support filling a DatetimeTZ with a `value` whose timezone
            #  is different by coercing to object.
            # TODO: don't special-case td64
            return self.astype(object).fillna(value, limit, inplace, downcast)

        values = self.values
        values = values if inplace else values.copy()
        new_values = values.fillna(value=value, limit=limit)
        return [self.make_block_same_class(values=new_values)]


class DatetimeLikeBlockMixin(NDArrayBackedExtensionBlock):
    """Mixin class for DatetimeBlock, DatetimeTZBlock, and TimedeltaBlock."""

    values: Union[DatetimeArray, TimedeltaArray]

    is_numeric = False
    _can_hold_na = True

    @classmethod
    def _maybe_coerce_values(cls, values):
        """
        Input validation for values passed to __init__. Ensure that
        we have nanosecond datetime64/timedelta64, coercing if necessary.

        Parameters
        ----------
        values : np.ndarray or ExtensionArray
            Must be convertible to datetime64/timedelta64

        Returns
        -------
        values : DatetimeArray or TimedeltaArray
        """
        values = extract_array(values, extract_numpy=True)
        if isinstance(values, np.ndarray):
            values = ensure_wrapped_if_datetimelike(values)
        return values

    @property
    def _holder(self):
        return type(self.values)

    @property
    def fill_value(self):
        return na_value_for_dtype(self.dtype)

    def to_native_types(self, na_rep="NaT", **kwargs):
        """ convert to our native types format """
        arr = self.values
        result = arr._format_native_types(na_rep=na_rep, **kwargs)
        return self.make_block(result)

    def external_values(self):
        # NB: for dt64tz this is different from np.asarray(self.values),
        #  since that return an object-dtype ndarray of Timestamps.
        return self.values._ndarray

    def get_block_values_for_json(self):
        # Not necessary to override, but helps perf
        return self.values._ndarray


class DatetimeBlock(DatetimeLikeBlockMixin):
    __slots__ = ()


class DatetimeTZBlock(DatetimeBlock, ExtensionBlock):
    """ implement a datetime64 block with a tz attribute """

    values: DatetimeArray

    __slots__ = ()
    is_extension = True

    _validate_ndim = True
    _can_consolidate = False

    to_native_types = DatetimeBlock.to_native_types  # needed for mypy

    get_values = Block.get_values
    set_inplace = Block.set_inplace
    iget = Block.iget
    _slice = Block._slice
    # Incompatible types in assignment (expression has type
    #  "Callable[[Block], Tuple[int, ...]]", base class "ExtensionBlock"
    #  defined the type as "Tuple[int, ...]")
    shape = Block.shape  # type:ignore[assignment]
    # Incompatible types in assignment (expression has type
    #  "Callable[[Arg(Any, 'indexer'), Arg(int, 'axis'),
    #  DefaultArg(Any, 'new_mgr_locs'), DefaultArg(Any, 'fill_value')], Block]",
    #  base class "ExtensionBlock" defined the type as
    #  "Callable[[Arg(Any, 'indexer'), DefaultArg(int, 'axis'),
    #  DefaultArg(Any, 'new_mgr_locs'), DefaultArg(Any, 'fill_value')], Block]")
    take_nd = Block.take_nd  # type:ignore[assignment]
    _unstack = Block._unstack
    get_block_values_for_json = Block.get_block_values_for_json

    # TODO: we still share these with ExtensionBlock (and not DatetimeBlock)
    # ['interpolate']
    # [x for x in dir(DatetimeTZBlock) if hasattr(ExtensionBlock, x)
    #  and getattr(DatetimeTZBlock, x) is getattr(ExtensionBlock, x)
    #  and getattr(ExtensionBlock, x) is not getattr(Block, x)]


class TimeDeltaBlock(DatetimeLikeBlockMixin):
    __slots__ = ()


class ObjectBlock(Block):
    __slots__ = ()
    is_object = True
    _can_hold_na = True

    @classmethod
    def _maybe_coerce_values(cls, values):
        if issubclass(values.dtype.type, str):
            values = np.array(values, dtype=object)
        return values

    @property
    def is_bool(self):
        """
        we can be a bool if we have only bool values but are of type
        object
        """
        return lib.is_bool_array(self.values.ravel("K"))

    def reduce(self, func, ignore_failures: bool = False) -> List[Block]:
        """
        For object-dtype, we operate column-wise.
        """
        assert self.ndim == 2

        values = self.values
        if len(values) > 1:
            # split_and_operate expects func with signature (mask, values, inplace)
            def mask_func(mask, values, inplace):
                if values.ndim == 1:
                    values = values.reshape(1, -1)
                return func(values)

            return self.split_and_operate(
                None, mask_func, False, ignore_failures=ignore_failures
            )

        try:
            res = func(values)
        except TypeError:
            if not ignore_failures:
                raise
            return []

        assert isinstance(res, np.ndarray)
        assert res.ndim == 1
        res = res.reshape(1, -1)
        return [self.make_block_same_class(res)]

    def convert(
        self,
        copy: bool = True,
        datetime: bool = True,
        numeric: bool = True,
        timedelta: bool = True,
    ) -> List[Block]:
        """
        attempt to cast any object types to better types return a copy of
        the block (if copy = True) by definition we ARE an ObjectBlock!!!!!
        """

        # operate column-by-column
        def f(mask, val, idx):
            shape = val.shape
            values = soft_convert_objects(
                val.ravel(),
                datetime=datetime,
                numeric=numeric,
                timedelta=timedelta,
                copy=copy,
            )
            if isinstance(values, np.ndarray):
                # TODO(EA2D): allow EA once reshape is supported
                values = values.reshape(shape)
            return values

        if self.ndim == 2:
            blocks = self.split_and_operate(None, f, False)
        else:
            values = f(None, self.values.ravel(), None)
            blocks = [self.make_block(values)]

        return blocks

    def _maybe_downcast(self, blocks: List[Block], downcast=None) -> List[Block]:

        if downcast is not None:
            return blocks

        # split and convert the blocks
        return extend_blocks([b.convert(datetime=True, numeric=False) for b in blocks])

    def _can_hold_element(self, element: Any) -> bool:
        return True

    def replace(
        self,
        to_replace,
        value,
        inplace: bool = False,
        regex: bool = False,
    ) -> List[Block]:
        # Note: the checks we do in NDFrame.replace ensure we never get
        #  here with listlike to_replace or value, as those cases
        #  go through _replace_list

        regex = should_use_regex(regex, to_replace)

        if regex:
            return self._replace_regex(to_replace, value, inplace=inplace)
        else:
            return super().replace(to_replace, value, inplace=inplace, regex=False)


class CategoricalBlock(ExtensionBlock):
    __slots__ = ()

    def replace(
        self,
        to_replace,
        value,
        inplace: bool = False,
        regex: bool = False,
    ) -> List[Block]:
        inplace = validate_bool_kwarg(inplace, "inplace")
        result = self if inplace else self.copy()

        result.values.replace(to_replace, value, inplace=True)
        return [result]


# -----------------------------------------------------------------
# Constructor Helpers


def get_block_type(values, dtype: Optional[Dtype] = None):
    """
    Find the appropriate Block subclass to use for the given values and dtype.

    Parameters
    ----------
    values : ndarray-like
    dtype : numpy or pandas dtype

    Returns
    -------
    cls : class, subclass of Block
    """
    # We use vtype and kind checks because they are much more performant
    #  than is_foo_dtype
    dtype = cast(np.dtype, pandas_dtype(dtype) if dtype else values.dtype)
    vtype = dtype.type
    kind = dtype.kind

    cls: Type[Block]

    if is_sparse(dtype):
        # Need this first(ish) so that Sparse[datetime] is sparse
        cls = ExtensionBlock
    elif isinstance(dtype, CategoricalDtype):
        cls = CategoricalBlock
    elif vtype is Timestamp:
        cls = DatetimeTZBlock
    elif vtype is Interval or vtype is Period:
        cls = ObjectValuesExtensionBlock
    elif isinstance(dtype, ExtensionDtype):
        # Note: need to be sure PandasArray is unwrapped before we get here
        cls = ExtensionBlock

    elif kind == "M":
        cls = DatetimeBlock
    elif kind == "m":
        cls = TimeDeltaBlock
    elif kind == "f":
        cls = FloatBlock
    elif kind in ["c", "i", "u", "b"]:
        cls = NumericBlock
    else:
        cls = ObjectBlock
    return cls


def new_block(values, placement, *, ndim: int, klass=None) -> Block:

    if not isinstance(placement, BlockPlacement):
        placement = BlockPlacement(placement)

    values, _ = extract_pandas_array(values, None, ndim)
    check_ndim(values, placement, ndim)

    if klass is None:
        klass = get_block_type(values, values.dtype)

    return klass(values, ndim=ndim, placement=placement)


def check_ndim(values, placement: BlockPlacement, ndim: int):
    """
    ndim inference and validation.

    Validates that values.ndim and ndim are consistent.
    Validates that len(values) and len(placement) are consistent.

    Parameters
    ----------
    values : array-like
    placement : BlockPlacement
    ndim : int

    Raises
    ------
    ValueError : the number of dimensions do not match
    """

    if values.ndim > ndim:
        # Check for both np.ndarray and ExtensionArray
        raise ValueError(
            "Wrong number of dimensions. "
            f"values.ndim > ndim [{values.ndim} > {ndim}]"
        )

    elif isinstance(values.dtype, np.dtype):
        # TODO(EA2D): special case not needed with 2D EAs
        if values.ndim != ndim:
            raise ValueError(
                "Wrong number of dimensions. "
                f"values.ndim != ndim [{values.ndim} != {ndim}]"
            )
        if len(placement) != len(values):
            raise ValueError(
                f"Wrong number of items passed {len(values)}, "
                f"placement implies {len(placement)}"
            )
    elif ndim == 2 and len(placement) != 1:
        # TODO(EA2D): special case unnecessary with 2D EAs
        raise AssertionError("block.size != values.size")


def extract_pandas_array(
    values: ArrayLike, dtype: Optional[DtypeObj], ndim: int
) -> Tuple[ArrayLike, Optional[DtypeObj]]:
    """
    Ensure that we don't allow PandasArray / PandasDtype in internals.
    """
    # For now, blocks should be backed by ndarrays when possible.
    if isinstance(values, ABCPandasArray):
        # error: Incompatible types in assignment (expression has type "ndarray",
        # variable has type "ExtensionArray")
        values = values.to_numpy()  # type: ignore[assignment]
        if ndim and ndim > 1:
            # TODO(EA2D): special case not needed with 2D EAs

            # error: No overload variant of "atleast_2d" matches argument type
            # "PandasArray"
            values = np.atleast_2d(values)  # type: ignore[call-overload]

    if isinstance(dtype, PandasDtype):
        dtype = dtype.numpy_dtype

<<<<<<< HEAD
    if klass is None:
        dtype = dtype or values.dtype
        klass = get_block_type(values, dtype)

    elif klass is DatetimeTZBlock and not is_datetime64tz_dtype(values.dtype):
        # TODO: This is no longer hit internally; does it need to be retained
        #  for e.g. pyarrow?
        values = DatetimeArray._simple_new(values, dtype=dtype)
        placement = BlockPlacement(placement)
        if len(placement) == 1 and values.ndim == 1 and (ndim is None or ndim == 2):
            # TODO: unnecessary after https://github.com/apache/arrow/pull/8957
            values = values.reshape(1, -1)

    return klass(values, ndim=ndim, placement=placement)
=======
    return values, dtype
>>>>>>> bf31347a


# -----------------------------------------------------------------


def extend_blocks(result, blocks=None) -> List[Block]:
    """ return a new extended blocks, given the result """
    if blocks is None:
        blocks = []
    if isinstance(result, list):
        for r in result:
            if isinstance(r, list):
                blocks.extend(r)
            else:
                blocks.append(r)
    else:
        assert isinstance(result, Block), type(result)
        blocks.append(result)
    return blocks


def ensure_block_shape(values: ArrayLike, ndim: int = 1) -> ArrayLike:
    """
    Reshape if possible to have values.ndim == ndim.
    """

    if values.ndim < ndim:
        if not is_1d_only_ea_dtype(values.dtype):
            # TODO(EA2D): https://github.com/pandas-dev/pandas/issues/23023
            # block.shape is incorrect for "2D" ExtensionArrays
            # We can't, and don't need to, reshape.
<<<<<<< HEAD
            values = extract_array(values, extract_numpy=True)
            values = cast(Union[np.ndarray, "NDArrayBackedExtensionArray"], values)
            values = values.reshape(1, -1)
=======

            # error: Incompatible types in assignment (expression has type "ndarray",
            # variable has type "ExtensionArray")
            values = np.asarray(values).reshape(1, -1)  # type: ignore[assignment]
>>>>>>> bf31347a
    return values<|MERGE_RESOLUTION|>--- conflicted
+++ resolved
@@ -168,33 +168,6 @@
         self.mgr_locs = placement
         self.values = self._maybe_coerce_values(values)
 
-<<<<<<< HEAD
-        if self._validate_ndim and self.ndim and len(self.mgr_locs) != len(self.values):
-            if (
-                is_datetime64tz_dtype(values.dtype)
-                and self.ndim == 2
-                and values.ndim == 1
-                and len(self.mgr_locs) == 1
-            ):
-                # Passed by fastparquet; TODO: warn?
-                self.values = self.values.reshape(1, -1)
-                return
-
-            raise ValueError(
-                f"Wrong number of items passed {len(self.values)}, "
-                f"placement implies {len(self.mgr_locs)}"
-            )
-
-        elif (
-            is_1d_only_ea_obj(self.values)
-            and self.ndim == 2
-            and len(self.mgr_locs) != 1
-        ):
-            # TODO(EA2D): check unnecessary with 2D EAs
-            raise ValueError("need to split... for now")
-
-=======
->>>>>>> bf31347a
     @classmethod
     def _maybe_coerce_values(cls, values):
         """
@@ -210,50 +183,6 @@
         """
         return values
 
-<<<<<<< HEAD
-    def _check_ndim(self, values, ndim: int):
-        """
-        ndim inference and validation.
-
-        Infers ndim from 'values' if not provided to __init__.
-        Validates that values.ndim and ndim are consistent if and only if
-        the class variable '_validate_ndim' is True.
-
-        Parameters
-        ----------
-        values : array-like
-        ndim : int
-
-        Returns
-        -------
-        ndim : int
-
-        Raises
-        ------
-        ValueError : the number of dimensions do not match
-        """
-        assert isinstance(ndim, int)  # GH#38134 enforce this
-
-        if self._validate_ndim:
-            if values.ndim != ndim:
-                if is_datetime64tz_dtype(values.dtype) and values.ndim < ndim:
-                    # passed via fastparquet; TODO: warn?
-                    pass
-                else:
-                    raise ValueError(
-                        "Wrong number of dimensions. "
-                        f"values.ndim != ndim [{values.ndim} != {ndim}]"
-                    )
-        elif values.ndim > ndim:
-            # ExtensionBlock
-            raise ValueError(
-                "Wrong number of dimensions. "
-                f"values.ndim > ndim [{values.ndim} > {ndim}]"
-            )
-        return ndim
-
-=======
->>>>>>> bf31347a
     @property
     def _holder(self):
         """
@@ -2407,7 +2336,7 @@
             f"values.ndim > ndim [{values.ndim} > {ndim}]"
         )
 
-    elif isinstance(values.dtype, np.dtype):
+    elif not is_1d_only_ea_dtype(values.dtype):
         # TODO(EA2D): special case not needed with 2D EAs
         if values.ndim != ndim:
             raise ValueError(
@@ -2421,7 +2350,7 @@
             )
     elif ndim == 2 and len(placement) != 1:
         # TODO(EA2D): special case unnecessary with 2D EAs
-        raise AssertionError("block.size != values.size")
+        raise ValueError("need to split")
 
 
 def extract_pandas_array(
@@ -2445,24 +2374,7 @@
     if isinstance(dtype, PandasDtype):
         dtype = dtype.numpy_dtype
 
-<<<<<<< HEAD
-    if klass is None:
-        dtype = dtype or values.dtype
-        klass = get_block_type(values, dtype)
-
-    elif klass is DatetimeTZBlock and not is_datetime64tz_dtype(values.dtype):
-        # TODO: This is no longer hit internally; does it need to be retained
-        #  for e.g. pyarrow?
-        values = DatetimeArray._simple_new(values, dtype=dtype)
-        placement = BlockPlacement(placement)
-        if len(placement) == 1 and values.ndim == 1 and (ndim is None or ndim == 2):
-            # TODO: unnecessary after https://github.com/apache/arrow/pull/8957
-            values = values.reshape(1, -1)
-
-    return klass(values, ndim=ndim, placement=placement)
-=======
     return values, dtype
->>>>>>> bf31347a
 
 
 # -----------------------------------------------------------------
@@ -2494,14 +2406,7 @@
             # TODO(EA2D): https://github.com/pandas-dev/pandas/issues/23023
             # block.shape is incorrect for "2D" ExtensionArrays
             # We can't, and don't need to, reshape.
-<<<<<<< HEAD
             values = extract_array(values, extract_numpy=True)
             values = cast(Union[np.ndarray, "NDArrayBackedExtensionArray"], values)
             values = values.reshape(1, -1)
-=======
-
-            # error: Incompatible types in assignment (expression has type "ndarray",
-            # variable has type "ExtensionArray")
-            values = np.asarray(values).reshape(1, -1)  # type: ignore[assignment]
->>>>>>> bf31347a
     return values