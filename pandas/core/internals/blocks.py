from datetime import timedelta
import inspect
import re
from typing import TYPE_CHECKING, Any, List, Optional, Type, Union, cast
import warnings

import numpy as np

from pandas._libs import (
    Interval,
    NaT,
    Period,
    Timestamp,
    algos as libalgos,
    internals as libinternals,
    lib,
    writers,
)
from pandas._libs.internals import BlockPlacement
from pandas._libs.tslibs import conversion
from pandas._typing import ArrayLike, DtypeObj, Scalar, Shape
from pandas.util._validators import validate_bool_kwarg

from pandas.core.dtypes.cast import (
    astype_nansafe,
    convert_scalar_for_putitemlike,
    find_common_type,
    infer_dtype_from,
    infer_dtype_from_scalar,
    maybe_box_datetimelike,
    maybe_downcast_numeric,
    maybe_downcast_to_dtype,
    maybe_infer_dtype_type,
    maybe_promote,
    maybe_upcast,
    soft_convert_objects,
)
from pandas.core.dtypes.common import (
    DT64NS_DTYPE,
    TD64NS_DTYPE,
    is_bool_dtype,
    is_categorical_dtype,
    is_datetime64_any_dtype,
    is_datetime64_dtype,
    is_datetime64tz_dtype,
    is_dtype_equal,
    is_extension_array_dtype,
    is_float,
    is_float_dtype,
    is_integer,
    is_integer_dtype,
    is_list_like,
    is_object_dtype,
    is_re,
    is_re_compilable,
    is_sparse,
    is_timedelta64_dtype,
    pandas_dtype,
)
from pandas.core.dtypes.dtypes import CategoricalDtype, ExtensionDtype
from pandas.core.dtypes.generic import ABCDataFrame, ABCIndex, ABCPandasArray, ABCSeries
from pandas.core.dtypes.missing import is_valid_nat_for_dtype, isna, isna_compat

import pandas.core.algorithms as algos
from pandas.core.array_algos.replace import compare_or_regex_search, replace_regex
from pandas.core.array_algos.transforms import shift
from pandas.core.arrays import (
    Categorical,
    DatetimeArray,
    ExtensionArray,
    PandasArray,
    PandasDtype,
    TimedeltaArray,
)
from pandas.core.base import PandasObject
import pandas.core.common as com
from pandas.core.construction import extract_array
from pandas.core.indexers import (
    check_setitem_lengths,
    is_empty_indexer,
    is_scalar_indexer,
)
import pandas.core.missing as missing
from pandas.core.nanops import nanpercentile

if TYPE_CHECKING:
    from pandas import Index


class Block(PandasObject):
    """
    Canonical n-dimensional unit of homogeneous dtype contained in a pandas
    data structure

    Index-ignorant; let the container take care of that
    """

    values: Union[np.ndarray, ExtensionArray]

    __slots__ = ["_mgr_locs", "values", "ndim"]
    is_numeric = False
    is_float = False
    is_integer = False
    is_complex = False
    is_datetime = False
    is_datetimetz = False
    is_timedelta = False
    is_bool = False
    is_object = False
    is_extension = False
    _can_hold_na = False
    _can_consolidate = True
    _validate_ndim = True

    @classmethod
    def _simple_new(
        cls, values: ArrayLike, placement: BlockPlacement, ndim: int
    ) -> "Block":
        """
        Fastpath constructor, does *no* validation
        """
        obj = object.__new__(cls)
        obj.ndim = ndim
        obj.values = values
        obj._mgr_locs = placement
        return obj

    def __init__(self, values, placement, ndim: int):
        """
        Parameters
        ----------
        values : np.ndarray or ExtensionArray
        placement : BlockPlacement (or castable)
        ndim : int
            1 for SingleBlockManager/Series, 2 for BlockManager/DataFrame
        """
        # TODO(EA2D): ndim will be unnecessary with 2D EAs
        self.ndim = self._check_ndim(values, ndim)
        self.mgr_locs = placement
        self.values = self._maybe_coerce_values(values)

        if self._validate_ndim and self.ndim and len(self.mgr_locs) != len(self.values):
            raise ValueError(
                f"Wrong number of items passed {len(self.values)}, "
                f"placement implies {len(self.mgr_locs)}"
            )

    def _maybe_coerce_values(self, values):
        """
        Ensure we have correctly-typed values.

        Parameters
        ----------
        values : np.ndarray, ExtensionArray, Index

        Returns
        -------
        np.ndarray or ExtensionArray
        """
        return values

    def _check_ndim(self, values, ndim):
        """
        ndim inference and validation.

        Infers ndim from 'values' if not provided to __init__.
        Validates that values.ndim and ndim are consistent if and only if
        the class variable '_validate_ndim' is True.

        Parameters
        ----------
        values : array-like
        ndim : int or None

        Returns
        -------
        ndim : int

        Raises
        ------
        ValueError : the number of dimensions do not match
        """
        if ndim is None:
            ndim = values.ndim

        if self._validate_ndim and values.ndim != ndim:
            raise ValueError(
                "Wrong number of dimensions. "
                f"values.ndim != ndim [{values.ndim} != {ndim}]"
            )
        return ndim

    @property
    def _holder(self):
        """
        The array-like that can hold the underlying values.

        None for 'Block', overridden by subclasses that don't
        use an ndarray.
        """
        return None

    @property
    def _consolidate_key(self):
        return self._can_consolidate, self.dtype.name

    @property
    def is_view(self) -> bool:
        """ return a boolean if I am possibly a view """
        values = self.values
        values = cast(np.ndarray, values)
        return values.base is not None

    @property
    def is_categorical(self) -> bool:
        return self._holder is Categorical

    @property
    def is_datelike(self) -> bool:
        """ return True if I am a non-datelike """
        return self.is_datetime or self.is_timedelta

    def external_values(self):
        """
        The array that Series.values returns (public attribute).

        This has some historical constraints, and is overridden in block
        subclasses to return the correct array (e.g. period returns
        object ndarray and datetimetz a datetime64[ns] ndarray instead of
        proper extension array).
        """
        return self.values

    def internal_values(self):
        """
        The array that Series._values returns (internal values).
        """
        return self.values

    def array_values(self) -> ExtensionArray:
        """
        The array that Series.array returns. Always an ExtensionArray.
        """
        return PandasArray(self.values)

    def get_values(self, dtype=None):
        """
        return an internal format, currently just the ndarray
        this is often overridden to handle to_dense like operations
        """
        if is_object_dtype(dtype):
            return self.values.astype(object)
        return self.values

    def get_block_values_for_json(self) -> np.ndarray:
        """
        This is used in the JSON C code.
        """
        # TODO(EA2D): reshape will be unnecessary with 2D EAs
        return np.asarray(self.values).reshape(self.shape)

    @property
    def fill_value(self):
        return np.nan

    @property
    def mgr_locs(self):
        return self._mgr_locs

    @mgr_locs.setter
    def mgr_locs(self, new_mgr_locs):
        if not isinstance(new_mgr_locs, libinternals.BlockPlacement):
            new_mgr_locs = libinternals.BlockPlacement(new_mgr_locs)

        self._mgr_locs = new_mgr_locs

    def make_block(self, values, placement=None) -> "Block":
        """
        Create a new block, with type inference propagate any values that are
        not specified
        """
        if placement is None:
            placement = self.mgr_locs
        if self.is_extension:
            values = _block_shape(values, ndim=self.ndim)

        return make_block(values, placement=placement, ndim=self.ndim)

    def make_block_same_class(self, values, placement=None, ndim=None):
        """ Wrap given values in a block of same type as self. """
        if placement is None:
            placement = self.mgr_locs
        if ndim is None:
            ndim = self.ndim
        return type(self)(values, placement=placement, ndim=ndim)

    def __repr__(self) -> str:
        # don't want to print out all of the items here
        name = type(self).__name__
        if self.ndim == 1:
            result = f"{name}: {len(self)} dtype: {self.dtype}"
        else:

            shape = " x ".join(str(s) for s in self.shape)
            result = f"{name}: {self.mgr_locs.indexer}, {shape}, dtype: {self.dtype}"

        return result

    def __len__(self) -> int:
        return len(self.values)

    def __getstate__(self):
        return self.mgr_locs.indexer, self.values

    def __setstate__(self, state):
        self.mgr_locs = libinternals.BlockPlacement(state[0])
        self.values = state[1]
        self.ndim = self.values.ndim

    def _slice(self, slicer):
        """ return a slice of my values """

        return self.values[slicer]

    def getitem_block(self, slicer, new_mgr_locs=None):
        """
        Perform __getitem__-like, return result as block.

        As of now, only supports slices that preserve dimensionality.
        """
        if new_mgr_locs is None:
            axis0_slicer = slicer[0] if isinstance(slicer, tuple) else slicer
            new_mgr_locs = self.mgr_locs[axis0_slicer]
        elif not isinstance(new_mgr_locs, BlockPlacement):
            new_mgr_locs = BlockPlacement(new_mgr_locs)

        new_values = self._slice(slicer)

        if self._validate_ndim and new_values.ndim != self.ndim:
            raise ValueError("Only same dim slicing is allowed")

        return type(self)._simple_new(new_values, new_mgr_locs, self.ndim)

    @property
    def shape(self):
        return self.values.shape

    @property
    def dtype(self):
        return self.values.dtype

    def iget(self, i):
        return self.values[i]

    def set_inplace(self, locs, values):
        """
        Modify block values in-place with new item value.

        Notes
        -----
        `set` never creates a new array or new Block, whereas `setitem` _may_
        create a new array and always creates a new Block.
        """
        self.values[locs] = values

    def delete(self, loc) -> None:
        """
        Delete given loc(-s) from block in-place.
        """
        self.values = np.delete(self.values, loc, 0)
        self.mgr_locs = self.mgr_locs.delete(loc)

    def apply(self, func, **kwargs) -> List["Block"]:
        """
        apply the function to my values; return a block if we are not
        one
        """
        with np.errstate(all="ignore"):
            result = func(self.values, **kwargs)

        return self._split_op_result(result)

    def reduce(self, func, ignore_failures: bool = False) -> List["Block"]:
        # We will apply the function and reshape the result into a single-row
        #  Block with the same mgr_locs; squeezing will be done at a higher level
        assert self.ndim == 2

        try:
            result = func(self.values)
        except (TypeError, NotImplementedError):
            if ignore_failures:
                return []
            raise

        if np.ndim(result) == 0:
            # TODO(EA2D): special case not needed with 2D EAs
            res_values = np.array([[result]])
        else:
            res_values = result.reshape(-1, 1)

        nb = self.make_block(res_values)
        return [nb]

    def _split_op_result(self, result) -> List["Block"]:
        # See also: split_and_operate
        if is_extension_array_dtype(result) and result.ndim > 1:
            # TODO(EA2D): unnecessary with 2D EAs
            # if we get a 2D ExtensionArray, we need to split it into 1D pieces
            nbs = []
            for i, loc in enumerate(self.mgr_locs):
                vals = result[i]
                block = self.make_block(values=vals, placement=[loc])
                nbs.append(block)
            return nbs

        if not isinstance(result, Block):
            result = self.make_block(result)

        return [result]

    def fillna(
        self, value, limit=None, inplace: bool = False, downcast=None
    ) -> List["Block"]:
        """
        fillna on the block with the value. If we fail, then convert to
        ObjectBlock and try again
        """
        inplace = validate_bool_kwarg(inplace, "inplace")

        mask = isna(self.values)
        mask = _extract_bool_array(mask)
        if limit is not None:
            limit = libalgos.validate_limit(None, limit=limit)
            mask[mask.cumsum(self.ndim - 1) > limit] = False

        if not self._can_hold_na:
            if inplace:
                return [self]
            else:
                return [self.copy()]

        if self._can_hold_element(value):
            nb = self if inplace else self.copy()
            nb._putmask_simple(mask, value)
            # TODO: should be nb._maybe_downcast?
            return self._maybe_downcast([nb], downcast)

        # we can't process the value, but nothing to do
        if not mask.any():
            return [self] if inplace else [self.copy()]

        # operate column-by-column
        def f(mask, val, idx):
            block = self.coerce_to_target_dtype(value)

            # slice out our block
            if idx is not None:
                # i.e. self.ndim == 2
                block = block.getitem_block(slice(idx, idx + 1))
            return block.fillna(value, limit=limit, inplace=inplace, downcast=None)

        return self.split_and_operate(None, f, inplace)

    def _split(self) -> List["Block"]:
        """
        Split a block into a list of single-column blocks.
        """
        assert self.ndim == 2

        new_blocks = []
        for i, ref_loc in enumerate(self.mgr_locs):
            vals = self.values[slice(i, i + 1)]

            nb = self.make_block(vals, [ref_loc])
            new_blocks.append(nb)
        return new_blocks

    def split_and_operate(
        self, mask, f, inplace: bool, ignore_failures: bool = False
    ) -> List["Block"]:
        """
        split the block per-column, and apply the callable f
        per-column, return a new block for each. Handle
        masking which will not change a block unless needed.

        Parameters
        ----------
        mask : 2-d boolean mask
        f : callable accepting (1d-mask, 1d values, indexer)
        inplace : bool
        ignore_failures : bool, default False

        Returns
        -------
        list of blocks
        """
        if mask is None:
            mask = np.broadcast_to(True, shape=self.shape)

        new_values = self.values

        def make_a_block(nv, ref_loc):
            if isinstance(nv, list):
                assert len(nv) == 1, nv
                assert isinstance(nv[0], Block)
                block = nv[0]
            else:
                # Put back the dimension that was taken from it and make
                # a block out of the result.
                nv = _block_shape(nv, ndim=self.ndim)
                block = self.make_block(values=nv, placement=ref_loc)
            return block

        # ndim == 1
        if self.ndim == 1:
            if mask.any():
                nv = f(mask, new_values, None)
            else:
                nv = new_values if inplace else new_values.copy()
            block = make_a_block(nv, self.mgr_locs)
            return [block]

        # ndim > 1
        new_blocks = []
        for i, ref_loc in enumerate(self.mgr_locs):
            m = mask[i]
            v = new_values[i]

            # need a new block
            if m.any() or m.size == 0:
                # Apply our function; we may ignore_failures if this is a
                #  reduction that is dropping nuisance columns GH#37827
                try:
                    nv = f(m, v, i)
                except TypeError:
                    if ignore_failures:
                        continue
                    else:
                        raise
            else:
                nv = v if inplace else v.copy()

            block = make_a_block(nv, [ref_loc])
            new_blocks.append(block)

        return new_blocks

    def _maybe_downcast(self, blocks: List["Block"], downcast=None) -> List["Block"]:

        # no need to downcast our float
        # unless indicated
        if downcast is None and (self.is_float or self.is_datelike):
            return blocks

        return extend_blocks([b.downcast(downcast) for b in blocks])

    def downcast(self, dtypes=None) -> List["Block"]:
        """ try to downcast each item to the dict of dtypes if present """
        # turn it off completely
        if dtypes is False:
            return [self]

        values = self.values

        if self.ndim == 1:

            # try to cast all non-floats here
            if dtypes is None:
                dtypes = "infer"

            nv = maybe_downcast_to_dtype(values, dtypes)
            return [self.make_block(nv)]

        # ndim > 1
        if dtypes is None:
            return [self]

        if not (dtypes == "infer" or isinstance(dtypes, dict)):
            raise ValueError(
                "downcast must have a dictionary or 'infer' as its argument"
            )
        elif dtypes != "infer":
            raise AssertionError("dtypes as dict is not supported yet")

        # operate column-by-column
        # this is expensive as it splits the blocks items-by-item
        def f(mask, val, idx):
            val = maybe_downcast_to_dtype(val, dtype="infer")
            return val

        return self.split_and_operate(None, f, False)

    def astype(self, dtype, copy: bool = False, errors: str = "raise"):
        """
        Coerce to the new dtype.

        Parameters
        ----------
        dtype : str, dtype convertible
        copy : bool, default False
            copy if indicated
        errors : str, {'raise', 'ignore'}, default 'raise'
            - ``raise`` : allow exceptions to be raised
            - ``ignore`` : suppress exceptions. On error return original object

        Returns
        -------
        Block
        """
        errors_legal_values = ("raise", "ignore")

        if errors not in errors_legal_values:
            invalid_arg = (
                "Expected value of kwarg 'errors' to be one of "
                f"{list(errors_legal_values)}. Supplied value is '{errors}'"
            )
            raise ValueError(invalid_arg)

        if inspect.isclass(dtype) and issubclass(dtype, ExtensionDtype):
            msg = (
                f"Expected an instance of {dtype.__name__}, "
                "but got the class instead. Try instantiating 'dtype'."
            )
            raise TypeError(msg)

        dtype = pandas_dtype(dtype)

        try:
            new_values = self._astype(dtype, copy=copy)
        except (ValueError, TypeError):
            # e.g. astype_nansafe can fail on object-dtype of strings
            #  trying to convert to float
            if errors == "ignore":
                new_values = self.values
            else:
                raise

        newb = self.make_block(new_values)
        if newb.is_numeric and self.is_numeric:
            if newb.shape != self.shape:
                raise TypeError(
                    f"cannot set astype for copy = [{copy}] for dtype "
                    f"({self.dtype.name} [{self.shape}]) to different shape "
                    f"({newb.dtype.name} [{newb.shape}])"
                )
        return newb

    def _astype(self, dtype: DtypeObj, copy: bool) -> ArrayLike:
        values = self.values

        if is_datetime64tz_dtype(dtype) and is_datetime64_dtype(values.dtype):
            # if we are passed a datetime64[ns, tz]
            if copy:
                # this should be the only copy
                values = values.copy()
            # i.e. values.tz_localize("UTC").tz_convert(dtype.tz)
            # FIXME: GH#33401 this doesn't match DatetimeArray.astype, which
            #  would be self.array_values().tz_localize(dtype.tz)
            return DatetimeArray._simple_new(values.view("i8"), dtype=dtype)

        if is_dtype_equal(values.dtype, dtype):
            if copy:
                return values.copy()
            return values

        if isinstance(values, ExtensionArray):
            values = values.astype(dtype, copy=copy)

        else:
            values = astype_nansafe(values, dtype, copy=True)

        return values

    def convert(
        self,
        copy: bool = True,
        datetime: bool = True,
        numeric: bool = True,
        timedelta: bool = True,
    ) -> List["Block"]:
        """
        attempt to coerce any object types to better types return a copy
        of the block (if copy = True) by definition we are not an ObjectBlock
        here!
        """
        return [self.copy()] if copy else [self]

    def _can_hold_element(self, element: Any) -> bool:
        """ require the same dtype as ourselves """
        dtype = self.values.dtype.type
        tipo = maybe_infer_dtype_type(element)
        if tipo is not None:
            return issubclass(tipo.type, dtype)
        return isinstance(element, dtype)

    def should_store(self, value: ArrayLike) -> bool:
        """
        Should we set self.values[indexer] = value inplace or do we need to cast?

        Parameters
        ----------
        value : np.ndarray or ExtensionArray

        Returns
        -------
        bool
        """
        return is_dtype_equal(value.dtype, self.dtype)

    def to_native_types(self, na_rep="nan", quoting=None, **kwargs):
        """ convert to our native types format """
        values = self.values

        mask = isna(values)
        itemsize = writers.word_len(na_rep)

        if not self.is_object and not quoting and itemsize:
            values = values.astype(str)
            if values.dtype.itemsize / np.dtype("U1").itemsize < itemsize:
                # enlarge for the na_rep
                values = values.astype(f"<U{itemsize}")
        else:
            values = np.array(values, dtype="object")

        values[mask] = na_rep
        return self.make_block(values)

    # block actions #
    def copy(self, deep: bool = True):
        """ copy constructor """
        values = self.values
        if deep:
            values = values.copy()
        return self.make_block_same_class(values, ndim=self.ndim)

    def replace(
        self,
        to_replace,
        value,
        inplace: bool = False,
        regex: bool = False,
    ) -> List["Block"]:
        """
        replace the to_replace value with value, possible to create new
        blocks here this is just a call to putmask. regex is not used here.
        It is used in ObjectBlocks.  It is here for API compatibility.
        """
        inplace = validate_bool_kwarg(inplace, "inplace")
        original_to_replace = to_replace

        if not self._can_hold_element(to_replace):
            # We cannot hold `to_replace`, so we know immediately that
            #  replacing it is a no-op.
            # Note: If to_replace were a list, NDFrame.replace would call
            #  replace_list instead of replace.
            return [self] if inplace else [self.copy()]

        values = self.values
        if lib.is_scalar(to_replace) and isinstance(values, np.ndarray):
            # The only non-DatetimeLike class that also has a non-trivial
            #  try_coerce_args is ObjectBlock, but that overrides replace,
            #  so does not get here.
            to_replace = convert_scalar_for_putitemlike(to_replace, values.dtype)

        mask = missing.mask_missing(values, to_replace)
        if not mask.any():
            # Note: we get here with test_replace_extension_other incorrectly
            #  bc _can_hold_element is incorrect.
            return [self] if inplace else [self.copy()]

        if not self._can_hold_element(value):
            blk = self.astype(object)
            return blk.replace(
                to_replace=original_to_replace,
                value=value,
                inplace=True,
                regex=regex,
            )

        blk = self if inplace else self.copy()
        blk._putmask_simple(mask, value)
        blocks = blk.convert(numeric=False, copy=not inplace)
        return blocks

    def _replace_regex(
        self,
        to_replace,
        value,
        inplace: bool = False,
        convert: bool = True,
        mask=None,
    ) -> List["Block"]:
        """
        Replace elements by the given value.

        Parameters
        ----------
        to_replace : object or pattern
            Scalar to replace or regular expression to match.
        value : object
            Replacement object.
        inplace : bool, default False
            Perform inplace modification.
        convert : bool, default True
            If true, try to coerce any object types to better types.
        mask : array-like of bool, optional
            True indicate corresponding element is ignored.

        Returns
        -------
        List[Block]
        """
        if not self._can_hold_element(to_replace):
            # i.e. only ObjectBlock, but could in principle include a
            #  String ExtensionBlock
            return [self] if inplace else [self.copy()]

        rx = re.compile(to_replace)

        new_values = self.values if inplace else self.values.copy()
        replace_regex(new_values, rx, value, mask)

        block = self.make_block(new_values)
        if convert:
            nbs = block.convert(numeric=False)
        else:
            nbs = [block]
        return nbs

    def _replace_list(
        self,
        src_list: List[Any],
        dest_list: List[Any],
        inplace: bool = False,
        regex: bool = False,
    ) -> List["Block"]:
        """
        See BlockManager._replace_list docstring.
        """
        # Exclude anything that we know we won't contain
        pairs = [
            (x, y) for x, y in zip(src_list, dest_list) if self._can_hold_element(x)
        ]
        if not len(pairs):
            # shortcut, nothing to replace
            return [self] if inplace else [self.copy()]

        src_len = len(pairs) - 1

        def comp(s: Scalar, mask: np.ndarray, regex: bool = False) -> np.ndarray:
            """
            Generate a bool array by perform an equality check, or perform
            an element-wise regular expression matching
            """
            if isna(s):
                return ~mask

            s = maybe_box_datetimelike(s)
            return compare_or_regex_search(self.values, s, regex, mask)

        if self.is_object:
            # Calculate the mask once, prior to the call of comp
            # in order to avoid repeating the same computations
            mask = ~isna(self.values)
            masks = [comp(s[0], mask, regex) for s in pairs]
        else:
            # GH#38086 faster if we know we dont need to check for regex
            masks = [missing.mask_missing(self.values, s[0]) for s in pairs]

        masks = [_extract_bool_array(x) for x in masks]

        rb = [self if inplace else self.copy()]
        for i, (src, dest) in enumerate(pairs):
            new_rb: List["Block"] = []
            for blk in rb:
                m = masks[i]
                convert = i == src_len  # only convert once at the end
                result = blk._replace_coerce(
                    to_replace=src,
                    value=dest,
                    mask=m,
                    inplace=inplace,
                    regex=regex,
                )
                if convert and blk.is_object:
                    result = extend_blocks(
                        [b.convert(numeric=False, copy=True) for b in result]
                    )
                new_rb.extend(result)
            rb = new_rb
        return rb

    def setitem(self, indexer, value):
        """
        Attempt self.values[indexer] = value, possibly creating a new array.

        Parameters
        ----------
        indexer : tuple, list-like, array-like, slice
            The subset of self.values to set
        value : object
            The value being set

        Returns
        -------
        Block

        Notes
        -----
        `indexer` is a direct slice/positional indexer. `value` must
        be a compatible shape.
        """
        transpose = self.ndim == 2

        if isinstance(indexer, np.ndarray) and indexer.ndim > self.ndim:
            raise ValueError(f"Cannot set values with ndim > {self.ndim}")

        # coerce None values, if appropriate
        if value is None:
            if self.is_numeric:
                value = np.nan

        # coerce if block dtype can store value
        values = self.values
        if self._can_hold_element(value):
            # We only get here for non-Extension Blocks, so _try_coerce_args
            #  is only relevant for DatetimeBlock and TimedeltaBlock
            if lib.is_scalar(value):
                value = convert_scalar_for_putitemlike(value, values.dtype)

        else:
            # current dtype cannot store value, coerce to common dtype

            if hasattr(value, "dtype"):
                dtype = value.dtype

            elif lib.is_scalar(value) and not isna(value):
                dtype, _ = infer_dtype_from_scalar(value, pandas_dtype=True)

            else:
                # e.g. we are bool dtype and value is nan
                # TODO: watch out for case with listlike value and scalar/empty indexer
                dtype, _ = maybe_promote(np.array(value).dtype)
                return self.astype(dtype).setitem(indexer, value)

            dtype = find_common_type([values.dtype, dtype])
            assert not is_dtype_equal(self.dtype, dtype)
            # otherwise should have _can_hold_element

            return self.astype(dtype).setitem(indexer, value)

        # value must be storable at this moment
        if is_extension_array_dtype(getattr(value, "dtype", None)):
            # We need to be careful not to allow through strings that
            #  can be parsed to EADtypes
            is_ea_value = True
            arr_value = value
        else:
            is_ea_value = False
            arr_value = np.array(value)

        if transpose:
            values = values.T

        # length checking
        check_setitem_lengths(indexer, value, values)
        exact_match = (
            len(arr_value.shape)
            and arr_value.shape[0] == values.shape[0]
            and arr_value.size == values.size
        )
        if is_empty_indexer(indexer, arr_value):
            # GH#8669 empty indexers
            pass

        elif is_scalar_indexer(indexer, self.ndim):
            # setting a single element for each dim and with a rhs that could
            #  be e.g. a list; see GH#6043
            values[indexer] = value

        elif exact_match and is_categorical_dtype(arr_value.dtype):
            # GH25495 - If the current dtype is not categorical,
            # we need to create a new categorical block
            values[indexer] = value
            return self.make_block(Categorical(self.values, dtype=arr_value.dtype))

        elif exact_match and is_ea_value:
            # GH#32395 if we're going to replace the values entirely, just
            #  substitute in the new array
            return self.make_block(arr_value)

        # if we are an exact match (ex-broadcasting),
        # then use the resultant dtype
        elif exact_match:
            # We are setting _all_ of the array's values, so can cast to new dtype
            values[indexer] = value

            values = values.astype(arr_value.dtype, copy=False)

        # set
        else:
            values[indexer] = value

        if transpose:
            values = values.T
        block = self.make_block(values)
        return block

    def _putmask_simple(self, mask: np.ndarray, value: Any):
        """
        Like putmask but

        a) we do not cast on failure
        b) we do not handle repeating or truncating like numpy.

        Parameters
        ----------
        mask : np.ndarray[bool]
            We assume _extract_bool_array has already been called.
        value : Any
            We assume self._can_hold_element(value)
        """
        values = self.values

        if lib.is_scalar(value) and isinstance(values, np.ndarray):
            value = convert_scalar_for_putitemlike(value, values.dtype)

        if self.is_extension or (self.is_object and not lib.is_scalar(value)):
            # GH#19266 using np.putmask gives unexpected results with listlike value
            if is_list_like(value) and len(value) == len(values):
                values[mask] = value[mask]
            else:
                values[mask] = value
        else:
            # GH#37833 np.putmask is more performant than __setitem__
            np.putmask(values, mask, value)

    def putmask(
        self, mask, new, inplace: bool = False, axis: int = 0, transpose: bool = False
    ) -> List["Block"]:
        """
        putmask the data to the block; it is possible that we may create a
        new dtype of block

        Return the resulting block(s).

        Parameters
        ----------
        mask : np.ndarray[bool], SparseArray[bool], or BooleanArray
        new : a ndarray/object
        inplace : bool, default False
            Perform inplace modification.
        axis : int
        transpose : bool, default False
            Set to True if self is stored with axes reversed.

        Returns
        -------
        List[Block]
        """
        mask = _extract_bool_array(mask)
        assert not isinstance(new, (ABCIndex, ABCSeries, ABCDataFrame))

        new_values = self.values  # delay copy if possible.
        # if we are passed a scalar None, convert it here
        if not is_list_like(new) and isna(new) and not self.is_object:
            # FIXME: make sure we have compatible NA
            new = self.fill_value

        if self._can_hold_element(new):
            # We only get here for non-Extension Blocks, so _try_coerce_args
            #  is only relevant for DatetimeBlock and TimedeltaBlock
            if lib.is_scalar(new):
                new = convert_scalar_for_putitemlike(new, self.values.dtype)

            if transpose:
                new_values = new_values.T

            # If the default repeat behavior in np.putmask would go in the
            # wrong direction, then explicitly repeat and reshape new instead
            if getattr(new, "ndim", 0) >= 1:
                if self.ndim - 1 == new.ndim and axis == 1:
                    new = np.repeat(new, new_values.shape[-1]).reshape(self.shape)
                new = new.astype(new_values.dtype)

            if new_values is self.values and not inplace:
                new_values = new_values.copy()
            # we require exact matches between the len of the
            # values we are setting (or is compat). np.putmask
            # doesn't check this and will simply truncate / pad
            # the output, but we want sane error messages
            #
            # TODO: this prob needs some better checking
            # for 2D cases
            if (
                is_list_like(new)
                and np.any(mask[mask])
                and getattr(new, "ndim", 1) == 1
            ):
                if mask[mask].shape[-1] == len(new):
                    # GH 30567
                    # If length of ``new`` is less than the length of ``new_values``,
                    # `np.putmask` would first repeat the ``new`` array and then
                    # assign the masked values hence produces incorrect result.
                    # `np.place` on the other hand uses the ``new`` values at it is
                    # to place in the masked locations of ``new_values``
                    np.place(new_values, mask, new)
                elif mask.shape[-1] == len(new) or len(new) == 1:
                    np.putmask(new_values, mask, new)
                else:
                    raise ValueError("cannot assign mismatch length to masked array")
            else:
                np.putmask(new_values, mask, new)

        # maybe upcast me
        elif mask.any():
            if transpose:
                mask = mask.T
                if isinstance(new, np.ndarray):
                    new = new.T
                axis = new_values.ndim - axis - 1

            # Pseudo-broadcast
            if getattr(new, "ndim", 0) >= 1:
                if self.ndim - 1 == new.ndim:
                    new_shape = list(new.shape)
                    new_shape.insert(axis, 1)
                    new = new.reshape(tuple(new_shape))

            # operate column-by-column
            def f(mask, val, idx):

                if idx is None:
                    # ndim==1 case.
                    n = new
                else:

                    if isinstance(new, np.ndarray):
                        n = np.squeeze(new[idx % new.shape[0]])
                    else:
                        n = np.array(new)

                    # type of the new block
                    dtype, _ = maybe_promote(n.dtype)

                    # we need to explicitly astype here to make a copy
                    n = n.astype(dtype)

                nv = _putmask_smart(val, mask, n)
                return nv

            new_blocks = self.split_and_operate(mask, f, inplace)
            return new_blocks

        if inplace:
            return [self]

        if transpose:
            if new_values is None:
                new_values = self.values if inplace else self.values.copy()
            new_values = new_values.T

        return [self.make_block(new_values)]

    def coerce_to_target_dtype(self, other):
        """
        coerce the current block to a dtype compat for other
        we will return a block, possibly object, and not raise

        we can also safely try to coerce to the same dtype
        and will receive the same block
        """
        # if we cannot then coerce to object
        dtype, _ = infer_dtype_from(other, pandas_dtype=True)

        if is_dtype_equal(self.dtype, dtype):
            return self

        if self.is_bool or is_object_dtype(dtype) or is_bool_dtype(dtype):
            # we don't upcast to bool
            return self.astype(object)

        elif (self.is_float or self.is_complex) and (
            is_integer_dtype(dtype) or is_float_dtype(dtype)
        ):
            # don't coerce float/complex to int
            return self

        elif self.is_datetime or is_datetime64_any_dtype(dtype):
            # The is_dtype_equal check above ensures that at most one of
            #  these two conditions hold, so we must cast to object.
            return self.astype(object)

        elif self.is_timedelta or is_timedelta64_dtype(dtype):
            # The is_dtype_equal check above ensures that at most one of
            #  these two conditions hold, so we must cast to object.
            return self.astype(object)

        try:
            return self.astype(dtype)
        except (ValueError, TypeError, OverflowError):
            return self.astype(object)

    def interpolate(
        self,
        method: str = "pad",
        axis: int = 0,
        index: Optional["Index"] = None,
        inplace: bool = False,
        limit: Optional[int] = None,
        limit_direction: str = "forward",
        limit_area: Optional[str] = None,
        fill_value: Optional[Any] = None,
        coerce: bool = False,
        downcast: Optional[str] = None,
        **kwargs,
    ):

        inplace = validate_bool_kwarg(inplace, "inplace")

        if not self._can_hold_na:
            # If there are no NAs, then interpolate is a no-op
            return self if inplace else self.copy()

        # a fill na type method
        try:
            m = missing.clean_fill_method(method)
        except ValueError:
            m = None

        if m is not None:
            if fill_value is not None:
                # similar to validate_fillna_kwargs
                raise ValueError("Cannot pass both fill_value and method")

            return self._interpolate_with_fill(
                method=m,
                axis=axis,
                inplace=inplace,
                limit=limit,
                limit_area=limit_area,
                downcast=downcast,
            )
        # validate the interp method
        m = missing.clean_interp_method(method, **kwargs)

        assert index is not None  # for mypy

        return self._interpolate(
            method=m,
            index=index,
            axis=axis,
            limit=limit,
            limit_direction=limit_direction,
            limit_area=limit_area,
            fill_value=fill_value,
            inplace=inplace,
            downcast=downcast,
            **kwargs,
        )

    def _interpolate_with_fill(
        self,
        method: str = "pad",
        axis: int = 0,
        inplace: bool = False,
        limit: Optional[int] = None,
        limit_area: Optional[str] = None,
        downcast: Optional[str] = None,
    ) -> List["Block"]:
        """ fillna but using the interpolate machinery """
        inplace = validate_bool_kwarg(inplace, "inplace")

        assert self._can_hold_na  # checked by caller

        values = self.values if inplace else self.values.copy()

        values = missing.interpolate_2d(
            values,
            method=method,
            axis=axis,
            limit=limit,
            limit_area=limit_area,
        )

        blocks = [self.make_block_same_class(values, ndim=self.ndim)]
        return self._maybe_downcast(blocks, downcast)

    def _interpolate(
        self,
        method: str,
        index: "Index",
        fill_value: Optional[Any] = None,
        axis: int = 0,
        limit: Optional[int] = None,
        limit_direction: str = "forward",
        limit_area: Optional[str] = None,
        inplace: bool = False,
        downcast: Optional[str] = None,
        **kwargs,
    ) -> List["Block"]:
        """ interpolate using scipy wrappers """
        inplace = validate_bool_kwarg(inplace, "inplace")
        data = self.values if inplace else self.values.copy()

        # only deal with floats
        if not self.is_float:
            if not self.is_integer:
                return [self]
            data = data.astype(np.float64)

        if fill_value is None:
            fill_value = self.fill_value

        if method in ("krogh", "piecewise_polynomial", "pchip"):
            if not index.is_monotonic:
                raise ValueError(
                    f"{method} interpolation requires that the index be monotonic."
                )
        # process 1-d slices in the axis direction

        def func(yvalues: np.ndarray) -> np.ndarray:

            # process a 1-d slice, returning it
            # should the axis argument be handled below in apply_along_axis?
            # i.e. not an arg to missing.interpolate_1d
            return missing.interpolate_1d(
                xvalues=index,
                yvalues=yvalues,
                method=method,
                limit=limit,
                limit_direction=limit_direction,
                limit_area=limit_area,
                fill_value=fill_value,
                bounds_error=False,
                **kwargs,
            )

        # interp each column independently
        interp_values = np.apply_along_axis(func, axis, data)

        blocks = [self.make_block_same_class(interp_values)]
        return self._maybe_downcast(blocks, downcast)

    def take_nd(self, indexer, axis: int, new_mgr_locs=None, fill_value=lib.no_default):
        """
        Take values according to indexer and return them as a block.bb

        """
        # algos.take_nd dispatches for DatetimeTZBlock, CategoricalBlock
        # so need to preserve types
        # sparse is treated like an ndarray, but needs .get_values() shaping

        values = self.values

        if fill_value is lib.no_default:
            fill_value = self.fill_value
            allow_fill = False
        else:
            allow_fill = True

        new_values = algos.take_nd(
            values, indexer, axis=axis, allow_fill=allow_fill, fill_value=fill_value
        )

        # Called from three places in managers, all of which satisfy
        #  this assertion
        assert not (axis == 0 and new_mgr_locs is None)
        if new_mgr_locs is None:
            new_mgr_locs = self.mgr_locs

        if not is_dtype_equal(new_values.dtype, self.dtype):
            return self.make_block(new_values, new_mgr_locs)
        else:
            return self.make_block_same_class(new_values, new_mgr_locs)

    def diff(self, n: int, axis: int = 1) -> List["Block"]:
        """ return block for the diff of the values """
        new_values = algos.diff(self.values, n, axis=axis, stacklevel=7)
        return [self.make_block(values=new_values)]

    def shift(self, periods: int, axis: int = 0, fill_value=None):
        """ shift the block by periods, possibly upcast """
        # convert integer to float if necessary. need to do a lot more than
        # that, handle boolean etc also
        new_values, fill_value = maybe_upcast(self.values, fill_value)

        new_values = shift(new_values, periods, axis, fill_value)

        return [self.make_block(new_values)]

    def _maybe_reshape_where_args(self, values, other, cond, axis):
        transpose = self.ndim == 2

        cond = _extract_bool_array(cond)

        # If the default broadcasting would go in the wrong direction, then
        # explicitly reshape other instead
        if getattr(other, "ndim", 0) >= 1:
            if values.ndim - 1 == other.ndim and axis == 1:
                other = other.reshape(tuple(other.shape + (1,)))
            elif transpose and values.ndim == self.ndim - 1:
                # TODO(EA2D): not neceesssary with 2D EAs
                cond = cond.T

        if not hasattr(cond, "shape"):
            raise ValueError("where must have a condition that is ndarray like")

        return other, cond

    def where(
        self, other, cond, errors="raise", try_cast: bool = False, axis: int = 0
    ) -> List["Block"]:
        """
        evaluate the block; return result block(s) from the result

        Parameters
        ----------
        other : a ndarray/object
        cond : np.ndarray[bool], SparseArray[bool], or BooleanArray
        errors : str, {'raise', 'ignore'}, default 'raise'
            - ``raise`` : allow exceptions to be raised
            - ``ignore`` : suppress exceptions. On error return original object
        try_cast: bool, default False
        axis : int, default 0

        Returns
        -------
        List[Block]
        """
        import pandas.core.computation.expressions as expressions

        assert not isinstance(other, (ABCIndex, ABCSeries, ABCDataFrame))

        assert errors in ["raise", "ignore"]
        transpose = self.ndim == 2

        values = self.values
        orig_other = other
        if transpose:
            values = values.T

        other, cond = self._maybe_reshape_where_args(values, other, cond, axis)

        if cond.ravel("K").all():
            result = values
        else:
            # see if we can operate on the entire block, or need item-by-item
            # or if we are a single block (ndim == 1)
            if (
                (self.is_integer or self.is_bool)
                and lib.is_float(other)
                and np.isnan(other)
            ):
                # GH#3733 special case to avoid object-dtype casting
                #  and go through numexpr path instead.
                # In integer case, np.where will cast to floats
                pass
            elif not self._can_hold_element(other):
                # we cannot coerce, return a compat dtype
                # we are explicitly ignoring errors
                block = self.coerce_to_target_dtype(other)
                blocks = block.where(
                    orig_other, cond, errors=errors, try_cast=try_cast, axis=axis
                )
                return self._maybe_downcast(blocks, "infer")

            if not (
                (self.is_integer or self.is_bool)
                and lib.is_float(other)
                and np.isnan(other)
            ):
                # convert datetime to datetime64, timedelta to timedelta64
                other = convert_scalar_for_putitemlike(other, values.dtype)

            # By the time we get here, we should have all Series/Index
            #  args extracted to ndarray
            result = expressions.where(cond, values, other)

        if self._can_hold_na or self.ndim == 1:

            if transpose:
                result = result.T

            return [self.make_block(result)]

        # might need to separate out blocks
        axis = cond.ndim - 1
        cond = cond.swapaxes(axis, 0)
        mask = np.array([cond[i].all() for i in range(cond.shape[0])], dtype=bool)

        result_blocks: List["Block"] = []
        for m in [mask, ~mask]:
            if m.any():
                result = cast(np.ndarray, result)  # EABlock overrides where
                taken = result.take(m.nonzero()[0], axis=axis)
                r = maybe_downcast_numeric(taken, self.dtype)
                nb = self.make_block(r.T, placement=self.mgr_locs[m])
                result_blocks.append(nb)

        return result_blocks

    def _unstack(self, unstacker, fill_value, new_placement):
        """
        Return a list of unstacked blocks of self

        Parameters
        ----------
        unstacker : reshape._Unstacker
        fill_value : int
            Only used in ExtensionBlock._unstack

        Returns
        -------
        blocks : list of Block
            New blocks of unstacked values.
        mask : array_like of bool
            The mask of columns of `blocks` we should keep.
        """
        new_values, mask = unstacker.get_new_values(
            self.values.T, fill_value=fill_value
        )

        mask = mask.any(0)
        # TODO: in all tests we have mask.all(); can we rely on that?

        new_values = new_values.T[mask]
        new_placement = new_placement[mask]

        blocks = [make_block(new_values, placement=new_placement)]
        return blocks, mask

    def quantile(self, qs, interpolation="linear", axis: int = 0):
        """
        compute the quantiles of the

        Parameters
        ----------
        qs: a scalar or list of the quantiles to be computed
        interpolation: type of interpolation, default 'linear'
        axis: axis to compute, default 0

        Returns
        -------
        Block
        """
        # We should always have ndim == 2 because Series dispatches to DataFrame
        assert self.ndim == 2

        values = self.get_values()

        is_empty = values.shape[axis] == 0
        orig_scalar = not is_list_like(qs)
        if orig_scalar:
            # make list-like, unpack later
            qs = [qs]

        if is_empty:
            # create the array of na_values
            # 2d len(values) * len(qs)
            result = np.repeat(
                np.array([self.fill_value] * len(qs)), len(values)
            ).reshape(len(values), len(qs))
        else:
            # asarray needed for Sparse, see GH#24600
            mask = np.asarray(isna(values))
            result = nanpercentile(
                values,
                np.array(qs) * 100,
                axis=axis,
                na_value=self.fill_value,
                mask=mask,
                ndim=values.ndim,
                interpolation=interpolation,
            )

            result = np.array(result, copy=False)
            result = result.T

        if orig_scalar and not lib.is_scalar(result):
            # result could be scalar in case with is_empty and self.ndim == 1
            assert result.shape[-1] == 1, result.shape
            result = result[..., 0]
            result = lib.item_from_zerodim(result)

        ndim = np.ndim(result)
        return make_block(result, placement=np.arange(len(result)), ndim=ndim)

    def _replace_coerce(
        self,
        to_replace,
        value,
        mask: np.ndarray,
        inplace: bool = True,
        regex: bool = False,
    ) -> List["Block"]:
        """
        Replace value corresponding to the given boolean array with another
        value.

        Parameters
        ----------
        to_replace : object or pattern
            Scalar to replace or regular expression to match.
        value : object
            Replacement object.
        mask : np.ndarray[bool]
            True indicate corresponding element is ignored.
        inplace : bool, default True
            Perform inplace modification.
        regex : bool, default False
            If true, perform regular expression substitution.

        Returns
        -------
        List[Block]
        """
        if mask.any():
            if not regex:
                nb = self.coerce_to_target_dtype(value)
                if nb is self and not inplace:
                    nb = nb.copy()
                nb._putmask_simple(mask, value)
                return [nb]
            else:
                regex = _should_use_regex(regex, to_replace)
                if regex:
                    return self._replace_regex(
                        to_replace,
                        value,
                        inplace=inplace,
                        convert=False,
                        mask=mask,
                    )
                return self.replace(to_replace, value, inplace=inplace, regex=False)
        return [self]


class ExtensionBlock(Block):
    """
    Block for holding extension types.

    Notes
    -----
    This holds all 3rd-party extension array types. It's also the immediate
    parent class for our internal extension types' blocks, CategoricalBlock.

    ExtensionArrays are limited to 1-D.
    """

    _can_consolidate = False
    _validate_ndim = False
    is_extension = True

    values: ExtensionArray

    def __init__(self, values, placement, ndim: int):
        """
        Initialize a non-consolidatable block.

        'ndim' may be inferred from 'placement'.

        This will call continue to call __init__ for the other base
        classes mixed in with this Mixin.
        """

        # Placement must be converted to BlockPlacement so that we can check
        # its length
        if not isinstance(placement, libinternals.BlockPlacement):
            placement = libinternals.BlockPlacement(placement)

        # Maybe infer ndim from placement
        if ndim is None:
            if len(placement) != 1:
                ndim = 1
            else:
                ndim = 2
        super().__init__(values, placement, ndim=ndim)

        if self.ndim == 2 and len(self.mgr_locs) != 1:
            # TODO(EA2D): check unnecessary with 2D EAs
            raise AssertionError("block.size != values.size")

    @property
    def shape(self):
        # TODO(EA2D): override unnecessary with 2D EAs
        if self.ndim == 1:
            return (len(self.values),)
        return len(self.mgr_locs), len(self.values)

    def iget(self, col):

        if self.ndim == 2 and isinstance(col, tuple):
            # TODO(EA2D): unnecessary with 2D EAs
            col, loc = col
            if not com.is_null_slice(col) and col != 0:
                raise IndexError(f"{self} only contains one item")
            elif isinstance(col, slice):
                if col != slice(None):
                    raise NotImplementedError(col)
                return self.values[[loc]]
            return self.values[loc]
        else:
            if col != 0:
                raise IndexError(f"{self} only contains one item")
            return self.values

    def set_inplace(self, locs, values):
        # NB: This is a misnomer, is supposed to be inplace but is not,
        #  see GH#33457
        assert locs.tolist() == [0]
        self.values = values

    def putmask(
        self, mask, new, inplace: bool = False, axis: int = 0, transpose: bool = False
    ) -> List["Block"]:
        """
        See Block.putmask.__doc__
        """
        inplace = validate_bool_kwarg(inplace, "inplace")

        mask = _extract_bool_array(mask)

        new_values = self.values if inplace else self.values.copy()

        if isinstance(new, (np.ndarray, ExtensionArray)) and len(new) == len(mask):
            new = new[mask]

        mask = safe_reshape(mask, new_values.shape)

        new_values[mask] = new
        return [self.make_block(values=new_values)]

    def _maybe_coerce_values(self, values):
        """
        Unbox to an extension array.

        This will unbox an ExtensionArray stored in an Index or Series.
        ExtensionArrays pass through. No dtype coercion is done.

        Parameters
        ----------
        values : Index, Series, ExtensionArray

        Returns
        -------
        ExtensionArray
        """
        return extract_array(values)

    @property
    def _holder(self):
        # For extension blocks, the holder is values-dependent.
        return type(self.values)

    @property
    def fill_value(self):
        # Used in reindex_indexer
        return self.values.dtype.na_value

    @property
    def _can_hold_na(self):
        # The default ExtensionArray._can_hold_na is True
        return self._holder._can_hold_na

    @property
    def is_view(self) -> bool:
        """Extension arrays are never treated as views."""
        return False

    @property
    def is_numeric(self):
        return self.values.dtype._is_numeric

    def setitem(self, indexer, value):
        """
        Attempt self.values[indexer] = value, possibly creating a new array.

        This differs from Block.setitem by not allowing setitem to change
        the dtype of the Block.

        Parameters
        ----------
        indexer : tuple, list-like, array-like, slice
            The subset of self.values to set
        value : object
            The value being set

        Returns
        -------
        Block

        Notes
        -----
        `indexer` is a direct slice/positional indexer. `value` must
        be a compatible shape.
        """
        if not self._can_hold_element(value):
            # This is only relevant for DatetimeTZBlock, which has a
            #  non-trivial `_can_hold_element`.
            # https://github.com/pandas-dev/pandas/issues/24020
            # Need a dedicated setitem until GH#24020 (type promotion in setitem
            #  for extension arrays) is designed and implemented.
            return self.astype(object).setitem(indexer, value)

        if isinstance(indexer, tuple):
            # TODO(EA2D): not needed with 2D EAs
            # we are always 1-D
            indexer = indexer[0]

        check_setitem_lengths(indexer, value, self.values)
        self.values[indexer] = value
        return self

    def get_values(self, dtype=None):
        # ExtensionArrays must be iterable, so this works.
        # TODO(EA2D): reshape not needed with 2D EAs
        return np.asarray(self.values).reshape(self.shape)

    def array_values(self) -> ExtensionArray:
        return self.values

    def to_native_types(self, na_rep="nan", quoting=None, **kwargs):
        """override to use ExtensionArray astype for the conversion"""
        values = self.values
        mask = isna(values)

        values = np.asarray(values.astype(object))
        values[mask] = na_rep

        # TODO(EA2D): reshape not needed with 2D EAs
        # we are expected to return a 2-d ndarray
        return self.make_block(values)

    def take_nd(
        self, indexer, axis: int = 0, new_mgr_locs=None, fill_value=lib.no_default
    ):
        """
        Take values according to indexer and return them as a block.
        """
        if fill_value is lib.no_default:
            fill_value = None

        # TODO(EA2D): special case not needed with 2D EAs
        # axis doesn't matter; we are really a single-dim object
        # but are passed the axis depending on the calling routing
        # if its REALLY axis 0, then this will be a reindex and not a take
        new_values = self.values.take(indexer, fill_value=fill_value, allow_fill=True)

        # Called from three places in managers, all of which satisfy
        #  this assertion
        assert not (self.ndim == 1 and new_mgr_locs is None)
        if new_mgr_locs is None:
            new_mgr_locs = self.mgr_locs

        return self.make_block_same_class(new_values, new_mgr_locs)

    def _can_hold_element(self, element: Any) -> bool:
        # TODO: We may need to think about pushing this onto the array.
        # We're doing the same as CategoricalBlock here.
        return True

    def _slice(self, slicer):
        """
        Return a slice of my values.

        Parameters
        ----------
        slicer : slice, ndarray[int], or a tuple of these
            Valid (non-reducing) indexer for self.values.

        Returns
        -------
        np.ndarray or ExtensionArray
        """
        # return same dims as we currently have
        if not isinstance(slicer, tuple) and self.ndim == 2:
            # reached via getitem_block via _slice_take_blocks_ax0
            # TODO(EA2D): wont be necessary with 2D EAs
            slicer = (slicer, slice(None))

        if isinstance(slicer, tuple) and len(slicer) == 2:
            first = slicer[0]
            if not isinstance(first, slice):
                raise AssertionError(
                    "invalid slicing for a 1-ndim ExtensionArray", first
                )
            # GH#32959 only full-slicers along fake-dim0 are valid
            # TODO(EA2D): wont be necessary with 2D EAs
            new_locs = self.mgr_locs[first]
            if len(new_locs):
                # effectively slice(None)
                slicer = slicer[1]
            else:
                raise AssertionError(
                    "invalid slicing for a 1-ndim ExtensionArray", slicer
                )

        return self.values[slicer]

    def fillna(self, value, limit=None, inplace=False, downcast=None):
        values = self.values if inplace else self.values.copy()
        values = values.fillna(value=value, limit=limit)
        return [
            self.make_block_same_class(
                values=values, placement=self.mgr_locs, ndim=self.ndim
            )
        ]

    def interpolate(
        self, method="pad", axis=0, inplace=False, limit=None, fill_value=None, **kwargs
    ):

        values = self.values if inplace else self.values.copy()
        return self.make_block_same_class(
            values=values.fillna(value=fill_value, method=method, limit=limit),
            placement=self.mgr_locs,
        )

    def diff(self, n: int, axis: int = 1) -> List["Block"]:
        if axis == 0 and n != 0:
            # n==0 case will be a no-op so let is fall through
            # Since we only have one column, the result will be all-NA.
            #  Create this result by shifting along axis=0 past the length of
            #  our values.
            return super().diff(len(self.values), axis=0)
        if axis == 1:
            # TODO(EA2D): unnecessary with 2D EAs
            # we are by definition 1D.
            axis = 0
        return super().diff(n, axis)

    def shift(
        self, periods: int, axis: int = 0, fill_value: Any = None
    ) -> List["ExtensionBlock"]:
        """
        Shift the block by `periods`.

        Dispatches to underlying ExtensionArray and re-boxes in an
        ExtensionBlock.
        """
        return [
            self.make_block_same_class(
                self.values.shift(periods=periods, fill_value=fill_value),
                placement=self.mgr_locs,
                ndim=self.ndim,
            )
        ]

    def where(
        self, other, cond, errors="raise", try_cast: bool = False, axis: int = 0
    ) -> List["Block"]:

        cond = _extract_bool_array(cond)
        assert not isinstance(other, (ABCIndex, ABCSeries, ABCDataFrame))

        if isinstance(other, np.ndarray) and other.ndim == 2:
            # TODO(EA2D): unnecessary with 2D EAs
            assert other.shape[1] == 1
            other = other[:, 0]

        if isinstance(cond, np.ndarray) and cond.ndim == 2:
            # TODO(EA2D): unnecessary with 2D EAs
            assert cond.shape[1] == 1
            cond = cond[:, 0]

        if lib.is_scalar(other) and isna(other):
            # The default `other` for Series / Frame is np.nan
            # we want to replace that with the correct NA value
            # for the type
            other = self.dtype.na_value

        if is_sparse(self.values):
            # TODO(SparseArray.__setitem__): remove this if condition
            # We need to re-infer the type of the data after doing the
            # where, for cases where the subtypes don't match
            dtype = None
        else:
            dtype = self.dtype

        result = self.values.copy()
        icond = ~cond
        if lib.is_scalar(other):
            set_other = other
        else:
            set_other = other[icond]
        try:
            result[icond] = set_other
        except (NotImplementedError, TypeError):
            # NotImplementedError for class not implementing `__setitem__`
            # TypeError for SparseArray, which implements just to raise
            # a TypeError
            result = self._holder._from_sequence(
                np.where(cond, self.values, other), dtype=dtype
            )

        return [self.make_block_same_class(result, placement=self.mgr_locs)]

    def _unstack(self, unstacker, fill_value, new_placement):
        # ExtensionArray-safe unstack.
        # We override ObjectBlock._unstack, which unstacks directly on the
        # values of the array. For EA-backed blocks, this would require
        # converting to a 2-D ndarray of objects.
        # Instead, we unstack an ndarray of integer positions, followed by
        # a `take` on the actual values.
        n_rows = self.shape[-1]
        dummy_arr = np.arange(n_rows)

        new_values, mask = unstacker.get_new_values(dummy_arr, fill_value=-1)
        mask = mask.any(0)
        # TODO: in all tests we have mask.all(); can we rely on that?

        blocks = [
            self.make_block_same_class(
                self.values.take(indices, allow_fill=True, fill_value=fill_value),
                [place],
            )
            for indices, place in zip(new_values.T, new_placement)
        ]
        return blocks, mask


class ObjectValuesExtensionBlock(ExtensionBlock):
    """
    Block providing backwards-compatibility for `.values`.

    Used by PeriodArray and IntervalArray to ensure that
    Series[T].values is an ndarray of objects.
    """

    def external_values(self):
        return self.values.astype(object)

    def _can_hold_element(self, element: Any) -> bool:
        if is_valid_nat_for_dtype(element, self.dtype):
            return True
        if isinstance(element, list) and len(element) == 0:
            return True
        tipo = maybe_infer_dtype_type(element)
        if tipo is not None:
            return issubclass(tipo.type, self.dtype.type)
        return isinstance(element, self.dtype.type)


class NumericBlock(Block):
    __slots__ = ()
    is_numeric = True
    _can_hold_na = True


class FloatBlock(NumericBlock):
    __slots__ = ()
    is_float = True

    def _can_hold_element(self, element: Any) -> bool:
        tipo = maybe_infer_dtype_type(element)
        if tipo is not None:
            return issubclass(tipo.type, (np.floating, np.integer)) and not issubclass(
                tipo.type, np.timedelta64
            )
        return isinstance(
            element, (float, int, np.floating, np.int_)
        ) and not isinstance(
            element,
            (bool, np.bool_, np.timedelta64),
        )

    def to_native_types(
        self, na_rep="", float_format=None, decimal=".", quoting=None, **kwargs
    ):
        """ convert to our native types format """
        values = self.values

        # see gh-13418: no special formatting is desired at the
        # output (important for appropriate 'quoting' behaviour),
        # so do not pass it through the FloatArrayFormatter
        if float_format is None and decimal == ".":
            mask = isna(values)

            if not quoting:
                values = values.astype(str)
            else:
                values = np.array(values, dtype="object")

            values[mask] = na_rep
            return self.make_block(values)

        from pandas.io.formats.format import FloatArrayFormatter

        formatter = FloatArrayFormatter(
            values,
            na_rep=na_rep,
            float_format=float_format,
            decimal=decimal,
            quoting=quoting,
            fixed_width=False,
        )
        res = formatter.get_result_as_array()
        return self.make_block(res)


class ComplexBlock(NumericBlock):
    __slots__ = ()
    is_complex = True

    def _can_hold_element(self, element: Any) -> bool:
        tipo = maybe_infer_dtype_type(element)
        if tipo is not None:
            return issubclass(tipo.type, (np.floating, np.integer, np.complexfloating))
        return isinstance(
            element, (float, int, complex, np.float_, np.int_)
        ) and not isinstance(element, (bool, np.bool_))


class IntBlock(NumericBlock):
    __slots__ = ()
    is_integer = True
    _can_hold_na = False

    def _can_hold_element(self, element: Any) -> bool:
        tipo = maybe_infer_dtype_type(element)
        if tipo is not None:
            return (
                issubclass(tipo.type, np.integer)
                and not issubclass(tipo.type, np.timedelta64)
                and self.dtype.itemsize >= tipo.itemsize
            )
        # We have not inferred an integer from the dtype
        # check if we have a builtin int or a float equal to an int
        return is_integer(element) or (is_float(element) and element.is_integer())


class DatetimeLikeBlockMixin(Block):
    """Mixin class for DatetimeBlock, DatetimeTZBlock, and TimedeltaBlock."""

    _can_hold_na = True

    def get_values(self, dtype=None):
        """
        return object dtype as boxed values, such as Timestamps/Timedelta
        """
        if is_object_dtype(dtype):
            # DTA/TDA constructor and astype can handle 2D
            return self._holder(self.values).astype(object)
        return self.values

    def internal_values(self):
        # Override to return DatetimeArray and TimedeltaArray
        return self.array_values()

    def array_values(self):
        return self._holder._simple_new(self.values)

    def iget(self, key):
        # GH#31649 we need to wrap scalars in Timestamp/Timedelta
        # TODO(EA2D): this can be removed if we ever have 2D EA
        return self.array_values().reshape(self.shape)[key]

    def diff(self, n: int, axis: int = 0) -> List["Block"]:
        """
        1st discrete difference.

        Parameters
        ----------
        n : int
            Number of periods to diff.
        axis : int, default 0
            Axis to diff upon.

        Returns
        -------
        A list with a new TimeDeltaBlock.

        Notes
        -----
        The arguments here are mimicking shift so they are called correctly
        by apply.
        """
        # TODO(EA2D): reshape not necessary with 2D EAs
        values = self.array_values().reshape(self.shape)

        new_values = values - values.shift(n, axis=axis)
        return [
            TimeDeltaBlock(new_values, placement=self.mgr_locs.indexer, ndim=self.ndim)
        ]

    def shift(self, periods, axis=0, fill_value=None):
        # TODO(EA2D) this is unnecessary if these blocks are backed by 2D EAs
        values = self.array_values()
        new_values = values.shift(periods, fill_value=fill_value, axis=axis)
        return self.make_block_same_class(new_values)

    def to_native_types(self, na_rep="NaT", **kwargs):
        """ convert to our native types format """
        arr = self.array_values()

        result = arr._format_native_types(na_rep=na_rep, **kwargs)
        return self.make_block(result)

<<<<<<< HEAD
    def where(
        self, other, cond, errors="raise", try_cast: bool = False, axis: int = 0
    ) -> List["Block"]:
        # TODO(EA2D): reshape unnecessary with 2D EAs
        arr = self.array_values().reshape(self.shape)

        other, cond = self._maybe_reshape_where_args(arr, other, cond, axis)

        try:
            res_values = arr.T.where(cond, other).T
        except (ValueError, TypeError):
            return super().where(
                other, cond, errors=errors, try_cast=try_cast, axis=axis
            )

        # TODO(EA2D): reshape not needed with 2D EAs
        res_values = res_values.reshape(self.values.shape)
        nb = self.make_block_same_class(res_values)
        return [nb]
=======
    def _can_hold_element(self, element: Any) -> bool:
        arr = self.array_values()

        try:
            arr._validate_setitem_value(element)
            return True
        except (TypeError, ValueError):
            return False
>>>>>>> bd3cd371


class DatetimeBlock(DatetimeLikeBlockMixin):
    __slots__ = ()
    is_datetime = True
    _holder = DatetimeArray
    fill_value = np.datetime64("NaT", "ns")

    def _maybe_coerce_values(self, values):
        """
        Input validation for values passed to __init__. Ensure that
        we have datetime64ns, coercing if necessary.

        Parameters
        ----------
        values : array-like
            Must be convertible to datetime64

        Returns
        -------
        values : ndarray[datetime64ns]

        Overridden by DatetimeTZBlock.
        """
        if values.dtype != DT64NS_DTYPE:
            values = conversion.ensure_datetime64ns(values)

        if isinstance(values, DatetimeArray):
            values = values._data

        assert isinstance(values, np.ndarray), type(values)
        return values

    def set_inplace(self, locs, values):
        """
        See Block.set.__doc__
        """
        values = conversion.ensure_datetime64ns(values, copy=False)

        self.values[locs] = values


class DatetimeTZBlock(ExtensionBlock, DatetimeBlock):
    """ implement a datetime64 block with a tz attribute """

    values: DatetimeArray

    __slots__ = ()
    is_datetimetz = True
    is_extension = True

    internal_values = Block.internal_values

    _holder = DatetimeBlock._holder
    _can_hold_element = DatetimeBlock._can_hold_element
    to_native_types = DatetimeBlock.to_native_types
    diff = DatetimeBlock.diff
    fillna = DatetimeBlock.fillna  # i.e. Block.fillna
    fill_value = DatetimeBlock.fill_value
    _can_hold_na = DatetimeBlock._can_hold_na
    where = DatetimeBlock.where

    array_values = ExtensionBlock.array_values

    def _maybe_coerce_values(self, values):
        """
        Input validation for values passed to __init__. Ensure that
        we have datetime64TZ, coercing if necessary.

        Parameters
        ----------
        values : array-like
            Must be convertible to datetime64

        Returns
        -------
        values : DatetimeArray
        """
        if not isinstance(values, self._holder):
            values = self._holder(values)

        if values.tz is None:
            raise ValueError("cannot create a DatetimeTZBlock without a tz")

        return values

    @property
    def is_view(self) -> bool:
        """ return a boolean if I am possibly a view """
        # check the ndarray values of the DatetimeIndex values
        return self.values._data.base is not None

    def get_values(self, dtype=None):
        """
        Returns an ndarray of values.

        Parameters
        ----------
        dtype : np.dtype
            Only `object`-like dtypes are respected here (not sure
            why).

        Returns
        -------
        values : ndarray
            When ``dtype=object``, then and object-dtype ndarray of
            boxed values is returned. Otherwise, an M8[ns] ndarray
            is returned.

            DatetimeArray is always 1-d. ``get_values`` will reshape
            the return value to be the same dimensionality as the
            block.
        """
        values = self.values
        if is_object_dtype(dtype):
            values = values.astype(object)

        # TODO(EA2D): reshape unnecessary with 2D EAs
        # Ensure that our shape is correct for DataFrame.
        # ExtensionArrays are always 1-D, even in a DataFrame when
        # the analogous NumPy-backed column would be a 2-D ndarray.
        return np.asarray(values).reshape(self.shape)

    def external_values(self):
        # NB: this is different from np.asarray(self.values), since that
        #  return an object-dtype ndarray of Timestamps.
        return np.asarray(self.values.astype("datetime64[ns]", copy=False))

    def quantile(self, qs, interpolation="linear", axis=0):
        naive = self.values.view("M8[ns]")

        # TODO(EA2D): kludge for 2D block with 1D values
        naive = naive.reshape(self.shape)

        blk = self.make_block(naive)
        res_blk = blk.quantile(qs, interpolation=interpolation, axis=axis)

        # TODO(EA2D): ravel is kludge for 2D block with 1D values, assumes column-like
        aware = self._holder(res_blk.values.ravel(), dtype=self.dtype)
        return self.make_block_same_class(aware, ndim=res_blk.ndim)

    def _check_ndim(self, values, ndim):
        """
        ndim inference and validation.

        This is overriden by the DatetimeTZBlock to check the case of 2D
        data (values.ndim == 2), which should only be allowed if ndim is
        also 2.
        The case of 1D array is still allowed with both ndim of 1 or 2, as
        if the case for other EAs. Therefore, we are only checking
        `values.ndim > ndim` instead of `values.ndim != ndim` as for
        consolidated blocks.
        """
        if ndim is None:
            ndim = values.ndim

        if values.ndim > ndim:
            raise ValueError(
                "Wrong number of dimensions. "
                f"values.ndim != ndim [{values.ndim} != {ndim}]"
            )
        return ndim


class TimeDeltaBlock(DatetimeLikeBlockMixin):
    __slots__ = ()
    is_timedelta = True
    fill_value = np.timedelta64("NaT", "ns")

    def _maybe_coerce_values(self, values):
        if values.dtype != TD64NS_DTYPE:
            # non-nano we will convert to nano
            if values.dtype.kind != "m":
                # caller is responsible for ensuring timedelta64 dtype
                raise TypeError(values.dtype)  # pragma: no cover

            values = TimedeltaArray._from_sequence(values)._data
        if isinstance(values, TimedeltaArray):
            values = values._data
        assert isinstance(values, np.ndarray), type(values)
        return values

    @property
    def _holder(self):
        return TimedeltaArray

    def _can_hold_element(self, element: Any) -> bool:
        tipo = maybe_infer_dtype_type(element)
        if tipo is not None:
            return issubclass(tipo.type, np.timedelta64)
        elif element is NaT:
            return True
        elif isinstance(element, (timedelta, np.timedelta64)):
            return True
        return is_valid_nat_for_dtype(element, self.dtype)

    def fillna(self, value, **kwargs):
        # TODO(EA2D): if we operated on array_values, TDA.fillna would handle
        #  raising here.
        if is_integer(value):
            # Deprecation GH#24694, GH#19233
            raise TypeError(
                "Passing integers to fillna for timedelta64[ns] dtype is no "
                "longer supported.  To obtain the old behavior, pass "
                "`pd.Timedelta(seconds=n)` instead."
            )
        return super().fillna(value, **kwargs)


class BoolBlock(NumericBlock):
    __slots__ = ()
    is_bool = True
    _can_hold_na = False

    def _can_hold_element(self, element: Any) -> bool:
        tipo = maybe_infer_dtype_type(element)
        if tipo is not None:
            return issubclass(tipo.type, np.bool_)
        return isinstance(element, (bool, np.bool_))


class ObjectBlock(Block):
    __slots__ = ()
    is_object = True
    _can_hold_na = True

    def _maybe_coerce_values(self, values):
        if issubclass(values.dtype.type, str):
            values = np.array(values, dtype=object)
        return values

    @property
    def is_bool(self):
        """
        we can be a bool if we have only bool values but are of type
        object
        """
        return lib.is_bool_array(self.values.ravel("K"))

    def reduce(self, func, ignore_failures: bool = False) -> List[Block]:
        """
        For object-dtype, we operate column-wise.
        """
        assert self.ndim == 2

        values = self.values
        if len(values) > 1:
            # split_and_operate expects func with signature (mask, values, inplace)
            def mask_func(mask, values, inplace):
                if values.ndim == 1:
                    values = values.reshape(1, -1)
                return func(values)

            return self.split_and_operate(
                None, mask_func, False, ignore_failures=ignore_failures
            )

        try:
            res = func(values)
        except TypeError:
            if not ignore_failures:
                raise
            return []

        assert isinstance(res, np.ndarray)
        assert res.ndim == 1
        res = res.reshape(1, -1)
        return [self.make_block_same_class(res)]

    def convert(
        self,
        copy: bool = True,
        datetime: bool = True,
        numeric: bool = True,
        timedelta: bool = True,
    ) -> List["Block"]:
        """
        attempt to cast any object types to better types return a copy of
        the block (if copy = True) by definition we ARE an ObjectBlock!!!!!
        """

        # operate column-by-column
        def f(mask, val, idx):
            shape = val.shape
            values = soft_convert_objects(
                val.ravel(),
                datetime=datetime,
                numeric=numeric,
                timedelta=timedelta,
                copy=copy,
            )
            if isinstance(values, np.ndarray):
                # TODO(EA2D): allow EA once reshape is supported
                values = values.reshape(shape)

            return values

        if self.ndim == 2:
            blocks = self.split_and_operate(None, f, False)
        else:
            values = f(None, self.values.ravel(), None)
            blocks = [self.make_block(values)]

        return blocks

    def _maybe_downcast(self, blocks: List["Block"], downcast=None) -> List["Block"]:

        if downcast is not None:
            return blocks

        # split and convert the blocks
        return extend_blocks([b.convert(datetime=True, numeric=False) for b in blocks])

    def _can_hold_element(self, element: Any) -> bool:
        return True

    def replace(
        self,
        to_replace,
        value,
        inplace: bool = False,
        regex: bool = False,
    ) -> List["Block"]:
        # Note: the checks we do in NDFrame.replace ensure we never get
        #  here with listlike to_replace or value, as those cases
        #  go through _replace_list

        regex = _should_use_regex(regex, to_replace)

        if regex:
            return self._replace_regex(to_replace, value, inplace=inplace)
        else:
            return super().replace(to_replace, value, inplace=inplace, regex=False)


def _should_use_regex(regex: bool, to_replace: Any) -> bool:
    """
    Decide whether to treat `to_replace` as a regular expression.
    """
    if is_re(to_replace):
        regex = True

    regex = regex and is_re_compilable(to_replace)

    # Don't use regex if the pattern is empty.
    regex = regex and re.compile(to_replace).pattern != ""
    return regex


class CategoricalBlock(ExtensionBlock):
    __slots__ = ()

    def _replace_list(
        self,
        src_list: List[Any],
        dest_list: List[Any],
        inplace: bool = False,
        regex: bool = False,
    ) -> List["Block"]:
        if len(algos.unique(dest_list)) == 1:
            # We likely got here by tiling value inside NDFrame.replace,
            #  so un-tile here
            return self.replace(src_list, dest_list[0], inplace, regex)
        return super()._replace_list(src_list, dest_list, inplace, regex)

    def replace(
        self,
        to_replace,
        value,
        inplace: bool = False,
        regex: bool = False,
    ) -> List["Block"]:
        inplace = validate_bool_kwarg(inplace, "inplace")
        result = self if inplace else self.copy()

        result.values.replace(to_replace, value, inplace=True)
        return [result]


# -----------------------------------------------------------------
# Constructor Helpers


def get_block_type(values, dtype=None):
    """
    Find the appropriate Block subclass to use for the given values and dtype.

    Parameters
    ----------
    values : ndarray-like
    dtype : numpy or pandas dtype

    Returns
    -------
    cls : class, subclass of Block
    """
    # We use vtype and kind checks because they are much more performant
    #  than is_foo_dtype
    dtype = dtype or values.dtype
    vtype = dtype.type
    kind = dtype.kind

    cls: Type[Block]

    if is_sparse(dtype):
        # Need this first(ish) so that Sparse[datetime] is sparse
        cls = ExtensionBlock
    elif isinstance(dtype, CategoricalDtype):
        cls = CategoricalBlock
    elif vtype is Timestamp:
        cls = DatetimeTZBlock
    elif vtype is Interval or vtype is Period:
        cls = ObjectValuesExtensionBlock
    elif isinstance(dtype, ExtensionDtype):
        # Note: need to be sure PandasArray is unwrapped before we get here
        cls = ExtensionBlock

    elif kind == "M":
        cls = DatetimeBlock
    elif kind == "m":
        cls = TimeDeltaBlock
    elif kind == "f":
        cls = FloatBlock
    elif kind == "c":
        cls = ComplexBlock
    elif kind == "i" or kind == "u":
        cls = IntBlock
    elif kind == "b":
        cls = BoolBlock
    else:
        cls = ObjectBlock
    return cls


def make_block(values, placement, klass=None, ndim=None, dtype=None):
    # Ensure that we don't allow PandasArray / PandasDtype in internals.
    # For now, blocks should be backed by ndarrays when possible.
    if isinstance(values, ABCPandasArray):
        values = values.to_numpy()
        if ndim and ndim > 1:
            # TODO(EA2D): special case not needed with 2D EAs
            values = np.atleast_2d(values)

    if isinstance(dtype, PandasDtype):
        dtype = dtype.numpy_dtype

    if klass is None:
        dtype = dtype or values.dtype
        klass = get_block_type(values, dtype)

    elif klass is DatetimeTZBlock and not is_datetime64tz_dtype(values.dtype):
        # TODO: This is no longer hit internally; does it need to be retained
        #  for e.g. pyarrow?
        values = DatetimeArray._simple_new(values, dtype=dtype)

    return klass(values, ndim=ndim, placement=placement)


# -----------------------------------------------------------------


def extend_blocks(result, blocks=None):
    """ return a new extended blocks, given the result """
    if blocks is None:
        blocks = []
    if isinstance(result, list):
        for r in result:
            if isinstance(r, list):
                blocks.extend(r)
            else:
                blocks.append(r)
    else:
        assert isinstance(result, Block), type(result)
        blocks.append(result)
    return blocks


def _block_shape(values: ArrayLike, ndim: int = 1) -> ArrayLike:
    """ guarantee the shape of the values to be at least 1 d """
    if values.ndim < ndim:
        shape = values.shape
        if not is_extension_array_dtype(values.dtype):
            # TODO(EA2D): https://github.com/pandas-dev/pandas/issues/23023
            # block.shape is incorrect for "2D" ExtensionArrays
            # We can't, and don't need to, reshape.
            # error: "ExtensionArray" has no attribute "reshape"
            values = values.reshape(tuple((1,) + shape))  # type: ignore[attr-defined]
    return values


def safe_reshape(arr, new_shape: Shape):
    """
    If possible, reshape `arr` to have shape `new_shape`,
    with a couple of exceptions (see gh-13012):

    1) If `arr` is a ExtensionArray or Index, `arr` will be
       returned as is.
    2) If `arr` is a Series, the `_values` attribute will
       be reshaped and returned.

    Parameters
    ----------
    arr : array-like, object to be reshaped
    new_shape : int or tuple of ints, the new shape
    """
    if isinstance(arr, ABCSeries):
        arr = arr._values
    if not is_extension_array_dtype(arr.dtype):
        # Note: this will include TimedeltaArray and tz-naive DatetimeArray
        # TODO(EA2D): special case will be unnecessary with 2D EAs
        arr = np.asarray(arr).reshape(new_shape)
    return arr


def _putmask_smart(v: np.ndarray, mask: np.ndarray, n) -> np.ndarray:
    """
    Return a new ndarray, try to preserve dtype if possible.

    Parameters
    ----------
    v : np.ndarray
        `values`, updated in-place.
    mask : np.ndarray[bool]
        Applies to both sides (array like).
    n : `new values` either scalar or an array like aligned with `values`

    Returns
    -------
    values : ndarray with updated values
        this *may* be a copy of the original

    See Also
    --------
    ndarray.putmask
    """
    # we cannot use np.asarray() here as we cannot have conversions
    # that numpy does when numeric are mixed with strings

    # n should be the length of the mask or a scalar here
    if not is_list_like(n):
        n = np.repeat(n, len(mask))

    # see if we are only masking values that if putted
    # will work in the current dtype
    try:
        nn = n[mask]
    except TypeError:
        # TypeError: only integer scalar arrays can be converted to a scalar index
        pass
    else:
        # make sure that we have a nullable type
        # if we have nulls
        if not isna_compat(v, nn[0]):
            pass
        elif not (is_float_dtype(nn.dtype) or is_integer_dtype(nn.dtype)):
            # only compare integers/floats
            pass
        elif not (is_float_dtype(v.dtype) or is_integer_dtype(v.dtype)):
            # only compare integers/floats
            pass
        else:

            # we ignore ComplexWarning here
            with warnings.catch_warnings(record=True):
                warnings.simplefilter("ignore", np.ComplexWarning)
                nn_at = nn.astype(v.dtype)

            comp = nn == nn_at
            if is_list_like(comp) and comp.all():
                nv = v.copy()
                nv[mask] = nn_at
                return nv

    n = np.asarray(n)

    def _putmask_preserve(nv, n):
        try:
            nv[mask] = n[mask]
        except (IndexError, ValueError):
            nv[mask] = n
        return nv

    # preserves dtype if possible
    if v.dtype.kind == n.dtype.kind:
        return _putmask_preserve(v, n)

    # change the dtype if needed
    dtype, _ = maybe_promote(n.dtype)

    v = v.astype(dtype)

    return _putmask_preserve(v, n)


def _extract_bool_array(mask: ArrayLike) -> np.ndarray:
    """
    If we have a SparseArray or BooleanArray, convert it to ndarray[bool].
    """
    if isinstance(mask, ExtensionArray):
        # We could have BooleanArray, Sparse[bool], ...
        #  Except for BooleanArray, this is equivalent to just
        #  np.asarray(mask, dtype=bool)
        mask = mask.to_numpy(dtype=bool, na_value=False)

    assert isinstance(mask, np.ndarray), type(mask)
    assert mask.dtype == bool, mask.dtype
    return mask<|MERGE_RESOLUTION|>--- conflicted
+++ resolved
@@ -2197,7 +2197,6 @@
         result = arr._format_native_types(na_rep=na_rep, **kwargs)
         return self.make_block(result)
 
-<<<<<<< HEAD
     def where(
         self, other, cond, errors="raise", try_cast: bool = False, axis: int = 0
     ) -> List["Block"]:
@@ -2217,7 +2216,7 @@
         res_values = res_values.reshape(self.values.shape)
         nb = self.make_block_same_class(res_values)
         return [nb]
-=======
+
     def _can_hold_element(self, element: Any) -> bool:
         arr = self.array_values()
 
@@ -2226,7 +2225,6 @@
             return True
         except (TypeError, ValueError):
             return False
->>>>>>> bd3cd371
 
 
 class DatetimeBlock(DatetimeLikeBlockMixin):
