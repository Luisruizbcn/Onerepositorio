from datetime import datetime, timedelta
import inspect
import re
from typing import TYPE_CHECKING, Any, List, Optional, Type, Union, cast
import warnings

import numpy as np

from pandas._libs import NaT, algos as libalgos, internals as libinternals, lib, writers
from pandas._libs.internals import BlockPlacement
from pandas._libs.tslibs import conversion
from pandas._libs.tslibs.timezones import tz_compare
from pandas._typing import ArrayLike, DtypeObj, Scalar, Shape
from pandas.util._validators import validate_bool_kwarg

from pandas.core.dtypes.cast import (
    astype_nansafe,
    convert_scalar_for_putitemlike,
    find_common_type,
    infer_dtype_from,
    infer_dtype_from_scalar,
    maybe_box_datetimelike,
    maybe_downcast_numeric,
    maybe_downcast_to_dtype,
    maybe_infer_dtype_type,
    maybe_promote,
    maybe_upcast,
    soft_convert_objects,
)
from pandas.core.dtypes.common import (
    DT64NS_DTYPE,
    TD64NS_DTYPE,
    is_bool_dtype,
    is_categorical_dtype,
    is_datetime64_any_dtype,
    is_datetime64_dtype,
    is_datetime64tz_dtype,
    is_dtype_equal,
    is_extension_array_dtype,
    is_float,
    is_float_dtype,
    is_integer,
    is_integer_dtype,
    is_interval_dtype,
    is_list_like,
    is_object_dtype,
    is_period_dtype,
    is_re,
    is_re_compilable,
    is_sparse,
    is_timedelta64_dtype,
    pandas_dtype,
)
from pandas.core.dtypes.dtypes import ExtensionDtype
from pandas.core.dtypes.generic import ABCDataFrame, ABCIndex, ABCPandasArray, ABCSeries
from pandas.core.dtypes.missing import is_valid_nat_for_dtype, isna, isna_compat

import pandas.core.algorithms as algos
from pandas.core.array_algos.replace import compare_or_regex_search, replace_regex
from pandas.core.array_algos.transforms import shift
from pandas.core.arrays import (
    Categorical,
    DatetimeArray,
    ExtensionArray,
    PandasArray,
    PandasDtype,
    TimedeltaArray,
)
from pandas.core.base import PandasObject
import pandas.core.common as com
from pandas.core.construction import extract_array
from pandas.core.indexers import (
    check_setitem_lengths,
    is_empty_indexer,
    is_scalar_indexer,
)
import pandas.core.missing as missing
from pandas.core.nanops import nanpercentile

if TYPE_CHECKING:
    from pandas import Index


class Block(PandasObject):
    """
    Canonical n-dimensional unit of homogeneous dtype contained in a pandas
    data structure

    Index-ignorant; let the container take care of that
    """

    values: Union[np.ndarray, ExtensionArray]

    __slots__ = ["_mgr_locs", "values", "ndim"]
    is_numeric = False
    is_float = False
    is_integer = False
    is_complex = False
    is_datetime = False
    is_datetimetz = False
    is_timedelta = False
    is_bool = False
    is_object = False
    is_extension = False
    _can_hold_na = False
    _can_consolidate = True
    _validate_ndim = True

    @classmethod
    def _simple_new(
        cls, values: ArrayLike, placement: BlockPlacement, ndim: int
    ) -> "Block":
        """
        Fastpath constructor, does *no* validation
        """
        obj = object.__new__(cls)
        obj.ndim = ndim
        obj.values = values
        obj._mgr_locs = placement
        return obj

    def __init__(self, values, placement, ndim: int):
        """
        Parameters
        ----------
        values : np.ndarray or ExtensionArray
        placement : BlockPlacement (or castable)
        ndim : int
            1 for SingleBlockManager/Series, 2 for BlockManager/DataFrame
        """
        # TODO(EA2D): ndim will be unnecessary with 2D EAs
        self.ndim = self._check_ndim(values, ndim)
        self.mgr_locs = placement
        self.values = self._maybe_coerce_values(values)

        if self._validate_ndim and self.ndim and len(self.mgr_locs) != len(self.values):
            raise ValueError(
                f"Wrong number of items passed {len(self.values)}, "
                f"placement implies {len(self.mgr_locs)}"
            )

    def _maybe_coerce_values(self, values):
        """
        Ensure we have correctly-typed values.

        Parameters
        ----------
        values : np.ndarray, ExtensionArray, Index

        Returns
        -------
        np.ndarray or ExtensionArray
        """
        return values

    def _check_ndim(self, values, ndim):
        """
        ndim inference and validation.

        Infers ndim from 'values' if not provided to __init__.
        Validates that values.ndim and ndim are consistent if and only if
        the class variable '_validate_ndim' is True.

        Parameters
        ----------
        values : array-like
        ndim : int or None

        Returns
        -------
        ndim : int

        Raises
        ------
        ValueError : the number of dimensions do not match
        """
        if ndim is None:
            ndim = values.ndim

        if self._validate_ndim and values.ndim != ndim:
            raise ValueError(
                "Wrong number of dimensions. "
                f"values.ndim != ndim [{values.ndim} != {ndim}]"
            )
        return ndim

    @property
    def _holder(self):
        """
        The array-like that can hold the underlying values.

        None for 'Block', overridden by subclasses that don't
        use an ndarray.
        """
        return None

    @property
    def _consolidate_key(self):
        return self._can_consolidate, self.dtype.name

    @property
    def is_view(self) -> bool:
        """ return a boolean if I am possibly a view """
        values = self.values
        values = cast(np.ndarray, values)
        return values.base is not None

    @property
    def is_categorical(self) -> bool:
        return self._holder is Categorical

    @property
    def is_datelike(self) -> bool:
        """ return True if I am a non-datelike """
        return self.is_datetime or self.is_timedelta

    def external_values(self):
        """
        The array that Series.values returns (public attribute).

        This has some historical constraints, and is overridden in block
        subclasses to return the correct array (e.g. period returns
        object ndarray and datetimetz a datetime64[ns] ndarray instead of
        proper extension array).
        """
        return self.values

    def internal_values(self):
        """
        The array that Series._values returns (internal values).
        """
        return self.values

    def array_values(self) -> ExtensionArray:
        """
        The array that Series.array returns. Always an ExtensionArray.
        """
        return PandasArray(self.values)

    def get_values(self, dtype=None):
        """
        return an internal format, currently just the ndarray
        this is often overridden to handle to_dense like operations
        """
        if is_object_dtype(dtype):
            return self.values.astype(object)
        return self.values

    def get_block_values_for_json(self) -> np.ndarray:
        """
        This is used in the JSON C code.
        """
        # TODO(EA2D): reshape will be unnecessary with 2D EAs
        return np.asarray(self.values).reshape(self.shape)

    @property
    def fill_value(self):
        return np.nan

    @property
    def mgr_locs(self):
        return self._mgr_locs

    @mgr_locs.setter
    def mgr_locs(self, new_mgr_locs):
        if not isinstance(new_mgr_locs, libinternals.BlockPlacement):
            new_mgr_locs = libinternals.BlockPlacement(new_mgr_locs)

        self._mgr_locs = new_mgr_locs

    def make_block(self, values, placement=None) -> "Block":
        """
        Create a new block, with type inference propagate any values that are
        not specified
        """
        if placement is None:
            placement = self.mgr_locs
        if self.is_extension:
            values = _block_shape(values, ndim=self.ndim)

        return make_block(values, placement=placement, ndim=self.ndim)

    def make_block_same_class(self, values, placement=None, ndim=None):
        """ Wrap given values in a block of same type as self. """
        if placement is None:
            placement = self.mgr_locs
        if ndim is None:
            ndim = self.ndim
        return type(self)(values, placement=placement, ndim=ndim)

    def __repr__(self) -> str:
        # don't want to print out all of the items here
        name = type(self).__name__
        if self.ndim == 1:
            result = f"{name}: {len(self)} dtype: {self.dtype}"
        else:

            shape = " x ".join(str(s) for s in self.shape)
            result = f"{name}: {self.mgr_locs.indexer}, {shape}, dtype: {self.dtype}"

        return result

    def __len__(self) -> int:
        return len(self.values)

    def __getstate__(self):
        return self.mgr_locs.indexer, self.values

    def __setstate__(self, state):
        self.mgr_locs = libinternals.BlockPlacement(state[0])
        self.values = state[1]
        self.ndim = self.values.ndim

    def _slice(self, slicer):
        """ return a slice of my values """

        return self.values[slicer]

    def getitem_block(self, slicer, new_mgr_locs=None):
        """
        Perform __getitem__-like, return result as block.

        As of now, only supports slices that preserve dimensionality.
        """
        if new_mgr_locs is None:
            axis0_slicer = slicer[0] if isinstance(slicer, tuple) else slicer
            new_mgr_locs = self.mgr_locs[axis0_slicer]
        elif not isinstance(new_mgr_locs, BlockPlacement):
            new_mgr_locs = BlockPlacement(new_mgr_locs)

        new_values = self._slice(slicer)

        if self._validate_ndim and new_values.ndim != self.ndim:
            raise ValueError("Only same dim slicing is allowed")

        return type(self)._simple_new(new_values, new_mgr_locs, self.ndim)

    @property
    def shape(self):
        return self.values.shape

    @property
    def dtype(self):
        return self.values.dtype

    def iget(self, i):
        return self.values[i]

    def set_inplace(self, locs, values):
        """
        Modify block values in-place with new item value.

        Notes
        -----
        `set` never creates a new array or new Block, whereas `setitem` _may_
        create a new array and always creates a new Block.
        """
        self.values[locs] = values

    def delete(self, loc) -> None:
        """
        Delete given loc(-s) from block in-place.
        """
        self.values = np.delete(self.values, loc, 0)
        self.mgr_locs = self.mgr_locs.delete(loc)

    def apply(self, func, **kwargs) -> List["Block"]:
        """
        apply the function to my values; return a block if we are not
        one
        """
        with np.errstate(all="ignore"):
            result = func(self.values, **kwargs)

        return self._split_op_result(result)

    def reduce(self, func, ignore_failures: bool = False) -> List["Block"]:
        # We will apply the function and reshape the result into a single-row
        #  Block with the same mgr_locs; squeezing will be done at a higher level
        assert self.ndim == 2

        try:
            result = func(self.values)
        except (TypeError, NotImplementedError):
            if ignore_failures:
                return []
            raise

        if np.ndim(result) == 0:
            # TODO(EA2D): special case not needed with 2D EAs
            res_values = np.array([[result]])
        else:
            res_values = result.reshape(-1, 1)

        nb = self.make_block(res_values)
        return [nb]

    def _split_op_result(self, result) -> List["Block"]:
        # See also: split_and_operate
        if is_extension_array_dtype(result) and result.ndim > 1:
            # TODO(EA2D): unnecessary with 2D EAs
            # if we get a 2D ExtensionArray, we need to split it into 1D pieces
            nbs = []
            for i, loc in enumerate(self.mgr_locs):
                vals = result[i]
                block = self.make_block(values=vals, placement=[loc])
                nbs.append(block)
            return nbs

        if not isinstance(result, Block):
            result = self.make_block(result)

        return [result]

    def fillna(
        self, value, limit=None, inplace: bool = False, downcast=None
    ) -> List["Block"]:
        """
        fillna on the block with the value. If we fail, then convert to
        ObjectBlock and try again
        """
        inplace = validate_bool_kwarg(inplace, "inplace")

        mask = isna(self.values)
        mask = _extract_bool_array(mask)
        if limit is not None:
            limit = libalgos.validate_limit(None, limit=limit)
            mask[mask.cumsum(self.ndim - 1) > limit] = False

        if not self._can_hold_na:
            if inplace:
                return [self]
            else:
                return [self.copy()]

        if self._can_hold_element(value):
            nb = self if inplace else self.copy()
            nb._putmask_simple(mask, value)
            # TODO: should be nb._maybe_downcast?
            return self._maybe_downcast([nb], downcast)

        # we can't process the value, but nothing to do
        if not mask.any():
            return [self] if inplace else [self.copy()]

        # operate column-by-column
        def f(mask, val, idx):
            block = self.coerce_to_target_dtype(value)

            # slice out our block
            if idx is not None:
                # i.e. self.ndim == 2
                block = block.getitem_block(slice(idx, idx + 1))
            return block.fillna(value, limit=limit, inplace=inplace, downcast=None)

        return self.split_and_operate(None, f, inplace)

    def _split(self) -> List["Block"]:
        """
        Split a block into a list of single-column blocks.
        """
        assert self.ndim == 2

        new_blocks = []
        for i, ref_loc in enumerate(self.mgr_locs):
            vals = self.values[slice(i, i + 1)]

            nb = self.make_block(vals, [ref_loc])
            new_blocks.append(nb)
        return new_blocks

    def split_and_operate(
        self, mask, f, inplace: bool, ignore_failures: bool = False
    ) -> List["Block"]:
        """
        split the block per-column, and apply the callable f
        per-column, return a new block for each. Handle
        masking which will not change a block unless needed.

        Parameters
        ----------
        mask : 2-d boolean mask
        f : callable accepting (1d-mask, 1d values, indexer)
        inplace : bool
        ignore_failures : bool, default False

        Returns
        -------
        list of blocks
        """
        if mask is None:
            mask = np.broadcast_to(True, shape=self.shape)

        new_values = self.values

        def make_a_block(nv, ref_loc):
            if isinstance(nv, list):
                assert len(nv) == 1, nv
                assert isinstance(nv[0], Block)
                block = nv[0]
            else:
                # Put back the dimension that was taken from it and make
                # a block out of the result.
                nv = _block_shape(nv, ndim=self.ndim)
                block = self.make_block(values=nv, placement=ref_loc)
            return block

        # ndim == 1
        if self.ndim == 1:
            if mask.any():
                nv = f(mask, new_values, None)
            else:
                nv = new_values if inplace else new_values.copy()
            block = make_a_block(nv, self.mgr_locs)
            return [block]

        # ndim > 1
        new_blocks = []
        for i, ref_loc in enumerate(self.mgr_locs):
            m = mask[i]
            v = new_values[i]

            # need a new block
            if m.any() or m.size == 0:
                # Apply our function; we may ignore_failures if this is a
                #  reduction that is dropping nuisance columns GH#37827
                try:
                    nv = f(m, v, i)
                except TypeError:
                    if ignore_failures:
                        continue
                    else:
                        raise
            else:
                nv = v if inplace else v.copy()

            block = make_a_block(nv, [ref_loc])
            new_blocks.append(block)

        return new_blocks

    def _maybe_downcast(self, blocks: List["Block"], downcast=None) -> List["Block"]:

        # no need to downcast our float
        # unless indicated
        if downcast is None and (self.is_float or self.is_datelike):
            return blocks

        return extend_blocks([b.downcast(downcast) for b in blocks])

    def downcast(self, dtypes=None) -> List["Block"]:
        """ try to downcast each item to the dict of dtypes if present """
        # turn it off completely
        if dtypes is False:
            return [self]

        values = self.values

        if self.ndim == 1:

            # try to cast all non-floats here
            if dtypes is None:
                dtypes = "infer"

            nv = maybe_downcast_to_dtype(values, dtypes)
            return [self.make_block(nv)]

        # ndim > 1
        if dtypes is None:
            return [self]

        if not (dtypes == "infer" or isinstance(dtypes, dict)):
            raise ValueError(
                "downcast must have a dictionary or 'infer' as its argument"
            )
        elif dtypes != "infer":
            raise AssertionError("dtypes as dict is not supported yet")

        # operate column-by-column
        # this is expensive as it splits the blocks items-by-item
        def f(mask, val, idx):
            val = maybe_downcast_to_dtype(val, dtype="infer")
            return val

        return self.split_and_operate(None, f, False)

    def astype(self, dtype, copy: bool = False, errors: str = "raise"):
        """
        Coerce to the new dtype.

        Parameters
        ----------
        dtype : str, dtype convertible
        copy : bool, default False
            copy if indicated
        errors : str, {'raise', 'ignore'}, default 'raise'
            - ``raise`` : allow exceptions to be raised
            - ``ignore`` : suppress exceptions. On error return original object

        Returns
        -------
        Block
        """
        errors_legal_values = ("raise", "ignore")

        if errors not in errors_legal_values:
            invalid_arg = (
                "Expected value of kwarg 'errors' to be one of "
                f"{list(errors_legal_values)}. Supplied value is '{errors}'"
            )
            raise ValueError(invalid_arg)

        if inspect.isclass(dtype) and issubclass(dtype, ExtensionDtype):
            msg = (
                f"Expected an instance of {dtype.__name__}, "
                "but got the class instead. Try instantiating 'dtype'."
            )
            raise TypeError(msg)

        dtype = pandas_dtype(dtype)

        try:
            new_values = self._astype(dtype, copy=copy)
        except (ValueError, TypeError):
            # e.g. astype_nansafe can fail on object-dtype of strings
            #  trying to convert to float
            if errors == "ignore":
                new_values = self.values
            else:
                raise

        newb = self.make_block(new_values)
        if newb.is_numeric and self.is_numeric:
            if newb.shape != self.shape:
                raise TypeError(
                    f"cannot set astype for copy = [{copy}] for dtype "
                    f"({self.dtype.name} [{self.shape}]) to different shape "
                    f"({newb.dtype.name} [{newb.shape}])"
                )
        return newb

    def _astype(self, dtype: DtypeObj, copy: bool) -> ArrayLike:
        values = self.values

        if is_categorical_dtype(dtype):

            if is_categorical_dtype(values.dtype):
                # GH#10696/GH#18593: update an existing categorical efficiently
                return values.astype(dtype, copy=copy)

            return Categorical(values, dtype=dtype)

        elif is_datetime64tz_dtype(dtype) and is_datetime64_dtype(values.dtype):
            # if we are passed a datetime64[ns, tz]
            if copy:
                # this should be the only copy
                values = values.copy()
            # i.e. values.tz_localize("UTC").tz_convert(dtype.tz)
            # FIXME: GH#33401 this doesn't match DatetimeArray.astype, which
            #  would be self.array_values().tz_localize(dtype.tz)
            return DatetimeArray._simple_new(values.view("i8"), dtype=dtype)

        if is_dtype_equal(values.dtype, dtype):
            if copy:
                return values.copy()
            return values

        if isinstance(values, ExtensionArray):
            values = values.astype(dtype, copy=copy)

        else:
<<<<<<< HEAD
            # astype_nansafe works with 1-d only
            vals1d = values.ravel()
            values = astype_nansafe(vals1d, dtype, copy=True)
=======
            if issubclass(dtype.type, str):
                if values.dtype.kind in ["m", "M"]:
                    # use native type formatting for datetime/tz/timedelta
                    arr = pd_array(values)
                    # Note: in the case where dtype is an np.dtype, i.e. not
                    #  StringDtype, this matches arr.astype(dtype), xref GH#36153
                    values = arr._format_native_types(na_rep="NaT")

            elif is_object_dtype(dtype):
                if values.dtype.kind in ["m", "M"]:
                    # Wrap in Timedelta/Timestamp
                    arr = pd_array(values)
                    values = arr.astype(object)
                else:
                    values = values.astype(object)
                # We still need to go through astype_nansafe for
                #  e.g. dtype = Sparse[object, 0]

            values = astype_nansafe(values, dtype, copy=True)
>>>>>>> 0ba833f2

        return values

    def convert(
        self,
        copy: bool = True,
        datetime: bool = True,
        numeric: bool = True,
        timedelta: bool = True,
    ) -> List["Block"]:
        """
        attempt to coerce any object types to better types return a copy
        of the block (if copy = True) by definition we are not an ObjectBlock
        here!
        """
        return [self.copy()] if copy else [self]

    def _can_hold_element(self, element: Any) -> bool:
        """ require the same dtype as ourselves """
        dtype = self.values.dtype.type
        tipo = maybe_infer_dtype_type(element)
        if tipo is not None:
            return issubclass(tipo.type, dtype)
        return isinstance(element, dtype)

    def should_store(self, value: ArrayLike) -> bool:
        """
        Should we set self.values[indexer] = value inplace or do we need to cast?

        Parameters
        ----------
        value : np.ndarray or ExtensionArray

        Returns
        -------
        bool
        """
        return is_dtype_equal(value.dtype, self.dtype)

    def to_native_types(self, na_rep="nan", quoting=None, **kwargs):
        """ convert to our native types format """
        values = self.values

        mask = isna(values)
        itemsize = writers.word_len(na_rep)

        if not self.is_object and not quoting and itemsize:
            values = values.astype(str)
            if values.dtype.itemsize / np.dtype("U1").itemsize < itemsize:
                # enlarge for the na_rep
                values = values.astype(f"<U{itemsize}")
        else:
            values = np.array(values, dtype="object")

        values[mask] = na_rep
        return self.make_block(values)

    # block actions #
    def copy(self, deep: bool = True):
        """ copy constructor """
        values = self.values
        if deep:
            values = values.copy()
        return self.make_block_same_class(values, ndim=self.ndim)

    def replace(
        self,
        to_replace,
        value,
        inplace: bool = False,
        regex: bool = False,
    ) -> List["Block"]:
        """
        replace the to_replace value with value, possible to create new
        blocks here this is just a call to putmask. regex is not used here.
        It is used in ObjectBlocks.  It is here for API compatibility.
        """
        inplace = validate_bool_kwarg(inplace, "inplace")
        original_to_replace = to_replace

        if not self._can_hold_element(to_replace):
            # We cannot hold `to_replace`, so we know immediately that
            #  replacing it is a no-op.
            # Note: If to_replace were a list, NDFrame.replace would call
            #  replace_list instead of replace.
            return [self] if inplace else [self.copy()]

        values = self.values
        if lib.is_scalar(to_replace) and isinstance(values, np.ndarray):
            # The only non-DatetimeLike class that also has a non-trivial
            #  try_coerce_args is ObjectBlock, but that overrides replace,
            #  so does not get here.
            to_replace = convert_scalar_for_putitemlike(to_replace, values.dtype)

        mask = missing.mask_missing(values, to_replace)
        if not mask.any():
            # Note: we get here with test_replace_extension_other incorrectly
            #  bc _can_hold_element is incorrect.
            return [self] if inplace else [self.copy()]

        if not self._can_hold_element(value):
            blk = self.astype(object)
            return blk.replace(
                to_replace=original_to_replace,
                value=value,
                inplace=True,
                regex=regex,
            )

        blk = self if inplace else self.copy()
        blk._putmask_simple(mask, value)
        blocks = blk.convert(numeric=False, copy=not inplace)
        return blocks

    def _replace_regex(
        self,
        to_replace,
        value,
        inplace: bool = False,
        convert: bool = True,
        mask=None,
    ) -> List["Block"]:
        """
        Replace elements by the given value.

        Parameters
        ----------
        to_replace : object or pattern
            Scalar to replace or regular expression to match.
        value : object
            Replacement object.
        inplace : bool, default False
            Perform inplace modification.
        convert : bool, default True
            If true, try to coerce any object types to better types.
        mask : array-like of bool, optional
            True indicate corresponding element is ignored.

        Returns
        -------
        List[Block]
        """
        if not self._can_hold_element(to_replace):
            # i.e. only ObjectBlock, but could in principle include a
            #  String ExtensionBlock
            return [self] if inplace else [self.copy()]

        rx = re.compile(to_replace)

        new_values = self.values if inplace else self.values.copy()
        replace_regex(new_values, rx, value, mask)

        block = self.make_block(new_values)
        if convert:
            nbs = block.convert(numeric=False)
        else:
            nbs = [block]
        return nbs

    def _replace_list(
        self,
        src_list: List[Any],
        dest_list: List[Any],
        inplace: bool = False,
        regex: bool = False,
    ) -> List["Block"]:
        """
        See BlockManager._replace_list docstring.
        """
        # Exclude anything that we know we won't contain
        pairs = [
            (x, y) for x, y in zip(src_list, dest_list) if self._can_hold_element(x)
        ]
        if not len(pairs):
            # shortcut, nothing to replace
            return [self] if inplace else [self.copy()]

        src_len = len(pairs) - 1

        def comp(s: Scalar, mask: np.ndarray, regex: bool = False) -> np.ndarray:
            """
            Generate a bool array by perform an equality check, or perform
            an element-wise regular expression matching
            """
            if isna(s):
                return ~mask

            s = maybe_box_datetimelike(s)
            return compare_or_regex_search(self.values, s, regex, mask)

        if self.is_object:
            # Calculate the mask once, prior to the call of comp
            # in order to avoid repeating the same computations
            mask = ~isna(self.values)
            masks = [comp(s[0], mask, regex) for s in pairs]
        else:
            # GH#38086 faster if we know we dont need to check for regex
            masks = [missing.mask_missing(self.values, s[0]) for s in pairs]

        masks = [_extract_bool_array(x) for x in masks]

        rb = [self if inplace else self.copy()]
        for i, (src, dest) in enumerate(pairs):
            new_rb: List["Block"] = []
            for blk in rb:
                m = masks[i]
                convert = i == src_len  # only convert once at the end
                result = blk._replace_coerce(
                    to_replace=src,
                    value=dest,
                    mask=m,
                    inplace=inplace,
                    regex=regex,
                )
                if convert and blk.is_object:
                    result = extend_blocks(
                        [b.convert(numeric=False, copy=True) for b in result]
                    )
                new_rb.extend(result)
            rb = new_rb
        return rb

    def setitem(self, indexer, value):
        """
        Attempt self.values[indexer] = value, possibly creating a new array.

        Parameters
        ----------
        indexer : tuple, list-like, array-like, slice
            The subset of self.values to set
        value : object
            The value being set

        Returns
        -------
        Block

        Notes
        -----
        `indexer` is a direct slice/positional indexer. `value` must
        be a compatible shape.
        """
        transpose = self.ndim == 2

        if isinstance(indexer, np.ndarray) and indexer.ndim > self.ndim:
            raise ValueError(f"Cannot set values with ndim > {self.ndim}")

        # coerce None values, if appropriate
        if value is None:
            if self.is_numeric:
                value = np.nan

        # coerce if block dtype can store value
        values = self.values
        if self._can_hold_element(value):
            # We only get here for non-Extension Blocks, so _try_coerce_args
            #  is only relevant for DatetimeBlock and TimedeltaBlock
            if lib.is_scalar(value):
                value = convert_scalar_for_putitemlike(value, values.dtype)

        else:
            # current dtype cannot store value, coerce to common dtype

            if hasattr(value, "dtype"):
                dtype = value.dtype

            elif lib.is_scalar(value) and not isna(value):
                dtype, _ = infer_dtype_from_scalar(value, pandas_dtype=True)

            else:
                # e.g. we are bool dtype and value is nan
                # TODO: watch out for case with listlike value and scalar/empty indexer
                dtype, _ = maybe_promote(np.array(value).dtype)
                return self.astype(dtype).setitem(indexer, value)

            dtype = find_common_type([values.dtype, dtype])
            assert not is_dtype_equal(self.dtype, dtype)
            # otherwise should have _can_hold_element

            return self.astype(dtype).setitem(indexer, value)

        # value must be storable at this moment
        if is_extension_array_dtype(getattr(value, "dtype", None)):
            # We need to be careful not to allow through strings that
            #  can be parsed to EADtypes
            is_ea_value = True
            arr_value = value
        else:
            is_ea_value = False
            arr_value = np.array(value)

        if transpose:
            values = values.T

        # length checking
        check_setitem_lengths(indexer, value, values)
        exact_match = (
            len(arr_value.shape)
            and arr_value.shape[0] == values.shape[0]
            and arr_value.size == values.size
        )
        if is_empty_indexer(indexer, arr_value):
            # GH#8669 empty indexers
            pass

        elif is_scalar_indexer(indexer, self.ndim):
            # setting a single element for each dim and with a rhs that could
            #  be e.g. a list; see GH#6043
            values[indexer] = value

        elif exact_match and is_categorical_dtype(arr_value.dtype):
            # GH25495 - If the current dtype is not categorical,
            # we need to create a new categorical block
            values[indexer] = value
            return self.make_block(Categorical(self.values, dtype=arr_value.dtype))

        elif exact_match and is_ea_value:
            # GH#32395 if we're going to replace the values entirely, just
            #  substitute in the new array
            return self.make_block(arr_value)

        # if we are an exact match (ex-broadcasting),
        # then use the resultant dtype
        elif exact_match:
            # We are setting _all_ of the array's values, so can cast to new dtype
            values[indexer] = value

            values = values.astype(arr_value.dtype, copy=False)

        # set
        else:
            values[indexer] = value

        if transpose:
            values = values.T
        block = self.make_block(values)
        return block

    def _putmask_simple(self, mask: np.ndarray, value: Any):
        """
        Like putmask but

        a) we do not cast on failure
        b) we do not handle repeating or truncating like numpy.

        Parameters
        ----------
        mask : np.ndarray[bool]
            We assume _extract_bool_array has already been called.
        value : Any
            We assume self._can_hold_element(value)
        """
        values = self.values

        if lib.is_scalar(value) and isinstance(values, np.ndarray):
            value = convert_scalar_for_putitemlike(value, values.dtype)

        if self.is_extension or (self.is_object and not lib.is_scalar(value)):
            # GH#19266 using np.putmask gives unexpected results with listlike value
            if is_list_like(value) and len(value) == len(values):
                values[mask] = value[mask]
            else:
                values[mask] = value
        else:
            # GH#37833 np.putmask is more performant than __setitem__
            np.putmask(values, mask, value)

    def putmask(
        self, mask, new, inplace: bool = False, axis: int = 0, transpose: bool = False
    ) -> List["Block"]:
        """
        putmask the data to the block; it is possible that we may create a
        new dtype of block

        Return the resulting block(s).

        Parameters
        ----------
        mask : np.ndarray[bool], SparseArray[bool], or BooleanArray
        new : a ndarray/object
        inplace : bool, default False
            Perform inplace modification.
        axis : int
        transpose : bool, default False
            Set to True if self is stored with axes reversed.

        Returns
        -------
        List[Block]
        """
        mask = _extract_bool_array(mask)
        assert not isinstance(new, (ABCIndex, ABCSeries, ABCDataFrame))

        new_values = self.values  # delay copy if possible.
        # if we are passed a scalar None, convert it here
        if not is_list_like(new) and isna(new) and not self.is_object:
            # FIXME: make sure we have compatible NA
            new = self.fill_value

        if self._can_hold_element(new):
            # We only get here for non-Extension Blocks, so _try_coerce_args
            #  is only relevant for DatetimeBlock and TimedeltaBlock
            if lib.is_scalar(new):
                new = convert_scalar_for_putitemlike(new, self.values.dtype)

            if transpose:
                new_values = new_values.T

            # If the default repeat behavior in np.putmask would go in the
            # wrong direction, then explicitly repeat and reshape new instead
            if getattr(new, "ndim", 0) >= 1:
                if self.ndim - 1 == new.ndim and axis == 1:
                    new = np.repeat(new, new_values.shape[-1]).reshape(self.shape)
                new = new.astype(new_values.dtype)

            if new_values is self.values and not inplace:
                new_values = new_values.copy()
            # we require exact matches between the len of the
            # values we are setting (or is compat). np.putmask
            # doesn't check this and will simply truncate / pad
            # the output, but we want sane error messages
            #
            # TODO: this prob needs some better checking
            # for 2D cases
            if (
                is_list_like(new)
                and np.any(mask[mask])
                and getattr(new, "ndim", 1) == 1
            ):
                if mask[mask].shape[-1] == len(new):
                    # GH 30567
                    # If length of ``new`` is less than the length of ``new_values``,
                    # `np.putmask` would first repeat the ``new`` array and then
                    # assign the masked values hence produces incorrect result.
                    # `np.place` on the other hand uses the ``new`` values at it is
                    # to place in the masked locations of ``new_values``
                    np.place(new_values, mask, new)
                elif mask.shape[-1] == len(new) or len(new) == 1:
                    np.putmask(new_values, mask, new)
                else:
                    raise ValueError("cannot assign mismatch length to masked array")
            else:
                np.putmask(new_values, mask, new)

        # maybe upcast me
        elif mask.any():
            if transpose:
                mask = mask.T
                if isinstance(new, np.ndarray):
                    new = new.T
                axis = new_values.ndim - axis - 1

            # Pseudo-broadcast
            if getattr(new, "ndim", 0) >= 1:
                if self.ndim - 1 == new.ndim:
                    new_shape = list(new.shape)
                    new_shape.insert(axis, 1)
                    new = new.reshape(tuple(new_shape))

            # operate column-by-column
            def f(mask, val, idx):

                if idx is None:
                    # ndim==1 case.
                    n = new
                else:

                    if isinstance(new, np.ndarray):
                        n = np.squeeze(new[idx % new.shape[0]])
                    else:
                        n = np.array(new)

                    # type of the new block
                    dtype, _ = maybe_promote(n.dtype)

                    # we need to explicitly astype here to make a copy
                    n = n.astype(dtype)

                nv = _putmask_smart(val, mask, n)
                return nv

            new_blocks = self.split_and_operate(mask, f, inplace)
            return new_blocks

        if inplace:
            return [self]

        if transpose:
            if new_values is None:
                new_values = self.values if inplace else self.values.copy()
            new_values = new_values.T

        return [self.make_block(new_values)]

    def coerce_to_target_dtype(self, other):
        """
        coerce the current block to a dtype compat for other
        we will return a block, possibly object, and not raise

        we can also safely try to coerce to the same dtype
        and will receive the same block
        """
        # if we cannot then coerce to object
        dtype, _ = infer_dtype_from(other, pandas_dtype=True)

        if is_dtype_equal(self.dtype, dtype):
            return self

        if self.is_bool or is_object_dtype(dtype) or is_bool_dtype(dtype):
            # we don't upcast to bool
            return self.astype(object)

        elif (self.is_float or self.is_complex) and (
            is_integer_dtype(dtype) or is_float_dtype(dtype)
        ):
            # don't coerce float/complex to int
            return self

        elif self.is_datetime or is_datetime64_any_dtype(dtype):
            # The is_dtype_equal check above ensures that at most one of
            #  these two conditions hold, so we must cast to object.
            return self.astype(object)

        elif self.is_timedelta or is_timedelta64_dtype(dtype):
            # The is_dtype_equal check above ensures that at most one of
            #  these two conditions hold, so we must cast to object.
            return self.astype(object)

        try:
            return self.astype(dtype)
        except (ValueError, TypeError, OverflowError):
            return self.astype(object)

    def interpolate(
        self,
        method: str = "pad",
        axis: int = 0,
        index: Optional["Index"] = None,
        inplace: bool = False,
        limit: Optional[int] = None,
        limit_direction: str = "forward",
        limit_area: Optional[str] = None,
        fill_value: Optional[Any] = None,
        coerce: bool = False,
        downcast: Optional[str] = None,
        **kwargs,
    ):

        inplace = validate_bool_kwarg(inplace, "inplace")

        if not self._can_hold_na:
            # If there are no NAs, then interpolate is a no-op
            return self if inplace else self.copy()

        # a fill na type method
        try:
            m = missing.clean_fill_method(method)
        except ValueError:
            m = None

        if m is not None:
            if fill_value is not None:
                # similar to validate_fillna_kwargs
                raise ValueError("Cannot pass both fill_value and method")

            return self._interpolate_with_fill(
                method=m,
                axis=axis,
                inplace=inplace,
                limit=limit,
                limit_area=limit_area,
                downcast=downcast,
            )
        # validate the interp method
        m = missing.clean_interp_method(method, **kwargs)

        assert index is not None  # for mypy

        return self._interpolate(
            method=m,
            index=index,
            axis=axis,
            limit=limit,
            limit_direction=limit_direction,
            limit_area=limit_area,
            fill_value=fill_value,
            inplace=inplace,
            downcast=downcast,
            **kwargs,
        )

    def _interpolate_with_fill(
        self,
        method: str = "pad",
        axis: int = 0,
        inplace: bool = False,
        limit: Optional[int] = None,
        limit_area: Optional[str] = None,
        downcast: Optional[str] = None,
    ) -> List["Block"]:
        """ fillna but using the interpolate machinery """
        inplace = validate_bool_kwarg(inplace, "inplace")

        assert self._can_hold_na  # checked by caller

        values = self.values if inplace else self.values.copy()

        values = missing.interpolate_2d(
            values,
            method=method,
            axis=axis,
            limit=limit,
            limit_area=limit_area,
        )

        blocks = [self.make_block_same_class(values, ndim=self.ndim)]
        return self._maybe_downcast(blocks, downcast)

    def _interpolate(
        self,
        method: str,
        index: "Index",
        fill_value: Optional[Any] = None,
        axis: int = 0,
        limit: Optional[int] = None,
        limit_direction: str = "forward",
        limit_area: Optional[str] = None,
        inplace: bool = False,
        downcast: Optional[str] = None,
        **kwargs,
    ) -> List["Block"]:
        """ interpolate using scipy wrappers """
        inplace = validate_bool_kwarg(inplace, "inplace")
        data = self.values if inplace else self.values.copy()

        # only deal with floats
        if not self.is_float:
            if not self.is_integer:
                return [self]
            data = data.astype(np.float64)

        if fill_value is None:
            fill_value = self.fill_value

        if method in ("krogh", "piecewise_polynomial", "pchip"):
            if not index.is_monotonic:
                raise ValueError(
                    f"{method} interpolation requires that the index be monotonic."
                )
        # process 1-d slices in the axis direction

        def func(yvalues: np.ndarray) -> np.ndarray:

            # process a 1-d slice, returning it
            # should the axis argument be handled below in apply_along_axis?
            # i.e. not an arg to missing.interpolate_1d
            return missing.interpolate_1d(
                xvalues=index,
                yvalues=yvalues,
                method=method,
                limit=limit,
                limit_direction=limit_direction,
                limit_area=limit_area,
                fill_value=fill_value,
                bounds_error=False,
                **kwargs,
            )

        # interp each column independently
        interp_values = np.apply_along_axis(func, axis, data)

        blocks = [self.make_block_same_class(interp_values)]
        return self._maybe_downcast(blocks, downcast)

    def take_nd(self, indexer, axis: int, new_mgr_locs=None, fill_value=lib.no_default):
        """
        Take values according to indexer and return them as a block.bb

        """
        # algos.take_nd dispatches for DatetimeTZBlock, CategoricalBlock
        # so need to preserve types
        # sparse is treated like an ndarray, but needs .get_values() shaping

        values = self.values

        if fill_value is lib.no_default:
            fill_value = self.fill_value
            allow_fill = False
        else:
            allow_fill = True

        new_values = algos.take_nd(
            values, indexer, axis=axis, allow_fill=allow_fill, fill_value=fill_value
        )

        # Called from three places in managers, all of which satisfy
        #  this assertion
        assert not (axis == 0 and new_mgr_locs is None)
        if new_mgr_locs is None:
            new_mgr_locs = self.mgr_locs

        if not is_dtype_equal(new_values.dtype, self.dtype):
            return self.make_block(new_values, new_mgr_locs)
        else:
            return self.make_block_same_class(new_values, new_mgr_locs)

    def diff(self, n: int, axis: int = 1) -> List["Block"]:
        """ return block for the diff of the values """
        new_values = algos.diff(self.values, n, axis=axis, stacklevel=7)
        return [self.make_block(values=new_values)]

    def shift(self, periods: int, axis: int = 0, fill_value=None):
        """ shift the block by periods, possibly upcast """
        # convert integer to float if necessary. need to do a lot more than
        # that, handle boolean etc also
        new_values, fill_value = maybe_upcast(self.values, fill_value)

        new_values = shift(new_values, periods, axis, fill_value)

        return [self.make_block(new_values)]

    def where(
        self, other, cond, errors="raise", try_cast: bool = False, axis: int = 0
    ) -> List["Block"]:
        """
        evaluate the block; return result block(s) from the result

        Parameters
        ----------
        other : a ndarray/object
        cond : np.ndarray[bool], SparseArray[bool], or BooleanArray
        errors : str, {'raise', 'ignore'}, default 'raise'
            - ``raise`` : allow exceptions to be raised
            - ``ignore`` : suppress exceptions. On error return original object
        try_cast: bool, default False
        axis : int, default 0

        Returns
        -------
        List[Block]
        """
        import pandas.core.computation.expressions as expressions

        cond = _extract_bool_array(cond)
        assert not isinstance(other, (ABCIndex, ABCSeries, ABCDataFrame))

        assert errors in ["raise", "ignore"]
        transpose = self.ndim == 2

        values = self.values
        orig_other = other
        if transpose:
            values = values.T

        # If the default broadcasting would go in the wrong direction, then
        # explicitly reshape other instead
        if getattr(other, "ndim", 0) >= 1:
            if values.ndim - 1 == other.ndim and axis == 1:
                other = other.reshape(tuple(other.shape + (1,)))
            elif transpose and values.ndim == self.ndim - 1:
                # TODO(EA2D): not neceesssary with 2D EAs
                cond = cond.T

        if not hasattr(cond, "shape"):
            raise ValueError("where must have a condition that is ndarray like")

        if cond.ravel("K").all():
            result = values
        else:
            # see if we can operate on the entire block, or need item-by-item
            # or if we are a single block (ndim == 1)
            if (
                (self.is_integer or self.is_bool)
                and lib.is_float(other)
                and np.isnan(other)
            ):
                # GH#3733 special case to avoid object-dtype casting
                #  and go through numexpr path instead.
                # In integer case, np.where will cast to floats
                pass
            elif not self._can_hold_element(other):
                # we cannot coerce, return a compat dtype
                # we are explicitly ignoring errors
                block = self.coerce_to_target_dtype(other)
                blocks = block.where(
                    orig_other, cond, errors=errors, try_cast=try_cast, axis=axis
                )
                return self._maybe_downcast(blocks, "infer")

            if not (
                (self.is_integer or self.is_bool)
                and lib.is_float(other)
                and np.isnan(other)
            ):
                # convert datetime to datetime64, timedelta to timedelta64
                other = convert_scalar_for_putitemlike(other, values.dtype)

            # By the time we get here, we should have all Series/Index
            #  args extracted to ndarray
            result = expressions.where(cond, values, other)

        if self._can_hold_na or self.ndim == 1:

            if transpose:
                result = result.T

            return [self.make_block(result)]

        # might need to separate out blocks
        axis = cond.ndim - 1
        cond = cond.swapaxes(axis, 0)
        mask = np.array([cond[i].all() for i in range(cond.shape[0])], dtype=bool)

        result_blocks: List["Block"] = []
        for m in [mask, ~mask]:
            if m.any():
                result = cast(np.ndarray, result)  # EABlock overrides where
                taken = result.take(m.nonzero()[0], axis=axis)
                r = maybe_downcast_numeric(taken, self.dtype)
                nb = self.make_block(r.T, placement=self.mgr_locs[m])
                result_blocks.append(nb)

        return result_blocks

    def _unstack(self, unstacker, fill_value, new_placement):
        """
        Return a list of unstacked blocks of self

        Parameters
        ----------
        unstacker : reshape._Unstacker
        fill_value : int
            Only used in ExtensionBlock._unstack

        Returns
        -------
        blocks : list of Block
            New blocks of unstacked values.
        mask : array_like of bool
            The mask of columns of `blocks` we should keep.
        """
        new_values, mask = unstacker.get_new_values(
            self.values.T, fill_value=fill_value
        )

        mask = mask.any(0)
        # TODO: in all tests we have mask.all(); can we rely on that?

        new_values = new_values.T[mask]
        new_placement = new_placement[mask]

        blocks = [make_block(new_values, placement=new_placement)]
        return blocks, mask

    def quantile(self, qs, interpolation="linear", axis: int = 0):
        """
        compute the quantiles of the

        Parameters
        ----------
        qs: a scalar or list of the quantiles to be computed
        interpolation: type of interpolation, default 'linear'
        axis: axis to compute, default 0

        Returns
        -------
        Block
        """
        # We should always have ndim == 2 because Series dispatches to DataFrame
        assert self.ndim == 2

        values = self.get_values()

        is_empty = values.shape[axis] == 0
        orig_scalar = not is_list_like(qs)
        if orig_scalar:
            # make list-like, unpack later
            qs = [qs]

        if is_empty:
            # create the array of na_values
            # 2d len(values) * len(qs)
            result = np.repeat(
                np.array([self.fill_value] * len(qs)), len(values)
            ).reshape(len(values), len(qs))
        else:
            # asarray needed for Sparse, see GH#24600
            mask = np.asarray(isna(values))
            result = nanpercentile(
                values,
                np.array(qs) * 100,
                axis=axis,
                na_value=self.fill_value,
                mask=mask,
                ndim=values.ndim,
                interpolation=interpolation,
            )

            result = np.array(result, copy=False)
            result = result.T

        if orig_scalar and not lib.is_scalar(result):
            # result could be scalar in case with is_empty and self.ndim == 1
            assert result.shape[-1] == 1, result.shape
            result = result[..., 0]
            result = lib.item_from_zerodim(result)

        ndim = np.ndim(result)
        return make_block(result, placement=np.arange(len(result)), ndim=ndim)

    def _replace_coerce(
        self,
        to_replace,
        value,
        mask: np.ndarray,
        inplace: bool = True,
        regex: bool = False,
    ) -> List["Block"]:
        """
        Replace value corresponding to the given boolean array with another
        value.

        Parameters
        ----------
        to_replace : object or pattern
            Scalar to replace or regular expression to match.
        value : object
            Replacement object.
        mask : np.ndarray[bool]
            True indicate corresponding element is ignored.
        inplace : bool, default True
            Perform inplace modification.
        regex : bool, default False
            If true, perform regular expression substitution.

        Returns
        -------
        List[Block]
        """
        if mask.any():
            if not regex:
                nb = self.coerce_to_target_dtype(value)
                if nb is self and not inplace:
                    nb = nb.copy()
                nb._putmask_simple(mask, value)
                return [nb]
            else:
                regex = _should_use_regex(regex, to_replace)
                if regex:
                    return self._replace_regex(
                        to_replace,
                        value,
                        inplace=inplace,
                        convert=False,
                        mask=mask,
                    )
                return self.replace(to_replace, value, inplace=inplace, regex=False)
        return [self]


class ExtensionBlock(Block):
    """
    Block for holding extension types.

    Notes
    -----
    This holds all 3rd-party extension array types. It's also the immediate
    parent class for our internal extension types' blocks, CategoricalBlock.

    ExtensionArrays are limited to 1-D.
    """

    _can_consolidate = False
    _validate_ndim = False
    is_extension = True

    values: ExtensionArray

    def __init__(self, values, placement, ndim: int):
        """
        Initialize a non-consolidatable block.

        'ndim' may be inferred from 'placement'.

        This will call continue to call __init__ for the other base
        classes mixed in with this Mixin.
        """

        # Placement must be converted to BlockPlacement so that we can check
        # its length
        if not isinstance(placement, libinternals.BlockPlacement):
            placement = libinternals.BlockPlacement(placement)

        # Maybe infer ndim from placement
        if ndim is None:
            if len(placement) != 1:
                ndim = 1
            else:
                ndim = 2
        super().__init__(values, placement, ndim=ndim)

        if self.ndim == 2 and len(self.mgr_locs) != 1:
            # TODO(EA2D): check unnecessary with 2D EAs
            raise AssertionError("block.size != values.size")

    @property
    def shape(self):
        # TODO(EA2D): override unnecessary with 2D EAs
        if self.ndim == 1:
            return (len(self.values),)
        return len(self.mgr_locs), len(self.values)

    def iget(self, col):

        if self.ndim == 2 and isinstance(col, tuple):
            # TODO(EA2D): unnecessary with 2D EAs
            col, loc = col
            if not com.is_null_slice(col) and col != 0:
                raise IndexError(f"{self} only contains one item")
            elif isinstance(col, slice):
                if col != slice(None):
                    raise NotImplementedError(col)
                return self.values[[loc]]
            return self.values[loc]
        else:
            if col != 0:
                raise IndexError(f"{self} only contains one item")
            return self.values

    def set_inplace(self, locs, values):
        # NB: This is a misnomer, is supposed to be inplace but is not,
        #  see GH#33457
        assert locs.tolist() == [0]
        self.values = values

    def putmask(
        self, mask, new, inplace: bool = False, axis: int = 0, transpose: bool = False
    ) -> List["Block"]:
        """
        See Block.putmask.__doc__
        """
        inplace = validate_bool_kwarg(inplace, "inplace")

        mask = _extract_bool_array(mask)

        new_values = self.values if inplace else self.values.copy()

        if isinstance(new, (np.ndarray, ExtensionArray)) and len(new) == len(mask):
            new = new[mask]

        mask = safe_reshape(mask, new_values.shape)

        new_values[mask] = new
        return [self.make_block(values=new_values)]

    def _maybe_coerce_values(self, values):
        """
        Unbox to an extension array.

        This will unbox an ExtensionArray stored in an Index or Series.
        ExtensionArrays pass through. No dtype coercion is done.

        Parameters
        ----------
        values : Index, Series, ExtensionArray

        Returns
        -------
        ExtensionArray
        """
        return extract_array(values)

    @property
    def _holder(self):
        # For extension blocks, the holder is values-dependent.
        return type(self.values)

    @property
    def fill_value(self):
        # Used in reindex_indexer
        return self.values.dtype.na_value

    @property
    def _can_hold_na(self):
        # The default ExtensionArray._can_hold_na is True
        return self._holder._can_hold_na

    @property
    def is_view(self) -> bool:
        """Extension arrays are never treated as views."""
        return False

    @property
    def is_numeric(self):
        return self.values.dtype._is_numeric

    def setitem(self, indexer, value):
        """
        Attempt self.values[indexer] = value, possibly creating a new array.

        This differs from Block.setitem by not allowing setitem to change
        the dtype of the Block.

        Parameters
        ----------
        indexer : tuple, list-like, array-like, slice
            The subset of self.values to set
        value : object
            The value being set

        Returns
        -------
        Block

        Notes
        -----
        `indexer` is a direct slice/positional indexer. `value` must
        be a compatible shape.
        """
        if not self._can_hold_element(value):
            # This is only relevant for DatetimeTZBlock, which has a
            #  non-trivial `_can_hold_element`.
            # https://github.com/pandas-dev/pandas/issues/24020
            # Need a dedicated setitem until GH#24020 (type promotion in setitem
            #  for extension arrays) is designed and implemented.
            return self.astype(object).setitem(indexer, value)

        if isinstance(indexer, tuple):
            # TODO(EA2D): not needed with 2D EAs
            # we are always 1-D
            indexer = indexer[0]

        check_setitem_lengths(indexer, value, self.values)
        self.values[indexer] = value
        return self

    def get_values(self, dtype=None):
        # ExtensionArrays must be iterable, so this works.
        # TODO(EA2D): reshape not needed with 2D EAs
        return np.asarray(self.values).reshape(self.shape)

    def array_values(self) -> ExtensionArray:
        return self.values

    def to_native_types(self, na_rep="nan", quoting=None, **kwargs):
        """override to use ExtensionArray astype for the conversion"""
        values = self.values
        mask = isna(values)

        values = np.asarray(values.astype(object))
        values[mask] = na_rep

        # TODO(EA2D): reshape not needed with 2D EAs
        # we are expected to return a 2-d ndarray
        return self.make_block(values)

    def take_nd(
        self, indexer, axis: int = 0, new_mgr_locs=None, fill_value=lib.no_default
    ):
        """
        Take values according to indexer and return them as a block.
        """
        if fill_value is lib.no_default:
            fill_value = None

        # TODO(EA2D): special case not needed with 2D EAs
        # axis doesn't matter; we are really a single-dim object
        # but are passed the axis depending on the calling routing
        # if its REALLY axis 0, then this will be a reindex and not a take
        new_values = self.values.take(indexer, fill_value=fill_value, allow_fill=True)

        # Called from three places in managers, all of which satisfy
        #  this assertion
        assert not (self.ndim == 1 and new_mgr_locs is None)
        if new_mgr_locs is None:
            new_mgr_locs = self.mgr_locs

        return self.make_block_same_class(new_values, new_mgr_locs)

    def _can_hold_element(self, element: Any) -> bool:
        # TODO: We may need to think about pushing this onto the array.
        # We're doing the same as CategoricalBlock here.
        return True

    def _slice(self, slicer):
        """
        Return a slice of my values.

        Parameters
        ----------
        slicer : slice, ndarray[int], or a tuple of these
            Valid (non-reducing) indexer for self.values.

        Returns
        -------
        np.ndarray or ExtensionArray
        """
        # return same dims as we currently have
        if not isinstance(slicer, tuple) and self.ndim == 2:
            # reached via getitem_block via _slice_take_blocks_ax0
            # TODO(EA2D): wont be necessary with 2D EAs
            slicer = (slicer, slice(None))

        if isinstance(slicer, tuple) and len(slicer) == 2:
            first = slicer[0]
            if not isinstance(first, slice):
                raise AssertionError(
                    "invalid slicing for a 1-ndim ExtensionArray", first
                )
            # GH#32959 only full-slicers along fake-dim0 are valid
            # TODO(EA2D): wont be necessary with 2D EAs
            new_locs = self.mgr_locs[first]
            if len(new_locs):
                # effectively slice(None)
                slicer = slicer[1]
            else:
                raise AssertionError(
                    "invalid slicing for a 1-ndim ExtensionArray", slicer
                )

        return self.values[slicer]

    def fillna(self, value, limit=None, inplace=False, downcast=None):
        values = self.values if inplace else self.values.copy()
        values = values.fillna(value=value, limit=limit)
        return [
            self.make_block_same_class(
                values=values, placement=self.mgr_locs, ndim=self.ndim
            )
        ]

    def interpolate(
        self, method="pad", axis=0, inplace=False, limit=None, fill_value=None, **kwargs
    ):

        values = self.values if inplace else self.values.copy()
        return self.make_block_same_class(
            values=values.fillna(value=fill_value, method=method, limit=limit),
            placement=self.mgr_locs,
        )

    def diff(self, n: int, axis: int = 1) -> List["Block"]:
        if axis == 0 and n != 0:
            # n==0 case will be a no-op so let is fall through
            # Since we only have one column, the result will be all-NA.
            #  Create this result by shifting along axis=0 past the length of
            #  our values.
            return super().diff(len(self.values), axis=0)
        if axis == 1:
            # TODO(EA2D): unnecessary with 2D EAs
            # we are by definition 1D.
            axis = 0
        return super().diff(n, axis)

    def shift(
        self, periods: int, axis: int = 0, fill_value: Any = None
    ) -> List["ExtensionBlock"]:
        """
        Shift the block by `periods`.

        Dispatches to underlying ExtensionArray and re-boxes in an
        ExtensionBlock.
        """
        return [
            self.make_block_same_class(
                self.values.shift(periods=periods, fill_value=fill_value),
                placement=self.mgr_locs,
                ndim=self.ndim,
            )
        ]

    def where(
        self, other, cond, errors="raise", try_cast: bool = False, axis: int = 0
    ) -> List["Block"]:

        cond = _extract_bool_array(cond)
        assert not isinstance(other, (ABCIndex, ABCSeries, ABCDataFrame))

        if isinstance(other, np.ndarray) and other.ndim == 2:
            # TODO(EA2D): unnecessary with 2D EAs
            assert other.shape[1] == 1
            other = other[:, 0]

        if isinstance(cond, np.ndarray) and cond.ndim == 2:
            # TODO(EA2D): unnecessary with 2D EAs
            assert cond.shape[1] == 1
            cond = cond[:, 0]

        if lib.is_scalar(other) and isna(other):
            # The default `other` for Series / Frame is np.nan
            # we want to replace that with the correct NA value
            # for the type
            other = self.dtype.na_value

        if is_sparse(self.values):
            # TODO(SparseArray.__setitem__): remove this if condition
            # We need to re-infer the type of the data after doing the
            # where, for cases where the subtypes don't match
            dtype = None
        else:
            dtype = self.dtype

        result = self.values.copy()
        icond = ~cond
        if lib.is_scalar(other):
            set_other = other
        else:
            set_other = other[icond]
        try:
            result[icond] = set_other
        except (NotImplementedError, TypeError):
            # NotImplementedError for class not implementing `__setitem__`
            # TypeError for SparseArray, which implements just to raise
            # a TypeError
            result = self._holder._from_sequence(
                np.where(cond, self.values, other), dtype=dtype
            )

        return [self.make_block_same_class(result, placement=self.mgr_locs)]

    def _unstack(self, unstacker, fill_value, new_placement):
        # ExtensionArray-safe unstack.
        # We override ObjectBlock._unstack, which unstacks directly on the
        # values of the array. For EA-backed blocks, this would require
        # converting to a 2-D ndarray of objects.
        # Instead, we unstack an ndarray of integer positions, followed by
        # a `take` on the actual values.
        n_rows = self.shape[-1]
        dummy_arr = np.arange(n_rows)

        new_values, mask = unstacker.get_new_values(dummy_arr, fill_value=-1)
        mask = mask.any(0)
        # TODO: in all tests we have mask.all(); can we rely on that?

        blocks = [
            self.make_block_same_class(
                self.values.take(indices, allow_fill=True, fill_value=fill_value),
                [place],
            )
            for indices, place in zip(new_values.T, new_placement)
        ]
        return blocks, mask


class ObjectValuesExtensionBlock(ExtensionBlock):
    """
    Block providing backwards-compatibility for `.values`.

    Used by PeriodArray and IntervalArray to ensure that
    Series[T].values is an ndarray of objects.
    """

    def external_values(self):
        return self.values.astype(object)

    def _can_hold_element(self, element: Any) -> bool:
        if is_valid_nat_for_dtype(element, self.dtype):
            return True
        if isinstance(element, list) and len(element) == 0:
            return True
        tipo = maybe_infer_dtype_type(element)
        if tipo is not None:
            return issubclass(tipo.type, self.dtype.type)
        return isinstance(element, self.dtype.type)


class NumericBlock(Block):
    __slots__ = ()
    is_numeric = True
    _can_hold_na = True


class FloatBlock(NumericBlock):
    __slots__ = ()
    is_float = True

    def _can_hold_element(self, element: Any) -> bool:
        tipo = maybe_infer_dtype_type(element)
        if tipo is not None:
            return issubclass(tipo.type, (np.floating, np.integer)) and not issubclass(
                tipo.type, np.timedelta64
            )
        return isinstance(
            element, (float, int, np.floating, np.int_)
        ) and not isinstance(
            element,
            (bool, np.bool_, np.timedelta64),
        )

    def to_native_types(
        self, na_rep="", float_format=None, decimal=".", quoting=None, **kwargs
    ):
        """ convert to our native types format """
        values = self.values

        # see gh-13418: no special formatting is desired at the
        # output (important for appropriate 'quoting' behaviour),
        # so do not pass it through the FloatArrayFormatter
        if float_format is None and decimal == ".":
            mask = isna(values)

            if not quoting:
                values = values.astype(str)
            else:
                values = np.array(values, dtype="object")

            values[mask] = na_rep
            return self.make_block(values)

        from pandas.io.formats.format import FloatArrayFormatter

        formatter = FloatArrayFormatter(
            values,
            na_rep=na_rep,
            float_format=float_format,
            decimal=decimal,
            quoting=quoting,
            fixed_width=False,
        )
        res = formatter.get_result_as_array()
        return self.make_block(res)


class ComplexBlock(NumericBlock):
    __slots__ = ()
    is_complex = True

    def _can_hold_element(self, element: Any) -> bool:
        tipo = maybe_infer_dtype_type(element)
        if tipo is not None:
            return issubclass(tipo.type, (np.floating, np.integer, np.complexfloating))
        return isinstance(
            element, (float, int, complex, np.float_, np.int_)
        ) and not isinstance(element, (bool, np.bool_))


class IntBlock(NumericBlock):
    __slots__ = ()
    is_integer = True
    _can_hold_na = False

    def _can_hold_element(self, element: Any) -> bool:
        tipo = maybe_infer_dtype_type(element)
        if tipo is not None:
            return (
                issubclass(tipo.type, np.integer)
                and not issubclass(tipo.type, np.timedelta64)
                and self.dtype.itemsize >= tipo.itemsize
            )
        # We have not inferred an integer from the dtype
        # check if we have a builtin int or a float equal to an int
        return is_integer(element) or (is_float(element) and element.is_integer())


class DatetimeLikeBlockMixin(Block):
    """Mixin class for DatetimeBlock, DatetimeTZBlock, and TimedeltaBlock."""

    _can_hold_na = True

    def get_values(self, dtype=None):
        """
        return object dtype as boxed values, such as Timestamps/Timedelta
        """
        if is_object_dtype(dtype):
            # DTA/TDA constructor and astype can handle 2D
            return self._holder(self.values).astype(object)
        return self.values

    def internal_values(self):
        # Override to return DatetimeArray and TimedeltaArray
        return self.array_values()

    def array_values(self):
        return self._holder._simple_new(self.values)

    def iget(self, key):
        # GH#31649 we need to wrap scalars in Timestamp/Timedelta
        # TODO(EA2D): this can be removed if we ever have 2D EA
        return self.array_values().reshape(self.shape)[key]

    def diff(self, n: int, axis: int = 0) -> List["Block"]:
        """
        1st discrete difference.

        Parameters
        ----------
        n : int
            Number of periods to diff.
        axis : int, default 0
            Axis to diff upon.

        Returns
        -------
        A list with a new TimeDeltaBlock.

        Notes
        -----
        The arguments here are mimicking shift so they are called correctly
        by apply.
        """
        # TODO(EA2D): reshape not necessary with 2D EAs
        values = self.array_values().reshape(self.shape)

        new_values = values - values.shift(n, axis=axis)
        return [
            TimeDeltaBlock(new_values, placement=self.mgr_locs.indexer, ndim=self.ndim)
        ]

    def shift(self, periods, axis=0, fill_value=None):
        # TODO(EA2D) this is unnecessary if these blocks are backed by 2D EAs
        values = self.array_values()
        new_values = values.shift(periods, fill_value=fill_value, axis=axis)
        return self.make_block_same_class(new_values)

    def to_native_types(self, na_rep="NaT", **kwargs):
        """ convert to our native types format """
        arr = self.array_values()

        result = arr._format_native_types(na_rep=na_rep, **kwargs)
        return self.make_block(result)


class DatetimeBlock(DatetimeLikeBlockMixin):
    __slots__ = ()
    is_datetime = True
    _holder = DatetimeArray
    fill_value = np.datetime64("NaT", "ns")

    def _maybe_coerce_values(self, values):
        """
        Input validation for values passed to __init__. Ensure that
        we have datetime64ns, coercing if necessary.

        Parameters
        ----------
        values : array-like
            Must be convertible to datetime64

        Returns
        -------
        values : ndarray[datetime64ns]

        Overridden by DatetimeTZBlock.
        """
        if values.dtype != DT64NS_DTYPE:
            values = conversion.ensure_datetime64ns(values)

        if isinstance(values, DatetimeArray):
            values = values._data

        assert isinstance(values, np.ndarray), type(values)
        return values

    def _can_hold_element(self, element: Any) -> bool:
        tipo = maybe_infer_dtype_type(element)
        if tipo is not None:
            if isinstance(element, list) and len(element) == 0:
                # Following DatetimeArray._validate_setitem_value
                #  convention, we treat this as object-dtype
                #  (even though tipo is float64)
                return True

            elif self.is_datetimetz:
                # require exact match, since non-nano does not exist
                return is_dtype_equal(tipo, self.dtype) or is_valid_nat_for_dtype(
                    element, self.dtype
                )

            # GH#27419 if we get a non-nano datetime64 object
            return is_datetime64_dtype(tipo)
        elif element is NaT:
            return True
        elif isinstance(element, datetime):
            if self.is_datetimetz:
                return tz_compare(element.tzinfo, self.dtype.tz)
            return element.tzinfo is None

        return is_valid_nat_for_dtype(element, self.dtype)

    def set_inplace(self, locs, values):
        """
        See Block.set.__doc__
        """
        values = conversion.ensure_datetime64ns(values, copy=False)

        self.values[locs] = values


class DatetimeTZBlock(ExtensionBlock, DatetimeBlock):
    """ implement a datetime64 block with a tz attribute """

    values: DatetimeArray

    __slots__ = ()
    is_datetimetz = True
    is_extension = True

    internal_values = Block.internal_values

    _holder = DatetimeBlock._holder
    _can_hold_element = DatetimeBlock._can_hold_element
    to_native_types = DatetimeBlock.to_native_types
    diff = DatetimeBlock.diff
    fillna = DatetimeBlock.fillna  # i.e. Block.fillna
    fill_value = DatetimeBlock.fill_value
    _can_hold_na = DatetimeBlock._can_hold_na

    array_values = ExtensionBlock.array_values

    def _maybe_coerce_values(self, values):
        """
        Input validation for values passed to __init__. Ensure that
        we have datetime64TZ, coercing if necessary.

        Parameters
        ----------
        values : array-like
            Must be convertible to datetime64

        Returns
        -------
        values : DatetimeArray
        """
        if not isinstance(values, self._holder):
            values = self._holder(values)

        if values.tz is None:
            raise ValueError("cannot create a DatetimeTZBlock without a tz")

        return values

    @property
    def is_view(self) -> bool:
        """ return a boolean if I am possibly a view """
        # check the ndarray values of the DatetimeIndex values
        return self.values._data.base is not None

    def get_values(self, dtype=None):
        """
        Returns an ndarray of values.

        Parameters
        ----------
        dtype : np.dtype
            Only `object`-like dtypes are respected here (not sure
            why).

        Returns
        -------
        values : ndarray
            When ``dtype=object``, then and object-dtype ndarray of
            boxed values is returned. Otherwise, an M8[ns] ndarray
            is returned.

            DatetimeArray is always 1-d. ``get_values`` will reshape
            the return value to be the same dimensionality as the
            block.
        """
        values = self.values
        if is_object_dtype(dtype):
            values = values.astype(object)

        # TODO(EA2D): reshape unnecessary with 2D EAs
        # Ensure that our shape is correct for DataFrame.
        # ExtensionArrays are always 1-D, even in a DataFrame when
        # the analogous NumPy-backed column would be a 2-D ndarray.
        return np.asarray(values).reshape(self.shape)

    def external_values(self):
        # NB: this is different from np.asarray(self.values), since that
        #  return an object-dtype ndarray of Timestamps.
        return np.asarray(self.values.astype("datetime64[ns]", copy=False))

    def quantile(self, qs, interpolation="linear", axis=0):
        naive = self.values.view("M8[ns]")

        # TODO(EA2D): kludge for 2D block with 1D values
        naive = naive.reshape(self.shape)

        blk = self.make_block(naive)
        res_blk = blk.quantile(qs, interpolation=interpolation, axis=axis)

        # TODO(EA2D): ravel is kludge for 2D block with 1D values, assumes column-like
        aware = self._holder(res_blk.values.ravel(), dtype=self.dtype)
        return self.make_block_same_class(aware, ndim=res_blk.ndim)

    def _check_ndim(self, values, ndim):
        """
        ndim inference and validation.

        This is overriden by the DatetimeTZBlock to check the case of 2D
        data (values.ndim == 2), which should only be allowed if ndim is
        also 2.
        The case of 1D array is still allowed with both ndim of 1 or 2, as
        if the case for other EAs. Therefore, we are only checking
        `values.ndim > ndim` instead of `values.ndim != ndim` as for
        consolidated blocks.
        """
        if ndim is None:
            ndim = values.ndim

        if values.ndim > ndim:
            raise ValueError(
                "Wrong number of dimensions. "
                f"values.ndim != ndim [{values.ndim} != {ndim}]"
            )
        return ndim


class TimeDeltaBlock(DatetimeLikeBlockMixin):
    __slots__ = ()
    is_timedelta = True
    fill_value = np.timedelta64("NaT", "ns")

    def _maybe_coerce_values(self, values):
        if values.dtype != TD64NS_DTYPE:
            # non-nano we will convert to nano
            if values.dtype.kind != "m":
                # caller is responsible for ensuring timedelta64 dtype
                raise TypeError(values.dtype)  # pragma: no cover

            values = TimedeltaArray._from_sequence(values)._data
        if isinstance(values, TimedeltaArray):
            values = values._data
        assert isinstance(values, np.ndarray), type(values)
        return values

    @property
    def _holder(self):
        return TimedeltaArray

    def _can_hold_element(self, element: Any) -> bool:
        tipo = maybe_infer_dtype_type(element)
        if tipo is not None:
            return issubclass(tipo.type, np.timedelta64)
        elif element is NaT:
            return True
        elif isinstance(element, (timedelta, np.timedelta64)):
            return True
        return is_valid_nat_for_dtype(element, self.dtype)

    def fillna(self, value, **kwargs):
        # TODO(EA2D): if we operated on array_values, TDA.fillna would handle
        #  raising here.
        if is_integer(value):
            # Deprecation GH#24694, GH#19233
            raise TypeError(
                "Passing integers to fillna for timedelta64[ns] dtype is no "
                "longer supported.  To obtain the old behavior, pass "
                "`pd.Timedelta(seconds=n)` instead."
            )
        return super().fillna(value, **kwargs)


class BoolBlock(NumericBlock):
    __slots__ = ()
    is_bool = True
    _can_hold_na = False

    def _can_hold_element(self, element: Any) -> bool:
        tipo = maybe_infer_dtype_type(element)
        if tipo is not None:
            return issubclass(tipo.type, np.bool_)
        return isinstance(element, (bool, np.bool_))


class ObjectBlock(Block):
    __slots__ = ()
    is_object = True
    _can_hold_na = True

    def _maybe_coerce_values(self, values):
        if issubclass(values.dtype.type, str):
            values = np.array(values, dtype=object)
        return values

    @property
    def is_bool(self):
        """
        we can be a bool if we have only bool values but are of type
        object
        """
        return lib.is_bool_array(self.values.ravel("K"))

    def reduce(self, func, ignore_failures: bool = False) -> List[Block]:
        """
        For object-dtype, we operate column-wise.
        """
        assert self.ndim == 2

        values = self.values
        if len(values) > 1:
            # split_and_operate expects func with signature (mask, values, inplace)
            def mask_func(mask, values, inplace):
                if values.ndim == 1:
                    values = values.reshape(1, -1)
                return func(values)

            return self.split_and_operate(
                None, mask_func, False, ignore_failures=ignore_failures
            )

        try:
            res = func(values)
        except TypeError:
            if not ignore_failures:
                raise
            return []

        assert isinstance(res, np.ndarray)
        assert res.ndim == 1
        res = res.reshape(1, -1)
        return [self.make_block_same_class(res)]

    def convert(
        self,
        copy: bool = True,
        datetime: bool = True,
        numeric: bool = True,
        timedelta: bool = True,
    ) -> List["Block"]:
        """
        attempt to cast any object types to better types return a copy of
        the block (if copy = True) by definition we ARE an ObjectBlock!!!!!
        """

        # operate column-by-column
        def f(mask, val, idx):
            shape = val.shape
            values = soft_convert_objects(
                val.ravel(),
                datetime=datetime,
                numeric=numeric,
                timedelta=timedelta,
                copy=copy,
            )
            if isinstance(values, np.ndarray):
                # TODO(EA2D): allow EA once reshape is supported
                values = values.reshape(shape)

            return values

        if self.ndim == 2:
            blocks = self.split_and_operate(None, f, False)
        else:
            values = f(None, self.values.ravel(), None)
            blocks = [self.make_block(values)]

        return blocks

    def _maybe_downcast(self, blocks: List["Block"], downcast=None) -> List["Block"]:

        if downcast is not None:
            return blocks

        # split and convert the blocks
        return extend_blocks([b.convert(datetime=True, numeric=False) for b in blocks])

    def _can_hold_element(self, element: Any) -> bool:
        return True

    def replace(
        self,
        to_replace,
        value,
        inplace: bool = False,
        regex: bool = False,
    ) -> List["Block"]:
        # Note: the checks we do in NDFrame.replace ensure we never get
        #  here with listlike to_replace or value, as those cases
        #  go through _replace_list

        regex = _should_use_regex(regex, to_replace)

        if regex:
            return self._replace_regex(to_replace, value, inplace=inplace)
        else:
            return super().replace(to_replace, value, inplace=inplace, regex=False)


def _should_use_regex(regex: bool, to_replace: Any) -> bool:
    """
    Decide whether to treat `to_replace` as a regular expression.
    """
    if is_re(to_replace):
        regex = True

    regex = regex and is_re_compilable(to_replace)

    # Don't use regex if the pattern is empty.
    regex = regex and re.compile(to_replace).pattern != ""
    return regex


class CategoricalBlock(ExtensionBlock):
    __slots__ = ()

    def _replace_list(
        self,
        src_list: List[Any],
        dest_list: List[Any],
        inplace: bool = False,
        regex: bool = False,
    ) -> List["Block"]:
        if len(algos.unique(dest_list)) == 1:
            # We likely got here by tiling value inside NDFrame.replace,
            #  so un-tile here
            return self.replace(src_list, dest_list[0], inplace, regex)
        return super()._replace_list(src_list, dest_list, inplace, regex)

    def replace(
        self,
        to_replace,
        value,
        inplace: bool = False,
        regex: bool = False,
    ) -> List["Block"]:
        inplace = validate_bool_kwarg(inplace, "inplace")
        result = self if inplace else self.copy()

        result.values.replace(to_replace, value, inplace=True)
        return [result]


# -----------------------------------------------------------------
# Constructor Helpers


def get_block_type(values, dtype=None):
    """
    Find the appropriate Block subclass to use for the given values and dtype.

    Parameters
    ----------
    values : ndarray-like
    dtype : numpy or pandas dtype

    Returns
    -------
    cls : class, subclass of Block
    """
    dtype = dtype or values.dtype
    vtype = dtype.type

    cls: Type[Block]

    if is_sparse(dtype):
        # Need this first(ish) so that Sparse[datetime] is sparse
        cls = ExtensionBlock
    elif is_categorical_dtype(values.dtype):
        cls = CategoricalBlock
    elif issubclass(vtype, np.datetime64):
        assert not is_datetime64tz_dtype(values.dtype)
        cls = DatetimeBlock
    elif is_datetime64tz_dtype(values.dtype):
        cls = DatetimeTZBlock
    elif is_interval_dtype(dtype) or is_period_dtype(dtype):
        cls = ObjectValuesExtensionBlock
    elif is_extension_array_dtype(values.dtype):
        # Note: need to be sure PandasArray is unwrapped before we get here
        cls = ExtensionBlock
    elif issubclass(vtype, np.floating):
        cls = FloatBlock
    elif issubclass(vtype, np.timedelta64):
        assert issubclass(vtype, np.integer)
        cls = TimeDeltaBlock
    elif issubclass(vtype, np.complexfloating):
        cls = ComplexBlock
    elif issubclass(vtype, np.integer):
        cls = IntBlock
    elif dtype == np.bool_:
        cls = BoolBlock
    else:
        cls = ObjectBlock
    return cls


def make_block(values, placement, klass=None, ndim=None, dtype=None):
    # Ensure that we don't allow PandasArray / PandasDtype in internals.
    # For now, blocks should be backed by ndarrays when possible.
    if isinstance(values, ABCPandasArray):
        values = values.to_numpy()
        if ndim and ndim > 1:
            # TODO(EA2D): special case not needed with 2D EAs
            values = np.atleast_2d(values)

    if isinstance(dtype, PandasDtype):
        dtype = dtype.numpy_dtype

    if klass is None:
        dtype = dtype or values.dtype
        klass = get_block_type(values, dtype)

    elif klass is DatetimeTZBlock and not is_datetime64tz_dtype(values.dtype):
        # TODO: This is no longer hit internally; does it need to be retained
        #  for e.g. pyarrow?
        values = DatetimeArray._simple_new(values, dtype=dtype)

    return klass(values, ndim=ndim, placement=placement)


# -----------------------------------------------------------------


def extend_blocks(result, blocks=None):
    """ return a new extended blocks, given the result """
    if blocks is None:
        blocks = []
    if isinstance(result, list):
        for r in result:
            if isinstance(r, list):
                blocks.extend(r)
            else:
                blocks.append(r)
    else:
        assert isinstance(result, Block), type(result)
        blocks.append(result)
    return blocks


def _block_shape(values: ArrayLike, ndim: int = 1) -> ArrayLike:
    """ guarantee the shape of the values to be at least 1 d """
    if values.ndim < ndim:
        shape = values.shape
        if not is_extension_array_dtype(values.dtype):
            # TODO(EA2D): https://github.com/pandas-dev/pandas/issues/23023
            # block.shape is incorrect for "2D" ExtensionArrays
            # We can't, and don't need to, reshape.
            # error: "ExtensionArray" has no attribute "reshape"
            values = values.reshape(tuple((1,) + shape))  # type: ignore[attr-defined]
    return values


def safe_reshape(arr, new_shape: Shape):
    """
    If possible, reshape `arr` to have shape `new_shape`,
    with a couple of exceptions (see gh-13012):

    1) If `arr` is a ExtensionArray or Index, `arr` will be
       returned as is.
    2) If `arr` is a Series, the `_values` attribute will
       be reshaped and returned.

    Parameters
    ----------
    arr : array-like, object to be reshaped
    new_shape : int or tuple of ints, the new shape
    """
    if isinstance(arr, ABCSeries):
        arr = arr._values
    if not is_extension_array_dtype(arr.dtype):
        # Note: this will include TimedeltaArray and tz-naive DatetimeArray
        # TODO(EA2D): special case will be unnecessary with 2D EAs
        arr = np.asarray(arr).reshape(new_shape)
    return arr


def _putmask_smart(v: np.ndarray, mask: np.ndarray, n) -> np.ndarray:
    """
    Return a new ndarray, try to preserve dtype if possible.

    Parameters
    ----------
    v : np.ndarray
        `values`, updated in-place.
    mask : np.ndarray[bool]
        Applies to both sides (array like).
    n : `new values` either scalar or an array like aligned with `values`

    Returns
    -------
    values : ndarray with updated values
        this *may* be a copy of the original

    See Also
    --------
    ndarray.putmask
    """
    # we cannot use np.asarray() here as we cannot have conversions
    # that numpy does when numeric are mixed with strings

    # n should be the length of the mask or a scalar here
    if not is_list_like(n):
        n = np.repeat(n, len(mask))

    # see if we are only masking values that if putted
    # will work in the current dtype
    try:
        nn = n[mask]
    except TypeError:
        # TypeError: only integer scalar arrays can be converted to a scalar index
        pass
    else:
        # make sure that we have a nullable type
        # if we have nulls
        if not isna_compat(v, nn[0]):
            pass
        elif not (is_float_dtype(nn.dtype) or is_integer_dtype(nn.dtype)):
            # only compare integers/floats
            pass
        elif not (is_float_dtype(v.dtype) or is_integer_dtype(v.dtype)):
            # only compare integers/floats
            pass
        else:

            # we ignore ComplexWarning here
            with warnings.catch_warnings(record=True):
                warnings.simplefilter("ignore", np.ComplexWarning)
                nn_at = nn.astype(v.dtype)

            comp = nn == nn_at
            if is_list_like(comp) and comp.all():
                nv = v.copy()
                nv[mask] = nn_at
                return nv

    n = np.asarray(n)

    def _putmask_preserve(nv, n):
        try:
            nv[mask] = n[mask]
        except (IndexError, ValueError):
            nv[mask] = n
        return nv

    # preserves dtype if possible
    if v.dtype.kind == n.dtype.kind:
        return _putmask_preserve(v, n)

    # change the dtype if needed
    dtype, _ = maybe_promote(n.dtype)

    v = v.astype(dtype)

    return _putmask_preserve(v, n)


def _extract_bool_array(mask: ArrayLike) -> np.ndarray:
    """
    If we have a SparseArray or BooleanArray, convert it to ndarray[bool].
    """
    if isinstance(mask, ExtensionArray):
        # We could have BooleanArray, Sparse[bool], ...
        #  Except for BooleanArray, this is equivalent to just
        #  np.asarray(mask, dtype=bool)
        mask = mask.to_numpy(dtype=bool, na_value=False)

    assert isinstance(mask, np.ndarray), type(mask)
    assert mask.dtype == bool, mask.dtype
    return mask<|MERGE_RESOLUTION|>--- conflicted
+++ resolved
@@ -669,31 +669,7 @@
             values = values.astype(dtype, copy=copy)
 
         else:
-<<<<<<< HEAD
-            # astype_nansafe works with 1-d only
-            vals1d = values.ravel()
-            values = astype_nansafe(vals1d, dtype, copy=True)
-=======
-            if issubclass(dtype.type, str):
-                if values.dtype.kind in ["m", "M"]:
-                    # use native type formatting for datetime/tz/timedelta
-                    arr = pd_array(values)
-                    # Note: in the case where dtype is an np.dtype, i.e. not
-                    #  StringDtype, this matches arr.astype(dtype), xref GH#36153
-                    values = arr._format_native_types(na_rep="NaT")
-
-            elif is_object_dtype(dtype):
-                if values.dtype.kind in ["m", "M"]:
-                    # Wrap in Timedelta/Timestamp
-                    arr = pd_array(values)
-                    values = arr.astype(object)
-                else:
-                    values = values.astype(object)
-                # We still need to go through astype_nansafe for
-                #  e.g. dtype = Sparse[object, 0]
-
             values = astype_nansafe(values, dtype, copy=True)
->>>>>>> 0ba833f2
 
         return values
 
