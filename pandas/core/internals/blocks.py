--- conflicted
+++ resolved
@@ -165,19 +165,6 @@
         self.mgr_locs = placement
         self.values = self._maybe_coerce_values(values)
 
-<<<<<<< HEAD
-=======
-        if self._validate_ndim and self.ndim and len(self.mgr_locs) != len(self.values):
-            raise ValueError(
-                f"Wrong number of items passed {len(self.values)}, "
-                f"placement implies {len(self.mgr_locs)}"
-            )
-
-        elif self.is_extension and self.ndim == 2 and len(self.mgr_locs) != 1:
-            # TODO(EA2D): check unnecessary with 2D EAs
-            raise AssertionError("block.size != values.size")
-
->>>>>>> f290b65c
     @classmethod
     def _maybe_coerce_values(cls, values):
         """
@@ -193,46 +180,6 @@
         """
         return values
 
-<<<<<<< HEAD
-=======
-    def _check_ndim(self, values, ndim: int):
-        """
-        ndim inference and validation.
-
-        Infers ndim from 'values' if not provided to __init__.
-        Validates that values.ndim and ndim are consistent if and only if
-        the class variable '_validate_ndim' is True.
-
-        Parameters
-        ----------
-        values : array-like
-        ndim : int
-
-        Returns
-        -------
-        ndim : int
-
-        Raises
-        ------
-        ValueError : the number of dimensions do not match
-        """
-        assert isinstance(ndim, int)  # GH#38134 enforce this
-
-        if self._validate_ndim:
-            if values.ndim != ndim:
-                raise ValueError(
-                    "Wrong number of dimensions. "
-                    f"values.ndim != ndim [{values.ndim} != {ndim}]"
-                )
-        elif values.ndim > ndim:
-            # ExtensionBlock
-            raise ValueError(
-                "Wrong number of dimensions. "
-                f"values.ndim > ndim [{values.ndim} > {ndim}]"
-            )
-        return ndim
-
->>>>>>> f290b65c
     @property
     def _holder(self):
         """
@@ -1476,24 +1423,6 @@
 
     values: ExtensionArray
 
-<<<<<<< HEAD
-    def __init__(self, values, placement, ndim: int):
-        """
-        Initialize a non-consolidatable block.
-
-        'ndim' may be inferred from 'placement'.
-
-        This will call continue to call __init__ for the other base
-        classes mixed in with this Mixin.
-        """
-        super().__init__(values, placement, ndim=ndim)
-
-        if self.ndim == 2 and len(self.mgr_locs) != 1:
-            # TODO(EA2D): check unnecessary with 2D EAs
-            raise AssertionError("block.size != values.size")
-
-=======
->>>>>>> f290b65c
     @property
     def shape(self) -> Shape:
         # TODO(EA2D): override unnecessary with 2D EAs
