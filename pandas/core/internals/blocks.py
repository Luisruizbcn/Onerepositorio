--- conflicted
+++ resolved
@@ -2884,11 +2884,7 @@
         """ convert to our native types format, slicing if desired """
 
         values = self.values
-<<<<<<< HEAD
-        i8values = self.asi8
-=======
         i8values = self.values.view('i8')
->>>>>>> 3ad0cfca
 
         if slicer is not None:
             i8values = i8values[..., slicer]
