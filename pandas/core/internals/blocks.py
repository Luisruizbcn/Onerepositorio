from datetime import datetime, timedelta
import functools
import inspect
import re
from typing import Any, List
import warnings

import numpy as np

<<<<<<< HEAD
from pandas._libs import NaT, lib, tslib
from pandas._libs.index import convert_scalar
=======
from pandas._libs import NaT, Timestamp, lib, tslib
>>>>>>> 49d20197
import pandas._libs.internals as libinternals
from pandas._libs.tslibs import Timedelta, conversion
from pandas._libs.tslibs.timezones import tz_compare
from pandas.util._validators import validate_bool_kwarg

from pandas.core.dtypes.cast import (
    astype_nansafe,
    find_common_type,
    infer_dtype_from,
    infer_dtype_from_scalar,
    maybe_downcast_numeric,
    maybe_downcast_to_dtype,
    maybe_infer_dtype_type,
    maybe_promote,
    maybe_upcast,
    soft_convert_objects,
)
from pandas.core.dtypes.common import (
    _NS_DTYPE,
    _TD_DTYPE,
    ensure_platform_int,
    is_bool_dtype,
    is_categorical,
    is_categorical_dtype,
    is_datetime64_dtype,
    is_datetime64tz_dtype,
    is_dtype_equal,
    is_extension_array_dtype,
    is_extension_type,
    is_float_dtype,
    is_integer,
    is_integer_dtype,
    is_interval_dtype,
    is_list_like,
    is_object_dtype,
    is_period_dtype,
    is_re,
    is_re_compilable,
    is_sparse,
    is_timedelta64_dtype,
    pandas_dtype,
)
from pandas.core.dtypes.concat import concat_categorical, concat_datetime
from pandas.core.dtypes.dtypes import CategoricalDtype, ExtensionDtype
from pandas.core.dtypes.generic import (
    ABCDataFrame,
    ABCExtensionArray,
    ABCPandasArray,
    ABCSeries,
)
from pandas.core.dtypes.missing import (
    _isna_compat,
    array_equivalent,
    is_valid_nat_for_dtype,
    isna,
)

import pandas.core.algorithms as algos
from pandas.core.arrays import Categorical, DatetimeArray, PandasDtype, TimedeltaArray
from pandas.core.base import PandasObject
import pandas.core.common as com
from pandas.core.construction import extract_array
from pandas.core.indexers import (
    check_setitem_lengths,
    is_empty_indexer,
    is_scalar_indexer,
)
import pandas.core.missing as missing
from pandas.core.nanops import nanpercentile

from pandas.io.formats.printing import pprint_thing


class Block(PandasObject):
    """
    Canonical n-dimensional unit of homogeneous dtype contained in a pandas
    data structure

    Index-ignorant; let the container take care of that
    """

    __slots__ = ["_mgr_locs", "values", "ndim"]
    is_numeric = False
    is_float = False
    is_integer = False
    is_complex = False
    is_datetime = False
    is_datetimetz = False
    is_timedelta = False
    is_bool = False
    is_object = False
    is_categorical = False
    is_extension = False
    _can_hold_na = False
    _can_consolidate = True
    _verify_integrity = True
    _validate_ndim = True
    _ftype = "dense"
    _concatenator = staticmethod(np.concatenate)

    def __init__(self, values, placement, ndim=None):
        self.ndim = self._check_ndim(values, ndim)
        self.mgr_locs = placement
        self.values = values

        if self._validate_ndim and self.ndim and len(self.mgr_locs) != len(self.values):
            raise ValueError(
                "Wrong number of items passed {val}, placement implies "
                "{mgr}".format(val=len(self.values), mgr=len(self.mgr_locs))
            )

    def _check_ndim(self, values, ndim):
        """
        ndim inference and validation.

        Infers ndim from 'values' if not provided to __init__.
        Validates that values.ndim and ndim are consistent if and only if
        the class variable '_validate_ndim' is True.

        Parameters
        ----------
        values : array-like
        ndim : int or None

        Returns
        -------
        ndim : int

        Raises
        ------
        ValueError : the number of dimensions do not match
        """
        if ndim is None:
            ndim = values.ndim

        if self._validate_ndim and values.ndim != ndim:
            msg = "Wrong number of dimensions. values.ndim != ndim [{} != {}]"
            raise ValueError(msg.format(values.ndim, ndim))

        return ndim

    @property
    def _holder(self):
        """The array-like that can hold the underlying values.

        None for 'Block', overridden by subclasses that don't
        use an ndarray.
        """
        return None

    @property
    def _consolidate_key(self):
        return (self._can_consolidate, self.dtype.name)

    @property
    def _is_single_block(self):
        return self.ndim == 1

    @property
    def is_view(self):
        """ return a boolean if I am possibly a view """
        return self.values.base is not None

    @property
    def is_datelike(self):
        """ return True if I am a non-datelike """
        return self.is_datetime or self.is_timedelta

    def is_categorical_astype(self, dtype):
        """
        validate that we have a astypeable to categorical,
        returns a boolean if we are a categorical
        """
        if dtype is Categorical or dtype is CategoricalDtype:
            # this is a pd.Categorical, but is not
            # a valid type for astypeing
            raise TypeError("invalid type {0} for astype".format(dtype))

        elif is_categorical_dtype(dtype):
            return True

        return False

    def external_values(self, dtype=None):
        """ return an outside world format, currently just the ndarray """
        return self.values

    def internal_values(self, dtype=None):
        """ return an internal format, currently just the ndarray
        this should be the pure internal API format
        """
        return self.values

    def get_values(self, dtype=None):
        """
        return an internal format, currently just the ndarray
        this is often overridden to handle to_dense like operations
        """
        if is_object_dtype(dtype):
            return self.values.astype(object)
        return self.values

    def get_block_values(self, dtype=None):
        """
        This is used in the JSON C code
        """
        return self.get_values(dtype=dtype)

    def to_dense(self):
        return self.values.view()

    @property
    def fill_value(self):
        return np.nan

    @property
    def mgr_locs(self):
        return self._mgr_locs

    @mgr_locs.setter
    def mgr_locs(self, new_mgr_locs):
        if not isinstance(new_mgr_locs, libinternals.BlockPlacement):
            new_mgr_locs = libinternals.BlockPlacement(new_mgr_locs)

        self._mgr_locs = new_mgr_locs

    @property
    def array_dtype(self):
        """ the dtype to return if I want to construct this block as an
        array
        """
        return self.dtype

    def make_block(self, values, placement=None):
        """
        Create a new block, with type inference propagate any values that are
        not specified
        """
        if placement is None:
            placement = self.mgr_locs

        return make_block(values, placement=placement, ndim=self.ndim)

    def make_block_same_class(self, values, placement=None, ndim=None, dtype=None):
        """ Wrap given values in a block of same type as self. """
        if dtype is not None:
            # issue 19431 fastparquet is passing this
            warnings.warn(
                "dtype argument is deprecated, will be removed in a future release.",
                FutureWarning,
            )
        if placement is None:
            placement = self.mgr_locs
        if ndim is None:
            ndim = self.ndim
        return make_block(
            values, placement=placement, ndim=ndim, klass=self.__class__, dtype=dtype
        )

    def __repr__(self):
        # don't want to print out all of the items here
        name = pprint_thing(self.__class__.__name__)
        if self._is_single_block:

            result = "{name}: {len} dtype: {dtype}".format(
                name=name, len=len(self), dtype=self.dtype
            )

        else:

            shape = " x ".join(pprint_thing(s) for s in self.shape)
            result = "{name}: {index}, {shape}, dtype: {dtype}".format(
                name=name,
                index=pprint_thing(self.mgr_locs.indexer),
                shape=shape,
                dtype=self.dtype,
            )

        return result

    def __len__(self):
        return len(self.values)

    def __getstate__(self):
        return self.mgr_locs.indexer, self.values

    def __setstate__(self, state):
        self.mgr_locs = libinternals.BlockPlacement(state[0])
        self.values = state[1]
        self.ndim = self.values.ndim

    def _slice(self, slicer):
        """ return a slice of my values """
        return self.values[slicer]

    def getitem_block(self, slicer, new_mgr_locs=None):
        """
        Perform __getitem__-like, return result as block.

        As of now, only supports slices that preserve dimensionality.
        """
        if new_mgr_locs is None:
            if isinstance(slicer, tuple):
                axis0_slicer = slicer[0]
            else:
                axis0_slicer = slicer
            new_mgr_locs = self.mgr_locs[axis0_slicer]

        new_values = self._slice(slicer)

        if self._validate_ndim and new_values.ndim != self.ndim:
            raise ValueError("Only same dim slicing is allowed")

        return self.make_block_same_class(new_values, new_mgr_locs)

    @property
    def shape(self):
        return self.values.shape

    @property
    def dtype(self):
        return self.values.dtype

    @property
    def ftype(self):
        if getattr(self.values, "_pandas_ftype", False):
            dtype = self.dtype.subtype
        else:
            dtype = self.dtype
        return "{dtype}:{ftype}".format(dtype=dtype, ftype=self._ftype)

    def merge(self, other):
        return _merge_blocks([self, other])

    def concat_same_type(self, to_concat, placement=None):
        """
        Concatenate list of single blocks of the same type.
        """
        values = self._concatenator(
            [blk.values for blk in to_concat], axis=self.ndim - 1
        )
        return self.make_block_same_class(
            values, placement=placement or slice(0, len(values), 1)
        )

    def iget(self, i):
        return self.values[i]

    def set(self, locs, values):
        """
        Modify Block in-place with new item value

        Returns
        -------
        None
        """
        self.values[locs] = values

    def delete(self, loc):
        """
        Delete given loc(-s) from block in-place.
        """
        self.values = np.delete(self.values, loc, 0)
        self.mgr_locs = self.mgr_locs.delete(loc)

    def apply(self, func, **kwargs):
        """ apply the function to my values; return a block if we are not
        one
        """
        with np.errstate(all="ignore"):
            result = func(self.values, **kwargs)
        if not isinstance(result, Block):
            result = self.make_block(values=_block_shape(result, ndim=self.ndim))

        return result

    def fillna(self, value, limit=None, inplace=False, downcast=None):
        """ fillna on the block with the value. If we fail, then convert to
        ObjectBlock and try again
        """
        inplace = validate_bool_kwarg(inplace, "inplace")

        mask = isna(self.values)
        if limit is not None:
            if not is_integer(limit):
                raise ValueError("Limit must be an integer")
            if limit < 1:
                raise ValueError("Limit must be greater than 0")
            mask[mask.cumsum(self.ndim - 1) > limit] = False

        if not self._can_hold_na:
            if inplace:
                return self
            else:
                return self.copy()

        if self._can_hold_element(value):
            # equivalent: _try_coerce_args(value) would not raise
            blocks = self.putmask(mask, value, inplace=inplace)
            return self._maybe_downcast(blocks, downcast)

        # we can't process the value, but nothing to do
        if not mask.any():
            return self if inplace else self.copy()

        # operate column-by-column
        def f(m, v, i):
            block = self.coerce_to_target_dtype(value)

            # slice out our block
            if i is not None:
                block = block.getitem_block(slice(i, i + 1))
            return block.fillna(value, limit=limit, inplace=inplace, downcast=None)

        return self.split_and_operate(mask, f, inplace)

    def split_and_operate(self, mask, f, inplace: bool):
        """
        split the block per-column, and apply the callable f
        per-column, return a new block for each. Handle
        masking which will not change a block unless needed.

        Parameters
        ----------
        mask : 2-d boolean mask
        f : callable accepting (1d-mask, 1d values, indexer)
        inplace : boolean

        Returns
        -------
        list of blocks
        """

        if mask is None:
            mask = np.ones(self.shape, dtype=bool)
        new_values = self.values

        def make_a_block(nv, ref_loc):
            if isinstance(nv, list):
                assert len(nv) == 1, nv
                assert isinstance(nv[0], Block)
                block = nv[0]
            else:
                # Put back the dimension that was taken from it and make
                # a block out of the result.
                nv = _block_shape(nv, ndim=self.ndim)
                block = self.make_block(values=nv, placement=ref_loc)
            return block

        # ndim == 1
        if self.ndim == 1:
            if mask.any():
                nv = f(mask, new_values, None)
            else:
                nv = new_values if inplace else new_values.copy()
            block = make_a_block(nv, self.mgr_locs)
            return [block]

        # ndim > 1
        new_blocks = []
        for i, ref_loc in enumerate(self.mgr_locs):
            m = mask[i]
            v = new_values[i]

            # need a new block
            if m.any():
                nv = f(m, v, i)
            else:
                nv = v if inplace else v.copy()

            block = make_a_block(nv, [ref_loc])
            new_blocks.append(block)

        return new_blocks

    def _maybe_downcast(self, blocks: List["Block"], downcast=None) -> List["Block"]:

        # no need to downcast our float
        # unless indicated
        if downcast is None and (
            self.is_float or self.is_timedelta or self.is_datetime
        ):
            return blocks

        return _extend_blocks([b.downcast(downcast) for b in blocks])

    def downcast(self, dtypes=None):
        """ try to downcast each item to the dict of dtypes if present """

        # turn it off completely
        if dtypes is False:
            return self

        values = self.values

        # single block handling
        if self._is_single_block:

            # try to cast all non-floats here
            if dtypes is None:
                dtypes = "infer"

            nv = maybe_downcast_to_dtype(values, dtypes)
            return self.make_block(nv)

        # ndim > 1
        if dtypes is None:
            return self

        if not (dtypes == "infer" or isinstance(dtypes, dict)):
            raise ValueError(
                "downcast must have a dictionary or 'infer' as its argument"
            )

        # operate column-by-column
        # this is expensive as it splits the blocks items-by-item
        def f(m, v, i):

            if dtypes == "infer":
                dtype = "infer"
            else:
                raise AssertionError("dtypes as dict is not supported yet")

            if dtype is not None:
                v = maybe_downcast_to_dtype(v, dtype)
            return v

        return self.split_and_operate(None, f, False)

    def astype(self, dtype, copy=False, errors="raise", **kwargs):
        return self._astype(dtype, copy=copy, errors=errors, **kwargs)

    def _astype(self, dtype, copy=False, errors="raise", **kwargs):
        """Coerce to the new type

        Parameters
        ----------
        dtype : str, dtype convertible
        copy : boolean, default False
            copy if indicated
        errors : str, {'raise', 'ignore'}, default 'ignore'
            - ``raise`` : allow exceptions to be raised
            - ``ignore`` : suppress exceptions. On error return original object

        Returns
        -------
        Block
        """
        errors_legal_values = ("raise", "ignore")

        if errors not in errors_legal_values:
            invalid_arg = (
                "Expected value of kwarg 'errors' to be one of {}. "
                "Supplied value is '{}'".format(list(errors_legal_values), errors)
            )
            raise ValueError(invalid_arg)

        if inspect.isclass(dtype) and issubclass(dtype, ExtensionDtype):
            msg = (
                "Expected an instance of {}, but got the class instead. "
                "Try instantiating 'dtype'.".format(dtype.__name__)
            )
            raise TypeError(msg)

        # may need to convert to categorical
        if self.is_categorical_astype(dtype):

            # deprecated 17636
            for deprecated_arg in ("categories", "ordered"):
                if deprecated_arg in kwargs:
                    raise ValueError(
                        "Got an unexpected argument: {}".format(deprecated_arg)
                    )

            categories = kwargs.get("categories", None)
            ordered = kwargs.get("ordered", None)
            if com.any_not_none(categories, ordered):
                dtype = CategoricalDtype(categories, ordered)

            if is_categorical_dtype(self.values):
                # GH 10696/18593: update an existing categorical efficiently
                return self.make_block(self.values.astype(dtype, copy=copy))

            return self.make_block(Categorical(self.values, dtype=dtype))

        dtype = pandas_dtype(dtype)

        # astype processing
        if is_dtype_equal(self.dtype, dtype):
            if copy:
                return self.copy()
            return self

        try:
            # force the copy here
            if self.is_extension:
                values = self.values.astype(dtype)
            else:
                if issubclass(dtype.type, str):

                    # use native type formatting for datetime/tz/timedelta
                    if self.is_datelike:
                        values = self.to_native_types()

                    # astype formatting
                    else:
                        values = self.get_values()

                else:
                    values = self.get_values(dtype=dtype)

                # _astype_nansafe works fine with 1-d only
                vals1d = values.ravel()
                values = astype_nansafe(vals1d, dtype, copy=True, **kwargs)

            # TODO(extension)
            # should we make this attribute?
            if isinstance(values, np.ndarray):
                values = values.reshape(self.shape)

        except Exception:
            # e.g. astype_nansafe can fail on object-dtype of strings
            #  trying to convert to float
            if errors == "raise":
                raise
            newb = self.copy() if copy else self
        else:
            newb = make_block(values, placement=self.mgr_locs, ndim=self.ndim)

        if newb.is_numeric and self.is_numeric:
            if newb.shape != self.shape:
                raise TypeError(
                    "cannot set astype for copy = [{copy}] for dtype "
                    "({dtype} [{shape}]) to different shape "
                    "({newb_dtype} [{newb_shape}])".format(
                        copy=copy,
                        dtype=self.dtype.name,
                        shape=self.shape,
                        newb_dtype=newb.dtype.name,
                        newb_shape=newb.shape,
                    )
                )
        return newb

    def convert(
        self,
        copy: bool = True,
        datetime: bool = True,
        numeric: bool = True,
        timedelta: bool = True,
        coerce: bool = False,
    ):
        """ attempt to coerce any object types to better types return a copy
        of the block (if copy = True) by definition we are not an ObjectBlock
        here!
        """

        return self.copy() if copy else self

    def _can_hold_element(self, element: Any) -> bool:
        """ require the same dtype as ourselves """
        dtype = self.values.dtype.type
        tipo = maybe_infer_dtype_type(element)
        if tipo is not None:
            return issubclass(tipo.type, dtype)
        return isinstance(element, dtype)

    def to_native_types(self, slicer=None, na_rep="nan", quoting=None, **kwargs):
        """ convert to our native types format, slicing if desired """

        values = self.get_values()

        if slicer is not None:
            values = values[:, slicer]
        mask = isna(values)

        if not self.is_object and not quoting:
            values = values.astype(str)
        else:
            values = np.array(values, dtype="object")

        values[mask] = na_rep
        return values

    # block actions #
    def copy(self, deep=True):
        """ copy constructor """
        values = self.values
        if deep:
            values = values.copy()
        return self.make_block_same_class(values, ndim=self.ndim)

    def replace(
        self, to_replace, value, inplace=False, filter=None, regex=False, convert=True
    ):
        """replace the to_replace value with value, possible to create new
        blocks here this is just a call to putmask. regex is not used here.
        It is used in ObjectBlocks.  It is here for API compatibility.
        """

        inplace = validate_bool_kwarg(inplace, "inplace")
        original_to_replace = to_replace

        # If we cannot replace with own dtype, convert to ObjectBlock and
        # retry
        if not self._can_hold_element(to_replace):
            if not isinstance(to_replace, list):
                if inplace:
                    return [self]
                return [self.copy()]

            to_replace = [x for x in to_replace if self._can_hold_element(x)]
            if not len(to_replace):
                # GH#28084 avoid costly checks since we can infer
                #  that there is nothing to replace in this block
                if inplace:
                    return [self]
                return [self.copy()]

            if len(to_replace) == 1:
                # _can_hold_element checks have reduced this back to the
                #  scalar case and we can avoid a costly object cast
                return self.replace(
                    to_replace[0],
                    value,
                    inplace=inplace,
                    filter=filter,
                    regex=regex,
                    convert=convert,
                )

            # GH 22083, TypeError or ValueError occurred within error handling
            # causes infinite loop. Cast and retry only if not objectblock.
            if is_object_dtype(self):
                raise AssertionError

            # try again with a compatible block
            block = self.astype(object)
            return block.replace(
                to_replace=to_replace,
                value=value,
                inplace=inplace,
                filter=filter,
                regex=regex,
                convert=convert,
            )

        values = self.values
        if lib.is_scalar(to_replace) and isinstance(values, np.ndarray):
            # The only non-DatetimeLike class that also has a non-trivial
            #  try_coerce_args is ObjectBlock, but that overrides replace,
            #  so does not get here.
            to_replace = convert_scalar(values, to_replace)

        mask = missing.mask_missing(values, to_replace)
        if filter is not None:
            filtered_out = ~self.mgr_locs.isin(filter)
            mask[filtered_out.nonzero()[0]] = False

        if not mask.any():
            if inplace:
                return [self]
            return [self.copy()]

        try:
            blocks = self.putmask(mask, value, inplace=inplace)
            # Note: it is _not_ the case that self._can_hold_element(value)
            #  is always true at this point.  In particular, that can fail
            #  for:
            #   "2u" with bool-dtype, float-dtype
            #   0.5 with int64-dtype
            #   np.nan with int64-dtype
        except (TypeError, ValueError):
            # GH 22083, TypeError or ValueError occurred within error handling
            # causes infinite loop. Cast and retry only if not objectblock.
            if is_object_dtype(self):
                raise

            assert not self._can_hold_element(value), value

            # try again with a compatible block
            block = self.astype(object)
            return block.replace(
                to_replace=original_to_replace,
                value=value,
                inplace=inplace,
                filter=filter,
                regex=regex,
                convert=convert,
            )
        if convert:
            blocks = [b.convert(numeric=False, copy=not inplace) for b in blocks]
        return blocks

    def _replace_single(self, *args, **kwargs):
        """ no-op on a non-ObjectBlock """
        return self if kwargs["inplace"] else self.copy()

    def setitem(self, indexer, value):
        """Set the value inplace, returning a a maybe different typed block.

        Parameters
        ----------
        indexer : tuple, list-like, array-like, slice
            The subset of self.values to set
        value : object
            The value being set

        Returns
        -------
        Block

        Notes
        -----
        `indexer` is a direct slice/positional indexer. `value` must
        be a compatible shape.
        """
        transpose = self.ndim == 2

        # coerce None values, if appropriate
        if value is None:
            if self.is_numeric:
                value = np.nan

        # coerce if block dtype can store value
        values = self.values
        if self._can_hold_element(value):
            # We only get here for non-Extension Blocks, so _try_coerce_args
            #  is only relevant for DatetimeBlock and TimedeltaBlock
            if lib.is_scalar(value):
                value = convert_scalar(values, value)

        else:
            # current dtype cannot store value, coerce to common dtype
            find_dtype = False

            if hasattr(value, "dtype"):
                dtype = value.dtype
                find_dtype = True

            elif lib.is_scalar(value) and not isna(value):
                dtype, _ = infer_dtype_from_scalar(value, pandas_dtype=True)
                find_dtype = True

            if find_dtype:
                dtype = find_common_type([values.dtype, dtype])
                if not is_dtype_equal(self.dtype, dtype):
                    b = self.astype(dtype)
                    return b.setitem(indexer, value)

        # value must be storeable at this moment
        arr_value = np.array(value)

        # cast the values to a type that can hold nan (if necessary)
        if not self._can_hold_element(value):
            dtype, _ = maybe_promote(arr_value.dtype)
            values = values.astype(dtype)

        if transpose:
            values = values.T

        # length checking
        check_setitem_lengths(indexer, value, values)

        if is_empty_indexer(indexer, arr_value):
            # GH#8669 empty indexers
            pass

        elif is_scalar_indexer(indexer, arr_value):
            # setting a single element for each dim and with a rhs that could
            #  be e.g. a list; see GH#6043
            values[indexer] = value

        # if we are an exact match (ex-broadcasting),
        # then use the resultant dtype
        elif (
            len(arr_value.shape)
            and arr_value.shape[0] == values.shape[0]
            and arr_value.size == values.size
        ):
            values[indexer] = value
            try:
                values = values.astype(arr_value.dtype)
            except ValueError:
                pass

        # set
        else:
            values[indexer] = value

        if transpose:
            values = values.T
        block = self.make_block(values)
        return block

    def putmask(self, mask, new, align=True, inplace=False, axis=0, transpose=False):
        """ putmask the data to the block; it is possible that we may create a
        new dtype of block

        return the resulting block(s)

        Parameters
        ----------
        mask  : the condition to respect
        new : a ndarray/object
        align : boolean, perform alignment on other/cond, default is True
        inplace : perform inplace modification, default is False
        axis : int
        transpose : boolean
            Set to True if self is stored with axes reversed

        Returns
        -------
        a list of new blocks, the result of the putmask
        """

        new_values = self.values if inplace else self.values.copy()

        new = getattr(new, "values", new)
        mask = getattr(mask, "values", mask)

        # if we are passed a scalar None, convert it here
        if not is_list_like(new) and isna(new) and not self.is_object:
            # FIXME: make sure we have compatible NA
            new = self.fill_value

        if self._can_hold_element(new):
            # We only get here for non-Extension Blocks, so _try_coerce_args
            #  is only relevant for DatetimeBlock and TimedeltaBlock
            if lib.is_scalar(new):
                new = convert_scalar(new_values, new)

            if transpose:
                new_values = new_values.T

            # If the default repeat behavior in np.putmask would go in the
            # wrong direction, then explicitly repeat and reshape new instead
            if getattr(new, "ndim", 0) >= 1:
                if self.ndim - 1 == new.ndim and axis == 1:
                    new = np.repeat(new, new_values.shape[-1]).reshape(self.shape)
                new = new.astype(new_values.dtype)

            # we require exact matches between the len of the
            # values we are setting (or is compat). np.putmask
            # doesn't check this and will simply truncate / pad
            # the output, but we want sane error messages
            #
            # TODO: this prob needs some better checking
            # for 2D cases
            if (
                is_list_like(new)
                and np.any(mask[mask])
                and getattr(new, "ndim", 1) == 1
            ):

                if not (
                    mask.shape[-1] == len(new)
                    or mask[mask].shape[-1] == len(new)
                    or len(new) == 1
                ):
                    raise ValueError("cannot assign mismatch length to masked array")

            np.putmask(new_values, mask, new)

        # maybe upcast me
        elif mask.any():
            if transpose:
                mask = mask.T
                if isinstance(new, np.ndarray):
                    new = new.T
                axis = new_values.ndim - axis - 1

            # Pseudo-broadcast
            if getattr(new, "ndim", 0) >= 1:
                if self.ndim - 1 == new.ndim:
                    new_shape = list(new.shape)
                    new_shape.insert(axis, 1)
                    new = new.reshape(tuple(new_shape))

            # operate column-by-column
            def f(m, v, i):

                if i is None:
                    # ndim==1 case.
                    n = new
                else:

                    if isinstance(new, np.ndarray):
                        n = np.squeeze(new[i % new.shape[0]])
                    else:
                        n = np.array(new)

                    # type of the new block
                    dtype, _ = maybe_promote(n.dtype)

                    # we need to explicitly astype here to make a copy
                    n = n.astype(dtype)

                nv = _putmask_smart(v, m, n)
                return nv

            new_blocks = self.split_and_operate(mask, f, inplace)
            return new_blocks

        if inplace:
            return [self]

        if transpose:
            new_values = new_values.T

        return [self.make_block(new_values)]

    def coerce_to_target_dtype(self, other):
        """
        coerce the current block to a dtype compat for other
        we will return a block, possibly object, and not raise

        we can also safely try to coerce to the same dtype
        and will receive the same block
        """

        # if we cannot then coerce to object
        dtype, _ = infer_dtype_from(other, pandas_dtype=True)

        if is_dtype_equal(self.dtype, dtype):
            return self

        if self.is_bool or is_object_dtype(dtype) or is_bool_dtype(dtype):
            # we don't upcast to bool
            return self.astype(object)

        elif (self.is_float or self.is_complex) and (
            is_integer_dtype(dtype) or is_float_dtype(dtype)
        ):
            # don't coerce float/complex to int
            return self

        elif (
            self.is_datetime
            or is_datetime64_dtype(dtype)
            or is_datetime64tz_dtype(dtype)
        ):

            # not a datetime
            if not (
                (is_datetime64_dtype(dtype) or is_datetime64tz_dtype(dtype))
                and self.is_datetime
            ):
                return self.astype(object)

            # don't upcast timezone with different timezone or no timezone
            mytz = getattr(self.dtype, "tz", None)
            othertz = getattr(dtype, "tz", None)

<<<<<<< HEAD
            if str(mytz) != str(othertz):  # TODO: use tz_compare
=======
            if not tz_compare(mytz, othertz):
>>>>>>> 49d20197
                return self.astype(object)

            raise AssertionError(
                "possible recursion in "
                "coerce_to_target_dtype: {} {}".format(self, other)
            )

        elif self.is_timedelta or is_timedelta64_dtype(dtype):

            # not a timedelta
            if not (is_timedelta64_dtype(dtype) and self.is_timedelta):
                return self.astype(object)

            raise AssertionError(
                "possible recursion in "
                "coerce_to_target_dtype: {} {}".format(self, other)
            )

        try:
            return self.astype(dtype)
        except (ValueError, TypeError, OverflowError):
            return self.astype(object)

    def interpolate(
        self,
        method="pad",
        axis=0,
        index=None,
        values=None,
        inplace=False,
        limit=None,
        limit_direction="forward",
        limit_area=None,
        fill_value=None,
        coerce=False,
        downcast=None,
        **kwargs
    ):

        inplace = validate_bool_kwarg(inplace, "inplace")

        def check_int_bool(self, inplace):
            # Only FloatBlocks will contain NaNs.
            # timedelta subclasses IntBlock
            if (self.is_bool or self.is_integer) and not self.is_timedelta:
                if inplace:
                    return self
                else:
                    return self.copy()

        # a fill na type method
        try:
            m = missing.clean_fill_method(method)
        except ValueError:
            m = None

        if m is not None:
            r = check_int_bool(self, inplace)
            if r is not None:
                return r
            return self._interpolate_with_fill(
                method=m,
                axis=axis,
                inplace=inplace,
                limit=limit,
                fill_value=fill_value,
                coerce=coerce,
                downcast=downcast,
            )
        # validate the interp method
        m = missing.clean_interp_method(method, **kwargs)

        r = check_int_bool(self, inplace)
        if r is not None:
            return r
        return self._interpolate(
            method=m,
            index=index,
            values=values,
            axis=axis,
            limit=limit,
            limit_direction=limit_direction,
            limit_area=limit_area,
            fill_value=fill_value,
            inplace=inplace,
            downcast=downcast,
            **kwargs
        )

    def _interpolate_with_fill(
        self,
        method="pad",
        axis=0,
        inplace=False,
        limit=None,
        fill_value=None,
        coerce=False,
        downcast=None,
    ):
        """ fillna but using the interpolate machinery """

        inplace = validate_bool_kwarg(inplace, "inplace")

        # if we are coercing, then don't force the conversion
        # if the block can't hold the type
        if coerce:
            if not self._can_hold_na:
                if inplace:
                    return [self]
                else:
                    return [self.copy()]

        values = self.values if inplace else self.values.copy()

        # We only get here for non-ExtensionBlock
        fill_value = convert_scalar(self.values, fill_value)

        values = missing.interpolate_2d(
            values,
            method=method,
            axis=axis,
            limit=limit,
            fill_value=fill_value,
            dtype=self.dtype,
        )

        blocks = [self.make_block_same_class(values, ndim=self.ndim)]
        return self._maybe_downcast(blocks, downcast)

    def _interpolate(
        self,
        method=None,
        index=None,
        values=None,
        fill_value=None,
        axis=0,
        limit=None,
        limit_direction="forward",
        limit_area=None,
        inplace=False,
        downcast=None,
        **kwargs
    ):
        """ interpolate using scipy wrappers """

        inplace = validate_bool_kwarg(inplace, "inplace")
        data = self.values if inplace else self.values.copy()

        # only deal with floats
        if not self.is_float:
            if not self.is_integer:
                return self
            data = data.astype(np.float64)

        if fill_value is None:
            fill_value = self.fill_value

        if method in ("krogh", "piecewise_polynomial", "pchip"):
            if not index.is_monotonic:
                raise ValueError(
                    "{0} interpolation requires that the "
                    "index be monotonic.".format(method)
                )
        # process 1-d slices in the axis direction

        def func(x):

            # process a 1-d slice, returning it
            # should the axis argument be handled below in apply_along_axis?
            # i.e. not an arg to missing.interpolate_1d
            return missing.interpolate_1d(
                index,
                x,
                method=method,
                limit=limit,
                limit_direction=limit_direction,
                limit_area=limit_area,
                fill_value=fill_value,
                bounds_error=False,
                **kwargs
            )

        # interp each column independently
        interp_values = np.apply_along_axis(func, axis, data)

        blocks = [self.make_block_same_class(interp_values)]
        return self._maybe_downcast(blocks, downcast)

    def take_nd(self, indexer, axis, new_mgr_locs=None, fill_tuple=None):
        """
        Take values according to indexer and return them as a block.bb

        """

        # algos.take_nd dispatches for DatetimeTZBlock, CategoricalBlock
        # so need to preserve types
        # sparse is treated like an ndarray, but needs .get_values() shaping

        values = self.values

        if fill_tuple is None:
            fill_value = self.fill_value
            allow_fill = False
        else:
            fill_value = fill_tuple[0]
            allow_fill = True

        new_values = algos.take_nd(
            values, indexer, axis=axis, allow_fill=allow_fill, fill_value=fill_value
        )

        # Called from three places in managers, all of which satisfy
        #  this assertion
        assert not (axis == 0 and new_mgr_locs is None)
        if new_mgr_locs is None:
            new_mgr_locs = self.mgr_locs

        if not is_dtype_equal(new_values.dtype, self.dtype):
            return self.make_block(new_values, new_mgr_locs)
        else:
            return self.make_block_same_class(new_values, new_mgr_locs)

    def diff(self, n: int, axis: int = 1) -> List["Block"]:
        """ return block for the diff of the values """
        new_values = algos.diff(self.values, n, axis=axis)
        return [self.make_block(values=new_values)]

    def shift(self, periods, axis=0, fill_value=None):
        """ shift the block by periods, possibly upcast """

        # convert integer to float if necessary. need to do a lot more than
        # that, handle boolean etc also
        new_values, fill_value = maybe_upcast(self.values, fill_value)

        # make sure array sent to np.roll is c_contiguous
        f_ordered = new_values.flags.f_contiguous
        if f_ordered:
            new_values = new_values.T
            axis = new_values.ndim - axis - 1

        if np.prod(new_values.shape):
            new_values = np.roll(new_values, ensure_platform_int(periods), axis=axis)

        axis_indexer = [slice(None)] * self.ndim
        if periods > 0:
            axis_indexer[axis] = slice(None, periods)
        else:
            axis_indexer[axis] = slice(periods, None)
        new_values[tuple(axis_indexer)] = fill_value

        # restore original order
        if f_ordered:
            new_values = new_values.T

        return [self.make_block(new_values)]

    def where(
        self,
        other,
        cond,
        align=True,
        errors="raise",
        try_cast: bool = False,
        axis: int = 0,
    ) -> List["Block"]:
        """
        evaluate the block; return result block(s) from the result

        Parameters
        ----------
        other : a ndarray/object
        cond  : the condition to respect
        align : boolean, perform alignment on other/cond
        errors : str, {'raise', 'ignore'}, default 'raise'
            - ``raise`` : allow exceptions to be raised
            - ``ignore`` : suppress exceptions. On error return original object
        axis : int

        Returns
        -------
        a new block(s), the result of the func
        """
        import pandas.core.computation.expressions as expressions

        assert errors in ["raise", "ignore"]
        transpose = self.ndim == 2

        values = self.values
        orig_other = other
        if transpose:
            values = values.T

        other = getattr(other, "_values", getattr(other, "values", other))
        cond = getattr(cond, "values", cond)

        # If the default broadcasting would go in the wrong direction, then
        # explicitly reshape other instead
        if getattr(other, "ndim", 0) >= 1:
            if values.ndim - 1 == other.ndim and axis == 1:
                other = other.reshape(tuple(other.shape + (1,)))
            elif transpose and values.ndim == self.ndim - 1:
                cond = cond.T

        if not hasattr(cond, "shape"):
            raise ValueError("where must have a condition that is ndarray like")

        # our where function
        def func(cond, values, other):

            if not (
                (self.is_integer or self.is_bool)
                and lib.is_float(other)
                and np.isnan(other)
            ):
                # np.where will cast integer array to floats in this case
                if not self._can_hold_element(other):
                    raise TypeError
                if lib.is_scalar(other) and isinstance(values, np.ndarray):
                    other = convert_scalar(values, other)

            fastres = expressions.where(cond, values, other)
            return fastres

        if cond.ravel().all():
            result = values
        else:
            # see if we can operate on the entire block, or need item-by-item
            # or if we are a single block (ndim == 1)
            try:
                result = func(cond, values, other)
            except TypeError:

                # we cannot coerce, return a compat dtype
                # we are explicitly ignoring errors
                block = self.coerce_to_target_dtype(other)
                blocks = block.where(
                    orig_other,
                    cond,
                    align=align,
                    errors=errors,
                    try_cast=try_cast,
                    axis=axis,
                )
                return self._maybe_downcast(blocks, "infer")

        if self._can_hold_na or self.ndim == 1:

            if transpose:
                result = result.T

            return [self.make_block(result)]

        # might need to separate out blocks
        axis = cond.ndim - 1
        cond = cond.swapaxes(axis, 0)
        mask = np.array([cond[i].all() for i in range(cond.shape[0])], dtype=bool)

        result_blocks = []
        for m in [mask, ~mask]:
            if m.any():
                taken = result.take(m.nonzero()[0], axis=axis)
                r = maybe_downcast_numeric(taken, self.dtype)
                nb = self.make_block(r.T, placement=self.mgr_locs[m])
                result_blocks.append(nb)

        return result_blocks

    def equals(self, other) -> bool:
        if self.dtype != other.dtype or self.shape != other.shape:
            return False
        return array_equivalent(self.values, other.values)

    def _unstack(self, unstacker_func, new_columns, n_rows, fill_value):
        """Return a list of unstacked blocks of self

        Parameters
        ----------
        unstacker_func : callable
            Partially applied unstacker.
        new_columns : Index
            All columns of the unstacked BlockManager.
        n_rows : int
            Only used in ExtensionBlock._unstack
        fill_value : int
            Only used in ExtensionBlock._unstack

        Returns
        -------
        blocks : list of Block
            New blocks of unstacked values.
        mask : array_like of bool
            The mask of columns of `blocks` we should keep.
        """
        unstacker = unstacker_func(self.values.T)
        new_items = unstacker.get_new_columns()
        new_placement = new_columns.get_indexer(new_items)
        new_values, mask = unstacker.get_new_values()

        mask = mask.any(0)
        new_values = new_values.T[mask]
        new_placement = new_placement[mask]

        blocks = [make_block(new_values, placement=new_placement)]
        return blocks, mask

    def quantile(self, qs, interpolation="linear", axis=0):
        """
        compute the quantiles of the

        Parameters
        ----------
        qs: a scalar or list of the quantiles to be computed
        interpolation: type of interpolation, default 'linear'
        axis: axis to compute, default 0

        Returns
        -------
        Block
        """
        # We should always have ndim == 2 becase Series dispatches to DataFrame
        assert self.ndim == 2

        values = self.get_values()

        is_empty = values.shape[axis] == 0
        orig_scalar = not is_list_like(qs)
        if orig_scalar:
            # make list-like, unpack later
            qs = [qs]

        if is_empty:
            # create the array of na_values
            # 2d len(values) * len(qs)
            result = np.repeat(
                np.array([self.fill_value] * len(qs)), len(values)
            ).reshape(len(values), len(qs))
        else:
            # asarray needed for Sparse, see GH#24600
            mask = np.asarray(isna(values))
            result = nanpercentile(
                values,
                np.array(qs) * 100,
                axis=axis,
                na_value=self.fill_value,
                mask=mask,
                ndim=values.ndim,
                interpolation=interpolation,
            )

            result = np.array(result, copy=False)
            result = result.T

        if orig_scalar and not lib.is_scalar(result):
            # result could be scalar in case with is_empty and self.ndim == 1
            assert result.shape[-1] == 1, result.shape
            result = result[..., 0]
            result = lib.item_from_zerodim(result)

        ndim = np.ndim(result)
        return make_block(result, placement=np.arange(len(result)), ndim=ndim)

    def _replace_coerce(
        self, to_replace, value, inplace=True, regex=False, convert=False, mask=None
    ):
        """
        Replace value corresponding to the given boolean array with another
        value.

        Parameters
        ----------
        to_replace : object or pattern
            Scalar to replace or regular expression to match.
        value : object
            Replacement object.
        inplace : bool, default False
            Perform inplace modification.
        regex : bool, default False
            If true, perform regular expression substitution.
        convert : bool, default True
            If true, try to coerce any object types to better types.
        mask : array-like of bool, optional
            True indicate corresponding element is ignored.

        Returns
        -------
        A new block if there is anything to replace or the original block.
        """

        if mask.any():
            if not regex:
                self = self.coerce_to_target_dtype(value)
                return self.putmask(mask, value, inplace=inplace)
            else:
                return self._replace_single(
                    to_replace,
                    value,
                    inplace=inplace,
                    regex=regex,
                    convert=convert,
                    mask=mask,
                )
        return self


class NonConsolidatableMixIn:
    """ hold methods for the nonconsolidatable blocks """

    _can_consolidate = False
    _verify_integrity = False
    _validate_ndim = False

    def __init__(self, values, placement, ndim=None):
        """Initialize a non-consolidatable block.

        'ndim' may be inferred from 'placement'.

        This will call continue to call __init__ for the other base
        classes mixed in with this Mixin.
        """
        # Placement must be converted to BlockPlacement so that we can check
        # its length
        if not isinstance(placement, libinternals.BlockPlacement):
            placement = libinternals.BlockPlacement(placement)

        # Maybe infer ndim from placement
        if ndim is None:
            if len(placement) != 1:
                ndim = 1
            else:
                ndim = 2
        super().__init__(values, placement, ndim=ndim)

    @property
    def shape(self):
        if self.ndim == 1:
            return ((len(self.values)),)
        return (len(self.mgr_locs), len(self.values))

    def iget(self, col):

        if self.ndim == 2 and isinstance(col, tuple):
            col, loc = col
            if not com.is_null_slice(col) and col != 0:
                raise IndexError("{0} only contains one item".format(self))
            elif isinstance(col, slice):
                if col != slice(None):
                    raise NotImplementedError(col)
                return self.values[[loc]]
            return self.values[loc]
        else:
            if col != 0:
                raise IndexError("{0} only contains one item".format(self))
            return self.values

    def should_store(self, value):
        return isinstance(value, self._holder)

    def set(self, locs, values, check=False):
        assert locs.tolist() == [0]
        self.values = values

    def putmask(self, mask, new, align=True, inplace=False, axis=0, transpose=False):
        """
        putmask the data to the block; we must be a single block and not
        generate other blocks

        return the resulting block

        Parameters
        ----------
        mask  : the condition to respect
        new : a ndarray/object
        align : boolean, perform alignment on other/cond, default is True
        inplace : perform inplace modification, default is False

        Returns
        -------
        a new block, the result of the putmask
        """
        inplace = validate_bool_kwarg(inplace, "inplace")

        # use block's copy logic.
        # .values may be an Index which does shallow copy by default
        new_values = self.values if inplace else self.copy().values

        if isinstance(new, np.ndarray) and len(new) == len(mask):
            new = new[mask]

        mask = _safe_reshape(mask, new_values.shape)

        new_values[mask] = new
        return [self.make_block(values=new_values)]

    def _get_unstack_items(self, unstacker, new_columns):
        """
        Get the placement, values, and mask for a Block unstack.

        This is shared between ObjectBlock and ExtensionBlock. They
        differ in that ObjectBlock passes the values, while ExtensionBlock
        passes the dummy ndarray of positions to be used by a take
        later.

        Parameters
        ----------
        unstacker : pandas.core.reshape.reshape._Unstacker
        new_columns : Index
            All columns of the unstacked BlockManager.

        Returns
        -------
        new_placement : ndarray[int]
            The placement of the new columns in `new_columns`.
        new_values : Union[ndarray, ExtensionArray]
            The first return value from _Unstacker.get_new_values.
        mask : ndarray[bool]
            The second return value from _Unstacker.get_new_values.
        """
        # shared with ExtensionBlock
        new_items = unstacker.get_new_columns()
        new_placement = new_columns.get_indexer(new_items)
        new_values, mask = unstacker.get_new_values()

        mask = mask.any(0)
        return new_placement, new_values, mask


class ExtensionBlock(NonConsolidatableMixIn, Block):
    """Block for holding extension types.

    Notes
    -----
    This holds all 3rd-party extension array types. It's also the immediate
    parent class for our internal extension types' blocks, CategoricalBlock.

    ExtensionArrays are limited to 1-D.
    """

    is_extension = True

    def __init__(self, values, placement, ndim=None):
        values = self._maybe_coerce_values(values)
        super().__init__(values, placement, ndim)

    def _maybe_coerce_values(self, values):
        """
        Unbox to an extension array.

        This will unbox an ExtensionArray stored in an Index or Series.
        ExtensionArrays pass through. No dtype coercion is done.

        Parameters
        ----------
        values : Index, Series, ExtensionArray

        Returns
        -------
        ExtensionArray
        """
        return extract_array(values)

    @property
    def _holder(self):
        # For extension blocks, the holder is values-dependent.
        return type(self.values)

    @property
    def fill_value(self):
        # Used in reindex_indexer
        return self.values.dtype.na_value

    @property
    def _can_hold_na(self):
        # The default ExtensionArray._can_hold_na is True
        return self._holder._can_hold_na

    @property
    def is_view(self):
        """Extension arrays are never treated as views."""
        return False

    @property
    def is_numeric(self):
        return self.values.dtype._is_numeric

    def setitem(self, indexer, value):
        """Set the value inplace, returning a same-typed block.

        This differs from Block.setitem by not allowing setitem to change
        the dtype of the Block.

        Parameters
        ----------
        indexer : tuple, list-like, array-like, slice
            The subset of self.values to set
        value : object
            The value being set

        Returns
        -------
        Block

        Notes
        -----
        `indexer` is a direct slice/positional indexer. `value` must
        be a compatible shape.
        """
        if isinstance(indexer, tuple):
            # we are always 1-D
            indexer = indexer[0]

        check_setitem_lengths(indexer, value, self.values)
        self.values[indexer] = value
        return self

    def get_values(self, dtype=None):
        # ExtensionArrays must be iterable, so this works.
        values = np.asarray(self.values)
        if values.ndim == self.ndim - 1:
            values = values.reshape((1,) + values.shape)
        return values

    def to_dense(self):
        return np.asarray(self.values)

    def take_nd(self, indexer, axis=0, new_mgr_locs=None, fill_tuple=None):
        """
        Take values according to indexer and return them as a block.
        """
        if fill_tuple is None:
            fill_value = None
        else:
            fill_value = fill_tuple[0]

        # axis doesn't matter; we are really a single-dim object
        # but are passed the axis depending on the calling routing
        # if its REALLY axis 0, then this will be a reindex and not a take
        new_values = self.values.take(indexer, fill_value=fill_value, allow_fill=True)

        # Called from three places in managers, all of which satisfy
        #  this assertion
        assert not (self.ndim == 1 and new_mgr_locs is None)
        if new_mgr_locs is None:
            new_mgr_locs = self.mgr_locs

        return self.make_block_same_class(new_values, new_mgr_locs)

    def _can_hold_element(self, element: Any) -> bool:
        # XXX: We may need to think about pushing this onto the array.
        # We're doing the same as CategoricalBlock here.
        return True

    def _slice(self, slicer):
        """ return a slice of my values """

        # slice the category
        # return same dims as we currently have

        if isinstance(slicer, tuple) and len(slicer) == 2:
            if not com.is_null_slice(slicer[0]):
                raise AssertionError("invalid slicing for a 1-ndim categorical")
            slicer = slicer[1]

        return self.values[slicer]

    def concat_same_type(self, to_concat, placement=None):
        """
        Concatenate list of single blocks of the same type.
        """
        values = self._holder._concat_same_type([blk.values for blk in to_concat])
        placement = placement or slice(0, len(values), 1)
        return self.make_block_same_class(values, ndim=self.ndim, placement=placement)

    def fillna(self, value, limit=None, inplace=False, downcast=None):
        values = self.values if inplace else self.values.copy()
        values = values.fillna(value=value, limit=limit)
        return [
            self.make_block_same_class(
                values=values, placement=self.mgr_locs, ndim=self.ndim
            )
        ]

    def interpolate(
        self, method="pad", axis=0, inplace=False, limit=None, fill_value=None, **kwargs
    ):

        values = self.values if inplace else self.values.copy()
        return self.make_block_same_class(
            values=values.fillna(value=fill_value, method=method, limit=limit),
            placement=self.mgr_locs,
        )

    def shift(
        self,
        periods: int,
        axis: libinternals.BlockPlacement = 0,
        fill_value: Any = None,
    ) -> List["ExtensionBlock"]:
        """
        Shift the block by `periods`.

        Dispatches to underlying ExtensionArray and re-boxes in an
        ExtensionBlock.
        """
        return [
            self.make_block_same_class(
                self.values.shift(periods=periods, fill_value=fill_value),
                placement=self.mgr_locs,
                ndim=self.ndim,
            )
        ]

    def where(
        self,
        other,
        cond,
        align=True,
        errors="raise",
        try_cast: bool = False,
        axis: int = 0,
    ) -> List["Block"]:
        if isinstance(other, ABCDataFrame):
            # ExtensionArrays are 1-D, so if we get here then
            # `other` should be a DataFrame with a single column.
            assert other.shape[1] == 1
            other = other.iloc[:, 0]

        other = extract_array(other, extract_numpy=True)

        if isinstance(cond, ABCDataFrame):
            assert cond.shape[1] == 1
            cond = cond.iloc[:, 0]

        cond = extract_array(cond, extract_numpy=True)

        if lib.is_scalar(other) and isna(other):
            # The default `other` for Series / Frame is np.nan
            # we want to replace that with the correct NA value
            # for the type
            other = self.dtype.na_value

        if is_sparse(self.values):
            # TODO(SparseArray.__setitem__): remove this if condition
            # We need to re-infer the type of the data after doing the
            # where, for cases where the subtypes don't match
            dtype = None
        else:
            dtype = self.dtype

        result = self.values.copy()
        icond = ~cond
        if lib.is_scalar(other):
            set_other = other
        else:
            set_other = other[icond]
        try:
            result[icond] = set_other
        except (NotImplementedError, TypeError):
            # NotImplementedError for class not implementing `__setitem__`
            # TypeError for SparseArray, which implements just to raise
            # a TypeError
            result = self._holder._from_sequence(
                np.where(cond, self.values, other), dtype=dtype
            )

        return [self.make_block_same_class(result, placement=self.mgr_locs)]

    @property
    def _ftype(self):
        return getattr(self.values, "_pandas_ftype", Block._ftype)

    def _unstack(self, unstacker_func, new_columns, n_rows, fill_value):
        # ExtensionArray-safe unstack.
        # We override ObjectBlock._unstack, which unstacks directly on the
        # values of the array. For EA-backed blocks, this would require
        # converting to a 2-D ndarray of objects.
        # Instead, we unstack an ndarray of integer positions, followed by
        # a `take` on the actual values.
        dummy_arr = np.arange(n_rows)
        dummy_unstacker = functools.partial(unstacker_func, fill_value=-1)
        unstacker = dummy_unstacker(dummy_arr)

        new_placement, new_values, mask = self._get_unstack_items(
            unstacker, new_columns
        )

        blocks = [
            self.make_block_same_class(
                self.values.take(indices, allow_fill=True, fill_value=fill_value),
                [place],
            )
            for indices, place in zip(new_values.T, new_placement)
        ]
        return blocks, mask


class ObjectValuesExtensionBlock(ExtensionBlock):
    """
    Block providing backwards-compatibility for `.values`.

    Used by PeriodArray and IntervalArray to ensure that
    Series[T].values is an ndarray of objects.
    """

    def external_values(self, dtype=None):
        return self.values.astype(object)


class NumericBlock(Block):
    __slots__ = ()
    is_numeric = True
    _can_hold_na = True


class FloatOrComplexBlock(NumericBlock):
    __slots__ = ()

    def equals(self, other) -> bool:
        if self.dtype != other.dtype or self.shape != other.shape:
            return False
        left, right = self.values, other.values
        return ((left == right) | (np.isnan(left) & np.isnan(right))).all()


class FloatBlock(FloatOrComplexBlock):
    __slots__ = ()
    is_float = True

    def _can_hold_element(self, element: Any) -> bool:
        tipo = maybe_infer_dtype_type(element)
        if tipo is not None:
            return issubclass(tipo.type, (np.floating, np.integer)) and not issubclass(
                tipo.type, (np.datetime64, np.timedelta64)
            )
        return isinstance(
            element, (float, int, np.floating, np.int_)
        ) and not isinstance(
            element,
            (bool, np.bool_, datetime, timedelta, np.datetime64, np.timedelta64),
        )

    def to_native_types(
        self,
        slicer=None,
        na_rep="",
        float_format=None,
        decimal=".",
        quoting=None,
        **kwargs
    ):
        """ convert to our native types format, slicing if desired """

        values = self.values
        if slicer is not None:
            values = values[:, slicer]

        # see gh-13418: no special formatting is desired at the
        # output (important for appropriate 'quoting' behaviour),
        # so do not pass it through the FloatArrayFormatter
        if float_format is None and decimal == ".":
            mask = isna(values)

            if not quoting:
                values = values.astype(str)
            else:
                values = np.array(values, dtype="object")

            values[mask] = na_rep
            return values

        from pandas.io.formats.format import FloatArrayFormatter

        formatter = FloatArrayFormatter(
            values,
            na_rep=na_rep,
            float_format=float_format,
            decimal=decimal,
            quoting=quoting,
            fixed_width=False,
        )
        return formatter.get_result_as_array()

    def should_store(self, value):
        # when inserting a column should not coerce integers to floats
        # unnecessarily
        return issubclass(value.dtype.type, np.floating) and value.dtype == self.dtype


class ComplexBlock(FloatOrComplexBlock):
    __slots__ = ()
    is_complex = True

    def _can_hold_element(self, element: Any) -> bool:
        tipo = maybe_infer_dtype_type(element)
        if tipo is not None:
            return issubclass(tipo.type, (np.floating, np.integer, np.complexfloating))
        return isinstance(
            element, (float, int, complex, np.float_, np.int_)
        ) and not isinstance(element, (bool, np.bool_))

    def should_store(self, value):
        return issubclass(value.dtype.type, np.complexfloating)


class IntBlock(NumericBlock):
    __slots__ = ()
    is_integer = True
    _can_hold_na = False

    def _can_hold_element(self, element: Any) -> bool:
        tipo = maybe_infer_dtype_type(element)
        if tipo is not None:
            return (
                issubclass(tipo.type, np.integer)
                and not issubclass(tipo.type, (np.datetime64, np.timedelta64))
                and self.dtype.itemsize >= tipo.itemsize
            )
        return is_integer(element)

    def should_store(self, value):
        return is_integer_dtype(value) and value.dtype == self.dtype


class DatetimeLikeBlockMixin:
    """Mixin class for DatetimeBlock, DatetimeTZBlock, and TimedeltaBlock."""

    @property
    def _holder(self):
        return DatetimeArray

    @property
    def fill_value(self):
        return np.datetime64("NaT", "ns")

    def get_values(self, dtype=None):
        """
        return object dtype as boxed values, such as Timestamps/Timedelta
        """
        if is_object_dtype(dtype):
            values = self.values.ravel()
            result = self._holder(values).astype(object)
            return result.reshape(self.values.shape)
        return self.values


class DatetimeBlock(DatetimeLikeBlockMixin, Block):
    __slots__ = ()
    is_datetime = True

    def __init__(self, values, placement, ndim=None):
        values = self._maybe_coerce_values(values)
        super().__init__(values, placement=placement, ndim=ndim)

    @property
    def _can_hold_na(self):
        return True

    def _maybe_coerce_values(self, values):
        """Input validation for values passed to __init__. Ensure that
        we have datetime64ns, coercing if necessary.

        Parameters
        ----------
        values : array-like
            Must be convertible to datetime64

        Returns
        -------
        values : ndarray[datetime64ns]

        Overridden by DatetimeTZBlock.
        """
        if values.dtype != _NS_DTYPE:
            values = conversion.ensure_datetime64ns(values)

        if isinstance(values, DatetimeArray):
            values = values._data

        assert isinstance(values, np.ndarray), type(values)
        return values

    def _astype(self, dtype, **kwargs):
        """
        these automatically copy, so copy=True has no effect
        raise on an except if raise == True
        """
        dtype = pandas_dtype(dtype)

        # if we are passed a datetime64[ns, tz]
        if is_datetime64tz_dtype(dtype):
            values = self.values
            if getattr(values, "tz", None) is None:
                values = DatetimeArray(values).tz_localize("UTC")
            values = values.tz_convert(dtype.tz)
            return self.make_block(values)

        # delegate
        return super()._astype(dtype=dtype, **kwargs)

    def _can_hold_element(self, element: Any) -> bool:
        tipo = maybe_infer_dtype_type(element)
        if tipo is not None:
            if self.is_datetimetz:
                # require exact match, since non-nano does not exist
                return is_dtype_equal(tipo, self.dtype) or is_valid_nat_for_dtype(
                    element, self.dtype
                )

            # GH#27419 if we get a non-nano datetime64 object
            return is_datetime64_dtype(tipo)
        elif element is NaT:
            return True
        elif isinstance(element, datetime):
            if self.is_datetimetz:
                return tz_compare(element.tzinfo, self.dtype.tz)
            return element.tzinfo is None

        return is_valid_nat_for_dtype(element, self.dtype)

    def to_native_types(
        self, slicer=None, na_rep=None, date_format=None, quoting=None, **kwargs
    ):
        """ convert to our native types format, slicing if desired """

        values = self.values
        i8values = self.values.view("i8")

        if slicer is not None:
            values = values[..., slicer]
            i8values = i8values[..., slicer]

        from pandas.io.formats.format import _get_format_datetime64_from_values

        fmt = _get_format_datetime64_from_values(values, date_format)

        result = tslib.format_array_from_datetime(
            i8values.ravel(),
            tz=getattr(self.values, "tz", None),
            format=fmt,
            na_rep=na_rep,
        ).reshape(i8values.shape)
        return np.atleast_2d(result)

    def should_store(self, value):
        return (
            issubclass(value.dtype.type, np.datetime64)
            and not is_datetime64tz_dtype(value)
            and not is_extension_array_dtype(value)
        )

    def set(self, locs, values):
        """
        Modify Block in-place with new item value

        Returns
        -------
        None
        """
        values = conversion.ensure_datetime64ns(values, copy=False)

        self.values[locs] = values

    def external_values(self):
        return np.asarray(self.values.astype("datetime64[ns]", copy=False))


class DatetimeTZBlock(ExtensionBlock, DatetimeBlock):
    """ implement a datetime64 block with a tz attribute """

    __slots__ = ()
    is_datetimetz = True
    is_extension = True

    _can_hold_element = DatetimeBlock._can_hold_element
    fill_value = np.datetime64("NaT", "ns")

    @property
    def _holder(self):
        return DatetimeArray

    def _maybe_coerce_values(self, values):
        """Input validation for values passed to __init__. Ensure that
        we have datetime64TZ, coercing if necessary.

        Parameters
        ----------
        values : array-like
            Must be convertible to datetime64

        Returns
        -------
        values : DatetimeArray
        """
        if not isinstance(values, self._holder):
            values = self._holder(values)

        if values.tz is None:
            raise ValueError("cannot create a DatetimeTZBlock without a tz")

        return values

    @property
    def is_view(self):
        """ return a boolean if I am possibly a view """
        # check the ndarray values of the DatetimeIndex values
        return self.values._data.base is not None

    def get_values(self, dtype=None):
        """
        Returns an ndarray of values.

        Parameters
        ----------
        dtype : np.dtype
            Only `object`-like dtypes are respected here (not sure
            why).

        Returns
        -------
        values : ndarray
            When ``dtype=object``, then and object-dtype ndarray of
            boxed values is returned. Otherwise, an M8[ns] ndarray
            is returned.

            DatetimeArray is always 1-d. ``get_values`` will reshape
            the return value to be the same dimensionality as the
            block.
        """
        values = self.values
        if is_object_dtype(dtype):
            values = values.astype(object)

        values = np.asarray(values)

        if self.ndim == 2:
            # Ensure that our shape is correct for DataFrame.
            # ExtensionArrays are always 1-D, even in a DataFrame when
            # the analogous NumPy-backed column would be a 2-D ndarray.
            values = values.reshape(1, -1)
        return values

    def to_dense(self):
        # we request M8[ns] dtype here, even though it discards tzinfo,
        # as lots of code (e.g. anything using values_from_object)
        # expects that behavior.
        return np.asarray(self.values, dtype=_NS_DTYPE)

    def _slice(self, slicer):
        """ return a slice of my values """
        if isinstance(slicer, tuple):
            col, loc = slicer
            if not com.is_null_slice(col) and col != 0:
                raise IndexError("{0} only contains one item".format(self))
            return self.values[loc]
        return self.values[slicer]

<<<<<<< HEAD
    def diff(self, n, axis=0):
        """1st discrete difference
=======
    def _try_coerce_args(self, other):
        # DatetimeArray handles this for us
        return other

    def diff(self, n: int, axis: int = 0) -> List["Block"]:
        """
        1st discrete difference.
>>>>>>> 49d20197

        Parameters
        ----------
        n : int
            Number of periods to diff.
        axis : int, default 0
            Axis to diff upon.

        Returns
        -------
        A list with a new TimeDeltaBlock.

        Notes
        -----
        The arguments here are mimicking shift so they are called correctly
        by apply.
        """
        if axis == 0:
            # Cannot currently calculate diff across multiple blocks since this
            # function is invoked via apply
            raise NotImplementedError
        new_values = (self.values - self.shift(n, axis=axis)[0].values).asi8

        # Reshape the new_values like how algos.diff does for timedelta data
        new_values = new_values.reshape(1, len(new_values))
        new_values = new_values.astype("timedelta64[ns]")
        return [TimeDeltaBlock(new_values, placement=self.mgr_locs.indexer)]

    def concat_same_type(self, to_concat, placement=None):
        # need to handle concat([tz1, tz2]) here, since DatetimeArray
        # only handles cases where all the tzs are the same.
        # Instead of placing the condition here, it could also go into the
        # is_uniform_join_units check, but I'm not sure what is better.
        if len({x.dtype for x in to_concat}) > 1:
            values = concat_datetime([x.values for x in to_concat])
            placement = placement or slice(0, len(values), 1)

            if self.ndim > 1:
                values = np.atleast_2d(values)
            return ObjectBlock(values, ndim=self.ndim, placement=placement)
        return super().concat_same_type(to_concat, placement)

    def fillna(self, value, limit=None, inplace=False, downcast=None):
        # We support filling a DatetimeTZ with a `value` whose timezone
        # is different by coercing to object.
        if self._can_hold_element(value):
            return super().fillna(value, limit, inplace, downcast)

        # different timezones, or a non-tz
        return self.astype(object).fillna(
            value, limit=limit, inplace=inplace, downcast=downcast
        )

    def setitem(self, indexer, value):
        # https://github.com/pandas-dev/pandas/issues/24020
        # Need a dedicated setitem until #24020 (type promotion in setitem
        # for extension arrays) is designed and implemented.
        if self._can_hold_element(value) or (
            isinstance(indexer, np.ndarray) and indexer.size == 0
        ):
            return super().setitem(indexer, value)

        obj_vals = self.values.astype(object)
        newb = make_block(
            obj_vals, placement=self.mgr_locs, klass=ObjectBlock, ndim=self.ndim
        )
        return newb.setitem(indexer, value)

    def equals(self, other) -> bool:
        # override for significant performance improvement
        if self.dtype != other.dtype or self.shape != other.shape:
            return False
        return (self.values.view("i8") == other.values.view("i8")).all()

    def quantile(self, qs, interpolation="linear", axis=0):
        naive = self.values.view("M8[ns]")

        # kludge for 2D block with 1D values
        naive = naive.reshape(self.shape)

        blk = self.make_block(naive)
        res_blk = blk.quantile(qs, interpolation=interpolation, axis=axis)

        # ravel is kludge for 2D block with 1D values, assumes column-like
        aware = self._holder(res_blk.values.ravel(), dtype=self.dtype)
        return self.make_block_same_class(aware, ndim=res_blk.ndim)


class TimeDeltaBlock(DatetimeLikeBlockMixin, IntBlock):
    __slots__ = ()
    is_timedelta = True
    _can_hold_na = True
    is_numeric = False
    fill_value = np.timedelta64("NaT", "ns")

    def __init__(self, values, placement, ndim=None):
        if values.dtype != _TD_DTYPE:
            values = conversion.ensure_timedelta64ns(values)
        if isinstance(values, TimedeltaArray):
            values = values._data
        assert isinstance(values, np.ndarray), type(values)
        super().__init__(values, placement=placement, ndim=ndim)

    @property
    def _holder(self):
        return TimedeltaArray

    def _can_hold_element(self, element: Any) -> bool:
        tipo = maybe_infer_dtype_type(element)
        if tipo is not None:
            return issubclass(tipo.type, np.timedelta64)
        elif element is NaT:
            return True
        elif isinstance(element, (timedelta, np.timedelta64)):
            return True
        return is_valid_nat_for_dtype(element, self.dtype)

    def fillna(self, value, **kwargs):

        # allow filling with integers to be
        # interpreted as nanoseconds
        if is_integer(value):
            # Deprecation GH#24694, GH#19233
            warnings.warn(
                "Passing integers to fillna is deprecated, will "
                "raise a TypeError in a future version.  To retain "
                "the old behavior, pass pd.Timedelta(seconds=n) "
                "instead.",
                FutureWarning,
                stacklevel=6,
            )
            value = Timedelta(value, unit="s")
        return super().fillna(value, **kwargs)

    def should_store(self, value):
        return issubclass(
            value.dtype.type, np.timedelta64
        ) and not is_extension_array_dtype(value)

    def to_native_types(self, slicer=None, na_rep=None, quoting=None, **kwargs):
        """ convert to our native types format, slicing if desired """

        values = self.values
        if slicer is not None:
            values = values[:, slicer]
        mask = isna(values)

        rvalues = np.empty(values.shape, dtype=object)
        if na_rep is None:
            na_rep = "NaT"
        rvalues[mask] = na_rep
        imask = (~mask).ravel()

        # FIXME:
        # should use the formats.format.Timedelta64Formatter here
        # to figure what format to pass to the Timedelta
        # e.g. to not show the decimals say
        rvalues.flat[imask] = np.array(
            [Timedelta(val)._repr_base(format="all") for val in values.ravel()[imask]],
            dtype=object,
        )
        return rvalues

    def external_values(self, dtype=None):
        return np.asarray(self.values.astype("timedelta64[ns]", copy=False))


class BoolBlock(NumericBlock):
    __slots__ = ()
    is_bool = True
    _can_hold_na = False

    def _can_hold_element(self, element: Any) -> bool:
        tipo = maybe_infer_dtype_type(element)
        if tipo is not None:
            return issubclass(tipo.type, np.bool_)
        return isinstance(element, (bool, np.bool_))

    def should_store(self, value):
        return issubclass(value.dtype.type, np.bool_) and not is_extension_array_dtype(
            value
        )

    def replace(
        self, to_replace, value, inplace=False, filter=None, regex=False, convert=True
    ):
        inplace = validate_bool_kwarg(inplace, "inplace")
        to_replace_values = np.atleast_1d(to_replace)
        if not np.can_cast(to_replace_values, bool):
            return self
        return super().replace(
            to_replace,
            value,
            inplace=inplace,
            filter=filter,
            regex=regex,
            convert=convert,
        )


class ObjectBlock(Block):
    __slots__ = ()
    is_object = True
    _can_hold_na = True

    def __init__(self, values, placement=None, ndim=2):
        if issubclass(values.dtype.type, str):
            values = np.array(values, dtype=object)

        super().__init__(values, ndim=ndim, placement=placement)

    @property
    def is_bool(self):
        """ we can be a bool if we have only bool values but are of type
        object
        """
        return lib.is_bool_array(self.values.ravel())

    def convert(
        self,
        copy: bool = True,
        datetime: bool = True,
        numeric: bool = True,
        timedelta: bool = True,
        coerce: bool = False,
    ):
        """ attempt to coerce any object types to better types return a copy of
        the block (if copy = True) by definition we ARE an ObjectBlock!!!!!

        can return multiple blocks!
        """

        # operate column-by-column
        def f(m, v, i):
            shape = v.shape
            values = soft_convert_objects(
                v.ravel(),
                datetime=datetime,
                numeric=numeric,
                timedelta=timedelta,
                coerce=coerce,
                copy=copy,
            )
            if isinstance(values, np.ndarray):
                # TODO: allow EA once reshape is supported
                values = values.reshape(shape)

            values = _block_shape(values, ndim=self.ndim)
            return values

        if self.ndim == 2:
            blocks = self.split_and_operate(None, f, False)
        else:
            values = f(None, self.values.ravel(), None)
            blocks = [make_block(values, ndim=self.ndim, placement=self.mgr_locs)]

        return blocks

    def _maybe_downcast(self, blocks: List["Block"], downcast=None) -> List["Block"]:

        if downcast is not None:
            return blocks

        # split and convert the blocks
        return _extend_blocks([b.convert(datetime=True, numeric=False) for b in blocks])

    def _can_hold_element(self, element: Any) -> bool:
        return True

    def should_store(self, value):
        return not (
            issubclass(
                value.dtype.type,
                (np.integer, np.floating, np.complexfloating, np.datetime64, np.bool_),
            )
            or
            # TODO(ExtensionArray): remove is_extension_type
            # when all extension arrays have been ported.
            is_extension_type(value)
            or is_extension_array_dtype(value)
        )

    def replace(
        self, to_replace, value, inplace=False, filter=None, regex=False, convert=True
    ):
        to_rep_is_list = is_list_like(to_replace)
        value_is_list = is_list_like(value)
        both_lists = to_rep_is_list and value_is_list
        either_list = to_rep_is_list or value_is_list

        result_blocks = []
        blocks = [self]

        if not either_list and is_re(to_replace):
            return self._replace_single(
                to_replace,
                value,
                inplace=inplace,
                filter=filter,
                regex=True,
                convert=convert,
            )
        elif not (either_list or regex):
            return super().replace(
                to_replace,
                value,
                inplace=inplace,
                filter=filter,
                regex=regex,
                convert=convert,
            )
        elif both_lists:
            for to_rep, v in zip(to_replace, value):
                result_blocks = []
                for b in blocks:
                    result = b._replace_single(
                        to_rep,
                        v,
                        inplace=inplace,
                        filter=filter,
                        regex=regex,
                        convert=convert,
                    )
                    result_blocks = _extend_blocks(result, result_blocks)
                blocks = result_blocks
            return result_blocks

        elif to_rep_is_list and regex:
            for to_rep in to_replace:
                result_blocks = []
                for b in blocks:
                    result = b._replace_single(
                        to_rep,
                        value,
                        inplace=inplace,
                        filter=filter,
                        regex=regex,
                        convert=convert,
                    )
                    result_blocks = _extend_blocks(result, result_blocks)
                blocks = result_blocks
            return result_blocks

        return self._replace_single(
            to_replace,
            value,
            inplace=inplace,
            filter=filter,
            convert=convert,
            regex=regex,
        )

    def _replace_single(
        self,
        to_replace,
        value,
        inplace=False,
        filter=None,
        regex=False,
        convert=True,
        mask=None,
    ):
        """
        Replace elements by the given value.

        Parameters
        ----------
        to_replace : object or pattern
            Scalar to replace or regular expression to match.
        value : object
            Replacement object.
        inplace : bool, default False
            Perform inplace modification.
        filter : list, optional
        regex : bool, default False
            If true, perform regular expression substitution.
        convert : bool, default True
            If true, try to coerce any object types to better types.
        mask : array-like of bool, optional
            True indicate corresponding element is ignored.

        Returns
        -------
        a new block, the result after replacing
        """
        inplace = validate_bool_kwarg(inplace, "inplace")

        # to_replace is regex compilable
        to_rep_re = regex and is_re_compilable(to_replace)

        # regex is regex compilable
        regex_re = is_re_compilable(regex)

        # only one will survive
        if to_rep_re and regex_re:
            raise AssertionError(
                "only one of to_replace and regex can be regex compilable"
            )

        # if regex was passed as something that can be a regex (rather than a
        # boolean)
        if regex_re:
            to_replace = regex

        regex = regex_re or to_rep_re

        # try to get the pattern attribute (compiled re) or it's a string
        if is_re(to_replace):
            pattern = to_replace.pattern
        else:
            pattern = to_replace

        # if the pattern is not empty and to_replace is either a string or a
        # regex
        if regex and pattern:
            rx = re.compile(to_replace)
        else:
            # if the thing to replace is not a string or compiled regex call
            # the superclass method -> to_replace is some kind of object
            return super().replace(
                to_replace, value, inplace=inplace, filter=filter, regex=regex
            )

        new_values = self.values if inplace else self.values.copy()

        # deal with replacing values with objects (strings) that match but
        # whose replacement is not a string (numeric, nan, object)
        if isna(value) or not isinstance(value, str):

            def re_replacer(s):
                if is_re(rx) and isinstance(s, str):
                    return value if rx.search(s) is not None else s
                else:
                    return s

        else:
            # value is guaranteed to be a string here, s can be either a string
            # or null if it's null it gets returned
            def re_replacer(s):
                if is_re(rx) and isinstance(s, str):
                    return rx.sub(value, s)
                else:
                    return s

        f = np.vectorize(re_replacer, otypes=[self.dtype])

        if filter is None:
            filt = slice(None)
        else:
            filt = self.mgr_locs.isin(filter).nonzero()[0]

        if mask is None:
            new_values[filt] = f(new_values[filt])
        else:
            new_values[filt][mask] = f(new_values[filt][mask])

        # convert
        block = self.make_block(new_values)
        if convert:
            block = block.convert(numeric=False)
        return block

    def _replace_coerce(
        self, to_replace, value, inplace=True, regex=False, convert=False, mask=None
    ):
        """
        Replace value corresponding to the given boolean array with another
        value.

        Parameters
        ----------
        to_replace : object or pattern
            Scalar to replace or regular expression to match.
        value : object
            Replacement object.
        inplace : bool, default False
            Perform inplace modification.
        regex : bool, default False
            If true, perform regular expression substitution.
        convert : bool, default True
            If true, try to coerce any object types to better types.
        mask : array-like of bool, optional
            True indicate corresponding element is ignored.

        Returns
        -------
        A new block if there is anything to replace or the original block.
        """
        if mask.any():
            block = super()._replace_coerce(
                to_replace=to_replace,
                value=value,
                inplace=inplace,
                regex=regex,
                convert=convert,
                mask=mask,
            )
            if convert:
                block = [b.convert(numeric=False, copy=True) for b in block]
            return block
        return self


class CategoricalBlock(ExtensionBlock):
    __slots__ = ()
    is_categorical = True
    _verify_integrity = True
    _can_hold_na = True
    _concatenator = staticmethod(concat_categorical)

    def __init__(self, values, placement, ndim=None):
        # coerce to categorical if we can
        values = extract_array(values)
        assert isinstance(values, Categorical), type(values)
        super().__init__(values, placement=placement, ndim=ndim)

    @property
    def _holder(self):
        return Categorical

    @property
    def array_dtype(self):
        """ the dtype to return if I want to construct this block as an
        array
        """
        return np.object_

    def to_dense(self):
        # Categorical.get_values returns a DatetimeIndex for datetime
        # categories, so we can't simply use `np.asarray(self.values)` like
        # other types.
        return self.values._internal_get_values()

    def to_native_types(self, slicer=None, na_rep="", quoting=None, **kwargs):
        """ convert to our native types format, slicing if desired """

        values = self.values
        if slicer is not None:
            # Categorical is always one dimension
            values = values[slicer]
        mask = isna(values)
        values = np.array(values, dtype="object")
        values[mask] = na_rep

        # we are expected to return a 2-d ndarray
        return values.reshape(1, len(values))

    def concat_same_type(self, to_concat, placement=None):
        """
        Concatenate list of single blocks of the same type.

        Note that this CategoricalBlock._concat_same_type *may* not
        return a CategoricalBlock. When the categories in `to_concat`
        differ, this will return an object ndarray.

        If / when we decide we don't like that behavior:

        1. Change Categorical._concat_same_type to use union_categoricals
        2. Delete this method.
        """
        values = self._concatenator(
            [blk.values for blk in to_concat], axis=self.ndim - 1
        )
        # not using self.make_block_same_class as values can be object dtype
        return make_block(
            values, placement=placement or slice(0, len(values), 1), ndim=self.ndim
        )

    def where(
        self,
        other,
        cond,
        align=True,
        errors="raise",
        try_cast: bool = False,
        axis: int = 0,
    ) -> List["Block"]:
        # TODO(CategoricalBlock.where):
        # This can all be deleted in favor of ExtensionBlock.where once
        # we enforce the deprecation.
        object_msg = (
            "Implicitly converting categorical to object-dtype ndarray. "
            "One or more of the values in 'other' are not present in this "
            "categorical's categories. A future version of pandas will raise "
            "a ValueError when 'other' contains different categories.\n\n"
            "To preserve the current behavior, add the new categories to "
            "the categorical before calling 'where', or convert the "
            "categorical to a different dtype."
        )
        try:
            # Attempt to do preserve categorical dtype.
            result = super().where(other, cond, align, errors, try_cast, axis)
        except (TypeError, ValueError):
            warnings.warn(object_msg, FutureWarning, stacklevel=6)
            result = self.astype(object).where(
                other, cond, align=align, errors=errors, try_cast=try_cast, axis=axis
            )
        return result


# -----------------------------------------------------------------
# Constructor Helpers


def get_block_type(values, dtype=None):
    """
    Find the appropriate Block subclass to use for the given values and dtype.

    Parameters
    ----------
    values : ndarray-like
    dtype : numpy or pandas dtype

    Returns
    -------
    cls : class, subclass of Block
    """
    dtype = dtype or values.dtype
    vtype = dtype.type

    if is_sparse(dtype):
        # Need this first(ish) so that Sparse[datetime] is sparse
        cls = ExtensionBlock
    elif is_categorical(values):
        cls = CategoricalBlock
    elif issubclass(vtype, np.datetime64):
        assert not is_datetime64tz_dtype(values)
        cls = DatetimeBlock
    elif is_datetime64tz_dtype(values):
        cls = DatetimeTZBlock
    elif is_interval_dtype(dtype) or is_period_dtype(dtype):
        cls = ObjectValuesExtensionBlock
    elif is_extension_array_dtype(values):
        cls = ExtensionBlock
    elif issubclass(vtype, np.floating):
        cls = FloatBlock
    elif issubclass(vtype, np.timedelta64):
        assert issubclass(vtype, np.integer)
        cls = TimeDeltaBlock
    elif issubclass(vtype, np.complexfloating):
        cls = ComplexBlock
    elif issubclass(vtype, np.integer):
        cls = IntBlock
    elif dtype == np.bool_:
        cls = BoolBlock
    else:
        cls = ObjectBlock
    return cls


def make_block(values, placement, klass=None, ndim=None, dtype=None, fastpath=None):
    # Ensure that we don't allow PandasArray / PandasDtype in internals.
    # For now, blocks should be backed by ndarrays when possible.
    if isinstance(values, ABCPandasArray):
        values = values.to_numpy()
        if ndim and ndim > 1:
            values = np.atleast_2d(values)

    if isinstance(dtype, PandasDtype):
        dtype = dtype.numpy_dtype

    if fastpath is not None:
        # GH#19265 pyarrow is passing this
        warnings.warn(
            "fastpath argument is deprecated, will be removed in a future release.",
            FutureWarning,
        )
    if klass is None:
        dtype = dtype or values.dtype
        klass = get_block_type(values, dtype)

    elif klass is DatetimeTZBlock and not is_datetime64tz_dtype(values):
        # TODO: This is no longer hit internally; does it need to be retained
        #  for e.g. pyarrow?
        values = DatetimeArray._simple_new(values, dtype=dtype)

    return klass(values, ndim=ndim, placement=placement)


# -----------------------------------------------------------------


def _extend_blocks(result, blocks=None):
    """ return a new extended blocks, givin the result """
    from pandas.core.internals import BlockManager

    if blocks is None:
        blocks = []
    if isinstance(result, list):
        for r in result:
            if isinstance(r, list):
                blocks.extend(r)
            else:
                blocks.append(r)
    elif isinstance(result, BlockManager):
        blocks.extend(result.blocks)
    else:
        blocks.append(result)
    return blocks


def _block_shape(values, ndim=1, shape=None):
    """ guarantee the shape of the values to be at least 1 d """
    if values.ndim < ndim:
        if shape is None:
            shape = values.shape
        if not is_extension_array_dtype(values):
            # TODO: https://github.com/pandas-dev/pandas/issues/23023
            # block.shape is incorrect for "2D" ExtensionArrays
            # We can't, and don't need to, reshape.
            values = values.reshape(tuple((1,) + shape))
    return values


def _merge_blocks(blocks, dtype=None, _can_consolidate=True):

    if len(blocks) == 1:
        return blocks[0]

    if _can_consolidate:

        if dtype is None:
            if len({b.dtype for b in blocks}) != 1:
                raise AssertionError("_merge_blocks are invalid!")
            dtype = blocks[0].dtype

        # FIXME: optimization potential in case all mgrs contain slices and
        # combination of those slices is a slice, too.
        new_mgr_locs = np.concatenate([b.mgr_locs.as_array for b in blocks])
        new_values = np.vstack([b.values for b in blocks])

        argsort = np.argsort(new_mgr_locs)
        new_values = new_values[argsort]
        new_mgr_locs = new_mgr_locs[argsort]

        return make_block(new_values, placement=new_mgr_locs)

    # no merge
    return blocks


def _safe_reshape(arr, new_shape):
    """
    If possible, reshape `arr` to have shape `new_shape`,
    with a couple of exceptions (see gh-13012):

    1) If `arr` is a ExtensionArray or Index, `arr` will be
       returned as is.
    2) If `arr` is a Series, the `_values` attribute will
       be reshaped and returned.

    Parameters
    ----------
    arr : array-like, object to be reshaped
    new_shape : int or tuple of ints, the new shape
    """
    if isinstance(arr, ABCSeries):
        arr = arr._values
    if not isinstance(arr, ABCExtensionArray):
        arr = arr.reshape(new_shape)
    return arr


def _putmask_smart(v, m, n):
    """
    Return a new ndarray, try to preserve dtype if possible.

    Parameters
    ----------
    v : `values`, updated in-place (array like)
    m : `mask`, applies to both sides (array like)
    n : `new values` either scalar or an array like aligned with `values`

    Returns
    -------
    values : ndarray with updated values
        this *may* be a copy of the original

    See Also
    --------
    ndarray.putmask
    """

    # we cannot use np.asarray() here as we cannot have conversions
    # that numpy does when numeric are mixed with strings

    # n should be the length of the mask or a scalar here
    if not is_list_like(n):
        n = np.repeat(n, len(m))

    # see if we are only masking values that if putted
    # will work in the current dtype
    try:
        nn = n[m]
    except TypeError:
        # TypeError: only integer scalar arrays can be converted to a scalar index
        pass
    else:
        # make sure that we have a nullable type
        # if we have nulls
        if not _isna_compat(v, nn[0]):
            pass
        elif not (is_float_dtype(nn.dtype) or is_integer_dtype(nn.dtype)):
            # only compare integers/floats
            pass
        elif not (is_float_dtype(v.dtype) or is_integer_dtype(v.dtype)):
            # only compare integers/floats
            pass
        else:

            # we ignore ComplexWarning here
            with warnings.catch_warnings(record=True):
                warnings.simplefilter("ignore", np.ComplexWarning)
                nn_at = nn.astype(v.dtype)

            comp = nn == nn_at
            if is_list_like(comp) and comp.all():
                nv = v.copy()
                nv[m] = nn_at
                return nv

    n = np.asarray(n)

    def _putmask_preserve(nv, n):
        try:
            nv[m] = n[m]
        except (IndexError, ValueError):
            nv[m] = n
        return nv

    # preserves dtype if possible
    if v.dtype.kind == n.dtype.kind:
        return _putmask_preserve(v, n)

    # change the dtype if needed
    dtype, _ = maybe_promote(n.dtype)

    if is_extension_type(v.dtype) and is_object_dtype(dtype):
        v = v._internal_get_values(dtype)
    else:
        v = v.astype(dtype)

    return _putmask_preserve(v, n)<|MERGE_RESOLUTION|>--- conflicted
+++ resolved
@@ -7,12 +7,8 @@
 
 import numpy as np
 
-<<<<<<< HEAD
 from pandas._libs import NaT, lib, tslib
 from pandas._libs.index import convert_scalar
-=======
-from pandas._libs import NaT, Timestamp, lib, tslib
->>>>>>> 49d20197
 import pandas._libs.internals as libinternals
 from pandas._libs.tslibs import Timedelta, conversion
 from pandas._libs.tslibs.timezones import tz_compare
@@ -1067,11 +1063,7 @@
             mytz = getattr(self.dtype, "tz", None)
             othertz = getattr(dtype, "tz", None)
 
-<<<<<<< HEAD
-            if str(mytz) != str(othertz):  # TODO: use tz_compare
-=======
             if not tz_compare(mytz, othertz):
->>>>>>> 49d20197
                 return self.astype(object)
 
             raise AssertionError(
@@ -2327,18 +2319,9 @@
             return self.values[loc]
         return self.values[slicer]
 
-<<<<<<< HEAD
-    def diff(self, n, axis=0):
-        """1st discrete difference
-=======
-    def _try_coerce_args(self, other):
-        # DatetimeArray handles this for us
-        return other
-
     def diff(self, n: int, axis: int = 0) -> List["Block"]:
         """
         1st discrete difference.
->>>>>>> 49d20197
 
         Parameters
         ----------
