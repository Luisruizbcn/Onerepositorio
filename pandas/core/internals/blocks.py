from datetime import date, datetime, timedelta
import functools
import inspect
import re
from typing import Any, List
import warnings

import numpy as np

from pandas._libs import NaT, lib, tslib, tslibs
import pandas._libs.internals as libinternals
from pandas._libs.tslibs import Timedelta, conversion
from pandas._libs.tslibs.timezones import tz_compare
from pandas.util._validators import validate_bool_kwarg

from pandas.core.dtypes.cast import (
    astype_nansafe,
    find_common_type,
    infer_dtype_from,
    infer_dtype_from_scalar,
    maybe_convert_objects,
    maybe_downcast_to_dtype,
    maybe_infer_dtype_type,
    maybe_promote,
    maybe_upcast,
    soft_convert_objects,
)
from pandas.core.dtypes.common import (
    _NS_DTYPE,
    _TD_DTYPE,
    ensure_platform_int,
    is_bool_dtype,
    is_categorical,
    is_categorical_dtype,
    is_datetime64_dtype,
    is_datetime64tz_dtype,
    is_dtype_equal,
    is_extension_array_dtype,
    is_extension_type,
    is_float_dtype,
    is_integer,
    is_integer_dtype,
    is_interval_dtype,
    is_list_like,
    is_object_dtype,
    is_period_dtype,
    is_re,
    is_re_compilable,
    is_sparse,
    is_timedelta64_dtype,
    pandas_dtype,
)
import pandas.core.dtypes.concat as _concat
from pandas.core.dtypes.dtypes import CategoricalDtype, ExtensionDtype
from pandas.core.dtypes.generic import (
    ABCDataFrame,
    ABCDatetimeIndex,
    ABCExtensionArray,
    ABCIndexClass,
    ABCPandasArray,
    ABCSeries,
)
from pandas.core.dtypes.missing import (
    _isna_compat,
    array_equivalent,
    is_valid_nat_for_dtype,
    isna,
    notna,
)

import pandas.core.algorithms as algos
from pandas.core.arrays import (
    Categorical,
    DatetimeArray,
    ExtensionArray,
    PandasDtype,
    TimedeltaArray,
)
from pandas.core.base import PandasObject
import pandas.core.common as com
from pandas.core.indexers import (
    check_setitem_lengths,
    is_empty_indexer,
    is_scalar_indexer,
)
from pandas.core.internals.arrays import extract_array
import pandas.core.missing as missing
from pandas.core.nanops import nanpercentile

from pandas.io.formats.printing import pprint_thing


class Block(PandasObject):
    """
    Canonical n-dimensional unit of homogeneous dtype contained in a pandas
    data structure

    Index-ignorant; let the container take care of that
    """

    __slots__ = ["_mgr_locs", "values", "ndim"]
    is_numeric = False
    is_float = False
    is_integer = False
    is_complex = False
    is_datetime = False
    is_datetimetz = False
    is_timedelta = False
    is_bool = False
    is_object = False
    is_categorical = False
    is_extension = False
    _can_hold_na = False
    _can_consolidate = True
    _verify_integrity = True
    _validate_ndim = True
    _ftype = "dense"
    _concatenator = staticmethod(np.concatenate)

    def __init__(self, values, placement, ndim=None):
        self.ndim = self._check_ndim(values, ndim)
        self.mgr_locs = placement
        self.values = values

        if self._validate_ndim and self.ndim and len(self.mgr_locs) != len(self.values):
            raise ValueError(
                "Wrong number of items passed {val}, placement implies "
                "{mgr}".format(val=len(self.values), mgr=len(self.mgr_locs))
            )

    def _check_ndim(self, values, ndim):
        """
        ndim inference and validation.

        Infers ndim from 'values' if not provided to __init__.
        Validates that values.ndim and ndim are consistent if and only if
        the class variable '_validate_ndim' is True.

        Parameters
        ----------
        values : array-like
        ndim : int or None

        Returns
        -------
        ndim : int

        Raises
        ------
        ValueError : the number of dimensions do not match
        """
        if ndim is None:
            ndim = values.ndim

        if self._validate_ndim and values.ndim != ndim:
            msg = "Wrong number of dimensions. values.ndim != ndim [{} != {}]"
            raise ValueError(msg.format(values.ndim, ndim))

        return ndim

    @property
    def _holder(self):
        """The array-like that can hold the underlying values.

        None for 'Block', overridden by subclasses that don't
        use an ndarray.
        """
        return None

    @property
    def _consolidate_key(self):
        return (self._can_consolidate, self.dtype.name)

    @property
    def _is_single_block(self):
        return self.ndim == 1

    @property
    def is_view(self):
        """ return a boolean if I am possibly a view """
        return self.values.base is not None

    @property
    def is_datelike(self):
        """ return True if I am a non-datelike """
        return self.is_datetime or self.is_timedelta

    def is_categorical_astype(self, dtype):
        """
        validate that we have a astypeable to categorical,
        returns a boolean if we are a categorical
        """
        if dtype is Categorical or dtype is CategoricalDtype:
            # this is a pd.Categorical, but is not
            # a valid type for astypeing
            raise TypeError("invalid type {0} for astype".format(dtype))

        elif is_categorical_dtype(dtype):
            return True

        return False

    def external_values(self, dtype=None):
        """ return an outside world format, currently just the ndarray """
        return self.values

    def internal_values(self, dtype=None):
        """ return an internal format, currently just the ndarray
        this should be the pure internal API format
        """
        return self.values

    def formatting_values(self):
        """Return the internal values used by the DataFrame/SeriesFormatter"""
        return self.internal_values()

    def get_values(self, dtype=None):
        """
        return an internal format, currently just the ndarray
        this is often overridden to handle to_dense like operations
        """
        if is_object_dtype(dtype):
            return self.values.astype(object)
        return self.values

    def get_block_values(self, dtype=None):
        """
        This is used in the JSON C code
        """
        return self.get_values(dtype=dtype)

    def to_dense(self):
        return self.values.view()

    @property
    def fill_value(self):
        return np.nan

    @property
    def mgr_locs(self):
        return self._mgr_locs

    @mgr_locs.setter
    def mgr_locs(self, new_mgr_locs):
        if not isinstance(new_mgr_locs, libinternals.BlockPlacement):
            new_mgr_locs = libinternals.BlockPlacement(new_mgr_locs)

        self._mgr_locs = new_mgr_locs

    @property
    def array_dtype(self):
        """ the dtype to return if I want to construct this block as an
        array
        """
        return self.dtype

    def make_block(self, values, placement=None):
        """
        Create a new block, with type inference propagate any values that are
        not specified
        """
        if placement is None:
            placement = self.mgr_locs

        return make_block(values, placement=placement, ndim=self.ndim)

    def make_block_same_class(self, values, placement=None, ndim=None, dtype=None):
        """ Wrap given values in a block of same type as self. """
        if dtype is not None:
            # issue 19431 fastparquet is passing this
            warnings.warn(
                "dtype argument is deprecated, will be removed in a future release.",
                FutureWarning,
            )
        if placement is None:
            placement = self.mgr_locs
        return make_block(
            values, placement=placement, ndim=ndim, klass=self.__class__, dtype=dtype
        )

    def __repr__(self):
        # don't want to print out all of the items here
        name = pprint_thing(self.__class__.__name__)
        if self._is_single_block:

            result = "{name}: {len} dtype: {dtype}".format(
                name=name, len=len(self), dtype=self.dtype
            )

        else:

            shape = " x ".join(pprint_thing(s) for s in self.shape)
            result = "{name}: {index}, {shape}, dtype: {dtype}".format(
                name=name,
                index=pprint_thing(self.mgr_locs.indexer),
                shape=shape,
                dtype=self.dtype,
            )

        return result

    def __len__(self):
        return len(self.values)

    def __getstate__(self):
        return self.mgr_locs.indexer, self.values

    def __setstate__(self, state):
        self.mgr_locs = libinternals.BlockPlacement(state[0])
        self.values = state[1]
        self.ndim = self.values.ndim

    def _slice(self, slicer):
        """ return a slice of my values """
        return self.values[slicer]

    def getitem_block(self, slicer, new_mgr_locs=None):
        """
        Perform __getitem__-like, return result as block.

        As of now, only supports slices that preserve dimensionality.
        """
        if new_mgr_locs is None:
            if isinstance(slicer, tuple):
                axis0_slicer = slicer[0]
            else:
                axis0_slicer = slicer
            new_mgr_locs = self.mgr_locs[axis0_slicer]

        new_values = self._slice(slicer)

        if self._validate_ndim and new_values.ndim != self.ndim:
            raise ValueError("Only same dim slicing is allowed")

        return self.make_block_same_class(new_values, new_mgr_locs)

    @property
    def shape(self):
        return self.values.shape

    @property
    def dtype(self):
        return self.values.dtype

    @property
    def ftype(self):
        if getattr(self.values, "_pandas_ftype", False):
            dtype = self.dtype.subtype
        else:
            dtype = self.dtype
        return "{dtype}:{ftype}".format(dtype=dtype, ftype=self._ftype)

    def merge(self, other):
        return _merge_blocks([self, other])

    def concat_same_type(self, to_concat, placement=None):
        """
        Concatenate list of single blocks of the same type.
        """
        values = self._concatenator(
            [blk.values for blk in to_concat], axis=self.ndim - 1
        )
        return self.make_block_same_class(
            values, placement=placement or slice(0, len(values), 1)
        )

    def iget(self, i):
        return self.values[i]

    def set(self, locs, values):
        """
        Modify Block in-place with new item value

        Returns
        -------
        None
        """
        self.values[locs] = values

    def delete(self, loc):
        """
        Delete given loc(-s) from block in-place.
        """
        self.values = np.delete(self.values, loc, 0)
        self.mgr_locs = self.mgr_locs.delete(loc)

    def apply(self, func, **kwargs):
        """ apply the function to my values; return a block if we are not
        one
        """
        with np.errstate(all="ignore"):
            result = func(self.values, **kwargs)
        if not isinstance(result, Block):
            result = self.make_block(values=_block_shape(result, ndim=self.ndim))

        return result

    def fillna(self, value, limit=None, inplace=False, downcast=None):
        """ fillna on the block with the value. If we fail, then convert to
        ObjectBlock and try again
        """
        inplace = validate_bool_kwarg(inplace, "inplace")

        mask = isna(self.values)
        if limit is not None:
            if not is_integer(limit):
                raise ValueError("Limit must be an integer")
            if limit < 1:
                raise ValueError("Limit must be greater than 0")
            mask[mask.cumsum(self.ndim - 1) > limit] = False

        if not self._can_hold_na:
            if inplace:
                return self
            else:
                return self.copy()

        if self._can_hold_element(value):
            # equivalent: self._try_coerce_args(value) would not raise
            blocks = self.putmask(mask, value, inplace=inplace)
            blocks = [
                b.make_block(values=self._try_coerce_result(b.values)) for b in blocks
            ]
            return self._maybe_downcast(blocks, downcast)

        # we can't process the value, but nothing to do
        if not mask.any():
            return self if inplace else self.copy()

        # operate column-by-column
        def f(m, v, i):
            block = self.coerce_to_target_dtype(value)

            # slice out our block
            if i is not None:
                block = block.getitem_block(slice(i, i + 1))
            return block.fillna(value, limit=limit, inplace=inplace, downcast=None)

        return self.split_and_operate(mask, f, inplace)

    def split_and_operate(self, mask, f, inplace):
        """
        split the block per-column, and apply the callable f
        per-column, return a new block for each. Handle
        masking which will not change a block unless needed.

        Parameters
        ----------
        mask : 2-d boolean mask
        f : callable accepting (1d-mask, 1d values, indexer)
        inplace : boolean

        Returns
        -------
        list of blocks
        """

        if mask is None:
            mask = np.ones(self.shape, dtype=bool)
        new_values = self.values

        def make_a_block(nv, ref_loc):
            if isinstance(nv, list):
                assert len(nv) == 1, nv
                assert isinstance(nv[0], Block)
                block = nv[0]
            else:
                # Put back the dimension that was taken from it and make
                # a block out of the result.
                nv = _block_shape(nv, ndim=self.ndim)
                block = self.make_block(values=nv, placement=ref_loc)
            return block

        # ndim == 1
        if self.ndim == 1:
            if mask.any():
                nv = f(mask, new_values, None)
            else:
                nv = new_values if inplace else new_values.copy()
            block = make_a_block(nv, self.mgr_locs)
            return [block]

        # ndim > 1
        new_blocks = []
        for i, ref_loc in enumerate(self.mgr_locs):
            m = mask[i]
            v = new_values[i]

            # need a new block
            if m.any():
                nv = f(m, v, i)
            else:
                nv = v if inplace else v.copy()

            block = make_a_block(nv, [ref_loc])
            new_blocks.append(block)

        return new_blocks

    def _maybe_downcast(self, blocks, downcast=None):

        # no need to downcast our float
        # unless indicated
        if downcast is None and self.is_float:
            return blocks
        elif downcast is None and (self.is_timedelta or self.is_datetime):
            return blocks

        if not isinstance(blocks, list):
            blocks = [blocks]
        return _extend_blocks([b.downcast(downcast) for b in blocks])

    def downcast(self, dtypes=None):
        """ try to downcast each item to the dict of dtypes if present """

        # turn it off completely
        if dtypes is False:
            return self

        values = self.values

        # single block handling
        if self._is_single_block:

            # try to cast all non-floats here
            if dtypes is None:
                dtypes = "infer"

            nv = maybe_downcast_to_dtype(values, dtypes)
            return self.make_block(nv)

        # ndim > 1
        if dtypes is None:
            return self

        if not (dtypes == "infer" or isinstance(dtypes, dict)):
            raise ValueError(
                "downcast must have a dictionary or 'infer' as its argument"
            )

        # operate column-by-column
        # this is expensive as it splits the blocks items-by-item
        def f(m, v, i):

            if dtypes == "infer":
                dtype = "infer"
            else:
                raise AssertionError("dtypes as dict is not supported yet")

            if dtype is not None:
                v = maybe_downcast_to_dtype(v, dtype)
            return v

        return self.split_and_operate(None, f, False)

    def astype(self, dtype, copy=False, errors="raise", values=None, **kwargs):
        return self._astype(dtype, copy=copy, errors=errors, values=values, **kwargs)

    def _astype(self, dtype, copy=False, errors="raise", values=None, **kwargs):
        """Coerce to the new type

        Parameters
        ----------
        dtype : str, dtype convertible
        copy : boolean, default False
            copy if indicated
        errors : str, {'raise', 'ignore'}, default 'ignore'
            - ``raise`` : allow exceptions to be raised
            - ``ignore`` : suppress exceptions. On error return original object

        Returns
        -------
        Block
        """
        errors_legal_values = ("raise", "ignore")

        if errors not in errors_legal_values:
            invalid_arg = (
                "Expected value of kwarg 'errors' to be one of {}. "
                "Supplied value is '{}'".format(list(errors_legal_values), errors)
            )
            raise ValueError(invalid_arg)

        if inspect.isclass(dtype) and issubclass(dtype, ExtensionDtype):
            msg = (
                "Expected an instance of {}, but got the class instead. "
                "Try instantiating 'dtype'.".format(dtype.__name__)
            )
            raise TypeError(msg)

        # may need to convert to categorical
        if self.is_categorical_astype(dtype):

            # deprecated 17636
            for deprecated_arg in ("categories", "ordered"):
                if deprecated_arg in kwargs:
                    raise ValueError(
                        "Got an unexpected argument: {}".format(deprecated_arg)
                    )

            categories = kwargs.get("categories", None)
            ordered = kwargs.get("ordered", None)
            if com._any_not_none(categories, ordered):
                dtype = CategoricalDtype(categories, ordered)

            if is_categorical_dtype(self.values):
                # GH 10696/18593: update an existing categorical efficiently
                return self.make_block(self.values.astype(dtype, copy=copy))

            return self.make_block(Categorical(self.values, dtype=dtype))

        dtype = pandas_dtype(dtype)

        # astype processing
        if is_dtype_equal(self.dtype, dtype):
            if copy:
                return self.copy()
            return self

        if values is None:
            try:
                # force the copy here
                if self.is_extension:
                    values = self.values.astype(dtype)
                else:
                    if issubclass(dtype.type, str):

                        # use native type formatting for datetime/tz/timedelta
                        if self.is_datelike:
                            values = self.to_native_types()

                        # astype formatting
                        else:
                            values = self.get_values()

                    else:
                        values = self.get_values(dtype=dtype)

                    # _astype_nansafe works fine with 1-d only
                    vals1d = values.ravel()
                    values = astype_nansafe(vals1d, dtype, copy=True, **kwargs)

                # TODO(extension)
                # should we make this attribute?
                if isinstance(values, np.ndarray):
                    values = values.reshape(self.shape)

            except Exception:  # noqa: E722
                if errors == "raise":
                    raise
                newb = self.copy() if copy else self
            else:
                newb = make_block(values, placement=self.mgr_locs, ndim=self.ndim)
        else:
            newb = make_block(values, placement=self.mgr_locs, ndim=self.ndim)

        if newb.is_numeric and self.is_numeric:
            if newb.shape != self.shape:
                raise TypeError(
                    "cannot set astype for copy = [{copy}] for dtype "
                    "({dtype} [{shape}]) to different shape "
                    "({newb_dtype} [{newb_shape}])".format(
                        copy=copy,
                        dtype=self.dtype.name,
                        shape=self.shape,
                        newb_dtype=newb.dtype.name,
                        newb_shape=newb.shape,
                    )
                )
        return newb

    def convert(self, copy=True, **kwargs):
        """ attempt to coerce any object types to better types return a copy
        of the block (if copy = True) by definition we are not an ObjectBlock
        here!
        """

        return self.copy() if copy else self

    def _can_hold_element(self, element):
        """ require the same dtype as ourselves """
        dtype = self.values.dtype.type
        tipo = maybe_infer_dtype_type(element)
        if tipo is not None:
            return issubclass(tipo.type, dtype)
        return isinstance(element, dtype)

    def _try_cast_result(self, result, dtype=None):
        """ try to cast the result to our original type, we may have
        roundtripped thru object in the mean-time
        """
        if dtype is None:
            dtype = self.dtype

        if self.is_integer or self.is_bool or self.is_datetime:
            pass
        elif self.is_float and result.dtype == self.dtype:
            # protect against a bool/object showing up here
            if isinstance(dtype, str) and dtype == "infer":
                return result

            # This is only reached via Block.setitem, where dtype is always
            #  either "infer", self.dtype, or values.dtype.
            assert dtype == self.dtype, (dtype, self.dtype)
            return result

        # may need to change the dtype here
        return maybe_downcast_to_dtype(result, dtype)

    def _coerce_values(self, values):
        """
        Coerce values (usually derived from self.values) for an operation.

        Parameters
        ----------
        values : ndarray or ExtensionArray

        Returns
        -------
        ndarray or ExtensionArray
        """
        return values

    def _try_coerce_args(self, other):
        """ provide coercion to our input arguments """

        if np.any(notna(other)) and not self._can_hold_element(other):
            # coercion issues
            # let higher levels handle
            raise TypeError(
                "cannot convert {} to an {}".format(
                    type(other).__name__,
                    type(self).__name__.lower().replace("Block", ""),
                )
            )

        return other

    def _try_coerce_result(self, result):
        """ reverse of try_coerce_args """
        return result

    def _try_coerce_and_cast_result(self, result, dtype=None):
        result = self._try_coerce_result(result)
        result = self._try_cast_result(result, dtype=dtype)
        return result

    def to_native_types(self, slicer=None, na_rep="nan", quoting=None, **kwargs):
        """ convert to our native types format, slicing if desired """

        values = self.get_values()

        if slicer is not None:
            values = values[:, slicer]
        mask = isna(values)

        if not self.is_object and not quoting:
            values = values.astype(str)
        else:
            values = np.array(values, dtype="object")

        values[mask] = na_rep
        return values

    # block actions ####
    def copy(self, deep=True):
        """ copy constructor """
        values = self.values
        if deep:
            values = values.copy()
        return self.make_block_same_class(values, ndim=self.ndim)

    def replace(
        self, to_replace, value, inplace=False, filter=None, regex=False, convert=True
    ):
        """replace the to_replace value with value, possible to create new
        blocks here this is just a call to putmask. regex is not used here.
        It is used in ObjectBlocks.  It is here for API compatibility.
        """

        inplace = validate_bool_kwarg(inplace, "inplace")
        original_to_replace = to_replace

        # try to replace, if we raise an error, convert to ObjectBlock and
        # retry
        values = self._coerce_values(self.values)
        try:
            to_replace = self._try_coerce_args(to_replace)
        except (TypeError, ValueError):
            # GH 22083, TypeError or ValueError occurred within error handling
            # causes infinite loop. Cast and retry only if not objectblock.
            if is_object_dtype(self):
                raise

            # try again with a compatible block
            block = self.astype(object)
            return block.replace(
                to_replace=original_to_replace,
                value=value,
                inplace=inplace,
                filter=filter,
                regex=regex,
                convert=convert,
            )

        mask = missing.mask_missing(values, to_replace)
        if filter is not None:
            filtered_out = ~self.mgr_locs.isin(filter)
            mask[filtered_out.nonzero()[0]] = False

        try:
            blocks = self.putmask(mask, value, inplace=inplace)
        except (TypeError, ValueError):
            # GH 22083, TypeError or ValueError occurred within error handling
            # causes infinite loop. Cast and retry only if not objectblock.
            if is_object_dtype(self):
                raise

            # try again with a compatible block
            block = self.astype(object)
            return block.replace(
                to_replace=original_to_replace,
                value=value,
                inplace=inplace,
                filter=filter,
                regex=regex,
                convert=convert,
            )
        if convert:
            blocks = [
                b.convert(by_item=True, numeric=False, copy=not inplace) for b in blocks
            ]
        return blocks

    def _replace_single(self, *args, **kwargs):
        """ no-op on a non-ObjectBlock """
        return self if kwargs["inplace"] else self.copy()

    def setitem(self, indexer, value):
        """Set the value inplace, returning a a maybe different typed block.

        Parameters
        ----------
        indexer : tuple, list-like, array-like, slice
            The subset of self.values to set
        value : object
            The value being set

        Returns
        -------
        Block

        Notes
        -----
        `indexer` is a direct slice/positional indexer. `value` must
        be a compatible shape.
        """
        transpose = self.ndim == 2

        # coerce None values, if appropriate
        if value is None:
            if self.is_numeric:
                value = np.nan

        # coerce if block dtype can store value
        values = self.values
        try:
            value = self._try_coerce_args(value)
        except (TypeError, ValueError):
            # current dtype cannot store value, coerce to common dtype
            find_dtype = False

            if hasattr(value, "dtype"):
                dtype = value.dtype
                find_dtype = True

            elif lib.is_scalar(value):
                if isna(value):
                    # NaN promotion is handled in latter path
                    dtype = False
                else:
                    dtype, _ = infer_dtype_from_scalar(value, pandas_dtype=True)
                    find_dtype = True
            else:
                dtype = "infer"

            if find_dtype:
                dtype = find_common_type([values.dtype, dtype])
                if not is_dtype_equal(self.dtype, dtype):
                    b = self.astype(dtype)
                    return b.setitem(indexer, value)
        else:
            values = self._coerce_values(values)
            # can keep its own dtype
            if hasattr(value, "dtype") and is_dtype_equal(values.dtype, value.dtype):
                dtype = self.dtype
            else:
                dtype = "infer"

        # value must be storeable at this moment
        arr_value = np.array(value)

        # cast the values to a type that can hold nan (if necessary)
        if not self._can_hold_element(value):
            dtype, _ = maybe_promote(arr_value.dtype)
            values = values.astype(dtype)

        if transpose:
            values = values.T

        # length checking
        check_setitem_lengths(indexer, value, values)

        if is_empty_indexer(indexer, arr_value):
            # GH#8669 empty indexers
            pass

        elif is_scalar_indexer(indexer, arr_value):
            # setting a single element for each dim and with a rhs that could
            #  be e.g. a list; see GH#6043
            values[indexer] = value

        # if we are an exact match (ex-broadcasting),
        # then use the resultant dtype
        elif (
            len(arr_value.shape)
            and arr_value.shape[0] == values.shape[0]
            and np.prod(arr_value.shape) == np.prod(values.shape)
        ):
            values[indexer] = value
            try:
                values = values.astype(arr_value.dtype)
            except ValueError:
                pass

        # set
        else:
            values[indexer] = value

        # coerce and try to infer the dtypes of the result
        values = self._try_coerce_and_cast_result(values, dtype)
        if transpose:
            values = values.T
        block = self.make_block(values)
        return block

    def putmask(self, mask, new, align=True, inplace=False, axis=0, transpose=False):
        """ putmask the data to the block; it is possible that we may create a
        new dtype of block

        return the resulting block(s)

        Parameters
        ----------
        mask  : the condition to respect
        new : a ndarray/object
        align : boolean, perform alignment on other/cond, default is True
        inplace : perform inplace modification, default is False
        axis : int
        transpose : boolean
            Set to True if self is stored with axes reversed

        Returns
        -------
        a list of new blocks, the result of the putmask
        """

        new_values = self.values if inplace else self.values.copy()

        new = getattr(new, "values", new)
        mask = getattr(mask, "values", mask)

        # if we are passed a scalar None, convert it here
        if not is_list_like(new) and isna(new) and not self.is_object:
            new = self.fill_value

        if self._can_hold_element(new):
            new = self._try_coerce_args(new)

            if transpose:
                new_values = new_values.T

            # If the default repeat behavior in np.putmask would go in the
            # wrong direction, then explicitly repeat and reshape new instead
            if getattr(new, "ndim", 0) >= 1:
                if self.ndim - 1 == new.ndim and axis == 1:
                    new = np.repeat(new, new_values.shape[-1]).reshape(self.shape)
                new = new.astype(new_values.dtype)

            # we require exact matches between the len of the
            # values we are setting (or is compat). np.putmask
            # doesn't check this and will simply truncate / pad
            # the output, but we want sane error messages
            #
            # TODO: this prob needs some better checking
            # for 2D cases
            if (
                is_list_like(new)
                and np.any(mask[mask])
                and getattr(new, "ndim", 1) == 1
            ):

                if not (
                    mask.shape[-1] == len(new)
                    or mask[mask].shape[-1] == len(new)
                    or len(new) == 1
                ):
                    raise ValueError("cannot assign mismatch length to masked array")

            np.putmask(new_values, mask, new)

        # maybe upcast me
        elif mask.any():
            if transpose:
                mask = mask.T
                if isinstance(new, np.ndarray):
                    new = new.T
                axis = new_values.ndim - axis - 1

            # Pseudo-broadcast
            if getattr(new, "ndim", 0) >= 1:
                if self.ndim - 1 == new.ndim:
                    new_shape = list(new.shape)
                    new_shape.insert(axis, 1)
                    new = new.reshape(tuple(new_shape))

            # operate column-by-column
            def f(m, v, i):

                if i is None:
                    # ndim==1 case.
                    n = new
                else:

                    if isinstance(new, np.ndarray):
                        n = np.squeeze(new[i % new.shape[0]])
                    else:
                        n = np.array(new)

                    # type of the new block
                    dtype, _ = maybe_promote(n.dtype)

                    # we need to explicitly astype here to make a copy
                    n = n.astype(dtype)

                nv = _putmask_smart(v, m, n)
                return nv

            new_blocks = self.split_and_operate(mask, f, inplace)
            return new_blocks

        if inplace:
            return [self]

        if transpose:
            new_values = new_values.T

        return [self.make_block(new_values)]

    def coerce_to_target_dtype(self, other):
        """
        coerce the current block to a dtype compat for other
        we will return a block, possibly object, and not raise

        we can also safely try to coerce to the same dtype
        and will receive the same block
        """

        # if we cannot then coerce to object
        dtype, _ = infer_dtype_from(other, pandas_dtype=True)

        if is_dtype_equal(self.dtype, dtype):
            return self

        if self.is_bool or is_object_dtype(dtype) or is_bool_dtype(dtype):
            # we don't upcast to bool
            return self.astype(object)

        elif (self.is_float or self.is_complex) and (
            is_integer_dtype(dtype) or is_float_dtype(dtype)
        ):
            # don't coerce float/complex to int
            return self

        elif (
            self.is_datetime
            or is_datetime64_dtype(dtype)
            or is_datetime64tz_dtype(dtype)
        ):

            # not a datetime
            if not (
                (is_datetime64_dtype(dtype) or is_datetime64tz_dtype(dtype))
                and self.is_datetime
            ):
                return self.astype(object)

            # don't upcast timezone with different timezone or no timezone
            mytz = getattr(self.dtype, "tz", None)
            othertz = getattr(dtype, "tz", None)

            if str(mytz) != str(othertz):
                return self.astype(object)

            raise AssertionError(
                "possible recursion in "
                "coerce_to_target_dtype: {} {}".format(self, other)
            )

        elif self.is_timedelta or is_timedelta64_dtype(dtype):

            # not a timedelta
            if not (is_timedelta64_dtype(dtype) and self.is_timedelta):
                return self.astype(object)

            raise AssertionError(
                "possible recursion in "
                "coerce_to_target_dtype: {} {}".format(self, other)
            )

        try:
            return self.astype(dtype)
        except (ValueError, TypeError, OverflowError):
            pass

        return self.astype(object)

    def interpolate(
        self,
        method="pad",
        axis=0,
        index=None,
        values=None,
        inplace=False,
        limit=None,
        limit_direction="forward",
        limit_area=None,
        fill_value=None,
        coerce=False,
        downcast=None,
        **kwargs
    ):

        inplace = validate_bool_kwarg(inplace, "inplace")

        def check_int_bool(self, inplace):
            # Only FloatBlocks will contain NaNs.
            # timedelta subclasses IntBlock
            if (self.is_bool or self.is_integer) and not self.is_timedelta:
                if inplace:
                    return self
                else:
                    return self.copy()

        # a fill na type method
        try:
            m = missing.clean_fill_method(method)
        except ValueError:
            m = None

        if m is not None:
            r = check_int_bool(self, inplace)
            if r is not None:
                return r
            return self._interpolate_with_fill(
                method=m,
                axis=axis,
                inplace=inplace,
                limit=limit,
                fill_value=fill_value,
                coerce=coerce,
                downcast=downcast,
            )
        # validate the interp method
        m = missing.clean_interp_method(method, **kwargs)

        r = check_int_bool(self, inplace)
        if r is not None:
            return r
        return self._interpolate(
            method=m,
            index=index,
            values=values,
            axis=axis,
            limit=limit,
            limit_direction=limit_direction,
            limit_area=limit_area,
            fill_value=fill_value,
            inplace=inplace,
            downcast=downcast,
            **kwargs
        )

    def _interpolate_with_fill(
        self,
        method="pad",
        axis=0,
        inplace=False,
        limit=None,
        fill_value=None,
        coerce=False,
        downcast=None,
    ):
        """ fillna but using the interpolate machinery """

        inplace = validate_bool_kwarg(inplace, "inplace")

        # if we are coercing, then don't force the conversion
        # if the block can't hold the type
        if coerce:
            if not self._can_hold_na:
                if inplace:
                    return [self]
                else:
                    return [self.copy()]

        values = self.values if inplace else self.values.copy()
        values = self._coerce_values(values)
        fill_value = self._try_coerce_args(fill_value)
        values = missing.interpolate_2d(
            values,
            method=method,
            axis=axis,
            limit=limit,
            fill_value=fill_value,
            dtype=self.dtype,
        )
        values = self._try_coerce_result(values)

        blocks = [self.make_block_same_class(values, ndim=self.ndim)]
        return self._maybe_downcast(blocks, downcast)

    def _interpolate(
        self,
        method=None,
        index=None,
        values=None,
        fill_value=None,
        axis=0,
        limit=None,
        limit_direction="forward",
        limit_area=None,
        inplace=False,
        downcast=None,
        **kwargs
    ):
        """ interpolate using scipy wrappers """

        inplace = validate_bool_kwarg(inplace, "inplace")
        data = self.values if inplace else self.values.copy()

        # only deal with floats
        if not self.is_float:
            if not self.is_integer:
                return self
            data = data.astype(np.float64)

        if fill_value is None:
            fill_value = self.fill_value

        if method in ("krogh", "piecewise_polynomial", "pchip"):
            if not index.is_monotonic:
                raise ValueError(
                    "{0} interpolation requires that the "
                    "index be monotonic.".format(method)
                )
        # process 1-d slices in the axis direction

        def func(x):

            # process a 1-d slice, returning it
            # should the axis argument be handled below in apply_along_axis?
            # i.e. not an arg to missing.interpolate_1d
            return missing.interpolate_1d(
                index,
                x,
                method=method,
                limit=limit,
                limit_direction=limit_direction,
                limit_area=limit_area,
                fill_value=fill_value,
                bounds_error=False,
                **kwargs
            )

        # interp each column independently
        interp_values = np.apply_along_axis(func, axis, data)

        blocks = [self.make_block_same_class(interp_values)]
        return self._maybe_downcast(blocks, downcast)

    def take_nd(self, indexer, axis, new_mgr_locs=None, fill_tuple=None):
        """
        Take values according to indexer and return them as a block.bb

        """

        # algos.take_nd dispatches for DatetimeTZBlock, CategoricalBlock
        # so need to preserve types
        # sparse is treated like an ndarray, but needs .get_values() shaping

        values = self.values

        if fill_tuple is None:
            fill_value = self.fill_value
            allow_fill = False
        else:
            fill_value = fill_tuple[0]
            allow_fill = True

        new_values = algos.take_nd(
            values, indexer, axis=axis, allow_fill=allow_fill, fill_value=fill_value
        )

        # Called from three places in managers, all of which satisfy
        #  this assertion
        assert not (axis == 0 and new_mgr_locs is None)
        if new_mgr_locs is None:
            new_mgr_locs = self.mgr_locs

        if not is_dtype_equal(new_values.dtype, self.dtype):
            return self.make_block(new_values, new_mgr_locs)
        else:
            return self.make_block_same_class(new_values, new_mgr_locs)

    def diff(self, n, axis=1):
        """ return block for the diff of the values """
        new_values = algos.diff(self.values, n, axis=axis)
        return [self.make_block(values=new_values)]

    def shift(self, periods, axis=0, fill_value=None):
        """ shift the block by periods, possibly upcast """

        # convert integer to float if necessary. need to do a lot more than
        # that, handle boolean etc also
        new_values, fill_value = maybe_upcast(self.values, fill_value)

        # make sure array sent to np.roll is c_contiguous
        f_ordered = new_values.flags.f_contiguous
        if f_ordered:
            new_values = new_values.T
            axis = new_values.ndim - axis - 1

        if np.prod(new_values.shape):
            new_values = np.roll(new_values, ensure_platform_int(periods), axis=axis)

        axis_indexer = [slice(None)] * self.ndim
        if periods > 0:
            axis_indexer[axis] = slice(None, periods)
        else:
            axis_indexer[axis] = slice(periods, None)
        new_values[tuple(axis_indexer)] = fill_value

        # restore original order
        if f_ordered:
            new_values = new_values.T

        return [self.make_block(new_values)]

    def where(self, other, cond, align=True, errors="raise", try_cast=False, axis=0):
        """
        evaluate the block; return result block(s) from the result

        Parameters
        ----------
        other : a ndarray/object
        cond  : the condition to respect
        align : boolean, perform alignment on other/cond
        errors : str, {'raise', 'ignore'}, default 'raise'
            - ``raise`` : allow exceptions to be raised
            - ``ignore`` : suppress exceptions. On error return original object
        axis : int

        Returns
        -------
        a new block(s), the result of the func
        """
        import pandas.core.computation.expressions as expressions

        assert errors in ["raise", "ignore"]
        transpose = self.ndim == 2

        values = self.values
        orig_other = other
        if transpose:
            values = values.T

        other = getattr(other, "_values", getattr(other, "values", other))
        cond = getattr(cond, "values", cond)

        # If the default broadcasting would go in the wrong direction, then
        # explicitly reshape other instead
        if getattr(other, "ndim", 0) >= 1:
            if values.ndim - 1 == other.ndim and axis == 1:
                other = other.reshape(tuple(other.shape + (1,)))
            elif transpose and values.ndim == self.ndim - 1:
                cond = cond.T

        if not hasattr(cond, "shape"):
            raise ValueError("where must have a condition that is ndarray like")

        # our where function
        def func(cond, values, other):
            other = self._try_coerce_args(other)

            try:
                fastres = expressions.where(cond, values, other)
                return self._try_coerce_result(fastres)
            except Exception as detail:
                if errors == "raise":
                    raise TypeError(
                        "Could not operate [{other!r}] with block values "
                        "[{detail!s}]".format(other=other, detail=detail)
                    )
                else:
                    # return the values
                    result = np.empty(values.shape, dtype="float64")
                    result.fill(np.nan)
                    return result

        if cond.ravel().all():
            result = values
        else:
            # see if we can operate on the entire block, or need item-by-item
            # or if we are a single block (ndim == 1)
            values = self._coerce_values(values)
            try:
                result = func(cond, values, other)
            except TypeError:

                # we cannot coerce, return a compat dtype
                # we are explicitly ignoring errors
                block = self.coerce_to_target_dtype(other)
                blocks = block.where(
                    orig_other,
                    cond,
                    align=align,
                    errors=errors,
                    try_cast=try_cast,
                    axis=axis,
                )
                return self._maybe_downcast(blocks, "infer")

        if self._can_hold_na or self.ndim == 1:

            if transpose:
                result = result.T

            # try to cast if requested
            if try_cast:
                result = self._try_cast_result(result)

            return self.make_block(result)

        # might need to separate out blocks
        axis = cond.ndim - 1
        cond = cond.swapaxes(axis, 0)
        mask = np.array([cond[i].all() for i in range(cond.shape[0])], dtype=bool)

        result_blocks = []
        for m in [mask, ~mask]:
            if m.any():
                taken = result.take(m.nonzero()[0], axis=axis)
                r = self._try_cast_result(taken)
                nb = self.make_block(r.T, placement=self.mgr_locs[m])
                result_blocks.append(nb)

        return result_blocks

    def equals(self, other):
        if self.dtype != other.dtype or self.shape != other.shape:
            return False
        return array_equivalent(self.values, other.values)

    def _unstack(self, unstacker_func, new_columns, n_rows, fill_value):
        """Return a list of unstacked blocks of self

        Parameters
        ----------
        unstacker_func : callable
            Partially applied unstacker.
        new_columns : Index
            All columns of the unstacked BlockManager.
        n_rows : int
            Only used in ExtensionBlock.unstack
        fill_value : int
            Only used in ExtensionBlock.unstack

        Returns
        -------
        blocks : list of Block
            New blocks of unstacked values.
        mask : array_like of bool
            The mask of columns of `blocks` we should keep.
        """
        unstacker = unstacker_func(self.values.T)
        new_items = unstacker.get_new_columns()
        new_placement = new_columns.get_indexer(new_items)
        new_values, mask = unstacker.get_new_values()

        mask = mask.any(0)
        new_values = new_values.T[mask]
        new_placement = new_placement[mask]

        blocks = [make_block(new_values, placement=new_placement)]
        return blocks, mask

    def quantile(self, qs, interpolation="linear", axis=0):
        """
        compute the quantiles of the

        Parameters
        ----------
        qs: a scalar or list of the quantiles to be computed
        interpolation: type of interpolation, default 'linear'
        axis: axis to compute, default 0

        Returns
        -------
        Block
        """
        # We should always have ndim == 2 becase Series dispatches to DataFrame
        assert self.ndim == 2

        if self.is_datetimetz:
            # TODO: cleanup this special case.
            # We need to operate on i8 values for datetimetz
            # but `Block.get_values()` returns an ndarray of objects
            # right now. We need an API for "values to do numeric-like ops on"
            values = self.values.asi8

            # TODO: NonConsolidatableMixin shape
            # Usual shape inconsistencies for ExtensionBlocks
            values = values[None, :]
        else:
            values = self.get_values()
            values = self._coerce_values(values)

        is_empty = values.shape[axis] == 0
        orig_scalar = not is_list_like(qs)
        if orig_scalar:
            # make list-like, unpack later
            qs = [qs]

        if is_empty:
            # create the array of na_values
            # 2d len(values) * len(qs)
            result = np.repeat(
                np.array([self.fill_value] * len(qs)), len(values)
            ).reshape(len(values), len(qs))
        else:
            # asarray needed for Sparse, see GH#24600
            # Note: we use self.values below instead of values because the
            #  `asi8` conversion above will behave differently under `isna`
            mask = np.asarray(isna(self.values))
            result = nanpercentile(
                values,
                np.array(qs) * 100,
                axis=axis,
                na_value=self.fill_value,
                mask=mask,
                ndim=self.ndim,
                interpolation=interpolation,
            )

            result = np.array(result, copy=False)
            result = result.T

        if orig_scalar and not lib.is_scalar(result):
            # result could be scalar in case with is_empty and self.ndim == 1
            assert result.shape[-1] == 1, result.shape
            result = result[..., 0]
            result = lib.item_from_zerodim(result)

        ndim = getattr(result, "ndim", None) or 0
        result = self._try_coerce_result(result)
        return make_block(result, placement=np.arange(len(result)), ndim=ndim)

    def _replace_coerce(
        self, to_replace, value, inplace=True, regex=False, convert=False, mask=None
    ):
        """
        Replace value corresponding to the given boolean array with another
        value.

        Parameters
        ----------
        to_replace : object or pattern
            Scalar to replace or regular expression to match.
        value : object
            Replacement object.
        inplace : bool, default False
            Perform inplace modification.
        regex : bool, default False
            If true, perform regular expression substitution.
        convert : bool, default True
            If true, try to coerce any object types to better types.
        mask : array-like of bool, optional
            True indicate corresponding element is ignored.

        Returns
        -------
        A new block if there is anything to replace or the original block.
        """

        if mask.any():
            if not regex:
                self = self.coerce_to_target_dtype(value)
                return self.putmask(mask, value, inplace=inplace)
            else:
                return self._replace_single(
                    to_replace,
                    value,
                    inplace=inplace,
                    regex=regex,
                    convert=convert,
                    mask=mask,
                )
        return self


class NonConsolidatableMixIn:
    """ hold methods for the nonconsolidatable blocks """

    _can_consolidate = False
    _verify_integrity = False
    _validate_ndim = False

    def __init__(self, values, placement, ndim=None):
        """Initialize a non-consolidatable block.

        'ndim' may be inferred from 'placement'.

        This will call continue to call __init__ for the other base
        classes mixed in with this Mixin.
        """
        # Placement must be converted to BlockPlacement so that we can check
        # its length
        if not isinstance(placement, libinternals.BlockPlacement):
            placement = libinternals.BlockPlacement(placement)

        # Maybe infer ndim from placement
        if ndim is None:
            if len(placement) != 1:
                ndim = 1
            else:
                ndim = 2
        super().__init__(values, placement, ndim=ndim)

    @property
    def shape(self):
        if self.ndim == 1:
            return ((len(self.values)),)
        return (len(self.mgr_locs), len(self.values))

    def iget(self, col):

        if self.ndim == 2 and isinstance(col, tuple):
            col, loc = col
            if not com.is_null_slice(col) and col != 0:
                raise IndexError("{0} only contains one item".format(self))
            elif isinstance(col, slice):
                if col != slice(None):
                    raise NotImplementedError(col)
                return self.values[[loc]]
            return self.values[loc]
        else:
            if col != 0:
                raise IndexError("{0} only contains one item".format(self))
            return self.values

    def should_store(self, value):
        return isinstance(value, self._holder)

    def set(self, locs, values, check=False):
        assert locs.tolist() == [0]
        self.values = values

    def putmask(self, mask, new, align=True, inplace=False, axis=0, transpose=False):
        """
        putmask the data to the block; we must be a single block and not
        generate other blocks

        return the resulting block

        Parameters
        ----------
        mask  : the condition to respect
        new : a ndarray/object
        align : boolean, perform alignment on other/cond, default is True
        inplace : perform inplace modification, default is False

        Returns
        -------
        a new block, the result of the putmask
        """
        inplace = validate_bool_kwarg(inplace, "inplace")

        # use block's copy logic.
        # .values may be an Index which does shallow copy by default
        new_values = self.values if inplace else self.copy().values
        new_values = self._coerce_values(new_values)
        new = self._try_coerce_args(new)

        if isinstance(new, np.ndarray) and len(new) == len(mask):
            new = new[mask]

        mask = _safe_reshape(mask, new_values.shape)

        new_values[mask] = new
        new_values = self._try_coerce_result(new_values)
        return [self.make_block(values=new_values)]

    def _try_cast_result(self, result, dtype=None):
        return result

    def _get_unstack_items(self, unstacker, new_columns):
        """
        Get the placement, values, and mask for a Block unstack.

        This is shared between ObjectBlock and ExtensionBlock. They
        differ in that ObjectBlock passes the values, while ExtensionBlock
        passes the dummy ndarray of positions to be used by a take
        later.

        Parameters
        ----------
        unstacker : pandas.core.reshape.reshape._Unstacker
        new_columns : Index
            All columns of the unstacked BlockManager.

        Returns
        -------
        new_placement : ndarray[int]
            The placement of the new columns in `new_columns`.
        new_values : Union[ndarray, ExtensionArray]
            The first return value from _Unstacker.get_new_values.
        mask : ndarray[bool]
            The second return value from _Unstacker.get_new_values.
        """
        # shared with ExtensionBlock
        new_items = unstacker.get_new_columns()
        new_placement = new_columns.get_indexer(new_items)
        new_values, mask = unstacker.get_new_values()

        mask = mask.any(0)
        return new_placement, new_values, mask


class ExtensionBlock(NonConsolidatableMixIn, Block):
    """Block for holding extension types.

    Notes
    -----
    This holds all 3rd-party extension array types. It's also the immediate
    parent class for our internal extension types' blocks, CategoricalBlock.

    ExtensionArrays are limited to 1-D.
    """

    is_extension = True

    def __init__(self, values, placement, ndim=None):
        values = self._maybe_coerce_values(values)
        super().__init__(values, placement, ndim)

    def _maybe_coerce_values(self, values):
        """Unbox to an extension array.

        This will unbox an ExtensionArray stored in an Index or Series.
        ExtensionArrays pass through. No dtype coercion is done.

        Parameters
        ----------
        values : Index, Series, ExtensionArray

        Returns
        -------
        ExtensionArray
        """
        if isinstance(values, (ABCIndexClass, ABCSeries)):
            values = values._values
        return values

    @property
    def _holder(self):
        # For extension blocks, the holder is values-dependent.
        return type(self.values)

    @property
    def fill_value(self):
        # Used in reindex_indexer
        return self.values.dtype.na_value

    @property
    def _can_hold_na(self):
        # The default ExtensionArray._can_hold_na is True
        return self._holder._can_hold_na

    @property
    def is_view(self):
        """Extension arrays are never treated as views."""
        return False

    @property
    def is_numeric(self):
        return self.values.dtype._is_numeric

    def setitem(self, indexer, value):
        """Set the value inplace, returning a same-typed block.

        This differs from Block.setitem by not allowing setitem to change
        the dtype of the Block.

        Parameters
        ----------
        indexer : tuple, list-like, array-like, slice
            The subset of self.values to set
        value : object
            The value being set

        Returns
        -------
        Block

        Notes
        -----
        `indexer` is a direct slice/positional indexer. `value` must
        be a compatible shape.
        """
        if isinstance(indexer, tuple):
            # we are always 1-D
            indexer = indexer[0]

        check_setitem_lengths(indexer, value, self.values)
        self.values[indexer] = value
        return self

    def get_values(self, dtype=None):
        # ExtensionArrays must be iterable, so this works.
        values = np.asarray(self.values)
        if values.ndim == self.ndim - 1:
            values = values.reshape((1,) + values.shape)
        return values

    def to_dense(self):
        return np.asarray(self.values)

    def take_nd(self, indexer, axis=0, new_mgr_locs=None, fill_tuple=None):
        """
        Take values according to indexer and return them as a block.
        """
        if fill_tuple is None:
            fill_value = None
        else:
            fill_value = fill_tuple[0]

        # axis doesn't matter; we are really a single-dim object
        # but are passed the axis depending on the calling routing
        # if its REALLY axis 0, then this will be a reindex and not a take
        new_values = self.values.take(indexer, fill_value=fill_value, allow_fill=True)

        # Called from three places in managers, all of which satisfy
        #  this assertion
        assert not (self.ndim == 1 and new_mgr_locs is None)
        if new_mgr_locs is None:
            new_mgr_locs = self.mgr_locs

        return self.make_block_same_class(new_values, new_mgr_locs)

    def _can_hold_element(self, element):
        # XXX: We may need to think about pushing this onto the array.
        # We're doing the same as CategoricalBlock here.
        return True

    def _slice(self, slicer):
        """ return a slice of my values """

        # slice the category
        # return same dims as we currently have

        if isinstance(slicer, tuple) and len(slicer) == 2:
            if not com.is_null_slice(slicer[0]):
                raise AssertionError("invalid slicing for a 1-ndim categorical")
            slicer = slicer[1]

        return self.values[slicer]

    def _try_cast_result(self, result, dtype=None):
        """
        if we have an operation that operates on for example floats
        we want to try to cast back to our EA here if possible

        result could be a 2-D numpy array, e.g. the result of
        a numeric operation; but it must be shape (1, X) because
        we by-definition operate on the ExtensionBlocks one-by-one

        result could also be an EA Array itself, in which case it
        is already a 1-D array
        """
        try:

            result = self._holder._from_sequence(result.ravel(), dtype=dtype)
        except Exception:
            pass

        return result

    def formatting_values(self):
        # Deprecating the ability to override _formatting_values.
        # Do the warning here, it's only user in pandas, since we
        # have to check if the subclass overrode it.
        fv = getattr(type(self.values), "_formatting_values", None)
        if fv and fv != ExtensionArray._formatting_values:
            msg = (
                "'ExtensionArray._formatting_values' is deprecated. "
                "Specify 'ExtensionArray._formatter' instead."
            )
            warnings.warn(msg, FutureWarning, stacklevel=10)
            return self.values._formatting_values()

        return self.values

    def concat_same_type(self, to_concat, placement=None):
        """
        Concatenate list of single blocks of the same type.
        """
        values = self._holder._concat_same_type([blk.values for blk in to_concat])
        placement = placement or slice(0, len(values), 1)
        return self.make_block_same_class(values, ndim=self.ndim, placement=placement)

    def fillna(self, value, limit=None, inplace=False, downcast=None):
        values = self.values if inplace else self.values.copy()
        values = values.fillna(value=value, limit=limit)
        return [
            self.make_block_same_class(
                values=values, placement=self.mgr_locs, ndim=self.ndim
            )
        ]

    def interpolate(
        self, method="pad", axis=0, inplace=False, limit=None, fill_value=None, **kwargs
    ):

        values = self.values if inplace else self.values.copy()
        return self.make_block_same_class(
            values=values.fillna(value=fill_value, method=method, limit=limit),
            placement=self.mgr_locs,
        )

    def shift(
        self,
        periods: int,
        axis: libinternals.BlockPlacement = 0,
        fill_value: Any = None,
    ) -> List["ExtensionBlock"]:
        """
        Shift the block by `periods`.

        Dispatches to underlying ExtensionArray and re-boxes in an
        ExtensionBlock.
        """
        return [
            self.make_block_same_class(
                self.values.shift(periods=periods, fill_value=fill_value),
                placement=self.mgr_locs,
                ndim=self.ndim,
            )
        ]

    def where(self, other, cond, align=True, errors="raise", try_cast=False, axis=0):
        if isinstance(other, ABCDataFrame):
            # ExtensionArrays are 1-D, so if we get here then
            # `other` should be a DataFrame with a single column.
            assert other.shape[1] == 1
            other = other.iloc[:, 0]

        other = extract_array(other, extract_numpy=True)

        if isinstance(cond, ABCDataFrame):
            assert cond.shape[1] == 1
            cond = cond.iloc[:, 0]

        cond = extract_array(cond, extract_numpy=True)

        if lib.is_scalar(other) and isna(other):
            # The default `other` for Series / Frame is np.nan
            # we want to replace that with the correct NA value
            # for the type
            other = self.dtype.na_value

        if is_sparse(self.values):
            # TODO(SparseArray.__setitem__): remove this if condition
            # We need to re-infer the type of the data after doing the
            # where, for cases where the subtypes don't match
            dtype = None
        else:
            dtype = self.dtype

        result = self.values.copy()
        icond = ~cond
        if lib.is_scalar(other):
            set_other = other
        else:
            set_other = other[icond]
        try:
            result[icond] = set_other
        except (NotImplementedError, TypeError):
            # NotImplementedError for class not implementing `__setitem__`
            # TypeError for SparseArray, which implements just to raise
            # a TypeError
            result = self._holder._from_sequence(
                np.where(cond, self.values, other), dtype=dtype
            )

        return self.make_block_same_class(result, placement=self.mgr_locs)

    @property
    def _ftype(self):
        return getattr(self.values, "_pandas_ftype", Block._ftype)

    def _unstack(self, unstacker_func, new_columns, n_rows, fill_value):
        # ExtensionArray-safe unstack.
        # We override ObjectBlock._unstack, which unstacks directly on the
        # values of the array. For EA-backed blocks, this would require
        # converting to a 2-D ndarray of objects.
        # Instead, we unstack an ndarray of integer positions, followed by
        # a `take` on the actual values.
        dummy_arr = np.arange(n_rows)
        dummy_unstacker = functools.partial(unstacker_func, fill_value=-1)
        unstacker = dummy_unstacker(dummy_arr)

        new_placement, new_values, mask = self._get_unstack_items(
            unstacker, new_columns
        )

        blocks = [
            self.make_block_same_class(
                self.values.take(indices, allow_fill=True, fill_value=fill_value),
                [place],
            )
            for indices, place in zip(new_values.T, new_placement)
        ]
        return blocks, mask


class ObjectValuesExtensionBlock(ExtensionBlock):
    """
    Block providing backwards-compatibility for `.values`.

    Used by PeriodArray and IntervalArray to ensure that
    Series[T].values is an ndarray of objects.
    """

    def external_values(self, dtype=None):
        return self.values.astype(object)


class NumericBlock(Block):
    __slots__ = ()
    is_numeric = True
    _can_hold_na = True


class FloatOrComplexBlock(NumericBlock):
    __slots__ = ()

    def equals(self, other):
        if self.dtype != other.dtype or self.shape != other.shape:
            return False
        left, right = self.values, other.values
        return ((left == right) | (np.isnan(left) & np.isnan(right))).all()


class FloatBlock(FloatOrComplexBlock):
    __slots__ = ()
    is_float = True

    def _can_hold_element(self, element):
        tipo = maybe_infer_dtype_type(element)
        if tipo is not None:
            return issubclass(tipo.type, (np.floating, np.integer)) and not issubclass(
                tipo.type, (np.datetime64, np.timedelta64)
            )
        return isinstance(
            element, (float, int, np.floating, np.int_)
        ) and not isinstance(
            element,
            (bool, np.bool_, datetime, timedelta, np.datetime64, np.timedelta64),
        )

    def to_native_types(
        self,
        slicer=None,
        na_rep="",
        float_format=None,
        decimal=".",
        quoting=None,
        **kwargs
    ):
        """ convert to our native types format, slicing if desired """

        values = self.values
        if slicer is not None:
            values = values[:, slicer]

        # see gh-13418: no special formatting is desired at the
        # output (important for appropriate 'quoting' behaviour),
        # so do not pass it through the FloatArrayFormatter
        if float_format is None and decimal == ".":
            mask = isna(values)

            if not quoting:
                values = values.astype(str)
            else:
                values = np.array(values, dtype="object")

            values[mask] = na_rep
            return values

        from pandas.io.formats.format import FloatArrayFormatter

        formatter = FloatArrayFormatter(
            values,
            na_rep=na_rep,
            float_format=float_format,
            decimal=decimal,
            quoting=quoting,
            fixed_width=False,
        )
        return formatter.get_result_as_array()

    def should_store(self, value):
        # when inserting a column should not coerce integers to floats
        # unnecessarily
        return issubclass(value.dtype.type, np.floating) and value.dtype == self.dtype


class ComplexBlock(FloatOrComplexBlock):
    __slots__ = ()
    is_complex = True

    def _can_hold_element(self, element):
        tipo = maybe_infer_dtype_type(element)
        if tipo is not None:
            return issubclass(tipo.type, (np.floating, np.integer, np.complexfloating))
        return isinstance(
            element, (float, int, complex, np.float_, np.int_)
        ) and not isinstance(element, (bool, np.bool_))

    def should_store(self, value):
        return issubclass(value.dtype.type, np.complexfloating)


class IntBlock(NumericBlock):
    __slots__ = ()
    is_integer = True
    _can_hold_na = False

    def _can_hold_element(self, element):
        tipo = maybe_infer_dtype_type(element)
        if tipo is not None:
            return (
                issubclass(tipo.type, np.integer)
                and not issubclass(tipo.type, (np.datetime64, np.timedelta64))
                and self.dtype.itemsize >= tipo.itemsize
            )
        return is_integer(element)

    def should_store(self, value):
        return is_integer_dtype(value) and value.dtype == self.dtype


class DatetimeLikeBlockMixin:
    """Mixin class for DatetimeBlock, DatetimeTZBlock, and TimedeltaBlock."""

    @property
    def _holder(self):
        return DatetimeArray

    @property
    def fill_value(self):
        return tslibs.iNaT

    def get_values(self, dtype=None):
        """
        return object dtype as boxed values, such as Timestamps/Timedelta
        """
        if is_object_dtype(dtype):
            values = self.values.ravel()
            result = self._holder(values).astype(object)
            return result.reshape(self.values.shape)
        return self.values


class DatetimeBlock(DatetimeLikeBlockMixin, Block):
    __slots__ = ()
    is_datetime = True

    def __init__(self, values, placement, ndim=None):
        values = self._maybe_coerce_values(values)
        super().__init__(values, placement=placement, ndim=ndim)

    @property
    def _can_hold_na(self):
        return True

    def _maybe_coerce_values(self, values):
        """Input validation for values passed to __init__. Ensure that
        we have datetime64ns, coercing if necessary.

        Parameters
        ----------
        values : array-like
            Must be convertible to datetime64

        Returns
        -------
        values : ndarray[datetime64ns]

        Overridden by DatetimeTZBlock.
        """
        if values.dtype != _NS_DTYPE:
            values = conversion.ensure_datetime64ns(values)

        if isinstance(values, DatetimeArray):
            values = values._data

        assert isinstance(values, np.ndarray), type(values)
        return values

    def _astype(self, dtype, **kwargs):
        """
        these automatically copy, so copy=True has no effect
        raise on an except if raise == True
        """
        dtype = pandas_dtype(dtype)

        # if we are passed a datetime64[ns, tz]
        if is_datetime64tz_dtype(dtype):
            values = self.values
            if getattr(values, "tz", None) is None:
                values = DatetimeArray(values).tz_localize("UTC")
            values = values.tz_convert(dtype.tz)
            return self.make_block(values)

        # delegate
        return super()._astype(dtype=dtype, **kwargs)

    def _can_hold_element(self, element):
        tipo = maybe_infer_dtype_type(element)
        if tipo is not None:
            return is_dtype_equal(tipo, self.dtype)
        elif element is NaT:
            return True
        elif isinstance(element, datetime):
            if self.is_datetimetz:
                return tz_compare(element.tzinfo, self.dtype.tz)
            return element.tzinfo is None
        elif is_integer(element):
            return element == tslibs.iNaT

        return is_valid_nat_for_dtype(element, self.dtype)

    def _coerce_values(self, values):
        return values.view("i8")

    def _try_coerce_args(self, other):
        """
        Coerce other to dtype 'i8'. NaN and NaT convert to
        the smallest i8, and will correctly round-trip to NaT if converted
        back in _try_coerce_result. values is always ndarray-like, other
        may not be

        Parameters
        ----------
        other : ndarray-like or scalar

        Returns
        -------
        base-type other
        """
        if is_valid_nat_for_dtype(other, self.dtype):
            other = tslibs.iNaT
        elif is_integer(other) and other == tslibs.iNaT:
            pass
        elif isinstance(other, (datetime, np.datetime64, date)):
            other = self._box_func(other)
            if getattr(other, "tz") is not None:
                raise TypeError("cannot coerce a Timestamp with a tz on a naive Block")
            other = other.asm8.view("i8")
        elif hasattr(other, "dtype") and is_datetime64_dtype(other):
            other = other.astype("i8", copy=False).view("i8")
        else:
            # coercion issues
            # let higher levels handle
            raise TypeError(other)

        return other

    def _try_coerce_result(self, result):
        """ reverse of try_coerce_args """
        if isinstance(result, np.ndarray):
            if result.dtype.kind in ["i", "f"]:
                result = result.astype("M8[ns]")

        elif isinstance(result, (np.integer, np.float, np.datetime64)):
            result = self._box_func(result)
        return result

    @property
    def _box_func(self):
        return tslibs.Timestamp

    def to_native_types(
        self, slicer=None, na_rep=None, date_format=None, quoting=None, **kwargs
    ):
        """ convert to our native types format, slicing if desired """

        values = self.values
        i8values = self.values.view("i8")

        if slicer is not None:
            values = values[..., slicer]
            i8values = i8values[..., slicer]

        from pandas.io.formats.format import _get_format_datetime64_from_values

        fmt = _get_format_datetime64_from_values(values, date_format)

        result = tslib.format_array_from_datetime(
            i8values.ravel(),
            tz=getattr(self.values, "tz", None),
            format=fmt,
            na_rep=na_rep,
        ).reshape(i8values.shape)
        return np.atleast_2d(result)

    def should_store(self, value):
        return (
            issubclass(value.dtype.type, np.datetime64)
            and not is_datetime64tz_dtype(value)
            and not is_extension_array_dtype(value)
        )

    def set(self, locs, values):
        """
        Modify Block in-place with new item value

        Returns
        -------
        None
        """
        values = conversion.ensure_datetime64ns(values, copy=False)

        self.values[locs] = values

    def external_values(self):
        return np.asarray(self.values.astype("datetime64[ns]", copy=False))


class DatetimeTZBlock(ExtensionBlock, DatetimeBlock):
    """ implement a datetime64 block with a tz attribute """

    __slots__ = ()
    is_datetimetz = True
    is_extension = True

    _can_hold_element = DatetimeBlock._can_hold_element

    @property
    def _holder(self):
        return DatetimeArray

    def _maybe_coerce_values(self, values):
        """Input validation for values passed to __init__. Ensure that
        we have datetime64TZ, coercing if necessary.

        Parameters
        ----------
        values : array-like
            Must be convertible to datetime64

        Returns
        -------
        values : DatetimeArray
        """
        if not isinstance(values, self._holder):
            values = self._holder(values)

        if values.tz is None:
            raise ValueError("cannot create a DatetimeTZBlock without a tz")

        return values

    @property
    def is_view(self):
        """ return a boolean if I am possibly a view """
        # check the ndarray values of the DatetimeIndex values
        return self.values._data.base is not None

    def get_values(self, dtype=None):
        """
        Returns an ndarray of values.

        Parameters
        ----------
        dtype : np.dtype
            Only `object`-like dtypes are respected here (not sure
            why).

        Returns
        -------
        values : ndarray
            When ``dtype=object``, then and object-dtype ndarray of
            boxed values is returned. Otherwise, an M8[ns] ndarray
            is returned.

            DatetimeArray is always 1-d. ``get_values`` will reshape
            the return value to be the same dimensionality as the
            block.
        """
        values = self.values
        if is_object_dtype(dtype):
            values = values._box_values(values._data)

        values = np.asarray(values)

        if self.ndim == 2:
            # Ensure that our shape is correct for DataFrame.
            # ExtensionArrays are always 1-D, even in a DataFrame when
            # the analogous NumPy-backed column would be a 2-D ndarray.
            values = values.reshape(1, -1)
        return values

    def to_dense(self):
        # we request M8[ns] dtype here, even though it discards tzinfo,
        # as lots of code (e.g. anything using values_from_object)
        # expects that behavior.
        return np.asarray(self.values, dtype=_NS_DTYPE)

    def _slice(self, slicer):
        """ return a slice of my values """
        if isinstance(slicer, tuple):
            col, loc = slicer
            if not com.is_null_slice(col) and col != 0:
                raise IndexError("{0} only contains one item".format(self))
            return self.values[loc]
        return self.values[slicer]

    def _coerce_values(self, values):
        # asi8 is a view, needs copy
        return _block_shape(values.view("i8"), ndim=self.ndim)

    def _try_coerce_args(self, other):
        """
        localize and return i8 for the values

        Parameters
        ----------
        other : ndarray-like or scalar

        Returns
        -------
        base-type other
        """

        if isinstance(other, ABCSeries):
            other = self._holder(other)

        if isinstance(other, bool):
            raise TypeError
        elif is_datetime64_dtype(other):
            # add the tz back
            other = self._holder(other, dtype=self.dtype)

        elif is_valid_nat_for_dtype(other, self.dtype):
            other = tslibs.iNaT
        elif is_integer(other) and other == tslibs.iNaT:
            pass
        elif isinstance(other, self._holder):
            if other.tz != self.values.tz:
                raise ValueError("incompatible or non tz-aware value")
            other = _block_shape(other.asi8, ndim=self.ndim)
        elif isinstance(other, (np.datetime64, datetime, date)):
            other = tslibs.Timestamp(other)
            tz = getattr(other, "tz", None)

            # test we can have an equal time zone
            if tz is None or str(tz) != str(self.values.tz):
                raise ValueError("incompatible or non tz-aware value")
            other = other.value
        else:
            raise TypeError(other)

        return other

    def _try_coerce_result(self, result):
        """ reverse of try_coerce_args """
        if isinstance(result, np.ndarray):
            if result.dtype.kind in ["i", "f"]:
                result = result.astype("M8[ns]")

        elif isinstance(result, (np.integer, np.float, np.datetime64)):
            result = self._box_func(result)

        if isinstance(result, np.ndarray):
            # allow passing of > 1dim if its trivial

            if result.ndim > 1:
                result = result.reshape(np.prod(result.shape))
            # GH#24096 new values invalidates a frequency
            result = self._holder._simple_new(
                result, freq=None, dtype=self.values.dtype
            )

        return result

    @property
    def _box_func(self):
        return lambda x: tslibs.Timestamp(x, tz=self.dtype.tz)

    def diff(self, n, axis=0):
        """1st discrete difference

        Parameters
        ----------
        n : int, number of periods to diff
        axis : int, axis to diff upon. default 0

        Returns
        -------
        A list with a new TimeDeltaBlock.

        Notes
        -----
        The arguments here are mimicking shift so they are called correctly
        by apply.
        """
        if axis == 0:
            # Cannot currently calculate diff across multiple blocks since this
            # function is invoked via apply
            raise NotImplementedError
        new_values = (self.values - self.shift(n, axis=axis)[0].values).asi8

        # Reshape the new_values like how algos.diff does for timedelta data
        new_values = new_values.reshape(1, len(new_values))
        new_values = new_values.astype("timedelta64[ns]")
        return [TimeDeltaBlock(new_values, placement=self.mgr_locs.indexer)]

    def concat_same_type(self, to_concat, placement=None):
        # need to handle concat([tz1, tz2]) here, since DatetimeArray
        # only handles cases where all the tzs are the same.
        # Instead of placing the condition here, it could also go into the
        # is_uniform_join_units check, but I'm not sure what is better.
        if len({x.dtype for x in to_concat}) > 1:
            values = _concat._concat_datetime([x.values for x in to_concat])
            placement = placement or slice(0, len(values), 1)

            if self.ndim > 1:
                values = np.atleast_2d(values)
            return ObjectBlock(values, ndim=self.ndim, placement=placement)
        return super().concat_same_type(to_concat, placement)

    def fillna(self, value, limit=None, inplace=False, downcast=None):
        # We support filling a DatetimeTZ with a `value` whose timezone
        # is different by coercing to object.
        try:
            return super().fillna(value, limit, inplace, downcast)
        except (ValueError, TypeError):
            # different timezones, or a non-tz
            return self.astype(object).fillna(
                value, limit=limit, inplace=inplace, downcast=downcast
            )

    def setitem(self, indexer, value):
        # https://github.com/pandas-dev/pandas/issues/24020
        # Need a dedicated setitem until #24020 (type promotion in setitem
        # for extension arrays) is designed and implemented.
        try:
            return super().setitem(indexer, value)
        except (ValueError, TypeError):
            newb = make_block(
                self.values.astype(object), placement=self.mgr_locs, klass=ObjectBlock
            )
            return newb.setitem(indexer, value)

    def equals(self, other):
        # override for significant performance improvement
        if self.dtype != other.dtype or self.shape != other.shape:
            return False
        return (self.values.view("i8") == other.values.view("i8")).all()


class TimeDeltaBlock(DatetimeLikeBlockMixin, IntBlock):
    __slots__ = ()
    is_timedelta = True
    _can_hold_na = True
    is_numeric = False

    def __init__(self, values, placement, ndim=None):
        if values.dtype != _TD_DTYPE:
            values = conversion.ensure_timedelta64ns(values)
        if isinstance(values, TimedeltaArray):
            values = values._data
        assert isinstance(values, np.ndarray), type(values)
        super().__init__(values, placement=placement, ndim=ndim)

    @property
    def _holder(self):
        return TimedeltaArray

    @property
    def _box_func(self):
        return lambda x: Timedelta(x, unit="ns")

    def _can_hold_element(self, element):
        tipo = maybe_infer_dtype_type(element)
        if tipo is not None:
            # TODO: remove the np.int64 support once coerce_values and
            #  _try_coerce_args both coerce to m8[ns] and not i8.
            return issubclass(tipo.type, (np.timedelta64, np.int64))
        elif element is NaT:
            return True
        elif isinstance(element, (timedelta, np.timedelta64)):
            return True
        elif is_integer(element):
            return element == tslibs.iNaT
        return is_valid_nat_for_dtype(element, self.dtype)

    def fillna(self, value, **kwargs):

        # allow filling with integers to be
        # interpreted as nanoseconds
        if is_integer(value):
            # Deprecation GH#24694, GH#19233
            warnings.warn(
                "Passing integers to fillna is deprecated, will "
                "raise a TypeError in a future version.  To retain "
                "the old behavior, pass pd.Timedelta(seconds=n) "
                "instead.",
                FutureWarning,
                stacklevel=6,
            )
            value = Timedelta(value, unit="s")
        return super().fillna(value, **kwargs)

    def _coerce_values(self, values):
        return values.view("i8")

    def _try_coerce_args(self, other):
        """
        Coerce values and other to int64, with null values converted to
        iNaT. values is always ndarray-like, other may not be

        Parameters
        ----------
        other : ndarray-like or scalar

        Returns
        -------
        base-type other
        """

<<<<<<< HEAD
        if is_null_datetimelike(other) and not isinstance(other, np.datetime64):
            # exclude np.datetime64("NaT")
=======
        if is_valid_nat_for_dtype(other, self.dtype):
>>>>>>> 24bd67ec
            other = tslibs.iNaT
        elif is_integer(other) and other == tslibs.iNaT:
            pass
        elif isinstance(other, (timedelta, np.timedelta64)):
            other = Timedelta(other).value
        elif hasattr(other, "dtype") and is_timedelta64_dtype(other):
            other = other.astype("i8", copy=False).view("i8")
        else:
            # coercion issues
            # let higher levels handle
            raise TypeError(other)

        return other

    def _try_coerce_result(self, result):
        """ reverse of try_coerce_args / try_operate """
        if isinstance(result, np.ndarray):
            mask = isna(result)
            if result.dtype.kind in ["i", "f"]:
                result = result.astype("m8[ns]")
            result[mask] = tslibs.iNaT

        elif isinstance(result, (np.integer, np.float)):
            result = self._box_func(result)

        return result

    def should_store(self, value):
        return issubclass(
            value.dtype.type, np.timedelta64
        ) and not is_extension_array_dtype(value)

    def to_native_types(self, slicer=None, na_rep=None, quoting=None, **kwargs):
        """ convert to our native types format, slicing if desired """

        values = self.values
        if slicer is not None:
            values = values[:, slicer]
        mask = isna(values)

        rvalues = np.empty(values.shape, dtype=object)
        if na_rep is None:
            na_rep = "NaT"
        rvalues[mask] = na_rep
        imask = (~mask).ravel()

        # FIXME:
        # should use the formats.format.Timedelta64Formatter here
        # to figure what format to pass to the Timedelta
        # e.g. to not show the decimals say
        rvalues.flat[imask] = np.array(
            [Timedelta(val)._repr_base(format="all") for val in values.ravel()[imask]],
            dtype=object,
        )
        return rvalues

    def external_values(self, dtype=None):
        return np.asarray(self.values.astype("timedelta64[ns]", copy=False))


class BoolBlock(NumericBlock):
    __slots__ = ()
    is_bool = True
    _can_hold_na = False

    def _can_hold_element(self, element):
        tipo = maybe_infer_dtype_type(element)
        if tipo is not None:
            return issubclass(tipo.type, np.bool_)
        return isinstance(element, (bool, np.bool_))

    def should_store(self, value):
        return issubclass(value.dtype.type, np.bool_) and not is_extension_array_dtype(
            value
        )

    def replace(
        self, to_replace, value, inplace=False, filter=None, regex=False, convert=True
    ):
        inplace = validate_bool_kwarg(inplace, "inplace")
        to_replace_values = np.atleast_1d(to_replace)
        if not np.can_cast(to_replace_values, bool):
            return self
        return super().replace(
            to_replace,
            value,
            inplace=inplace,
            filter=filter,
            regex=regex,
            convert=convert,
        )


class ObjectBlock(Block):
    __slots__ = ()
    is_object = True
    _can_hold_na = True

    def __init__(self, values, placement=None, ndim=2):
        if issubclass(values.dtype.type, str):
            values = np.array(values, dtype=object)

        super().__init__(values, ndim=ndim, placement=placement)

    @property
    def is_bool(self):
        """ we can be a bool if we have only bool values but are of type
        object
        """
        return lib.is_bool_array(self.values.ravel())

    # TODO: Refactor when convert_objects is removed since there will be 1 path
    def convert(self, *args, **kwargs):
        """ attempt to coerce any object types to better types return a copy of
        the block (if copy = True) by definition we ARE an ObjectBlock!!!!!

        can return multiple blocks!
        """

        if args:
            raise NotImplementedError
        by_item = kwargs.get("by_item", True)

        new_inputs = ["coerce", "datetime", "numeric", "timedelta"]
        new_style = False
        for kw in new_inputs:
            new_style |= kw in kwargs

        if new_style:
            fn = soft_convert_objects
            fn_inputs = new_inputs
        else:
            fn = maybe_convert_objects
            fn_inputs = ["convert_dates", "convert_numeric", "convert_timedeltas"]
        fn_inputs += ["copy"]

        fn_kwargs = {key: kwargs[key] for key in fn_inputs if key in kwargs}

        # operate column-by-column
        def f(m, v, i):
            shape = v.shape
            values = fn(v.ravel(), **fn_kwargs)
            if isinstance(values, np.ndarray):
                # TODO: allow EA once reshape is supported
                values = values.reshape(shape)

            values = _block_shape(values, ndim=self.ndim)
            return values

        if by_item and not self._is_single_block:
            blocks = self.split_and_operate(None, f, False)
        else:
            values = f(None, self.values.ravel(), None)
            blocks = [make_block(values, ndim=self.ndim, placement=self.mgr_locs)]

        return blocks

    def _maybe_downcast(self, blocks, downcast=None):

        if downcast is not None:
            return blocks

        # split and convert the blocks
        return _extend_blocks([b.convert(datetime=True, numeric=False) for b in blocks])

    def _can_hold_element(self, element):
        return True

    def _try_coerce_args(self, other):
        """ provide coercion to our input arguments """

        if isinstance(other, ABCDatetimeIndex):
            # May get a DatetimeIndex here. Unbox it.
            other = other.array

        if isinstance(other, DatetimeArray):
            # hit in pandas/tests/indexing/test_coercion.py
            # ::TestWhereCoercion::test_where_series_datetime64[datetime64tz]
            # when falling back to ObjectBlock.where
            other = other.astype(object)

        return other

    def should_store(self, value):
        return not (
            issubclass(
                value.dtype.type,
                (np.integer, np.floating, np.complexfloating, np.datetime64, np.bool_),
            )
            or
            # TODO(ExtensionArray): remove is_extension_type
            # when all extension arrays have been ported.
            is_extension_type(value)
            or is_extension_array_dtype(value)
        )

    def replace(
        self, to_replace, value, inplace=False, filter=None, regex=False, convert=True
    ):
        to_rep_is_list = is_list_like(to_replace)
        value_is_list = is_list_like(value)
        both_lists = to_rep_is_list and value_is_list
        either_list = to_rep_is_list or value_is_list

        result_blocks = []
        blocks = [self]

        if not either_list and is_re(to_replace):
            return self._replace_single(
                to_replace,
                value,
                inplace=inplace,
                filter=filter,
                regex=True,
                convert=convert,
            )
        elif not (either_list or regex):
            return super().replace(
                to_replace,
                value,
                inplace=inplace,
                filter=filter,
                regex=regex,
                convert=convert,
            )
        elif both_lists:
            for to_rep, v in zip(to_replace, value):
                result_blocks = []
                for b in blocks:
                    result = b._replace_single(
                        to_rep,
                        v,
                        inplace=inplace,
                        filter=filter,
                        regex=regex,
                        convert=convert,
                    )
                    result_blocks = _extend_blocks(result, result_blocks)
                blocks = result_blocks
            return result_blocks

        elif to_rep_is_list and regex:
            for to_rep in to_replace:
                result_blocks = []
                for b in blocks:
                    result = b._replace_single(
                        to_rep,
                        value,
                        inplace=inplace,
                        filter=filter,
                        regex=regex,
                        convert=convert,
                    )
                    result_blocks = _extend_blocks(result, result_blocks)
                blocks = result_blocks
            return result_blocks

        return self._replace_single(
            to_replace,
            value,
            inplace=inplace,
            filter=filter,
            convert=convert,
            regex=regex,
        )

    def _replace_single(
        self,
        to_replace,
        value,
        inplace=False,
        filter=None,
        regex=False,
        convert=True,
        mask=None,
    ):
        """
        Replace elements by the given value.

        Parameters
        ----------
        to_replace : object or pattern
            Scalar to replace or regular expression to match.
        value : object
            Replacement object.
        inplace : bool, default False
            Perform inplace modification.
        filter : list, optional
        regex : bool, default False
            If true, perform regular expression substitution.
        convert : bool, default True
            If true, try to coerce any object types to better types.
        mask : array-like of bool, optional
            True indicate corresponding element is ignored.

        Returns
        -------
        a new block, the result after replacing
        """
        inplace = validate_bool_kwarg(inplace, "inplace")

        # to_replace is regex compilable
        to_rep_re = regex and is_re_compilable(to_replace)

        # regex is regex compilable
        regex_re = is_re_compilable(regex)

        # only one will survive
        if to_rep_re and regex_re:
            raise AssertionError(
                "only one of to_replace and regex can be regex compilable"
            )

        # if regex was passed as something that can be a regex (rather than a
        # boolean)
        if regex_re:
            to_replace = regex

        regex = regex_re or to_rep_re

        # try to get the pattern attribute (compiled re) or it's a string
        try:
            pattern = to_replace.pattern
        except AttributeError:
            pattern = to_replace

        # if the pattern is not empty and to_replace is either a string or a
        # regex
        if regex and pattern:
            rx = re.compile(to_replace)
        else:
            # if the thing to replace is not a string or compiled regex call
            # the superclass method -> to_replace is some kind of object
            return super().replace(
                to_replace, value, inplace=inplace, filter=filter, regex=regex
            )

        new_values = self.values if inplace else self.values.copy()

        # deal with replacing values with objects (strings) that match but
        # whose replacement is not a string (numeric, nan, object)
        if isna(value) or not isinstance(value, str):

            def re_replacer(s):
                try:
                    return value if rx.search(s) is not None else s
                except TypeError:
                    return s

        else:
            # value is guaranteed to be a string here, s can be either a string
            # or null if it's null it gets returned
            def re_replacer(s):
                try:
                    return rx.sub(value, s)
                except TypeError:
                    return s

        f = np.vectorize(re_replacer, otypes=[self.dtype])

        if filter is None:
            filt = slice(None)
        else:
            filt = self.mgr_locs.isin(filter).nonzero()[0]

        if mask is None:
            new_values[filt] = f(new_values[filt])
        else:
            new_values[filt][mask] = f(new_values[filt][mask])

        # convert
        block = self.make_block(new_values)
        if convert:
            block = block.convert(by_item=True, numeric=False)
        return block

    def _replace_coerce(
        self, to_replace, value, inplace=True, regex=False, convert=False, mask=None
    ):
        """
        Replace value corresponding to the given boolean array with another
        value.

        Parameters
        ----------
        to_replace : object or pattern
            Scalar to replace or regular expression to match.
        value : object
            Replacement object.
        inplace : bool, default False
            Perform inplace modification.
        regex : bool, default False
            If true, perform regular expression substitution.
        convert : bool, default True
            If true, try to coerce any object types to better types.
        mask : array-like of bool, optional
            True indicate corresponding element is ignored.

        Returns
        -------
        A new block if there is anything to replace or the original block.
        """
        if mask.any():
            block = super()._replace_coerce(
                to_replace=to_replace,
                value=value,
                inplace=inplace,
                regex=regex,
                convert=convert,
                mask=mask,
            )
            if convert:
                block = [
                    b.convert(by_item=True, numeric=False, copy=True) for b in block
                ]
            return block
        return self


class CategoricalBlock(ExtensionBlock):
    __slots__ = ()
    is_categorical = True
    _verify_integrity = True
    _can_hold_na = True
    _concatenator = staticmethod(_concat._concat_categorical)

    def __init__(self, values, placement, ndim=None):
        from pandas.core.arrays.categorical import _maybe_to_categorical

        # coerce to categorical if we can
        super().__init__(_maybe_to_categorical(values), placement=placement, ndim=ndim)

    @property
    def _holder(self):
        return Categorical

    @property
    def array_dtype(self):
        """ the dtype to return if I want to construct this block as an
        array
        """
        return np.object_

    def _try_coerce_result(self, result):
        """ reverse of try_coerce_args """

        # GH12564: CategoricalBlock is 1-dim only
        # while returned results could be any dim
        if (not is_categorical_dtype(result)) and isinstance(result, np.ndarray):
            result = _block_shape(result, ndim=self.ndim)

        return result

    def to_dense(self):
        # Categorical.get_values returns a DatetimeIndex for datetime
        # categories, so we can't simply use `np.asarray(self.values)` like
        # other types.
        return self.values._internal_get_values()

    def to_native_types(self, slicer=None, na_rep="", quoting=None, **kwargs):
        """ convert to our native types format, slicing if desired """

        values = self.values
        if slicer is not None:
            # Categorical is always one dimension
            values = values[slicer]
        mask = isna(values)
        values = np.array(values, dtype="object")
        values[mask] = na_rep

        # we are expected to return a 2-d ndarray
        return values.reshape(1, len(values))

    def concat_same_type(self, to_concat, placement=None):
        """
        Concatenate list of single blocks of the same type.

        Note that this CategoricalBlock._concat_same_type *may* not
        return a CategoricalBlock. When the categories in `to_concat`
        differ, this will return an object ndarray.

        If / when we decide we don't like that behavior:

        1. Change Categorical._concat_same_type to use union_categoricals
        2. Delete this method.
        """
        values = self._concatenator(
            [blk.values for blk in to_concat], axis=self.ndim - 1
        )
        # not using self.make_block_same_class as values can be object dtype
        return make_block(
            values, placement=placement or slice(0, len(values), 1), ndim=self.ndim
        )

    def where(self, other, cond, align=True, errors="raise", try_cast=False, axis=0):
        # TODO(CategoricalBlock.where):
        # This can all be deleted in favor of ExtensionBlock.where once
        # we enforce the deprecation.
        object_msg = (
            "Implicitly converting categorical to object-dtype ndarray. "
            "One or more of the values in 'other' are not present in this "
            "categorical's categories. A future version of pandas will raise "
            "a ValueError when 'other' contains different categories.\n\n"
            "To preserve the current behavior, add the new categories to "
            "the categorical before calling 'where', or convert the "
            "categorical to a different dtype."
        )
        try:
            # Attempt to do preserve categorical dtype.
            result = super().where(other, cond, align, errors, try_cast, axis)
        except (TypeError, ValueError):
            warnings.warn(object_msg, FutureWarning, stacklevel=6)
            result = self.astype(object).where(
                other, cond, align=align, errors=errors, try_cast=try_cast, axis=axis
            )
        return result


# -----------------------------------------------------------------
# Constructor Helpers


def get_block_type(values, dtype=None):
    """
    Find the appropriate Block subclass to use for the given values and dtype.

    Parameters
    ----------
    values : ndarray-like
    dtype : numpy or pandas dtype

    Returns
    -------
    cls : class, subclass of Block
    """
    dtype = dtype or values.dtype
    vtype = dtype.type

    if is_sparse(dtype):
        # Need this first(ish) so that Sparse[datetime] is sparse
        cls = ExtensionBlock
    elif is_categorical(values):
        cls = CategoricalBlock
    elif issubclass(vtype, np.datetime64):
        assert not is_datetime64tz_dtype(values)
        cls = DatetimeBlock
    elif is_datetime64tz_dtype(values):
        cls = DatetimeTZBlock
    elif is_interval_dtype(dtype) or is_period_dtype(dtype):
        cls = ObjectValuesExtensionBlock
    elif is_extension_array_dtype(values):
        cls = ExtensionBlock
    elif issubclass(vtype, np.floating):
        cls = FloatBlock
    elif issubclass(vtype, np.timedelta64):
        assert issubclass(vtype, np.integer)
        cls = TimeDeltaBlock
    elif issubclass(vtype, np.complexfloating):
        cls = ComplexBlock
    elif issubclass(vtype, np.integer):
        cls = IntBlock
    elif dtype == np.bool_:
        cls = BoolBlock
    else:
        cls = ObjectBlock
    return cls


def make_block(values, placement, klass=None, ndim=None, dtype=None, fastpath=None):
    # Ensure that we don't allow PandasArray / PandasDtype in internals.
    # For now, blocks should be backed by ndarrays when possible.
    if isinstance(values, ABCPandasArray):
        values = values.to_numpy()
        if ndim and ndim > 1:
            values = np.atleast_2d(values)

    if isinstance(dtype, PandasDtype):
        dtype = dtype.numpy_dtype

    if fastpath is not None:
        # GH#19265 pyarrow is passing this
        warnings.warn(
            "fastpath argument is deprecated, will be removed in a future release.",
            FutureWarning,
        )
    if klass is None:
        dtype = dtype or values.dtype
        klass = get_block_type(values, dtype)

    elif klass is DatetimeTZBlock and not is_datetime64tz_dtype(values):
        # TODO: This is no longer hit internally; does it need to be retained
        #  for e.g. pyarrow?
        values = DatetimeArray._simple_new(values, dtype=dtype)

    return klass(values, ndim=ndim, placement=placement)


# -----------------------------------------------------------------


def _extend_blocks(result, blocks=None):
    """ return a new extended blocks, givin the result """
    from pandas.core.internals import BlockManager

    if blocks is None:
        blocks = []
    if isinstance(result, list):
        for r in result:
            if isinstance(r, list):
                blocks.extend(r)
            else:
                blocks.append(r)
    elif isinstance(result, BlockManager):
        blocks.extend(result.blocks)
    else:
        blocks.append(result)
    return blocks


def _block_shape(values, ndim=1, shape=None):
    """ guarantee the shape of the values to be at least 1 d """
    if values.ndim < ndim:
        if shape is None:
            shape = values.shape
        if not is_extension_array_dtype(values):
            # TODO: https://github.com/pandas-dev/pandas/issues/23023
            # block.shape is incorrect for "2D" ExtensionArrays
            # We can't, and don't need to, reshape.
            values = values.reshape(tuple((1,) + shape))
    return values


def _merge_blocks(blocks, dtype=None, _can_consolidate=True):

    if len(blocks) == 1:
        return blocks[0]

    if _can_consolidate:

        if dtype is None:
            if len({b.dtype for b in blocks}) != 1:
                raise AssertionError("_merge_blocks are invalid!")
            dtype = blocks[0].dtype

        # FIXME: optimization potential in case all mgrs contain slices and
        # combination of those slices is a slice, too.
        new_mgr_locs = np.concatenate([b.mgr_locs.as_array for b in blocks])
        new_values = np.vstack([b.values for b in blocks])

        argsort = np.argsort(new_mgr_locs)
        new_values = new_values[argsort]
        new_mgr_locs = new_mgr_locs[argsort]

        return make_block(new_values, placement=new_mgr_locs)

    # no merge
    return blocks


def _safe_reshape(arr, new_shape):
    """
    If possible, reshape `arr` to have shape `new_shape`,
    with a couple of exceptions (see gh-13012):

    1) If `arr` is a ExtensionArray or Index, `arr` will be
       returned as is.
    2) If `arr` is a Series, the `_values` attribute will
       be reshaped and returned.

    Parameters
    ----------
    arr : array-like, object to be reshaped
    new_shape : int or tuple of ints, the new shape
    """
    if isinstance(arr, ABCSeries):
        arr = arr._values
    if not isinstance(arr, ABCExtensionArray):
        arr = arr.reshape(new_shape)
    return arr


def _putmask_smart(v, m, n):
    """
    Return a new ndarray, try to preserve dtype if possible.

    Parameters
    ----------
    v : `values`, updated in-place (array like)
    m : `mask`, applies to both sides (array like)
    n : `new values` either scalar or an array like aligned with `values`

    Returns
    -------
    values : ndarray with updated values
        this *may* be a copy of the original

    See Also
    --------
    ndarray.putmask
    """

    # we cannot use np.asarray() here as we cannot have conversions
    # that numpy does when numeric are mixed with strings

    # n should be the length of the mask or a scalar here
    if not is_list_like(n):
        n = np.repeat(n, len(m))

    # see if we are only masking values that if putted
    # will work in the current dtype
    try:
        nn = n[m]
    except TypeError:
        # TypeError: only integer scalar arrays can be converted to a scalar index
        pass
    else:
        # make sure that we have a nullable type
        # if we have nulls
        if not _isna_compat(v, nn[0]):
            pass
        elif not (is_float_dtype(nn.dtype) or is_integer_dtype(nn.dtype)):
            # only compare integers/floats
            pass
        elif not (is_float_dtype(v.dtype) or is_integer_dtype(v.dtype)):
            # only compare integers/floats
            pass
        else:

            # we ignore ComplexWarning here
            with warnings.catch_warnings(record=True):
                warnings.simplefilter("ignore", np.ComplexWarning)
                nn_at = nn.astype(v.dtype)

            comp = nn == nn_at
            if is_list_like(comp) and comp.all():
                nv = v.copy()
                nv[m] = nn_at
                return nv

    n = np.asarray(n)

    def _putmask_preserve(nv, n):
        try:
            nv[m] = n[m]
        except (IndexError, ValueError):
            nv[m] = n
        return nv

    # preserves dtype if possible
    if v.dtype.kind == n.dtype.kind:
        return _putmask_preserve(v, n)

    # change the dtype if needed
    dtype, _ = maybe_promote(n.dtype)

    if is_extension_type(v.dtype) and is_object_dtype(dtype):
        v = v._internal_get_values(dtype)
    else:
        v = v.astype(dtype)

    return _putmask_preserve(v, n)<|MERGE_RESOLUTION|>--- conflicted
+++ resolved
@@ -2662,12 +2662,7 @@
         base-type other
         """
 
-<<<<<<< HEAD
-        if is_null_datetimelike(other) and not isinstance(other, np.datetime64):
-            # exclude np.datetime64("NaT")
-=======
         if is_valid_nat_for_dtype(other, self.dtype):
->>>>>>> 24bd67ec
             other = tslibs.iNaT
         elif is_integer(other) and other == tslibs.iNaT:
             pass
