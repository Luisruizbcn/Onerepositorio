--- conflicted
+++ resolved
@@ -1027,14 +1027,8 @@
 
         # length checking
         check_setitem_lengths(indexer, value, values)
-<<<<<<< HEAD
-        # error: Value of type variable "ArrayLike" of "is_exact_shape_match" cannot be
-        # "Union[Any, ndarray, ExtensionArray]"
-        exact_match = is_exact_shape_match(values, arr_value)  # type: ignore[type-var]
-=======
         exact_match = is_exact_shape_match(values, arr_value)
 
->>>>>>> 6c0f9522
         if is_empty_indexer(indexer, arr_value):
             # GH#8669 empty indexers
             pass
@@ -1048,18 +1042,6 @@
             # GH25495 - If the current dtype is not categorical,
             # we need to create a new categorical block
             values[indexer] = value
-<<<<<<< HEAD
-            if values.ndim == 2:
-                # TODO(EA2D): special case not needed with 2D EAs
-                if values.shape[-1] != 1:
-                    # shouldn't get here (at least until 2D EAs)
-                    raise NotImplementedError
-                # error: Invalid index type "Tuple[slice, int]" for "Union[ndarray,
-                # ExtensionArray]"; expected type "Union[int, slice, ndarray]"
-                values = values[:, 0]  # type: ignore[index]
-            return self.make_block(Categorical(values, dtype=arr_value.dtype))
-=======
->>>>>>> 6c0f9522
 
         elif exact_match and is_ea_value:
             # GH#32395 if we're going to replace the values entirely, just
@@ -1531,19 +1513,7 @@
         assert axis == 1  # only ever called this way
         assert is_list_like(qs)  # caller is responsible for this
 
-<<<<<<< HEAD
-        fill_value = self.fill_value
-        values = self.values
-        mask = np.asarray(isna(values))
-
-        # error: Argument 1 to "quantile_with_mask" has incompatible type
-        # "Union[ndarray, ExtensionArray]"; expected "ndarray"
-        result = quantile_with_mask(
-            values, mask, fill_value, qs, interpolation, axis  # type: ignore[arg-type]
-        )
-=======
         result = quantile_compat(self.values, qs, interpolation, axis)
->>>>>>> 6c0f9522
 
         return new_block(result, placement=self.mgr_locs, ndim=2)
 
@@ -1959,17 +1929,11 @@
     is_numeric = True
 
     def _can_hold_element(self, element: Any) -> bool:
-<<<<<<< HEAD
-        # error: Argument 1 to "can_hold_element" has incompatible type
-        # "Union[dtype[Any], ExtensionDtype]"; expected "dtype[Any]"
-        return can_hold_element(self.dtype, element)  # type: ignore[arg-type]
-=======
         element = extract_array(element, extract_numpy=True)
         if isinstance(element, (IntegerArray, FloatingArray)):
             if element._mask.any():
                 return False
         return can_hold_element(self.dtype, element)
->>>>>>> 6c0f9522
 
     @property
     def _can_hold_na(self):
