--- conflicted
+++ resolved
@@ -1688,7 +1688,6 @@
         # TODO(EA2D): this can be removed if we ever have 2D EA
         return self.values.reshape(self.shape)[key]
 
-<<<<<<< HEAD
     def setitem(self, indexer, value):
         if not self._can_hold_element(value):
             # TODO: general case needs casting logic.
@@ -1702,10 +1701,7 @@
         values[indexer] = value
         return self
 
-    def putmask(self, mask, new) -> List[Block]:
-=======
     def putmask(self, mask, new) -> list[Block]:
->>>>>>> 757e1518
         mask = extract_bool_array(mask)
 
         if not self._can_hold_element(new):
