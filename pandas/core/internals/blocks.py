from __future__ import annotations

from functools import wraps
import re
from typing import (
    TYPE_CHECKING,
    Any,
    Callable,
    Iterable,
    Sequence,
    cast,
    final,
)
import warnings

import numpy as np

from pandas._libs import (
    Timestamp,
    algos as libalgos,
    internals as libinternals,
    lib,
    writers,
)
from pandas._libs.internals import BlockPlacement
from pandas._typing import (
    ArrayLike,
    DtypeObj,
    F,
    Shape,
    npt,
)
from pandas.compat import np_version_under1p20
from pandas.util._decorators import cache_readonly
from pandas.util._exceptions import find_stack_level
from pandas.util._validators import validate_bool_kwarg

from pandas.core.dtypes.cast import (
    astype_array_safe,
    can_hold_element,
    find_common_type,
    infer_dtype_from,
    maybe_downcast_numeric,
    maybe_downcast_to_dtype,
    maybe_upcast,
    soft_convert_objects,
)
from pandas.core.dtypes.common import (
    is_1d_only_ea_dtype,
    is_1d_only_ea_obj,
    is_dtype_equal,
    is_extension_array_dtype,
    is_interval_dtype,
    is_list_like,
    is_string_dtype,
)
from pandas.core.dtypes.dtypes import (
    CategoricalDtype,
    ExtensionDtype,
    PandasDtype,
    PeriodDtype,
)
from pandas.core.dtypes.generic import (
    ABCDataFrame,
    ABCIndex,
    ABCPandasArray,
    ABCSeries,
)
from pandas.core.dtypes.inference import is_inferred_bool_dtype
from pandas.core.dtypes.missing import (
    is_valid_na_for_dtype,
    isna,
    na_value_for_dtype,
)

import pandas.core.algorithms as algos
from pandas.core.array_algos.putmask import (
    extract_bool_array,
    putmask_inplace,
    putmask_smart,
    putmask_without_repeat,
    setitem_datetimelike_compat,
    validate_putmask,
)
from pandas.core.array_algos.quantile import quantile_compat
from pandas.core.array_algos.replace import (
    compare_or_regex_search,
    replace_regex,
    should_use_regex,
)
from pandas.core.array_algos.transforms import shift
from pandas.core.arrays import (
    Categorical,
    DatetimeArray,
    ExtensionArray,
    IntervalArray,
    PandasArray,
    PeriodArray,
    TimedeltaArray,
)
from pandas.core.arrays._mixins import NDArrayBackedExtensionArray
from pandas.core.arrays.sparse import SparseDtype
from pandas.core.base import PandasObject
import pandas.core.common as com
import pandas.core.computation.expressions as expressions
from pandas.core.construction import (
    ensure_wrapped_if_datetimelike,
    extract_array,
)
from pandas.core.indexers import (
    check_setitem_lengths,
    is_empty_indexer,
    is_scalar_indexer,
)
import pandas.core.missing as missing

if TYPE_CHECKING:
    from pandas import (
        Float64Index,
        Index,
    )

# comparison is faster than is_object_dtype
_dtype_obj = np.dtype("object")


def maybe_split(meth: F) -> F:
    """
    If we have a multi-column block, split and operate block-wise.  Otherwise
    use the original method.
    """

    @wraps(meth)
    def newfunc(self, *args, **kwargs) -> list[Block]:

        if self.ndim == 1 or self.shape[0] == 1:
            return meth(self, *args, **kwargs)
        else:
            # Split and operate column-by-column
            return self.split_and_operate(meth, *args, **kwargs)

    return cast(F, newfunc)


class Block(PandasObject):
    """
    Canonical n-dimensional unit of homogeneous dtype contained in a pandas
    data structure

    Index-ignorant; let the container take care of that
    """

    values: np.ndarray | ExtensionArray
    ndim: int
    __init__: Callable

    __slots__ = ()
    is_numeric = False
    is_object = False
    is_extension = False
    _can_consolidate = True
    _validate_ndim = True

    @final
    @cache_readonly
    def _consolidate_key(self):
        return self._can_consolidate, self.dtype.name

    @property
    def is_view(self) -> bool:
        """return a boolean if I am possibly a view"""
        values = self.values
        values = cast(np.ndarray, values)
        return values.base is not None

    @final
    @cache_readonly
    def _can_hold_na(self) -> bool:
        """
        Can we store NA values in this Block?
        """
        dtype = self.dtype
        if isinstance(dtype, np.dtype):
            return dtype.kind not in ["b", "i", "u"]
        return dtype._can_hold_na

    @final
    @cache_readonly
    def is_categorical(self) -> bool:
        warnings.warn(
            "Block.is_categorical is deprecated and will be removed in a "
            "future version.  Use isinstance(block.values, Categorical) "
            "instead. See https://github.com/pandas-dev/pandas/issues/40226",
            DeprecationWarning,
            stacklevel=find_stack_level(),
        )
        return isinstance(self.values, Categorical)

    @final
    @property
    def is_bool(self) -> bool:
        """
        We can be bool if a) we are bool dtype or b) object dtype with bool objects.
        """
        return is_inferred_bool_dtype(self.values)

    @final
    def external_values(self):
        return external_values(self.values)

    @property
    def array_values(self) -> ExtensionArray:
        """
        The array that Series.array returns. Always an ExtensionArray.
        """
        # error: Argument 1 to "PandasArray" has incompatible type "Union[ndarray,
        # ExtensionArray]"; expected "Union[ndarray, PandasArray]"
        return PandasArray(self.values)  # type: ignore[arg-type]

    def get_values(self, dtype: DtypeObj | None = None) -> np.ndarray:
        """
        return an internal format, currently just the ndarray
        this is often overridden to handle to_dense like operations
        """
        if dtype == _dtype_obj:
            return self.values.astype(_dtype_obj)
        # error: Incompatible return value type (got "Union[ndarray, ExtensionArray]",
        # expected "ndarray")
        return self.values  # type: ignore[return-value]

    def values_for_json(self) -> np.ndarray:
        # Incompatible return value type (got "Union[ndarray[Any, Any],
        # ExtensionArray]", expected "ndarray[Any, Any]")
        return self.values  # type: ignore[return-value]

    @final
    @cache_readonly
    def fill_value(self):
        # Used in reindex_indexer
        return na_value_for_dtype(self.dtype, compat=False)

    @property
    def mgr_locs(self) -> BlockPlacement:
        return self._mgr_locs

    @mgr_locs.setter
    def mgr_locs(self, new_mgr_locs: BlockPlacement):
        self._mgr_locs = new_mgr_locs

    @final
    def make_block(self, values, placement=None) -> Block:
        """
        Create a new block, with type inference propagate any values that are
        not specified
        """
        if placement is None:
            placement = self._mgr_locs
        if self.is_extension:
            values = ensure_block_shape(values, ndim=self.ndim)

        # TODO: perf by not going through new_block
        # We assume maybe_coerce_values has already been called
        return new_block(values, placement=placement, ndim=self.ndim)

    @final
    def make_block_same_class(
        self, values, placement: BlockPlacement | None = None
    ) -> Block:
        """Wrap given values in a block of same type as self."""
        if placement is None:
            placement = self._mgr_locs

        if values.dtype.kind in ["m", "M"]:

            new_values = ensure_wrapped_if_datetimelike(values)
            if new_values is not values:
                # TODO(2.0): remove once fastparquet has stopped relying on it
                warnings.warn(
                    "In a future version, Block.make_block_same_class will "
                    "assume that datetime64 and timedelta64 ndarrays have "
                    "already been cast to DatetimeArray and TimedeltaArray, "
                    "respectively.",
                    DeprecationWarning,
                    stacklevel=find_stack_level(),
                )
            values = new_values

        # We assume maybe_coerce_values has already been called
        return type(self)(values, placement=placement, ndim=self.ndim)

    @final
    def __repr__(self) -> str:
        # don't want to print out all of the items here
        name = type(self).__name__
        if self.ndim == 1:
            result = f"{name}: {len(self)} dtype: {self.dtype}"
        else:

            shape = " x ".join([str(s) for s in self.shape])
            result = f"{name}: {self.mgr_locs.indexer}, {shape}, dtype: {self.dtype}"

        return result

    @final
    def __len__(self) -> int:
        return len(self.values)

    def _slice(self, slicer) -> ArrayLike:
        """return a slice of my values"""

        return self.values[slicer]

    @final
    def getitem_block(self, slicer: slice | npt.NDArray[np.intp]) -> Block:
        """
        Perform __getitem__-like, return result as block.

        Only supports slices that preserve dimensionality.
        """
        axis0_slicer = slicer[0] if isinstance(slicer, tuple) else slicer
        new_mgr_locs = self._mgr_locs[axis0_slicer]

        new_values = self._slice(slicer)

        if new_values.ndim != self.values.ndim:
            raise ValueError("Only same dim slicing is allowed")

        return type(self)(new_values, new_mgr_locs, self.ndim)

    @final
    def getitem_block_columns(
        self, slicer: slice, new_mgr_locs: BlockPlacement
    ) -> Block:
        """
        Perform __getitem__-like, return result as block.

        Only supports slices that preserve dimensionality.
        """
        new_values = self._slice(slicer)

        if new_values.ndim != self.values.ndim:
            raise ValueError("Only same dim slicing is allowed")

        return type(self)(new_values, new_mgr_locs, self.ndim)

    # NB: this cannot be made cache_readonly because in libreduction we pin
    #  new .values that can have different shape GH#42631
    @property
    def shape(self) -> Shape:
        return self.values.shape

    @cache_readonly
    def dtype(self) -> DtypeObj:
        return self.values.dtype

    def iget(self, i):
        return self.values[i]

    def set_inplace(self, locs, values) -> None:
        """
        Modify block values in-place with new item value.

        Notes
        -----
        `set` never creates a new array or new Block, whereas `setitem` _may_
        create a new array and always creates a new Block.
        """
        self.values[locs] = values

    def delete(self, loc) -> None:
        """
        Delete given loc(-s) from block in-place.
        """
        self.values = np.delete(self.values, loc, 0)
        self.mgr_locs = self._mgr_locs.delete(loc)
        try:
            self._cache.clear()
        except AttributeError:
            # _cache not yet initialized
            pass

    @final
    def apply(self, func, **kwargs) -> list[Block]:
        """
        apply the function to my values; return a block if we are not
        one
        """
        result = func(self.values, **kwargs)

        return self._split_op_result(result)

    def reduce(self, func, ignore_failures: bool = False) -> list[Block]:
        # We will apply the function and reshape the result into a single-row
        #  Block with the same mgr_locs; squeezing will be done at a higher level
        assert self.ndim == 2

        try:
            result = func(self.values)
        except (TypeError, NotImplementedError):
            if ignore_failures:
                return []
            raise

        if self.values.ndim == 1:
            # TODO(EA2D): special case not needed with 2D EAs
            res_values = np.array([[result]])
        else:
            res_values = result.reshape(-1, 1)

        nb = self.make_block(res_values)
        return [nb]

    @final
    def _split_op_result(self, result: ArrayLike) -> list[Block]:
        # See also: split_and_operate
        if result.ndim > 1 and isinstance(result.dtype, ExtensionDtype):
            # TODO(EA2D): unnecessary with 2D EAs
            # if we get a 2D ExtensionArray, we need to split it into 1D pieces
            nbs = []
            for i, loc in enumerate(self._mgr_locs):
                if not is_1d_only_ea_obj(result):
                    vals = result[i : i + 1]
                else:
                    vals = result[i]

                block = self.make_block(values=vals, placement=loc)
                nbs.append(block)
            return nbs

        nb = self.make_block(result)

        return [nb]

    def fillna(
        self, value, limit=None, inplace: bool = False, downcast=None
    ) -> list[Block]:
        """
        fillna on the block with the value. If we fail, then convert to
        ObjectBlock and try again
        """
        inplace = validate_bool_kwarg(inplace, "inplace")

        mask = isna(self.values)
        mask, noop = validate_putmask(self.values, mask)

        if limit is not None:
            limit = libalgos.validate_limit(None, limit=limit)
            mask[mask.cumsum(self.ndim - 1) > limit] = False

        if not self._can_hold_na:
            if inplace:
                return [self]
            else:
                return [self.copy()]

        if self._can_hold_element(value):
            nb = self if inplace else self.copy()
            putmask_inplace(nb.values, mask, value)
            return nb._maybe_downcast([nb], downcast)

        if noop:
            # we can't process the value, but nothing to do
            return [self] if inplace else [self.copy()]

        elif self.ndim == 1 or self.shape[0] == 1:
            blk = self.coerce_to_target_dtype(value)
            # bc we have already cast, inplace=True may avoid an extra copy
            return blk.fillna(value, limit=limit, inplace=True, downcast=None)

        else:
            # operate column-by-column
            return self.split_and_operate(
                type(self).fillna, value, limit=limit, inplace=inplace, downcast=None
            )

    @final
    def _split(self) -> list[Block]:
        """
        Split a block into a list of single-column blocks.
        """
        assert self.ndim == 2

        new_blocks = []
        for i, ref_loc in enumerate(self._mgr_locs):
            vals = self.values[slice(i, i + 1)]

            bp = BlockPlacement(ref_loc)
            nb = type(self)(vals, placement=bp, ndim=2)
            new_blocks.append(nb)
        return new_blocks

    @final
    def split_and_operate(self, func, *args, **kwargs) -> list[Block]:
        """
        Split the block and apply func column-by-column.

        Parameters
        ----------
        func : Block method
        *args
        **kwargs

        Returns
        -------
        List[Block]
        """
        assert self.ndim == 2 and self.shape[0] != 1

        res_blocks = []
        for nb in self._split():
            rbs = func(nb, *args, **kwargs)
            res_blocks.extend(rbs)
        return res_blocks

    @final
    def _maybe_downcast(self, blocks: list[Block], downcast=None) -> list[Block]:

        if self.dtype == _dtype_obj:
            # TODO: why is behavior different for object dtype?
            if downcast is not None:
                return blocks

            # split and convert the blocks
            return extend_blocks(
                [blk.convert(datetime=True, numeric=False) for blk in blocks]
            )

        if downcast is None:
            return blocks
        if downcast is False:
            # turn if off completely
            # TODO: not reached, deprecate in favor of downcast=None
            return blocks

        return extend_blocks([b._downcast_2d(downcast) for b in blocks])

    @final
    @maybe_split
    def _downcast_2d(self, dtype) -> list[Block]:
        """
        downcast specialized to 2D case post-validation.

        Refactored to allow use of maybe_split.
        """
        new_values = maybe_downcast_to_dtype(self.values, dtype=dtype)
        return [self.make_block(new_values)]

    @final
    def astype(self, dtype: DtypeObj, copy: bool = False, errors: str = "raise"):
        """
        Coerce to the new dtype.

        Parameters
        ----------
        dtype : np.dtype or ExtensionDtype
        copy : bool, default False
            copy if indicated
        errors : str, {'raise', 'ignore'}, default 'raise'
            - ``raise`` : allow exceptions to be raised
            - ``ignore`` : suppress exceptions. On error return original object

        Returns
        -------
        Block
        """
        values = self.values

        new_values = astype_array_safe(values, dtype, copy=copy, errors=errors)

        new_values = maybe_coerce_values(new_values)
        newb = self.make_block(new_values)
        if newb.shape != self.shape:
            raise TypeError(
                f"cannot set astype for copy = [{copy}] for dtype "
                f"({self.dtype.name} [{self.shape}]) to different shape "
                f"({newb.dtype.name} [{newb.shape}])"
            )
        return newb

    def convert(
        self,
        copy: bool = True,
        datetime: bool = True,
        numeric: bool = True,
        timedelta: bool = True,
    ) -> list[Block]:
        """
        attempt to coerce any object types to better types return a copy
        of the block (if copy = True) by definition we are not an ObjectBlock
        here!
        """
        return [self.copy()] if copy else [self]

    @final
    def _can_hold_element(self, element: Any) -> bool:
        """require the same dtype as ourselves"""
        element = extract_array(element, extract_numpy=True)
        return can_hold_element(self.values, element)

    @final
    def should_store(self, value: ArrayLike) -> bool:
        """
        Should we set self.values[indexer] = value inplace or do we need to cast?

        Parameters
        ----------
        value : np.ndarray or ExtensionArray

        Returns
        -------
        bool
        """
        # faster equivalent to is_dtype_equal(value.dtype, self.dtype)
        try:
            return value.dtype == self.dtype
        except TypeError:
            return False

    @final
    def to_native_types(self, na_rep="nan", quoting=None, **kwargs):
        """convert to our native types format"""
        result = to_native_types(self.values, na_rep=na_rep, quoting=quoting, **kwargs)
        return self.make_block(result)

    # block actions #
    @final
    def copy(self, deep: bool = True):
        """copy constructor"""
        values = self.values
        if deep:
            values = values.copy()
        return type(self)(values, placement=self._mgr_locs, ndim=self.ndim)

    # ---------------------------------------------------------------------
    # Replace

    @final
    def replace(
        self,
        to_replace,
        value,
        inplace: bool = False,
        regex: bool = False,
    ) -> list[Block]:
        """
        replace the to_replace value with value, possible to create new
        blocks here this is just a call to putmask. regex is not used here.
        It is used in ObjectBlocks.  It is here for API compatibility.
        """
        inplace = validate_bool_kwarg(inplace, "inplace")

        # Note: the checks we do in NDFrame.replace ensure we never get
        #  here with listlike to_replace or value, as those cases
        #  go through _replace_list

        values = self.values

        if isinstance(values, Categorical):
            # TODO: avoid special-casing
            blk = self if inplace else self.copy()
            blk.values.replace(to_replace, value, inplace=True)
            return [blk]

        regex = should_use_regex(regex, to_replace)

        if regex:
            return self._replace_regex(to_replace, value, inplace=inplace)

        if not self._can_hold_element(to_replace):
            # We cannot hold `to_replace`, so we know immediately that
            #  replacing it is a no-op.
            # Note: If to_replace were a list, NDFrame.replace would call
            #  replace_list instead of replace.
            return [self] if inplace else [self.copy()]

        mask = missing.mask_missing(values, to_replace)
        if not mask.any():
            # Note: we get here with test_replace_extension_other incorrectly
            #  bc _can_hold_element is incorrect.
            return [self] if inplace else [self.copy()]

        elif self._can_hold_element(value):
            blk = self if inplace else self.copy()
            putmask_inplace(blk.values, mask, value)
            blocks = blk.convert(numeric=False, copy=False)
            return blocks

        elif self.ndim == 1 or self.shape[0] == 1:
            blk = self.coerce_to_target_dtype(value)
            return blk.replace(
                to_replace=to_replace,
                value=value,
                inplace=True,
                regex=regex,
            )

        else:
            # split so that we only upcast where necessary
            return self.split_and_operate(
                type(self).replace, to_replace, value, inplace=True, regex=regex
            )

    @final
    def _replace_regex(
        self,
        to_replace,
        value,
        inplace: bool = False,
        convert: bool = True,
        mask=None,
    ) -> list[Block]:
        """
        Replace elements by the given value.

        Parameters
        ----------
        to_replace : object or pattern
            Scalar to replace or regular expression to match.
        value : object
            Replacement object.
        inplace : bool, default False
            Perform inplace modification.
        convert : bool, default True
            If true, try to coerce any object types to better types.
        mask : array-like of bool, optional
            True indicate corresponding element is ignored.

        Returns
        -------
        List[Block]
        """
        if not self._can_hold_element(to_replace):
            # i.e. only ObjectBlock, but could in principle include a
            #  String ExtensionBlock
            return [self] if inplace else [self.copy()]

        rx = re.compile(to_replace)

        new_values = self.values if inplace else self.values.copy()
        replace_regex(new_values, rx, value, mask)

        block = self.make_block(new_values)
        return [block]

    @final
    def _replace_list(
        self,
        src_list: Iterable[Any],
        dest_list: Sequence[Any],
        inplace: bool = False,
        regex: bool = False,
    ) -> list[Block]:
        """
        See BlockManager._replace_list docstring.
        """
        values = self.values

        # TODO: dont special-case Categorical
        if isinstance(values, Categorical) and len(algos.unique(dest_list)) == 1:
            # We likely got here by tiling value inside NDFrame.replace,
            #  so un-tile here
            return self.replace(src_list, dest_list[0], inplace, regex)

        # Exclude anything that we know we won't contain
        pairs = [
            (x, y) for x, y in zip(src_list, dest_list) if self._can_hold_element(x)
        ]
        if not len(pairs):
            # shortcut, nothing to replace
            return [self] if inplace else [self.copy()]

        src_len = len(pairs) - 1

        if is_string_dtype(values):
            # Calculate the mask once, prior to the call of comp
            # in order to avoid repeating the same computations
            mask = ~isna(values)
            masks = [
                compare_or_regex_search(values, s[0], regex=regex, mask=mask)
                for s in pairs
            ]
        else:
            # GH#38086 faster if we know we dont need to check for regex
            masks = [missing.mask_missing(values, s[0]) for s in pairs]

        # error: Argument 1 to "extract_bool_array" has incompatible type
        # "Union[ExtensionArray, ndarray, bool]"; expected "Union[ExtensionArray,
        # ndarray]"
        masks = [extract_bool_array(x) for x in masks]  # type: ignore[arg-type]

        rb = [self if inplace else self.copy()]
        for i, (src, dest) in enumerate(pairs):
            convert = i == src_len  # only convert once at the end
            new_rb: list[Block] = []

            # GH-39338: _replace_coerce can split a block into
            # single-column blocks, so track the index so we know
            # where to index into the mask
            for blk_num, blk in enumerate(rb):
                if len(rb) == 1:
                    m = masks[i]
                else:
                    mib = masks[i]
                    assert not isinstance(mib, bool)
                    m = mib[blk_num : blk_num + 1]

                result = blk._replace_coerce(
                    to_replace=src,
                    value=dest,
                    mask=m,
                    inplace=inplace,
                    regex=regex,
                )
                if convert and blk.is_object:
                    result = extend_blocks(
                        [b.convert(numeric=False, copy=True) for b in result]
                    )
                new_rb.extend(result)
            rb = new_rb
        return rb

    @final
    def _replace_coerce(
        self,
        to_replace,
        value,
        mask: np.ndarray,
        inplace: bool = True,
        regex: bool = False,
    ) -> list[Block]:
        """
        Replace value corresponding to the given boolean array with another
        value.

        Parameters
        ----------
        to_replace : object or pattern
            Scalar to replace or regular expression to match.
        value : object
            Replacement object.
        mask : np.ndarray[bool]
            True indicate corresponding element is ignored.
        inplace : bool, default True
            Perform inplace modification.
        regex : bool, default False
            If true, perform regular expression substitution.

        Returns
        -------
        List[Block]
        """
        if mask.any():
            if not regex:
                nb = self.coerce_to_target_dtype(value)
                if nb is self and not inplace:
                    nb = nb.copy()
                putmask_inplace(nb.values, mask, value)
                return [nb]
            else:
                regex = should_use_regex(regex, to_replace)
                if regex:
                    return self._replace_regex(
                        to_replace,
                        value,
                        inplace=inplace,
                        convert=False,
                        mask=mask,
                    )
                return self.replace(to_replace, value, inplace=inplace, regex=False)
        return [self]

    # ---------------------------------------------------------------------

    def _maybe_squeeze_arg(self, arg: np.ndarray) -> np.ndarray:
        """
        For compatibility with 1D-only ExtensionArrays.
        """
        return arg

    def setitem(self, indexer, value):
        """
        Attempt self.values[indexer] = value, possibly creating a new array.

        Parameters
        ----------
        indexer : tuple, list-like, array-like, slice, int
            The subset of self.values to set
        value : object
            The value being set

        Returns
        -------
        Block

        Notes
        -----
        `indexer` is a direct slice/positional indexer. `value` must
        be a compatible shape.
        """
        transpose = self.ndim == 2

        if isinstance(indexer, np.ndarray) and indexer.ndim > self.ndim:
            raise ValueError(f"Cannot set values with ndim > {self.ndim}")

        # coerce None values, if appropriate
        if value is None:
            if self.is_numeric:
                value = np.nan

        # coerce if block dtype can store value
        values = cast(np.ndarray, self.values)
        if not self._can_hold_element(value):
            # current dtype cannot store value, coerce to common dtype
            return self.coerce_to_target_dtype(value).setitem(indexer, value)

        # value must be storable at this moment
        if is_extension_array_dtype(getattr(value, "dtype", None)):
            # We need to be careful not to allow through strings that
            #  can be parsed to EADtypes
            arr_value = value
        else:
            arr_value = np.asarray(value)

        if transpose:
            values = values.T

        # length checking
        check_setitem_lengths(indexer, value, values)

        if is_empty_indexer(indexer, arr_value):
            # GH#8669 empty indexers, test_loc_setitem_boolean_mask_allfalse
            pass

        elif is_scalar_indexer(indexer, self.ndim):
            # setting a single element for each dim and with a rhs that could
            #  be e.g. a list; see GH#6043
            values[indexer] = value

        else:
            value = setitem_datetimelike_compat(values, len(values[indexer]), value)
            values[indexer] = value

        return self

    def putmask(self, mask, new) -> list[Block]:
        """
        putmask the data to the block; it is possible that we may create a
        new dtype of block

        Return the resulting block(s).

        Parameters
        ----------
        mask : np.ndarray[bool], SparseArray[bool], or BooleanArray
        new : a ndarray/object

        Returns
        -------
        List[Block]
        """
        orig_mask = mask
        values = cast(np.ndarray, self.values)
        mask, noop = validate_putmask(values.T, mask)
        assert not isinstance(new, (ABCIndex, ABCSeries, ABCDataFrame))

        if new is lib.no_default:
            new = self.fill_value

        # if we are passed a scalar None, convert it here
        if not self.is_object and is_valid_na_for_dtype(new, self.dtype):
            new = self.fill_value

        if self._can_hold_element(new):
            putmask_without_repeat(values.T, mask, new)
            return [self]

        elif np_version_under1p20 and infer_dtype_from(new)[0].kind in ["m", "M"]:
            # using putmask with object dtype will incorrectly cast to object
            # Having excluded self._can_hold_element, we know we cannot operate
            #  in-place, so we are safe using `where`
            return self.where(new, ~mask)

        elif noop:
            return [self]

        elif self.ndim == 1 or self.shape[0] == 1:
            # no need to split columns

            if not is_list_like(new):
                # putmask_smart can't save us the need to cast
                return self.coerce_to_target_dtype(new).putmask(mask, new)

            # This differs from
            #  `self.coerce_to_target_dtype(new).putmask(mask, new)`
            # because putmask_smart will check if new[mask] may be held
            # by our dtype.
            nv = putmask_smart(values.T, mask, new).T
            return [self.make_block(nv)]

        else:
            is_array = isinstance(new, np.ndarray)

            res_blocks = []
            nbs = self._split()
            for i, nb in enumerate(nbs):
                n = new
                if is_array:
                    # we have a different value per-column
                    n = new[:, i : i + 1]

                submask = orig_mask[:, i : i + 1]
                rbs = nb.putmask(submask, n)
                res_blocks.extend(rbs)
            return res_blocks

    @final
    def coerce_to_target_dtype(self, other) -> Block:
        """
        coerce the current block to a dtype compat for other
        we will return a block, possibly object, and not raise

        we can also safely try to coerce to the same dtype
        and will receive the same block
        """
        # if we cannot then coerce to object
        dtype, _ = infer_dtype_from(other, pandas_dtype=True)

        new_dtype = find_common_type([self.dtype, dtype])

        return self.astype(new_dtype, copy=False)

    def interpolate(
        self,
        method: str = "pad",
        axis: int = 0,
        index: Index | None = None,
        inplace: bool = False,
        limit: int | None = None,
        limit_direction: str = "forward",
        limit_area: str | None = None,
        fill_value: Any | None = None,
        coerce: bool = False,
        downcast: str | None = None,
        **kwargs,
    ) -> list[Block]:

        inplace = validate_bool_kwarg(inplace, "inplace")

        if not self._can_hold_na:
            # If there are no NAs, then interpolate is a no-op
            return [self] if inplace else [self.copy()]

        if self.is_object and self.ndim == 2 and self.shape[0] != 1 and axis == 0:
            # split improves performance in ndarray.copy()
            return self.split_and_operate(
                type(self).interpolate,
                method,
                axis,
                index,
                inplace,
                limit,
                limit_direction,
                limit_area,
                fill_value,
                coerce,
                downcast,
                **kwargs,
            )

        try:
            m = missing.clean_fill_method(method)
        except ValueError:
            m = None
        if m is None and self.dtype.kind != "f":
            # only deal with floats
            # bc we already checked that can_hold_na, we dont have int dtype here
            # TODO: make a copy if not inplace?
            return [self]

        data = self.values if inplace else self.values.copy()
        data = cast(np.ndarray, data)  # bc overridden by ExtensionBlock

        missing.interpolate_array_2d(
            data,
            method=method,
            axis=axis,
            index=index,
            limit=limit,
            limit_direction=limit_direction,
            limit_area=limit_area,
            fill_value=fill_value,
            **kwargs,
        )

        nb = self.make_block_same_class(data)
        return nb._maybe_downcast([nb], downcast)

    def take_nd(
        self,
        indexer,
        axis: int,
        new_mgr_locs: BlockPlacement | None = None,
        fill_value=lib.no_default,
    ) -> Block:
        """
        Take values according to indexer and return them as a block.bb

        """
        # algos.take_nd dispatches for DatetimeTZBlock, CategoricalBlock
        # so need to preserve types
        # sparse is treated like an ndarray, but needs .get_values() shaping

        values = self.values

        if fill_value is lib.no_default:
            fill_value = self.fill_value
            allow_fill = False
        else:
            allow_fill = True

        new_values = algos.take_nd(
            values, indexer, axis=axis, allow_fill=allow_fill, fill_value=fill_value
        )

        # Called from three places in managers, all of which satisfy
        #  this assertion
        assert not (axis == 0 and new_mgr_locs is None)
        if new_mgr_locs is None:
            new_mgr_locs = self._mgr_locs

        if not is_dtype_equal(new_values.dtype, self.dtype):
            return self.make_block(new_values, new_mgr_locs)
        else:
            return self.make_block_same_class(new_values, new_mgr_locs)

    def diff(self, n: int, axis: int = 1) -> list[Block]:
        """return block for the diff of the values"""
        new_values = algos.diff(self.values, n, axis=axis)
        return [self.make_block(values=new_values)]

    def shift(self, periods: int, axis: int = 0, fill_value: Any = None) -> list[Block]:
        """shift the block by periods, possibly upcast"""
        # convert integer to float if necessary. need to do a lot more than
        # that, handle boolean etc also

        values = cast(np.ndarray, self.values)

        new_values, fill_value = maybe_upcast(values, fill_value)

        new_values = shift(new_values, periods, axis, fill_value)

        return [self.make_block(new_values)]

    def where(self, other, cond) -> list[Block]:
        """
        evaluate the block; return result block(s) from the result

        Parameters
        ----------
        other : a ndarray/object
        cond : np.ndarray[bool], SparseArray[bool], or BooleanArray

        Returns
        -------
        List[Block]
        """
        assert cond.ndim == self.ndim
        assert not isinstance(other, (ABCIndex, ABCSeries, ABCDataFrame))

        transpose = self.ndim == 2

        # EABlocks override where
        values = cast(np.ndarray, self.values)
        orig_other = other
        if transpose:
            values = values.T

        icond, noop = validate_putmask(values, ~cond)

        if other is lib.no_default:
            other = self.fill_value

        if is_valid_na_for_dtype(other, self.dtype) and self.dtype != _dtype_obj:
            other = self.fill_value

        if noop:
            # TODO: avoid the downcasting at the end in this case?
            # GH-39595: Always return a copy
            result = values.copy()

        elif not self._can_hold_element(other):
            # we cannot coerce, return a compat dtype
            block = self.coerce_to_target_dtype(other)
            blocks = block.where(orig_other, cond)
            return self._maybe_downcast(blocks, "infer")

        else:
            alt = setitem_datetimelike_compat(values, icond.sum(), other)
            if alt is not other:
                if is_list_like(other) and len(other) < len(values):
                    # call np.where with other to get the appropriate ValueError
                    np.where(~icond, values, other)
                    raise NotImplementedError(
                        "This should not be reached; call to np.where above is "
                        "expected to raise ValueError. Please report a bug at "
                        "github.com/pandas-dev/pandas"
                    )
                result = values.copy()
                np.putmask(result, icond, alt)
            else:
                # By the time we get here, we should have all Series/Index
                #  args extracted to ndarray
                if (
                    is_list_like(other)
                    and not isinstance(other, np.ndarray)
                    and len(other) == self.shape[-1]
                ):
                    # If we don't do this broadcasting here, then expressions.where
                    #  will broadcast a 1D other to be row-like instead of
                    #  column-like.
                    other = np.array(other).reshape(values.shape)
                    # If lengths don't match (or len(other)==1), we will raise
                    #  inside expressions.where, see test_series_where

                # Note: expressions.where may upcast.
                result = expressions.where(~icond, values, other)

        if self._can_hold_na or self.ndim == 1:

            if transpose:
                result = result.T

            return [self.make_block(result)]

        # might need to separate out blocks
        cond = ~icond
        axis = cond.ndim - 1
        cond = cond.swapaxes(axis, 0)
        mask = cond.all(axis=1)

        result_blocks: list[Block] = []
        for m in [mask, ~mask]:
            if m.any():
                taken = result.take(m.nonzero()[0], axis=axis)
                r = maybe_downcast_numeric(taken, self.dtype)
                nb = self.make_block(r.T, placement=self._mgr_locs[m])
                result_blocks.append(nb)

        return result_blocks

    def _unstack(
        self,
        unstacker,
        fill_value,
        new_placement: npt.NDArray[np.intp],
        needs_masking: npt.NDArray[np.bool_],
    ):
        """
        Return a list of unstacked blocks of self

        Parameters
        ----------
        unstacker : reshape._Unstacker
        fill_value : int
            Only used in ExtensionBlock._unstack
        new_placement : np.ndarray[np.intp]
        allow_fill : bool
        needs_masking : np.ndarray[bool]

        Returns
        -------
        blocks : list of Block
            New blocks of unstacked values.
        mask : array-like of bool
            The mask of columns of `blocks` we should keep.
        """
        new_values, mask = unstacker.get_new_values(
            self.values.T, fill_value=fill_value
        )

        mask = mask.any(0)
        # TODO: in all tests we have mask.all(); can we rely on that?

        # Note: these next two lines ensure that
        #  mask.sum() == sum(len(nb.mgr_locs) for nb in blocks)
        #  which the calling function needs in order to pass verify_integrity=False
        #  to the BlockManager constructor
        new_values = new_values.T[mask]
        new_placement = new_placement[mask]

        bp = BlockPlacement(new_placement)
        blocks = [new_block_2d(new_values, placement=bp)]
        return blocks, mask

    @final
    def quantile(
        self, qs: Float64Index, interpolation="linear", axis: int = 0
    ) -> Block:
        """
        compute the quantiles of the

        Parameters
        ----------
        qs : Float64Index
            List of the quantiles to be computed.
        interpolation : str, default 'linear'
            Type of interpolation.
        axis : int, default 0
            Axis to compute.

        Returns
        -------
        Block
        """
        # We should always have ndim == 2 because Series dispatches to DataFrame
        assert self.ndim == 2
        assert axis == 1  # only ever called this way
        assert is_list_like(qs)  # caller is responsible for this

        result = quantile_compat(self.values, np.asarray(qs._values), interpolation)
        # ensure_block_shape needed for cases where we start with EA and result
        #  is ndarray, e.g. IntegerArray, SparseArray
        result = ensure_block_shape(result, ndim=2)
        return new_block_2d(result, placement=self._mgr_locs)


class EABackedBlock(Block):
    """
    Mixin for Block subclasses backed by ExtensionArray.
    """

    values: ExtensionArray

    def putmask(self, mask, new) -> list[Block]:
        """
        See Block.putmask.__doc__
        """
        mask = extract_bool_array(mask)

        values = self.values

        mask = self._maybe_squeeze_arg(mask)

        try:
            # Caller is responsible for ensuring matching lengths
            values._putmask(mask, new)
        except (TypeError, ValueError) as err:
            if isinstance(err, ValueError) and "Timezones don't match" not in str(err):
                # TODO(2.0): remove catching ValueError at all since
                #  DTA raising here is deprecated
                raise

            if is_interval_dtype(self.dtype):
                # Discussion about what we want to support in the general
                #  case GH#39584
                blk = self.coerce_to_target_dtype(new)
                if blk.dtype == _dtype_obj:
                    # For now at least, only support casting e.g.
                    #  Interval[int64]->Interval[float64],
                    raise
                return blk.putmask(mask, new)

            elif isinstance(self, NDArrayBackedExtensionBlock):
                # NB: not (yet) the same as
                #  isinstance(values, NDArrayBackedExtensionArray)
                blk = self.coerce_to_target_dtype(new)
                return blk.putmask(mask, new)

            else:
                raise

        return [self]

    def delete(self, loc) -> None:
        """
        Delete given loc(-s) from block in-place.
        """
        # This will be unnecessary if/when __array_function__ is implemented
        self.values = self.values.delete(loc)
        self.mgr_locs = self._mgr_locs.delete(loc)
        try:
            self._cache.clear()
        except AttributeError:
            # _cache not yet initialized
            pass

    @cache_readonly
    def array_values(self) -> ExtensionArray:
        return self.values

    def get_values(self, dtype: DtypeObj | None = None) -> np.ndarray:
        """
        return object dtype as boxed values, such as Timestamps/Timedelta
        """
        values: ArrayLike = self.values
        if dtype == _dtype_obj:
            values = values.astype(object)
        # TODO(EA2D): reshape not needed with 2D EAs
        return np.asarray(values).reshape(self.shape)

    def values_for_json(self) -> np.ndarray:
        return np.asarray(self.values)

    def interpolate(
        self, method="pad", axis=0, inplace=False, limit=None, fill_value=None, **kwargs
    ):
        values = self.values
        if values.ndim == 2 and axis == 0:
            # NDArrayBackedExtensionArray.fillna assumes axis=1
            new_values = values.T.fillna(value=fill_value, method=method, limit=limit).T
        else:
            new_values = values.fillna(value=fill_value, method=method, limit=limit)
        return self.make_block_same_class(new_values)


class ExtensionBlock(libinternals.Block, EABackedBlock):
    """
    Block for holding extension types.

    Notes
    -----
    This holds all 3rd-party extension array types. It's also the immediate
    parent class for our internal extension types' blocks, CategoricalBlock.

    ExtensionArrays are limited to 1-D.
    """

    _can_consolidate = False
    _validate_ndim = False
    is_extension = True

    values: ExtensionArray

    @cache_readonly
    def shape(self) -> Shape:
        # TODO(EA2D): override unnecessary with 2D EAs
        if self.ndim == 1:
            return (len(self.values),)
        return len(self._mgr_locs), len(self.values)

    def iget(self, col):

        if self.ndim == 2 and isinstance(col, tuple):
            # TODO(EA2D): unnecessary with 2D EAs
            col, loc = col
            if not com.is_null_slice(col) and col != 0:
                raise IndexError(f"{self} only contains one item")
            elif isinstance(col, slice):
                if col != slice(None):
                    raise NotImplementedError(col)
                return self.values[[loc]]
            return self.values[loc]
        else:
            if col != 0:
                raise IndexError(f"{self} only contains one item")
            return self.values

    def set_inplace(self, locs, values) -> None:
<<<<<<< HEAD
        assert locs.tolist() == [0]
        self.values[:] = values
=======
        # NB: This is a misnomer, is supposed to be inplace but is not,
        #  see GH#33457
        # When an ndarray, we should have locs.tolist() == [0]
        # When a BlockPlacement we should have list(locs) == [0]
        self.values = values
        try:
            # TODO(GH33457) this can be removed
            self._cache.clear()
        except AttributeError:
            # _cache not yet initialized
            pass
>>>>>>> df516569

    def _maybe_squeeze_arg(self, arg):
        """
        If necessary, squeeze a (N, 1) ndarray to (N,)
        """
        # e.g. if we are passed a 2D mask for putmask
        if isinstance(arg, np.ndarray) and arg.ndim == self.values.ndim + 1:
            # TODO(EA2D): unnecessary with 2D EAs
            assert arg.shape[1] == 1
            arg = arg[:, 0]
        return arg

    @property
    def is_view(self) -> bool:
        """Extension arrays are never treated as views."""
        return False

    @cache_readonly
    def is_numeric(self):
        return self.values.dtype._is_numeric

    def setitem(self, indexer, value):
        """
        Attempt self.values[indexer] = value, possibly creating a new array.

        This differs from Block.setitem by not allowing setitem to change
        the dtype of the Block.

        Parameters
        ----------
        indexer : tuple, list-like, array-like, slice, int
            The subset of self.values to set
        value : object
            The value being set

        Returns
        -------
        Block

        Notes
        -----
        `indexer` is a direct slice/positional indexer. `value` must
        be a compatible shape.
        """
        if not self._can_hold_element(value):
            # see TestSetitemFloatIntervalWithIntIntervalValues
            return self.coerce_to_target_dtype(value).setitem(indexer, value)

        if isinstance(indexer, tuple):
            # TODO(EA2D): not needed with 2D EAs
            # we are always 1-D
            indexer = indexer[0]

        # TODO(EA2D): not needed with 2D EAS
        if isinstance(value, (np.ndarray, ExtensionArray)) and value.ndim == 2:
            assert value.shape[1] == 1
            # error: No overload variant of "__getitem__" of "ExtensionArray"
            # matches argument type "Tuple[slice, int]"
            value = value[:, 0]  # type: ignore[call-overload]
        elif isinstance(value, ABCDataFrame):
            # TODO: should we avoid getting here with DataFrame?
            assert value.shape[1] == 1
            value = value._ixs(0, axis=1)._values

        check_setitem_lengths(indexer, value, self.values)
        self.values[indexer] = value
        return self

    def take_nd(
        self,
        indexer,
        axis: int = 0,
        new_mgr_locs: BlockPlacement | None = None,
        fill_value=lib.no_default,
    ) -> Block:
        """
        Take values according to indexer and return them as a block.
        """
        if fill_value is lib.no_default:
            fill_value = None

        # TODO(EA2D): special case not needed with 2D EAs
        # axis doesn't matter; we are really a single-dim object
        # but are passed the axis depending on the calling routing
        # if its REALLY axis 0, then this will be a reindex and not a take
        new_values = self.values.take(indexer, fill_value=fill_value, allow_fill=True)

        # Called from three places in managers, all of which satisfy
        #  this assertion
        assert not (self.ndim == 1 and new_mgr_locs is None)
        if new_mgr_locs is None:
            new_mgr_locs = self._mgr_locs

        return self.make_block_same_class(new_values, new_mgr_locs)

    def _slice(self, slicer) -> ExtensionArray:
        """
        Return a slice of my values.

        Parameters
        ----------
        slicer : slice, ndarray[int], or a tuple of these
            Valid (non-reducing) indexer for self.values.

        Returns
        -------
        ExtensionArray
        """
        # return same dims as we currently have
        if not isinstance(slicer, tuple) and self.ndim == 2:
            # reached via getitem_block via _slice_take_blocks_ax0
            # TODO(EA2D): won't be necessary with 2D EAs
            slicer = (slicer, slice(None))

        if isinstance(slicer, tuple) and len(slicer) == 2:
            first = slicer[0]
            if not isinstance(first, slice):
                raise AssertionError(
                    "invalid slicing for a 1-ndim ExtensionArray", first
                )
            # GH#32959 only full-slicers along fake-dim0 are valid
            # TODO(EA2D): won't be necessary with 2D EAs
            # range(1) instead of self._mgr_locs to avoid exception on [::-1]
            #  see test_iloc_getitem_slice_negative_step_ea_block
            new_locs = range(1)[first]
            if len(new_locs):
                # effectively slice(None)
                slicer = slicer[1]
            else:
                raise AssertionError(
                    "invalid slicing for a 1-ndim ExtensionArray", slicer
                )

        return self.values[slicer]

    @final
    def getitem_block_index(self, slicer: slice) -> ExtensionBlock:
        """
        Perform __getitem__-like specialized to slicing along index.
        """
        # GH#42787 in principle this is equivalent to values[..., slicer], but we don't
        # require subclasses of ExtensionArray to support that form (for now).
        new_values = self.values[slicer]
        return type(self)(new_values, self._mgr_locs, ndim=self.ndim)

    def fillna(
        self, value, limit=None, inplace: bool = False, downcast=None
    ) -> list[Block]:
        values = self.values.fillna(value=value, limit=limit)
        return [self.make_block_same_class(values=values)]

    def diff(self, n: int, axis: int = 1) -> list[Block]:
        if axis == 0 and n != 0:
            # n==0 case will be a no-op so let is fall through
            # Since we only have one column, the result will be all-NA.
            #  Create this result by shifting along axis=0 past the length of
            #  our values.
            return super().diff(len(self.values), axis=0)
        if axis == 1:
            # TODO(EA2D): unnecessary with 2D EAs
            # we are by definition 1D.
            axis = 0
        return super().diff(n, axis)

    def shift(self, periods: int, axis: int = 0, fill_value: Any = None) -> list[Block]:
        """
        Shift the block by `periods`.

        Dispatches to underlying ExtensionArray and re-boxes in an
        ExtensionBlock.
        """
        new_values = self.values.shift(periods=periods, fill_value=fill_value)
        return [self.make_block_same_class(new_values)]

    def where(self, other, cond) -> list[Block]:

        cond = extract_bool_array(cond)
        assert not isinstance(other, (ABCIndex, ABCSeries, ABCDataFrame))

        other = self._maybe_squeeze_arg(other)
        cond = self._maybe_squeeze_arg(cond)

        if other is lib.no_default:
            other = self.fill_value

        icond, noop = validate_putmask(self.values, ~cond)
        if noop:
            return self.copy()

        try:
            result = self.values._where(cond, other)
        except TypeError:
            if is_interval_dtype(self.dtype):
                # TestSetitemFloatIntervalWithIntIntervalValues
                blk = self.coerce_to_target_dtype(other)
                if blk.dtype == _dtype_obj:
                    # For now at least only support casting e.g.
                    #  Interval[int64]->Interval[float64]
                    raise
                return blk.where(other, cond)
            raise

        return [self.make_block_same_class(result)]

    def _unstack(
        self,
        unstacker,
        fill_value,
        new_placement: npt.NDArray[np.intp],
        needs_masking: npt.NDArray[np.bool_],
    ):
        # ExtensionArray-safe unstack.
        # We override ObjectBlock._unstack, which unstacks directly on the
        # values of the array. For EA-backed blocks, this would require
        # converting to a 2-D ndarray of objects.
        # Instead, we unstack an ndarray of integer positions, followed by
        # a `take` on the actual values.

        # Caller is responsible for ensuring self.shape[-1] == len(unstacker.index)
        new_values, mask = unstacker.arange_result

        # Note: these next two lines ensure that
        #  mask.sum() == sum(len(nb.mgr_locs) for nb in blocks)
        #  which the calling function needs in order to pass verify_integrity=False
        #  to the BlockManager constructor
        new_values = new_values.T[mask]
        new_placement = new_placement[mask]

        # needs_masking[i] calculated once in BlockManager.unstack tells
        #  us if there are any -1s in the relevant indices.  When False,
        #  that allows us to go through a faster path in 'take', among
        #  other things avoiding e.g. Categorical._validate_scalar.
        blocks = [
            # TODO: could cast to object depending on fill_value?
            type(self)(
                self.values.take(
                    indices, allow_fill=needs_masking[i], fill_value=fill_value
                ),
                BlockPlacement(place),
                ndim=2,
            )
            for i, (indices, place) in enumerate(zip(new_values, new_placement))
        ]
        return blocks, mask


class NumpyBlock(libinternals.NumpyBlock, Block):
    values: np.ndarray


class NumericBlock(NumpyBlock):
    __slots__ = ()
    is_numeric = True


class NDArrayBackedExtensionBlock(libinternals.NDArrayBackedBlock, EABackedBlock):
    """
    Block backed by an NDArrayBackedExtensionArray
    """

    values: NDArrayBackedExtensionArray

    # error: Signature of "is_extension" incompatible with supertype "Block"
    @cache_readonly
    def is_extension(self) -> bool:  # type: ignore[override]
        # i.e. datetime64tz, PeriodDtype
        return not isinstance(self.dtype, np.dtype)

    @property
    def is_view(self) -> bool:
        """return a boolean if I am possibly a view"""
        # check the ndarray values of the DatetimeIndex values
        return self.values._ndarray.base is not None

    def setitem(self, indexer, value):
        if not self._can_hold_element(value):
            return self.coerce_to_target_dtype(value).setitem(indexer, value)

        values = self.values
        if self.ndim > 1:
            # Dont transpose with ndim=1 bc we would fail to invalidate
            #  arr.freq
            values = values.T
        values[indexer] = value
        return self

    def where(self, other, cond) -> list[Block]:
        arr = self.values

        cond = extract_bool_array(cond)
        if other is lib.no_default:
            other = self.fill_value

        try:
            res_values = arr.T._where(cond, other).T
        except (ValueError, TypeError):
            if isinstance(self.dtype, PeriodDtype):
                # TODO: don't special-case
                raise
            blk = self.coerce_to_target_dtype(other)
            nbs = blk.where(other, cond)
            return self._maybe_downcast(nbs, "infer")

        nb = self.make_block_same_class(res_values)
        return [nb]

    def diff(self, n: int, axis: int = 0) -> list[Block]:
        """
        1st discrete difference.

        Parameters
        ----------
        n : int
            Number of periods to diff.
        axis : int, default 0
            Axis to diff upon.

        Returns
        -------
        A list with a new Block.

        Notes
        -----
        The arguments here are mimicking shift so they are called correctly
        by apply.
        """
        values = self.values

        new_values = values - values.shift(n, axis=axis)
        return [self.make_block(new_values)]

    def shift(self, periods: int, axis: int = 0, fill_value: Any = None) -> list[Block]:
        values = self.values
        new_values = values.shift(periods, fill_value=fill_value, axis=axis)
        return [self.make_block_same_class(new_values)]

    def fillna(
        self, value, limit=None, inplace: bool = False, downcast=None
    ) -> list[Block]:

        if not self._can_hold_element(value) and self.dtype.kind != "m":
            # We support filling a DatetimeTZ with a `value` whose timezone
            #  is different by coercing to object.
            # TODO: don't special-case td64
            return self.coerce_to_target_dtype(value).fillna(
                value, limit, inplace, downcast
            )

        new_values = self.values.fillna(value=value, limit=limit)
        return [self.make_block_same_class(values=new_values)]


class DatetimeLikeBlock(NDArrayBackedExtensionBlock):
    """Block for datetime64[ns], timedelta64[ns]."""

    __slots__ = ()
    is_numeric = False
    values: DatetimeArray | TimedeltaArray

    def values_for_json(self) -> np.ndarray:
        # special casing datetimetz to avoid conversion through
        #  object dtype
        return self.values._ndarray


class DatetimeTZBlock(DatetimeLikeBlock):
    """implement a datetime64 block with a tz attribute"""

    values: DatetimeArray

    __slots__ = ()
    is_extension = True
    _validate_ndim = True
    _can_consolidate = False


class ObjectBlock(NumpyBlock):
    __slots__ = ()
    is_object = True

    @maybe_split
    def reduce(self, func, ignore_failures: bool = False) -> list[Block]:
        """
        For object-dtype, we operate column-wise.
        """
        assert self.ndim == 2

        try:
            res = func(self.values)
        except TypeError:
            if not ignore_failures:
                raise
            return []

        assert isinstance(res, np.ndarray)
        assert res.ndim == 1
        res = res.reshape(1, -1)
        return [self.make_block_same_class(res)]

    @maybe_split
    def convert(
        self,
        copy: bool = True,
        datetime: bool = True,
        numeric: bool = True,
        timedelta: bool = True,
    ) -> list[Block]:
        """
        attempt to cast any object types to better types return a copy of
        the block (if copy = True) by definition we ARE an ObjectBlock!!!!!
        """
        res_values = soft_convert_objects(
            self.values.ravel(),
            datetime=datetime,
            numeric=numeric,
            timedelta=timedelta,
            copy=copy,
        )
        res_values = ensure_block_shape(res_values, self.ndim)
        return [self.make_block(res_values)]


class CategoricalBlock(ExtensionBlock):
    # this Block type is kept for backwards-compatibility
    __slots__ = ()

    # GH#43232, GH#43334 self.values.dtype can be changed inplace until 2.0,
    #  so this cannot be cached
    @property
    def dtype(self) -> DtypeObj:
        return self.values.dtype


# -----------------------------------------------------------------
# Constructor Helpers


def maybe_coerce_values(values: ArrayLike) -> ArrayLike:
    """
    Input validation for values passed to __init__. Ensure that
    any datetime64/timedelta64 dtypes are in nanoseconds.  Ensure
    that we do not have string dtypes.

    Parameters
    ----------
    values : np.ndarray or ExtensionArray

    Returns
    -------
    values : np.ndarray or ExtensionArray
    """
    # Caller is responsible for ensuring PandasArray is already extracted.

    if isinstance(values, np.ndarray):
        values = ensure_wrapped_if_datetimelike(values)

        if issubclass(values.dtype.type, str):
            values = np.array(values, dtype=object)

    if isinstance(values, (DatetimeArray, TimedeltaArray)) and values.freq is not None:
        # freq is only stored in DatetimeIndex/TimedeltaIndex, not in Series/DataFrame
        values = values._with_freq(None)

    return values


def get_block_type(dtype: DtypeObj):
    """
    Find the appropriate Block subclass to use for the given values and dtype.

    Parameters
    ----------
    dtype : numpy or pandas dtype

    Returns
    -------
    cls : class, subclass of Block
    """
    # We use vtype and kind checks because they are much more performant
    #  than is_foo_dtype
    vtype = dtype.type
    kind = dtype.kind

    cls: type[Block]

    if isinstance(dtype, SparseDtype):
        # Need this first(ish) so that Sparse[datetime] is sparse
        cls = ExtensionBlock
    elif isinstance(dtype, CategoricalDtype):
        cls = CategoricalBlock
    elif vtype is Timestamp:
        cls = DatetimeTZBlock
    elif isinstance(dtype, PeriodDtype):
        cls = NDArrayBackedExtensionBlock
    elif isinstance(dtype, ExtensionDtype):
        # Note: need to be sure PandasArray is unwrapped before we get here
        cls = ExtensionBlock

    elif kind in ["M", "m"]:
        cls = DatetimeLikeBlock
    elif kind in ["f", "c", "i", "u", "b"]:
        cls = NumericBlock
    else:
        cls = ObjectBlock
    return cls


def new_block_2d(values: ArrayLike, placement: BlockPlacement):
    # new_block specialized to case with
    #  ndim=2
    #  isinstance(placement, BlockPlacement)
    #  check_ndim/ensure_block_shape already checked
    klass = get_block_type(values.dtype)

    values = maybe_coerce_values(values)
    return klass(values, ndim=2, placement=placement)


def new_block(values, placement, *, ndim: int) -> Block:
    # caller is responsible for ensuring values is NOT a PandasArray

    if not isinstance(placement, BlockPlacement):
        placement = BlockPlacement(placement)

    check_ndim(values, placement, ndim)

    klass = get_block_type(values.dtype)

    values = maybe_coerce_values(values)
    return klass(values, ndim=ndim, placement=placement)


def check_ndim(values, placement: BlockPlacement, ndim: int):
    """
    ndim inference and validation.

    Validates that values.ndim and ndim are consistent.
    Validates that len(values) and len(placement) are consistent.

    Parameters
    ----------
    values : array-like
    placement : BlockPlacement
    ndim : int

    Raises
    ------
    ValueError : the number of dimensions do not match
    """

    if values.ndim > ndim:
        # Check for both np.ndarray and ExtensionArray
        raise ValueError(
            "Wrong number of dimensions. "
            f"values.ndim > ndim [{values.ndim} > {ndim}]"
        )

    elif not is_1d_only_ea_dtype(values.dtype):
        # TODO(EA2D): special case not needed with 2D EAs
        if values.ndim != ndim:
            raise ValueError(
                "Wrong number of dimensions. "
                f"values.ndim != ndim [{values.ndim} != {ndim}]"
            )
        if len(placement) != len(values):
            raise ValueError(
                f"Wrong number of items passed {len(values)}, "
                f"placement implies {len(placement)}"
            )
    elif ndim == 2 and len(placement) != 1:
        # TODO(EA2D): special case unnecessary with 2D EAs
        raise ValueError("need to split")


def extract_pandas_array(
    values: np.ndarray | ExtensionArray, dtype: DtypeObj | None, ndim: int
) -> tuple[np.ndarray | ExtensionArray, DtypeObj | None]:
    """
    Ensure that we don't allow PandasArray / PandasDtype in internals.
    """
    # For now, blocks should be backed by ndarrays when possible.
    if isinstance(values, ABCPandasArray):
        values = values.to_numpy()
        if ndim and ndim > 1:
            # TODO(EA2D): special case not needed with 2D EAs
            values = np.atleast_2d(values)

    if isinstance(dtype, PandasDtype):
        dtype = dtype.numpy_dtype

    return values, dtype


# -----------------------------------------------------------------


def extend_blocks(result, blocks=None) -> list[Block]:
    """return a new extended blocks, given the result"""
    if blocks is None:
        blocks = []
    if isinstance(result, list):
        for r in result:
            if isinstance(r, list):
                blocks.extend(r)
            else:
                blocks.append(r)
    else:
        assert isinstance(result, Block), type(result)
        blocks.append(result)
    return blocks


def ensure_block_shape(values: ArrayLike, ndim: int = 1) -> ArrayLike:
    """
    Reshape if possible to have values.ndim == ndim.
    """

    if values.ndim < ndim:
        if not is_1d_only_ea_dtype(values.dtype):
            # TODO(EA2D): https://github.com/pandas-dev/pandas/issues/23023
            # block.shape is incorrect for "2D" ExtensionArrays
            # We can't, and don't need to, reshape.
            values = cast("np.ndarray | DatetimeArray | TimedeltaArray", values)
            values = values.reshape(1, -1)

    return values


def to_native_types(
    values: ArrayLike,
    *,
    na_rep="nan",
    quoting=None,
    float_format=None,
    decimal=".",
    **kwargs,
) -> np.ndarray:
    """convert to our native types format"""
    values = ensure_wrapped_if_datetimelike(values)

    if isinstance(values, (DatetimeArray, TimedeltaArray)):
        result = values._format_native_types(na_rep=na_rep, **kwargs)
        result = result.astype(object, copy=False)
        return result

    elif isinstance(values, ExtensionArray):
        mask = isna(values)

        new_values = np.asarray(values.astype(object))
        new_values[mask] = na_rep
        return new_values

    elif values.dtype.kind == "f":
        # see GH#13418: no special formatting is desired at the
        # output (important for appropriate 'quoting' behaviour),
        # so do not pass it through the FloatArrayFormatter
        if float_format is None and decimal == ".":
            mask = isna(values)

            if not quoting:
                values = values.astype(str)
            else:
                values = np.array(values, dtype="object")

            values[mask] = na_rep
            values = values.astype(object, copy=False)
            return values

        from pandas.io.formats.format import FloatArrayFormatter

        formatter = FloatArrayFormatter(
            values,
            na_rep=na_rep,
            float_format=float_format,
            decimal=decimal,
            quoting=quoting,
            fixed_width=False,
        )
        res = formatter.get_result_as_array()
        res = res.astype(object, copy=False)
        return res

    else:

        mask = isna(values)
        itemsize = writers.word_len(na_rep)

        if values.dtype != _dtype_obj and not quoting and itemsize:
            values = values.astype(str)
            if values.dtype.itemsize / np.dtype("U1").itemsize < itemsize:
                # enlarge for the na_rep
                values = values.astype(f"<U{itemsize}")
        else:
            values = np.array(values, dtype="object")

        values[mask] = na_rep
        values = values.astype(object, copy=False)
        return values


def external_values(values: ArrayLike) -> ArrayLike:
    """
    The array that Series.values returns (public attribute).

    This has some historical constraints, and is overridden in block
    subclasses to return the correct array (e.g. period returns
    object ndarray and datetimetz a datetime64[ns] ndarray instead of
    proper extension array).
    """
    if isinstance(values, (PeriodArray, IntervalArray)):
        return values.astype(object)
    elif isinstance(values, (DatetimeArray, TimedeltaArray)):
        # NB: for datetime64tz this is different from np.asarray(values), since
        #  that returns an object-dtype ndarray of Timestamps.
        # Avoid FutureWarning in .astype in casting from dt64tz to dt64
        return values._data
    else:
        return values<|MERGE_RESOLUTION|>--- conflicted
+++ resolved
@@ -1456,22 +1456,9 @@
             return self.values
 
     def set_inplace(self, locs, values) -> None:
-<<<<<<< HEAD
-        assert locs.tolist() == [0]
-        self.values[:] = values
-=======
-        # NB: This is a misnomer, is supposed to be inplace but is not,
-        #  see GH#33457
         # When an ndarray, we should have locs.tolist() == [0]
         # When a BlockPlacement we should have list(locs) == [0]
-        self.values = values
-        try:
-            # TODO(GH33457) this can be removed
-            self._cache.clear()
-        except AttributeError:
-            # _cache not yet initialized
-            pass
->>>>>>> df516569
+        self.values[:] = values
 
     def _maybe_squeeze_arg(self, arg):
         """
