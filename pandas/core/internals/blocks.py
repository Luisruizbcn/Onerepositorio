--- conflicted
+++ resolved
@@ -1887,17 +1887,11 @@
         using_cow: bool = False,
     ) -> list[Block]:
         values = self.values
-<<<<<<< HEAD
         copy, refs = self._get_refs_and_copy(using_cow, inplace)
 
         if values.ndim == 2 and axis == 0:
             # NDArrayBackedExtensionArray.fillna assumes axis=1
             new_values = values.T.fillna(method=method, limit=limit, copy=copy).T
-=======
-        if values.ndim == 2 and axis == 1:
-            # NDArrayBackedExtensionArray.fillna assumes axis=0
-            new_values = values.T.fillna(method=method, limit=limit).T
->>>>>>> 431dd6fc
         else:
             try:
                 new_values = values.fillna(method=method, limit=limit, copy=copy)
