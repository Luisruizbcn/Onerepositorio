from __future__ import annotations

from functools import wraps
import re
from typing import (
    TYPE_CHECKING,
    Any,
    Callable,
    Iterable,
    Literal,
    Sequence,
    cast,
    final,
)

import numpy as np

from pandas._config import using_copy_on_write

from pandas._libs import (
    internals as libinternals,
    lib,
    writers,
)
from pandas._libs.internals import (
    BlockPlacement,
    BlockValuesRefs,
)
from pandas._libs.missing import NA
from pandas._libs.tslibs import IncompatibleFrequency
from pandas._typing import (
    ArrayLike,
    AxisInt,
    DtypeObj,
    F,
    FillnaOptions,
    IgnoreRaise,
    InterpolateOptions,
    QuantileInterpolation,
    Self,
    Shape,
    npt,
)
from pandas.errors import AbstractMethodError
from pandas.util._decorators import cache_readonly
from pandas.util._validators import validate_bool_kwarg

from pandas.core.dtypes.astype import (
    astype_array_safe,
    astype_is_view,
)
from pandas.core.dtypes.cast import (
    LossySetitemError,
    can_hold_element,
    find_result_type,
    maybe_downcast_to_dtype,
    np_can_hold_element,
)
from pandas.core.dtypes.common import (
    ensure_platform_int,
    is_1d_only_ea_dtype,
    is_list_like,
    is_string_dtype,
)
from pandas.core.dtypes.dtypes import (
    DatetimeTZDtype,
    ExtensionDtype,
    IntervalDtype,
    PandasDtype,
    PeriodDtype,
    SparseDtype,
)
from pandas.core.dtypes.generic import (
    ABCDataFrame,
    ABCIndex,
    ABCPandasArray,
    ABCSeries,
)
from pandas.core.dtypes.missing import (
    is_valid_na_for_dtype,
    isna,
    na_value_for_dtype,
)

from pandas.core import missing
import pandas.core.algorithms as algos
from pandas.core.array_algos.putmask import (
    extract_bool_array,
    putmask_inplace,
    putmask_without_repeat,
    setitem_datetimelike_compat,
    validate_putmask,
)
from pandas.core.array_algos.quantile import quantile_compat
from pandas.core.array_algos.replace import (
    compare_or_regex_search,
    replace_regex,
    should_use_regex,
)
from pandas.core.array_algos.transforms import shift
from pandas.core.arrays import (
    Categorical,
    DatetimeArray,
    ExtensionArray,
    IntervalArray,
    PandasArray,
    PeriodArray,
    TimedeltaArray,
)
from pandas.core.base import PandasObject
import pandas.core.common as com
from pandas.core.computation import expressions
from pandas.core.construction import (
    ensure_wrapped_if_datetimelike,
    extract_array,
)
from pandas.core.indexers import check_setitem_lengths

if TYPE_CHECKING:
    from pandas.core.api import Index
    from pandas.core.arrays._mixins import NDArrayBackedExtensionArray

# comparison is faster than is_object_dtype
_dtype_obj = np.dtype("object")


def maybe_split(meth: F) -> F:
    """
    If we have a multi-column block, split and operate block-wise.  Otherwise
    use the original method.
    """

    @wraps(meth)
    def newfunc(self, *args, **kwargs) -> list[Block]:
        if self.ndim == 1 or self.shape[0] == 1:
            return meth(self, *args, **kwargs)
        else:
            # Split and operate column-by-column
            return self.split_and_operate(meth, *args, **kwargs)

    return cast(F, newfunc)


class Block(PandasObject):
    """
    Canonical n-dimensional unit of homogeneous dtype contained in a pandas
    data structure

    Index-ignorant; let the container take care of that
    """

    values: np.ndarray | ExtensionArray
    ndim: int
    refs: BlockValuesRefs
    __init__: Callable

    __slots__ = ()
    is_numeric = False
    is_object = False
    is_extension = False
    _can_consolidate = True
    _validate_ndim = True

    @final
    @cache_readonly
    def _consolidate_key(self):
        return self._can_consolidate, self.dtype.name

    @final
    @cache_readonly
    def _can_hold_na(self) -> bool:
        """
        Can we store NA values in this Block?
        """
        dtype = self.dtype
        if isinstance(dtype, np.dtype):
            return dtype.kind not in "iub"
        return dtype._can_hold_na

    @final
    @property
    def is_bool(self) -> bool:
        """
        We can be bool if a) we are bool dtype or b) object dtype with bool objects.
        """
        return self.values.dtype == np.dtype(bool)

    @final
    def external_values(self):
        return external_values(self.values)

    @final
    @cache_readonly
    def fill_value(self):
        # Used in reindex_indexer
        return na_value_for_dtype(self.dtype, compat=False)

    @final
    def _standardize_fill_value(self, value):
        # if we are passed a scalar None, convert it here
        if self.dtype != _dtype_obj and is_valid_na_for_dtype(value, self.dtype):
            value = self.fill_value
        return value

    @property
    def mgr_locs(self) -> BlockPlacement:
        return self._mgr_locs

    @mgr_locs.setter
    def mgr_locs(self, new_mgr_locs: BlockPlacement) -> None:
        self._mgr_locs = new_mgr_locs

    @final
    def make_block(
        self,
        values,
        placement: BlockPlacement | None = None,
        refs: BlockValuesRefs | None = None,
    ) -> Block:
        """
        Create a new block, with type inference propagate any values that are
        not specified
        """
        if placement is None:
            placement = self._mgr_locs
        if self.is_extension:
            values = ensure_block_shape(values, ndim=self.ndim)

        return new_block(values, placement=placement, ndim=self.ndim, refs=refs)

    @final
    def make_block_same_class(
        self,
        values,
        placement: BlockPlacement | None = None,
        refs: BlockValuesRefs | None = None,
    ) -> Self:
        """Wrap given values in a block of same type as self."""
        # Pre-2.0 we called ensure_wrapped_if_datetimelike because fastparquet
        #  relied on it, as of 2.0 the caller is responsible for this.
        if placement is None:
            placement = self._mgr_locs

        # We assume maybe_coerce_values has already been called
        return type(self)(values, placement=placement, ndim=self.ndim, refs=refs)

    @final
    def __repr__(self) -> str:
        # don't want to print out all of the items here
        name = type(self).__name__
        if self.ndim == 1:
            result = f"{name}: {len(self)} dtype: {self.dtype}"
        else:
            shape = " x ".join([str(s) for s in self.shape])
            result = f"{name}: {self.mgr_locs.indexer}, {shape}, dtype: {self.dtype}"

        return result

    @final
    def __len__(self) -> int:
        return len(self.values)

    @final
    def slice_block_columns(self, slc: slice) -> Self:
        """
        Perform __getitem__-like, return result as block.
        """
        new_mgr_locs = self._mgr_locs[slc]

        new_values = self._slice(slc)
        refs = self.refs
        return type(self)(new_values, new_mgr_locs, self.ndim, refs=refs)

    @final
    def take_block_columns(self, indices: npt.NDArray[np.intp]) -> Self:
        """
        Perform __getitem__-like, return result as block.

        Only supports slices that preserve dimensionality.
        """
        # Note: only called from is from internals.concat, and we can verify
        #  that never happens with 1-column blocks, i.e. never for ExtensionBlock.

        new_mgr_locs = self._mgr_locs[indices]

        new_values = self._slice(indices)
        return type(self)(new_values, new_mgr_locs, self.ndim, refs=None)

    @final
    def getitem_block_columns(
        self, slicer: slice, new_mgr_locs: BlockPlacement
    ) -> Self:
        """
        Perform __getitem__-like, return result as block.

        Only supports slices that preserve dimensionality.
        """
        new_values = self._slice(slicer)
        return type(self)(new_values, new_mgr_locs, self.ndim, refs=self.refs)

    @final
    def _can_hold_element(self, element: Any) -> bool:
        """require the same dtype as ourselves"""
        element = extract_array(element, extract_numpy=True)
        return can_hold_element(self.values, element)

    @final
    def should_store(self, value: ArrayLike) -> bool:
        """
        Should we set self.values[indexer] = value inplace or do we need to cast?

        Parameters
        ----------
        value : np.ndarray or ExtensionArray

        Returns
        -------
        bool
        """
        return value.dtype == self.dtype

    # ---------------------------------------------------------------------
    # Apply/Reduce and Helpers

    @final
    def apply(self, func, **kwargs) -> list[Block]:
        """
        apply the function to my values; return a block if we are not
        one
        """
        result = func(self.values, **kwargs)

        result = maybe_coerce_values(result)
        return self._split_op_result(result)

    @final
    def reduce(self, func) -> list[Block]:
        # We will apply the function and reshape the result into a single-row
        #  Block with the same mgr_locs; squeezing will be done at a higher level
        assert self.ndim == 2

        result = func(self.values)

        if self.values.ndim == 1:
            # TODO(EA2D): special case not needed with 2D EAs
            res_values = np.array([[result]])
        else:
            res_values = result.reshape(-1, 1)

        nb = self.make_block(res_values)
        return [nb]

    @final
    def _split_op_result(self, result: ArrayLike) -> list[Block]:
        # See also: split_and_operate
        if result.ndim > 1 and isinstance(result.dtype, ExtensionDtype):
            # TODO(EA2D): unnecessary with 2D EAs
            # if we get a 2D ExtensionArray, we need to split it into 1D pieces
            nbs = []
            for i, loc in enumerate(self._mgr_locs):
                if not is_1d_only_ea_dtype(result.dtype):
                    vals = result[i : i + 1]
                else:
                    vals = result[i]

                bp = BlockPlacement(loc)
                block = self.make_block(values=vals, placement=bp)
                nbs.append(block)
            return nbs

        nb = self.make_block(result)

        return [nb]

    @final
    def _split(self) -> list[Block]:
        """
        Split a block into a list of single-column blocks.
        """
        assert self.ndim == 2

        new_blocks = []
        for i, ref_loc in enumerate(self._mgr_locs):
            vals = self.values[slice(i, i + 1)]

            bp = BlockPlacement(ref_loc)
            nb = type(self)(vals, placement=bp, ndim=2, refs=self.refs)
            new_blocks.append(nb)
        return new_blocks

    @final
    def split_and_operate(self, func, *args, **kwargs) -> list[Block]:
        """
        Split the block and apply func column-by-column.

        Parameters
        ----------
        func : Block method
        *args
        **kwargs

        Returns
        -------
        List[Block]
        """
        assert self.ndim == 2 and self.shape[0] != 1

        res_blocks = []
        for nb in self._split():
            rbs = func(nb, *args, **kwargs)
            res_blocks.extend(rbs)
        return res_blocks

    # ---------------------------------------------------------------------
    # Up/Down-casting

    @final
    def coerce_to_target_dtype(self, other) -> Block:
        """
        coerce the current block to a dtype compat for other
        we will return a block, possibly object, and not raise

        we can also safely try to coerce to the same dtype
        and will receive the same block
        """
        new_dtype = find_result_type(self.values, other)

        return self.astype(new_dtype, copy=False)

    @final
    def _maybe_downcast(
        self, blocks: list[Block], downcast=None, using_cow: bool = False
    ) -> list[Block]:
        if downcast is False:
            return blocks

        if self.dtype == _dtype_obj:
            # TODO: does it matter that self.dtype might not match blocks[i].dtype?
            # GH#44241 We downcast regardless of the argument;
            #  respecting 'downcast=None' may be worthwhile at some point,
            #  but ATM it breaks too much existing code.
            # split and convert the blocks

            return extend_blocks(
                [blk.convert(using_cow=using_cow, copy=not using_cow) for blk in blocks]
            )

        if downcast is None:
            return blocks

        return extend_blocks([b._downcast_2d(downcast, using_cow) for b in blocks])

    @final
    @maybe_split
    def _downcast_2d(self, dtype, using_cow: bool = False) -> list[Block]:
        """
        downcast specialized to 2D case post-validation.

        Refactored to allow use of maybe_split.
        """
        new_values = maybe_downcast_to_dtype(self.values, dtype=dtype)
        new_values = maybe_coerce_values(new_values)
        refs = self.refs if using_cow and new_values is self.values else None
        return [self.make_block(new_values, refs=refs)]

    def convert(
        self,
        *,
        copy: bool = True,
        using_cow: bool = False,
    ) -> list[Block]:
        """
        Attempt to coerce any object types to better types. Return a copy
        of the block (if copy = True).
        """
        if not self.is_object:
            if not copy and using_cow:
                return [self.copy(deep=False)]
            return [self.copy()] if copy else [self]

        if self.ndim != 1 and self.shape[0] != 1:
            return self.split_and_operate(Block.convert, copy=copy, using_cow=using_cow)

        values = self.values
        if values.ndim == 2:
            # the check above ensures we only get here with values.shape[0] == 1,
            # avoid doing .ravel as that might make a copy
            values = values[0]

        res_values = lib.maybe_convert_objects(
            values,  # type: ignore[arg-type]
            convert_non_numeric=True,
        )
        refs = None
        if copy and res_values is values:
            res_values = values.copy()
        elif res_values is values and using_cow:
            refs = self.refs

        res_values = ensure_block_shape(res_values, self.ndim)
        res_values = maybe_coerce_values(res_values)
        return [self.make_block(res_values, refs=refs)]

    # ---------------------------------------------------------------------
    # Array-Like Methods

    @final
    @cache_readonly
    def dtype(self) -> DtypeObj:
        return self.values.dtype

    @final
    def astype(
        self,
        dtype: DtypeObj,
        copy: bool = False,
        errors: IgnoreRaise = "raise",
        using_cow: bool = False,
    ) -> Block:
        """
        Coerce to the new dtype.

        Parameters
        ----------
        dtype : np.dtype or ExtensionDtype
        copy : bool, default False
            copy if indicated
        errors : str, {'raise', 'ignore'}, default 'raise'
            - ``raise`` : allow exceptions to be raised
            - ``ignore`` : suppress exceptions. On error return original object
        using_cow: bool, default False
            Signaling if copy on write copy logic is used.

        Returns
        -------
        Block
        """
        values = self.values

        new_values = astype_array_safe(values, dtype, copy=copy, errors=errors)

        new_values = maybe_coerce_values(new_values)

        refs = None
        if using_cow and astype_is_view(values.dtype, new_values.dtype):
            refs = self.refs

        newb = self.make_block(new_values, refs=refs)
        if newb.shape != self.shape:
            raise TypeError(
                f"cannot set astype for copy = [{copy}] for dtype "
                f"({self.dtype.name} [{self.shape}]) to different shape "
                f"({newb.dtype.name} [{newb.shape}])"
            )
        return newb

    @final
    def to_native_types(self, na_rep: str = "nan", quoting=None, **kwargs) -> Block:
        """convert to our native types format"""
        result = to_native_types(self.values, na_rep=na_rep, quoting=quoting, **kwargs)
        return self.make_block(result)

    @final
    def copy(self, deep: bool = True) -> Self:
        """copy constructor"""
        values = self.values
        refs: BlockValuesRefs | None
        if deep:
            values = values.copy()
            refs = None
        else:
            refs = self.refs
        return type(self)(values, placement=self._mgr_locs, ndim=self.ndim, refs=refs)

    # ---------------------------------------------------------------------
    # Replace

    @final
    def replace(
        self,
        to_replace,
        value,
        inplace: bool = False,
        # mask may be pre-computed if we're called from replace_list
        mask: npt.NDArray[np.bool_] | None = None,
        using_cow: bool = False,
    ) -> list[Block]:
        """
        replace the to_replace value with value, possible to create new
        blocks here this is just a call to putmask.
        """

        # Note: the checks we do in NDFrame.replace ensure we never get
        #  here with listlike to_replace or value, as those cases
        #  go through replace_list
        values = self.values

        if isinstance(values, Categorical):
            # TODO: avoid special-casing
            # GH49404
            if using_cow and (self.refs.has_reference() or not inplace):
                blk = self.copy()
            elif using_cow:
                blk = self.copy(deep=False)
            else:
                blk = self if inplace else self.copy()
            values = cast(Categorical, blk.values)
            values._replace(to_replace=to_replace, value=value, inplace=True)
            return [blk]

        if not self._can_hold_element(to_replace):
            # We cannot hold `to_replace`, so we know immediately that
            #  replacing it is a no-op.
            # Note: If to_replace were a list, NDFrame.replace would call
            #  replace_list instead of replace.
            if using_cow:
                return [self.copy(deep=False)]
            else:
                return [self] if inplace else [self.copy()]

        if mask is None:
            mask = missing.mask_missing(values, to_replace)
        if not mask.any():
            # Note: we get here with test_replace_extension_other incorrectly
            #  bc _can_hold_element is incorrect.
            if using_cow:
                return [self.copy(deep=False)]
            else:
                return [self] if inplace else [self.copy()]

        elif self._can_hold_element(value):
            # TODO(CoW): Maybe split here as well into columns where mask has True
            # and rest?
            if using_cow:
                if inplace:
                    blk = self.copy(deep=self.refs.has_reference())
                else:
                    blk = self.copy()
            else:
                blk = self if inplace else self.copy()
            putmask_inplace(blk.values, mask, value)
            if not (self.is_object and value is None):
                # if the user *explicitly* gave None, we keep None, otherwise
                #  may downcast to NaN
                blocks = blk.convert(copy=False, using_cow=using_cow)
            else:
                blocks = [blk]
            return blocks

        elif self.ndim == 1 or self.shape[0] == 1:
            if value is None or value is NA:
                blk = self.astype(np.dtype(object))
            else:
                blk = self.coerce_to_target_dtype(value)
            return blk.replace(
                to_replace=to_replace,
                value=value,
                inplace=True,
                mask=mask,
            )

        else:
            # split so that we only upcast where necessary
            blocks = []
            for i, nb in enumerate(self._split()):
                blocks.extend(
                    type(self).replace(
                        nb,
                        to_replace=to_replace,
                        value=value,
                        inplace=True,
                        mask=mask[i : i + 1],
                        using_cow=using_cow,
                    )
                )
            return blocks

    @final
    def _replace_regex(
        self,
        to_replace,
        value,
        inplace: bool = False,
        mask=None,
        using_cow: bool = False,
    ) -> list[Block]:
        """
        Replace elements by the given value.

        Parameters
        ----------
        to_replace : object or pattern
            Scalar to replace or regular expression to match.
        value : object
            Replacement object.
        inplace : bool, default False
            Perform inplace modification.
        mask : array-like of bool, optional
            True indicate corresponding element is ignored.
        using_cow: bool, default False
            Specifying if copy on write is enabled.

        Returns
        -------
        List[Block]
        """
        if not self._can_hold_element(to_replace):
            # i.e. only if self.is_object is True, but could in principle include a
            #  String ExtensionBlock
            if using_cow:
                return [self.copy(deep=False)]
            return [self] if inplace else [self.copy()]

        rx = re.compile(to_replace)

        if using_cow:
            if inplace and not self.refs.has_reference():
                refs = self.refs
                new_values = self.values
            else:
                refs = None
                new_values = self.values.copy()
        else:
            refs = None
            new_values = self.values if inplace else self.values.copy()

        replace_regex(new_values, rx, value, mask)

        block = self.make_block(new_values, refs=refs)
        return block.convert(copy=False, using_cow=using_cow)

    @final
    def replace_list(
        self,
        src_list: Iterable[Any],
        dest_list: Sequence[Any],
        inplace: bool = False,
        regex: bool = False,
        using_cow: bool = False,
    ) -> list[Block]:
        """
        See BlockManager.replace_list docstring.
        """
        values = self.values

        if isinstance(values, Categorical):
            # TODO: avoid special-casing
            # GH49404
            if using_cow and inplace:
                blk = self.copy(deep=self.refs.has_reference())
            else:
                blk = self if inplace else self.copy()
            values = cast(Categorical, blk.values)
            values._replace(to_replace=src_list, value=dest_list, inplace=True)
            return [blk]

        # Exclude anything that we know we won't contain
        pairs = [
            (x, y) for x, y in zip(src_list, dest_list) if self._can_hold_element(x)
        ]
        if not len(pairs):
            if using_cow:
                return [self.copy(deep=False)]
            # shortcut, nothing to replace
            return [self] if inplace else [self.copy()]

        src_len = len(pairs) - 1

        if is_string_dtype(values.dtype):
            # Calculate the mask once, prior to the call of comp
            # in order to avoid repeating the same computations
            na_mask = ~isna(values)
            masks: Iterable[npt.NDArray[np.bool_]] = (
                extract_bool_array(
                    cast(
                        ArrayLike,
                        compare_or_regex_search(
                            values, s[0], regex=regex, mask=na_mask
                        ),
                    )
                )
                for s in pairs
            )
        else:
            # GH#38086 faster if we know we dont need to check for regex
            masks = (missing.mask_missing(values, s[0]) for s in pairs)
        # Materialize if inplace = True, since the masks can change
        # as we replace
        if inplace:
            masks = list(masks)

        if using_cow and inplace:
            # Don't set up refs here, otherwise we will think that we have
            # references when we check again later
            rb = [self]
        else:
            rb = [self if inplace else self.copy()]

        for i, ((src, dest), mask) in enumerate(zip(pairs, masks)):
            convert = i == src_len  # only convert once at the end
            new_rb: list[Block] = []

            # GH-39338: _replace_coerce can split a block into
            # single-column blocks, so track the index so we know
            # where to index into the mask
            for blk_num, blk in enumerate(rb):
                if len(rb) == 1:
                    m = mask
                else:
                    mib = mask
                    assert not isinstance(mib, bool)
                    m = mib[blk_num : blk_num + 1]

                # error: Argument "mask" to "_replace_coerce" of "Block" has
                # incompatible type "Union[ExtensionArray, ndarray[Any, Any], bool]";
                # expected "ndarray[Any, dtype[bool_]]"
                result = blk._replace_coerce(
                    to_replace=src,
                    value=dest,
                    mask=m,
                    inplace=inplace,
                    regex=regex,
                    using_cow=using_cow,
                )
                if convert and blk.is_object and not all(x is None for x in dest_list):
                    # GH#44498 avoid unwanted cast-back
                    result = extend_blocks(
                        [
                            b.convert(copy=True and not using_cow, using_cow=using_cow)
                            for b in result
                        ]
                    )
                new_rb.extend(result)
            rb = new_rb
        return rb

    @final
    def _replace_coerce(
        self,
        to_replace,
        value,
        mask: npt.NDArray[np.bool_],
        inplace: bool = True,
        regex: bool = False,
        using_cow: bool = False,
    ) -> list[Block]:
        """
        Replace value corresponding to the given boolean array with another
        value.

        Parameters
        ----------
        to_replace : object or pattern
            Scalar to replace or regular expression to match.
        value : object
            Replacement object.
        mask : np.ndarray[bool]
            True indicate corresponding element is ignored.
        inplace : bool, default True
            Perform inplace modification.
        regex : bool, default False
            If true, perform regular expression substitution.

        Returns
        -------
        List[Block]
        """
        if should_use_regex(regex, to_replace):
            return self._replace_regex(
                to_replace,
                value,
                inplace=inplace,
                mask=mask,
            )
        else:
            if value is None:
                # gh-45601, gh-45836, gh-46634
                if mask.any():
                    has_ref = self.refs.has_reference()
                    nb = self.astype(np.dtype(object), copy=False, using_cow=using_cow)
                    if (nb is self or using_cow) and not inplace:
                        nb = nb.copy()
                    elif inplace and has_ref and nb.refs.has_reference():
                        # no copy in astype and we had refs before
                        nb = nb.copy()
                    putmask_inplace(nb.values, mask, value)
                    return [nb]
                if using_cow:
                    return [self.copy(deep=False)]
                return [self] if inplace else [self.copy()]
            return self.replace(
                to_replace=to_replace,
                value=value,
                inplace=inplace,
                mask=mask,
                using_cow=using_cow,
            )

    # ---------------------------------------------------------------------
    # 2D Methods - Shared by NumpyBlock and NDArrayBackedExtensionBlock
    #  but not ExtensionBlock

    def _maybe_squeeze_arg(self, arg: np.ndarray) -> np.ndarray:
        """
        For compatibility with 1D-only ExtensionArrays.
        """
        return arg

    def _unwrap_setitem_indexer(self, indexer):
        """
        For compatibility with 1D-only ExtensionArrays.
        """
        return indexer

    # NB: this cannot be made cache_readonly because in mgr.set_values we pin
    #  new .values that can have different shape GH#42631
    @property
    def shape(self) -> Shape:
        return self.values.shape

    def iget(self, i: int | tuple[int, int] | tuple[slice, int]) -> np.ndarray:
        # In the case where we have a tuple[slice, int], the slice will always
        #  be slice(None)
        # Note: only reached with self.ndim == 2
        # Invalid index type "Union[int, Tuple[int, int], Tuple[slice, int]]"
        # for "Union[ndarray[Any, Any], ExtensionArray]"; expected type
        # "Union[int, integer[Any]]"
        return self.values[i]  # type: ignore[index]

    def _slice(
        self, slicer: slice | npt.NDArray[np.bool_] | npt.NDArray[np.intp]
    ) -> ArrayLike:
        """return a slice of my values"""

        return self.values[slicer]

    def set_inplace(self, locs, values: ArrayLike, copy: bool = False) -> None:
        """
        Modify block values in-place with new item value.

        If copy=True, first copy the underlying values in place before modifying
        (for Copy-on-Write).

        Notes
        -----
        `set_inplace` never creates a new array or new Block, whereas `setitem`
        _may_ create a new array and always creates a new Block.

        Caller is responsible for checking values.dtype == self.dtype.
        """
        if copy:
            self.values = self.values.copy()
        self.values[locs] = values

    def take_nd(
        self,
        indexer: npt.NDArray[np.intp],
        axis: AxisInt,
        new_mgr_locs: BlockPlacement | None = None,
        fill_value=lib.no_default,
    ) -> Block:
        """
        Take values according to indexer and return them as a block.
        """
        values = self.values

        if fill_value is lib.no_default:
            fill_value = self.fill_value
            allow_fill = False
        else:
            allow_fill = True

        # Note: algos.take_nd has upcast logic similar to coerce_to_target_dtype
        new_values = algos.take_nd(
            values, indexer, axis=axis, allow_fill=allow_fill, fill_value=fill_value
        )

        # Called from three places in managers, all of which satisfy
        #  these assertions
        if isinstance(self, ExtensionBlock):
            # NB: in this case, the 'axis' kwarg will be ignored in the
            #  algos.take_nd call above.
            assert not (self.ndim == 1 and new_mgr_locs is None)
        assert not (axis == 0 and new_mgr_locs is None)

        if new_mgr_locs is None:
            new_mgr_locs = self._mgr_locs

        if new_values.dtype != self.dtype:
            return self.make_block(new_values, new_mgr_locs)
        else:
            return self.make_block_same_class(new_values, new_mgr_locs)

    def _unstack(
        self,
        unstacker,
        fill_value,
        new_placement: npt.NDArray[np.intp],
        needs_masking: npt.NDArray[np.bool_],
    ):
        """
        Return a list of unstacked blocks of self

        Parameters
        ----------
        unstacker : reshape._Unstacker
        fill_value : int
            Only used in ExtensionBlock._unstack
        new_placement : np.ndarray[np.intp]
        allow_fill : bool
        needs_masking : np.ndarray[bool]

        Returns
        -------
        blocks : list of Block
            New blocks of unstacked values.
        mask : array-like of bool
            The mask of columns of `blocks` we should keep.
        """
        new_values, mask = unstacker.get_new_values(
            self.values.T, fill_value=fill_value
        )

        mask = mask.any(0)
        # TODO: in all tests we have mask.all(); can we rely on that?

        # Note: these next two lines ensure that
        #  mask.sum() == sum(len(nb.mgr_locs) for nb in blocks)
        #  which the calling function needs in order to pass verify_integrity=False
        #  to the BlockManager constructor
        new_values = new_values.T[mask]
        new_placement = new_placement[mask]

        bp = BlockPlacement(new_placement)
        blocks = [new_block_2d(new_values, placement=bp)]
        return blocks, mask

    # ---------------------------------------------------------------------

    def setitem(self, indexer, value, using_cow: bool = False) -> Block:
        """
        Attempt self.values[indexer] = value, possibly creating a new array.

        Parameters
        ----------
        indexer : tuple, list-like, array-like, slice, int
            The subset of self.values to set
        value : object
            The value being set
        using_cow: bool, default False
            Signaling if CoW is used.

        Returns
        -------
        Block

        Notes
        -----
        `indexer` is a direct slice/positional indexer. `value` must
        be a compatible shape.
        """

        value = self._standardize_fill_value(value)

        values = cast(np.ndarray, self.values)
        if self.ndim == 2:
            values = values.T

        # length checking
        check_setitem_lengths(indexer, value, values)

        value = extract_array(value, extract_numpy=True)
        try:
            casted = np_can_hold_element(values.dtype, value)
        except LossySetitemError:
            # current dtype cannot store value, coerce to common dtype
            nb = self.coerce_to_target_dtype(value)
            return nb.setitem(indexer, value)
        else:
            if self.dtype == _dtype_obj:
                # TODO: avoid having to construct values[indexer]
                vi = values[indexer]
                if lib.is_list_like(vi):
                    # checking lib.is_scalar here fails on
                    #  test_iloc_setitem_custom_object
                    casted = setitem_datetimelike_compat(values, len(vi), casted)

            if using_cow and self.refs.has_reference():
                values = values.copy()
                self = self.make_block_same_class(
                    values.T if values.ndim == 2 else values
                )
            if isinstance(casted, np.ndarray) and casted.ndim == 1 and len(casted) == 1:
                # NumPy 1.25 deprecation: https://github.com/numpy/numpy/pull/10615
                casted = casted[0, ...]
            values[indexer] = casted
        return self

    def putmask(self, mask, new, using_cow: bool = False) -> list[Block]:
        """
        putmask the data to the block; it is possible that we may create a
        new dtype of block

        Return the resulting block(s).

        Parameters
        ----------
        mask : np.ndarray[bool], SparseArray[bool], or BooleanArray
        new : a ndarray/object
        using_cow: bool, default False

        Returns
        -------
        List[Block]
        """
        orig_mask = mask
        values = cast(np.ndarray, self.values)
        mask, noop = validate_putmask(values.T, mask)
        assert not isinstance(new, (ABCIndex, ABCSeries, ABCDataFrame))

        if new is lib.no_default:
            new = self.fill_value

        new = self._standardize_fill_value(new)
        new = extract_array(new, extract_numpy=True)

        if noop:
            if using_cow:
                return [self.copy(deep=False)]
            return [self]

        try:
            casted = np_can_hold_element(values.dtype, new)

            if using_cow and self.refs.has_reference():
                # Do this here to avoid copying twice
                values = values.copy()
                self = self.make_block_same_class(values)

            putmask_without_repeat(values.T, mask, casted)
            if using_cow:
                return [self.copy(deep=False)]
            return [self]
        except LossySetitemError:
            if self.ndim == 1 or self.shape[0] == 1:
                # no need to split columns

                if not is_list_like(new):
                    # using just new[indexer] can't save us the need to cast
                    return self.coerce_to_target_dtype(new).putmask(mask, new)
                else:
                    indexer = mask.nonzero()[0]
                    nb = self.setitem(indexer, new[indexer], using_cow=using_cow)
                    return [nb]

            else:
                is_array = isinstance(new, np.ndarray)

                res_blocks = []
                nbs = self._split()
                for i, nb in enumerate(nbs):
                    n = new
                    if is_array:
                        # we have a different value per-column
                        n = new[:, i : i + 1]

                    submask = orig_mask[:, i : i + 1]
                    rbs = nb.putmask(submask, n, using_cow=using_cow)
                    res_blocks.extend(rbs)
                return res_blocks

    def where(
        self, other, cond, _downcast: str | bool = "infer", using_cow: bool = False
    ) -> list[Block]:
        """
        evaluate the block; return result block(s) from the result

        Parameters
        ----------
        other : a ndarray/object
        cond : np.ndarray[bool], SparseArray[bool], or BooleanArray
        _downcast : str or None, default "infer"
            Private because we only specify it when calling from fillna.

        Returns
        -------
        List[Block]
        """
        assert cond.ndim == self.ndim
        assert not isinstance(other, (ABCIndex, ABCSeries, ABCDataFrame))

        transpose = self.ndim == 2

        cond = extract_bool_array(cond)

        # EABlocks override where
        values = cast(np.ndarray, self.values)
        orig_other = other
        if transpose:
            values = values.T

        icond, noop = validate_putmask(values, ~cond)
        if noop:
            # GH-39595: Always return a copy; short-circuit up/downcasting
            if using_cow:
                return [self.copy(deep=False)]
            return [self.copy()]

        if other is lib.no_default:
            other = self.fill_value

        other = self._standardize_fill_value(other)

        try:
            # try/except here is equivalent to a self._can_hold_element check,
            #  but this gets us back 'casted' which we will re-use below;
            #  without using 'casted', expressions.where may do unwanted upcasts.
            casted = np_can_hold_element(values.dtype, other)
        except (ValueError, TypeError, LossySetitemError):
            # we cannot coerce, return a compat dtype

            if self.ndim == 1 or self.shape[0] == 1:
                # no need to split columns

                block = self.coerce_to_target_dtype(other)
                blocks = block.where(orig_other, cond, using_cow=using_cow)
                return self._maybe_downcast(
                    blocks, downcast=_downcast, using_cow=using_cow
                )

            else:
                # since _maybe_downcast would split blocks anyway, we
                #  can avoid some potential upcast/downcast by splitting
                #  on the front end.
                is_array = isinstance(other, (np.ndarray, ExtensionArray))

                res_blocks = []
                nbs = self._split()
                for i, nb in enumerate(nbs):
                    oth = other
                    if is_array:
                        # we have a different value per-column
                        oth = other[:, i : i + 1]

                    submask = cond[:, i : i + 1]
                    rbs = nb.where(
                        oth, submask, _downcast=_downcast, using_cow=using_cow
                    )
                    res_blocks.extend(rbs)
                return res_blocks

        else:
            other = casted
            alt = setitem_datetimelike_compat(values, icond.sum(), other)
            if alt is not other:
                if is_list_like(other) and len(other) < len(values):
                    # call np.where with other to get the appropriate ValueError
                    np.where(~icond, values, other)
                    raise NotImplementedError(
                        "This should not be reached; call to np.where above is "
                        "expected to raise ValueError. Please report a bug at "
                        "github.com/pandas-dev/pandas"
                    )
                result = values.copy()
                np.putmask(result, icond, alt)
            else:
                # By the time we get here, we should have all Series/Index
                #  args extracted to ndarray
                if (
                    is_list_like(other)
                    and not isinstance(other, np.ndarray)
                    and len(other) == self.shape[-1]
                ):
                    # If we don't do this broadcasting here, then expressions.where
                    #  will broadcast a 1D other to be row-like instead of
                    #  column-like.
                    other = np.array(other).reshape(values.shape)
                    # If lengths don't match (or len(other)==1), we will raise
                    #  inside expressions.where, see test_series_where

                # Note: expressions.where may upcast.
                result = expressions.where(~icond, values, other)
                # The np_can_hold_element check _should_ ensure that we always
                #  have result.dtype == self.dtype here.

        if transpose:
            result = result.T

        return [self.make_block(result)]

    def fillna(
        self,
        value,
        limit: int | None = None,
        inplace: bool = False,
        downcast=None,
        using_cow: bool = False,
    ) -> list[Block]:
        """
        fillna on the block with the value. If we fail, then convert to
        block to hold objects instead and try again
        """
        # Caller is responsible for validating limit; if int it is strictly positive
        inplace = validate_bool_kwarg(inplace, "inplace")

        if not self._can_hold_na:
            # can short-circuit the isna call
            noop = True
        else:
            mask = isna(self.values)
            mask, noop = validate_putmask(self.values, mask)

        if noop:
            # we can't process the value, but nothing to do
            if inplace:
                if using_cow:
                    return [self.copy(deep=False)]
                # Arbitrarily imposing the convention that we ignore downcast
                #  on no-op when inplace=True
                return [self]
            else:
                # GH#45423 consistent downcasting on no-ops.
                nb = self.copy(deep=not using_cow)
                nbs = nb._maybe_downcast([nb], downcast=downcast, using_cow=using_cow)
                return nbs

        if limit is not None:
            mask[mask.cumsum(self.ndim - 1) > limit] = False

        if inplace:
            nbs = self.putmask(mask.T, value, using_cow=using_cow)
        else:
            # without _downcast, we would break
            #  test_fillna_dtype_conversion_equiv_replace
            nbs = self.where(value, ~mask.T, _downcast=False)

        # Note: blk._maybe_downcast vs self._maybe_downcast(nbs)
        #  makes a difference bc blk may have object dtype, which has
        #  different behavior in _maybe_downcast.
        return extend_blocks(
            [
                blk._maybe_downcast([blk], downcast=downcast, using_cow=using_cow)
                for blk in nbs
            ]
        )

    def pad_or_backfill(
        self,
        *,
        method: FillnaOptions = "pad",
        axis: AxisInt = 0,
        inplace: bool = False,
        limit: int | None = None,
<<<<<<< HEAD
        limit_direction: Literal["forward", "backward", "both"] = "forward",
        limit_area: Literal["inside", "outside"] | None = None,
        fill_value: Any | None = None,
=======
        limit_area: Literal["inside", "outside"] | None = None,
>>>>>>> eca8fa1f
        downcast: Literal["infer"] | None = None,
        using_cow: bool = False,
        **kwargs,
    ) -> list[Block]:
        return self.interpolate(
            method=method,
            axis=axis,
            inplace=inplace,
            limit=limit,
            limit_area=limit_area,
            downcast=downcast,
            using_cow=using_cow,
            **kwargs,
        )

    def interpolate(
        self,
        *,
        method: FillnaOptions | InterpolateOptions = "pad",
        axis: AxisInt = 0,
        index: Index | None = None,
        inplace: bool = False,
        limit: int | None = None,
        limit_direction: Literal["forward", "backward", "both"] = "forward",
        limit_area: Literal["inside", "outside"] | None = None,
        downcast: Literal["infer"] | None = None,
        using_cow: bool = False,
        **kwargs,
    ) -> list[Block]:
        inplace = validate_bool_kwarg(inplace, "inplace")

        if not self._can_hold_na:
            # If there are no NAs, then interpolate is a no-op
            if using_cow:
                return [self.copy(deep=False)]
            return [self] if inplace else [self.copy()]

        # TODO(3.0): this case will not be reachable once GH#53638 is enforced
        if not _interp_method_is_pad_or_backfill(method) and self.dtype == _dtype_obj:
            # only deal with floats
            # bc we already checked that can_hold_na, we don't have int dtype here
            # test_interp_basic checks that we make a copy here
            if using_cow:
                return [self.copy(deep=False)]
            return [self] if inplace else [self.copy()]

        if self.is_object and self.ndim == 2 and self.shape[0] != 1 and axis == 0:
            # split improves performance in ndarray.copy()
            return self.split_and_operate(
                type(self).interpolate,
                method=method,
                axis=axis,
                index=index,
                inplace=inplace,
                limit=limit,
                limit_direction=limit_direction,
                limit_area=limit_area,
                downcast=downcast,
                **kwargs,
            )

        refs = None
        copy = not inplace
        if inplace:
            if using_cow and self.refs.has_reference():
                copy = True
            else:
                refs = self.refs

        # Dispatch to the PandasArray method.
        # We know self.array_values is a PandasArray bc EABlock overrides
<<<<<<< HEAD
        if _interp_method_is_pad_or_backfill(method):
            if fill_value is not None:
                # similar to validate_fillna_kwargs
                raise ValueError("Cannot pass both fill_value and method")

=======
        if m is not None:
>>>>>>> eca8fa1f
            # TODO: warn about ignored kwargs, limit_direction, index...?
            new_values = cast(PandasArray, self.array_values).pad_or_backfill(
                method=cast(FillnaOptions, method),
                axis=axis,
                limit=limit,
                limit_area=limit_area,
                copy=copy,
            )
        else:
            assert index is not None  # for mypy
            new_values = cast(PandasArray, self.array_values).interpolate(
                method=cast(InterpolateOptions, method),
                axis=axis,
                index=index,
                limit=limit,
                limit_direction=limit_direction,
                limit_area=limit_area,
<<<<<<< HEAD
                fill_value=fill_value,
                copy=copy,
=======
                inplace=arr_inplace,
>>>>>>> eca8fa1f
                **kwargs,
            )
        data = extract_array(new_values, extract_numpy=True)

        nb = self.make_block_same_class(data, refs=refs)
        return nb._maybe_downcast([nb], downcast, using_cow)

    @final
    def diff(self, n: int) -> list[Block]:
        """return block for the diff of the values"""
        # only reached with ndim == 2
        # TODO(EA2D): transpose will be unnecessary with 2D EAs
        new_values = algos.diff(self.values.T, n, axis=0).T
        return [self.make_block(values=new_values)]

    def shift(
        self, periods: int, axis: AxisInt = 0, fill_value: Any = None
    ) -> list[Block]:
        """shift the block by periods, possibly upcast"""
        # convert integer to float if necessary. need to do a lot more than
        # that, handle boolean etc also

        # Note: periods is never 0 here, as that is handled at the top of
        #  NDFrame.shift.  If that ever changes, we can do a check for periods=0
        #  and possibly avoid coercing.

        if not lib.is_scalar(fill_value) and self.dtype != _dtype_obj:
            # with object dtype there is nothing to promote, and the user can
            #  pass pretty much any weird fill_value they like
            # see test_shift_object_non_scalar_fill
            raise ValueError("fill_value must be a scalar")

        fill_value = self._standardize_fill_value(fill_value)

        try:
            # error: Argument 1 to "np_can_hold_element" has incompatible type
            # "Union[dtype[Any], ExtensionDtype]"; expected "dtype[Any]"
            casted = np_can_hold_element(
                self.dtype, fill_value  # type: ignore[arg-type]
            )
        except LossySetitemError:
            nb = self.coerce_to_target_dtype(fill_value)
            return nb.shift(periods, axis=axis, fill_value=fill_value)

        else:
            values = cast(np.ndarray, self.values)
            new_values = shift(values, periods, axis, casted)
            return [self.make_block(new_values)]

    @final
    def quantile(
        self,
        qs: Index,  # with dtype float64
        interpolation: QuantileInterpolation = "linear",
        axis: AxisInt = 0,
    ) -> Block:
        """
        compute the quantiles of the

        Parameters
        ----------
        qs : Index
            The quantiles to be computed in float64.
        interpolation : str, default 'linear'
            Type of interpolation.
        axis : int, default 0
            Axis to compute.

        Returns
        -------
        Block
        """
        # We should always have ndim == 2 because Series dispatches to DataFrame
        assert self.ndim == 2
        assert axis == 1  # only ever called this way
        assert is_list_like(qs)  # caller is responsible for this

        result = quantile_compat(self.values, np.asarray(qs._values), interpolation)
        # ensure_block_shape needed for cases where we start with EA and result
        #  is ndarray, e.g. IntegerArray, SparseArray
        result = ensure_block_shape(result, ndim=2)
        return new_block_2d(result, placement=self._mgr_locs)

    @final
    def round(self, decimals: int, using_cow: bool = False) -> Self:
        """
        Rounds the values.
        If the block is not of an integer or float dtype, nothing happens.
        This is consistent with DataFrame.round behavivor.
        (Note: Series.round would raise)

        Parameters
        ----------
        decimals: int,
            Number of decimal places to round to.
            Caller is responsible for validating this
        using_cow: bool,
            Whether Copy on Write is enabled right now
        """
        if not self.is_numeric or self.is_bool:
            return self.copy(deep=not using_cow)
        refs = None
        # TODO: round only defined on BaseMaskedArray
        # Series also does this, so would need to fix both places
        # error: Item "ExtensionArray" of "Union[ndarray[Any, Any], ExtensionArray]"
        # has no attribute "round"
        values = self.values.round(decimals)  # type: ignore[union-attr]
        if values is self.values:
            refs = self.refs
            if not using_cow:
                # Normally would need to do this before, but
                # numpy only returns same array when round operation
                # is no-op
                # https://github.com/numpy/numpy/blob/486878b37fc7439a3b2b87747f50db9b62fea8eb/numpy/core/src/multiarray/calculation.c#L625-L636
                values = values.copy()
        return self.make_block_same_class(values, refs=refs)

    # ---------------------------------------------------------------------
    # Abstract Methods Overridden By EABackedBlock and NumpyBlock

    def delete(self, loc) -> list[Block]:
        """Deletes the locs from the block.

        We split the block to avoid copying the underlying data. We create new
        blocks for every connected segment of the initial block that is not deleted.
        The new blocks point to the initial array.
        """
        if not is_list_like(loc):
            loc = [loc]

        if self.ndim == 1:
            values = cast(np.ndarray, self.values)
            values = np.delete(values, loc)
            mgr_locs = self._mgr_locs.delete(loc)
            return [type(self)(values, placement=mgr_locs, ndim=self.ndim)]

        if np.max(loc) >= self.values.shape[0]:
            raise IndexError

        # Add one out-of-bounds indexer as maximum to collect
        # all columns after our last indexer if any
        loc = np.concatenate([loc, [self.values.shape[0]]])
        mgr_locs_arr = self._mgr_locs.as_array
        new_blocks: list[Block] = []

        previous_loc = -1
        # TODO(CoW): This is tricky, if parent block goes out of scope
        # all split blocks are referencing each other even though they
        # don't share data
        refs = self.refs if self.refs.has_reference() else None
        for idx in loc:
            if idx == previous_loc + 1:
                # There is no column between current and last idx
                pass
            else:
                # No overload variant of "__getitem__" of "ExtensionArray" matches
                # argument type "Tuple[slice, slice]"
                values = self.values[previous_loc + 1 : idx, :]  # type: ignore[call-overload]  # noqa: E501
                locs = mgr_locs_arr[previous_loc + 1 : idx]
                nb = type(self)(
                    values, placement=BlockPlacement(locs), ndim=self.ndim, refs=refs
                )
                new_blocks.append(nb)

            previous_loc = idx

        return new_blocks

    @property
    def is_view(self) -> bool:
        """return a boolean if I am possibly a view"""
        raise AbstractMethodError(self)

    @property
    def array_values(self) -> ExtensionArray:
        """
        The array that Series.array returns. Always an ExtensionArray.
        """
        raise AbstractMethodError(self)

    def get_values(self, dtype: DtypeObj | None = None) -> np.ndarray:
        """
        return an internal format, currently just the ndarray
        this is often overridden to handle to_dense like operations
        """
        raise AbstractMethodError(self)

    def values_for_json(self) -> np.ndarray:
        raise AbstractMethodError(self)


class EABackedBlock(Block):
    """
    Mixin for Block subclasses backed by ExtensionArray.
    """

    values: ExtensionArray

    def setitem(self, indexer, value, using_cow: bool = False):
        """
        Attempt self.values[indexer] = value, possibly creating a new array.

        This differs from Block.setitem by not allowing setitem to change
        the dtype of the Block.

        Parameters
        ----------
        indexer : tuple, list-like, array-like, slice, int
            The subset of self.values to set
        value : object
            The value being set
        using_cow: bool, default False
            Signaling if CoW is used.

        Returns
        -------
        Block

        Notes
        -----
        `indexer` is a direct slice/positional indexer. `value` must
        be a compatible shape.
        """
        orig_indexer = indexer
        orig_value = value

        indexer = self._unwrap_setitem_indexer(indexer)
        value = self._maybe_squeeze_arg(value)

        values = self.values
        if values.ndim == 2:
            # TODO(GH#45419): string[pyarrow] tests break if we transpose
            #  unconditionally
            values = values.T
        check_setitem_lengths(indexer, value, values)

        try:
            values[indexer] = value
        except (ValueError, TypeError) as err:
            _catch_deprecated_value_error(err)

            if isinstance(self.dtype, IntervalDtype):
                # see TestSetitemFloatIntervalWithIntIntervalValues
                nb = self.coerce_to_target_dtype(orig_value)
                return nb.setitem(orig_indexer, orig_value)

            elif isinstance(self, NDArrayBackedExtensionBlock):
                nb = self.coerce_to_target_dtype(orig_value)
                return nb.setitem(orig_indexer, orig_value)

            else:
                raise

        else:
            return self

    def where(
        self, other, cond, _downcast: str | bool = "infer", using_cow: bool = False
    ) -> list[Block]:
        # _downcast private bc we only specify it when calling from fillna
        arr = self.values.T

        cond = extract_bool_array(cond)

        orig_other = other
        orig_cond = cond
        other = self._maybe_squeeze_arg(other)
        cond = self._maybe_squeeze_arg(cond)

        if other is lib.no_default:
            other = self.fill_value

        icond, noop = validate_putmask(arr, ~cond)
        if noop:
            # GH#44181, GH#45135
            # Avoid a) raising for Interval/PeriodDtype and b) unnecessary object upcast
            if using_cow:
                return [self.copy(deep=False)]
            return [self.copy()]

        try:
            res_values = arr._where(cond, other).T
        except (ValueError, TypeError) as err:
            _catch_deprecated_value_error(err)

            if self.ndim == 1 or self.shape[0] == 1:
                if isinstance(self.dtype, IntervalDtype):
                    # TestSetitemFloatIntervalWithIntIntervalValues
                    blk = self.coerce_to_target_dtype(orig_other)
                    nbs = blk.where(orig_other, orig_cond, using_cow=using_cow)
                    return self._maybe_downcast(
                        nbs, downcast=_downcast, using_cow=using_cow
                    )

                elif isinstance(self, NDArrayBackedExtensionBlock):
                    # NB: not (yet) the same as
                    #  isinstance(values, NDArrayBackedExtensionArray)
                    blk = self.coerce_to_target_dtype(orig_other)
                    nbs = blk.where(orig_other, orig_cond, using_cow=using_cow)
                    return self._maybe_downcast(
                        nbs, downcast=_downcast, using_cow=using_cow
                    )

                else:
                    raise

            else:
                # Same pattern we use in Block.putmask
                is_array = isinstance(orig_other, (np.ndarray, ExtensionArray))

                res_blocks = []
                nbs = self._split()
                for i, nb in enumerate(nbs):
                    n = orig_other
                    if is_array:
                        # we have a different value per-column
                        n = orig_other[:, i : i + 1]

                    submask = orig_cond[:, i : i + 1]
                    rbs = nb.where(n, submask, using_cow=using_cow)
                    res_blocks.extend(rbs)
                return res_blocks

        nb = self.make_block_same_class(res_values)
        return [nb]

    def putmask(self, mask, new, using_cow: bool = False) -> list[Block]:
        """
        See Block.putmask.__doc__
        """
        mask = extract_bool_array(mask)
        if new is lib.no_default:
            new = self.fill_value

        values = self.values
        if values.ndim == 2:
            values = values.T

        orig_new = new
        orig_mask = mask
        new = self._maybe_squeeze_arg(new)
        mask = self._maybe_squeeze_arg(mask)

        if not mask.any():
            if using_cow:
                return [self.copy(deep=False)]
            return [self]

        if using_cow and self.refs.has_reference():
            values = values.copy()
            self = self.make_block_same_class(values.T if values.ndim == 2 else values)

        try:
            # Caller is responsible for ensuring matching lengths
            values._putmask(mask, new)
        except (TypeError, ValueError) as err:
            _catch_deprecated_value_error(err)

            if self.ndim == 1 or self.shape[0] == 1:
                if isinstance(self.dtype, IntervalDtype):
                    # Discussion about what we want to support in the general
                    #  case GH#39584
                    blk = self.coerce_to_target_dtype(orig_new)
                    return blk.putmask(orig_mask, orig_new)

                elif isinstance(self, NDArrayBackedExtensionBlock):
                    # NB: not (yet) the same as
                    #  isinstance(values, NDArrayBackedExtensionArray)
                    blk = self.coerce_to_target_dtype(orig_new)
                    return blk.putmask(orig_mask, orig_new)

                else:
                    raise

            else:
                # Same pattern we use in Block.putmask
                is_array = isinstance(orig_new, (np.ndarray, ExtensionArray))

                res_blocks = []
                nbs = self._split()
                for i, nb in enumerate(nbs):
                    n = orig_new
                    if is_array:
                        # we have a different value per-column
                        n = orig_new[:, i : i + 1]

                    submask = orig_mask[:, i : i + 1]
                    rbs = nb.putmask(submask, n)
                    res_blocks.extend(rbs)
                return res_blocks

        return [self]

    def delete(self, loc) -> list[Block]:
        # This will be unnecessary if/when __array_function__ is implemented
        if self.ndim == 1:
            values = self.values.delete(loc)
            mgr_locs = self._mgr_locs.delete(loc)
            return [type(self)(values, placement=mgr_locs, ndim=self.ndim)]
        elif self.values.ndim == 1:
            # We get here through to_stata
            return []
        return super().delete(loc)

    @cache_readonly
    def array_values(self) -> ExtensionArray:
        return self.values

    def get_values(self, dtype: DtypeObj | None = None) -> np.ndarray:
        """
        return object dtype as boxed values, such as Timestamps/Timedelta
        """
        values: ArrayLike = self.values
        if dtype == _dtype_obj:
            values = values.astype(object)
        # TODO(EA2D): reshape not needed with 2D EAs
        return np.asarray(values).reshape(self.shape)

    def values_for_json(self) -> np.ndarray:
        return np.asarray(self.values)

    def interpolate(
        self,
        *,
        method: FillnaOptions | InterpolateOptions = "pad",
        index: Index | None = None,
        axis: int = 0,
        inplace: bool = False,
        limit: int | None = None,
        fill_value=None,
        using_cow: bool = False,
        **kwargs,
    ):
        values = self.values

        if not _interp_method_is_pad_or_backfill(method):
            imeth = cast(InterpolateOptions, method)
            return super().interpolate(
                method=imeth,
                index=index,
                axis=axis,
                inplace=inplace,
                limit=limit,
                fill_value=fill_value,
                using_cow=using_cow,
                **kwargs,
            )
        else:
            meth = cast(FillnaOptions, method)
            if values.ndim == 2 and axis == 0:
                # NDArrayBackedExtensionArray.fillna assumes axis=1
                new_values = values.T.fillna(
                    value=fill_value, method=meth, limit=limit
                ).T
            else:
                new_values = values.fillna(value=fill_value, method=meth, limit=limit)
        return self.make_block_same_class(new_values)


class ExtensionBlock(libinternals.Block, EABackedBlock):
    """
    Block for holding extension types.

    Notes
    -----
    This holds all 3rd-party extension array types. It's also the immediate
    parent class for our internal extension types' blocks.

    ExtensionArrays are limited to 1-D.
    """

    _can_consolidate = False
    _validate_ndim = False
    is_extension = True

    values: ExtensionArray

    def fillna(
        self,
        value,
        limit: int | None = None,
        inplace: bool = False,
        downcast=None,
        using_cow: bool = False,
    ) -> list[Block]:
        if isinstance(self.dtype, IntervalDtype):
            # Block.fillna handles coercion (test_fillna_interval)
            return super().fillna(
                value=value,
                limit=limit,
                inplace=inplace,
                downcast=downcast,
                using_cow=using_cow,
            )
        if using_cow and self._can_hold_na and not self.values._hasna:
            refs = self.refs
            new_values = self.values
        else:
            refs = None
            new_values = self.values.fillna(value=value, method=None, limit=limit)
        nb = self.make_block_same_class(new_values, refs=refs)
        return nb._maybe_downcast([nb], downcast, using_cow=using_cow)

    @cache_readonly
    def shape(self) -> Shape:
        # TODO(EA2D): override unnecessary with 2D EAs
        if self.ndim == 1:
            return (len(self.values),)
        return len(self._mgr_locs), len(self.values)

    def iget(self, i: int | tuple[int, int] | tuple[slice, int]):
        # In the case where we have a tuple[slice, int], the slice will always
        #  be slice(None)
        # We _could_ make the annotation more specific, but mypy would
        #  complain about override mismatch:
        #  Literal[0] | tuple[Literal[0], int] | tuple[slice, int]

        # Note: only reached with self.ndim == 2

        if isinstance(i, tuple):
            # TODO(EA2D): unnecessary with 2D EAs
            col, loc = i
            if not com.is_null_slice(col) and col != 0:
                raise IndexError(f"{self} only contains one item")
            if isinstance(col, slice):
                # the is_null_slice check above assures that col is slice(None)
                #  so what we want is a view on all our columns and row loc
                if loc < 0:
                    loc += len(self.values)
                # Note: loc:loc+1 vs [[loc]] makes a difference when called
                #  from fast_xs because we want to get a view back.
                return self.values[loc : loc + 1]
            return self.values[loc]
        else:
            if i != 0:
                raise IndexError(f"{self} only contains one item")
            return self.values

    def set_inplace(self, locs, values: ArrayLike, copy: bool = False) -> None:
        # When an ndarray, we should have locs.tolist() == [0]
        # When a BlockPlacement we should have list(locs) == [0]
        if copy:
            self.values = self.values.copy()
        self.values[:] = values

    def _maybe_squeeze_arg(self, arg):
        """
        If necessary, squeeze a (N, 1) ndarray to (N,)
        """
        # e.g. if we are passed a 2D mask for putmask
        if (
            isinstance(arg, (np.ndarray, ExtensionArray))
            and arg.ndim == self.values.ndim + 1
        ):
            # TODO(EA2D): unnecessary with 2D EAs
            assert arg.shape[1] == 1
            # error: No overload variant of "__getitem__" of "ExtensionArray"
            # matches argument type "Tuple[slice, int]"
            arg = arg[:, 0]  # type: ignore[call-overload]
        elif isinstance(arg, ABCDataFrame):
            # 2022-01-06 only reached for setitem
            # TODO: should we avoid getting here with DataFrame?
            assert arg.shape[1] == 1
            arg = arg._ixs(0, axis=1)._values

        return arg

    def _unwrap_setitem_indexer(self, indexer):
        """
        Adapt a 2D-indexer to our 1D values.

        This is intended for 'setitem', not 'iget' or '_slice'.
        """
        # TODO: ATM this doesn't work for iget/_slice, can we change that?

        if isinstance(indexer, tuple) and len(indexer) == 2:
            # TODO(EA2D): not needed with 2D EAs
            #  Should never have length > 2.  Caller is responsible for checking.
            #  Length 1 is reached vis setitem_single_block and setitem_single_column
            #  each of which pass indexer=(pi,)
            if all(isinstance(x, np.ndarray) and x.ndim == 2 for x in indexer):
                # GH#44703 went through indexing.maybe_convert_ix
                first, second = indexer
                if not (
                    second.size == 1 and (second == 0).all() and first.shape[1] == 1
                ):
                    raise NotImplementedError(
                        "This should not be reached. Please report a bug at "
                        "github.com/pandas-dev/pandas/"
                    )
                indexer = first[:, 0]

            elif lib.is_integer(indexer[1]) and indexer[1] == 0:
                # reached via setitem_single_block passing the whole indexer
                indexer = indexer[0]

            elif com.is_null_slice(indexer[1]):
                indexer = indexer[0]

            elif is_list_like(indexer[1]) and indexer[1][0] == 0:
                indexer = indexer[0]

            else:
                raise NotImplementedError(
                    "This should not be reached. Please report a bug at "
                    "github.com/pandas-dev/pandas/"
                )
        return indexer

    @property
    def is_view(self) -> bool:
        """Extension arrays are never treated as views."""
        return False

    @cache_readonly
    def is_numeric(self):
        return self.values.dtype._is_numeric

    def _slice(
        self, slicer: slice | npt.NDArray[np.bool_] | npt.NDArray[np.intp]
    ) -> ExtensionArray:
        """
        Return a slice of my values.

        Parameters
        ----------
        slicer : slice, ndarray[int], or ndarray[bool]
            Valid (non-reducing) indexer for self.values.

        Returns
        -------
        ExtensionArray
        """
        # Notes: ndarray[bool] is only reachable when via get_rows_with_mask, which
        #  is only for Series, i.e. self.ndim == 1.

        # return same dims as we currently have
        if self.ndim == 2:
            # reached via getitem_block via _slice_take_blocks_ax0
            # TODO(EA2D): won't be necessary with 2D EAs

            if not isinstance(slicer, slice):
                raise AssertionError(
                    "invalid slicing for a 1-ndim ExtensionArray", slicer
                )
            # GH#32959 only full-slicers along fake-dim0 are valid
            # TODO(EA2D): won't be necessary with 2D EAs
            # range(1) instead of self._mgr_locs to avoid exception on [::-1]
            #  see test_iloc_getitem_slice_negative_step_ea_block
            new_locs = range(1)[slicer]
            if not len(new_locs):
                raise AssertionError(
                    "invalid slicing for a 1-ndim ExtensionArray", slicer
                )
            slicer = slice(None)

        return self.values[slicer]

    @final
    def slice_block_rows(self, slicer: slice) -> Self:
        """
        Perform __getitem__-like specialized to slicing along index.
        """
        # GH#42787 in principle this is equivalent to values[..., slicer], but we don't
        # require subclasses of ExtensionArray to support that form (for now).
        new_values = self.values[slicer]
        return type(self)(new_values, self._mgr_locs, ndim=self.ndim, refs=self.refs)

    def shift(
        self, periods: int, axis: AxisInt = 0, fill_value: Any = None
    ) -> list[Block]:
        """
        Shift the block by `periods`.

        Dispatches to underlying ExtensionArray and re-boxes in an
        ExtensionBlock.
        """
        new_values = self.values.shift(periods=periods, fill_value=fill_value)
        return [self.make_block_same_class(new_values)]

    def _unstack(
        self,
        unstacker,
        fill_value,
        new_placement: npt.NDArray[np.intp],
        needs_masking: npt.NDArray[np.bool_],
    ):
        # ExtensionArray-safe unstack.
        # We override Block._unstack, which unstacks directly on the
        # values of the array. For EA-backed blocks, this would require
        # converting to a 2-D ndarray of objects.
        # Instead, we unstack an ndarray of integer positions, followed by
        # a `take` on the actual values.

        # Caller is responsible for ensuring self.shape[-1] == len(unstacker.index)
        new_values, mask = unstacker.arange_result

        # Note: these next two lines ensure that
        #  mask.sum() == sum(len(nb.mgr_locs) for nb in blocks)
        #  which the calling function needs in order to pass verify_integrity=False
        #  to the BlockManager constructor
        new_values = new_values.T[mask]
        new_placement = new_placement[mask]

        # needs_masking[i] calculated once in BlockManager.unstack tells
        #  us if there are any -1s in the relevant indices.  When False,
        #  that allows us to go through a faster path in 'take', among
        #  other things avoiding e.g. Categorical._validate_scalar.
        blocks = [
            # TODO: could cast to object depending on fill_value?
            type(self)(
                self.values.take(
                    indices, allow_fill=needs_masking[i], fill_value=fill_value
                ),
                BlockPlacement(place),
                ndim=2,
            )
            for i, (indices, place) in enumerate(zip(new_values, new_placement))
        ]
        return blocks, mask


class NumpyBlock(libinternals.NumpyBlock, Block):
    values: np.ndarray
    __slots__ = ()

    @property
    def is_view(self) -> bool:
        """return a boolean if I am possibly a view"""
        return self.values.base is not None

    @property
    def array_values(self) -> ExtensionArray:
        return PandasArray(self.values)

    def get_values(self, dtype: DtypeObj | None = None) -> np.ndarray:
        if dtype == _dtype_obj:
            return self.values.astype(_dtype_obj)
        return self.values

    def values_for_json(self) -> np.ndarray:
        return self.values

    @cache_readonly
    def is_numeric(self) -> bool:  # type: ignore[override]
        dtype = self.values.dtype
        kind = dtype.kind

        return kind in "fciub"

    @cache_readonly
    def is_object(self) -> bool:  # type: ignore[override]
        return self.values.dtype.kind == "O"


class NumericBlock(NumpyBlock):
    # this Block type is kept for backwards-compatibility
    # TODO(3.0): delete and remove deprecation in __init__.py.
    __slots__ = ()


class ObjectBlock(NumpyBlock):
    # this Block type is kept for backwards-compatibility
    # TODO(3.0): delete and remove deprecation in __init__.py.
    __slots__ = ()


class NDArrayBackedExtensionBlock(libinternals.NDArrayBackedBlock, EABackedBlock):
    """
    Block backed by an NDArrayBackedExtensionArray
    """

    values: NDArrayBackedExtensionArray

    # error: Signature of "is_extension" incompatible with supertype "Block"
    @cache_readonly
    def is_extension(self) -> bool:  # type: ignore[override]
        # i.e. datetime64tz, PeriodDtype
        return not isinstance(self.dtype, np.dtype)

    @property
    def is_view(self) -> bool:
        """return a boolean if I am possibly a view"""
        # check the ndarray values of the DatetimeIndex values
        return self.values._ndarray.base is not None

    def shift(
        self, periods: int, axis: AxisInt = 0, fill_value: Any = None
    ) -> list[Block]:
        values = self.values
        new_values = values.shift(periods, fill_value=fill_value, axis=axis)
        return [self.make_block_same_class(new_values)]


def _catch_deprecated_value_error(err: Exception) -> None:
    """
    We catch ValueError for now, but only a specific one raised by DatetimeArray
    which will no longer be raised in version 2.0.
    """
    if isinstance(err, ValueError):
        if isinstance(err, IncompatibleFrequency):
            pass
        elif "'value.closed' is" in str(err):
            # IntervalDtype mismatched 'closed'
            pass


class DatetimeLikeBlock(NDArrayBackedExtensionBlock):
    """Block for datetime64[ns], timedelta64[ns]."""

    __slots__ = ()
    is_numeric = False
    values: DatetimeArray | TimedeltaArray

    def values_for_json(self) -> np.ndarray:
        return self.values._ndarray


class DatetimeTZBlock(DatetimeLikeBlock):
    """implement a datetime64 block with a tz attribute"""

    values: DatetimeArray

    __slots__ = ()
    is_extension = True
    _validate_ndim = True
    _can_consolidate = False

    # Don't use values_for_json from DatetimeLikeBlock since it is
    # an invalid optimization here(drop the tz)
    values_for_json = NDArrayBackedExtensionBlock.values_for_json


# -----------------------------------------------------------------
# Constructor Helpers


def maybe_coerce_values(values: ArrayLike) -> ArrayLike:
    """
    Input validation for values passed to __init__. Ensure that
    any datetime64/timedelta64 dtypes are in nanoseconds.  Ensure
    that we do not have string dtypes.

    Parameters
    ----------
    values : np.ndarray or ExtensionArray

    Returns
    -------
    values : np.ndarray or ExtensionArray
    """
    # Caller is responsible for ensuring PandasArray is already extracted.

    if isinstance(values, np.ndarray):
        values = ensure_wrapped_if_datetimelike(values)

        if issubclass(values.dtype.type, str):
            values = np.array(values, dtype=object)

    if isinstance(values, (DatetimeArray, TimedeltaArray)) and values.freq is not None:
        # freq is only stored in DatetimeIndex/TimedeltaIndex, not in Series/DataFrame
        values = values._with_freq(None)

    return values


def get_block_type(dtype: DtypeObj) -> type[Block]:
    """
    Find the appropriate Block subclass to use for the given values and dtype.

    Parameters
    ----------
    dtype : numpy or pandas dtype

    Returns
    -------
    cls : class, subclass of Block
    """
    if isinstance(dtype, DatetimeTZDtype):
        return DatetimeTZBlock
    elif isinstance(dtype, PeriodDtype):
        return NDArrayBackedExtensionBlock
    elif isinstance(dtype, ExtensionDtype):
        # Note: need to be sure PandasArray is unwrapped before we get here
        return ExtensionBlock

    # We use kind checks because it is much more performant
    #  than is_foo_dtype
    kind = dtype.kind
    if kind in "Mm":
        return DatetimeLikeBlock

    return NumpyBlock


def new_block_2d(
    values: ArrayLike, placement: BlockPlacement, refs: BlockValuesRefs | None = None
):
    # new_block specialized to case with
    #  ndim=2
    #  isinstance(placement, BlockPlacement)
    #  check_ndim/ensure_block_shape already checked
    klass = get_block_type(values.dtype)

    values = maybe_coerce_values(values)
    return klass(values, ndim=2, placement=placement, refs=refs)


def new_block(
    values,
    placement: BlockPlacement,
    *,
    ndim: int,
    refs: BlockValuesRefs | None = None,
) -> Block:
    # caller is responsible for ensuring:
    # - values is NOT a PandasArray
    # - check_ndim/ensure_block_shape already checked
    # - maybe_coerce_values already called/unnecessary
    klass = get_block_type(values.dtype)
    return klass(values, ndim=ndim, placement=placement, refs=refs)


def check_ndim(values, placement: BlockPlacement, ndim: int) -> None:
    """
    ndim inference and validation.

    Validates that values.ndim and ndim are consistent.
    Validates that len(values) and len(placement) are consistent.

    Parameters
    ----------
    values : array-like
    placement : BlockPlacement
    ndim : int

    Raises
    ------
    ValueError : the number of dimensions do not match
    """

    if values.ndim > ndim:
        # Check for both np.ndarray and ExtensionArray
        raise ValueError(
            "Wrong number of dimensions. "
            f"values.ndim > ndim [{values.ndim} > {ndim}]"
        )

    if not is_1d_only_ea_dtype(values.dtype):
        # TODO(EA2D): special case not needed with 2D EAs
        if values.ndim != ndim:
            raise ValueError(
                "Wrong number of dimensions. "
                f"values.ndim != ndim [{values.ndim} != {ndim}]"
            )
        if len(placement) != len(values):
            raise ValueError(
                f"Wrong number of items passed {len(values)}, "
                f"placement implies {len(placement)}"
            )
    elif ndim == 2 and len(placement) != 1:
        # TODO(EA2D): special case unnecessary with 2D EAs
        raise ValueError("need to split")


def extract_pandas_array(
    values: ArrayLike, dtype: DtypeObj | None, ndim: int
) -> tuple[ArrayLike, DtypeObj | None]:
    """
    Ensure that we don't allow PandasArray / PandasDtype in internals.
    """
    # For now, blocks should be backed by ndarrays when possible.
    if isinstance(values, ABCPandasArray):
        values = values.to_numpy()
        if ndim and ndim > 1:
            # TODO(EA2D): special case not needed with 2D EAs
            values = np.atleast_2d(values)

    if isinstance(dtype, PandasDtype):
        dtype = dtype.numpy_dtype

    return values, dtype


# -----------------------------------------------------------------


def extend_blocks(result, blocks=None) -> list[Block]:
    """return a new extended blocks, given the result"""
    if blocks is None:
        blocks = []
    if isinstance(result, list):
        for r in result:
            if isinstance(r, list):
                blocks.extend(r)
            else:
                blocks.append(r)
    else:
        assert isinstance(result, Block), type(result)
        blocks.append(result)
    return blocks


def ensure_block_shape(values: ArrayLike, ndim: int = 1) -> ArrayLike:
    """
    Reshape if possible to have values.ndim == ndim.
    """

    if values.ndim < ndim:
        if not is_1d_only_ea_dtype(values.dtype):
            # TODO(EA2D): https://github.com/pandas-dev/pandas/issues/23023
            # block.shape is incorrect for "2D" ExtensionArrays
            # We can't, and don't need to, reshape.
            values = cast("np.ndarray | DatetimeArray | TimedeltaArray", values)
            values = values.reshape(1, -1)

    return values


def to_native_types(
    values: ArrayLike,
    *,
    na_rep: str = "nan",
    quoting=None,
    float_format=None,
    decimal: str = ".",
    **kwargs,
) -> npt.NDArray[np.object_]:
    """convert to our native types format"""
    if isinstance(values, Categorical) and values.categories.dtype.kind in "Mm":
        # GH#40754 Convert categorical datetimes to datetime array
        values = algos.take_nd(
            values.categories._values,
            ensure_platform_int(values._codes),
            fill_value=na_rep,
        )

    values = ensure_wrapped_if_datetimelike(values)

    if isinstance(values, (DatetimeArray, TimedeltaArray)):
        if values.ndim == 1:
            result = values._format_native_types(na_rep=na_rep, **kwargs)
            result = result.astype(object, copy=False)
            return result

        # GH#21734 Process every column separately, they might have different formats
        results_converted = []
        for i in range(len(values)):
            result = values[i, :]._format_native_types(na_rep=na_rep, **kwargs)
            results_converted.append(result.astype(object, copy=False))
        return np.vstack(results_converted)

    elif values.dtype.kind == "f" and not isinstance(values.dtype, SparseDtype):
        # see GH#13418: no special formatting is desired at the
        # output (important for appropriate 'quoting' behaviour),
        # so do not pass it through the FloatArrayFormatter
        if float_format is None and decimal == ".":
            mask = isna(values)

            if not quoting:
                values = values.astype(str)
            else:
                values = np.array(values, dtype="object")

            values[mask] = na_rep
            values = values.astype(object, copy=False)
            return values

        from pandas.io.formats.format import FloatArrayFormatter

        formatter = FloatArrayFormatter(
            values,
            na_rep=na_rep,
            float_format=float_format,
            decimal=decimal,
            quoting=quoting,
            fixed_width=False,
        )
        res = formatter.get_result_as_array()
        res = res.astype(object, copy=False)
        return res

    elif isinstance(values, ExtensionArray):
        mask = isna(values)

        new_values = np.asarray(values.astype(object))
        new_values[mask] = na_rep
        return new_values

    else:
        mask = isna(values)
        itemsize = writers.word_len(na_rep)

        if values.dtype != _dtype_obj and not quoting and itemsize:
            values = values.astype(str)
            if values.dtype.itemsize / np.dtype("U1").itemsize < itemsize:
                # enlarge for the na_rep
                values = values.astype(f"<U{itemsize}")
        else:
            values = np.array(values, dtype="object")

        values[mask] = na_rep
        values = values.astype(object, copy=False)
        return values


def external_values(values: ArrayLike) -> ArrayLike:
    """
    The array that Series.values returns (public attribute).

    This has some historical constraints, and is overridden in block
    subclasses to return the correct array (e.g. period returns
    object ndarray and datetimetz a datetime64[ns] ndarray instead of
    proper extension array).
    """
    if isinstance(values, (PeriodArray, IntervalArray)):
        return values.astype(object)
    elif isinstance(values, (DatetimeArray, TimedeltaArray)):
        # NB: for datetime64tz this is different from np.asarray(values), since
        #  that returns an object-dtype ndarray of Timestamps.
        # Avoid raising in .astype in casting from dt64tz to dt64
        values = values._ndarray

    if isinstance(values, np.ndarray) and using_copy_on_write():
        values = values.view()
        values.flags.writeable = False

    # TODO(CoW) we should also mark our ExtensionArrays as read-only

    return values


def _interp_method_is_pad_or_backfill(method: str) -> bool:
    try:
        m = missing.clean_fill_method(method)
    except ValueError:
        m = None
        if method == "asfreq":
            # clean_fill_method used to allow this
            raise
    return m is not None<|MERGE_RESOLUTION|>--- conflicted
+++ resolved
@@ -1351,13 +1351,7 @@
         axis: AxisInt = 0,
         inplace: bool = False,
         limit: int | None = None,
-<<<<<<< HEAD
-        limit_direction: Literal["forward", "backward", "both"] = "forward",
         limit_area: Literal["inside", "outside"] | None = None,
-        fill_value: Any | None = None,
-=======
-        limit_area: Literal["inside", "outside"] | None = None,
->>>>>>> eca8fa1f
         downcast: Literal["infer"] | None = None,
         using_cow: bool = False,
         **kwargs,
@@ -1429,15 +1423,7 @@
 
         # Dispatch to the PandasArray method.
         # We know self.array_values is a PandasArray bc EABlock overrides
-<<<<<<< HEAD
         if _interp_method_is_pad_or_backfill(method):
-            if fill_value is not None:
-                # similar to validate_fillna_kwargs
-                raise ValueError("Cannot pass both fill_value and method")
-
-=======
-        if m is not None:
->>>>>>> eca8fa1f
             # TODO: warn about ignored kwargs, limit_direction, index...?
             new_values = cast(PandasArray, self.array_values).pad_or_backfill(
                 method=cast(FillnaOptions, method),
@@ -1455,12 +1441,7 @@
                 limit=limit,
                 limit_direction=limit_direction,
                 limit_area=limit_area,
-<<<<<<< HEAD
-                fill_value=fill_value,
                 copy=copy,
-=======
-                inplace=arr_inplace,
->>>>>>> eca8fa1f
                 **kwargs,
             )
         data = extract_array(new_values, extract_numpy=True)
