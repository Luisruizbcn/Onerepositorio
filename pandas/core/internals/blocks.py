--- conflicted
+++ resolved
@@ -2420,23 +2420,6 @@
 
         return other
 
-<<<<<<< HEAD
-=======
-    def _try_coerce_result(self, result):
-        """ reverse of try_coerce_args """
-        if isinstance(result, np.ndarray):
-            if result.ndim == 2:
-                # kludge for 2D blocks with 1D EAs
-                result = result[0, :]
-            if result.dtype == np.float64:
-                # needed for post-groupby.median
-                result = self._holder._from_sequence(
-                    result.astype(np.int64), freq=None, dtype=self.values.dtype
-                )
-
-        return result
-
->>>>>>> 4ff0d616
     def diff(self, n, axis=0):
         """1st discrete difference
 
