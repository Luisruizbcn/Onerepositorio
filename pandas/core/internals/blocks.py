--- conflicted
+++ resolved
@@ -877,27 +877,6 @@
 
         src_len = len(pairs) - 1
 
-<<<<<<< HEAD
-        def comp(s: Scalar, mask: np.ndarray, regex: bool = False) -> np.ndarray:
-            """
-            Generate a bool array by perform an equality check, or perform
-            an element-wise regular expression matching
-            """
-            if isna(s):
-                return ~mask
-
-            # pandas/core/internals/blocks.py:852: error: Incompatible return value type
-            # (got "Union[ndarray, bool]", expected "ndarray")  [return-value]
-
-            # pandas/core/internals/blocks.py:852: error: Argument 1 to
-            # "compare_or_regex_search" has incompatible type "Union[ndarray,
-            # ExtensionArray]"; expected "ndarray"  [arg-type]
-            return compare_or_regex_search(  # type: ignore[return-value]
-                self.values, s, regex, mask  # type: ignore[arg-type]
-            )
-
-=======
->>>>>>> fc9fdba6
         if self.is_object:
             # Calculate the mask once, prior to the call of comp
             # in order to avoid repeating the same computations
@@ -1390,20 +1369,6 @@
                 blocks = block.where(orig_other, cond, errors=errors, axis=axis)
                 return self._maybe_downcast(blocks, "infer")
 
-<<<<<<< HEAD
-            # convert datetime to datetime64, timedelta to timedelta64
-
-            # pandas/core/internals/blocks.py:1381: error: Argument 2 to
-            # "convert_scalar_for_putitemlike" has incompatible type "Union[dtype[Any],
-            # ExtensionDtype]"; expected "dtype[Any]"  [arg-type]
-            other = convert_scalar_for_putitemlike(
-                other, values.dtype  # type: ignore[arg-type]
-            )
-
-            # By the time we get here, we should have all Series/Index
-            #  args extracted to ndarray
-            result = expressions.where(cond, values, other)
-=======
             alt = setitem_datetimelike_compat(values, icond.sum(), other)
             if alt is not other:
                 result = values.copy()
@@ -1412,7 +1377,6 @@
                 # By the time we get here, we should have all Series/Index
                 #  args extracted to ndarray
                 result = expressions.where(~icond, values, other)
->>>>>>> fc9fdba6
 
         if self._can_hold_na or self.ndim == 1:
 
@@ -2613,32 +2577,9 @@
     if not is_extension_array_dtype(arr.dtype):
         # Note: this will include TimedeltaArray and tz-naive DatetimeArray
         # TODO(EA2D): special case will be unnecessary with 2D EAs
-<<<<<<< HEAD
 
         # pandas/core/internals/blocks.py:2615: error: Incompatible types in assignment
         # (expression has type "ndarray", variable has type "ExtensionArray")
         # [assignment]
         arr = np.asarray(arr).reshape(new_shape)  # type: ignore[assignment]
-    return arr
-
-
-def _extract_bool_array(mask: ArrayLike) -> np.ndarray:
-    """
-    If we have a SparseArray or BooleanArray, convert it to ndarray[bool].
-    """
-    if isinstance(mask, ExtensionArray):
-        # We could have BooleanArray, Sparse[bool], ...
-        #  Except for BooleanArray, this is equivalent to just
-        #  np.asarray(mask, dtype=bool)
-
-        #  error: Incompatible types in assignment (expression has type
-        #  "ndarray", variable has type "ExtensionArray")
-        mask = mask.to_numpy(dtype=bool, na_value=False)  # type: ignore[assignment]
-
-    assert isinstance(mask, np.ndarray), type(mask)
-    assert mask.dtype == bool, mask.dtype
-    return mask
-=======
-        arr = np.asarray(arr).reshape(new_shape)
-    return arr
->>>>>>> fc9fdba6
+    return arr