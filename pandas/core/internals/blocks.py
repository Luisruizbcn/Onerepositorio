--- conflicted
+++ resolved
@@ -1668,11 +1668,7 @@
             # TODO: could cast to object depending on fill_value?
             type(self)(
                 self.values.take(indices, allow_fill=allow_fill, fill_value=fill_value),
-<<<<<<< HEAD
-                placement=BlockPlacement(place),
-=======
                 BlockPlacement(place),
->>>>>>> 074ef639
                 ndim=2,
             )
             for indices, place in zip(new_values, new_placement)
