from __future__ import annotations

import inspect
import re
from typing import (
    TYPE_CHECKING,
    Any,
    Literal,
    cast,
    final,
)
import warnings
import weakref

import numpy as np

from pandas._libs import (
    NaT,
    internals as libinternals,
    lib,
)
from pandas._libs.internals import (
    BlockPlacement,
    BlockValuesRefs,
)
from pandas._libs.missing import NA
from pandas._typing import (
    ArrayLike,
    AxisInt,
    DtypeBackend,
    DtypeObj,
    FillnaOptions,
    IgnoreRaise,
    InterpolateOptions,
    QuantileInterpolation,
    Self,
    Shape,
    npt,
)
from pandas.errors import AbstractMethodError
from pandas.util._decorators import cache_readonly
from pandas.util._exceptions import find_stack_level
from pandas.util._validators import validate_bool_kwarg

from pandas.core.dtypes.astype import (
    astype_array_safe,
    astype_is_view,
)
from pandas.core.dtypes.cast import (
    LossySetitemError,
    can_hold_element,
    convert_dtypes,
    find_result_type,
    np_can_hold_element,
)
from pandas.core.dtypes.common import (
    is_1d_only_ea_dtype,
    is_float_dtype,
    is_integer_dtype,
    is_list_like,
    is_scalar,
    is_string_dtype,
)
from pandas.core.dtypes.dtypes import (
    DatetimeTZDtype,
    ExtensionDtype,
    IntervalDtype,
    NumpyEADtype,
    PeriodDtype,
)
from pandas.core.dtypes.generic import (
    ABCDataFrame,
    ABCIndex,
    ABCNumpyExtensionArray,
    ABCSeries,
)
from pandas.core.dtypes.missing import (
    is_valid_na_for_dtype,
    isna,
    na_value_for_dtype,
)

from pandas.core import missing
import pandas.core.algorithms as algos
from pandas.core.array_algos.putmask import (
    extract_bool_array,
    putmask_inplace,
    putmask_without_repeat,
    setitem_datetimelike_compat,
    validate_putmask,
)
from pandas.core.array_algos.quantile import quantile_compat
from pandas.core.array_algos.replace import (
    compare_or_regex_search,
    replace_regex,
    should_use_regex,
)
from pandas.core.array_algos.transforms import shift
from pandas.core.arrays import (
    Categorical,
    DatetimeArray,
    ExtensionArray,
    IntervalArray,
    NumpyExtensionArray,
    PeriodArray,
    TimedeltaArray,
)
from pandas.core.base import PandasObject
import pandas.core.common as com
from pandas.core.computation import expressions
from pandas.core.construction import (
    ensure_wrapped_if_datetimelike,
    extract_array,
)
from pandas.core.indexers import check_setitem_lengths
from pandas.core.indexes.base import get_values_for_csv

if TYPE_CHECKING:
    from collections.abc import (
<<<<<<< HEAD
        Callable,
=======
        Generator,
>>>>>>> 454e2e1d
        Iterable,
        Sequence,
    )

    from pandas.core.api import Index
    from pandas.core.arrays._mixins import NDArrayBackedExtensionArray

# comparison is faster than is_object_dtype
_dtype_obj = np.dtype("object")


class Block(PandasObject, libinternals.Block):
    """
    Canonical n-dimensional unit of homogeneous dtype contained in a pandas
    data structure

    Index-ignorant; let the container take care of that
    """

    values: np.ndarray | ExtensionArray
    ndim: int
    refs: BlockValuesRefs
    __init__: Callable

    __slots__ = ()
    is_numeric = False

    @final
    @cache_readonly
    def _validate_ndim(self) -> bool:
        """
        We validate dimension for blocks that can hold 2D values, which for now
        means numpy dtypes or DatetimeTZDtype.
        """
        dtype = self.dtype
        return not isinstance(dtype, ExtensionDtype) or isinstance(
            dtype, DatetimeTZDtype
        )

    @final
    @cache_readonly
    def is_object(self) -> bool:
        return self.values.dtype == _dtype_obj

    @final
    @cache_readonly
    def is_extension(self) -> bool:
        return not lib.is_np_dtype(self.values.dtype)

    @final
    @cache_readonly
    def _can_consolidate(self) -> bool:
        # We _could_ consolidate for DatetimeTZDtype but don't for now.
        return not self.is_extension

    @final
    @cache_readonly
    def _consolidate_key(self):
        return self._can_consolidate, self.dtype.name

    @final
    @cache_readonly
    def _can_hold_na(self) -> bool:
        """
        Can we store NA values in this Block?
        """
        dtype = self.dtype
        if isinstance(dtype, np.dtype):
            return dtype.kind not in "iub"
        return dtype._can_hold_na

    @final
    @property
    def is_bool(self) -> bool:
        """
        We can be bool if a) we are bool dtype or b) object dtype with bool objects.
        """
        return self.values.dtype == np.dtype(bool)

    @final
    def external_values(self):
        return external_values(self.values)

    @final
    @cache_readonly
    def fill_value(self):
        # Used in reindex_indexer
        return na_value_for_dtype(self.dtype, compat=False)

    @final
    def _standardize_fill_value(self, value):
        # if we are passed a scalar None, convert it here
        if self.dtype != _dtype_obj and is_valid_na_for_dtype(value, self.dtype):
            value = self.fill_value
        return value

    @property
    def mgr_locs(self) -> BlockPlacement:
        return self._mgr_locs

    @mgr_locs.setter
    def mgr_locs(self, new_mgr_locs: BlockPlacement) -> None:
        self._mgr_locs = new_mgr_locs

    @final
    def make_block(
        self,
        values,
        placement: BlockPlacement | None = None,
        refs: BlockValuesRefs | None = None,
    ) -> Block:
        """
        Create a new block, with type inference propagate any values that are
        not specified
        """
        if placement is None:
            placement = self._mgr_locs
        if self.is_extension:
            values = ensure_block_shape(values, ndim=self.ndim)

        return new_block(values, placement=placement, ndim=self.ndim, refs=refs)

    @final
    def make_block_same_class(
        self,
        values,
        placement: BlockPlacement | None = None,
        refs: BlockValuesRefs | None = None,
    ) -> Self:
        """Wrap given values in a block of same type as self."""
        # Pre-2.0 we called ensure_wrapped_if_datetimelike because fastparquet
        #  relied on it, as of 2.0 the caller is responsible for this.
        if placement is None:
            placement = self._mgr_locs

        # We assume maybe_coerce_values has already been called
        return type(self)(values, placement=placement, ndim=self.ndim, refs=refs)

    @final
    def __repr__(self) -> str:
        # don't want to print out all of the items here
        name = type(self).__name__
        if self.ndim == 1:
            result = f"{name}: {len(self)} dtype: {self.dtype}"
        else:
            shape = " x ".join([str(s) for s in self.shape])
            result = f"{name}: {self.mgr_locs.indexer}, {shape}, dtype: {self.dtype}"

        return result

    @final
    def __len__(self) -> int:
        return len(self.values)

    @final
    def slice_block_columns(self, slc: slice) -> Self:
        """
        Perform __getitem__-like, return result as block.
        """
        new_mgr_locs = self._mgr_locs[slc]

        new_values = self._slice(slc)
        refs = self.refs
        return type(self)(new_values, new_mgr_locs, self.ndim, refs=refs)

    @final
    def take_block_columns(self, indices: npt.NDArray[np.intp]) -> Self:
        """
        Perform __getitem__-like, return result as block.

        Only supports slices that preserve dimensionality.
        """
        # Note: only called from is from internals.concat, and we can verify
        #  that never happens with 1-column blocks, i.e. never for ExtensionBlock.

        new_mgr_locs = self._mgr_locs[indices]

        new_values = self._slice(indices)
        return type(self)(new_values, new_mgr_locs, self.ndim, refs=None)

    @final
    def getitem_block_columns(
        self, slicer: slice, new_mgr_locs: BlockPlacement, ref_inplace_op: bool = False
    ) -> Self:
        """
        Perform __getitem__-like, return result as block.

        Only supports slices that preserve dimensionality.
        """
        new_values = self._slice(slicer)
        refs = self.refs if not ref_inplace_op or self.refs.has_reference() else None
        return type(self)(new_values, new_mgr_locs, self.ndim, refs=refs)

    @final
    def _can_hold_element(self, element: Any) -> bool:
        """require the same dtype as ourselves"""
        element = extract_array(element, extract_numpy=True)
        return can_hold_element(self.values, element)

    @final
    def should_store(self, value: ArrayLike) -> bool:
        """
        Should we set self.values[indexer] = value inplace or do we need to cast?

        Parameters
        ----------
        value : np.ndarray or ExtensionArray

        Returns
        -------
        bool
        """
        return value.dtype == self.dtype

    # ---------------------------------------------------------------------
    # Apply/Reduce and Helpers

    @final
    def apply(self, func, **kwargs) -> list[Block]:
        """
        apply the function to my values; return a block if we are not
        one
        """
        result = func(self.values, **kwargs)

        result = maybe_coerce_values(result)
        return self._split_op_result(result)

    @final
    def reduce(self, func) -> list[Block]:
        # We will apply the function and reshape the result into a single-row
        #  Block with the same mgr_locs; squeezing will be done at a higher level
        assert self.ndim == 2

        result = func(self.values)

        if self.values.ndim == 1:
            res_values = result
        else:
            res_values = result.reshape(-1, 1)

        nb = self.make_block(res_values)
        return [nb]

    @final
    def _split_op_result(self, result: ArrayLike) -> list[Block]:
        # See also: split_and_operate
        if result.ndim > 1 and isinstance(result.dtype, ExtensionDtype):
            # TODO(EA2D): unnecessary with 2D EAs
            # if we get a 2D ExtensionArray, we need to split it into 1D pieces
            nbs = []
            for i, loc in enumerate(self._mgr_locs):
                if not is_1d_only_ea_dtype(result.dtype):
                    vals = result[i : i + 1]
                else:
                    vals = result[i]

                bp = BlockPlacement(loc)
                block = self.make_block(values=vals, placement=bp)
                nbs.append(block)
            return nbs

        nb = self.make_block(result)

        return [nb]

    @final
    def _split(self) -> Generator[Block, None, None]:
        """
        Split a block into a list of single-column blocks.
        """
        assert self.ndim == 2

        for i, ref_loc in enumerate(self._mgr_locs):
            vals = self.values[slice(i, i + 1)]

            bp = BlockPlacement(ref_loc)
            nb = type(self)(vals, placement=bp, ndim=2, refs=self.refs)
            yield nb

    @final
    def split_and_operate(self, func, *args, **kwargs) -> list[Block]:
        """
        Split the block and apply func column-by-column.

        Parameters
        ----------
        func : Block method
        *args
        **kwargs

        Returns
        -------
        List[Block]
        """
        assert self.ndim == 2 and self.shape[0] != 1

        res_blocks = []
        for nb in self._split():
            rbs = func(nb, *args, **kwargs)
            res_blocks.extend(rbs)
        return res_blocks

    # ---------------------------------------------------------------------
    # Up/Down-casting

    @final
    def coerce_to_target_dtype(self, other, warn_on_upcast: bool = False) -> Block:
        """
        coerce the current block to a dtype compat for other
        we will return a block, possibly object, and not raise

        we can also safely try to coerce to the same dtype
        and will receive the same block
        """
        new_dtype = find_result_type(self.values.dtype, other)
        if new_dtype == self.dtype:
            # GH#52927 avoid RecursionError
            raise AssertionError(
                "Something has gone wrong, please report a bug at "
                "https://github.com/pandas-dev/pandas/issues"
            )

        # In a future version of pandas, the default will be that
        # setting `nan` into an integer series won't raise.
        if (
            is_scalar(other)
            and is_integer_dtype(self.values.dtype)
            and isna(other)
            and other is not NaT
            and not (
                isinstance(other, (np.datetime64, np.timedelta64)) and np.isnat(other)
            )
        ):
            warn_on_upcast = False
        elif (
            isinstance(other, np.ndarray)
            and other.ndim == 1
            and is_integer_dtype(self.values.dtype)
            and is_float_dtype(other.dtype)
            and lib.has_only_ints_or_nan(other)
        ):
            warn_on_upcast = False

        if warn_on_upcast:
            warnings.warn(
                f"Setting an item of incompatible dtype is deprecated "
                "and will raise an error in a future version of pandas. "
                f"Value '{other}' has dtype incompatible with {self.values.dtype}, "
                "please explicitly cast to a compatible dtype first.",
                FutureWarning,
                stacklevel=find_stack_level(),
            )
        if self.values.dtype == new_dtype:
            raise AssertionError(
                f"Did not expect new dtype {new_dtype} to equal self.dtype "
                f"{self.values.dtype}. Please report a bug at "
                "https://github.com/pandas-dev/pandas/issues."
            )
        return self.astype(new_dtype)

    @final
    def convert(self) -> list[Block]:
        """
        Attempt to coerce any object types to better types. Return a copy
        of the block (if copy = True).
        """
        if not self.is_object:
            return [self.copy(deep=False)]

        if self.ndim != 1 and self.shape[0] != 1:
            blocks = self.split_and_operate(Block.convert)
            if all(blk.dtype.kind == "O" for blk in blocks):
                # Avoid fragmenting the block if convert is a no-op
                return [self.copy(deep=False)]
            return blocks

        values = self.values
        if values.ndim == 2:
            # the check above ensures we only get here with values.shape[0] == 1,
            # avoid doing .ravel as that might make a copy
            values = values[0]

        res_values = lib.maybe_convert_objects(
            values,  # type: ignore[arg-type]
            convert_non_numeric=True,
        )
        refs = None
        if res_values is values:
            refs = self.refs

        res_values = ensure_block_shape(res_values, self.ndim)
        res_values = maybe_coerce_values(res_values)
        return [self.make_block(res_values, refs=refs)]

    def convert_dtypes(
        self,
        infer_objects: bool = True,
        convert_string: bool = True,
        convert_integer: bool = True,
        convert_boolean: bool = True,
        convert_floating: bool = True,
        dtype_backend: DtypeBackend = "numpy_nullable",
    ) -> list[Block]:
        if infer_objects and self.is_object:
            blks = self.convert()
        else:
            blks = [self]

        if not any(
            [convert_floating, convert_integer, convert_boolean, convert_string]
        ):
            return [b.copy(deep=False) for b in blks]

        rbs = []
        for blk in blks:
            # Determine dtype column by column
            sub_blks = (
                [blk] if blk.ndim == 1 or self.shape[0] == 1 else list(blk._split())
            )
            dtypes = [
                convert_dtypes(
                    b.values,
                    convert_string,
                    convert_integer,
                    convert_boolean,
                    convert_floating,
                    infer_objects,
                    dtype_backend,
                )
                for b in sub_blks
            ]
            if all(dtype == self.dtype for dtype in dtypes):
                # Avoid block splitting if no dtype changes
                rbs.append(blk.copy(deep=False))
                continue

            for dtype, b in zip(dtypes, sub_blks):
                rbs.append(b.astype(dtype=dtype, squeeze=b.ndim != 1))
        return rbs

    # ---------------------------------------------------------------------
    # Array-Like Methods

    @final
    @cache_readonly
    def dtype(self) -> DtypeObj:
        return self.values.dtype

    @final
    def astype(
        self,
        dtype: DtypeObj,
        errors: IgnoreRaise = "raise",
        squeeze: bool = False,
    ) -> Block:
        """
        Coerce to the new dtype.

        Parameters
        ----------
        dtype : np.dtype or ExtensionDtype
        errors : str, {'raise', 'ignore'}, default 'raise'
            - ``raise`` : allow exceptions to be raised
            - ``ignore`` : suppress exceptions. On error return original object
        squeeze : bool, default False
            squeeze values to ndim=1 if only one column is given

        Returns
        -------
        Block
        """
        values = self.values
        if squeeze and values.ndim == 2 and is_1d_only_ea_dtype(dtype):
            if values.shape[0] != 1:
                raise ValueError("Can not squeeze with more than one column.")
            values = values[0, :]  # type: ignore[call-overload]

        new_values = astype_array_safe(values, dtype, errors=errors)

        new_values = maybe_coerce_values(new_values)

        refs = None
        if astype_is_view(values.dtype, new_values.dtype):
            refs = self.refs

        newb = self.make_block(new_values, refs=refs)
        if newb.shape != self.shape:
            raise TypeError(
                f"cannot set astype for dtype "
                f"({self.dtype.name} [{self.shape}]) to different shape "
                f"({newb.dtype.name} [{newb.shape}])"
            )
        return newb

    @final
    def get_values_for_csv(
        self, *, float_format, date_format, decimal, na_rep: str = "nan", quoting=None
    ) -> Block:
        """convert to our native types format"""
        result = get_values_for_csv(
            self.values,
            na_rep=na_rep,
            quoting=quoting,
            float_format=float_format,
            date_format=date_format,
            decimal=decimal,
        )
        return self.make_block(result)

    @final
    def copy(self, deep: bool = True) -> Self:
        """copy constructor"""
        values = self.values
        refs: BlockValuesRefs | None
        if deep:
            values = values.copy()
            refs = None
        else:
            refs = self.refs
        return type(self)(values, placement=self._mgr_locs, ndim=self.ndim, refs=refs)

    # ---------------------------------------------------------------------
    # Copy-on-Write Helpers

    def _maybe_copy(self, inplace: bool) -> Self:
        if inplace:
            deep = self.refs.has_reference()
            return self.copy(deep=deep)
        return self.copy()

    @final
    def _get_refs_and_copy(self, inplace: bool):
        refs = None
        copy = not inplace
        if inplace:
            if self.refs.has_reference():
                copy = True
            else:
                refs = self.refs
        return copy, refs

    # ---------------------------------------------------------------------
    # Replace

    @final
    def replace(
        self,
        to_replace,
        value,
        inplace: bool = False,
        # mask may be pre-computed if we're called from replace_list
        mask: npt.NDArray[np.bool_] | None = None,
    ) -> list[Block]:
        """
        replace the to_replace value with value, possible to create new
        blocks here this is just a call to putmask.
        """

        # Note: the checks we do in NDFrame.replace ensure we never get
        #  here with listlike to_replace or value, as those cases
        #  go through replace_list
        values = self.values

        if isinstance(values, Categorical):
            # TODO: avoid special-casing
            # GH49404
            blk = self._maybe_copy(inplace)
            values = cast(Categorical, blk.values)
            values._replace(to_replace=to_replace, value=value, inplace=True)
            return [blk]

        if not self._can_hold_element(to_replace):
            # We cannot hold `to_replace`, so we know immediately that
            #  replacing it is a no-op.
            # Note: If to_replace were a list, NDFrame.replace would call
            #  replace_list instead of replace.
            return [self.copy(deep=False)]

        if mask is None:
            mask = missing.mask_missing(values, to_replace)
        if not mask.any():
            # Note: we get here with test_replace_extension_other incorrectly
            #  bc _can_hold_element is incorrect.
            return [self.copy(deep=False)]

        elif self._can_hold_element(value):
            # TODO(CoW): Maybe split here as well into columns where mask has True
            # and rest?
            blk = self._maybe_copy(inplace)
            putmask_inplace(blk.values, mask, value)
            return [blk]

        elif self.ndim == 1 or self.shape[0] == 1:
            if value is None or value is NA:
                blk = self.astype(np.dtype(object))
            else:
                blk = self.coerce_to_target_dtype(value)
            return blk.replace(
                to_replace=to_replace,
                value=value,
                inplace=True,
                mask=mask,
            )

        else:
            # split so that we only upcast where necessary
            blocks = []
            for i, nb in enumerate(self._split()):
                blocks.extend(
                    type(self).replace(
                        nb,
                        to_replace=to_replace,
                        value=value,
                        inplace=True,
                        mask=mask[i : i + 1],
                    )
                )
            return blocks

    @final
    def _replace_regex(
        self,
        to_replace,
        value,
        inplace: bool = False,
        mask=None,
    ) -> list[Block]:
        """
        Replace elements by the given value.

        Parameters
        ----------
        to_replace : object or pattern
            Scalar to replace or regular expression to match.
        value : object
            Replacement object.
        inplace : bool, default False
            Perform inplace modification.
        mask : array-like of bool, optional
            True indicate corresponding element is ignored.

        Returns
        -------
        List[Block]
        """
        if not self._can_hold_element(to_replace):
            # i.e. only if self.is_object is True, but could in principle include a
            #  String ExtensionBlock
            return [self.copy(deep=False)]

        rx = re.compile(to_replace)

        block = self._maybe_copy(inplace)

        replace_regex(block.values, rx, value, mask)
        return [block]

    @final
    def replace_list(
        self,
        src_list: Iterable[Any],
        dest_list: Sequence[Any],
        inplace: bool = False,
        regex: bool = False,
    ) -> list[Block]:
        """
        See BlockManager.replace_list docstring.
        """
        values = self.values

        if isinstance(values, Categorical):
            # TODO: avoid special-casing
            # GH49404
            blk = self._maybe_copy(inplace)
            values = cast(Categorical, blk.values)
            values._replace(to_replace=src_list, value=dest_list, inplace=True)
            return [blk]

        # Exclude anything that we know we won't contain
        pairs = [
            (x, y) for x, y in zip(src_list, dest_list) if self._can_hold_element(x)
        ]
        if not len(pairs):
            return [self.copy(deep=False)]

        src_len = len(pairs) - 1

        if is_string_dtype(values.dtype):
            # Calculate the mask once, prior to the call of comp
            # in order to avoid repeating the same computations
            na_mask = ~isna(values)
            masks: Iterable[npt.NDArray[np.bool_]] = (
                extract_bool_array(
                    cast(
                        ArrayLike,
                        compare_or_regex_search(
                            values, s[0], regex=regex, mask=na_mask
                        ),
                    )
                )
                for s in pairs
            )
        else:
            # GH#38086 faster if we know we dont need to check for regex
            masks = (missing.mask_missing(values, s[0]) for s in pairs)
        # Materialize if inplace = True, since the masks can change
        # as we replace
        if inplace:
            masks = list(masks)

        # Don't set up refs here, otherwise we will think that we have
        # references when we check again later
        rb = [self]

        for i, ((src, dest), mask) in enumerate(zip(pairs, masks)):
            new_rb: list[Block] = []

            # GH-39338: _replace_coerce can split a block into
            # single-column blocks, so track the index so we know
            # where to index into the mask
            for blk_num, blk in enumerate(rb):
                if len(rb) == 1:
                    m = mask
                else:
                    mib = mask
                    assert not isinstance(mib, bool)
                    m = mib[blk_num : blk_num + 1]

                # error: Argument "mask" to "_replace_coerce" of "Block" has
                # incompatible type "Union[ExtensionArray, ndarray[Any, Any], bool]";
                # expected "ndarray[Any, dtype[bool_]]"
                result = blk._replace_coerce(
                    to_replace=src,
                    value=dest,
                    mask=m,
                    inplace=inplace,
                    regex=regex,
                )

                if i != src_len:
                    # This is ugly, but we have to get rid of intermediate refs
                    # that did not go out of scope yet, otherwise we will trigger
                    # many unnecessary copies
                    for b in result:
                        ref = weakref.ref(b)
                        b.refs.referenced_blocks.pop(
                            b.refs.referenced_blocks.index(ref)
                        )
                new_rb.extend(result)
            rb = new_rb
        return rb

    @final
    def _replace_coerce(
        self,
        to_replace,
        value,
        mask: npt.NDArray[np.bool_],
        inplace: bool = True,
        regex: bool = False,
    ) -> list[Block]:
        """
        Replace value corresponding to the given boolean array with another
        value.

        Parameters
        ----------
        to_replace : object or pattern
            Scalar to replace or regular expression to match.
        value : object
            Replacement object.
        mask : np.ndarray[bool]
            True indicate corresponding element is ignored.
        inplace : bool, default True
            Perform inplace modification.
        regex : bool, default False
            If true, perform regular expression substitution.

        Returns
        -------
        List[Block]
        """
        if should_use_regex(regex, to_replace):
            return self._replace_regex(
                to_replace,
                value,
                inplace=inplace,
                mask=mask,
            )
        else:
            if value is None:
                # gh-45601, gh-45836, gh-46634
                if mask.any():
                    has_ref = self.refs.has_reference()
                    nb = self.astype(np.dtype(object))
                    if not inplace:
                        nb = nb.copy()
                    elif inplace and has_ref and nb.refs.has_reference():
                        # no copy in astype and we had refs before
                        nb = nb.copy()
                    putmask_inplace(nb.values, mask, value)
                    return [nb]
                return [self]
            return self.replace(
                to_replace=to_replace,
                value=value,
                inplace=inplace,
                mask=mask,
            )

    # ---------------------------------------------------------------------
    # 2D Methods - Shared by NumpyBlock and NDArrayBackedExtensionBlock
    #  but not ExtensionBlock

    def _maybe_squeeze_arg(self, arg: np.ndarray) -> np.ndarray:
        """
        For compatibility with 1D-only ExtensionArrays.
        """
        return arg

    def _unwrap_setitem_indexer(self, indexer):
        """
        For compatibility with 1D-only ExtensionArrays.
        """
        return indexer

    # NB: this cannot be made cache_readonly because in mgr.set_values we pin
    #  new .values that can have different shape GH#42631
    @property
    def shape(self) -> Shape:
        return self.values.shape

    def iget(self, i: int | tuple[int, int] | tuple[slice, int]) -> np.ndarray:
        # In the case where we have a tuple[slice, int], the slice will always
        #  be slice(None)
        # Note: only reached with self.ndim == 2
        # Invalid index type "Union[int, Tuple[int, int], Tuple[slice, int]]"
        # for "Union[ndarray[Any, Any], ExtensionArray]"; expected type
        # "Union[int, integer[Any]]"
        return self.values[i]  # type: ignore[index]

    def _slice(
        self, slicer: slice | npt.NDArray[np.bool_] | npt.NDArray[np.intp]
    ) -> ArrayLike:
        """return a slice of my values"""

        return self.values[slicer]

    def set_inplace(self, locs, values: ArrayLike, copy: bool = False) -> None:
        """
        Modify block values in-place with new item value.

        If copy=True, first copy the underlying values in place before modifying
        (for Copy-on-Write).

        Notes
        -----
        `set_inplace` never creates a new array or new Block, whereas `setitem`
        _may_ create a new array and always creates a new Block.

        Caller is responsible for checking values.dtype == self.dtype.
        """
        if copy:
            self.values = self.values.copy()
        self.values[locs] = values

    @final
    def take_nd(
        self,
        indexer: npt.NDArray[np.intp],
        axis: AxisInt,
        new_mgr_locs: BlockPlacement | None = None,
        fill_value=lib.no_default,
    ) -> Block:
        """
        Take values according to indexer and return them as a block.
        """
        values = self.values

        if fill_value is lib.no_default:
            fill_value = self.fill_value
            allow_fill = False
        else:
            allow_fill = True

        # Note: algos.take_nd has upcast logic similar to coerce_to_target_dtype
        new_values = algos.take_nd(
            values, indexer, axis=axis, allow_fill=allow_fill, fill_value=fill_value
        )

        # Called from three places in managers, all of which satisfy
        #  these assertions
        if isinstance(self, ExtensionBlock):
            # NB: in this case, the 'axis' kwarg will be ignored in the
            #  algos.take_nd call above.
            assert not (self.ndim == 1 and new_mgr_locs is None)
        assert not (axis == 0 and new_mgr_locs is None)

        if new_mgr_locs is None:
            new_mgr_locs = self._mgr_locs

        if new_values.dtype != self.dtype:
            return self.make_block(new_values, new_mgr_locs)
        else:
            return self.make_block_same_class(new_values, new_mgr_locs)

    def _unstack(
        self,
        unstacker,
        fill_value,
        new_placement: npt.NDArray[np.intp],
        needs_masking: npt.NDArray[np.bool_],
    ):
        """
        Return a list of unstacked blocks of self

        Parameters
        ----------
        unstacker : reshape._Unstacker
        fill_value : int
            Only used in ExtensionBlock._unstack
        new_placement : np.ndarray[np.intp]
        allow_fill : bool
        needs_masking : np.ndarray[bool]

        Returns
        -------
        blocks : list of Block
            New blocks of unstacked values.
        mask : array-like of bool
            The mask of columns of `blocks` we should keep.
        """
        new_values, mask = unstacker.get_new_values(
            self.values.T, fill_value=fill_value
        )

        mask = mask.any(0)
        # TODO: in all tests we have mask.all(); can we rely on that?

        # Note: these next two lines ensure that
        #  mask.sum() == sum(len(nb.mgr_locs) for nb in blocks)
        #  which the calling function needs in order to pass verify_integrity=False
        #  to the BlockManager constructor
        new_values = new_values.T[mask]
        new_placement = new_placement[mask]

        bp = BlockPlacement(new_placement)
        blocks = [new_block_2d(new_values, placement=bp)]
        return blocks, mask

    # ---------------------------------------------------------------------

    def setitem(self, indexer, value) -> Block:
        """
        Attempt self.values[indexer] = value, possibly creating a new array.

        Parameters
        ----------
        indexer : tuple, list-like, array-like, slice, int
            The subset of self.values to set
        value : object
            The value being set

        Returns
        -------
        Block

        Notes
        -----
        `indexer` is a direct slice/positional indexer. `value` must
        be a compatible shape.
        """

        value = self._standardize_fill_value(value)

        values = cast(np.ndarray, self.values)
        if self.ndim == 2:
            values = values.T

        # length checking
        check_setitem_lengths(indexer, value, values)

        if self.dtype != _dtype_obj:
            # GH48933: extract_array would convert a pd.Series value to np.ndarray
            value = extract_array(value, extract_numpy=True)
        try:
            casted = np_can_hold_element(values.dtype, value)
        except LossySetitemError:
            # current dtype cannot store value, coerce to common dtype
            nb = self.coerce_to_target_dtype(value, warn_on_upcast=True)
            return nb.setitem(indexer, value)
        else:
            if self.dtype == _dtype_obj:
                # TODO: avoid having to construct values[indexer]
                vi = values[indexer]
                if lib.is_list_like(vi):
                    # checking lib.is_scalar here fails on
                    #  test_iloc_setitem_custom_object
                    casted = setitem_datetimelike_compat(values, len(vi), casted)

            self = self._maybe_copy(inplace=True)
            values = cast(np.ndarray, self.values.T)
            if isinstance(casted, np.ndarray) and casted.ndim == 1 and len(casted) == 1:
                # NumPy 1.25 deprecation: https://github.com/numpy/numpy/pull/10615
                casted = casted[0, ...]
            try:
                values[indexer] = casted
            except (TypeError, ValueError) as err:
                if is_list_like(casted):
                    raise ValueError(
                        "setting an array element with a sequence."
                    ) from err
                raise
        return self

    def putmask(self, mask, new) -> list[Block]:
        """
        putmask the data to the block; it is possible that we may create a
        new dtype of block

        Return the resulting block(s).

        Parameters
        ----------
        mask : np.ndarray[bool], SparseArray[bool], or BooleanArray
        new : a ndarray/object

        Returns
        -------
        List[Block]
        """
        orig_mask = mask
        values = cast(np.ndarray, self.values)
        mask, noop = validate_putmask(values.T, mask)
        assert not isinstance(new, (ABCIndex, ABCSeries, ABCDataFrame))

        if new is lib.no_default:
            new = self.fill_value

        new = self._standardize_fill_value(new)
        new = extract_array(new, extract_numpy=True)

        if noop:
            return [self.copy(deep=False)]

        try:
            casted = np_can_hold_element(values.dtype, new)

            self = self._maybe_copy(inplace=True)
            values = cast(np.ndarray, self.values)

            putmask_without_repeat(values.T, mask, casted)
            return [self]
        except LossySetitemError:
            if self.ndim == 1 or self.shape[0] == 1:
                # no need to split columns

                if not is_list_like(new):
                    # using just new[indexer] can't save us the need to cast
                    return self.coerce_to_target_dtype(
                        new, warn_on_upcast=True
                    ).putmask(mask, new)
                else:
                    indexer = mask.nonzero()[0]
                    nb = self.setitem(indexer, new[indexer])
                    return [nb]

            else:
                is_array = isinstance(new, np.ndarray)

                res_blocks = []
                for i, nb in enumerate(self._split()):
                    n = new
                    if is_array:
                        # we have a different value per-column
                        n = new[:, i : i + 1]

                    submask = orig_mask[:, i : i + 1]
                    rbs = nb.putmask(submask, n)
                    res_blocks.extend(rbs)
                return res_blocks

    def where(self, other, cond) -> list[Block]:
        """
        evaluate the block; return result block(s) from the result

        Parameters
        ----------
        other : a ndarray/object
        cond : np.ndarray[bool], SparseArray[bool], or BooleanArray

        Returns
        -------
        List[Block]
        """
        assert cond.ndim == self.ndim
        assert not isinstance(other, (ABCIndex, ABCSeries, ABCDataFrame))

        transpose = self.ndim == 2

        cond = extract_bool_array(cond)

        # EABlocks override where
        values = cast(np.ndarray, self.values)
        orig_other = other
        if transpose:
            values = values.T

        icond, noop = validate_putmask(values, ~cond)
        if noop:
            return [self.copy(deep=False)]

        if other is lib.no_default:
            other = self.fill_value

        other = self._standardize_fill_value(other)

        try:
            # try/except here is equivalent to a self._can_hold_element check,
            #  but this gets us back 'casted' which we will reuse below;
            #  without using 'casted', expressions.where may do unwanted upcasts.
            casted = np_can_hold_element(values.dtype, other)
        except (ValueError, TypeError, LossySetitemError):
            # we cannot coerce, return a compat dtype

            if self.ndim == 1 or self.shape[0] == 1:
                # no need to split columns

                block = self.coerce_to_target_dtype(other)
                return block.where(orig_other, cond)

            else:
                is_array = isinstance(other, (np.ndarray, ExtensionArray))

                res_blocks = []
                for i, nb in enumerate(self._split()):
                    oth = other
                    if is_array:
                        # we have a different value per-column
                        oth = other[:, i : i + 1]

                    submask = cond[:, i : i + 1]
                    rbs = nb.where(oth, submask)
                    res_blocks.extend(rbs)
                return res_blocks

        else:
            other = casted
            alt = setitem_datetimelike_compat(values, icond.sum(), other)
            if alt is not other:
                if is_list_like(other) and len(other) < len(values):
                    # call np.where with other to get the appropriate ValueError
                    np.where(~icond, values, other)
                    raise NotImplementedError(
                        "This should not be reached; call to np.where above is "
                        "expected to raise ValueError. Please report a bug at "
                        "github.com/pandas-dev/pandas"
                    )
                result = values.copy()
                np.putmask(result, icond, alt)
            else:
                # By the time we get here, we should have all Series/Index
                #  args extracted to ndarray
                if (
                    is_list_like(other)
                    and not isinstance(other, np.ndarray)
                    and len(other) == self.shape[-1]
                ):
                    # If we don't do this broadcasting here, then expressions.where
                    #  will broadcast a 1D other to be row-like instead of
                    #  column-like.
                    other = np.array(other).reshape(values.shape)
                    # If lengths don't match (or len(other)==1), we will raise
                    #  inside expressions.where, see test_series_where

                # Note: expressions.where may upcast.
                result = expressions.where(~icond, values, other)
                # The np_can_hold_element check _should_ ensure that we always
                #  have result.dtype == self.dtype here.

        if transpose:
            result = result.T

        return [self.make_block(result)]

    def fillna(
        self,
        value,
        limit: int | None = None,
        inplace: bool = False,
    ) -> list[Block]:
        """
        fillna on the block with the value. If we fail, then convert to
        block to hold objects instead and try again
        """
        # Caller is responsible for validating limit; if int it is strictly positive
        inplace = validate_bool_kwarg(inplace, "inplace")

        if not self._can_hold_na:
            # can short-circuit the isna call
            noop = True
        else:
            mask = isna(self.values)
            mask, noop = validate_putmask(self.values, mask)

        if noop:
            # we can't process the value, but nothing to do
            return [self.copy(deep=False)]

        if limit is not None:
            mask[mask.cumsum(self.ndim - 1) > limit] = False

        if inplace:
            nbs = self.putmask(mask.T, value)
        else:
            nbs = self.where(value, ~mask.T)
        return extend_blocks(nbs)

    def pad_or_backfill(
        self,
        *,
        method: FillnaOptions,
        inplace: bool = False,
        limit: int | None = None,
        limit_area: Literal["inside", "outside"] | None = None,
    ) -> list[Block]:
        if not self._can_hold_na:
            # If there are no NAs, then interpolate is a no-op
            return [self.copy(deep=False)]

        copy, refs = self._get_refs_and_copy(inplace)

        # Dispatch to the NumpyExtensionArray method.
        # We know self.array_values is a NumpyExtensionArray bc EABlock overrides
        vals = cast(NumpyExtensionArray, self.array_values)
        new_values = vals.T._pad_or_backfill(
            method=method,
            limit=limit,
            limit_area=limit_area,
            copy=copy,
        ).T

        data = extract_array(new_values, extract_numpy=True)
        return [self.make_block_same_class(data, refs=refs)]

    @final
    def interpolate(
        self,
        *,
        method: InterpolateOptions,
        index: Index,
        inplace: bool = False,
        limit: int | None = None,
        limit_direction: Literal["forward", "backward", "both"] = "forward",
        limit_area: Literal["inside", "outside"] | None = None,
        **kwargs,
    ) -> list[Block]:
        inplace = validate_bool_kwarg(inplace, "inplace")
        # error: Non-overlapping equality check [...]
        if method == "asfreq":  # type: ignore[comparison-overlap]
            # clean_fill_method used to allow this
            missing.clean_fill_method(method)

        if not self._can_hold_na:
            # If there are no NAs, then interpolate is a no-op
            return [self.copy(deep=False)]

        if self.dtype == _dtype_obj:
            # GH#53631
            name = {1: "Series", 2: "DataFrame"}[self.ndim]
            raise TypeError(f"{name} cannot interpolate with object dtype.")

        copy, refs = self._get_refs_and_copy(inplace)

        # Dispatch to the EA method.
        new_values = self.array_values.interpolate(
            method=method,
            axis=self.ndim - 1,
            index=index,
            limit=limit,
            limit_direction=limit_direction,
            limit_area=limit_area,
            copy=copy,
            **kwargs,
        )
        data = extract_array(new_values, extract_numpy=True)
        return [self.make_block_same_class(data, refs=refs)]

    @final
    def diff(self, n: int) -> list[Block]:
        """return block for the diff of the values"""
        # only reached with ndim == 2
        # TODO(EA2D): transpose will be unnecessary with 2D EAs
        new_values = algos.diff(self.values.T, n, axis=0).T
        return [self.make_block(values=new_values)]

    def shift(self, periods: int, fill_value: Any = None) -> list[Block]:
        """shift the block by periods, possibly upcast"""
        # convert integer to float if necessary. need to do a lot more than
        # that, handle boolean etc also
        axis = self.ndim - 1

        # Note: periods is never 0 here, as that is handled at the top of
        #  NDFrame.shift.  If that ever changes, we can do a check for periods=0
        #  and possibly avoid coercing.

        if not lib.is_scalar(fill_value) and self.dtype != _dtype_obj:
            # with object dtype there is nothing to promote, and the user can
            #  pass pretty much any weird fill_value they like
            # see test_shift_object_non_scalar_fill
            raise ValueError("fill_value must be a scalar")

        fill_value = self._standardize_fill_value(fill_value)

        try:
            # error: Argument 1 to "np_can_hold_element" has incompatible type
            # "Union[dtype[Any], ExtensionDtype]"; expected "dtype[Any]"
            casted = np_can_hold_element(
                self.dtype,  # type: ignore[arg-type]
                fill_value,
            )
        except LossySetitemError:
            nb = self.coerce_to_target_dtype(fill_value)
            return nb.shift(periods, fill_value=fill_value)

        else:
            values = cast(np.ndarray, self.values)
            new_values = shift(values, periods, axis, casted)
            return [self.make_block_same_class(new_values)]

    @final
    def quantile(
        self,
        qs: Index,  # with dtype float64
        interpolation: QuantileInterpolation = "linear",
    ) -> Block:
        """
        compute the quantiles of the

        Parameters
        ----------
        qs : Index
            The quantiles to be computed in float64.
        interpolation : str, default 'linear'
            Type of interpolation.

        Returns
        -------
        Block
        """
        # We should always have ndim == 2 because Series dispatches to DataFrame
        assert self.ndim == 2
        assert is_list_like(qs)  # caller is responsible for this

        result = quantile_compat(self.values, np.asarray(qs._values), interpolation)
        # ensure_block_shape needed for cases where we start with EA and result
        #  is ndarray, e.g. IntegerArray, SparseArray
        result = ensure_block_shape(result, ndim=2)
        return new_block_2d(result, placement=self._mgr_locs)

    @final
    def round(self, decimals: int) -> Self:
        """
        Rounds the values.
        If the block is not of an integer or float dtype, nothing happens.
        This is consistent with DataFrame.round behavivor.
        (Note: Series.round would raise)

        Parameters
        ----------
        decimals: int,
            Number of decimal places to round to.
            Caller is responsible for validating this
        """
        if not self.is_numeric or self.is_bool:
            return self.copy(deep=False)
        # TODO: round only defined on BaseMaskedArray
        # Series also does this, so would need to fix both places
        # error: Item "ExtensionArray" of "Union[ndarray[Any, Any], ExtensionArray]"
        # has no attribute "round"
        values = self.values.round(decimals)  # type: ignore[union-attr]

        refs = None
        if values is self.values:
            refs = self.refs

        return self.make_block_same_class(values, refs=refs)

    # ---------------------------------------------------------------------
    # Abstract Methods Overridden By EABackedBlock and NumpyBlock

    def delete(self, loc) -> list[Block]:
        """Deletes the locs from the block.

        We split the block to avoid copying the underlying data. We create new
        blocks for every connected segment of the initial block that is not deleted.
        The new blocks point to the initial array.
        """
        if not is_list_like(loc):
            loc = [loc]

        if self.ndim == 1:
            values = cast(np.ndarray, self.values)
            values = np.delete(values, loc)
            mgr_locs = self._mgr_locs.delete(loc)
            return [type(self)(values, placement=mgr_locs, ndim=self.ndim)]

        if np.max(loc) >= self.values.shape[0]:
            raise IndexError

        # Add one out-of-bounds indexer as maximum to collect
        # all columns after our last indexer if any
        loc = np.concatenate([loc, [self.values.shape[0]]])
        mgr_locs_arr = self._mgr_locs.as_array
        new_blocks: list[Block] = []

        previous_loc = -1
        # TODO(CoW): This is tricky, if parent block goes out of scope
        # all split blocks are referencing each other even though they
        # don't share data
        refs = self.refs if self.refs.has_reference() else None
        for idx in loc:
            if idx == previous_loc + 1:
                # There is no column between current and last idx
                pass
            else:
                # No overload variant of "__getitem__" of "ExtensionArray" matches
                # argument type "Tuple[slice, slice]"
                values = self.values[previous_loc + 1 : idx, :]  # type: ignore[call-overload]
                locs = mgr_locs_arr[previous_loc + 1 : idx]
                nb = type(self)(
                    values, placement=BlockPlacement(locs), ndim=self.ndim, refs=refs
                )
                new_blocks.append(nb)

            previous_loc = idx

        return new_blocks

    @property
    def is_view(self) -> bool:
        """return a boolean if I am possibly a view"""
        raise AbstractMethodError(self)

    @property
    def array_values(self) -> ExtensionArray:
        """
        The array that Series.array returns. Always an ExtensionArray.
        """
        raise AbstractMethodError(self)

    def get_values(self, dtype: DtypeObj | None = None) -> np.ndarray:
        """
        return an internal format, currently just the ndarray
        this is often overridden to handle to_dense like operations
        """
        raise AbstractMethodError(self)


class EABackedBlock(Block):
    """
    Mixin for Block subclasses backed by ExtensionArray.
    """

    values: ExtensionArray

    @final
    def shift(self, periods: int, fill_value: Any = None) -> list[Block]:
        """
        Shift the block by `periods`.

        Dispatches to underlying ExtensionArray and re-boxes in an
        ExtensionBlock.
        """
        # Transpose since EA.shift is always along axis=0, while we want to shift
        #  along rows.
        new_values = self.values.T.shift(periods=periods, fill_value=fill_value).T
        return [self.make_block_same_class(new_values)]

    @final
    def setitem(self, indexer, value):
        """
        Attempt self.values[indexer] = value, possibly creating a new array.

        This differs from Block.setitem by not allowing setitem to change
        the dtype of the Block.

        Parameters
        ----------
        indexer : tuple, list-like, array-like, slice, int
            The subset of self.values to set
        value : object
            The value being set

        Returns
        -------
        Block

        Notes
        -----
        `indexer` is a direct slice/positional indexer. `value` must
        be a compatible shape.
        """
        orig_indexer = indexer
        orig_value = value

        indexer = self._unwrap_setitem_indexer(indexer)
        value = self._maybe_squeeze_arg(value)

        values = self.values
        if values.ndim == 2:
            # TODO(GH#45419): string[pyarrow] tests break if we transpose
            #  unconditionally
            values = values.T
        check_setitem_lengths(indexer, value, values)

        try:
            values[indexer] = value
        except (ValueError, TypeError):
            if isinstance(self.dtype, IntervalDtype):
                # see TestSetitemFloatIntervalWithIntIntervalValues
                nb = self.coerce_to_target_dtype(orig_value, warn_on_upcast=True)
                return nb.setitem(orig_indexer, orig_value)

            elif isinstance(self, NDArrayBackedExtensionBlock):
                nb = self.coerce_to_target_dtype(orig_value, warn_on_upcast=True)
                return nb.setitem(orig_indexer, orig_value)

            else:
                raise

        else:
            return self

    @final
    def where(self, other, cond) -> list[Block]:
        arr = self.values.T

        cond = extract_bool_array(cond)

        orig_other = other
        orig_cond = cond
        other = self._maybe_squeeze_arg(other)
        cond = self._maybe_squeeze_arg(cond)

        if other is lib.no_default:
            other = self.fill_value

        icond, noop = validate_putmask(arr, ~cond)
        if noop:
            # GH#44181, GH#45135
            # Avoid a) raising for Interval/PeriodDtype and b) unnecessary object upcast
            return [self.copy(deep=False)]

        try:
            res_values = arr._where(cond, other).T
        except (ValueError, TypeError):
            if self.ndim == 1 or self.shape[0] == 1:
                if isinstance(self.dtype, IntervalDtype):
                    # TestSetitemFloatIntervalWithIntIntervalValues
                    blk = self.coerce_to_target_dtype(orig_other)
                    return blk.where(orig_other, orig_cond)

                elif isinstance(self, NDArrayBackedExtensionBlock):
                    # NB: not (yet) the same as
                    #  isinstance(values, NDArrayBackedExtensionArray)
                    blk = self.coerce_to_target_dtype(orig_other)
                    return blk.where(orig_other, orig_cond)

                else:
                    raise

            else:
                # Same pattern we use in Block.putmask
                is_array = isinstance(orig_other, (np.ndarray, ExtensionArray))

                res_blocks = []
                for i, nb in enumerate(self._split()):
                    n = orig_other
                    if is_array:
                        # we have a different value per-column
                        n = orig_other[:, i : i + 1]

                    submask = orig_cond[:, i : i + 1]
                    rbs = nb.where(n, submask)
                    res_blocks.extend(rbs)
                return res_blocks

        nb = self.make_block_same_class(res_values)
        return [nb]

    @final
    def putmask(self, mask, new) -> list[Block]:
        """
        See Block.putmask.__doc__
        """
        mask = extract_bool_array(mask)
        if new is lib.no_default:
            new = self.fill_value

        orig_new = new
        orig_mask = mask
        new = self._maybe_squeeze_arg(new)
        mask = self._maybe_squeeze_arg(mask)

        if not mask.any():
            return [self.copy(deep=False)]

        self = self._maybe_copy(inplace=True)
        values = self.values
        if values.ndim == 2:
            values = values.T

        try:
            # Caller is responsible for ensuring matching lengths
            values._putmask(mask, new)
        except (TypeError, ValueError):
            if self.ndim == 1 or self.shape[0] == 1:
                if isinstance(self.dtype, IntervalDtype):
                    # Discussion about what we want to support in the general
                    #  case GH#39584
                    blk = self.coerce_to_target_dtype(orig_new, warn_on_upcast=True)
                    return blk.putmask(orig_mask, orig_new)

                elif isinstance(self, NDArrayBackedExtensionBlock):
                    # NB: not (yet) the same as
                    #  isinstance(values, NDArrayBackedExtensionArray)
                    blk = self.coerce_to_target_dtype(orig_new, warn_on_upcast=True)
                    return blk.putmask(orig_mask, orig_new)

                else:
                    raise

            else:
                # Same pattern we use in Block.putmask
                is_array = isinstance(orig_new, (np.ndarray, ExtensionArray))

                res_blocks = []
                for i, nb in enumerate(self._split()):
                    n = orig_new
                    if is_array:
                        # we have a different value per-column
                        n = orig_new[:, i : i + 1]

                    submask = orig_mask[:, i : i + 1]
                    rbs = nb.putmask(submask, n)
                    res_blocks.extend(rbs)
                return res_blocks

        return [self]

    @final
    def delete(self, loc) -> list[Block]:
        # This will be unnecessary if/when __array_function__ is implemented
        if self.ndim == 1:
            values = self.values.delete(loc)
            mgr_locs = self._mgr_locs.delete(loc)
            return [type(self)(values, placement=mgr_locs, ndim=self.ndim)]
        elif self.values.ndim == 1:
            # We get here through to_stata
            return []
        return super().delete(loc)

    @final
    @cache_readonly
    def array_values(self) -> ExtensionArray:
        return self.values

    @final
    def get_values(self, dtype: DtypeObj | None = None) -> np.ndarray:
        """
        return object dtype as boxed values, such as Timestamps/Timedelta
        """
        values: ArrayLike = self.values
        if dtype == _dtype_obj:
            values = values.astype(object)
        # TODO(EA2D): reshape not needed with 2D EAs
        return np.asarray(values).reshape(self.shape)

    @final
    def pad_or_backfill(
        self,
        *,
        method: FillnaOptions,
        inplace: bool = False,
        limit: int | None = None,
        limit_area: Literal["inside", "outside"] | None = None,
    ) -> list[Block]:
        values = self.values

        kwargs: dict[str, Any] = {"method": method, "limit": limit}
        if "limit_area" in inspect.signature(values._pad_or_backfill).parameters:
            kwargs["limit_area"] = limit_area
        elif limit_area is not None:
            raise NotImplementedError(
                f"{type(values).__name__} does not implement limit_area "
                "(added in pandas 2.2). 3rd-party ExtensionArray authors "
                "need to add this argument to _pad_or_backfill."
            )

        if values.ndim == 2:
            # NDArrayBackedExtensionArray.fillna assumes axis=0
            new_values = values.T._pad_or_backfill(**kwargs).T
        else:
            new_values = values._pad_or_backfill(**kwargs)
        return [self.make_block_same_class(new_values)]


class ExtensionBlock(EABackedBlock):
    """
    Block for holding extension types.

    Notes
    -----
    This holds all 3rd-party extension array types. It's also the immediate
    parent class for our internal extension types' blocks.

    ExtensionArrays are limited to 1-D.
    """

    values: ExtensionArray

    def fillna(
        self,
        value,
        limit: int | None = None,
        inplace: bool = False,
    ) -> list[Block]:
        if isinstance(self.dtype, IntervalDtype):
            # Block.fillna handles coercion (test_fillna_interval)
            return super().fillna(
                value=value,
                limit=limit,
                inplace=inplace,
            )
        if self._can_hold_na and not self.values._hasna:
            refs = self.refs
            new_values = self.values
        else:
            copy, refs = self._get_refs_and_copy(inplace)

            try:
                new_values = self.values.fillna(value=value, limit=limit, copy=copy)
            except TypeError:
                # 3rd party EA that has not implemented copy keyword yet
                refs = None
                new_values = self.values.fillna(value=value, limit=limit)
                # issue the warning *after* retrying, in case the TypeError
                #  was caused by an invalid fill_value
                warnings.warn(
                    # GH#53278
                    "ExtensionArray.fillna added a 'copy' keyword in pandas "
                    "2.1.0. In a future version, ExtensionArray subclasses will "
                    "need to implement this keyword or an exception will be "
                    "raised. In the interim, the keyword is ignored by "
                    f"{type(self.values).__name__}.",
                    DeprecationWarning,
                    stacklevel=find_stack_level(),
                )

        return [self.make_block_same_class(new_values, refs=refs)]

    @cache_readonly
    def shape(self) -> Shape:
        # TODO(EA2D): override unnecessary with 2D EAs
        if self.ndim == 1:
            return (len(self.values),)
        return len(self._mgr_locs), len(self.values)

    def iget(self, i: int | tuple[int, int] | tuple[slice, int]):
        # In the case where we have a tuple[slice, int], the slice will always
        #  be slice(None)
        # We _could_ make the annotation more specific, but mypy would
        #  complain about override mismatch:
        #  Literal[0] | tuple[Literal[0], int] | tuple[slice, int]

        # Note: only reached with self.ndim == 2

        if isinstance(i, tuple):
            # TODO(EA2D): unnecessary with 2D EAs
            col, loc = i
            if not com.is_null_slice(col) and col != 0:
                raise IndexError(f"{self} only contains one item")
            if isinstance(col, slice):
                # the is_null_slice check above assures that col is slice(None)
                #  so what we want is a view on all our columns and row loc
                if loc < 0:
                    loc += len(self.values)
                # Note: loc:loc+1 vs [[loc]] makes a difference when called
                #  from fast_xs because we want to get a view back.
                return self.values[loc : loc + 1]
            return self.values[loc]
        else:
            if i != 0:
                raise IndexError(f"{self} only contains one item")
            return self.values

    def set_inplace(self, locs, values: ArrayLike, copy: bool = False) -> None:
        # When an ndarray, we should have locs.tolist() == [0]
        # When a BlockPlacement we should have list(locs) == [0]
        if copy:
            self.values = self.values.copy()
        self.values[:] = values

    def _maybe_squeeze_arg(self, arg):
        """
        If necessary, squeeze a (N, 1) ndarray to (N,)
        """
        # e.g. if we are passed a 2D mask for putmask
        if (
            isinstance(arg, (np.ndarray, ExtensionArray))
            and arg.ndim == self.values.ndim + 1
        ):
            # TODO(EA2D): unnecessary with 2D EAs
            assert arg.shape[1] == 1
            # error: No overload variant of "__getitem__" of "ExtensionArray"
            # matches argument type "Tuple[slice, int]"
            arg = arg[:, 0]  # type: ignore[call-overload]
        elif isinstance(arg, ABCDataFrame):
            # 2022-01-06 only reached for setitem
            # TODO: should we avoid getting here with DataFrame?
            assert arg.shape[1] == 1
            arg = arg._ixs(0, axis=1)._values

        return arg

    def _unwrap_setitem_indexer(self, indexer):
        """
        Adapt a 2D-indexer to our 1D values.

        This is intended for 'setitem', not 'iget' or '_slice'.
        """
        # TODO: ATM this doesn't work for iget/_slice, can we change that?

        if isinstance(indexer, tuple) and len(indexer) == 2:
            # TODO(EA2D): not needed with 2D EAs
            #  Should never have length > 2.  Caller is responsible for checking.
            #  Length 1 is reached vis setitem_single_block and setitem_single_column
            #  each of which pass indexer=(pi,)
            if all(isinstance(x, np.ndarray) and x.ndim == 2 for x in indexer):
                # GH#44703 went through indexing.maybe_convert_ix
                first, second = indexer
                if not (
                    second.size == 1 and (second == 0).all() and first.shape[1] == 1
                ):
                    raise NotImplementedError(
                        "This should not be reached. Please report a bug at "
                        "github.com/pandas-dev/pandas/"
                    )
                indexer = first[:, 0]

            elif lib.is_integer(indexer[1]) and indexer[1] == 0:
                # reached via setitem_single_block passing the whole indexer
                indexer = indexer[0]

            elif com.is_null_slice(indexer[1]):
                indexer = indexer[0]

            elif is_list_like(indexer[1]) and indexer[1][0] == 0:
                indexer = indexer[0]

            else:
                raise NotImplementedError(
                    "This should not be reached. Please report a bug at "
                    "github.com/pandas-dev/pandas/"
                )
        return indexer

    @property
    def is_view(self) -> bool:
        """Extension arrays are never treated as views."""
        return False

    # error: Cannot override writeable attribute with read-only property
    @cache_readonly
    def is_numeric(self) -> bool:  # type: ignore[override]
        return self.values.dtype._is_numeric

    def _slice(
        self, slicer: slice | npt.NDArray[np.bool_] | npt.NDArray[np.intp]
    ) -> ExtensionArray:
        """
        Return a slice of my values.

        Parameters
        ----------
        slicer : slice, ndarray[int], or ndarray[bool]
            Valid (non-reducing) indexer for self.values.

        Returns
        -------
        ExtensionArray
        """
        # Notes: ndarray[bool] is only reachable when via get_rows_with_mask, which
        #  is only for Series, i.e. self.ndim == 1.

        # return same dims as we currently have
        if self.ndim == 2:
            # reached via getitem_block via _slice_take_blocks_ax0
            # TODO(EA2D): won't be necessary with 2D EAs

            if not isinstance(slicer, slice):
                raise AssertionError(
                    "invalid slicing for a 1-ndim ExtensionArray", slicer
                )
            # GH#32959 only full-slicers along fake-dim0 are valid
            # TODO(EA2D): won't be necessary with 2D EAs
            # range(1) instead of self._mgr_locs to avoid exception on [::-1]
            #  see test_iloc_getitem_slice_negative_step_ea_block
            new_locs = range(1)[slicer]
            if not len(new_locs):
                raise AssertionError(
                    "invalid slicing for a 1-ndim ExtensionArray", slicer
                )
            slicer = slice(None)

        return self.values[slicer]

    @final
    def slice_block_rows(self, slicer: slice) -> Self:
        """
        Perform __getitem__-like specialized to slicing along index.
        """
        # GH#42787 in principle this is equivalent to values[..., slicer], but we don't
        # require subclasses of ExtensionArray to support that form (for now).
        new_values = self.values[slicer]
        return type(self)(new_values, self._mgr_locs, ndim=self.ndim, refs=self.refs)

    def _unstack(
        self,
        unstacker,
        fill_value,
        new_placement: npt.NDArray[np.intp],
        needs_masking: npt.NDArray[np.bool_],
    ):
        # ExtensionArray-safe unstack.
        # We override Block._unstack, which unstacks directly on the
        # values of the array. For EA-backed blocks, this would require
        # converting to a 2-D ndarray of objects.
        # Instead, we unstack an ndarray of integer positions, followed by
        # a `take` on the actual values.

        # Caller is responsible for ensuring self.shape[-1] == len(unstacker.index)
        new_values, mask = unstacker.arange_result

        # Note: these next two lines ensure that
        #  mask.sum() == sum(len(nb.mgr_locs) for nb in blocks)
        #  which the calling function needs in order to pass verify_integrity=False
        #  to the BlockManager constructor
        new_values = new_values.T[mask]
        new_placement = new_placement[mask]

        # needs_masking[i] calculated once in BlockManager.unstack tells
        #  us if there are any -1s in the relevant indices.  When False,
        #  that allows us to go through a faster path in 'take', among
        #  other things avoiding e.g. Categorical._validate_scalar.
        blocks = [
            # TODO: could cast to object depending on fill_value?
            type(self)(
                self.values.take(
                    indices, allow_fill=needs_masking[i], fill_value=fill_value
                ),
                BlockPlacement(place),
                ndim=2,
            )
            for i, (indices, place) in enumerate(zip(new_values, new_placement))
        ]
        return blocks, mask


class NumpyBlock(Block):
    values: np.ndarray
    __slots__ = ()

    @property
    def is_view(self) -> bool:
        """return a boolean if I am possibly a view"""
        return self.values.base is not None

    @property
    def array_values(self) -> ExtensionArray:
        return NumpyExtensionArray(self.values)

    def get_values(self, dtype: DtypeObj | None = None) -> np.ndarray:
        if dtype == _dtype_obj:
            return self.values.astype(_dtype_obj)
        return self.values

    @cache_readonly
    def is_numeric(self) -> bool:  # type: ignore[override]
        dtype = self.values.dtype
        kind = dtype.kind

        return kind in "fciub"


class NDArrayBackedExtensionBlock(EABackedBlock):
    """
    Block backed by an NDArrayBackedExtensionArray
    """

    values: NDArrayBackedExtensionArray

    @property
    def is_view(self) -> bool:
        """return a boolean if I am possibly a view"""
        # check the ndarray values of the DatetimeIndex values
        return self.values._ndarray.base is not None


class DatetimeLikeBlock(NDArrayBackedExtensionBlock):
    """Block for datetime64[ns], timedelta64[ns]."""

    __slots__ = ()
    is_numeric = False
    values: DatetimeArray | TimedeltaArray


class DatetimeTZBlock(DatetimeLikeBlock):
    """implement a datetime64 block with a tz attribute"""

    values: DatetimeArray

    __slots__ = ()


# -----------------------------------------------------------------
# Constructor Helpers


def maybe_coerce_values(values: ArrayLike) -> ArrayLike:
    """
    Input validation for values passed to __init__. Ensure that
    any datetime64/timedelta64 dtypes are in nanoseconds.  Ensure
    that we do not have string dtypes.

    Parameters
    ----------
    values : np.ndarray or ExtensionArray

    Returns
    -------
    values : np.ndarray or ExtensionArray
    """
    # Caller is responsible for ensuring NumpyExtensionArray is already extracted.

    if isinstance(values, np.ndarray):
        values = ensure_wrapped_if_datetimelike(values)

        if issubclass(values.dtype.type, str):
            values = np.array(values, dtype=object)

    if isinstance(values, (DatetimeArray, TimedeltaArray)) and values.freq is not None:
        # freq is only stored in DatetimeIndex/TimedeltaIndex, not in Series/DataFrame
        values = values._with_freq(None)

    return values


def get_block_type(dtype: DtypeObj) -> type[Block]:
    """
    Find the appropriate Block subclass to use for the given values and dtype.

    Parameters
    ----------
    dtype : numpy or pandas dtype

    Returns
    -------
    cls : class, subclass of Block
    """
    if isinstance(dtype, DatetimeTZDtype):
        return DatetimeTZBlock
    elif isinstance(dtype, PeriodDtype):
        return NDArrayBackedExtensionBlock
    elif isinstance(dtype, ExtensionDtype):
        # Note: need to be sure NumpyExtensionArray is unwrapped before we get here
        return ExtensionBlock

    # We use kind checks because it is much more performant
    #  than is_foo_dtype
    kind = dtype.kind
    if kind in "Mm":
        return DatetimeLikeBlock

    return NumpyBlock


def new_block_2d(
    values: ArrayLike, placement: BlockPlacement, refs: BlockValuesRefs | None = None
) -> Block:
    # new_block specialized to case with
    #  ndim=2
    #  isinstance(placement, BlockPlacement)
    #  check_ndim/ensure_block_shape already checked
    klass = get_block_type(values.dtype)

    values = maybe_coerce_values(values)
    return klass(values, ndim=2, placement=placement, refs=refs)


def new_block(
    values,
    placement: BlockPlacement,
    *,
    ndim: int,
    refs: BlockValuesRefs | None = None,
) -> Block:
    # caller is responsible for ensuring:
    # - values is NOT a NumpyExtensionArray
    # - check_ndim/ensure_block_shape already checked
    # - maybe_coerce_values already called/unnecessary
    klass = get_block_type(values.dtype)
    return klass(values, ndim=ndim, placement=placement, refs=refs)


def check_ndim(values, placement: BlockPlacement, ndim: int) -> None:
    """
    ndim inference and validation.

    Validates that values.ndim and ndim are consistent.
    Validates that len(values) and len(placement) are consistent.

    Parameters
    ----------
    values : array-like
    placement : BlockPlacement
    ndim : int

    Raises
    ------
    ValueError : the number of dimensions do not match
    """

    if values.ndim > ndim:
        # Check for both np.ndarray and ExtensionArray
        raise ValueError(
            "Wrong number of dimensions. "
            f"values.ndim > ndim [{values.ndim} > {ndim}]"
        )

    if not is_1d_only_ea_dtype(values.dtype):
        # TODO(EA2D): special case not needed with 2D EAs
        if values.ndim != ndim:
            raise ValueError(
                "Wrong number of dimensions. "
                f"values.ndim != ndim [{values.ndim} != {ndim}]"
            )
        if len(placement) != len(values):
            raise ValueError(
                f"Wrong number of items passed {len(values)}, "
                f"placement implies {len(placement)}"
            )
    elif ndim == 2 and len(placement) != 1:
        # TODO(EA2D): special case unnecessary with 2D EAs
        raise ValueError("need to split")


def extract_pandas_array(
    values: ArrayLike, dtype: DtypeObj | None, ndim: int
) -> tuple[ArrayLike, DtypeObj | None]:
    """
    Ensure that we don't allow NumpyExtensionArray / NumpyEADtype in internals.
    """
    # For now, blocks should be backed by ndarrays when possible.
    if isinstance(values, ABCNumpyExtensionArray):
        values = values.to_numpy()
        if ndim and ndim > 1:
            # TODO(EA2D): special case not needed with 2D EAs
            values = np.atleast_2d(values)

    if isinstance(dtype, NumpyEADtype):
        dtype = dtype.numpy_dtype

    return values, dtype


# -----------------------------------------------------------------


def extend_blocks(result, blocks=None) -> list[Block]:
    """return a new extended blocks, given the result"""
    if blocks is None:
        blocks = []
    if isinstance(result, list):
        for r in result:
            if isinstance(r, list):
                blocks.extend(r)
            else:
                blocks.append(r)
    else:
        assert isinstance(result, Block), type(result)
        blocks.append(result)
    return blocks


def ensure_block_shape(values: ArrayLike, ndim: int = 1) -> ArrayLike:
    """
    Reshape if possible to have values.ndim == ndim.
    """

    if values.ndim < ndim:
        if not is_1d_only_ea_dtype(values.dtype):
            # TODO(EA2D): https://github.com/pandas-dev/pandas/issues/23023
            # block.shape is incorrect for "2D" ExtensionArrays
            # We can't, and don't need to, reshape.
            values = cast("np.ndarray | DatetimeArray | TimedeltaArray", values)
            values = values.reshape(1, -1)

    return values


def external_values(values: ArrayLike) -> ArrayLike:
    """
    The array that Series.values returns (public attribute).

    This has some historical constraints, and is overridden in block
    subclasses to return the correct array (e.g. period returns
    object ndarray and datetimetz a datetime64[ns] ndarray instead of
    proper extension array).
    """
    if isinstance(values, (PeriodArray, IntervalArray)):
        return values.astype(object)
    elif isinstance(values, (DatetimeArray, TimedeltaArray)):
        # NB: for datetime64tz this is different from np.asarray(values), since
        #  that returns an object-dtype ndarray of Timestamps.
        # Avoid raising in .astype in casting from dt64tz to dt64
        values = values._ndarray

    if isinstance(values, np.ndarray):
        values = values.view()
        values.flags.writeable = False

    # TODO(CoW) we should also mark our ExtensionArrays as read-only

    return values<|MERGE_RESOLUTION|>--- conflicted
+++ resolved
@@ -117,11 +117,8 @@
 
 if TYPE_CHECKING:
     from collections.abc import (
-<<<<<<< HEAD
         Callable,
-=======
         Generator,
->>>>>>> 454e2e1d
         Iterable,
         Sequence,
     )
