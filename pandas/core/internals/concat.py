from __future__ import annotations

import copy
import itertools
from typing import (
    TYPE_CHECKING,
    Dict,
    List,
    Sequence,
)

import numpy as np

from pandas._libs import internals as libinternals
from pandas._typing import (
    ArrayLike,
    DtypeObj,
    Manager,
    Shape,
)
from pandas.util._decorators import cache_readonly

from pandas.core.dtypes.cast import (
    ensure_dtype_can_hold_na,
    find_common_type,
)
from pandas.core.dtypes.common import (
    is_datetime64tz_dtype,
    is_dtype_equal,
    is_extension_array_dtype,
    is_sparse,
)
from pandas.core.dtypes.concat import (
    cast_to_common_type,
    concat_compat,
)
from pandas.core.dtypes.dtypes import ExtensionDtype
from pandas.core.dtypes.missing import (
    is_valid_na_for_dtype,
    isna_all,
)

import pandas.core.algorithms as algos
from pandas.core.arrays import (
    Categorical,
    DatetimeArray,
    ExtensionArray,
)
<<<<<<< HEAD
from pandas.core.internals.array_manager import (
    ArrayManager,
    NullArrayProxy,
)
=======
from pandas.core.construction import ensure_wrapped_if_datetimelike
from pandas.core.internals.array_manager import ArrayManager
>>>>>>> 4554635f
from pandas.core.internals.blocks import (
    ensure_block_shape,
    new_block,
)
from pandas.core.internals.managers import BlockManager

if TYPE_CHECKING:
    from pandas import Index


def _concatenate_array_managers(
    mgrs_indexers, axes: List[Index], concat_axis: int, copy: bool
) -> Manager:
    """
    Concatenate array managers into one.

    Parameters
    ----------
    mgrs_indexers : list of (ArrayManager, {axis: indexer,...}) tuples
    axes : list of Index
    concat_axis : int
    copy : bool

    Returns
    -------
    ArrayManager
    """
    # reindex all arrays
    mgrs = []
    for mgr, indexers in mgrs_indexers:
        for ax, indexer in indexers.items():
            mgr = mgr.reindex_indexer(
                axes[ax], indexer, axis=ax, allow_dups=True, use_na_proxy=True
            )
        mgrs.append(mgr)

    if concat_axis == 1:
        # concatting along the rows -> concat the reindexed arrays
        # TODO(ArrayManager) doesn't yet preserve the correct dtype
        arrays = [
            concat_arrays([mgrs[i].arrays[j] for i in range(len(mgrs))])
            for j in range(len(mgrs[0].arrays))
        ]
        return ArrayManager(arrays, [axes[1], axes[0]], verify_integrity=False)
    else:
        # concatting along the columns -> combine reindexed arrays in a single manager
        assert concat_axis == 0
        arrays = list(itertools.chain.from_iterable([mgr.arrays for mgr in mgrs]))
        return ArrayManager(arrays, [axes[1], axes[0]], verify_integrity=False)


def concat_arrays(to_concat: List) -> ArrayLike:
    """
    Alternative for concat_compat but specialized for use in the ArrayManager.

    Differences: only deals with 1D arrays (no axis keyword), assumes
    ensure_wrapped_if_datetimelike and does not skip empty arrays to determine
    the dtype.
    In addition ensures that all NullArrayProxies get replaced with actual
    arrays.

    Parameters
    ----------
    to_concat : list of arrays

    Returns
    -------
    np.ndarray or ExtensionArray
    """
    # ignore the all-NA proxies to determine the resulting dtype
    to_concat_no_proxy = [x for x in to_concat if not isinstance(x, NullArrayProxy)]

    single_dtype = len({x.dtype for x in to_concat_no_proxy}) == 1

    if not single_dtype:
        target_dtype = find_common_type([arr.dtype for arr in to_concat_no_proxy])
    else:
        target_dtype = to_concat_no_proxy[0].dtype

    if target_dtype.kind in ["m", "M"]:
        # for datetimelike use DatetimeArray/TimedeltaArray concatenation
        # don't use arr.astype(target_dtype, copy=False), because that doesn't
        # work for DatetimeArray/TimedeltaArray (returns ndarray)
        to_concat = [
            arr.to_array(target_dtype) if isinstance(arr, NullArrayProxy) else arr
            for arr in to_concat
        ]
        return type(to_concat_no_proxy[0])._concat_same_type(to_concat, axis=0)

    to_concat = [
        arr.to_array(target_dtype)
        if isinstance(arr, NullArrayProxy)
        else cast_to_common_type(arr, target_dtype)
        for arr in to_concat
    ]

    if isinstance(to_concat[0], ExtensionArray):
        cls = type(to_concat[0])
        return cls._concat_same_type(to_concat)

    result = np.concatenate(to_concat)

    # TODO decide on exact behaviour (we shouldn't do this only for empty result)
    # see https://github.com/pandas-dev/pandas/issues/39817
    if len(result) == 0:
        # all empties -> check for bool to not coerce to float
        kinds = {obj.dtype.kind for obj in to_concat_no_proxy}
        if len(kinds) != 1:
            if "b" in kinds:
                result = result.astype(object)
    return result


def concatenate_managers(
    mgrs_indexers, axes: List[Index], concat_axis: int, copy: bool
) -> Manager:
    """
    Concatenate block managers into one.

    Parameters
    ----------
    mgrs_indexers : list of (BlockManager, {axis: indexer,...}) tuples
    axes : list of Index
    concat_axis : int
    copy : bool

    Returns
    -------
    BlockManager
    """
    # TODO(ArrayManager) this assumes that all managers are of the same type
    if isinstance(mgrs_indexers[0][0], ArrayManager):
        return _concatenate_array_managers(mgrs_indexers, axes, concat_axis, copy)

    concat_plans = [
        _get_mgr_concatenation_plan(mgr, indexers) for mgr, indexers in mgrs_indexers
    ]
    concat_plan = _combine_concat_plans(concat_plans, concat_axis)
    blocks = []

    for placement, join_units in concat_plan:

        if len(join_units) == 1 and not join_units[0].indexers:
            b = join_units[0].block
            values = b.values
            if copy:
                values = values.copy()
            else:
                values = values.view()
            b = b.make_block_same_class(values, placement=placement)
        elif _is_uniform_join_units(join_units):
            blk = join_units[0].block
            vals = [ju.block.values for ju in join_units]

            if not blk.is_extension:
                # _is_uniform_join_units ensures a single dtype, so
                #  we can use np.concatenate, which is more performant
                #  than concat_compat
                values = np.concatenate(vals, axis=blk.ndim - 1)
            else:
                # TODO(EA2D): special-casing not needed with 2D EAs
                values = concat_compat(vals)
                values = ensure_block_shape(values, ndim=2)

            values = ensure_wrapped_if_datetimelike(values)

            if blk.values.dtype == values.dtype:
                # Fast-path
                b = blk.make_block_same_class(values, placement=placement)
            else:
                b = new_block(values, placement=placement, ndim=blk.ndim)
        else:
            new_values = _concatenate_join_units(join_units, concat_axis, copy=copy)
            b = new_block(new_values, placement=placement, ndim=len(axes))
        blocks.append(b)

    return BlockManager(blocks, axes)


def _get_mgr_concatenation_plan(mgr: BlockManager, indexers: Dict[int, np.ndarray]):
    """
    Construct concatenation plan for given block manager and indexers.

    Parameters
    ----------
    mgr : BlockManager
    indexers : dict of {axis: indexer}

    Returns
    -------
    plan : list of (BlockPlacement, JoinUnit) tuples

    """
    # Calculate post-reindex shape , save for item axis which will be separate
    # for each block anyway.
    mgr_shape_list = list(mgr.shape)
    for ax, indexer in indexers.items():
        mgr_shape_list[ax] = len(indexer)
    mgr_shape = tuple(mgr_shape_list)

    if 0 in indexers:
        ax0_indexer = indexers.pop(0)
        blknos = algos.take_nd(mgr.blknos, ax0_indexer, fill_value=-1)
        blklocs = algos.take_nd(mgr.blklocs, ax0_indexer, fill_value=-1)
    else:

        if mgr.is_single_block:
            blk = mgr.blocks[0]
            return [(blk.mgr_locs, JoinUnit(blk, mgr_shape, indexers))]

        # error: Incompatible types in assignment (expression has type "None", variable
        # has type "ndarray")
        ax0_indexer = None  # type: ignore[assignment]
        blknos = mgr.blknos
        blklocs = mgr.blklocs

    plan = []
    for blkno, placements in libinternals.get_blkno_placements(blknos, group=False):

        assert placements.is_slice_like

        join_unit_indexers = indexers.copy()

        shape_list = list(mgr_shape)
        shape_list[0] = len(placements)
        shape = tuple(shape_list)

        if blkno == -1:
            unit = JoinUnit(None, shape)
        else:
            blk = mgr.blocks[blkno]
            ax0_blk_indexer = blklocs[placements.indexer]

            unit_no_ax0_reindexing = (
                len(placements) == len(blk.mgr_locs)
                and
                # Fastpath detection of join unit not
                # needing to reindex its block: no ax0
                # reindexing took place and block
                # placement was sequential before.
                (
                    (
                        ax0_indexer is None
                        and blk.mgr_locs.is_slice_like
                        and blk.mgr_locs.as_slice.step == 1
                    )
                    or
                    # Slow-ish detection: all indexer locs
                    # are sequential (and length match is
                    # checked above).
                    (np.diff(ax0_blk_indexer) == 1).all()
                )
            )

            # Omit indexer if no item reindexing is required.
            if unit_no_ax0_reindexing:
                join_unit_indexers.pop(0, None)
            else:
                join_unit_indexers[0] = ax0_blk_indexer

            unit = JoinUnit(blk, shape, join_unit_indexers)

        plan.append((placements, unit))

    return plan


class JoinUnit:
    def __init__(self, block, shape: Shape, indexers=None):
        # Passing shape explicitly is required for cases when block is None.
        if indexers is None:
            indexers = {}
        self.block = block
        self.indexers = indexers
        self.shape = shape

    def __repr__(self) -> str:
        return f"{type(self).__name__}({repr(self.block)}, {self.indexers})"

    @cache_readonly
    def needs_filling(self) -> bool:
        for indexer in self.indexers.values():
            # FIXME: cache results of indexer == -1 checks.
            if (indexer == -1).any():
                return True

        return False

    @cache_readonly
    def dtype(self):
        blk = self.block
        if blk is None:
            raise AssertionError("Block is None, no dtype")

        if not self.needs_filling:
            return blk.dtype
        return ensure_dtype_can_hold_na(blk.dtype)

    def is_valid_na_for(self, dtype: DtypeObj) -> bool:
        """
        Check that we are all-NA of a type/dtype that is compatible with this dtype.
        Augments `self.is_na` with an additional check of the type of NA values.
        """
        if not self.is_na:
            return False
        if self.block is None:
            return True

        if self.dtype == object:
            values = self.block.values
            return all(is_valid_na_for_dtype(x, dtype) for x in values.ravel(order="K"))

        if self.dtype.kind == dtype.kind == "M" and not is_dtype_equal(
            self.dtype, dtype
        ):
            # fill_values match but we should not cast self.block.values to dtype
            return False

        na_value = self.block.fill_value
        return is_valid_na_for_dtype(na_value, dtype)

    @cache_readonly
    def is_na(self) -> bool:
        if self.block is None:
            return True

        if not self.block._can_hold_na:
            return False

        # Usually it's enough to check but a small fraction of values to see if
        # a block is NOT null, chunks should help in such cases.  1000 value
        # was chosen rather arbitrarily.
        values = self.block.values
        if is_sparse(self.block.values.dtype):
            return False
        elif self.block.is_extension:
            # TODO(EA2D): no need for special case with 2D EAs
            values_flat = values
        else:
            values_flat = values.ravel(order="K")

        return isna_all(values_flat)

    def get_reindexed_values(self, empty_dtype: DtypeObj, upcasted_na) -> ArrayLike:
        if upcasted_na is None:
            # No upcasting is necessary
            fill_value = self.block.fill_value
            values = self.block.get_values()
        else:
            fill_value = upcasted_na

            if self.is_valid_na_for(empty_dtype):
                blk_dtype = getattr(self.block, "dtype", None)

                if blk_dtype == np.dtype("object"):
                    # we want to avoid filling with np.nan if we are
                    # using None; we already know that we are all
                    # nulls
                    values = self.block.values.ravel(order="K")
                    if len(values) and values[0] is None:
                        fill_value = None

                if is_datetime64tz_dtype(empty_dtype):
                    # TODO(EA2D): special case unneeded with 2D EAs
                    i8values = np.full(self.shape[1], fill_value.value)
                    return DatetimeArray(i8values, dtype=empty_dtype)
                elif is_extension_array_dtype(blk_dtype):
                    pass
                elif isinstance(empty_dtype, ExtensionDtype):
                    cls = empty_dtype.construct_array_type()
                    missing_arr = cls._from_sequence([], dtype=empty_dtype)
                    ncols, nrows = self.shape
                    assert ncols == 1, ncols
                    empty_arr = -1 * np.ones((nrows,), dtype=np.intp)
                    return missing_arr.take(
                        empty_arr, allow_fill=True, fill_value=fill_value
                    )
                else:
                    # NB: we should never get here with empty_dtype integer or bool;
                    #  if we did, the missing_arr.fill would cast to gibberish

                    missing_arr = np.empty(self.shape, dtype=empty_dtype)
                    missing_arr.fill(fill_value)
                    return missing_arr

            if (not self.indexers) and (not self.block._can_consolidate):
                # preserve these for validation in concat_compat
                return self.block.values

            if self.block.is_bool and not isinstance(self.block.values, Categorical):
                # External code requested filling/upcasting, bool values must
                # be upcasted to object to avoid being upcasted to numeric.
                values = self.block.astype(np.object_).values
            elif self.block.is_extension:
                values = self.block.values
            else:
                # No dtype upcasting is done here, it will be performed during
                # concatenation itself.
                values = self.block.values

        if not self.indexers:
            # If there's no indexing to be done, we want to signal outside
            # code that this array must be copied explicitly.  This is done
            # by returning a view and checking `retval.base`.
            values = values.view()

        else:
            for ax, indexer in self.indexers.items():
                values = algos.take_nd(values, indexer, axis=ax)

        return values


def _concatenate_join_units(
    join_units: List[JoinUnit], concat_axis: int, copy: bool
) -> ArrayLike:
    """
    Concatenate values from several join units along selected axis.
    """
    if concat_axis == 0 and len(join_units) > 1:
        # Concatenating join units along ax0 is handled in _merge_blocks.
        raise AssertionError("Concatenating join units along axis0")

    empty_dtype = _get_empty_dtype(join_units)

    has_none_blocks = any(unit.block is None for unit in join_units)
    upcasted_na = _dtype_to_na_value(empty_dtype, has_none_blocks)

    to_concat = [
        ju.get_reindexed_values(empty_dtype=empty_dtype, upcasted_na=upcasted_na)
        for ju in join_units
    ]

    if len(to_concat) == 1:
        # Only one block, nothing to concatenate.
        concat_values = to_concat[0]
        if copy:
            if isinstance(concat_values, np.ndarray):
                # non-reindexed (=not yet copied) arrays are made into a view
                # in JoinUnit.get_reindexed_values
                if concat_values.base is not None:
                    concat_values = concat_values.copy()
            else:
                concat_values = concat_values.copy()
    elif any(isinstance(t, ExtensionArray) and t.ndim == 1 for t in to_concat):
        # concatting with at least one EA means we are concatting a single column
        # the non-EA values are 2D arrays with shape (1, n)
        # error: Invalid index type "Tuple[int, slice]" for
        # "Union[ExtensionArray, ndarray]"; expected type "Union[int, slice, ndarray]"
        to_concat = [
            t
            if (isinstance(t, ExtensionArray) and t.ndim == 1)
            else t[0, :]  # type: ignore[index]
            for t in to_concat
        ]
        concat_values = concat_compat(to_concat, axis=0, ea_compat_axis=True)
        concat_values = ensure_block_shape(concat_values, 2)

    else:
        concat_values = concat_compat(to_concat, axis=concat_axis)

    return concat_values


def _dtype_to_na_value(dtype: DtypeObj, has_none_blocks: bool):
    """
    Find the NA value to go with this dtype.
    """
    if isinstance(dtype, ExtensionDtype):
        return dtype.na_value
    elif dtype.kind in ["m", "M"]:
        return dtype.type("NaT")
    elif dtype.kind in ["f", "c"]:
        return dtype.type("NaN")
    elif dtype.kind == "b":
        return None
    elif dtype.kind in ["i", "u"]:
        if not has_none_blocks:
            return None
        return np.nan
    elif dtype.kind == "O":
        return np.nan
    raise NotImplementedError


def _get_empty_dtype(join_units: Sequence[JoinUnit]) -> DtypeObj:
    """
    Return dtype and N/A values to use when concatenating specified units.

    Returned N/A value may be None which means there was no casting involved.

    Returns
    -------
    dtype
    """
    if len(join_units) == 1:
        blk = join_units[0].block
        if blk is None:
            return np.dtype(np.float64)

    if _is_uniform_reindex(join_units):
        # FIXME: integrate property
        empty_dtype = join_units[0].block.dtype
        return empty_dtype

    has_none_blocks = any(unit.block is None for unit in join_units)

    dtypes = [
        unit.dtype for unit in join_units if unit.block is not None and not unit.is_na
    ]
    if not len(dtypes):
        dtypes = [unit.dtype for unit in join_units if unit.block is not None]

    dtype = find_common_type(dtypes)
    if has_none_blocks:
        dtype = ensure_dtype_can_hold_na(dtype)
    return dtype


def _is_uniform_join_units(join_units: List[JoinUnit]) -> bool:
    """
    Check if the join units consist of blocks of uniform type that can
    be concatenated using Block.concat_same_type instead of the generic
    _concatenate_join_units (which uses `concat_compat`).

    """
    return (
        # all blocks need to have the same type
        all(type(ju.block) is type(join_units[0].block) for ju in join_units)  # noqa
        and
        # e.g. DatetimeLikeBlock can be dt64 or td64, but these are not uniform
        all(
            is_dtype_equal(ju.block.dtype, join_units[0].block.dtype)
            for ju in join_units
        )
        and
        # no blocks that would get missing values (can lead to type upcasts)
        # unless we're an extension dtype.
        all(not ju.is_na or ju.block.is_extension for ju in join_units)
        and
        # no blocks with indexers (as then the dimensions do not fit)
        all(not ju.indexers for ju in join_units)
        and
        # only use this path when there is something to concatenate
        len(join_units) > 1
    )


def _is_uniform_reindex(join_units) -> bool:
    return (
        # TODO: should this be ju.block._can_hold_na?
        all(ju.block and ju.block.is_extension for ju in join_units)
        and len({ju.block.dtype.name for ju in join_units}) == 1
    )


def _trim_join_unit(join_unit: JoinUnit, length: int) -> JoinUnit:
    """
    Reduce join_unit's shape along item axis to length.

    Extra items that didn't fit are returned as a separate block.
    """
    if 0 not in join_unit.indexers:
        extra_indexers = join_unit.indexers

        if join_unit.block is None:
            extra_block = None
        else:
            extra_block = join_unit.block.getitem_block(slice(length, None))
            join_unit.block = join_unit.block.getitem_block(slice(length))
    else:
        extra_block = join_unit.block

        extra_indexers = copy.copy(join_unit.indexers)
        extra_indexers[0] = extra_indexers[0][length:]
        join_unit.indexers[0] = join_unit.indexers[0][:length]

    extra_shape = (join_unit.shape[0] - length,) + join_unit.shape[1:]
    join_unit.shape = (length,) + join_unit.shape[1:]

    return JoinUnit(block=extra_block, indexers=extra_indexers, shape=extra_shape)


def _combine_concat_plans(plans, concat_axis: int):
    """
    Combine multiple concatenation plans into one.

    existing_plan is updated in-place.
    """
    if len(plans) == 1:
        for p in plans[0]:
            yield p[0], [p[1]]

    elif concat_axis == 0:
        offset = 0
        for plan in plans:
            last_plc = None

            for plc, unit in plan:
                yield plc.add(offset), [unit]
                last_plc = plc

            if last_plc is not None:
                offset += last_plc.as_slice.stop

    else:
        num_ended = [0]

        def _next_or_none(seq):
            retval = next(seq, None)
            if retval is None:
                num_ended[0] += 1
            return retval

        plans = list(map(iter, plans))
        next_items = list(map(_next_or_none, plans))

        while num_ended[0] != len(next_items):
            if num_ended[0] > 0:
                raise ValueError("Plan shapes are not aligned")

            placements, units = zip(*next_items)

            lengths = list(map(len, placements))
            min_len, max_len = min(lengths), max(lengths)

            if min_len == max_len:
                yield placements[0], units
                next_items[:] = map(_next_or_none, plans)
            else:
                yielded_placement = None
                yielded_units = [None] * len(next_items)
                for i, (plc, unit) in enumerate(next_items):
                    yielded_units[i] = unit
                    if len(plc) > min_len:
                        # _trim_join_unit updates unit in place, so only
                        # placement needs to be sliced to skip min_len.
                        next_items[i] = (plc[min_len:], _trim_join_unit(unit, min_len))
                    else:
                        yielded_placement = plc
                        next_items[i] = _next_or_none(plans[i])

                yield yielded_placement, yielded_units<|MERGE_RESOLUTION|>--- conflicted
+++ resolved
@@ -46,15 +46,11 @@
     DatetimeArray,
     ExtensionArray,
 )
-<<<<<<< HEAD
+from pandas.core.construction import ensure_wrapped_if_datetimelike
 from pandas.core.internals.array_manager import (
     ArrayManager,
     NullArrayProxy,
 )
-=======
-from pandas.core.construction import ensure_wrapped_if_datetimelike
-from pandas.core.internals.array_manager import ArrayManager
->>>>>>> 4554635f
 from pandas.core.internals.blocks import (
     ensure_block_shape,
     new_block,
