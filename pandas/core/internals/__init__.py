from pandas.core.internals.api import make_block  # 2023-09-18 pyarrow uses this
from pandas.core.internals.array_manager import (
    ArrayManager,
    SingleArrayManager,
)
from pandas.core.internals.base import (
    DataManager,
    SingleDataManager,
)
from pandas.core.internals.concat import concatenate_managers
from pandas.core.internals.managers import (
    BlockManager,
    SingleBlockManager,
)

__all__ = [
    "Block",  # pylint: disable=undefined-all-variable
    "DatetimeTZBlock",  # pylint: disable=undefined-all-variable
    "ExtensionBlock",  # pylint: disable=undefined-all-variable
    "make_block",
    "DataManager",
    "ArrayManager",
    "BlockManager",
    "SingleDataManager",
    "SingleBlockManager",
    "SingleArrayManager",
    "concatenate_managers",
]


def __getattr__(name: str):
    # GH#55139
    import warnings

    from pandas.util._exceptions import find_stack_level

<<<<<<< HEAD
    if name in [
        "NumericBlock",
        "ObjectBlock",
        "Block",
        "ExtensionBlock",
        "DatetimeTZBlock",
    ]:
=======
    if name == "create_block_manager_from_blocks":
        # GH#33892
        warnings.warn(
            f"{name} is deprecated and will be removed in a future version. "
            "Use public APIs instead.",
            DeprecationWarning,
            stacklevel=find_stack_level(),
        )
        from pandas.core.internals.managers import create_block_manager_from_blocks

        return create_block_manager_from_blocks

    if name in ["NumericBlock", "ObjectBlock"]:
>>>>>>> b2a622e6
        warnings.warn(
            f"{name} is deprecated and will be removed in a future version. "
            "Use public APIs instead.",
            DeprecationWarning,
            stacklevel=find_stack_level(),
        )
        if name == "NumericBlock":
            from pandas.core.internals.blocks import NumericBlock

            return NumericBlock
        elif name == "DatetimeTZBlock":
            from pandas.core.internals.blocks import DatetimeTZBlock

            return DatetimeTZBlock
        elif name == "ExtensionBlock":
            from pandas.core.internals.blocks import ExtensionBlock

            return ExtensionBlock
        elif name == "Block":
            from pandas.core.internals.blocks import Block

            return Block
        else:
            from pandas.core.internals.blocks import ObjectBlock

            return ObjectBlock

    raise AttributeError(f"module 'pandas.core.internals' has no attribute '{name}'")<|MERGE_RESOLUTION|>--- conflicted
+++ resolved
@@ -34,15 +34,6 @@
 
     from pandas.util._exceptions import find_stack_level
 
-<<<<<<< HEAD
-    if name in [
-        "NumericBlock",
-        "ObjectBlock",
-        "Block",
-        "ExtensionBlock",
-        "DatetimeTZBlock",
-    ]:
-=======
     if name == "create_block_manager_from_blocks":
         # GH#33892
         warnings.warn(
@@ -55,8 +46,13 @@
 
         return create_block_manager_from_blocks
 
-    if name in ["NumericBlock", "ObjectBlock"]:
->>>>>>> b2a622e6
+    if name in [
+        "NumericBlock",
+        "ObjectBlock",
+        "Block",
+        "ExtensionBlock",
+        "DatetimeTZBlock",
+    ]:
         warnings.warn(
             f"{name} is deprecated and will be removed in a future version. "
             "Use public APIs instead.",
