"""
Functions for preparing various inputs passed to the DataFrame or Series
constructors before passing them to a BlockManager.
"""
from __future__ import annotations

from collections import abc
from typing import (
    TYPE_CHECKING,
    Any,
    Dict,
    Hashable,
    List,
    Optional,
    Sequence,
    Tuple,
    Union,
)

import numpy as np
import numpy.ma as ma

from pandas._libs import lib
from pandas._typing import (
    ArrayLike,
    DtypeObj,
    Manager,
)

from pandas.core.dtypes.cast import (
    construct_1d_arraylike_from_scalar,
    construct_1d_ndarray_preserving_na,
    dict_compat,
    maybe_cast_to_datetime,
    maybe_convert_platform,
    maybe_infer_to_datetimelike,
    maybe_upcast,
)
from pandas.core.dtypes.common import (
    is_datetime64tz_dtype,
    is_dtype_equal,
    is_extension_array_dtype,
    is_integer_dtype,
    is_list_like,
    is_named_tuple,
    is_object_dtype,
)
from pandas.core.dtypes.generic import (
    ABCDataFrame,
    ABCDatetimeIndex,
    ABCIndex,
    ABCSeries,
    ABCTimedeltaIndex,
)

from pandas.core import (
    algorithms,
    common as com,
)
from pandas.core.arrays import Categorical
from pandas.core.construction import (
    extract_array,
    sanitize_array,
    try_cast_integer_dtype,
)
from pandas.core.indexes import base as ibase
from pandas.core.indexes.api import (
    Index,
    ensure_index,
    get_objs_combined_axis,
    union_indexes,
)
from pandas.core.internals.managers import (
    create_block_manager_from_arrays,
    create_block_manager_from_blocks,
)

if TYPE_CHECKING:
    from numpy.ma.mrecords import MaskedRecords

# ---------------------------------------------------------------------
# BlockManager Interface


def arrays_to_mgr(
    arrays,
    arr_names,
    index,
    columns,
    dtype: Optional[DtypeObj] = None,
    verify_integrity: bool = True,
):
    """
    Segregate Series based on type and coerce into matrices.

    Needs to handle a lot of exceptional cases.
    """
    arr_names = ensure_index(arr_names)

    if verify_integrity:
        # figure out the index, if necessary
        if index is None:
            index = extract_index(arrays)
        else:
            index = ensure_index(index)

        # don't force copy because getting jammed in an ndarray anyway
        arrays = _homogenize(arrays, index, dtype)

        columns = ensure_index(columns)
    else:
        columns = ensure_index(columns)
        index = ensure_index(index)

    # from BlockManager perspective
    axes = [columns, index]

    return create_block_manager_from_arrays(arrays, arr_names, axes)


def masked_rec_array_to_mgr(
    data: MaskedRecords, index, columns, dtype: Optional[DtypeObj], copy: bool
):
    """
    Extract from a masked rec array and create the manager.
    """
    # essentially process a record array then fill it
    fdata = ma.getdata(data)
    if index is None:
        index = _get_names_from_index(fdata)
        if index is None:
            index = ibase.default_index(len(data))
    index = ensure_index(index)

    if columns is not None:
        columns = ensure_index(columns)
    arrays, arr_columns = to_arrays(fdata, columns)

    # fill if needed
    new_arrays = []
    for col in arr_columns:
        arr = data[col]
        fv = arr.fill_value

        mask = ma.getmaskarray(arr)
        if mask.any():
            arr, fv = maybe_upcast(arr, fill_value=fv, copy=True)
            arr[mask] = fv
        new_arrays.append(arr)

    # create the manager
    arrays, arr_columns = reorder_arrays(new_arrays, arr_columns, columns)
    if columns is None:
        columns = arr_columns

    mgr = arrays_to_mgr(arrays, arr_columns, index, columns, dtype)

    if copy:
        mgr = mgr.copy()
    return mgr


def mgr_to_mgr(mgr, typ: str):
    """
    Convert to specific type of Manager. Does not copy if the type is already
    correct. Does not guarantee a copy otherwise.
    """
    from pandas.core.internals import (
        ArrayManager,
        BlockManager,
    )

    new_mgr: Manager

    if typ == "block":
        if isinstance(mgr, BlockManager):
            new_mgr = mgr
        else:
            new_mgr = arrays_to_mgr(
                mgr.arrays, mgr.axes[0], mgr.axes[1], mgr.axes[0], dtype=None
            )
    elif typ == "array":
        if isinstance(mgr, ArrayManager):
            new_mgr = mgr
        else:
            arrays = [mgr.iget_values(i).copy() for i in range(len(mgr.axes[0]))]
            new_mgr = ArrayManager(arrays, [mgr.axes[1], mgr.axes[0]])
    else:
        raise ValueError(f"'typ' needs to be one of {{'block', 'array'}}, got '{type}'")
    return new_mgr


# ---------------------------------------------------------------------
# DataFrame Constructor Interface


def ndarray_to_mgr(values, index, columns, dtype: Optional[DtypeObj], copy: bool):
    # used in DataFrame.__init__
    # input must be a ndarray, list, Series, index

    if isinstance(values, ABCSeries):
        if columns is None:
            if values.name is not None:
                columns = [values.name]
        if index is None:
            index = values.index
        else:
            values = values.reindex(index)

        # zero len case (GH #2234)
        if not len(values) and columns is not None and len(columns):
            values = np.empty((0, 1), dtype=object)

    if is_extension_array_dtype(values) or is_extension_array_dtype(dtype):
        # GH#19157

        if isinstance(values, np.ndarray) and values.ndim > 1:
            # GH#12513 a EA dtype passed with a 2D array, split into
            #  multiple EAs that view the values
            values = [values[:, n] for n in range(values.shape[1])]
        else:
            values = [values]

        if columns is None:
            columns = Index(range(len(values)))

        return arrays_to_mgr(values, columns, index, columns, dtype=dtype)

    # by definition an array here
    # the dtypes will be coerced to a single dtype
    # TODO: the was_masked check is to avoid breaking a very sketchy-looking
    #  test_constructor_maskedarray
    was_masked = isinstance(values, np.ma.MaskedArray)
    values = _prep_ndarray(values, copy=copy)
    if dtype is not None and not is_dtype_equal(values.dtype, dtype):
        shape = values.shape
        flat = values.ravel()

<<<<<<< HEAD
        if not was_masked and is_integer_dtype(dtype):
            values = try_cast_integer_dtype(
                flat, dtype=dtype, copy=copy, raise_cast_failure=False
=======
        if not is_integer_dtype(dtype):
            # TODO: skipping integer_dtype is needed to keep the tests passing,
            #  not clear it is correct
            # Note: we really only need _try_cast, but keeping to exposed funcs
            values = sanitize_array(
                flat, None, dtype=dtype, copy=copy, raise_cast_failure=True
>>>>>>> 0f9adcdb
            )
        else:
            try:
                values = construct_1d_ndarray_preserving_na(
                    flat, dtype=dtype, copy=False
                )
            except Exception as err:
                # e.g. ValueError when trying to cast object dtype to float64
                msg = f"failed to cast to '{dtype}' (Exception was: {err})"
                raise ValueError(msg) from err
        values = values.reshape(shape)

    # _prep_ndarray ensures that values.ndim == 2 at this point
    index, columns = _get_axes(
        values.shape[0], values.shape[1], index=index, columns=columns
    )
    values = values.T

    # if we don't have a dtype specified, then try to convert objects
    # on the entire block; this is to convert if we have datetimelike's
    # embedded in an object type
    if dtype is None and is_object_dtype(values.dtype):

        if values.ndim == 2 and values.shape[0] != 1:
            # transpose and separate blocks

            dvals_list = [maybe_infer_to_datetimelike(row) for row in values]
            for n in range(len(dvals_list)):
                if isinstance(dvals_list[n], np.ndarray):
                    dvals_list[n] = dvals_list[n].reshape(1, -1)

            from pandas.core.internals.blocks import make_block

            # TODO: What about re-joining object columns?
            block_values = [
                make_block(dvals_list[n], placement=[n], ndim=2)
                for n in range(len(dvals_list))
            ]

        else:
            datelike_vals = maybe_infer_to_datetimelike(values)
            block_values = [datelike_vals]
    else:
        block_values = [values]

    return create_block_manager_from_blocks(block_values, [columns, index])


def dict_to_mgr(data: Dict, index, columns, dtype: Optional[DtypeObj] = None):
    """
    Segregate Series based on type and coerce into matrices.
    Needs to handle a lot of exceptional cases.

    Used in DataFrame.__init__
    """
    arrays: Union[Sequence[Any], Series]

    if columns is not None:
        from pandas.core.series import Series

        arrays = Series(data, index=columns, dtype=object)
        data_names = arrays.index

        missing = arrays.isna()
        if index is None:
            # GH10856
            # raise ValueError if only scalars in dict
            index = extract_index(arrays[~missing])
        else:
            index = ensure_index(index)

        # no obvious "empty" int column
        if missing.any() and not is_integer_dtype(dtype):
            if dtype is None or (
                not is_extension_array_dtype(dtype)
                and np.issubdtype(dtype, np.flexible)
            ):
                # GH#1783
                nan_dtype = np.dtype(object)
            else:
                nan_dtype = dtype
            val = construct_1d_arraylike_from_scalar(np.nan, len(index), nan_dtype)
            arrays.loc[missing] = [val] * missing.sum()

    else:
        keys = list(data.keys())
        columns = data_names = Index(keys)
        arrays = [com.maybe_iterable_to_list(data[k]) for k in keys]
        # GH#24096 need copy to be deep for datetime64tz case
        # TODO: See if we can avoid these copies
        arrays = [arr if not isinstance(arr, ABCIndex) else arr._data for arr in arrays]
        arrays = [
            arr if not is_datetime64tz_dtype(arr) else arr.copy() for arr in arrays
        ]
    return arrays_to_mgr(arrays, data_names, index, columns, dtype=dtype)


def nested_data_to_arrays(
    data: Sequence,
    columns: Optional[Index],
    index: Optional[Index],
    dtype: Optional[DtypeObj],
):
    """
    Convert a single sequence of arrays to multiple arrays.
    """
    # By the time we get here we have already checked treat_as_nested(data)

    if is_named_tuple(data[0]) and columns is None:
        columns = ensure_index(data[0]._fields)

    arrays, columns = to_arrays(data, columns, dtype=dtype)
    columns = ensure_index(columns)

    if index is None:
        if isinstance(data[0], ABCSeries):
            index = _get_names_from_index(data)
        elif isinstance(data[0], Categorical):
            # GH#38845 hit in test_constructor_categorical
            index = ibase.default_index(len(data[0]))
        else:
            index = ibase.default_index(len(data))

    return arrays, columns, index


def treat_as_nested(data) -> bool:
    """
    Check if we should use nested_data_to_arrays.
    """
    return len(data) > 0 and is_list_like(data[0]) and getattr(data[0], "ndim", 1) == 1


# ---------------------------------------------------------------------


def _prep_ndarray(values, copy: bool = True) -> np.ndarray:
    if not isinstance(values, (np.ndarray, ABCSeries, Index)):
        if len(values) == 0:
            return np.empty((0, 0), dtype=object)
        elif isinstance(values, range):
            arr = np.arange(values.start, values.stop, values.step, dtype="int64")
            return arr[..., np.newaxis]

        def convert(v):
            return maybe_convert_platform(v)

        # we could have a 1-dim or 2-dim list here
        # this is equiv of np.asarray, but does object conversion
        # and platform dtype preservation
        try:
            if is_list_like(values[0]):
                values = np.array([convert(v) for v in values])
            elif isinstance(values[0], np.ndarray) and values[0].ndim == 0:
                # GH#21861
                values = np.array([convert(v) for v in values])
            else:
                values = convert(values)
        except (ValueError, TypeError):
            values = convert(values)

    else:

        # drop subclass info, do not copy data
        values = np.asarray(values)
        if copy:
            values = values.copy()

    if values.ndim == 1:
        values = values.reshape((values.shape[0], 1))
    elif values.ndim != 2:
        raise ValueError(f"Must pass 2-d input. shape={values.shape}")

    return values


def _homogenize(data, index: Index, dtype: Optional[DtypeObj]):
    oindex = None
    homogenized = []

    for val in data:
        if isinstance(val, ABCSeries):
            if dtype is not None:
                val = val.astype(dtype)
            if val.index is not index:
                # Forces alignment. No need to copy data since we
                # are putting it into an ndarray later
                val = val.reindex(index, copy=False)
        else:
            if isinstance(val, dict):
                if oindex is None:
                    oindex = index.astype("O")

                if isinstance(index, (ABCDatetimeIndex, ABCTimedeltaIndex)):
                    val = dict_compat(val)
                else:
                    val = dict(val)
                val = lib.fast_multiget(val, oindex._values, default=np.nan)
            val = sanitize_array(
                val, index, dtype=dtype, copy=False, raise_cast_failure=False
            )

        homogenized.append(val)

    return homogenized


def extract_index(data) -> Index:
    """
    Try to infer an Index from the passed data, raise ValueError on failure.
    """
    index = None
    if len(data) == 0:
        index = Index([])
    elif len(data) > 0:
        raw_lengths = []
        indexes: List[Union[List[Hashable], Index]] = []

        have_raw_arrays = False
        have_series = False
        have_dicts = False

        for val in data:
            if isinstance(val, ABCSeries):
                have_series = True
                indexes.append(val.index)
            elif isinstance(val, dict):
                have_dicts = True
                indexes.append(list(val.keys()))
            elif is_list_like(val) and getattr(val, "ndim", 1) == 1:
                have_raw_arrays = True
                raw_lengths.append(len(val))

        if not indexes and not raw_lengths:
            raise ValueError("If using all scalar values, you must pass an index")

        if have_series:
            index = union_indexes(indexes)
        elif have_dicts:
            index = union_indexes(indexes, sort=False)

        if have_raw_arrays:
            lengths = list(set(raw_lengths))
            if len(lengths) > 1:
                raise ValueError("All arrays must be of the same length")

            if have_dicts:
                raise ValueError(
                    "Mixing dicts with non-Series may lead to ambiguous ordering."
                )

            if have_series:
                assert index is not None  # for mypy
                if lengths[0] != len(index):
                    msg = (
                        f"array length {lengths[0]} does not match index "
                        f"length {len(index)}"
                    )
                    raise ValueError(msg)
            else:
                index = ibase.default_index(lengths[0])

    return ensure_index(index)


def reorder_arrays(arrays, arr_columns, columns):
    # reorder according to the columns
    if (
        columns is not None
        and len(columns)
        and arr_columns is not None
        and len(arr_columns)
    ):
        indexer = ensure_index(arr_columns).get_indexer(columns)
        arr_columns = ensure_index([arr_columns[i] for i in indexer])
        arrays = [arrays[i] for i in indexer]
    return arrays, arr_columns


def _get_names_from_index(data):
    has_some_name = any(getattr(s, "name", None) is not None for s in data)
    if not has_some_name:
        return ibase.default_index(len(data))

    index: List[Hashable] = list(range(len(data)))
    count = 0
    for i, s in enumerate(data):
        n = getattr(s, "name", None)
        if n is not None:
            index[i] = n
        else:
            index[i] = f"Unnamed {count}"
            count += 1

    return index


def _get_axes(
    N: int, K: int, index: Optional[Index], columns: Optional[Index]
) -> Tuple[Index, Index]:
    # helper to create the axes as indexes
    # return axes or defaults

    if index is None:
        index = ibase.default_index(N)
    else:
        index = ensure_index(index)

    if columns is None:
        columns = ibase.default_index(K)
    else:
        columns = ensure_index(columns)
    return index, columns


def dataclasses_to_dicts(data):
    """
    Converts a list of dataclass instances to a list of dictionaries.

    Parameters
    ----------
    data : List[Type[dataclass]]

    Returns
    --------
    list_dict : List[dict]

    Examples
    --------
    >>> @dataclass
    >>> class Point:
    ...     x: int
    ...     y: int

    >>> dataclasses_to_dicts([Point(1,2), Point(2,3)])
    [{"x":1,"y":2},{"x":2,"y":3}]

    """
    from dataclasses import asdict

    return list(map(asdict, data))


# ---------------------------------------------------------------------
# Conversion of Inputs to Arrays


def to_arrays(data, columns: Optional[Index], dtype: Optional[DtypeObj] = None):
    """
    Return list of arrays, columns.
    """
    if isinstance(data, ABCDataFrame):
        if columns is not None:
            arrays = [
                data._ixs(i, axis=1).values
                for i, col in enumerate(data.columns)
                if col in columns
            ]
        else:
            columns = data.columns
            arrays = [data._ixs(i, axis=1).values for i in range(len(columns))]

        return arrays, columns

    if not len(data):
        if isinstance(data, np.ndarray):
            columns = data.dtype.names
            if columns is not None:
                return [[]] * len(columns), columns
        return [], []  # columns if columns is not None else []

    elif isinstance(data[0], Categorical):
        if columns is None:
            columns = ibase.default_index(len(data))
        return data, columns

    elif isinstance(data, np.ndarray) and data.dtype.names is not None:
        # e.g. recarray
        columns = Index(list(data.dtype.names))
        arrays = [data[k] for k in columns]
        return arrays, columns

    if isinstance(data[0], (list, tuple)):
        content = _list_to_arrays(data)
    elif isinstance(data[0], abc.Mapping):
        content, columns = _list_of_dict_to_arrays(data, columns)
    elif isinstance(data[0], ABCSeries):
        content, columns = _list_of_series_to_arrays(data, columns)
    else:
        # last ditch effort
        data = [tuple(x) for x in data]
        content = _list_to_arrays(data)

    content, columns = _finalize_columns_and_data(content, columns, dtype)
    return content, columns


def _list_to_arrays(data: List[Union[Tuple, List]]) -> np.ndarray:
    # Returned np.ndarray has ndim = 2
    # Note: we already check len(data) > 0 before getting hre
    if isinstance(data[0], tuple):
        content = lib.to_object_array_tuples(data)
    else:
        # list of lists
        content = lib.to_object_array(data)
    return content


def _list_of_series_to_arrays(
    data: List,
    columns: Optional[Index],
) -> Tuple[np.ndarray, Index]:
    # returned np.ndarray has ndim == 2

    if columns is None:
        # We know pass_data is non-empty because data[0] is a Series
        pass_data = [x for x in data if isinstance(x, (ABCSeries, ABCDataFrame))]
        columns = get_objs_combined_axis(pass_data, sort=False)

    indexer_cache: Dict[int, np.ndarray] = {}

    aligned_values = []
    for s in data:
        index = getattr(s, "index", None)
        if index is None:
            index = ibase.default_index(len(s))

        if id(index) in indexer_cache:
            indexer = indexer_cache[id(index)]
        else:
            indexer = indexer_cache[id(index)] = index.get_indexer(columns)

        values = extract_array(s, extract_numpy=True)
        aligned_values.append(algorithms.take_nd(values, indexer))

    content = np.vstack(aligned_values)

    return content, columns


def _list_of_dict_to_arrays(
    data: List[Dict],
    columns: Optional[Index],
) -> Tuple[np.ndarray, Index]:
    """
    Convert list of dicts to numpy arrays

    if `columns` is not passed, column names are inferred from the records
    - for OrderedDict and dicts, the column names match
      the key insertion-order from the first record to the last.
    - For other kinds of dict-likes, the keys are lexically sorted.

    Parameters
    ----------
    data : iterable
        collection of records (OrderedDict, dict)
    columns: iterables or None

    Returns
    -------
    content : np.ndarray[object, ndim=2]
    columns : Index
    """
    if columns is None:
        gen = (list(x.keys()) for x in data)
        sort = not any(isinstance(d, dict) for d in data)
        columns = lib.fast_unique_multiple_list_gen(gen, sort=sort)
        columns = ensure_index(columns)

    # assure that they are of the base dict class and not of derived
    # classes
    data = [(type(d) is dict) and d or dict(d) for d in data]

    content = lib.dicts_to_array(data, list(columns))
    return content, columns


def _finalize_columns_and_data(
    content: np.ndarray,  # ndim == 2
    columns: Optional[Index],
    dtype: Optional[DtypeObj],
) -> Tuple[List[np.ndarray], Index]:
    """
    Ensure we have valid columns, cast object dtypes if possible.
    """
    content = list(content.T)

    try:
        columns = _validate_or_indexify_columns(content, columns)
    except AssertionError as err:
        # GH#26429 do not raise user-facing AssertionError
        raise ValueError(err) from err

    if len(content) and content[0].dtype == np.object_:
        content = _convert_object_array(content, dtype=dtype)
    return content, columns


def _validate_or_indexify_columns(
    content: List[np.ndarray], columns: Optional[Index]
) -> Index:
    """
    If columns is None, make numbers as column names; Otherwise, validate that
    columns have valid length.

    Parameters
    ----------
    content : list of np.ndarrays
    columns : Index or None

    Returns
    -------
    Index
        If columns is None, assign positional column index value as columns.

    Raises
    ------
    1. AssertionError when content is not composed of list of lists, and if
        length of columns is not equal to length of content.
    2. ValueError when content is list of lists, but length of each sub-list
        is not equal
    3. ValueError when content is list of lists, but length of sub-list is
        not equal to length of content
    """
    if columns is None:
        columns = ibase.default_index(len(content))
    else:

        # Add mask for data which is composed of list of lists
        is_mi_list = isinstance(columns, list) and all(
            isinstance(col, list) for col in columns
        )

        if not is_mi_list and len(columns) != len(content):  # pragma: no cover
            # caller's responsibility to check for this...
            raise AssertionError(
                f"{len(columns)} columns passed, passed data had "
                f"{len(content)} columns"
            )
        elif is_mi_list:

            # check if nested list column, length of each sub-list should be equal
            if len({len(col) for col in columns}) > 1:
                raise ValueError(
                    "Length of columns passed for MultiIndex columns is different"
                )

            # if columns is not empty and length of sublist is not equal to content
            elif columns and len(columns[0]) != len(content):
                raise ValueError(
                    f"{len(columns[0])} columns passed, passed data had "
                    f"{len(content)} columns"
                )
    return columns


def _convert_object_array(
    content: List[np.ndarray], dtype: Optional[DtypeObj]
) -> List[ArrayLike]:
    """
    Internal function to convert object array.

    Parameters
    ----------
    content: List[np.ndarray]
    dtype: np.dtype or ExtensionDtype

    Returns
    -------
    List[ArrayLike]
    """
    # provide soft conversion of object dtypes
    def convert(arr):
        if dtype != np.dtype("O"):
            arr = lib.maybe_convert_objects(arr)
            arr = maybe_cast_to_datetime(arr, dtype)
        return arr

    arrays = [convert(arr) for arr in content]

    return arrays<|MERGE_RESOLUTION|>--- conflicted
+++ resolved
@@ -236,20 +236,19 @@
         shape = values.shape
         flat = values.ravel()
 
-<<<<<<< HEAD
-        if not was_masked and is_integer_dtype(dtype):
+        to_int = is_integer_dtype(dtype)
+        if not was_masked and to_int:
             values = try_cast_integer_dtype(
                 flat, dtype=dtype, copy=copy, raise_cast_failure=False
-=======
-        if not is_integer_dtype(dtype):
-            # TODO: skipping integer_dtype is needed to keep the tests passing,
-            #  not clear it is correct
+            )
+        elif not to_int:
             # Note: we really only need _try_cast, but keeping to exposed funcs
             values = sanitize_array(
                 flat, None, dtype=dtype, copy=copy, raise_cast_failure=True
->>>>>>> 0f9adcdb
             )
         else:
+            # TODO: we get here with test_constructor_maskedarray_nonfloat2
+            #  which looks like the test may be wrong
             try:
                 values = construct_1d_ndarray_preserving_na(
                     flat, dtype=dtype, copy=False
