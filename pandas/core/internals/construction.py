--- conflicted
+++ resolved
@@ -277,30 +277,6 @@
 
     _check_values_indices_shape_match(values, index, columns)
 
-<<<<<<< HEAD
-    if typ == "array":
-        if is_legacy_string_dtype(values.dtype):
-            values = np.array(values, dtype=object)
-
-        if dtype is None and is_object_dtype(values.dtype):
-            arrays = [
-                ensure_wrapped_if_datetimelike(
-                    maybe_infer_to_datetimelike(values[:, i])
-                )
-                for i in range(values.shape[1])
-            ]
-        else:
-            if lib.is_np_dtype(values.dtype, "mM"):
-                values = ensure_wrapped_if_datetimelike(values)
-            arrays = [values[:, i] for i in range(values.shape[1])]
-
-        if copy:
-            arrays = [arr.copy() for arr in arrays]
-
-        return ArrayManager(arrays, [index, columns], verify_integrity=False)
-
-=======
->>>>>>> d2797268
     values = values.T
 
     # if we don't have a dtype specified, then try to convert objects
