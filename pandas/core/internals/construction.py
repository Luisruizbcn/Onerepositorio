--- conflicted
+++ resolved
@@ -73,13 +73,10 @@
     union_indexes,
 )
 from pandas.core.internals.array_manager import ArrayManager
-<<<<<<< HEAD
-=======
 from pandas.core.internals.blocks import (
     ensure_block_shape,
     make_block,
 )
->>>>>>> ad2ff045
 from pandas.core.internals.managers import (
     BlockManager,
     create_block_manager_from_arrays,
@@ -317,8 +314,6 @@
     return create_block_manager_from_blocks(block_values, [columns, index])
 
 
-<<<<<<< HEAD
-=======
 def maybe_squeeze_dt64tz(dta: ArrayLike) -> ArrayLike:
     """
     If we have a tzaware DatetimeArray with shape (1, N), squeeze to (N,)
@@ -330,7 +325,6 @@
     return dta
 
 
->>>>>>> ad2ff045
 def dict_to_mgr(
     data: Dict, index, columns, dtype: Optional[DtypeObj], typ: str
 ) -> Manager:
