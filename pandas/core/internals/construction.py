"""
Functions for preparing various inputs passed to the DataFrame or Series
constructors before passing them to a BlockManager.
"""
from __future__ import annotations

from collections import abc
from typing import (
    TYPE_CHECKING,
    Any,
    Dict,
    Hashable,
    List,
    Optional,
    Sequence,
    Tuple,
    Union,
)

import numpy as np
import numpy.ma as ma

from pandas._libs import lib
from pandas._typing import (
    ArrayLike,
    DtypeObj,
    Manager,
)

from pandas.core.dtypes.cast import (
    construct_1d_arraylike_from_scalar,
    construct_1d_ndarray_preserving_na,
    dict_compat,
    maybe_cast_to_datetime,
    maybe_convert_platform,
    maybe_infer_to_datetimelike,
    maybe_upcast,
)
from pandas.core.dtypes.common import (
    is_datetime64tz_dtype,
    is_dtype_equal,
    is_extension_array_dtype,
    is_integer_dtype,
    is_list_like,
    is_named_tuple,
    is_object_dtype,
)
from pandas.core.dtypes.generic import (
    ABCDataFrame,
    ABCDatetimeIndex,
    ABCIndex,
    ABCSeries,
    ABCTimedeltaIndex,
)

from pandas.core import (
    algorithms,
    common as com,
)
from pandas.core.arrays import (
    Categorical,
    DatetimeArray,
)
from pandas.core.construction import (
    extract_array,
    sanitize_array,
)
from pandas.core.indexes import base as ibase
from pandas.core.indexes.api import (
    Index,
    ensure_index,
    get_objs_combined_axis,
    union_indexes,
)
from pandas.core.internals.array_manager import ArrayManager
from pandas.core.internals.blocks import (
    ensure_block_shape,
    new_block,
)
from pandas.core.internals.managers import (
    BlockManager,
    create_block_manager_from_arrays,
    create_block_manager_from_blocks,
)

if TYPE_CHECKING:
    from numpy.ma.mrecords import MaskedRecords


# ---------------------------------------------------------------------
# BlockManager Interface


def arrays_to_mgr(
    arrays,
    arr_names,
    index,
    columns,
    dtype: Optional[DtypeObj] = None,
    verify_integrity: bool = True,
    typ: Optional[str] = None,
) -> Manager:
    """
    Segregate Series based on type and coerce into matrices.

    Needs to handle a lot of exceptional cases.
    """
    arr_names = ensure_index(arr_names)

    if verify_integrity:
        # figure out the index, if necessary
        if index is None:
            index = extract_index(arrays)
        else:
            index = ensure_index(index)

        # don't force copy because getting jammed in an ndarray anyway
        arrays = _homogenize(arrays, index, dtype)

    else:
        index = ensure_index(index)

    columns = ensure_index(columns)

    # from BlockManager perspective
    axes = [columns, index]

    if typ == "block":
        return create_block_manager_from_arrays(arrays, arr_names, axes)
    elif typ == "array":
        return ArrayManager(arrays, [index, columns])
    else:
        raise ValueError(f"'typ' needs to be one of {{'block', 'array'}}, got '{typ}'")


def rec_array_to_mgr(
    data: Union[MaskedRecords, np.recarray, np.ndarray],
    index,
    columns,
    dtype: Optional[DtypeObj],
    copy: bool,
    typ: str,
):
    """
    Extract from a masked rec array and create the manager.
    """
    # essentially process a record array then fill it
    fdata = ma.getdata(data)
    if index is None:
        index = _get_names_from_index(fdata)
    else:
        index = ensure_index(index)

    if columns is not None:
        columns = ensure_index(columns)
    arrays, arr_columns = to_arrays(fdata, columns)

    # fill if needed
    if isinstance(data, np.ma.MaskedArray):
        new_arrays = fill_masked_arrays(data, arr_columns)
    else:
        new_arrays = arrays

    # create the manager
    arrays, arr_columns = reorder_arrays(new_arrays, arr_columns, columns)
    if columns is None:
        columns = arr_columns

    mgr = arrays_to_mgr(arrays, arr_columns, index, columns, dtype, typ=typ)

    if copy:
        mgr = mgr.copy()
    return mgr


def fill_masked_arrays(data: MaskedRecords, arr_columns: Index) -> List[np.ndarray]:
    """
    Convert numpy MaskedRecords to ensure mask is softened.
    """
    new_arrays = []

    for col in arr_columns:
        arr = data[col]
        fv = arr.fill_value

        mask = ma.getmaskarray(arr)
        if mask.any():
            arr, fv = maybe_upcast(arr, fill_value=fv, copy=True)
            arr[mask] = fv
        new_arrays.append(arr)
    return new_arrays


def mgr_to_mgr(mgr, typ: str):
    """
    Convert to specific type of Manager. Does not copy if the type is already
    correct. Does not guarantee a copy otherwise.
    """
    new_mgr: Manager

    if typ == "block":
        if isinstance(mgr, BlockManager):
            new_mgr = mgr
        else:
            new_mgr = arrays_to_mgr(
                mgr.arrays, mgr.axes[0], mgr.axes[1], mgr.axes[0], typ="block"
            )
    elif typ == "array":
        if isinstance(mgr, ArrayManager):
            new_mgr = mgr
        else:
            arrays = [mgr.iget_values(i).copy() for i in range(len(mgr.axes[0]))]
            new_mgr = ArrayManager(arrays, [mgr.axes[1], mgr.axes[0]])
    else:
        raise ValueError(f"'typ' needs to be one of {{'block', 'array'}}, got '{typ}'")
    return new_mgr


# ---------------------------------------------------------------------
# DataFrame Constructor Interface


def ndarray_to_mgr(
    values, index, columns, dtype: Optional[DtypeObj], copy: bool, typ: str
) -> Manager:
    # used in DataFrame.__init__
    # input must be a ndarray, list, Series, Index, ExtensionArray

    if isinstance(values, ABCSeries):
        if columns is None:
            if values.name is not None:
                columns = Index([values.name])
        if index is None:
            index = values.index
        else:
            values = values.reindex(index)

        # zero len case (GH #2234)
        if not len(values) and columns is not None and len(columns):
            values = np.empty((0, 1), dtype=object)

    if is_extension_array_dtype(values) or is_extension_array_dtype(dtype):
        # GH#19157

        if isinstance(values, np.ndarray) and values.ndim > 1:
            # GH#12513 a EA dtype passed with a 2D array, split into
            #  multiple EAs that view the values
            values = [values[:, n] for n in range(values.shape[1])]
        else:
            values = [values]

        if columns is None:
            columns = Index(range(len(values)))

        return arrays_to_mgr(values, columns, index, columns, dtype=dtype, typ=typ)

    # by definition an array here
    # the dtypes will be coerced to a single dtype
    values = _prep_ndarray(values, copy=copy)

    if dtype is not None and not is_dtype_equal(values.dtype, dtype):
        shape = values.shape
        flat = values.ravel()

        if not is_integer_dtype(dtype):
            # TODO: skipping integer_dtype is needed to keep the tests passing,
            #  not clear it is correct
            # Note: we really only need _try_cast, but keeping to exposed funcs
            values = sanitize_array(
                flat, None, dtype=dtype, copy=copy, raise_cast_failure=True
            )
        else:
            try:
                values = construct_1d_ndarray_preserving_na(
                    flat, dtype=dtype, copy=False
                )
            except Exception as err:
                # e.g. ValueError when trying to cast object dtype to float64
                msg = f"failed to cast to '{dtype}' (Exception was: {err})"
                raise ValueError(msg) from err
        values = values.reshape(shape)

    # _prep_ndarray ensures that values.ndim == 2 at this point
    index, columns = _get_axes(
        values.shape[0], values.shape[1], index=index, columns=columns
    )
    values = values.T

    # if we don't have a dtype specified, then try to convert objects
    # on the entire block; this is to convert if we have datetimelike's
    # embedded in an object type
    if dtype is None and is_object_dtype(values.dtype):

        if values.ndim == 2 and values.shape[0] != 1:
            # transpose and separate blocks

            dvals_list = [maybe_infer_to_datetimelike(row) for row in values]
            dvals_list = [ensure_block_shape(dval, 2) for dval in dvals_list]

            # TODO: What about re-joining object columns?
            dvals_list = [maybe_squeeze_dt64tz(x) for x in dvals_list]
            block_values = [
<<<<<<< HEAD
                make_block(dvals_list[n], placement=n, ndim=2)
=======
                new_block(dvals_list[n], placement=n, ndim=2)
>>>>>>> 6c0f9522
                for n in range(len(dvals_list))
            ]

        else:
            datelike_vals = maybe_infer_to_datetimelike(values)
            datelike_vals = maybe_squeeze_dt64tz(datelike_vals)
            block_values = [datelike_vals]
    else:
        block_values = [maybe_squeeze_dt64tz(values)]

    return create_block_manager_from_blocks(block_values, [columns, index])


def maybe_squeeze_dt64tz(dta: ArrayLike) -> ArrayLike:
    """
    If we have a tzaware DatetimeArray with shape (1, N), squeeze to (N,)
    """
    # TODO(EA2D): kludge not needed with 2D EAs
    if isinstance(dta, DatetimeArray) and dta.ndim == 2 and dta.tz is not None:
        assert dta.shape[0] == 1
        dta = dta[0]
    return dta


def dict_to_mgr(
    data: Dict, index, columns, dtype: Optional[DtypeObj], typ: str
) -> Manager:
    """
    Segregate Series based on type and coerce into matrices.
    Needs to handle a lot of exceptional cases.

    Used in DataFrame.__init__
    """
    arrays: Union[Sequence[Any], Series]

    if columns is not None:
        from pandas.core.series import Series

        arrays = Series(data, index=columns, dtype=object)
        data_names = arrays.index

        missing = arrays.isna()
        if index is None:
            # GH10856
            # raise ValueError if only scalars in dict
            index = extract_index(arrays[~missing])
        else:
            index = ensure_index(index)

        # no obvious "empty" int column
        if missing.any() and not is_integer_dtype(dtype):
            if dtype is None or (
                not is_extension_array_dtype(dtype)
                and np.issubdtype(dtype, np.flexible)
            ):
                # GH#1783
                nan_dtype = np.dtype(object)
            else:
                nan_dtype = dtype
            val = construct_1d_arraylike_from_scalar(np.nan, len(index), nan_dtype)
            arrays.loc[missing] = [val] * missing.sum()

    else:
        keys = list(data.keys())
        columns = data_names = Index(keys)
        arrays = [com.maybe_iterable_to_list(data[k]) for k in keys]
        # GH#24096 need copy to be deep for datetime64tz case
        # TODO: See if we can avoid these copies
        arrays = [arr if not isinstance(arr, ABCIndex) else arr._data for arr in arrays]
        arrays = [
            arr if not is_datetime64tz_dtype(arr) else arr.copy() for arr in arrays
        ]
    return arrays_to_mgr(arrays, data_names, index, columns, dtype=dtype, typ=typ)


def nested_data_to_arrays(
    data: Sequence,
    columns: Optional[Index],
    index: Optional[Index],
    dtype: Optional[DtypeObj],
):
    """
    Convert a single sequence of arrays to multiple arrays.
    """
    # By the time we get here we have already checked treat_as_nested(data)

    if is_named_tuple(data[0]) and columns is None:
        columns = ensure_index(data[0]._fields)

    arrays, columns = to_arrays(data, columns, dtype=dtype)
    columns = ensure_index(columns)

    if index is None:
        if isinstance(data[0], ABCSeries):
            index = _get_names_from_index(data)
        elif isinstance(data[0], Categorical):
            # GH#38845 hit in test_constructor_categorical
            index = ibase.default_index(len(data[0]))
        else:
            index = ibase.default_index(len(data))

    return arrays, columns, index


def treat_as_nested(data) -> bool:
    """
    Check if we should use nested_data_to_arrays.
    """
    return len(data) > 0 and is_list_like(data[0]) and getattr(data[0], "ndim", 1) == 1


# ---------------------------------------------------------------------


def _prep_ndarray(values, copy: bool = True) -> np.ndarray:
    if not isinstance(values, (np.ndarray, ABCSeries, Index)):
        if len(values) == 0:
            return np.empty((0, 0), dtype=object)
        elif isinstance(values, range):
            arr = np.arange(values.start, values.stop, values.step, dtype="int64")
            return arr[..., np.newaxis]

        def convert(v):
            if not is_list_like(v) or isinstance(v, ABCDataFrame):
                return v
            elif not hasattr(v, "dtype") and not isinstance(v, (list, tuple, range)):
                # TODO: should we cast these to list?
                return v

            v = extract_array(v, extract_numpy=True)
            res = maybe_convert_platform(v)
            return res

        # we could have a 1-dim or 2-dim list here
        # this is equiv of np.asarray, but does object conversion
        # and platform dtype preservation
        try:
            if is_list_like(values[0]):
                values = np.array([convert(v) for v in values])
            elif isinstance(values[0], np.ndarray) and values[0].ndim == 0:
                # GH#21861
                values = np.array([convert(v) for v in values])
            else:
                values = convert(values)
        except (ValueError, TypeError):
            values = convert(values)

    else:

        # drop subclass info, do not copy data
        values = np.asarray(values)
        if copy:
            values = values.copy()

    if values.ndim == 1:
        values = values.reshape((values.shape[0], 1))
    elif values.ndim != 2:
        raise ValueError(f"Must pass 2-d input. shape={values.shape}")

    return values


def _homogenize(data, index: Index, dtype: Optional[DtypeObj]):
    oindex = None
    homogenized = []

    for val in data:
        if isinstance(val, ABCSeries):
            if dtype is not None:
                val = val.astype(dtype)
            if val.index is not index:
                # Forces alignment. No need to copy data since we
                # are putting it into an ndarray later
                val = val.reindex(index, copy=False)
            # TODO extract_array should be preferred, but that gives failures for
            # `extension/test_numpy.py` (extract_array will convert numpy arrays
            # to PandasArray), see https://github.com/pandas-dev/pandas/issues/40021
            # val = extract_array(val, extract_numpy=True)
            val = val._values
        else:
            if isinstance(val, dict):
                if oindex is None:
                    oindex = index.astype("O")

                if isinstance(index, (ABCDatetimeIndex, ABCTimedeltaIndex)):
                    val = dict_compat(val)
                else:
                    val = dict(val)
                val = lib.fast_multiget(val, oindex._values, default=np.nan)
            val = sanitize_array(
                val, index, dtype=dtype, copy=False, raise_cast_failure=False
            )

        homogenized.append(val)

    return homogenized


def extract_index(data) -> Index:
    """
    Try to infer an Index from the passed data, raise ValueError on failure.
    """
    index = None
    if len(data) == 0:
        index = Index([])
    elif len(data) > 0:
        raw_lengths = []
        indexes: List[Union[List[Hashable], Index]] = []

        have_raw_arrays = False
        have_series = False
        have_dicts = False

        for val in data:
            if isinstance(val, ABCSeries):
                have_series = True
                indexes.append(val.index)
            elif isinstance(val, dict):
                have_dicts = True
                indexes.append(list(val.keys()))
            elif is_list_like(val) and getattr(val, "ndim", 1) == 1:
                have_raw_arrays = True
                raw_lengths.append(len(val))

        if not indexes and not raw_lengths:
            raise ValueError("If using all scalar values, you must pass an index")

        if have_series:
            index = union_indexes(indexes)
        elif have_dicts:
            index = union_indexes(indexes, sort=False)

        if have_raw_arrays:
            lengths = list(set(raw_lengths))
            if len(lengths) > 1:
                raise ValueError("All arrays must be of the same length")

            if have_dicts:
                raise ValueError(
                    "Mixing dicts with non-Series may lead to ambiguous ordering."
                )

            if have_series:
                assert index is not None  # for mypy
                if lengths[0] != len(index):
                    msg = (
                        f"array length {lengths[0]} does not match index "
                        f"length {len(index)}"
                    )
                    raise ValueError(msg)
            else:
                index = ibase.default_index(lengths[0])

    return ensure_index(index)


def reorder_arrays(
    arrays: List[ArrayLike], arr_columns: Index, columns: Optional[Index]
) -> Tuple[List[ArrayLike], Index]:
    # reorder according to the columns
    if columns is not None and len(columns) and len(arr_columns):
        indexer = ensure_index(arr_columns).get_indexer(columns)
        arr_columns = ensure_index([arr_columns[i] for i in indexer])
        arrays = [arrays[i] for i in indexer]
    return arrays, arr_columns


def _get_names_from_index(data) -> Index:
    has_some_name = any(getattr(s, "name", None) is not None for s in data)
    if not has_some_name:
        return ibase.default_index(len(data))

    index: List[Hashable] = list(range(len(data)))
    count = 0
    for i, s in enumerate(data):
        n = getattr(s, "name", None)
        if n is not None:
            index[i] = n
        else:
            index[i] = f"Unnamed {count}"
            count += 1

    return Index(index)


def _get_axes(
    N: int, K: int, index: Optional[Index], columns: Optional[Index]
) -> Tuple[Index, Index]:
    # helper to create the axes as indexes
    # return axes or defaults

    if index is None:
        index = ibase.default_index(N)
    else:
        index = ensure_index(index)

    if columns is None:
        columns = ibase.default_index(K)
    else:
        columns = ensure_index(columns)
    return index, columns


def dataclasses_to_dicts(data):
    """
    Converts a list of dataclass instances to a list of dictionaries.

    Parameters
    ----------
    data : List[Type[dataclass]]

    Returns
    --------
    list_dict : List[dict]

    Examples
    --------
    >>> @dataclass
    >>> class Point:
    ...     x: int
    ...     y: int

    >>> dataclasses_to_dicts([Point(1,2), Point(2,3)])
    [{"x":1,"y":2},{"x":2,"y":3}]

    """
    from dataclasses import asdict

    return list(map(asdict, data))


# ---------------------------------------------------------------------
# Conversion of Inputs to Arrays


def to_arrays(
    data, columns: Optional[Index], dtype: Optional[DtypeObj] = None
) -> Tuple[List[ArrayLike], Index]:
    """
    Return list of arrays, columns.
    """
    if isinstance(data, ABCDataFrame):
        if columns is not None:
            arrays = [
                data._ixs(i, axis=1).values
                for i, col in enumerate(data.columns)
                if col in columns
            ]
        else:
            columns = data.columns
            arrays = [data._ixs(i, axis=1).values for i in range(len(columns))]

        return arrays, columns

    if not len(data):
        if isinstance(data, np.ndarray):
            columns = data.dtype.names
            if columns is not None:
                # i.e. numpy structured array
                arrays = [data[name] for name in columns]
                return arrays, ensure_index(columns)
        return [], ensure_index([])

    elif isinstance(data[0], Categorical):
        if columns is None:
            columns = ibase.default_index(len(data))
        return data, columns

    elif isinstance(data, np.ndarray) and data.dtype.names is not None:
        # e.g. recarray
        columns = Index(list(data.dtype.names))
        arrays = [data[k] for k in columns]
        return arrays, columns

    if isinstance(data[0], (list, tuple)):
        content = _list_to_arrays(data)
    elif isinstance(data[0], abc.Mapping):
        content, columns = _list_of_dict_to_arrays(data, columns)
    elif isinstance(data[0], ABCSeries):
        content, columns = _list_of_series_to_arrays(data, columns)
    else:
        # last ditch effort
        data = [tuple(x) for x in data]
        content = _list_to_arrays(data)

    content, columns = _finalize_columns_and_data(content, columns, dtype)
    return content, columns


def _list_to_arrays(data: List[Union[Tuple, List]]) -> np.ndarray:
    # Returned np.ndarray has ndim = 2
    # Note: we already check len(data) > 0 before getting hre
    if isinstance(data[0], tuple):
        content = lib.to_object_array_tuples(data)
    else:
        # list of lists
        content = lib.to_object_array(data)
    return content


def _list_of_series_to_arrays(
    data: List,
    columns: Optional[Index],
) -> Tuple[np.ndarray, Index]:
    # returned np.ndarray has ndim == 2

    if columns is None:
        # We know pass_data is non-empty because data[0] is a Series
        pass_data = [x for x in data if isinstance(x, (ABCSeries, ABCDataFrame))]
        columns = get_objs_combined_axis(pass_data, sort=False)

    indexer_cache: Dict[int, np.ndarray] = {}

    aligned_values = []
    for s in data:
        index = getattr(s, "index", None)
        if index is None:
            index = ibase.default_index(len(s))

        if id(index) in indexer_cache:
            indexer = indexer_cache[id(index)]
        else:
            indexer = indexer_cache[id(index)] = index.get_indexer(columns)

        values = extract_array(s, extract_numpy=True)
        aligned_values.append(algorithms.take_nd(values, indexer))

    content = np.vstack(aligned_values)

    return content, columns


def _list_of_dict_to_arrays(
    data: List[Dict],
    columns: Optional[Index],
) -> Tuple[np.ndarray, Index]:
    """
    Convert list of dicts to numpy arrays

    if `columns` is not passed, column names are inferred from the records
    - for OrderedDict and dicts, the column names match
      the key insertion-order from the first record to the last.
    - For other kinds of dict-likes, the keys are lexically sorted.

    Parameters
    ----------
    data : iterable
        collection of records (OrderedDict, dict)
    columns: iterables or None

    Returns
    -------
    content : np.ndarray[object, ndim=2]
    columns : Index
    """
    if columns is None:
        gen = (list(x.keys()) for x in data)
        sort = not any(isinstance(d, dict) for d in data)
        columns = lib.fast_unique_multiple_list_gen(gen, sort=sort)
        columns = ensure_index(columns)

    # assure that they are of the base dict class and not of derived
    # classes
    data = [(type(d) is dict) and d or dict(d) for d in data]

    content = lib.dicts_to_array(data, list(columns))
    return content, columns


def _finalize_columns_and_data(
    content: np.ndarray,  # ndim == 2
    columns: Optional[Index],
    dtype: Optional[DtypeObj],
) -> Tuple[List[np.ndarray], Index]:
    """
    Ensure we have valid columns, cast object dtypes if possible.
    """
    content = list(content.T)

    try:
        columns = _validate_or_indexify_columns(content, columns)
    except AssertionError as err:
        # GH#26429 do not raise user-facing AssertionError
        raise ValueError(err) from err

    if len(content) and content[0].dtype == np.object_:
        content = _convert_object_array(content, dtype=dtype)
    return content, columns


def _validate_or_indexify_columns(
    content: List[np.ndarray], columns: Optional[Index]
) -> Index:
    """
    If columns is None, make numbers as column names; Otherwise, validate that
    columns have valid length.

    Parameters
    ----------
    content : list of np.ndarrays
    columns : Index or None

    Returns
    -------
    Index
        If columns is None, assign positional column index value as columns.

    Raises
    ------
    1. AssertionError when content is not composed of list of lists, and if
        length of columns is not equal to length of content.
    2. ValueError when content is list of lists, but length of each sub-list
        is not equal
    3. ValueError when content is list of lists, but length of sub-list is
        not equal to length of content
    """
    if columns is None:
        columns = ibase.default_index(len(content))
    else:

        # Add mask for data which is composed of list of lists
        is_mi_list = isinstance(columns, list) and all(
            isinstance(col, list) for col in columns
        )

        if not is_mi_list and len(columns) != len(content):  # pragma: no cover
            # caller's responsibility to check for this...
            raise AssertionError(
                f"{len(columns)} columns passed, passed data had "
                f"{len(content)} columns"
            )
        elif is_mi_list:

            # check if nested list column, length of each sub-list should be equal
            if len({len(col) for col in columns}) > 1:
                raise ValueError(
                    "Length of columns passed for MultiIndex columns is different"
                )

            # if columns is not empty and length of sublist is not equal to content
            elif columns and len(columns[0]) != len(content):
                raise ValueError(
                    f"{len(columns[0])} columns passed, passed data had "
                    f"{len(content)} columns"
                )
    return columns


def _convert_object_array(
    content: List[np.ndarray], dtype: Optional[DtypeObj]
) -> List[ArrayLike]:
    """
    Internal function to convert object array.

    Parameters
    ----------
    content: List[np.ndarray]
    dtype: np.dtype or ExtensionDtype

    Returns
    -------
    List[ArrayLike]
    """
    # provide soft conversion of object dtypes
    def convert(arr):
        if dtype != np.dtype("O"):
            arr = lib.maybe_convert_objects(arr)
            arr = maybe_cast_to_datetime(arr, dtype)
        return arr

    arrays = [convert(arr) for arr in content]

    return arrays<|MERGE_RESOLUTION|>--- conflicted
+++ resolved
@@ -300,11 +300,7 @@
             # TODO: What about re-joining object columns?
             dvals_list = [maybe_squeeze_dt64tz(x) for x in dvals_list]
             block_values = [
-<<<<<<< HEAD
-                make_block(dvals_list[n], placement=n, ndim=2)
-=======
                 new_block(dvals_list[n], placement=n, ndim=2)
->>>>>>> 6c0f9522
                 for n in range(len(dvals_list))
             ]
 
