"""
Constructor functions intended to be shared by pd.array, Series.__init__,
and Index.__new__.

These should not depend on core.internals.
"""
from __future__ import annotations

from collections import abc
from typing import (
    TYPE_CHECKING,
    Any,
    Sequence,
    cast,
)

import numpy as np
import numpy.ma as ma

from pandas._libs import lib
from pandas._libs.tslibs import (
    IncompatibleFrequency,
    OutOfBoundsDatetime,
)
from pandas._typing import (
    AnyArrayLike,
    ArrayLike,
    Dtype,
    DtypeObj,
)

from pandas.core.dtypes.base import (
    ExtensionDtype,
    _registry as registry,
)
from pandas.core.dtypes.cast import (
    construct_1d_arraylike_from_scalar,
    construct_1d_ndarray_preserving_na,
    construct_1d_object_array_from_listlike,
    maybe_cast_to_datetime,
    maybe_cast_to_integer_array,
    maybe_castable,
    maybe_convert_platform,
    maybe_upcast,
)
from pandas.core.dtypes.common import (
    is_datetime64_ns_dtype,
    is_extension_array_dtype,
    is_float_dtype,
    is_integer_dtype,
    is_list_like,
    is_object_dtype,
    is_string_dtype,
    is_timedelta64_ns_dtype,
)
from pandas.core.dtypes.dtypes import DatetimeTZDtype
from pandas.core.dtypes.generic import (
    ABCExtensionArray,
    ABCIndex,
    ABCPandasArray,
    ABCRangeIndex,
    ABCSeries,
)
from pandas.core.dtypes.missing import isna

import pandas.core.common as com

if TYPE_CHECKING:
    from pandas import (
        ExtensionArray,
        Index,
        Series,
    )


def array(
    data: Sequence[object] | AnyArrayLike,
    dtype: Dtype | None = None,
    copy: bool = True,
) -> ExtensionArray:
    """
    Create an array.

    .. versionadded:: 0.24.0

    Parameters
    ----------
    data : Sequence of objects
        The scalars inside `data` should be instances of the
        scalar type for `dtype`. It's expected that `data`
        represents a 1-dimensional array of data.

        When `data` is an Index or Series, the underlying array
        will be extracted from `data`.

    dtype : str, np.dtype, or ExtensionDtype, optional
        The dtype to use for the array. This may be a NumPy
        dtype or an extension type registered with pandas using
        :meth:`pandas.api.extensions.register_extension_dtype`.

        If not specified, there are two possibilities:

        1. When `data` is a :class:`Series`, :class:`Index`, or
           :class:`ExtensionArray`, the `dtype` will be taken
           from the data.
        2. Otherwise, pandas will attempt to infer the `dtype`
           from the data.

        Note that when `data` is a NumPy array, ``data.dtype`` is
        *not* used for inferring the array type. This is because
        NumPy cannot represent all the types of data that can be
        held in extension arrays.

        Currently, pandas will infer an extension dtype for sequences of

        ============================== =====================================
        Scalar Type                    Array Type
        ============================== =====================================
        :class:`pandas.Interval`       :class:`pandas.arrays.IntervalArray`
        :class:`pandas.Period`         :class:`pandas.arrays.PeriodArray`
        :class:`datetime.datetime`     :class:`pandas.arrays.DatetimeArray`
        :class:`datetime.timedelta`    :class:`pandas.arrays.TimedeltaArray`
        :class:`int`                   :class:`pandas.arrays.IntegerArray`
        :class:`float`                 :class:`pandas.arrays.FloatingArray`
        :class:`str`                   :class:`pandas.arrays.StringArray`
        :class:`bool`                  :class:`pandas.arrays.BooleanArray`
        ============================== =====================================

        For all other cases, NumPy's usual inference rules will be used.

        .. versionchanged:: 1.0.0

           Pandas infers nullable-integer dtype for integer data,
           string dtype for string data, and nullable-boolean dtype
           for boolean data.

        .. versionchanged:: 1.2.0

            Pandas now also infers nullable-floating dtype for float-like
            input data

    copy : bool, default True
        Whether to copy the data, even if not necessary. Depending
        on the type of `data`, creating the new array may require
        copying data, even if ``copy=False``.

    Returns
    -------
    ExtensionArray
        The newly created array.

    Raises
    ------
    ValueError
        When `data` is not 1-dimensional.

    See Also
    --------
    numpy.array : Construct a NumPy array.
    Series : Construct a pandas Series.
    Index : Construct a pandas Index.
    arrays.PandasArray : ExtensionArray wrapping a NumPy array.
    Series.array : Extract the array stored within a Series.

    Notes
    -----
    Omitting the `dtype` argument means pandas will attempt to infer the
    best array type from the values in the data. As new array types are
    added by pandas and 3rd party libraries, the "best" array type may
    change. We recommend specifying `dtype` to ensure that

    1. the correct array type for the data is returned
    2. the returned array type doesn't change as new extension types
       are added by pandas and third-party libraries

    Additionally, if the underlying memory representation of the returned
    array matters, we recommend specifying the `dtype` as a concrete object
    rather than a string alias or allowing it to be inferred. For example,
    a future version of pandas or a 3rd-party library may include a
    dedicated ExtensionArray for string data. In this event, the following
    would no longer return a :class:`arrays.PandasArray` backed by a NumPy
    array.

    >>> pd.array(['a', 'b'], dtype=str)
    <PandasArray>
    ['a', 'b']
    Length: 2, dtype: str32

    This would instead return the new ExtensionArray dedicated for string
    data. If you really need the new array to be backed by a  NumPy array,
    specify that in the dtype.

    >>> pd.array(['a', 'b'], dtype=np.dtype("<U1"))
    <PandasArray>
    ['a', 'b']
    Length: 2, dtype: str32

    Finally, Pandas has arrays that mostly overlap with NumPy

      * :class:`arrays.DatetimeArray`
      * :class:`arrays.TimedeltaArray`

    When data with a ``datetime64[ns]`` or ``timedelta64[ns]`` dtype is
    passed, pandas will always return a ``DatetimeArray`` or ``TimedeltaArray``
    rather than a ``PandasArray``. This is for symmetry with the case of
    timezone-aware data, which NumPy does not natively support.

    >>> pd.array(['2015', '2016'], dtype='datetime64[ns]')
    <DatetimeArray>
    ['2015-01-01 00:00:00', '2016-01-01 00:00:00']
    Length: 2, dtype: datetime64[ns]

    >>> pd.array(["1H", "2H"], dtype='timedelta64[ns]')
    <TimedeltaArray>
    ['0 days 01:00:00', '0 days 02:00:00']
    Length: 2, dtype: timedelta64[ns]

    Examples
    --------
    If a dtype is not specified, pandas will infer the best dtype from the values.
    See the description of `dtype` for the types pandas infers for.

    >>> pd.array([1, 2])
    <IntegerArray>
    [1, 2]
    Length: 2, dtype: Int64

    >>> pd.array([1, 2, np.nan])
    <IntegerArray>
    [1, 2, <NA>]
    Length: 3, dtype: Int64

    >>> pd.array([1.1, 2.2])
    <FloatingArray>
    [1.1, 2.2]
    Length: 2, dtype: Float64

    >>> pd.array(["a", None, "c"])
    <StringArray>
    ['a', <NA>, 'c']
    Length: 3, dtype: string

    >>> pd.array([pd.Period('2000', freq="D"), pd.Period("2000", freq="D")])
    <PeriodArray>
    ['2000-01-01', '2000-01-01']
    Length: 2, dtype: period[D]

    You can use the string alias for `dtype`

    >>> pd.array(['a', 'b', 'a'], dtype='category')
    ['a', 'b', 'a']
    Categories (2, object): ['a', 'b']

    Or specify the actual dtype

    >>> pd.array(['a', 'b', 'a'],
    ...          dtype=pd.CategoricalDtype(['a', 'b', 'c'], ordered=True))
    ['a', 'b', 'a']
    Categories (3, object): ['a' < 'b' < 'c']

    If pandas does not infer a dedicated extension type a
    :class:`arrays.PandasArray` is returned.

    >>> pd.array([1 + 1j, 3 + 2j])
    <PandasArray>
    [(1+1j), (3+2j)]
    Length: 2, dtype: complex128

    As mentioned in the "Notes" section, new extension types may be added
    in the future (by pandas or 3rd party libraries), causing the return
    value to no longer be a :class:`arrays.PandasArray`. Specify the `dtype`
    as a NumPy dtype if you need to ensure there's no future change in
    behavior.

    >>> pd.array([1, 2], dtype=np.dtype("int32"))
    <PandasArray>
    [1, 2]
    Length: 2, dtype: int32

    `data` must be 1-dimensional. A ValueError is raised when the input
    has the wrong dimensionality.

    >>> pd.array(1)
    Traceback (most recent call last):
      ...
    ValueError: Cannot pass scalar '1' to 'pandas.array'.
    """
    from pandas.core.arrays import (
        BooleanArray,
        DatetimeArray,
        FloatingArray,
        IntegerArray,
        IntervalArray,
        PandasArray,
        StringArray,
        TimedeltaArray,
        period_array,
    )

    if lib.is_scalar(data):
        msg = f"Cannot pass scalar '{data}' to 'pandas.array'."
        raise ValueError(msg)

    if dtype is None and isinstance(data, (ABCSeries, ABCIndex, ABCExtensionArray)):
        # Note: we exclude np.ndarray here, will do type inference on it
        dtype = data.dtype

    data = extract_array(data, extract_numpy=True)

    # this returns None for not-found dtypes.
    if isinstance(dtype, str):
        dtype = registry.find(dtype) or dtype

    if is_extension_array_dtype(dtype):
        cls = cast(ExtensionDtype, dtype).construct_array_type()
        return cls._from_sequence(data, dtype=dtype, copy=copy)

    if dtype is None:
        inferred_dtype = lib.infer_dtype(data, skipna=True)
        if inferred_dtype == "period":
            try:
                return period_array(data, copy=copy)
            except IncompatibleFrequency:
                # We may have a mixture of frequencies.
                # We choose to return an ndarray, rather than raising.
                pass
        elif inferred_dtype == "interval":
            try:
                return IntervalArray(data, copy=copy)
            except ValueError:
                # We may have a mixture of `closed` here.
                # We choose to return an ndarray, rather than raising.
                pass

        elif inferred_dtype.startswith("datetime"):
            # datetime, datetime64
            try:
                return DatetimeArray._from_sequence(data, copy=copy)
            except ValueError:
                # Mixture of timezones, fall back to PandasArray
                pass

        elif inferred_dtype.startswith("timedelta"):
            # timedelta, timedelta64
            return TimedeltaArray._from_sequence(data, copy=copy)

        elif inferred_dtype == "string":
            return StringArray._from_sequence(data, copy=copy)

        elif inferred_dtype == "integer":
            return IntegerArray._from_sequence(data, copy=copy)

        elif inferred_dtype in ("floating", "mixed-integer-float"):
            return FloatingArray._from_sequence(data, copy=copy)

        elif inferred_dtype == "boolean":
            return BooleanArray._from_sequence(data, copy=copy)

    # Pandas overrides NumPy for
    #   1. datetime64[ns]
    #   2. timedelta64[ns]
    # so that a DatetimeArray is returned.
    if is_datetime64_ns_dtype(dtype):
        return DatetimeArray._from_sequence(data, dtype=dtype, copy=copy)
    elif is_timedelta64_ns_dtype(dtype):
        return TimedeltaArray._from_sequence(data, dtype=dtype, copy=copy)

    return PandasArray._from_sequence(data, dtype=dtype, copy=copy)


<<<<<<< HEAD
def extract_array(
    obj: object, extract_numpy: bool = False, extract_range: bool = False
) -> Union[Any, ArrayLike]:
=======
def extract_array(obj: object, extract_numpy: bool = False) -> Any | ArrayLike:
>>>>>>> 5d208155
    """
    Extract the ndarray or ExtensionArray from a Series or Index.

    For all other types, `obj` is just returned as is.

    Parameters
    ----------
    obj : object
        For Series / Index, the underlying ExtensionArray is unboxed.
        For Numpy-backed ExtensionArrays, the ndarray is extracted.

    extract_numpy : bool, default False
        Whether to extract the ndarray from a PandasArray

    extract_range : bool, default False
        If we have a RangeIndex, return range._values if True
        (which is a materialized integer ndarray), otherwise return unchanged.

    Returns
    -------
    arr : object

    Examples
    --------
    >>> extract_array(pd.Series(['a', 'b', 'c'], dtype='category'))
    ['a', 'b', 'c']
    Categories (3, object): ['a', 'b', 'c']

    Other objects like lists, arrays, and DataFrames are just passed through.

    >>> extract_array([1, 2, 3])
    [1, 2, 3]

    For an ndarray-backed Series / Index a PandasArray is returned.

    >>> extract_array(pd.Series([1, 2, 3]))
    <PandasArray>
    [1, 2, 3]
    Length: 3, dtype: int64

    To extract all the way down to the ndarray, pass ``extract_numpy=True``.

    >>> extract_array(pd.Series([1, 2, 3]), extract_numpy=True)
    array([1, 2, 3])
    """
    if isinstance(obj, (ABCIndex, ABCSeries)):
        if isinstance(obj, ABCRangeIndex):
            if extract_range:
                return obj._values
            return obj

        obj = obj.array

    if extract_numpy and isinstance(obj, ABCPandasArray):
        obj = obj.to_numpy()

    return obj


def ensure_wrapped_if_datetimelike(arr):
    """
    Wrap datetime64 and timedelta64 ndarrays in DatetimeArray/TimedeltaArray.
    """
    if isinstance(arr, np.ndarray):
        if arr.dtype.kind == "M":
            from pandas.core.arrays import DatetimeArray

            return DatetimeArray._from_sequence(arr)

        elif arr.dtype.kind == "m":
            from pandas.core.arrays import TimedeltaArray

            return TimedeltaArray._from_sequence(arr)

    return arr


def sanitize_masked_array(data: ma.MaskedArray) -> np.ndarray:
    """
    Convert numpy MaskedArray to ensure mask is softened.
    """
    mask = ma.getmaskarray(data)
    if mask.any():
        data, fill_value = maybe_upcast(data, copy=True)
        data.soften_mask()  # set hardmask False if it was True
        data[mask] = fill_value
    else:
        data = data.copy()
    return data


def sanitize_array(
    data,
    index: Index | None,
    dtype: DtypeObj | None = None,
    copy: bool = False,
    raise_cast_failure: bool = True,
) -> ArrayLike:
    """
    Sanitize input data to an ndarray or ExtensionArray, copy if specified,
    coerce to the dtype if specified.

    Parameters
    ----------
    data : Any
    index : Index or None, default None
    dtype : np.dtype, ExtensionDtype, or None, default None
    copy : bool, default False
    raise_cast_failure : bool, default True

    Returns
    -------
    np.ndarray or ExtensionArray

    Notes
    -----
    raise_cast_failure=False is only intended to be True when called from the
    DataFrame constructor, as the dtype keyword there may be interpreted as only
    applying to a subset of columns, see GH#24435.
    """
    if isinstance(data, ma.MaskedArray):
        data = sanitize_masked_array(data)

    # extract ndarray or ExtensionArray, ensure we have no PandasArray
    data = extract_array(data, extract_numpy=True)

    if isinstance(data, np.ndarray) and data.ndim == 0:
        if dtype is None:
            dtype = data.dtype
        data = lib.item_from_zerodim(data)

    # GH#846
    if isinstance(data, np.ndarray):

        if dtype is not None and is_float_dtype(data.dtype) and is_integer_dtype(dtype):
            # possibility of nan -> garbage
            try:
                subarr = _try_cast(data, dtype, copy, True)
            except ValueError:
                subarr = np.array(data, copy=copy)
        else:
            # we will try to copy by-definition here
            subarr = _try_cast(data, dtype, copy, raise_cast_failure)

    elif isinstance(data, ABCExtensionArray):
        # it is already ensured above this is not a PandasArray
        subarr = data

        if dtype is not None:
            subarr = subarr.astype(dtype, copy=copy)
        elif copy:
            subarr = subarr.copy()
        return subarr

    elif isinstance(data, (list, tuple, abc.Set, abc.ValuesView)) and len(data) > 0:
        # TODO: deque, array.array
        if isinstance(data, (set, frozenset)):
            # Raise only for unordered sets, e.g., not for dict_keys
            raise TypeError(f"'{type(data).__name__}' type is unordered")
        data = list(data)

        if dtype is not None:
            subarr = _try_cast(data, dtype, copy, raise_cast_failure)
        else:
            subarr = maybe_convert_platform(data)
            # error: Incompatible types in assignment (expression has type
            # "Union[ExtensionArray, ndarray, List[Any]]", variable has type
            # "ExtensionArray")
            subarr = maybe_cast_to_datetime(subarr, dtype)  # type: ignore[assignment]

    elif isinstance(data, range):
        # GH#16804
        arr = np.arange(data.start, data.stop, data.step, dtype="int64")
        subarr = _try_cast(arr, dtype, copy, raise_cast_failure)

    elif not is_list_like(data):
        if index is None:
            raise ValueError("index must be specified when data is not list-like")
        subarr = construct_1d_arraylike_from_scalar(data, len(index), dtype)

    else:
        # realize e.g. generators
        # TODO: non-standard array-likes we can convert to ndarray more efficiently?
        data = list(data)
        subarr = _try_cast(data, dtype, copy, raise_cast_failure)

    subarr = _sanitize_ndim(subarr, data, dtype, index)

    if not (
        isinstance(subarr.dtype, ExtensionDtype) or isinstance(dtype, ExtensionDtype)
    ):
        subarr = _sanitize_str_dtypes(subarr, data, dtype, copy)

        is_object_or_str_dtype = is_object_dtype(dtype) or is_string_dtype(dtype)
        if is_object_dtype(subarr.dtype) and not is_object_or_str_dtype:
            inferred = lib.infer_dtype(subarr, skipna=False)
            if inferred in {"interval", "period"}:
                subarr = array(subarr)
                subarr = extract_array(subarr, extract_numpy=True)

    return subarr


def _sanitize_ndim(
    result: ArrayLike, data, dtype: DtypeObj | None, index: Index | None
) -> ArrayLike:
    """
    Ensure we have a 1-dimensional result array.
    """
    if getattr(result, "ndim", 0) == 0:
        raise ValueError("result should be arraylike with ndim > 0")

    elif result.ndim == 1:
        # the result that we want
        result = _maybe_repeat(result, index)

    elif result.ndim > 1:
        if isinstance(data, np.ndarray):
            raise ValueError("Data must be 1-dimensional")
        if is_object_dtype(dtype) and isinstance(dtype, ExtensionDtype):
            # i.e. PandasDtype("O")

            # error: Argument "dtype" to "asarray_tuplesafe" has incompatible type
            # "Type[object]"; expected "Union[str, dtype[Any], None]"
            result = com.asarray_tuplesafe(data, dtype=object)  # type: ignore[arg-type]
            cls = dtype.construct_array_type()
            result = cls._from_sequence(result, dtype=dtype)
        else:
            # error: Argument "dtype" to "asarray_tuplesafe" has incompatible type
            # "Union[dtype[Any], ExtensionDtype, None]"; expected "Union[str,
            # dtype[Any], None]"
            result = com.asarray_tuplesafe(data, dtype=dtype)  # type: ignore[arg-type]
    return result


def _sanitize_str_dtypes(
    result: np.ndarray, data, dtype: np.dtype | None, copy: bool
) -> np.ndarray:
    """
    Ensure we have a dtype that is supported by pandas.
    """

    # This is to prevent mixed-type Series getting all casted to
    # NumPy string type, e.g. NaN --> '-1#IND'.
    if issubclass(result.dtype.type, str):
        # GH#16605
        # If not empty convert the data to dtype
        # GH#19853: If data is a scalar, result has already the result
        if not lib.is_scalar(data):
            if not np.all(isna(data)):
                data = np.array(data, dtype=dtype, copy=False)
            result = np.array(data, dtype=object, copy=copy)
    return result


def _maybe_repeat(arr: ArrayLike, index: Index | None) -> ArrayLike:
    """
    If we have a length-1 array and an index describing how long we expect
    the result to be, repeat the array.
    """
    if index is not None:
        if 1 == len(arr) != len(index):
            arr = arr.repeat(len(index))
    return arr


def _try_cast(
    arr: list | np.ndarray,
    dtype: DtypeObj | None,
    copy: bool,
    raise_cast_failure: bool,
) -> ArrayLike:
    """
    Convert input to numpy ndarray and optionally cast to a given dtype.

    Parameters
    ----------
    arr : ndarray or list
        Excludes: ExtensionArray, Series, Index.
    dtype : np.dtype, ExtensionDtype or None
    copy : bool
        If False, don't copy the data if not needed.
    raise_cast_failure : bool
        If True, and if a dtype is specified, raise errors during casting.
        Otherwise an object array is returned.

    Returns
    -------
    np.ndarray or ExtensionArray
    """
    # perf shortcut as this is the most common case
    if (
        isinstance(arr, np.ndarray)
        and maybe_castable(arr.dtype)
        and not copy
        and dtype is None
    ):
        return arr

    if isinstance(dtype, ExtensionDtype) and not isinstance(dtype, DatetimeTZDtype):
        # create an extension array from its dtype
        # DatetimeTZ case needs to go through maybe_cast_to_datetime but
        # SparseDtype does not
        array_type = dtype.construct_array_type()._from_sequence
        subarr = array_type(arr, dtype=dtype, copy=copy)
        return subarr

    if is_object_dtype(dtype) and not isinstance(arr, np.ndarray):
        subarr = construct_1d_object_array_from_listlike(arr)
        return subarr

    try:
        # GH#15832: Check if we are requesting a numeric dtype and
        # that we can convert the data to the requested dtype.
        if is_integer_dtype(dtype):
            # this will raise if we have e.g. floats

            # error: Argument 2 to "maybe_cast_to_integer_array" has incompatible type
            # "Union[dtype, ExtensionDtype, None]"; expected "Union[ExtensionDtype, str,
            # dtype, Type[str], Type[float], Type[int], Type[complex], Type[bool],
            # Type[object]]"
            maybe_cast_to_integer_array(arr, dtype)  # type: ignore[arg-type]
            subarr = arr
        else:
            subarr = maybe_cast_to_datetime(arr, dtype)
            if dtype is not None and dtype.kind == "M":
                return subarr

        if not isinstance(subarr, ABCExtensionArray):
            subarr = construct_1d_ndarray_preserving_na(subarr, dtype, copy=copy)
    except OutOfBoundsDatetime:
        # in case of out of bound datetime64 -> always raise
        raise
    except (ValueError, TypeError) as err:
        if dtype is not None and raise_cast_failure:
            raise
        elif "Cannot cast" in str(err):
            # via _disallow_mismatched_datetimelike
            raise
        else:
            subarr = np.array(arr, dtype=object, copy=copy)
    return subarr


def is_empty_data(data: Any) -> bool:
    """
    Utility to check if a Series is instantiated with empty data,
    which does not contain dtype information.

    Parameters
    ----------
    data : array-like, Iterable, dict, or scalar value
        Contains data stored in Series.

    Returns
    -------
    bool
    """
    is_none = data is None
    is_list_like_without_dtype = is_list_like(data) and not hasattr(data, "dtype")
    is_simple_empty = is_list_like_without_dtype and not data
    return is_none or is_simple_empty


def create_series_with_explicit_dtype(
    data: Any = None,
    index: ArrayLike | Index | None = None,
    dtype: Dtype | None = None,
    name: str | None = None,
    copy: bool = False,
    fastpath: bool = False,
    dtype_if_empty: Dtype = object,
) -> Series:
    """
    Helper to pass an explicit dtype when instantiating an empty Series.

    This silences a DeprecationWarning described in GitHub-17261.

    Parameters
    ----------
    data : Mirrored from Series.__init__
    index : Mirrored from Series.__init__
    dtype : Mirrored from Series.__init__
    name : Mirrored from Series.__init__
    copy : Mirrored from Series.__init__
    fastpath : Mirrored from Series.__init__
    dtype_if_empty : str, numpy.dtype, or ExtensionDtype
        This dtype will be passed explicitly if an empty Series will
        be instantiated.

    Returns
    -------
    Series
    """
    from pandas.core.series import Series

    if is_empty_data(data) and dtype is None:
        dtype = dtype_if_empty
    return Series(
        data=data, index=index, dtype=dtype, name=name, copy=copy, fastpath=fastpath
    )<|MERGE_RESOLUTION|>--- conflicted
+++ resolved
@@ -368,13 +368,9 @@
     return PandasArray._from_sequence(data, dtype=dtype, copy=copy)
 
 
-<<<<<<< HEAD
 def extract_array(
     obj: object, extract_numpy: bool = False, extract_range: bool = False
-) -> Union[Any, ArrayLike]:
-=======
-def extract_array(obj: object, extract_numpy: bool = False) -> Any | ArrayLike:
->>>>>>> 5d208155
+) -> Any | ArrayLike:
     """
     Extract the ndarray or ExtensionArray from a Series or Index.
 
