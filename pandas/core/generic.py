--- conflicted
+++ resolved
@@ -199,18 +199,12 @@
     )
     from pandas.core.indexers.objects import BaseIndexer
     from pandas.core.resample import Resampler
-<<<<<<< HEAD
-    from pandas.core.series import Series
     from pandas.core.window import (
         Expanding,
         ExponentialMovingWindow,
         Rolling,
         Window,
     )
-
-    from pandas.io.pytables import HDFStore
-=======
->>>>>>> acf3395a
 
 
 # goal is to be able to define the docs close to function, while still being
