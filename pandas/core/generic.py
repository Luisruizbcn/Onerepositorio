import collections
from datetime import timedelta
import functools
import gc
import json
import operator
import pickle
import re
from textwrap import dedent
from typing import (
    TYPE_CHECKING,
    Any,
    Callable,
    Dict,
    FrozenSet,
    Hashable,
    List,
    Mapping,
    Optional,
    Sequence,
    Set,
    Tuple,
    Type,
    Union,
)
import warnings
import weakref

import numpy as np

from pandas._config import config

from pandas._libs import Timestamp, lib
from pandas._typing import (
    Axis,
    FilePathOrBuffer,
    FrameOrSeries,
    JSONSerializable,
    Label,
    Level,
    Renamer,
)
from pandas.compat import set_function_name
from pandas.compat._optional import import_optional_dependency
from pandas.compat.numpy import function as nv
from pandas.errors import AbstractMethodError
from pandas.util._decorators import (
    Appender,
    Substitution,
    doc,
    rewrite_axis_style_signature,
)
from pandas.util._validators import (
    validate_bool_kwarg,
    validate_fillna_kwargs,
    validate_percentile,
)

from pandas.core.dtypes.common import (
    ensure_int64,
    ensure_object,
    ensure_str,
    is_bool,
    is_bool_dtype,
    is_datetime64_any_dtype,
    is_datetime64tz_dtype,
    is_dict_like,
    is_extension_array_dtype,
    is_float,
    is_integer,
    is_list_like,
    is_number,
    is_numeric_dtype,
    is_object_dtype,
    is_re_compilable,
    is_scalar,
    is_timedelta64_dtype,
    pandas_dtype,
)
from pandas.core.dtypes.generic import ABCDataFrame, ABCSeries
from pandas.core.dtypes.inference import is_hashable
from pandas.core.dtypes.missing import isna, notna

import pandas as pd
from pandas.core import missing, nanops
import pandas.core.algorithms as algos
from pandas.core.base import PandasObject, SelectionMixin
import pandas.core.common as com
from pandas.core.construction import create_series_with_explicit_dtype
from pandas.core.indexes.api import (
    Index,
    InvalidIndexError,
    MultiIndex,
    RangeIndex,
    ensure_index,
)
from pandas.core.indexes.datetimes import DatetimeIndex
from pandas.core.indexes.period import Period, PeriodIndex
import pandas.core.indexing as indexing
from pandas.core.internals import BlockManager
from pandas.core.missing import find_valid_index
from pandas.core.ops import _align_method_FRAME

from pandas.io.formats import format as fmt
from pandas.io.formats.format import DataFrameFormatter, format_percentiles
from pandas.io.formats.printing import pprint_thing
from pandas.tseries.frequencies import to_offset

if TYPE_CHECKING:
    from pandas.core.resample import Resampler

# goal is to be able to define the docs close to function, while still being
# able to share
_shared_docs: Dict[str, str] = dict()
_shared_doc_kwargs = dict(
    axes="keywords for axes",
    klass="Series/DataFrame",
    axes_single_arg="int or labels for object",
    args_transpose="axes to permute (int or label for object)",
    optional_by="""
        by : str or list of str
            Name or list of names to sort by""",
)


def _single_replace(self, to_replace, method, inplace, limit):
    """
    Replaces values in a Series using the fill method specified when no
    replacement value is given in the replace method
    """
    if self.ndim != 1:
        raise TypeError(
            f"cannot replace {to_replace} with method {method} on a "
            f"{type(self).__name__}"
        )

    orig_dtype = self.dtype
    result = self if inplace else self.copy()
    fill_f = missing.get_fill_func(method)

    mask = missing.mask_missing(result.values, to_replace)
    values = fill_f(result.values, limit=limit, mask=mask)

    if values.dtype == orig_dtype and inplace:
        return

    result = pd.Series(values, index=self.index, dtype=self.dtype).__finalize__(self)

    if inplace:
        self._update_inplace(result)
        return

    return result


bool_t = bool  # Need alias because NDFrame has def bool:


class NDFrame(PandasObject, SelectionMixin, indexing.IndexingMixin):
    """
    N-dimensional analogue of DataFrame. Store multi-dimensional in a
    size-mutable, labeled data structure

    Parameters
    ----------
    data : BlockManager
    axes : list
    copy : bool, default False
    """

    _internal_names: List[str] = [
        "_mgr",
        "_cacher",
        "_item_cache",
        "_cache",
        "_is_copy",
        "_subtyp",
        "_name",
        "_index",
        "_default_kind",
        "_default_fill_value",
        "_metadata",
        "__array_struct__",
        "__array_interface__",
    ]
    _internal_names_set: Set[str] = set(_internal_names)
    _accessors: Set[str] = set()
    _deprecations: FrozenSet[str] = frozenset(["get_values"])
    _metadata: List[str] = []
    _is_copy = None
    _mgr: BlockManager
    _attrs: Dict[Optional[Hashable], Any]
    _typ: str

    # ----------------------------------------------------------------------
    # Constructors

    def __init__(
        self,
        data: BlockManager,
        copy: bool = False,
        attrs: Optional[Mapping[Optional[Hashable], Any]] = None,
    ):
        # copy kwarg is retained for mypy compat, is not used

        object.__setattr__(self, "_is_copy", None)
        object.__setattr__(self, "_mgr", data)
        object.__setattr__(self, "_item_cache", {})
        if attrs is None:
            attrs = {}
        else:
            attrs = dict(attrs)
        object.__setattr__(self, "_attrs", attrs)

    @classmethod
    def _init_mgr(cls, mgr, axes, dtype=None, copy: bool = False) -> BlockManager:
        """ passed a manager and a axes dict """
        for a, axe in axes.items():
            if axe is not None:
                axe = ensure_index(axe)
                bm_axis = cls._get_block_manager_axis(a)
                mgr = mgr.reindex_axis(axe, axis=bm_axis, copy=False)

        # make a copy if explicitly requested
        if copy:
            mgr = mgr.copy()
        if dtype is not None:
            # avoid further copies if we can
            if len(mgr.blocks) > 1 or mgr.blocks[0].values.dtype != dtype:
                mgr = mgr.astype(dtype=dtype)
        return mgr

    # ----------------------------------------------------------------------

    @property
    def attrs(self) -> Dict[Optional[Hashable], Any]:
        """
        Dictionary of global attributes on this object.

        .. warning::

           attrs is experimental and may change without warning.
        """
        if self._attrs is None:
            self._attrs = {}
        return self._attrs

    @attrs.setter
    def attrs(self, value: Mapping[Optional[Hashable], Any]) -> None:
        self._attrs = dict(value)

    @classmethod
    def _validate_dtype(cls, dtype):
        """ validate the passed dtype """
        if dtype is not None:
            dtype = pandas_dtype(dtype)

            # a compound dtype
            if dtype.kind == "V":
                raise NotImplementedError(
                    "compound dtypes are not implemented "
                    f"in the {cls.__name__} constructor"
                )

        return dtype

    # ----------------------------------------------------------------------
    # Construction

    @property
    def _constructor(self: FrameOrSeries) -> Type[FrameOrSeries]:
        """
        Used when a manipulation result has the same dimensions as the
        original.
        """
        raise AbstractMethodError(self)

    @property
    def _constructor_sliced(self):
        """
        Used when a manipulation result has one lower dimension(s) as the
        original, such as DataFrame single columns slicing.
        """
        raise AbstractMethodError(self)

    @property
    def _constructor_expanddim(self):
        """
        Used when a manipulation result has one higher dimension as the
        original, such as Series.to_frame()
        """
        raise NotImplementedError

    # ----------------------------------------------------------------------
    # Internals

    @property
    def _data(self):
        # GH#33054 retained because some downstream packages uses this,
        #  e.g. fastparquet
        return self._mgr

    # ----------------------------------------------------------------------
    # Axis
    _AXIS_ALIASES = {"rows": 0}
    _AXIS_IALIASES = {0: "rows"}
    _stat_axis_number = 0
    _stat_axis_name = "index"
    _ix = None
    _AXIS_ORDERS: List[str]
    _AXIS_NUMBERS: Dict[str, int]
    _AXIS_NAMES: Dict[int, str]
    _AXIS_REVERSED: bool
    _info_axis_number: int
    _info_axis_name: str
    _AXIS_LEN: int

    def _construct_axes_dict(self, axes=None, **kwargs):
        """Return an axes dictionary for myself."""
        d = {a: self._get_axis(a) for a in (axes or self._AXIS_ORDERS)}
        d.update(kwargs)
        return d

    @classmethod
    def _construct_axes_from_arguments(
        cls, args, kwargs, require_all: bool = False, sentinel=None
    ):
        """
        Construct and returns axes if supplied in args/kwargs.

        If require_all, raise if all axis arguments are not supplied
        return a tuple of (axes, kwargs).

        sentinel specifies the default parameter when an axis is not
        supplied; useful to distinguish when a user explicitly passes None
        in scenarios where None has special meaning.
        """
        # construct the args
        args = list(args)
        for a in cls._AXIS_ORDERS:

            # look for a argument by position
            if a not in kwargs:
                try:
                    kwargs[a] = args.pop(0)
                except IndexError as err:
                    if require_all:
                        raise TypeError(
                            "not enough/duplicate arguments specified!"
                        ) from err

        axes = {a: kwargs.pop(a, sentinel) for a in cls._AXIS_ORDERS}
        return axes, kwargs

    @classmethod
    def _get_axis_number(cls, axis):
        axis = cls._AXIS_ALIASES.get(axis, axis)
        if is_integer(axis):
            if axis in cls._AXIS_NAMES:
                return axis
        else:
            try:
                return cls._AXIS_NUMBERS[axis]
            except KeyError:
                pass
        raise ValueError(f"No axis named {axis} for object type {cls.__name__}")

    @classmethod
    def _get_axis_name(cls, axis):
        axis = cls._AXIS_ALIASES.get(axis, axis)
        if isinstance(axis, str):
            if axis in cls._AXIS_NUMBERS:
                return axis
        else:
            try:
                return cls._AXIS_NAMES[axis]
            except KeyError:
                pass
        raise ValueError(f"No axis named {axis} for object type {cls.__name__}")

    def _get_axis(self, axis):
        name = self._get_axis_name(axis)
        return getattr(self, name)

    @classmethod
    def _get_block_manager_axis(cls, axis):
        """Map the axis to the block_manager axis."""
        axis = cls._get_axis_number(axis)
        if cls._AXIS_REVERSED:
            m = cls._AXIS_LEN - 1
            return m - axis
        return axis

    def _get_axis_resolvers(self, axis: str) -> Dict[str, ABCSeries]:
        # index or columns
        axis_index = getattr(self, axis)
        d = dict()
        prefix = axis[0]

        for i, name in enumerate(axis_index.names):
            if name is not None:
                key = level = name
            else:
                # prefix with 'i' or 'c' depending on the input axis
                # e.g., you must do ilevel_0 for the 0th level of an unnamed
                # multiiindex
                key = f"{prefix}level_{i}"
                level = i

            level_values = axis_index.get_level_values(level)
            s = level_values.to_series()
            s.index = axis_index
            d[key] = s

        # put the index/columns itself in the dict
        if isinstance(axis_index, MultiIndex):
            dindex = axis_index
        else:
            dindex = axis_index.to_series()

        d[axis] = dindex
        return d

    def _get_index_resolvers(self) -> Dict[str, ABCSeries]:
        from pandas.core.computation.parsing import clean_column_name

        d: Dict[str, ABCSeries] = {}
        for axis_name in self._AXIS_ORDERS:
            d.update(self._get_axis_resolvers(axis_name))

        return {clean_column_name(k): v for k, v in d.items() if not isinstance(k, int)}

    def _get_cleaned_column_resolvers(self) -> Dict[str, ABCSeries]:
        """
        Return the special character free column resolvers of a dataframe.

        Column names with special characters are 'cleaned up' so that they can
        be referred to by backtick quoting.
        Used in :meth:`DataFrame.eval`.
        """
        from pandas.core.computation.parsing import clean_column_name

        if isinstance(self, ABCSeries):
            return {clean_column_name(self.name): self}

        return {
            clean_column_name(k): v for k, v in self.items() if not isinstance(k, int)
        }

    @property
    def _info_axis(self):
        return getattr(self, self._info_axis_name)

    @property
    def _stat_axis(self):
        return getattr(self, self._stat_axis_name)

    @property
    def shape(self) -> Tuple[int, ...]:
        """
        Return a tuple of axis dimensions
        """
        return tuple(len(self._get_axis(a)) for a in self._AXIS_ORDERS)

    @property
    def axes(self) -> List[Index]:
        """
        Return index label(s) of the internal NDFrame
        """
        # we do it this way because if we have reversed axes, then
        # the block manager shows then reversed
        return [self._get_axis(a) for a in self._AXIS_ORDERS]

    @property
    def ndim(self) -> int:
        """
        Return an int representing the number of axes / array dimensions.

        Return 1 if Series. Otherwise return 2 if DataFrame.

        See Also
        --------
        ndarray.ndim : Number of array dimensions.

        Examples
        --------
        >>> s = pd.Series({'a': 1, 'b': 2, 'c': 3})
        >>> s.ndim
        1

        >>> df = pd.DataFrame({'col1': [1, 2], 'col2': [3, 4]})
        >>> df.ndim
        2
        """
        return self._mgr.ndim

    @property
    def size(self) -> int:
        """
        Return an int representing the number of elements in this object.

        Return the number of rows if Series. Otherwise return the number of
        rows times number of columns if DataFrame.

        See Also
        --------
        ndarray.size : Number of elements in the array.

        Examples
        --------
        >>> s = pd.Series({'a': 1, 'b': 2, 'c': 3})
        >>> s.size
        3

        >>> df = pd.DataFrame({'col1': [1, 2], 'col2': [3, 4]})
        >>> df.size
        4
        """
        return np.prod(self.shape)

    @property
    def _selected_obj(self: FrameOrSeries) -> FrameOrSeries:
        """ internal compat with SelectionMixin """
        return self

    @property
    def _obj_with_exclusions(self: FrameOrSeries) -> FrameOrSeries:
        """ internal compat with SelectionMixin """
        return self

    def set_axis(self, labels, axis: Axis = 0, inplace: bool = False):
        """
        Assign desired index to given axis.

        Indexes for%(extended_summary_sub)s row labels can be changed by assigning
        a list-like or Index.

        Parameters
        ----------
        labels : list-like, Index
            The values for the new index.

        axis : %(axes_single_arg)s, default 0
            The axis to update. The value 0 identifies the rows%(axis_description_sub)s.

        inplace : bool, default False
            Whether to return a new %(klass)s instance.

        Returns
        -------
        renamed : %(klass)s or None
            An object of type %(klass)s if inplace=False, None otherwise.

        See Also
        --------
        %(klass)s.rename_axis : Alter the name of the index%(see_also_sub)s.
        """
        if inplace:
            setattr(self, self._get_axis_name(axis), labels)
        else:
            obj = self.copy()
            obj.set_axis(labels, axis=axis, inplace=True)
            return obj

    def _set_axis(self, axis: int, labels: Index) -> None:
        labels = ensure_index(labels)
        self._mgr.set_axis(axis, labels)
        self._clear_item_cache()

    def swapaxes(self: FrameOrSeries, axis1, axis2, copy=True) -> FrameOrSeries:
        """
        Interchange axes and swap values axes appropriately.

        Returns
        -------
        y : same as input
        """
        i = self._get_axis_number(axis1)
        j = self._get_axis_number(axis2)

        if i == j:
            if copy:
                return self.copy()
            return self

        mapping = {i: j, j: i}

        new_axes = (self._get_axis(mapping.get(k, k)) for k in range(self._AXIS_LEN))
        new_values = self.values.swapaxes(i, j)
        if copy:
            new_values = new_values.copy()

        return self._constructor(new_values, *new_axes).__finalize__(
            self, method="swapaxes"
        )

    def droplevel(self: FrameOrSeries, level, axis=0) -> FrameOrSeries:
        """
        Return DataFrame with requested index / column level(s) removed.

        .. versionadded:: 0.24.0

        Parameters
        ----------
        level : int, str, or list-like
            If a string is given, must be the name of a level
            If list-like, elements must be names or positional indexes
            of levels.

        axis : {0 or 'index', 1 or 'columns'}, default 0
            Axis along which the level(s) is removed:

            * 0 or 'index': remove level(s) in column.
            * 1 or 'columns': remove level(s) in row.

        Returns
        -------
        DataFrame
            DataFrame with requested index / column level(s) removed.

        Examples
        --------
        >>> df = pd.DataFrame([
        ...     [1, 2, 3, 4],
        ...     [5, 6, 7, 8],
        ...     [9, 10, 11, 12]
        ... ]).set_index([0, 1]).rename_axis(['a', 'b'])

        >>> df.columns = pd.MultiIndex.from_tuples([
        ...     ('c', 'e'), ('d', 'f')
        ... ], names=['level_1', 'level_2'])

        >>> df
        level_1   c   d
        level_2   e   f
        a b
        1 2      3   4
        5 6      7   8
        9 10    11  12

        >>> df.droplevel('a')
        level_1   c   d
        level_2   e   f
        b
        2        3   4
        6        7   8
        10      11  12

        >>> df.droplevel('level_2', axis=1)
        level_1   c   d
        a b
        1 2      3   4
        5 6      7   8
        9 10    11  12
        """
        labels = self._get_axis(axis)
        new_labels = labels.droplevel(level)
        result = self.set_axis(new_labels, axis=axis, inplace=False)
        return result

    def pop(self: FrameOrSeries, item) -> FrameOrSeries:
        """
        Return item and drop from frame. Raise KeyError if not found.

        Parameters
        ----------
        item : str
            Label of column to be popped.

        Returns
        -------
        Series

        Examples
        --------
        >>> df = pd.DataFrame([('falcon', 'bird', 389.0),
        ...                    ('parrot', 'bird', 24.0),
        ...                    ('lion', 'mammal', 80.5),
        ...                    ('monkey', 'mammal', np.nan)],
        ...                   columns=('name', 'class', 'max_speed'))
        >>> df
             name   class  max_speed
        0  falcon    bird      389.0
        1  parrot    bird       24.0
        2    lion  mammal       80.5
        3  monkey  mammal        NaN

        >>> df.pop('class')
        0      bird
        1      bird
        2    mammal
        3    mammal
        Name: class, dtype: object

        >>> df
             name  max_speed
        0  falcon      389.0
        1  parrot       24.0
        2    lion       80.5
        3  monkey        NaN
        """
        result = self[item]
        del self[item]
        try:
            result._reset_cacher()
        except AttributeError:
            pass

        return result

    def squeeze(self, axis=None):
        """
        Squeeze 1 dimensional axis objects into scalars.

        Series or DataFrames with a single element are squeezed to a scalar.
        DataFrames with a single column or a single row are squeezed to a
        Series. Otherwise the object is unchanged.

        This method is most useful when you don't know if your
        object is a Series or DataFrame, but you do know it has just a single
        column. In that case you can safely call `squeeze` to ensure you have a
        Series.

        Parameters
        ----------
        axis : {0 or 'index', 1 or 'columns', None}, default None
            A specific axis to squeeze. By default, all length-1 axes are
            squeezed.

        Returns
        -------
        DataFrame, Series, or scalar
            The projection after squeezing `axis` or all the axes.

        See Also
        --------
        Series.iloc : Integer-location based indexing for selecting scalars.
        DataFrame.iloc : Integer-location based indexing for selecting Series.
        Series.to_frame : Inverse of DataFrame.squeeze for a
            single-column DataFrame.

        Examples
        --------
        >>> primes = pd.Series([2, 3, 5, 7])

        Slicing might produce a Series with a single value:

        >>> even_primes = primes[primes % 2 == 0]
        >>> even_primes
        0    2
        dtype: int64

        >>> even_primes.squeeze()
        2

        Squeezing objects with more than one value in every axis does nothing:

        >>> odd_primes = primes[primes % 2 == 1]
        >>> odd_primes
        1    3
        2    5
        3    7
        dtype: int64

        >>> odd_primes.squeeze()
        1    3
        2    5
        3    7
        dtype: int64

        Squeezing is even more effective when used with DataFrames.

        >>> df = pd.DataFrame([[1, 2], [3, 4]], columns=['a', 'b'])
        >>> df
           a  b
        0  1  2
        1  3  4

        Slicing a single column will produce a DataFrame with the columns
        having only one value:

        >>> df_a = df[['a']]
        >>> df_a
           a
        0  1
        1  3

        So the columns can be squeezed down, resulting in a Series:

        >>> df_a.squeeze('columns')
        0    1
        1    3
        Name: a, dtype: int64

        Slicing a single row from a single column will produce a single
        scalar DataFrame:

        >>> df_0a = df.loc[df.index < 1, ['a']]
        >>> df_0a
           a
        0  1

        Squeezing the rows produces a single scalar Series:

        >>> df_0a.squeeze('rows')
        a    1
        Name: 0, dtype: int64

        Squeezing all axes will project directly into a scalar:

        >>> df_0a.squeeze()
        1
        """
        axis = self._AXIS_NAMES if axis is None else (self._get_axis_number(axis),)
        return self.iloc[
            tuple(
                0 if i in axis and len(a) == 1 else slice(None)
                for i, a in enumerate(self.axes)
            )
        ]

    # ----------------------------------------------------------------------
    # Rename

    def rename(
        self: FrameOrSeries,
        mapper: Optional[Renamer] = None,
        *,
        index: Optional[Renamer] = None,
        columns: Optional[Renamer] = None,
        axis: Optional[Axis] = None,
        copy: bool = True,
        inplace: bool = False,
        level: Optional[Level] = None,
        errors: str = "ignore",
    ) -> Optional[FrameOrSeries]:
        """
        Alter axes input function or functions. Function / dict values must be
        unique (1-to-1). Labels not contained in a dict / Series will be left
        as-is. Extra labels listed don't throw an error. Alternatively, change
        ``Series.name`` with a scalar value (Series only).

        Parameters
        ----------
        %(axes)s : scalar, list-like, dict-like or function, optional
            Scalar or list-like will alter the ``Series.name`` attribute,
            and raise on DataFrame.
            dict-like or functions are transformations to apply to
            that axis' values
        copy : bool, default True
            Also copy underlying data.
        inplace : bool, default False
            Whether to return a new %(klass)s. If True then value of copy is
            ignored.
        level : int or level name, default None
            In case of a MultiIndex, only rename labels in the specified
            level.
        errors : {'ignore', 'raise'}, default 'ignore'
            If 'raise', raise a `KeyError` when a dict-like `mapper`, `index`,
            or `columns` contains labels that are not present in the Index
            being transformed.
            If 'ignore', existing keys will be renamed and extra keys will be
            ignored.

        Returns
        -------
        renamed : %(klass)s (new object)

        Raises
        ------
        KeyError
            If any of the labels is not found in the selected axis and
            "errors='raise'".

        See Also
        --------
        NDFrame.rename_axis

        Examples
        --------
        >>> s = pd.Series([1, 2, 3])
        >>> s
        0    1
        1    2
        2    3
        dtype: int64
        >>> s.rename("my_name") # scalar, changes Series.name
        0    1
        1    2
        2    3
        Name: my_name, dtype: int64
        >>> s.rename(lambda x: x ** 2)  # function, changes labels
        0    1
        1    2
        4    3
        dtype: int64
        >>> s.rename({1: 3, 2: 5})  # mapping, changes labels
        0    1
        3    2
        5    3
        dtype: int64

        Since ``DataFrame`` doesn't have a ``.name`` attribute,
        only mapping-type arguments are allowed.

        >>> df = pd.DataFrame({"A": [1, 2, 3], "B": [4, 5, 6]})
        >>> df.rename(2)
        Traceback (most recent call last):
        ...
        TypeError: 'int' object is not callable

        ``DataFrame.rename`` supports two calling conventions

        * ``(index=index_mapper, columns=columns_mapper, ...)``
        * ``(mapper, axis={'index', 'columns'}, ...)``

        We *highly* recommend using keyword arguments to clarify your
        intent.

        >>> df.rename(index=str, columns={"A": "a", "B": "c"})
           a  c
        0  1  4
        1  2  5
        2  3  6

        >>> df.rename(index=str, columns={"A": "a", "C": "c"})
           a  B
        0  1  4
        1  2  5
        2  3  6

        Using axis-style parameters

        >>> df.rename(str.lower, axis='columns')
           a  b
        0  1  4
        1  2  5
        2  3  6

        >>> df.rename({1: 2, 2: 4}, axis='index')
           A  B
        0  1  4
        2  2  5
        4  3  6

        See the :ref:`user guide <basics.rename>` for more.
        """
        if mapper is None and index is None and columns is None:
            raise TypeError("must pass an index to rename")

        if index is not None or columns is not None:
            if axis is not None:
                raise TypeError(
                    "Cannot specify both 'axis' and any of 'index' or 'columns'"
                )
            elif mapper is not None:
                raise TypeError(
                    "Cannot specify both 'mapper' and any of 'index' or 'columns'"
                )
        else:
            # use the mapper argument
            if axis and self._get_axis_number(axis) == 1:
                columns = mapper
            else:
                index = mapper

        result = self if inplace else self.copy(deep=copy)

        for axis_no, replacements in enumerate((index, columns)):
            if replacements is None:
                continue

            ax = self._get_axis(axis_no)
            f = com.get_rename_function(replacements)

            if level is not None:
                level = ax._get_level_number(level)

            # GH 13473
            if not callable(replacements):
                indexer = ax.get_indexer_for(replacements)
                if errors == "raise" and len(indexer[indexer == -1]):
                    missing_labels = [
                        label
                        for index, label in enumerate(replacements)
                        if indexer[index] == -1
                    ]
                    raise KeyError(f"{missing_labels} not found in axis")

            new_index = ax._transform_index(f, level)
            result.set_axis(new_index, axis=axis_no, inplace=True)
            result._clear_item_cache()

        if inplace:
            self._update_inplace(result)
            return None
        else:
            return result.__finalize__(self, method="rename")

    @rewrite_axis_style_signature("mapper", [("copy", True), ("inplace", False)])
    def rename_axis(self, mapper=lib.no_default, **kwargs):
        """
        Set the name of the axis for the index or columns.

        Parameters
        ----------
        mapper : scalar, list-like, optional
            Value to set the axis name attribute.
        index, columns : scalar, list-like, dict-like or function, optional
            A scalar, list-like, dict-like or functions transformations to
            apply to that axis' values.

            Use either ``mapper`` and ``axis`` to
            specify the axis to target with ``mapper``, or ``index``
            and/or ``columns``.

            .. versionchanged:: 0.24.0

        axis : {0 or 'index', 1 or 'columns'}, default 0
            The axis to rename.
        copy : bool, default True
            Also copy underlying data.
        inplace : bool, default False
            Modifies the object directly, instead of creating a new Series
            or DataFrame.

        Returns
        -------
        Series, DataFrame, or None
            The same type as the caller or None if `inplace` is True.

        See Also
        --------
        Series.rename : Alter Series index labels or name.
        DataFrame.rename : Alter DataFrame index labels or name.
        Index.rename : Set new names on index.

        Notes
        -----
        ``DataFrame.rename_axis`` supports two calling conventions

        * ``(index=index_mapper, columns=columns_mapper, ...)``
        * ``(mapper, axis={'index', 'columns'}, ...)``

        The first calling convention will only modify the names of
        the index and/or the names of the Index object that is the columns.
        In this case, the parameter ``copy`` is ignored.

        The second calling convention will modify the names of the
        the corresponding index if mapper is a list or a scalar.
        However, if mapper is dict-like or a function, it will use the
        deprecated behavior of modifying the axis *labels*.

        We *highly* recommend using keyword arguments to clarify your
        intent.

        Examples
        --------
        **Series**

        >>> s = pd.Series(["dog", "cat", "monkey"])
        >>> s
        0       dog
        1       cat
        2    monkey
        dtype: object
        >>> s.rename_axis("animal")
        animal
        0    dog
        1    cat
        2    monkey
        dtype: object

        **DataFrame**

        >>> df = pd.DataFrame({"num_legs": [4, 4, 2],
        ...                    "num_arms": [0, 0, 2]},
        ...                   ["dog", "cat", "monkey"])
        >>> df
                num_legs  num_arms
        dog            4         0
        cat            4         0
        monkey         2         2
        >>> df = df.rename_axis("animal")
        >>> df
                num_legs  num_arms
        animal
        dog            4         0
        cat            4         0
        monkey         2         2
        >>> df = df.rename_axis("limbs", axis="columns")
        >>> df
        limbs   num_legs  num_arms
        animal
        dog            4         0
        cat            4         0
        monkey         2         2

        **MultiIndex**

        >>> df.index = pd.MultiIndex.from_product([['mammal'],
        ...                                        ['dog', 'cat', 'monkey']],
        ...                                       names=['type', 'name'])
        >>> df
        limbs          num_legs  num_arms
        type   name
        mammal dog            4         0
               cat            4         0
               monkey         2         2

        >>> df.rename_axis(index={'type': 'class'})
        limbs          num_legs  num_arms
        class  name
        mammal dog            4         0
               cat            4         0
               monkey         2         2

        >>> df.rename_axis(columns=str.upper)
        LIMBS          num_legs  num_arms
        type   name
        mammal dog            4         0
               cat            4         0
               monkey         2         2
        """
        axes, kwargs = self._construct_axes_from_arguments(
            (), kwargs, sentinel=lib.no_default
        )
        copy = kwargs.pop("copy", True)
        inplace = kwargs.pop("inplace", False)
        axis = kwargs.pop("axis", 0)
        if axis is not None:
            axis = self._get_axis_number(axis)

        if kwargs:
            raise TypeError(
                "rename_axis() got an unexpected keyword "
                f'argument "{list(kwargs.keys())[0]}"'
            )

        inplace = validate_bool_kwarg(inplace, "inplace")

        if mapper is not lib.no_default:
            # Use v0.23 behavior if a scalar or list
            non_mapper = is_scalar(mapper) or (
                is_list_like(mapper) and not is_dict_like(mapper)
            )
            if non_mapper:
                return self._set_axis_name(mapper, axis=axis, inplace=inplace)
            else:
                raise ValueError("Use `.rename` to alter labels with a mapper.")
        else:
            # Use new behavior.  Means that index and/or columns
            # is specified
            result = self if inplace else self.copy(deep=copy)

            for axis in range(self._AXIS_LEN):
                v = axes.get(self._AXIS_NAMES[axis])
                if v is lib.no_default:
                    continue
                non_mapper = is_scalar(v) or (is_list_like(v) and not is_dict_like(v))
                if non_mapper:
                    newnames = v
                else:
                    f = com.get_rename_function(v)
                    curnames = self._get_axis(axis).names
                    newnames = [f(name) for name in curnames]
                result._set_axis_name(newnames, axis=axis, inplace=True)
            if not inplace:
                return result

    def _set_axis_name(self, name, axis=0, inplace=False):
        """
        Set the name(s) of the axis.

        Parameters
        ----------
        name : str or list of str
            Name(s) to set.
        axis : {0 or 'index', 1 or 'columns'}, default 0
            The axis to set the label. The value 0 or 'index' specifies index,
            and the value 1 or 'columns' specifies columns.
        inplace : bool, default False
            If `True`, do operation inplace and return None.

        Returns
        -------
        Series, DataFrame, or None
            The same type as the caller or `None` if `inplace` is `True`.

        See Also
        --------
        DataFrame.rename : Alter the axis labels of :class:`DataFrame`.
        Series.rename : Alter the index labels or set the index name
            of :class:`Series`.
        Index.rename : Set the name of :class:`Index` or :class:`MultiIndex`.

        Examples
        --------
        >>> df = pd.DataFrame({"num_legs": [4, 4, 2]},
        ...                   ["dog", "cat", "monkey"])
        >>> df
                num_legs
        dog            4
        cat            4
        monkey         2
        >>> df._set_axis_name("animal")
                num_legs
        animal
        dog            4
        cat            4
        monkey         2
        >>> df.index = pd.MultiIndex.from_product(
        ...                [["mammal"], ['dog', 'cat', 'monkey']])
        >>> df._set_axis_name(["type", "name"])
                       num_legs
        type   name
        mammal dog        4
               cat        4
               monkey     2
        """
        axis = self._get_axis_number(axis)
        idx = self._get_axis(axis).set_names(name)

        inplace = validate_bool_kwarg(inplace, "inplace")
        renamed = self if inplace else self.copy()
        renamed.set_axis(idx, axis=axis, inplace=True)
        if not inplace:
            return renamed

    # ----------------------------------------------------------------------
    # Comparison Methods

    def _indexed_same(self, other) -> bool:
        return all(
            self._get_axis(a).equals(other._get_axis(a)) for a in self._AXIS_ORDERS
        )

    def equals(self, other):
        """
        Test whether two objects contain the same elements.

        This function allows two Series or DataFrames to be compared against
        each other to see if they have the same shape and elements. NaNs in
        the same location are considered equal. The column headers do not
        need to have the same type, but the elements within the columns must
        be the same dtype.

        Parameters
        ----------
        other : Series or DataFrame
            The other Series or DataFrame to be compared with the first.

        Returns
        -------
        bool
            True if all elements are the same in both objects, False
            otherwise.

        See Also
        --------
        Series.eq : Compare two Series objects of the same length
            and return a Series where each element is True if the element
            in each Series is equal, False otherwise.
        DataFrame.eq : Compare two DataFrame objects of the same shape and
            return a DataFrame where each element is True if the respective
            element in each DataFrame is equal, False otherwise.
        testing.assert_series_equal : Raises an AssertionError if left and
            right are not equal. Provides an easy interface to ignore
            inequality in dtypes, indexes and precision among others.
        testing.assert_frame_equal : Like assert_series_equal, but targets
            DataFrames.
        numpy.array_equal : Return True if two arrays have the same shape
            and elements, False otherwise.

        Notes
        -----
        This function requires that the elements have the same dtype as their
        respective elements in the other Series or DataFrame. However, the
        column labels do not need to have the same type, as long as they are
        still considered equal.

        Examples
        --------
        >>> df = pd.DataFrame({1: [10], 2: [20]})
        >>> df
            1   2
        0  10  20

        DataFrames df and exactly_equal have the same types and values for
        their elements and column labels, which will return True.

        >>> exactly_equal = pd.DataFrame({1: [10], 2: [20]})
        >>> exactly_equal
            1   2
        0  10  20
        >>> df.equals(exactly_equal)
        True

        DataFrames df and different_column_type have the same element
        types and values, but have different types for the column labels,
        which will still return True.

        >>> different_column_type = pd.DataFrame({1.0: [10], 2.0: [20]})
        >>> different_column_type
           1.0  2.0
        0   10   20
        >>> df.equals(different_column_type)
        True

        DataFrames df and different_data_type have different types for the
        same values for their elements, and will return False even though
        their column labels are the same values and types.

        >>> different_data_type = pd.DataFrame({1: [10.0], 2: [20.0]})
        >>> different_data_type
              1     2
        0  10.0  20.0
        >>> df.equals(different_data_type)
        False
        """
        if not isinstance(other, self._constructor):
            return False
        return self._mgr.equals(other._mgr)

    # -------------------------------------------------------------------------
    # Unary Methods

    def __neg__(self):
        values = self._values
        if is_bool_dtype(values):
            arr = operator.inv(values)
        elif (
            is_numeric_dtype(values)
            or is_timedelta64_dtype(values)
            or is_object_dtype(values)
        ):
            arr = operator.neg(values)
        else:
            raise TypeError(f"Unary negative expects numeric dtype, not {values.dtype}")
        return self.__array_wrap__(arr)

    def __pos__(self):
        values = self._values
        if is_bool_dtype(values):
            arr = values
        elif (
            is_numeric_dtype(values)
            or is_timedelta64_dtype(values)
            or is_object_dtype(values)
        ):
            arr = operator.pos(values)
        else:
            raise TypeError(f"Unary plus expects numeric dtype, not {values.dtype}")
        return self.__array_wrap__(arr)

    def __invert__(self):
        if not self.size:
            # inv fails with 0 len
            return self

        new_data = self._mgr.apply(operator.invert)
        result = self._constructor(new_data).__finalize__(self, method="__invert__")
        return result

    def __nonzero__(self):
        raise ValueError(
            f"The truth value of a {type(self).__name__} is ambiguous. "
            "Use a.empty, a.bool(), a.item(), a.any() or a.all()."
        )

    __bool__ = __nonzero__

    def bool(self):
        """
        Return the bool of a single element PandasObject.

        This must be a boolean scalar value, either True or False.  Raise a
        ValueError if the PandasObject does not have exactly 1 element, or that
        element is not boolean

        Returns
        -------
        bool
            Same single boolean value converted to bool type.
        """
        v = self.squeeze()
        if isinstance(v, (bool, np.bool_)):
            return bool(v)
        elif is_scalar(v):
            raise ValueError(
                "bool cannot act on a non-boolean single element "
                f"{type(self).__name__}"
            )

        self.__nonzero__()

    def __abs__(self: FrameOrSeries) -> FrameOrSeries:
        return self.abs()

    def __round__(self: FrameOrSeries, decimals: int = 0) -> FrameOrSeries:
        return self.round(decimals)

    # -------------------------------------------------------------------------
    # Label or Level Combination Helpers
    #
    # A collection of helper methods for DataFrame/Series operations that
    # accept a combination of column/index labels and levels.  All such
    # operations should utilize/extend these methods when possible so that we
    # have consistent precedence and validation logic throughout the library.

    def _is_level_reference(self, key, axis=0):
        """
        Test whether a key is a level reference for a given axis.

        To be considered a level reference, `key` must be a string that:
          - (axis=0): Matches the name of an index level and does NOT match
            a column label.
          - (axis=1): Matches the name of a column level and does NOT match
            an index label.

        Parameters
        ----------
        key : str
            Potential level name for the given axis
        axis : int, default 0
            Axis that levels are associated with (0 for index, 1 for columns)

        Returns
        -------
        is_level : bool
        """
        axis = self._get_axis_number(axis)

        return (
            key is not None
            and is_hashable(key)
            and key in self.axes[axis].names
            and not self._is_label_reference(key, axis=axis)
        )

    def _is_label_reference(self, key, axis=0) -> bool_t:
        """
        Test whether a key is a label reference for a given axis.

        To be considered a label reference, `key` must be a string that:
          - (axis=0): Matches a column label
          - (axis=1): Matches an index label

        Parameters
        ----------
        key: str
            Potential label name
        axis: int, default 0
            Axis perpendicular to the axis that labels are associated with
            (0 means search for column labels, 1 means search for index labels)

        Returns
        -------
        is_label: bool
        """
        axis = self._get_axis_number(axis)
        other_axes = (ax for ax in range(self._AXIS_LEN) if ax != axis)

        return (
            key is not None
            and is_hashable(key)
            and any(key in self.axes[ax] for ax in other_axes)
        )

    def _is_label_or_level_reference(self, key: str, axis: int = 0) -> bool_t:
        """
        Test whether a key is a label or level reference for a given axis.

        To be considered either a label or a level reference, `key` must be a
        string that:
          - (axis=0): Matches a column label or an index level
          - (axis=1): Matches an index label or a column level

        Parameters
        ----------
        key: str
            Potential label or level name
        axis: int, default 0
            Axis that levels are associated with (0 for index, 1 for columns)

        Returns
        -------
        is_label_or_level: bool
        """
        return self._is_level_reference(key, axis=axis) or self._is_label_reference(
            key, axis=axis
        )

    def _check_label_or_level_ambiguity(self, key, axis: int = 0) -> None:
        """
        Check whether `key` is ambiguous.

        By ambiguous, we mean that it matches both a level of the input
        `axis` and a label of the other axis.

        Parameters
        ----------
        key: str or object
            Label or level name.
        axis: int, default 0
            Axis that levels are associated with (0 for index, 1 for columns).

        Raises
        ------
        ValueError: `key` is ambiguous
        """
        axis = self._get_axis_number(axis)
        other_axes = (ax for ax in range(self._AXIS_LEN) if ax != axis)

        if (
            key is not None
            and is_hashable(key)
            and key in self.axes[axis].names
            and any(key in self.axes[ax] for ax in other_axes)
        ):

            # Build an informative and grammatical warning
            level_article, level_type = (
                ("an", "index") if axis == 0 else ("a", "column")
            )

            label_article, label_type = (
                ("a", "column") if axis == 0 else ("an", "index")
            )

            msg = (
                f"'{key}' is both {level_article} {level_type} level and "
                f"{label_article} {label_type} label, which is ambiguous."
            )
            raise ValueError(msg)

    def _get_label_or_level_values(self, key: str, axis: int = 0) -> np.ndarray:
        """
        Return a 1-D array of values associated with `key`, a label or level
        from the given `axis`.

        Retrieval logic:
          - (axis=0): Return column values if `key` matches a column label.
            Otherwise return index level values if `key` matches an index
            level.
          - (axis=1): Return row values if `key` matches an index label.
            Otherwise return column level values if 'key' matches a column
            level

        Parameters
        ----------
        key: str
            Label or level name.
        axis: int, default 0
            Axis that levels are associated with (0 for index, 1 for columns)

        Returns
        -------
        values: np.ndarray

        Raises
        ------
        KeyError
            if `key` matches neither a label nor a level
        ValueError
            if `key` matches multiple labels
        FutureWarning
            if `key` is ambiguous. This will become an ambiguity error in a
            future version
        """
        axis = self._get_axis_number(axis)
        other_axes = [ax for ax in range(self._AXIS_LEN) if ax != axis]

        if self._is_label_reference(key, axis=axis):
            self._check_label_or_level_ambiguity(key, axis=axis)
            values = self.xs(key, axis=other_axes[0])._values
        elif self._is_level_reference(key, axis=axis):
            values = self.axes[axis].get_level_values(key)._values
        else:
            raise KeyError(key)

        # Check for duplicates
        if values.ndim > 1:

            if other_axes and isinstance(self._get_axis(other_axes[0]), MultiIndex):
                multi_message = (
                    "\n"
                    "For a multi-index, the label must be a "
                    "tuple with elements corresponding to each level."
                )
            else:
                multi_message = ""

            label_axis_name = "column" if axis == 0 else "index"
            raise ValueError(
                (
                    f"The {label_axis_name} label '{key}' "
                    f"is not unique.{multi_message}"
                )
            )

        return values

    def _drop_labels_or_levels(self, keys, axis: int = 0):
        """
        Drop labels and/or levels for the given `axis`.

        For each key in `keys`:
          - (axis=0): If key matches a column label then drop the column.
            Otherwise if key matches an index level then drop the level.
          - (axis=1): If key matches an index label then drop the row.
            Otherwise if key matches a column level then drop the level.

        Parameters
        ----------
        keys: str or list of str
            labels or levels to drop
        axis: int, default 0
            Axis that levels are associated with (0 for index, 1 for columns)

        Returns
        -------
        dropped: DataFrame

        Raises
        ------
        ValueError
            if any `keys` match neither a label nor a level
        """
        axis = self._get_axis_number(axis)

        # Validate keys
        keys = com.maybe_make_list(keys)
        invalid_keys = [
            k for k in keys if not self._is_label_or_level_reference(k, axis=axis)
        ]

        if invalid_keys:
            raise ValueError(
                (
                    "The following keys are not valid labels or "
                    f"levels for axis {axis}: {invalid_keys}"
                )
            )

        # Compute levels and labels to drop
        levels_to_drop = [k for k in keys if self._is_level_reference(k, axis=axis)]

        labels_to_drop = [k for k in keys if not self._is_level_reference(k, axis=axis)]

        # Perform copy upfront and then use inplace operations below.
        # This ensures that we always perform exactly one copy.
        # ``copy`` and/or ``inplace`` options could be added in the future.
        dropped = self.copy()

        if axis == 0:
            # Handle dropping index levels
            if levels_to_drop:
                dropped.reset_index(levels_to_drop, drop=True, inplace=True)

            # Handle dropping columns labels
            if labels_to_drop:
                dropped.drop(labels_to_drop, axis=1, inplace=True)
        else:
            # Handle dropping column levels
            if levels_to_drop:
                if isinstance(dropped.columns, MultiIndex):
                    # Drop the specified levels from the MultiIndex
                    dropped.columns = dropped.columns.droplevel(levels_to_drop)
                else:
                    # Drop the last level of Index by replacing with
                    # a RangeIndex
                    dropped.columns = RangeIndex(dropped.columns.size)

            # Handle dropping index labels
            if labels_to_drop:
                dropped.drop(labels_to_drop, axis=0, inplace=True)

        return dropped

    # ----------------------------------------------------------------------
    # Iteration

    def __hash__(self):
        raise TypeError(
            f"{repr(type(self).__name__)} objects are mutable, "
            f"thus they cannot be hashed"
        )

    def __iter__(self):
        """
        Iterate over info axis.

        Returns
        -------
        iterator
            Info axis as iterator.
        """
        return iter(self._info_axis)

    # can we get a better explanation of this?
    def keys(self):
        """
        Get the 'info axis' (see Indexing for more).

        This is index for Series, columns for DataFrame.

        Returns
        -------
        Index
            Info axis.
        """
        return self._info_axis

    def items(self):
        """
        Iterate over (label, values) on info axis

        This is index for Series and columns for DataFrame.

        Returns
        -------
        Generator
        """
        for h in self._info_axis:
            yield h, self[h]

    @doc(items)
    def iteritems(self):
        return self.items()

    def __len__(self) -> int:
        """Returns length of info axis"""
        return len(self._info_axis)

    def __contains__(self, key) -> bool_t:
        """True if the key is in the info axis"""
        return key in self._info_axis

    @property
    def empty(self) -> bool_t:
        """
        Indicator whether DataFrame is empty.

        True if DataFrame is entirely empty (no items), meaning any of the
        axes are of length 0.

        Returns
        -------
        bool
            If DataFrame is empty, return True, if not return False.

        See Also
        --------
        Series.dropna : Return series without null values.
        DataFrame.dropna : Return DataFrame with labels on given axis omitted
            where (all or any) data are missing.

        Notes
        -----
        If DataFrame contains only NaNs, it is still not considered empty. See
        the example below.

        Examples
        --------
        An example of an actual empty DataFrame. Notice the index is empty:

        >>> df_empty = pd.DataFrame({'A' : []})
        >>> df_empty
        Empty DataFrame
        Columns: [A]
        Index: []
        >>> df_empty.empty
        True

        If we only have NaNs in our DataFrame, it is not considered empty! We
        will need to drop the NaNs to make the DataFrame empty:

        >>> df = pd.DataFrame({'A' : [np.nan]})
        >>> df
            A
        0 NaN
        >>> df.empty
        False
        >>> df.dropna().empty
        True
        """
        return any(len(self._get_axis(a)) == 0 for a in self._AXIS_ORDERS)

    # ----------------------------------------------------------------------
    # Array Interface

    # This is also set in IndexOpsMixin
    # GH#23114 Ensure ndarray.__op__(DataFrame) returns NotImplemented
    __array_priority__ = 1000

    def __array__(self, dtype=None) -> np.ndarray:
        return np.asarray(self._values, dtype=dtype)

    def __array_wrap__(self, result, context=None):
        result = lib.item_from_zerodim(result)
        if is_scalar(result):
            # e.g. we get here with np.ptp(series)
            # ptp also requires the item_from_zerodim
            return result
        d = self._construct_axes_dict(self._AXIS_ORDERS, copy=False)
        return self._constructor(result, **d).__finalize__(
            self, method="__array_wrap__"
        )

    # ideally we would define this to avoid the getattr checks, but
    # is slower
    # @property
    # def __array_interface__(self):
    #    """ provide numpy array interface method """
    #    values = self.values
    #    return dict(typestr=values.dtype.str,shape=values.shape,data=values)

    # ----------------------------------------------------------------------
    # Picklability

    def __getstate__(self) -> Dict[str, Any]:
        meta = {k: getattr(self, k, None) for k in self._metadata}
        return dict(
            _mgr=self._mgr,
            _typ=self._typ,
            _metadata=self._metadata,
            attrs=self.attrs,
            **meta,
        )

    def __setstate__(self, state):

        if isinstance(state, BlockManager):
            self._mgr = state
        elif isinstance(state, dict):
            if "_data" in state and "_mgr" not in state:
                # compat for older pickles
                state["_mgr"] = state.pop("_data")
            typ = state.get("_typ")
            if typ is not None:
                attrs = state.get("_attrs", {})
                object.__setattr__(self, "_attrs", attrs)

                # set in the order of internal names
                # to avoid definitional recursion
                # e.g. say fill_value needing _mgr to be
                # defined
                meta = set(self._internal_names + self._metadata)
                for k in list(meta):
                    if k in state:
                        v = state[k]
                        object.__setattr__(self, k, v)

                for k, v in state.items():
                    if k not in meta:
                        object.__setattr__(self, k, v)

            else:
                raise NotImplementedError("Pre-0.12 pickles are no longer supported")
        elif len(state) == 2:
            raise NotImplementedError("Pre-0.12 pickles are no longer supported")

        self._item_cache = {}

    # ----------------------------------------------------------------------
    # Rendering Methods

    def __repr__(self) -> str:
        # string representation based upon iterating over self
        # (since, by definition, `PandasContainers` are iterable)
        prepr = f"[{','.join(map(pprint_thing, self))}]"
        return f"{type(self).__name__}({prepr})"

    def _repr_latex_(self):
        """
        Returns a LaTeX representation for a particular object.
        Mainly for use with nbconvert (jupyter notebook conversion to pdf).
        """
        if config.get_option("display.latex.repr"):
            return self.to_latex()
        else:
            return None

    def _repr_data_resource_(self):
        """
        Not a real Jupyter special repr method, but we use the same
        naming convention.
        """
        if config.get_option("display.html.table_schema"):
            data = self.head(config.get_option("display.max_rows"))
            payload = json.loads(
                data.to_json(orient="table"), object_pairs_hook=collections.OrderedDict
            )
            return payload

    # ----------------------------------------------------------------------
    # I/O Methods

    _shared_docs[
        "to_markdown"
    ] = """
    Print %(klass)s in Markdown-friendly format.

    .. versionadded:: 1.0.0

    Parameters
    ----------
    buf : str, Path or StringIO-like, optional, default None
        Buffer to write to. If None, the output is returned as a string.
    mode : str, optional
        Mode in which file is opened.
    **kwargs
        These parameters will be passed to `tabulate`.

    Returns
    -------
    str
        %(klass)s in Markdown-friendly format.
    """

    @doc(klass="object")
    def to_excel(
        self,
        excel_writer,
        sheet_name="Sheet1",
        na_rep="",
        float_format=None,
        columns=None,
        header=True,
        index=True,
        index_label=None,
        startrow=0,
        startcol=0,
        engine=None,
        merge_cells=True,
        encoding=None,
        inf_rep="inf",
        verbose=True,
        freeze_panes=None,
    ) -> None:
        """
        Write {klass} to an Excel sheet.

        To write a single {klass} to an Excel .xlsx file it is only necessary to
        specify a target file name. To write to multiple sheets it is necessary to
        create an `ExcelWriter` object with a target file name, and specify a sheet
        in the file to write to.

        Multiple sheets may be written to by specifying unique `sheet_name`.
        With all data written to the file it is necessary to save the changes.
        Note that creating an `ExcelWriter` object with a file name that already
        exists will result in the contents of the existing file being erased.

        Parameters
        ----------
        excel_writer : str or ExcelWriter object
            File path or existing ExcelWriter.
        sheet_name : str, default 'Sheet1'
            Name of sheet which will contain DataFrame.
        na_rep : str, default ''
            Missing data representation.
        float_format : str, optional
            Format string for floating point numbers. For example
            ``float_format="%.2f"`` will format 0.1234 to 0.12.
        columns : sequence or list of str, optional
            Columns to write.
        header : bool or list of str, default True
            Write out the column names. If a list of string is given it is
            assumed to be aliases for the column names.
        index : bool, default True
            Write row names (index).
        index_label : str or sequence, optional
            Column label for index column(s) if desired. If not specified, and
            `header` and `index` are True, then the index names are used. A
            sequence should be given if the DataFrame uses MultiIndex.
        startrow : int, default 0
            Upper left cell row to dump data frame.
        startcol : int, default 0
            Upper left cell column to dump data frame.
        engine : str, optional
            Write engine to use, 'openpyxl' or 'xlsxwriter'. You can also set this
            via the options ``io.excel.xlsx.writer``, ``io.excel.xls.writer``, and
            ``io.excel.xlsm.writer``.
        merge_cells : bool, default True
            Write MultiIndex and Hierarchical Rows as merged cells.
        encoding : str, optional
            Encoding of the resulting excel file. Only necessary for xlwt,
            other writers support unicode natively.
        inf_rep : str, default 'inf'
            Representation for infinity (there is no native representation for
            infinity in Excel).
        verbose : bool, default True
            Display more information in the error logs.
        freeze_panes : tuple of int (length 2), optional
            Specifies the one-based bottommost row and rightmost column that
            is to be frozen.

        See Also
        --------
        to_csv : Write DataFrame to a comma-separated values (csv) file.
        ExcelWriter : Class for writing DataFrame objects into excel sheets.
        read_excel : Read an Excel file into a pandas DataFrame.
        read_csv : Read a comma-separated values (csv) file into DataFrame.

        Notes
        -----
        For compatibility with :meth:`~DataFrame.to_csv`,
        to_excel serializes lists and dicts to strings before writing.

        Once a workbook has been saved it is not possible write further data
        without rewriting the whole workbook.

        Examples
        --------

        Create, write to and save a workbook:

        >>> df1 = pd.DataFrame([['a', 'b'], ['c', 'd']],
        ...                    index=['row 1', 'row 2'],
        ...                    columns=['col 1', 'col 2'])
        >>> df1.to_excel("output.xlsx")  # doctest: +SKIP

        To specify the sheet name:

        >>> df1.to_excel("output.xlsx",
        ...              sheet_name='Sheet_name_1')  # doctest: +SKIP

        If you wish to write to more than one sheet in the workbook, it is
        necessary to specify an ExcelWriter object:

        >>> df2 = df1.copy()
        >>> with pd.ExcelWriter('output.xlsx') as writer:  # doctest: +SKIP
        ...     df1.to_excel(writer, sheet_name='Sheet_name_1')
        ...     df2.to_excel(writer, sheet_name='Sheet_name_2')

        ExcelWriter can also be used to append to an existing Excel file:

        >>> with pd.ExcelWriter('output.xlsx',
        ...                     mode='a') as writer:  # doctest: +SKIP
        ...     df.to_excel(writer, sheet_name='Sheet_name_3')

        To set the library that is used to write the Excel file,
        you can pass the `engine` keyword (the default engine is
        automatically chosen depending on the file extension):

        >>> df1.to_excel('output1.xlsx', engine='xlsxwriter')  # doctest: +SKIP
        """

        df = self if isinstance(self, ABCDataFrame) else self.to_frame()

        from pandas.io.formats.excel import ExcelFormatter

        formatter = ExcelFormatter(
            df,
            na_rep=na_rep,
            cols=columns,
            header=header,
            float_format=float_format,
            index=index,
            index_label=index_label,
            merge_cells=merge_cells,
            inf_rep=inf_rep,
        )
        formatter.write(
            excel_writer,
            sheet_name=sheet_name,
            startrow=startrow,
            startcol=startcol,
            freeze_panes=freeze_panes,
            engine=engine,
        )

    def to_json(
        self,
        path_or_buf: Optional[FilePathOrBuffer] = None,
        orient: Optional[str] = None,
        date_format: Optional[str] = None,
        double_precision: int = 10,
        force_ascii: bool_t = True,
        date_unit: str = "ms",
        default_handler: Optional[Callable[[Any], JSONSerializable]] = None,
        lines: bool_t = False,
        compression: Optional[str] = "infer",
        index: bool_t = True,
        indent: Optional[int] = None,
    ) -> Optional[str]:
        """
        Convert the object to a JSON string.

        Note NaN's and None will be converted to null and datetime objects
        will be converted to UNIX timestamps.

        Parameters
        ----------
        path_or_buf : str or file handle, optional
            File path or object. If not specified, the result is returned as
            a string.
        orient : str
            Indication of expected JSON string format.

            * Series:

                - default is 'index'
                - allowed values are: {'split','records','index','table'}.

            * DataFrame:

                - default is 'columns'
                - allowed values are: {'split', 'records', 'index', 'columns',
                  'values', 'table'}.

            * The format of the JSON string:

                - 'split' : dict like {'index' -> [index], 'columns' -> [columns],
                  'data' -> [values]}
                - 'records' : list like [{column -> value}, ... , {column -> value}]
                - 'index' : dict like {index -> {column -> value}}
                - 'columns' : dict like {column -> {index -> value}}
                - 'values' : just the values array
                - 'table' : dict like {'schema': {schema}, 'data': {data}}

                Describing the data, where data component is like ``orient='records'``.

            .. versionchanged:: 0.20.0

        date_format : {None, 'epoch', 'iso'}
            Type of date conversion. 'epoch' = epoch milliseconds,
            'iso' = ISO8601. The default depends on the `orient`. For
            ``orient='table'``, the default is 'iso'. For all other orients,
            the default is 'epoch'.
        double_precision : int, default 10
            The number of decimal places to use when encoding
            floating point values.
        force_ascii : bool, default True
            Force encoded string to be ASCII.
        date_unit : str, default 'ms' (milliseconds)
            The time unit to encode to, governs timestamp and ISO8601
            precision.  One of 's', 'ms', 'us', 'ns' for second, millisecond,
            microsecond, and nanosecond respectively.
        default_handler : callable, default None
            Handler to call if object cannot otherwise be converted to a
            suitable format for JSON. Should receive a single argument which is
            the object to convert and return a serialisable object.
        lines : bool, default False
            If 'orient' is 'records' write out line delimited json format. Will
            throw ValueError if incorrect 'orient' since others are not list
            like.

        compression : {'infer', 'gzip', 'bz2', 'zip', 'xz', None}

            A string representing the compression to use in the output file,
            only used when the first argument is a filename. By default, the
            compression is inferred from the filename.

            .. versionchanged:: 0.24.0
               'infer' option added and set to default
        index : bool, default True
            Whether to include the index values in the JSON string. Not
            including the index (``index=False``) is only supported when
            orient is 'split' or 'table'.

            .. versionadded:: 0.23.0

        indent : int, optional
           Length of whitespace used to indent each record.

           .. versionadded:: 1.0.0

        Returns
        -------
        None or str
            If path_or_buf is None, returns the resulting json format as a
            string. Otherwise returns None.

        See Also
        --------
        read_json : Convert a JSON string to pandas object.

        Notes
        -----
        The behavior of ``indent=0`` varies from the stdlib, which does not
        indent the output but does insert newlines. Currently, ``indent=0``
        and the default ``indent=None`` are equivalent in pandas, though this
        may change in a future release.

        Examples
        --------
        >>> import json
        >>> df = pd.DataFrame(
        ...     [["a", "b"], ["c", "d"]],
        ...     index=["row 1", "row 2"],
        ...     columns=["col 1", "col 2"],
        ... )

        >>> result = df.to_json(orient="split")
        >>> parsed = json.loads(result)
        >>> json.dumps(parsed, indent=4)  # doctest: +SKIP
        {
            "columns": [
                "col 1",
                "col 2"
            ],
            "index": [
                "row 1",
                "row 2"
            ],
            "data": [
                [
                    "a",
                    "b"
                ],
                [
                    "c",
                    "d"
                ]
            ]
        }

        Encoding/decoding a Dataframe using ``'records'`` formatted JSON.
        Note that index labels are not preserved with this encoding.

        >>> result = df.to_json(orient="records")
        >>> parsed = json.loads(result)
        >>> json.dumps(parsed, indent=4)  # doctest: +SKIP
        [
            {
                "col 1": "a",
                "col 2": "b"
            },
            {
                "col 1": "c",
                "col 2": "d"
            }
        ]

        Encoding/decoding a Dataframe using ``'index'`` formatted JSON:

        >>> result = df.to_json(orient="index")
        >>> parsed = json.loads(result)
        >>> json.dumps(parsed, indent=4)  # doctest: +SKIP
        {
            "row 1": {
                "col 1": "a",
                "col 2": "b"
            },
            "row 2": {
                "col 1": "c",
                "col 2": "d"
            }
        }

        Encoding/decoding a Dataframe using ``'columns'`` formatted JSON:

        >>> result = df.to_json(orient="columns")
        >>> parsed = json.loads(result)
        >>> json.dumps(parsed, indent=4)  # doctest: +SKIP
        {
            "col 1": {
                "row 1": "a",
                "row 2": "c"
            },
            "col 2": {
                "row 1": "b",
                "row 2": "d"
            }
        }

        Encoding/decoding a Dataframe using ``'values'`` formatted JSON:

        >>> result = df.to_json(orient="values")
        >>> parsed = json.loads(result)
        >>> json.dumps(parsed, indent=4)  # doctest: +SKIP
        [
            [
                "a",
                "b"
            ],
            [
                "c",
                "d"
            ]
        ]

        Encoding with Table Schema:

        >>> result = df.to_json(orient="table")
        >>> parsed = json.loads(result)
        >>> json.dumps(parsed, indent=4)  # doctest: +SKIP
        {
            "schema": {
                "fields": [
                    {
                        "name": "index",
                        "type": "string"
                    },
                    {
                        "name": "col 1",
                        "type": "string"
                    },
                    {
                        "name": "col 2",
                        "type": "string"
                    }
                ],
                "primaryKey": [
                    "index"
                ],
                "pandas_version": "0.20.0"
            },
            "data": [
                {
                    "index": "row 1",
                    "col 1": "a",
                    "col 2": "b"
                },
                {
                    "index": "row 2",
                    "col 1": "c",
                    "col 2": "d"
                }
            ]
        }
        """
        from pandas.io import json

        if date_format is None and orient == "table":
            date_format = "iso"
        elif date_format is None:
            date_format = "epoch"

        config.is_nonnegative_int(indent)
        indent = indent or 0

        return json.to_json(
            path_or_buf=path_or_buf,
            obj=self,
            orient=orient,
            date_format=date_format,
            double_precision=double_precision,
            force_ascii=force_ascii,
            date_unit=date_unit,
            default_handler=default_handler,
            lines=lines,
            compression=compression,
            index=index,
            indent=indent,
        )

    def to_hdf(
        self,
        path_or_buf,
        key: str,
        mode: str = "a",
        complevel: Optional[int] = None,
        complib: Optional[str] = None,
        append: bool_t = False,
        format: Optional[str] = None,
        index: bool_t = True,
        min_itemsize: Optional[Union[int, Dict[str, int]]] = None,
        nan_rep=None,
        dropna: Optional[bool_t] = None,
        data_columns: Optional[List[str]] = None,
        errors: str = "strict",
        encoding: str = "UTF-8",
    ) -> None:
        """
        Write the contained data to an HDF5 file using HDFStore.

        Hierarchical Data Format (HDF) is self-describing, allowing an
        application to interpret the structure and contents of a file with
        no outside information. One HDF file can hold a mix of related objects
        which can be accessed as a group or as individual objects.

        In order to add another DataFrame or Series to an existing HDF file
        please use append mode and a different a key.

        For more information see the :ref:`user guide <io.hdf5>`.

        Parameters
        ----------
        path_or_buf : str or pandas.HDFStore
            File path or HDFStore object.
        key : str
            Identifier for the group in the store.
        mode : {'a', 'w', 'r+'}, default 'a'
            Mode to open file:

            - 'w': write, a new file is created (an existing file with
              the same name would be deleted).
            - 'a': append, an existing file is opened for reading and
              writing, and if the file does not exist it is created.
            - 'r+': similar to 'a', but the file must already exist.
        complevel : {0-9}, optional
            Specifies a compression level for data.
            A value of 0 disables compression.
        complib : {'zlib', 'lzo', 'bzip2', 'blosc'}, default 'zlib'
            Specifies the compression library to be used.
            As of v0.20.2 these additional compressors for Blosc are supported
            (default if no compressor specified: 'blosc:blosclz'):
            {'blosc:blosclz', 'blosc:lz4', 'blosc:lz4hc', 'blosc:snappy',
            'blosc:zlib', 'blosc:zstd'}.
            Specifying a compression library which is not available issues
            a ValueError.
        append : bool, default False
            For Table formats, append the input data to the existing.
        format : {'fixed', 'table', None}, default 'fixed'
            Possible values:

            - 'fixed': Fixed format. Fast writing/reading. Not-appendable,
              nor searchable.
            - 'table': Table format. Write as a PyTables Table structure
              which may perform worse but allow more flexible operations
              like searching / selecting subsets of the data.
            - If None, pd.get_option('io.hdf.default_format') is checked,
              followed by fallback to "fixed"
        errors : str, default 'strict'
            Specifies how encoding and decoding errors are to be handled.
            See the errors argument for :func:`open` for a full list
            of options.
        encoding : str, default "UTF-8"
        min_itemsize : dict or int, optional
            Map column names to minimum string sizes for columns.
        nan_rep : Any, optional
            How to represent null values as str.
            Not allowed with append=True.
        data_columns : list of columns or True, optional
            List of columns to create as indexed data columns for on-disk
            queries, or True to use all columns. By default only the axes
            of the object are indexed. See :ref:`io.hdf5-query-data-columns`.
            Applicable only to format='table'.

        See Also
        --------
        DataFrame.read_hdf : Read from HDF file.
        DataFrame.to_parquet : Write a DataFrame to the binary parquet format.
        DataFrame.to_sql : Write to a sql table.
        DataFrame.to_feather : Write out feather-format for DataFrames.
        DataFrame.to_csv : Write out to a csv file.

        Examples
        --------
        >>> df = pd.DataFrame({'A': [1, 2, 3], 'B': [4, 5, 6]},
        ...                   index=['a', 'b', 'c'])
        >>> df.to_hdf('data.h5', key='df', mode='w')

        We can add another object to the same file:

        >>> s = pd.Series([1, 2, 3, 4])
        >>> s.to_hdf('data.h5', key='s')

        Reading from HDF file:

        >>> pd.read_hdf('data.h5', 'df')
        A  B
        a  1  4
        b  2  5
        c  3  6
        >>> pd.read_hdf('data.h5', 's')
        0    1
        1    2
        2    3
        3    4
        dtype: int64

        Deleting file with data:

        >>> import os
        >>> os.remove('data.h5')
        """
        from pandas.io import pytables

        pytables.to_hdf(
            path_or_buf,
            key,
            self,
            mode=mode,
            complevel=complevel,
            complib=complib,
            append=append,
            format=format,
            index=index,
            min_itemsize=min_itemsize,
            nan_rep=nan_rep,
            dropna=dropna,
            data_columns=data_columns,
            errors=errors,
            encoding=encoding,
        )

    def to_sql(
        self,
        name: str,
        con,
        schema=None,
        if_exists: str = "fail",
        index: bool_t = True,
        index_label=None,
        chunksize=None,
        dtype=None,
        method=None,
    ) -> None:
        """
        Write records stored in a DataFrame to a SQL database.

        Databases supported by SQLAlchemy [1]_ are supported. Tables can be
        newly created, appended to, or overwritten.

        Parameters
        ----------
        name : str
            Name of SQL table.
        con : sqlalchemy.engine.Engine or sqlite3.Connection
            Using SQLAlchemy makes it possible to use any DB supported by that
            library. Legacy support is provided for sqlite3.Connection objects. The user
            is responsible for engine disposal and connection closure for the SQLAlchemy
            connectable See `here \
                <https://docs.sqlalchemy.org/en/13/core/connections.html>`_.

        schema : str, optional
            Specify the schema (if database flavor supports this). If None, use
            default schema.
        if_exists : {'fail', 'replace', 'append'}, default 'fail'
            How to behave if the table already exists.

            * fail: Raise a ValueError.
            * replace: Drop the table before inserting new values.
            * append: Insert new values to the existing table.

        index : bool, default True
            Write DataFrame index as a column. Uses `index_label` as the column
            name in the table.
        index_label : str or sequence, default None
            Column label for index column(s). If None is given (default) and
            `index` is True, then the index names are used.
            A sequence should be given if the DataFrame uses MultiIndex.
        chunksize : int, optional
            Specify the number of rows in each batch to be written at a time.
            By default, all rows will be written at once.
        dtype : dict or scalar, optional
            Specifying the datatype for columns. If a dictionary is used, the
            keys should be the column names and the values should be the
            SQLAlchemy types or strings for the sqlite3 legacy mode. If a
            scalar is provided, it will be applied to all columns.
        method : {None, 'multi', callable}, optional
            Controls the SQL insertion clause used:

            * None : Uses standard SQL ``INSERT`` clause (one per row).
            * 'multi': Pass multiple values in a single ``INSERT`` clause.
            * callable with signature ``(pd_table, conn, keys, data_iter)``.

            Details and a sample callable implementation can be found in the
            section :ref:`insert method <io.sql.method>`.

            .. versionadded:: 0.24.0

        Raises
        ------
        ValueError
            When the table already exists and `if_exists` is 'fail' (the
            default).

        See Also
        --------
        read_sql : Read a DataFrame from a table.

        Notes
        -----
        Timezone aware datetime columns will be written as
        ``Timestamp with timezone`` type with SQLAlchemy if supported by the
        database. Otherwise, the datetimes will be stored as timezone unaware
        timestamps local to the original timezone.

        .. versionadded:: 0.24.0

        References
        ----------
        .. [1] https://docs.sqlalchemy.org
        .. [2] https://www.python.org/dev/peps/pep-0249/

        Examples
        --------
        Create an in-memory SQLite database.

        >>> from sqlalchemy import create_engine
        >>> engine = create_engine('sqlite://', echo=False)

        Create a table from scratch with 3 rows.

        >>> df = pd.DataFrame({'name' : ['User 1', 'User 2', 'User 3']})
        >>> df
             name
        0  User 1
        1  User 2
        2  User 3

        >>> df.to_sql('users', con=engine)
        >>> engine.execute("SELECT * FROM users").fetchall()
        [(0, 'User 1'), (1, 'User 2'), (2, 'User 3')]

        >>> df1 = pd.DataFrame({'name' : ['User 4', 'User 5']})
        >>> df1.to_sql('users', con=engine, if_exists='append')
        >>> engine.execute("SELECT * FROM users").fetchall()
        [(0, 'User 1'), (1, 'User 2'), (2, 'User 3'),
         (0, 'User 4'), (1, 'User 5')]

        Overwrite the table with just ``df1``.

        >>> df1.to_sql('users', con=engine, if_exists='replace',
        ...            index_label='id')
        >>> engine.execute("SELECT * FROM users").fetchall()
        [(0, 'User 4'), (1, 'User 5')]

        Specify the dtype (especially useful for integers with missing values).
        Notice that while pandas is forced to store the data as floating point,
        the database supports nullable integers. When fetching the data with
        Python, we get back integer scalars.

        >>> df = pd.DataFrame({"A": [1, None, 2]})
        >>> df
             A
        0  1.0
        1  NaN
        2  2.0

        >>> from sqlalchemy.types import Integer
        >>> df.to_sql('integers', con=engine, index=False,
        ...           dtype={"A": Integer()})

        >>> engine.execute("SELECT * FROM integers").fetchall()
        [(1,), (None,), (2,)]
        """
        from pandas.io import sql

        sql.to_sql(
            self,
            name,
            con,
            schema=schema,
            if_exists=if_exists,
            index=index,
            index_label=index_label,
            chunksize=chunksize,
            dtype=dtype,
            method=method,
        )

    def to_pickle(
        self,
        path,
        compression: Optional[str] = "infer",
        protocol: int = pickle.HIGHEST_PROTOCOL,
    ) -> None:
        """
        Pickle (serialize) object to file.

        Parameters
        ----------
        path : str
            File path where the pickled object will be stored.
        compression : {'infer', 'gzip', 'bz2', 'zip', 'xz', None}, \
        default 'infer'
            A string representing the compression to use in the output file. By
            default, infers from the file extension in specified path.
        protocol : int
            Int which indicates which protocol should be used by the pickler,
            default HIGHEST_PROTOCOL (see [1]_ paragraph 12.1.2). The possible
            values are 0, 1, 2, 3, 4. A negative value for the protocol
            parameter is equivalent to setting its value to HIGHEST_PROTOCOL.

            .. [1] https://docs.python.org/3/library/pickle.html.

        See Also
        --------
        read_pickle : Load pickled pandas object (or any object) from file.
        DataFrame.to_hdf : Write DataFrame to an HDF5 file.
        DataFrame.to_sql : Write DataFrame to a SQL database.
        DataFrame.to_parquet : Write a DataFrame to the binary parquet format.

        Examples
        --------
        >>> original_df = pd.DataFrame({"foo": range(5), "bar": range(5, 10)})
        >>> original_df
           foo  bar
        0    0    5
        1    1    6
        2    2    7
        3    3    8
        4    4    9
        >>> original_df.to_pickle("./dummy.pkl")

        >>> unpickled_df = pd.read_pickle("./dummy.pkl")
        >>> unpickled_df
           foo  bar
        0    0    5
        1    1    6
        2    2    7
        3    3    8
        4    4    9

        >>> import os
        >>> os.remove("./dummy.pkl")
        """
        from pandas.io.pickle import to_pickle

        to_pickle(self, path, compression=compression, protocol=protocol)

    def to_clipboard(
        self, excel: bool_t = True, sep: Optional[str] = None, **kwargs
    ) -> None:
        r"""
        Copy object to the system clipboard.

        Write a text representation of object to the system clipboard.
        This can be pasted into Excel, for example.

        Parameters
        ----------
        excel : bool, default True
            Produce output in a csv format for easy pasting into excel.

            - True, use the provided separator for csv pasting.
            - False, write a string representation of the object to the clipboard.

        sep : str, default ``'\t'``
            Field delimiter.
        **kwargs
            These parameters will be passed to DataFrame.to_csv.

        See Also
        --------
        DataFrame.to_csv : Write a DataFrame to a comma-separated values
            (csv) file.
        read_clipboard : Read text from clipboard and pass to read_table.

        Notes
        -----
        Requirements for your platform.

          - Linux : `xclip`, or `xsel` (with `PyQt4` modules)
          - Windows : none
          - OS X : none

        Examples
        --------
        Copy the contents of a DataFrame to the clipboard.

        >>> df = pd.DataFrame([[1, 2, 3], [4, 5, 6]], columns=['A', 'B', 'C'])

        >>> df.to_clipboard(sep=',')  # doctest: +SKIP
        ... # Wrote the following to the system clipboard:
        ... # ,A,B,C
        ... # 0,1,2,3
        ... # 1,4,5,6

        We can omit the index by passing the keyword `index` and setting
        it to false.

        >>> df.to_clipboard(sep=',', index=False)  # doctest: +SKIP
        ... # Wrote the following to the system clipboard:
        ... # A,B,C
        ... # 1,2,3
        ... # 4,5,6
        """
        from pandas.io import clipboards

        clipboards.to_clipboard(self, excel=excel, sep=sep, **kwargs)

    def to_xarray(self):
        """
        Return an xarray object from the pandas object.

        Returns
        -------
        xarray.DataArray or xarray.Dataset
            Data in the pandas structure converted to Dataset if the object is
            a DataFrame, or a DataArray if the object is a Series.

        See Also
        --------
        DataFrame.to_hdf : Write DataFrame to an HDF5 file.
        DataFrame.to_parquet : Write a DataFrame to the binary parquet format.

        Notes
        -----
        See the `xarray docs <https://xarray.pydata.org/en/stable/>`__

        Examples
        --------
        >>> df = pd.DataFrame([('falcon', 'bird', 389.0, 2),
        ...                    ('parrot', 'bird', 24.0, 2),
        ...                    ('lion', 'mammal', 80.5, 4),
        ...                    ('monkey', 'mammal', np.nan, 4)],
        ...                   columns=['name', 'class', 'max_speed',
        ...                            'num_legs'])
        >>> df
             name   class  max_speed  num_legs
        0  falcon    bird      389.0         2
        1  parrot    bird       24.0         2
        2    lion  mammal       80.5         4
        3  monkey  mammal        NaN         4

        >>> df.to_xarray()
        <xarray.Dataset>
        Dimensions:    (index: 4)
        Coordinates:
          * index      (index) int64 0 1 2 3
        Data variables:
            name       (index) object 'falcon' 'parrot' 'lion' 'monkey'
            class      (index) object 'bird' 'bird' 'mammal' 'mammal'
            max_speed  (index) float64 389.0 24.0 80.5 nan
            num_legs   (index) int64 2 2 4 4

        >>> df['max_speed'].to_xarray()
        <xarray.DataArray 'max_speed' (index: 4)>
        array([389. ,  24. ,  80.5,   nan])
        Coordinates:
          * index    (index) int64 0 1 2 3

        >>> dates = pd.to_datetime(['2018-01-01', '2018-01-01',
        ...                         '2018-01-02', '2018-01-02'])
        >>> df_multiindex = pd.DataFrame({'date': dates,
        ...                               'animal': ['falcon', 'parrot',
        ...                                          'falcon', 'parrot'],
        ...                               'speed': [350, 18, 361, 15]})
        >>> df_multiindex = df_multiindex.set_index(['date', 'animal'])

        >>> df_multiindex
                           speed
        date       animal
        2018-01-01 falcon    350
                   parrot     18
        2018-01-02 falcon    361
                   parrot     15

        >>> df_multiindex.to_xarray()
        <xarray.Dataset>
        Dimensions:  (animal: 2, date: 2)
        Coordinates:
          * date     (date) datetime64[ns] 2018-01-01 2018-01-02
          * animal   (animal) object 'falcon' 'parrot'
        Data variables:
            speed    (date, animal) int64 350 18 361 15
        """
        xarray = import_optional_dependency("xarray")

        if self.ndim == 1:
            return xarray.DataArray.from_series(self)
        else:
            return xarray.Dataset.from_dataframe(self)

    @Substitution(returns=fmt.return_docstring)
    def to_latex(
        self,
        buf=None,
        columns=None,
        col_space=None,
        header=True,
        index=True,
        na_rep="NaN",
        formatters=None,
        float_format=None,
        sparsify=None,
        index_names=True,
        bold_rows=False,
        column_format=None,
        longtable=None,
        escape=None,
        encoding=None,
        decimal=".",
        multicolumn=None,
        multicolumn_format=None,
        multirow=None,
        caption=None,
        label=None,
    ):
        r"""
        Render object to a LaTeX tabular, longtable, or nested table/tabular.

        Requires ``\usepackage{booktabs}``.  The output can be copy/pasted
        into a main LaTeX document or read from an external file
        with ``\input{table.tex}``.

        .. versionchanged:: 0.20.2
           Added to Series.

        .. versionchanged:: 1.0.0
           Added caption and label arguments.

        Parameters
        ----------
        buf : str, Path or StringIO-like, optional, default None
            Buffer to write to. If None, the output is returned as a string.
        columns : list of label, optional
            The subset of columns to write. Writes all columns by default.
        col_space : int, optional
            The minimum width of each column.
        header : bool or list of str, default True
            Write out the column names. If a list of strings is given,
            it is assumed to be aliases for the column names.
        index : bool, default True
            Write row names (index).
        na_rep : str, default 'NaN'
            Missing data representation.
        formatters : list of functions or dict of {str: function}, optional
            Formatter functions to apply to columns' elements by position or
            name. The result of each function must be a unicode string.
            List must be of length equal to the number of columns.
        float_format : one-parameter function or str, optional, default None
            Formatter for floating point numbers. For example
            ``float_format="%%.2f"`` and ``float_format="{:0.2f}".format`` will
            both result in 0.1234 being formatted as 0.12.
        sparsify : bool, optional
            Set to False for a DataFrame with a hierarchical index to print
            every multiindex key at each row. By default, the value will be
            read from the config module.
        index_names : bool, default True
            Prints the names of the indexes.
        bold_rows : bool, default False
            Make the row labels bold in the output.
        column_format : str, optional
            The columns format as specified in `LaTeX table format
            <https://en.wikibooks.org/wiki/LaTeX/Tables>`__ e.g. 'rcl' for 3
            columns. By default, 'l' will be used for all columns except
            columns of numbers, which default to 'r'.
        longtable : bool, optional
            By default, the value will be read from the pandas config
            module. Use a longtable environment instead of tabular. Requires
            adding a \usepackage{longtable} to your LaTeX preamble.
        escape : bool, optional
            By default, the value will be read from the pandas config
            module. When set to False prevents from escaping latex special
            characters in column names.
        encoding : str, optional
            A string representing the encoding to use in the output file,
            defaults to 'utf-8'.
        decimal : str, default '.'
            Character recognized as decimal separator, e.g. ',' in Europe.
        multicolumn : bool, default True
            Use \multicolumn to enhance MultiIndex columns.
            The default will be read from the config module.
        multicolumn_format : str, default 'l'
            The alignment for multicolumns, similar to `column_format`
            The default will be read from the config module.
        multirow : bool, default False
            Use \multirow to enhance MultiIndex rows. Requires adding a
            \usepackage{multirow} to your LaTeX preamble. Will print
            centered labels (instead of top-aligned) across the contained
            rows, separating groups via clines. The default will be read
            from the pandas config module.
        caption : str, optional
            The LaTeX caption to be placed inside ``\caption{}`` in the output.

            .. versionadded:: 1.0.0

        label : str, optional
            The LaTeX label to be placed inside ``\label{}`` in the output.
            This is used with ``\ref{}`` in the main ``.tex`` file.

            .. versionadded:: 1.0.0
        %(returns)s
        See Also
        --------
        DataFrame.to_string : Render a DataFrame to a console-friendly
            tabular output.
        DataFrame.to_html : Render a DataFrame as an HTML table.

        Examples
        --------
        >>> df = pd.DataFrame({'name': ['Raphael', 'Donatello'],
        ...                    'mask': ['red', 'purple'],
        ...                    'weapon': ['sai', 'bo staff']})
        >>> print(df.to_latex(index=False))  # doctest: +NORMALIZE_WHITESPACE
        \begin{tabular}{lll}
         \toprule
               name &    mask &    weapon \\
         \midrule
            Raphael &     red &       sai \\
          Donatello &  purple &  bo staff \\
        \bottomrule
        \end{tabular}
        """
        # Get defaults from the pandas config
        if self.ndim == 1:
            self = self.to_frame()
        if longtable is None:
            longtable = config.get_option("display.latex.longtable")
        if escape is None:
            escape = config.get_option("display.latex.escape")
        if multicolumn is None:
            multicolumn = config.get_option("display.latex.multicolumn")
        if multicolumn_format is None:
            multicolumn_format = config.get_option("display.latex.multicolumn_format")
        if multirow is None:
            multirow = config.get_option("display.latex.multirow")

        formatter = DataFrameFormatter(
            self,
            columns=columns,
            col_space=col_space,
            na_rep=na_rep,
            header=header,
            index=index,
            formatters=formatters,
            float_format=float_format,
            bold_rows=bold_rows,
            sparsify=sparsify,
            index_names=index_names,
            escape=escape,
            decimal=decimal,
        )
        return formatter.to_latex(
            buf=buf,
            column_format=column_format,
            longtable=longtable,
            encoding=encoding,
            multicolumn=multicolumn,
            multicolumn_format=multicolumn_format,
            multirow=multirow,
            caption=caption,
            label=label,
        )

    def to_csv(
        self,
        path_or_buf: Optional[FilePathOrBuffer] = None,
        sep: str = ",",
        na_rep: str = "",
        float_format: Optional[str] = None,
        columns: Optional[Sequence[Label]] = None,
        header: Union[bool_t, List[str]] = True,
        index: bool_t = True,
        index_label: Optional[Union[bool_t, str, Sequence[Label]]] = None,
        mode: str = "w",
        encoding: Optional[str] = None,
        compression: Optional[Union[str, Mapping[str, str]]] = "infer",
        quoting: Optional[int] = None,
        quotechar: str = '"',
        line_terminator: Optional[str] = None,
        chunksize: Optional[int] = None,
        date_format: Optional[str] = None,
        doublequote: bool_t = True,
        escapechar: Optional[str] = None,
        decimal: Optional[str] = ".",
    ) -> Optional[str]:
        r"""
        Write object to a comma-separated values (csv) file.

        .. versionchanged:: 0.24.0
            The order of arguments for Series was changed.

        Parameters
        ----------
        path_or_buf : str or file handle, default None
            File path or object, if None is provided the result is returned as
            a string.  If a file object is passed it should be opened with
            `newline=''`, disabling universal newlines.

            .. versionchanged:: 0.24.0

               Was previously named "path" for Series.

        sep : str, default ','
            String of length 1. Field delimiter for the output file.
        na_rep : str, default ''
            Missing data representation.
        float_format : str, default None
            Format string for floating point numbers.
        columns : sequence, optional
            Columns to write.
        header : bool or list of str, default True
            Write out the column names. If a list of strings is given it is
            assumed to be aliases for the column names.

            .. versionchanged:: 0.24.0

               Previously defaulted to False for Series.

        index : bool, default True
            Write row names (index).
        index_label : str or sequence, or False, default None
            Column label for index column(s) if desired. If None is given, and
            `header` and `index` are True, then the index names are used. A
            sequence should be given if the object uses MultiIndex. If
            False do not print fields for index names. Use index_label=False
            for easier importing in R.
        mode : str
            Python write mode, default 'w'.
        encoding : str, optional
            A string representing the encoding to use in the output file,
            defaults to 'utf-8'.
        compression : str or dict, default 'infer'
            If str, represents compression mode. If dict, value at 'method' is
            the compression mode. Compression mode may be any of the following
            possible values: {'infer', 'gzip', 'bz2', 'zip', 'xz', None}. If
            compression mode is 'infer' and `path_or_buf` is path-like, then
            detect compression mode from the following extensions: '.gz',
            '.bz2', '.zip' or '.xz'. (otherwise no compression). If dict given
            and mode is one of {'zip', 'gzip', 'bz2'}, or inferred as
            one of the above, other entries passed as
            additional compression options.

            .. versionchanged:: 1.0.0

               May now be a dict with key 'method' as compression mode
               and other entries as additional compression options if
               compression mode is 'zip'.

            .. versionchanged:: 1.1.0

               Passing compression options as keys in dict is
               supported for compression modes 'gzip' and 'bz2'
               as well as 'zip'.

        quoting : optional constant from csv module
            Defaults to csv.QUOTE_MINIMAL. If you have set a `float_format`
            then floats are converted to strings and thus csv.QUOTE_NONNUMERIC
            will treat them as non-numeric.
        quotechar : str, default '\"'
            String of length 1. Character used to quote fields.
        line_terminator : str, optional
            The newline character or character sequence to use in the output
            file. Defaults to `os.linesep`, which depends on the OS in which
            this method is called ('\n' for linux, '\r\n' for Windows, i.e.).

            .. versionchanged:: 0.24.0
        chunksize : int or None
            Rows to write at a time.
        date_format : str, default None
            Format string for datetime objects.
        doublequote : bool, default True
            Control quoting of `quotechar` inside a field.
        escapechar : str, default None
            String of length 1. Character used to escape `sep` and `quotechar`
            when appropriate.
        decimal : str, default '.'
            Character recognized as decimal separator. E.g. use ',' for
            European data.

        Returns
        -------
        None or str
            If path_or_buf is None, returns the resulting csv format as a
            string. Otherwise returns None.

        See Also
        --------
        read_csv : Load a CSV file into a DataFrame.
        to_excel : Write DataFrame to an Excel file.

        Examples
        --------
        >>> df = pd.DataFrame({'name': ['Raphael', 'Donatello'],
        ...                    'mask': ['red', 'purple'],
        ...                    'weapon': ['sai', 'bo staff']})
        >>> df.to_csv(index=False)
        'name,mask,weapon\nRaphael,red,sai\nDonatello,purple,bo staff\n'

        Create 'out.zip' containing 'out.csv'

        >>> compression_opts = dict(method='zip',
        ...                         archive_name='out.csv')  # doctest: +SKIP
        >>> df.to_csv('out.zip', index=False,
        ...           compression=compression_opts)  # doctest: +SKIP
        """
        df = self if isinstance(self, ABCDataFrame) else self.to_frame()

        from pandas.io.formats.csvs import CSVFormatter

        formatter = CSVFormatter(
            df,
            path_or_buf,
            line_terminator=line_terminator,
            sep=sep,
            encoding=encoding,
            compression=compression,
            quoting=quoting,
            na_rep=na_rep,
            float_format=float_format,
            cols=columns,
            header=header,
            index=index,
            index_label=index_label,
            mode=mode,
            chunksize=chunksize,
            quotechar=quotechar,
            date_format=date_format,
            doublequote=doublequote,
            escapechar=escapechar,
            decimal=decimal,
        )
        formatter.save()

        if path_or_buf is None:
            return formatter.path_or_buf.getvalue()

        return None

    # ----------------------------------------------------------------------
    # Lookup Caching

    def _set_as_cached(self, item, cacher) -> None:
        """
        Set the _cacher attribute on the calling object with a weakref to
        cacher.
        """
        self._cacher = (item, weakref.ref(cacher))

    def _reset_cacher(self) -> None:
        """
        Reset the cacher.
        """
        if hasattr(self, "_cacher"):
            del self._cacher

    def _maybe_cache_changed(self, item, value) -> None:
        """
        The object has called back to us saying maybe it has changed.
        """
        self._mgr.set(item, value)

    @property
    def _is_cached(self) -> bool_t:
        """Return boolean indicating if self is cached or not."""
        return getattr(self, "_cacher", None) is not None

    def _get_cacher(self):
        """return my cacher or None"""
        cacher = getattr(self, "_cacher", None)
        if cacher is not None:
            cacher = cacher[1]()
        return cacher

    def _maybe_update_cacher(
        self, clear: bool_t = False, verify_is_copy: bool_t = True
    ) -> None:
        """
        See if we need to update our parent cacher if clear, then clear our
        cache.

        Parameters
        ----------
        clear : bool, default False
            Clear the item cache.
        verify_is_copy : bool, default True
            Provide is_copy checks.
        """
        cacher = getattr(self, "_cacher", None)
        if cacher is not None:
            ref = cacher[1]()

            # we are trying to reference a dead referant, hence
            # a copy
            if ref is None:
                del self._cacher
            else:
                # Note: we need to call ref._maybe_cache_changed even in the
                #  case where it will raise.  (Uh, not clear why)
                try:
                    ref._maybe_cache_changed(cacher[0], self)
                except AssertionError:
                    # ref._mgr.setitem can raise
                    #  AssertionError because of shape mismatch
                    pass

        if verify_is_copy:
            self._check_setitem_copy(stacklevel=5, t="referant")

        if clear:
            self._clear_item_cache()

    def _clear_item_cache(self) -> None:
        self._item_cache.clear()

    # ----------------------------------------------------------------------
    # Indexing Methods

    def take(
        self: FrameOrSeries, indices, axis=0, is_copy: Optional[bool_t] = None, **kwargs
    ) -> FrameOrSeries:
        """
        Return the elements in the given *positional* indices along an axis.

        This means that we are not indexing according to actual values in
        the index attribute of the object. We are indexing according to the
        actual position of the element in the object.

        Parameters
        ----------
        indices : array-like
            An array of ints indicating which positions to take.
        axis : {0 or 'index', 1 or 'columns', None}, default 0
            The axis on which to select elements. ``0`` means that we are
            selecting rows, ``1`` means that we are selecting columns.
        is_copy : bool
            Before pandas 1.0, ``is_copy=False`` can be specified to ensure
            that the return value is an actual copy. Starting with pandas 1.0,
            ``take`` always returns a copy, and the keyword is therefore
            deprecated.

            .. deprecated:: 1.0.0
        **kwargs
            For compatibility with :meth:`numpy.take`. Has no effect on the
            output.

        Returns
        -------
        taken : same type as caller
            An array-like containing the elements taken from the object.

        See Also
        --------
        DataFrame.loc : Select a subset of a DataFrame by labels.
        DataFrame.iloc : Select a subset of a DataFrame by positions.
        numpy.take : Take elements from an array along an axis.

        Examples
        --------
        >>> df = pd.DataFrame([('falcon', 'bird', 389.0),
        ...                    ('parrot', 'bird', 24.0),
        ...                    ('lion', 'mammal', 80.5),
        ...                    ('monkey', 'mammal', np.nan)],
        ...                   columns=['name', 'class', 'max_speed'],
        ...                   index=[0, 2, 3, 1])
        >>> df
             name   class  max_speed
        0  falcon    bird      389.0
        2  parrot    bird       24.0
        3    lion  mammal       80.5
        1  monkey  mammal        NaN

        Take elements at positions 0 and 3 along the axis 0 (default).

        Note how the actual indices selected (0 and 1) do not correspond to
        our selected indices 0 and 3. That's because we are selecting the 0th
        and 3rd rows, not rows whose indices equal 0 and 3.

        >>> df.take([0, 3])
             name   class  max_speed
        0  falcon    bird      389.0
        1  monkey  mammal        NaN

        Take elements at indices 1 and 2 along the axis 1 (column selection).

        >>> df.take([1, 2], axis=1)
            class  max_speed
        0    bird      389.0
        2    bird       24.0
        3  mammal       80.5
        1  mammal        NaN

        We may take elements using negative integers for positive indices,
        starting from the end of the object, just like with Python lists.

        >>> df.take([-1, -2])
             name   class  max_speed
        1  monkey  mammal        NaN
        3    lion  mammal       80.5
        """
        if is_copy is not None:
            warnings.warn(
                "is_copy is deprecated and will be removed in a future version. "
                "'take' always returns a copy, so there is no need to specify this.",
                FutureWarning,
                stacklevel=2,
            )

        nv.validate_take(tuple(), kwargs)

        self._consolidate_inplace()

        new_data = self._mgr.take(
            indices, axis=self._get_block_manager_axis(axis), verify=True
        )
        return self._constructor(new_data).__finalize__(self, method="take")

    def _take_with_is_copy(self: FrameOrSeries, indices, axis=0) -> FrameOrSeries:
        """
        Internal version of the `take` method that sets the `_is_copy`
        attribute to keep track of the parent dataframe (using in indexing
        for the SettingWithCopyWarning).

        See the docstring of `take` for full explanation of the parameters.
        """
        result = self.take(indices=indices, axis=axis)
        # Maybe set copy if we didn't actually change the index.
        if not result._get_axis(axis).equals(self._get_axis(axis)):
            result._set_is_copy(self)
        return result

    def xs(self, key, axis=0, level=None, drop_level: bool_t = True):
        """
        Return cross-section from the Series/DataFrame.

        This method takes a `key` argument to select data at a particular
        level of a MultiIndex.

        Parameters
        ----------
        key : label or tuple of label
            Label contained in the index, or partially in a MultiIndex.
        axis : {0 or 'index', 1 or 'columns'}, default 0
            Axis to retrieve cross-section on.
        level : object, defaults to first n levels (n=1 or len(key))
            In case of a key partially contained in a MultiIndex, indicate
            which levels are used. Levels can be referred by label or position.
        drop_level : bool, default True
            If False, returns object with same levels as self.

        Returns
        -------
        Series or DataFrame
            Cross-section from the original Series or DataFrame
            corresponding to the selected index levels.

        See Also
        --------
        DataFrame.loc : Access a group of rows and columns
            by label(s) or a boolean array.
        DataFrame.iloc : Purely integer-location based indexing
            for selection by position.

        Notes
        -----
        `xs` can not be used to set values.

        MultiIndex Slicers is a generic way to get/set values on
        any level or levels.
        It is a superset of `xs` functionality, see
        :ref:`MultiIndex Slicers <advanced.mi_slicers>`.

        Examples
        --------
        >>> d = {'num_legs': [4, 4, 2, 2],
        ...      'num_wings': [0, 0, 2, 2],
        ...      'class': ['mammal', 'mammal', 'mammal', 'bird'],
        ...      'animal': ['cat', 'dog', 'bat', 'penguin'],
        ...      'locomotion': ['walks', 'walks', 'flies', 'walks']}
        >>> df = pd.DataFrame(data=d)
        >>> df = df.set_index(['class', 'animal', 'locomotion'])
        >>> df
                                   num_legs  num_wings
        class  animal  locomotion
        mammal cat     walks              4          0
               dog     walks              4          0
               bat     flies              2          2
        bird   penguin walks              2          2

        Get values at specified index

        >>> df.xs('mammal')
                           num_legs  num_wings
        animal locomotion
        cat    walks              4          0
        dog    walks              4          0
        bat    flies              2          2

        Get values at several indexes

        >>> df.xs(('mammal', 'dog'))
                    num_legs  num_wings
        locomotion
        walks              4          0

        Get values at specified index and level

        >>> df.xs('cat', level=1)
                           num_legs  num_wings
        class  locomotion
        mammal walks              4          0

        Get values at several indexes and levels

        >>> df.xs(('bird', 'walks'),
        ...       level=[0, 'locomotion'])
                 num_legs  num_wings
        animal
        penguin         2          2

        Get values at specified column and axis

        >>> df.xs('num_wings', axis=1)
        class   animal   locomotion
        mammal  cat      walks         0
                dog      walks         0
                bat      flies         2
        bird    penguin  walks         2
        Name: num_wings, dtype: int64
        """
        axis = self._get_axis_number(axis)
        labels = self._get_axis(axis)
        if level is not None:
            loc, new_ax = labels.get_loc_level(key, level=level, drop_level=drop_level)

            # create the tuple of the indexer
            _indexer = [slice(None)] * self.ndim
            _indexer[axis] = loc
            indexer = tuple(_indexer)

            result = self.iloc[indexer]
            setattr(result, result._get_axis_name(axis), new_ax)
            return result

        if axis == 1:
            return self[key]

        self._consolidate_inplace()

        index = self.index
        if isinstance(index, MultiIndex):
            loc, new_index = self.index.get_loc_level(key, drop_level=drop_level)
        else:
            loc = self.index.get_loc(key)

            if isinstance(loc, np.ndarray):
                if loc.dtype == np.bool_:
                    (inds,) = loc.nonzero()
                    return self._take_with_is_copy(inds, axis=axis)
                else:
                    return self._take_with_is_copy(loc, axis=axis)

            if not is_scalar(loc):
                new_index = self.index[loc]

        if is_scalar(loc):
            # In this case loc should be an integer
            if self.ndim == 1:
                # if we encounter an array-like and we only have 1 dim
                # that means that their are list/ndarrays inside the Series!
                # so just return them (GH 6394)
                return self._values[loc]

            new_values = self._mgr.fast_xs(loc)

            result = self._constructor_sliced(
                new_values,
                index=self.columns,
                name=self.index[loc],
                dtype=new_values.dtype,
            )

        else:
            result = self.iloc[loc]
            result.index = new_index

        # this could be a view
        # but only in a single-dtyped view sliceable case
        result._set_is_copy(self, copy=not result._is_view)
        return result

    _xs: Callable = xs

    def __getitem__(self, item):
        raise AbstractMethodError(self)

    def _get_item_cache(self, item):
        """Return the cached item, item represents a label indexer."""
        cache = self._item_cache
        res = cache.get(item)
        if res is None:
            values = self._mgr.get(item)
            res = self._box_item_values(item, values)
            cache[item] = res
            res._set_as_cached(item, self)

            # for a chain
            res._is_copy = self._is_copy
        return res

    def _box_item_values(self, key, values):
        raise AbstractMethodError(self)

    def _slice(self: FrameOrSeries, slobj: slice, axis=0) -> FrameOrSeries:
        """
        Construct a slice of this container.

        Slicing with this method is *always* positional.
        """
        assert isinstance(slobj, slice), type(slobj)
        axis = self._get_block_manager_axis(axis)
        result = self._constructor(self._mgr.get_slice(slobj, axis=axis))
        result = result.__finalize__(self)

        # this could be a view
        # but only in a single-dtyped view sliceable case
        is_copy = axis != 0 or result._is_view
        result._set_is_copy(self, copy=is_copy)
        return result

    def _iset_item(self, loc: int, value) -> None:
        self._mgr.iset(loc, value)
        self._clear_item_cache()

    def _set_item(self, key, value) -> None:
        self._mgr.set(key, value)
        self._clear_item_cache()

    def _set_is_copy(self, ref, copy: bool_t = True) -> None:
        if not copy:
            self._is_copy = None
        else:
            assert ref is not None
            self._is_copy = weakref.ref(ref)

    def _check_is_chained_assignment_possible(self) -> bool_t:
        """
        Check if we are a view, have a cacher, and are of mixed type.
        If so, then force a setitem_copy check.

        Should be called just near setting a value

        Will return a boolean if it we are a view and are cached, but a
        single-dtype meaning that the cacher should be updated following
        setting.
        """
        if self._is_view and self._is_cached:
            ref = self._get_cacher()
            if ref is not None and ref._is_mixed_type:
                self._check_setitem_copy(stacklevel=4, t="referant", force=True)
            return True
        elif self._is_copy:
            self._check_setitem_copy(stacklevel=4, t="referant")
        return False

    def _check_setitem_copy(self, stacklevel=4, t="setting", force=False):
        """

        Parameters
        ----------
        stacklevel : int, default 4
           the level to show of the stack when the error is output
        t : str, the type of setting error
        force : bool, default False
           If True, then force showing an error.

        validate if we are doing a setitem on a chained copy.

        If you call this function, be sure to set the stacklevel such that the
        user will see the error *at the level of setting*

        It is technically possible to figure out that we are setting on
        a copy even WITH a multi-dtyped pandas object. In other words, some
        blocks may be views while other are not. Currently _is_view will ALWAYS
        return False for multi-blocks to avoid having to handle this case.

        df = DataFrame(np.arange(0,9), columns=['count'])
        df['group'] = 'b'

        # This technically need not raise SettingWithCopy if both are view
        # (which is not # generally guaranteed but is usually True.  However,
        # this is in general not a good practice and we recommend using .loc.
        df.iloc[0:5]['group'] = 'a'

        """
        # return early if the check is not needed
        if not (force or self._is_copy):
            return

        value = config.get_option("mode.chained_assignment")
        if value is None:
            return

        # see if the copy is not actually referred; if so, then dissolve
        # the copy weakref
        if self._is_copy is not None and not isinstance(self._is_copy, str):
            r = self._is_copy()
            if not gc.get_referents(r) or r.shape == self.shape:
                self._is_copy = None
                return

        # a custom message
        if isinstance(self._is_copy, str):
            t = self._is_copy

        elif t == "referant":
            t = (
                "\n"
                "A value is trying to be set on a copy of a slice from a "
                "DataFrame\n\n"
                "See the caveats in the documentation: "
                "https://pandas.pydata.org/pandas-docs/stable/user_guide/"
                "indexing.html#returning-a-view-versus-a-copy"
            )

        else:
            t = (
                "\n"
                "A value is trying to be set on a copy of a slice from a "
                "DataFrame.\n"
                "Try using .loc[row_indexer,col_indexer] = value "
                "instead\n\nSee the caveats in the documentation: "
                "https://pandas.pydata.org/pandas-docs/stable/user_guide/"
                "indexing.html#returning-a-view-versus-a-copy"
            )

        if value == "raise":
            raise com.SettingWithCopyError(t)
        elif value == "warn":
            warnings.warn(t, com.SettingWithCopyWarning, stacklevel=stacklevel)

    def __delitem__(self, key) -> None:
        """
        Delete item
        """
        deleted = False

        maybe_shortcut = False
        if self.ndim == 2 and isinstance(self.columns, MultiIndex):
            try:
                maybe_shortcut = key not in self.columns._engine
            except TypeError:
                pass

        if maybe_shortcut:
            # Allow shorthand to delete all columns whose first len(key)
            # elements match key:
            if not isinstance(key, tuple):
                key = (key,)
            for col in self.columns:
                if isinstance(col, tuple) and col[: len(key)] == key:
                    del self[col]
                    deleted = True
        if not deleted:
            # If the above loop ran and didn't delete anything because
            # there was no match, this call should raise the appropriate
            # exception:
            loc = self.axes[-1].get_loc(key)
            self._mgr.idelete(loc)

        # delete from the caches
        try:
            del self._item_cache[key]
        except KeyError:
            pass

    # ----------------------------------------------------------------------
    # Unsorted

    def get(self, key, default=None):
        """
        Get item from object for given key (ex: DataFrame column).

        Returns default value if not found.

        Parameters
        ----------
        key : object

        Returns
        -------
        value : same type as items contained in object
        """
        try:
            return self[key]
        except (KeyError, ValueError, IndexError):
            return default

    @property
    def _is_view(self) -> bool_t:
        """Return boolean indicating if self is view of another array """
        return self._mgr.is_view

    def reindex_like(
        self: FrameOrSeries,
        other,
        method: Optional[str] = None,
        copy: bool_t = True,
        limit=None,
        tolerance=None,
    ) -> FrameOrSeries:
        """
        Return an object with matching indices as other object.

        Conform the object to the same index on all axes. Optional
        filling logic, placing NaN in locations having no value
        in the previous index. A new object is produced unless the
        new index is equivalent to the current one and copy=False.

        Parameters
        ----------
        other : Object of the same data type
            Its row and column indices are used to define the new indices
            of this object.
        method : {None, 'backfill'/'bfill', 'pad'/'ffill', 'nearest'}
            Method to use for filling holes in reindexed DataFrame.
            Please note: this is only applicable to DataFrames/Series with a
            monotonically increasing/decreasing index.

            * None (default): don't fill gaps
            * pad / ffill: propagate last valid observation forward to next
              valid
            * backfill / bfill: use next valid observation to fill gap
            * nearest: use nearest valid observations to fill gap.

        copy : bool, default True
            Return a new object, even if the passed indexes are the same.
        limit : int, default None
            Maximum number of consecutive labels to fill for inexact matches.
        tolerance : optional
            Maximum distance between original and new labels for inexact
            matches. The values of the index at the matching locations most
            satisfy the equation ``abs(index[indexer] - target) <= tolerance``.

            Tolerance may be a scalar value, which applies the same tolerance
            to all values, or list-like, which applies variable tolerance per
            element. List-like includes list, tuple, array, Series, and must be
            the same size as the index and its dtype must exactly match the
            index's type.

        Returns
        -------
        Series or DataFrame
            Same type as caller, but with changed indices on each axis.

        See Also
        --------
        DataFrame.set_index : Set row labels.
        DataFrame.reset_index : Remove row labels or move them to new columns.
        DataFrame.reindex : Change to new indices or expand indices.

        Notes
        -----
        Same as calling
        ``.reindex(index=other.index, columns=other.columns,...)``.

        Examples
        --------
        >>> df1 = pd.DataFrame([[24.3, 75.7, 'high'],
        ...                     [31, 87.8, 'high'],
        ...                     [22, 71.6, 'medium'],
        ...                     [35, 95, 'medium']],
        ...                    columns=['temp_celsius', 'temp_fahrenheit',
        ...                             'windspeed'],
        ...                    index=pd.date_range(start='2014-02-12',
        ...                                        end='2014-02-15', freq='D'))

        >>> df1
                    temp_celsius  temp_fahrenheit windspeed
        2014-02-12          24.3             75.7      high
        2014-02-13          31.0             87.8      high
        2014-02-14          22.0             71.6    medium
        2014-02-15          35.0             95.0    medium

        >>> df2 = pd.DataFrame([[28, 'low'],
        ...                     [30, 'low'],
        ...                     [35.1, 'medium']],
        ...                    columns=['temp_celsius', 'windspeed'],
        ...                    index=pd.DatetimeIndex(['2014-02-12', '2014-02-13',
        ...                                            '2014-02-15']))

        >>> df2
                    temp_celsius windspeed
        2014-02-12          28.0       low
        2014-02-13          30.0       low
        2014-02-15          35.1    medium

        >>> df2.reindex_like(df1)
                    temp_celsius  temp_fahrenheit windspeed
        2014-02-12          28.0              NaN       low
        2014-02-13          30.0              NaN       low
        2014-02-14           NaN              NaN       NaN
        2014-02-15          35.1              NaN    medium
        """
        d = other._construct_axes_dict(
            axes=self._AXIS_ORDERS,
            method=method,
            copy=copy,
            limit=limit,
            tolerance=tolerance,
        )

        return self.reindex(**d)

    def drop(
        self,
        labels=None,
        axis=0,
        index=None,
        columns=None,
        level=None,
        inplace: bool_t = False,
        errors: str = "raise",
    ):

        inplace = validate_bool_kwarg(inplace, "inplace")

        if labels is not None:
            if index is not None or columns is not None:
                raise ValueError("Cannot specify both 'labels' and 'index'/'columns'")
            axis_name = self._get_axis_name(axis)
            axes = {axis_name: labels}
        elif index is not None or columns is not None:
            axes, _ = self._construct_axes_from_arguments((index, columns), {})
        else:
            raise ValueError(
                "Need to specify at least one of 'labels', 'index' or 'columns'"
            )

        obj = self

        for axis, labels in axes.items():
            if labels is not None:
                obj = obj._drop_axis(labels, axis, level=level, errors=errors)

        if inplace:
            self._update_inplace(obj)
        else:
            return obj

    def _drop_axis(
        self: FrameOrSeries, labels, axis, level=None, errors: str = "raise"
    ) -> FrameOrSeries:
        """
        Drop labels from specified axis. Used in the ``drop`` method
        internally.

        Parameters
        ----------
        labels : single label or list-like
        axis : int or axis name
        level : int or level name, default None
            For MultiIndex
        errors : {'ignore', 'raise'}, default 'raise'
            If 'ignore', suppress error and existing labels are dropped.

        """
        axis = self._get_axis_number(axis)
        axis_name = self._get_axis_name(axis)
        axis = self._get_axis(axis)

        if axis.is_unique:
            if level is not None:
                if not isinstance(axis, MultiIndex):
                    raise AssertionError("axis must be a MultiIndex")
                new_axis = axis.drop(labels, level=level, errors=errors)
            else:
                new_axis = axis.drop(labels, errors=errors)
            result = self.reindex(**{axis_name: new_axis})

        # Case for non-unique axis
        else:
            labels = ensure_object(com.index_labels_to_array(labels))
            if level is not None:
                if not isinstance(axis, MultiIndex):
                    raise AssertionError("axis must be a MultiIndex")
                indexer = ~axis.get_level_values(level).isin(labels)

                # GH 18561 MultiIndex.drop should raise if label is absent
                if errors == "raise" and indexer.all():
                    raise KeyError(f"{labels} not found in axis")
            else:
                indexer = ~axis.isin(labels)
                # Check if label doesn't exist along axis
                labels_missing = (axis.get_indexer_for(labels) == -1).any()
                if errors == "raise" and labels_missing:
                    raise KeyError(f"{labels} not found in axis")

            slicer = [slice(None)] * self.ndim
            slicer[self._get_axis_number(axis_name)] = indexer

            result = self.loc[tuple(slicer)]

        return result

    def _update_inplace(self, result, verify_is_copy: bool_t = True) -> None:
        """
        Replace self internals with result.

        Parameters
        ----------
        result : same type as self
        verify_is_copy : bool, default True
            Provide is_copy checks.
        """
        # NOTE: This does *not* call __finalize__ and that's an explicit
        # decision that we may revisit in the future.
        self._reset_cache()
        self._clear_item_cache()
        self._mgr = result._mgr
        self._maybe_update_cacher(verify_is_copy=verify_is_copy)

    def add_prefix(self: FrameOrSeries, prefix: str) -> FrameOrSeries:
        """
        Prefix labels with string `prefix`.

        For Series, the row labels are prefixed.
        For DataFrame, the column labels are prefixed.

        Parameters
        ----------
        prefix : str
            The string to add before each label.

        Returns
        -------
        Series or DataFrame
            New Series or DataFrame with updated labels.

        See Also
        --------
        Series.add_suffix: Suffix row labels with string `suffix`.
        DataFrame.add_suffix: Suffix column labels with string `suffix`.

        Examples
        --------
        >>> s = pd.Series([1, 2, 3, 4])
        >>> s
        0    1
        1    2
        2    3
        3    4
        dtype: int64

        >>> s.add_prefix('item_')
        item_0    1
        item_1    2
        item_2    3
        item_3    4
        dtype: int64

        >>> df = pd.DataFrame({'A': [1, 2, 3, 4], 'B': [3, 4, 5, 6]})
        >>> df
           A  B
        0  1  3
        1  2  4
        2  3  5
        3  4  6

        >>> df.add_prefix('col_')
             col_A  col_B
        0       1       3
        1       2       4
        2       3       5
        3       4       6
        """
        f = functools.partial("{prefix}{}".format, prefix=prefix)

        mapper = {self._info_axis_name: f}
        return self.rename(**mapper)  # type: ignore

    def add_suffix(self: FrameOrSeries, suffix: str) -> FrameOrSeries:
        """
        Suffix labels with string `suffix`.

        For Series, the row labels are suffixed.
        For DataFrame, the column labels are suffixed.

        Parameters
        ----------
        suffix : str
            The string to add after each label.

        Returns
        -------
        Series or DataFrame
            New Series or DataFrame with updated labels.

        See Also
        --------
        Series.add_prefix: Prefix row labels with string `prefix`.
        DataFrame.add_prefix: Prefix column labels with string `prefix`.

        Examples
        --------
        >>> s = pd.Series([1, 2, 3, 4])
        >>> s
        0    1
        1    2
        2    3
        3    4
        dtype: int64

        >>> s.add_suffix('_item')
        0_item    1
        1_item    2
        2_item    3
        3_item    4
        dtype: int64

        >>> df = pd.DataFrame({'A': [1, 2, 3, 4], 'B': [3, 4, 5, 6]})
        >>> df
           A  B
        0  1  3
        1  2  4
        2  3  5
        3  4  6

        >>> df.add_suffix('_col')
             A_col  B_col
        0       1       3
        1       2       4
        2       3       5
        3       4       6
        """
        f = functools.partial("{}{suffix}".format, suffix=suffix)

        mapper = {self._info_axis_name: f}
        return self.rename(**mapper)  # type: ignore

    def sort_values(
        self,
        axis=0,
        ascending=True,
        inplace: bool_t = False,
        kind: str = "quicksort",
        na_position: str = "last",
        ignore_index: bool_t = False,
    ):
        """
        Sort by the values along either axis.

        Parameters
        ----------%(optional_by)s
        axis : %(axes_single_arg)s, default 0
             Axis to be sorted.
        ascending : bool or list of bool, default True
             Sort ascending vs. descending. Specify list for multiple sort
             orders.  If this is a list of bools, must match the length of
             the by.
        inplace : bool, default False
             If True, perform operation in-place.
        kind : {'quicksort', 'mergesort', 'heapsort'}, default 'quicksort'
             Choice of sorting algorithm. See also ndarray.np.sort for more
             information.  `mergesort` is the only stable algorithm. For
             DataFrames, this option is only applied when sorting on a single
             column or label.
        na_position : {'first', 'last'}, default 'last'
             Puts NaNs at the beginning if `first`; `last` puts NaNs at the
             end.
        ignore_index : bool, default False
             If True, the resulting axis will be labeled 0, 1, …, n - 1.

             .. versionadded:: 1.0.0

        Returns
        -------
        sorted_obj : DataFrame or None
            DataFrame with sorted values if inplace=False, None otherwise.

        Examples
        --------
        >>> df = pd.DataFrame({
        ...     'col1': ['A', 'A', 'B', np.nan, 'D', 'C'],
        ...     'col2': [2, 1, 9, 8, 7, 4],
        ...     'col3': [0, 1, 9, 4, 2, 3],
        ... })
        >>> df
            col1 col2 col3
        0   A    2    0
        1   A    1    1
        2   B    9    9
        3   NaN  8    4
        4   D    7    2
        5   C    4    3

        Sort by col1

        >>> df.sort_values(by=['col1'])
            col1 col2 col3
        0   A    2    0
        1   A    1    1
        2   B    9    9
        5   C    4    3
        4   D    7    2
        3   NaN  8    4

        Sort by multiple columns

        >>> df.sort_values(by=['col1', 'col2'])
            col1 col2 col3
        1   A    1    1
        0   A    2    0
        2   B    9    9
        5   C    4    3
        4   D    7    2
        3   NaN  8    4

        Sort Descending

        >>> df.sort_values(by='col1', ascending=False)
            col1 col2 col3
        4   D    7    2
        5   C    4    3
        2   B    9    9
        0   A    2    0
        1   A    1    1
        3   NaN  8    4

        Putting NAs first

        >>> df.sort_values(by='col1', ascending=False, na_position='first')
            col1 col2 col3
        3   NaN  8    4
        4   D    7    2
        5   C    4    3
        2   B    9    9
        0   A    2    0
        1   A    1    1
        """
        raise AbstractMethodError(self)

    def reindex(self: FrameOrSeries, *args, **kwargs) -> FrameOrSeries:
        """
        Conform %(klass)s to new index with optional filling logic.

        Places NA/NaN in locations having no value in the previous index. A new object
        is produced unless the new index is equivalent to the current one and
        ``copy=False``.

        Parameters
        ----------
        %(optional_labels)s
        %(axes)s : array-like, optional
            New labels / index to conform to, should be specified using
            keywords. Preferably an Index object to avoid duplicating data.
        %(optional_axis)s
        method : {None, 'backfill'/'bfill', 'pad'/'ffill', 'nearest'}
            Method to use for filling holes in reindexed DataFrame.
            Please note: this is only applicable to DataFrames/Series with a
            monotonically increasing/decreasing index.

            * None (default): don't fill gaps
            * pad / ffill: Propagate last valid observation forward to next
              valid.
            * backfill / bfill: Use next valid observation to fill gap.
            * nearest: Use nearest valid observations to fill gap.

        copy : bool, default True
            Return a new object, even if the passed indexes are the same.
        level : int or name
            Broadcast across a level, matching Index values on the
            passed MultiIndex level.
        fill_value : scalar, default np.NaN
            Value to use for missing values. Defaults to NaN, but can be any
            "compatible" value.
        limit : int, default None
            Maximum number of consecutive elements to forward or backward fill.
        tolerance : optional
            Maximum distance between original and new labels for inexact
            matches. The values of the index at the matching locations most
            satisfy the equation ``abs(index[indexer] - target) <= tolerance``.

            Tolerance may be a scalar value, which applies the same tolerance
            to all values, or list-like, which applies variable tolerance per
            element. List-like includes list, tuple, array, Series, and must be
            the same size as the index and its dtype must exactly match the
            index's type.

        Returns
        -------
        %(klass)s with changed index.

        See Also
        --------
        DataFrame.set_index : Set row labels.
        DataFrame.reset_index : Remove row labels or move them to new columns.
        DataFrame.reindex_like : Change to same indices as other DataFrame.

        Examples
        --------
        ``DataFrame.reindex`` supports two calling conventions

        * ``(index=index_labels, columns=column_labels, ...)``
        * ``(labels, axis={'index', 'columns'}, ...)``

        We *highly* recommend using keyword arguments to clarify your
        intent.

        Create a dataframe with some fictional data.

        >>> index = ['Firefox', 'Chrome', 'Safari', 'IE10', 'Konqueror']
        >>> df = pd.DataFrame({'http_status': [200, 200, 404, 404, 301],
        ...                   'response_time': [0.04, 0.02, 0.07, 0.08, 1.0]},
        ...                   index=index)
        >>> df
                   http_status  response_time
        Firefox            200           0.04
        Chrome             200           0.02
        Safari             404           0.07
        IE10               404           0.08
        Konqueror          301           1.00

        Create a new index and reindex the dataframe. By default
        values in the new index that do not have corresponding
        records in the dataframe are assigned ``NaN``.

        >>> new_index = ['Safari', 'Iceweasel', 'Comodo Dragon', 'IE10',
        ...              'Chrome']
        >>> df.reindex(new_index)
                       http_status  response_time
        Safari               404.0           0.07
        Iceweasel              NaN            NaN
        Comodo Dragon          NaN            NaN
        IE10                 404.0           0.08
        Chrome               200.0           0.02

        We can fill in the missing values by passing a value to
        the keyword ``fill_value``. Because the index is not monotonically
        increasing or decreasing, we cannot use arguments to the keyword
        ``method`` to fill the ``NaN`` values.

        >>> df.reindex(new_index, fill_value=0)
                       http_status  response_time
        Safari                 404           0.07
        Iceweasel                0           0.00
        Comodo Dragon            0           0.00
        IE10                   404           0.08
        Chrome                 200           0.02

        >>> df.reindex(new_index, fill_value='missing')
                      http_status response_time
        Safari                404          0.07
        Iceweasel         missing       missing
        Comodo Dragon     missing       missing
        IE10                  404          0.08
        Chrome                200          0.02

        We can also reindex the columns.

        >>> df.reindex(columns=['http_status', 'user_agent'])
                   http_status  user_agent
        Firefox            200         NaN
        Chrome             200         NaN
        Safari             404         NaN
        IE10               404         NaN
        Konqueror          301         NaN

        Or we can use "axis-style" keyword arguments

        >>> df.reindex(['http_status', 'user_agent'], axis="columns")
                   http_status  user_agent
        Firefox            200         NaN
        Chrome             200         NaN
        Safari             404         NaN
        IE10               404         NaN
        Konqueror          301         NaN

        To further illustrate the filling functionality in
        ``reindex``, we will create a dataframe with a
        monotonically increasing index (for example, a sequence
        of dates).

        >>> date_index = pd.date_range('1/1/2010', periods=6, freq='D')
        >>> df2 = pd.DataFrame({"prices": [100, 101, np.nan, 100, 89, 88]},
        ...                    index=date_index)
        >>> df2
                    prices
        2010-01-01   100.0
        2010-01-02   101.0
        2010-01-03     NaN
        2010-01-04   100.0
        2010-01-05    89.0
        2010-01-06    88.0

        Suppose we decide to expand the dataframe to cover a wider
        date range.

        >>> date_index2 = pd.date_range('12/29/2009', periods=10, freq='D')
        >>> df2.reindex(date_index2)
                    prices
        2009-12-29     NaN
        2009-12-30     NaN
        2009-12-31     NaN
        2010-01-01   100.0
        2010-01-02   101.0
        2010-01-03     NaN
        2010-01-04   100.0
        2010-01-05    89.0
        2010-01-06    88.0
        2010-01-07     NaN

        The index entries that did not have a value in the original data frame
        (for example, '2009-12-29') are by default filled with ``NaN``.
        If desired, we can fill in the missing values using one of several
        options.

        For example, to back-propagate the last valid value to fill the ``NaN``
        values, pass ``bfill`` as an argument to the ``method`` keyword.

        >>> df2.reindex(date_index2, method='bfill')
                    prices
        2009-12-29   100.0
        2009-12-30   100.0
        2009-12-31   100.0
        2010-01-01   100.0
        2010-01-02   101.0
        2010-01-03     NaN
        2010-01-04   100.0
        2010-01-05    89.0
        2010-01-06    88.0
        2010-01-07     NaN

        Please note that the ``NaN`` value present in the original dataframe
        (at index value 2010-01-03) will not be filled by any of the
        value propagation schemes. This is because filling while reindexing
        does not look at dataframe values, but only compares the original and
        desired indexes. If you do want to fill in the ``NaN`` values present
        in the original dataframe, use the ``fillna()`` method.

        See the :ref:`user guide <basics.reindexing>` for more.
        """
        # TODO: Decide if we care about having different examples for different
        # kinds

        # construct the args
        axes, kwargs = self._construct_axes_from_arguments(args, kwargs)
        method = missing.clean_reindex_fill_method(kwargs.pop("method", None))
        level = kwargs.pop("level", None)
        copy = kwargs.pop("copy", True)
        limit = kwargs.pop("limit", None)
        tolerance = kwargs.pop("tolerance", None)
        fill_value = kwargs.pop("fill_value", None)

        # Series.reindex doesn't use / need the axis kwarg
        # We pop and ignore it here, to make writing Series/Frame generic code
        # easier
        kwargs.pop("axis", None)

        if kwargs:
            raise TypeError(
                "reindex() got an unexpected keyword "
                f'argument "{list(kwargs.keys())[0]}"'
            )

        self._consolidate_inplace()

        # if all axes that are requested to reindex are equal, then only copy
        # if indicated must have index names equal here as well as values
        if all(
            self._get_axis(axis).identical(ax)
            for axis, ax in axes.items()
            if ax is not None
        ):
            if copy:
                return self.copy()
            return self

        # check if we are a multi reindex
        if self._needs_reindex_multi(axes, method, level):
            return self._reindex_multi(axes, copy, fill_value)

        # perform the reindex on the axes
        return self._reindex_axes(
            axes, level, limit, tolerance, method, fill_value, copy
        ).__finalize__(self, method="reindex")

    def _reindex_axes(
        self: FrameOrSeries, axes, level, limit, tolerance, method, fill_value, copy
    ) -> FrameOrSeries:
        """Perform the reindex for all the axes."""
        obj = self
        for a in self._AXIS_ORDERS:
            labels = axes[a]
            if labels is None:
                continue

            ax = self._get_axis(a)
            new_index, indexer = ax.reindex(
                labels, level=level, limit=limit, tolerance=tolerance, method=method
            )

            axis = self._get_axis_number(a)
            obj = obj._reindex_with_indexers(
                {axis: [new_index, indexer]},
                fill_value=fill_value,
                copy=copy,
                allow_dups=False,
            )

        return obj

    def _needs_reindex_multi(self, axes, method, level) -> bool_t:
        """Check if we do need a multi reindex."""
        return (
            (com.count_not_none(*axes.values()) == self._AXIS_LEN)
            and method is None
            and level is None
            and not self._is_mixed_type
        )

    def _reindex_multi(self, axes, copy, fill_value):
        raise AbstractMethodError(self)

    def _reindex_with_indexers(
        self: FrameOrSeries,
        reindexers,
        fill_value=None,
        copy: bool_t = False,
        allow_dups: bool_t = False,
    ) -> FrameOrSeries:
        """allow_dups indicates an internal call here """
        # reindex doing multiple operations on different axes if indicated
        new_data = self._mgr
        for axis in sorted(reindexers.keys()):
            index, indexer = reindexers[axis]
            baxis = self._get_block_manager_axis(axis)

            if index is None:
                continue

            index = ensure_index(index)
            if indexer is not None:
                indexer = ensure_int64(indexer)

            # TODO: speed up on homogeneous DataFrame objects
            new_data = new_data.reindex_indexer(
                index,
                indexer,
                axis=baxis,
                fill_value=fill_value,
                allow_dups=allow_dups,
                copy=copy,
            )
            # If we've made a copy once, no need to make another one
            copy = False

        if copy and new_data is self._mgr:
            new_data = new_data.copy()

        return self._constructor(new_data).__finalize__(self)

    def filter(
        self: FrameOrSeries,
        items=None,
        like: Optional[str] = None,
        regex: Optional[str] = None,
        axis=None,
    ) -> FrameOrSeries:
        """
        Subset the dataframe rows or columns according to the specified index labels.

        Note that this routine does not filter a dataframe on its
        contents. The filter is applied to the labels of the index.

        Parameters
        ----------
        items : list-like
            Keep labels from axis which are in items.
        like : str
            Keep labels from axis for which "like in label == True".
        regex : str (regular expression)
            Keep labels from axis for which re.search(regex, label) == True.
        axis : {0 or ‘index’, 1 or ‘columns’, None}, default None
            The axis to filter on, expressed either as an index (int)
            or axis name (str). By default this is the info axis,
            'index' for Series, 'columns' for DataFrame.

        Returns
        -------
        same type as input object

        See Also
        --------
        DataFrame.loc : Access a group of rows and columns
            by label(s) or a boolean array.

        Notes
        -----
        The ``items``, ``like``, and ``regex`` parameters are
        enforced to be mutually exclusive.

        ``axis`` defaults to the info axis that is used when indexing
        with ``[]``.

        Examples
        --------
        >>> df = pd.DataFrame(np.array(([1, 2, 3], [4, 5, 6])),
        ...                   index=['mouse', 'rabbit'],
        ...                   columns=['one', 'two', 'three'])
        >>> df
                one  two  three
        mouse     1    2      3
        rabbit    4    5      6

        >>> # select columns by name
        >>> df.filter(items=['one', 'three'])
                 one  three
        mouse     1      3
        rabbit    4      6

        >>> # select columns by regular expression
        >>> df.filter(regex='e$', axis=1)
                 one  three
        mouse     1      3
        rabbit    4      6

        >>> # select rows containing 'bbi'
        >>> df.filter(like='bbi', axis=0)
                 one  two  three
        rabbit    4    5      6
        """
        nkw = com.count_not_none(items, like, regex)
        if nkw > 1:
            raise TypeError(
                "Keyword arguments `items`, `like`, or `regex` "
                "are mutually exclusive"
            )

        if axis is None:
            axis = self._info_axis_name
        labels = self._get_axis(axis)

        if items is not None:
            name = self._get_axis_name(axis)
            return self.reindex(**{name: [r for r in items if r in labels]})
        elif like:

            def f(x):
                return like in ensure_str(x)

            values = labels.map(f)
            return self.loc(axis=axis)[values]
        elif regex:

            def f(x):
                return matcher.search(ensure_str(x)) is not None

            matcher = re.compile(regex)
            values = labels.map(f)
            return self.loc(axis=axis)[values]
        else:
            raise TypeError("Must pass either `items`, `like`, or `regex`")

    def head(self: FrameOrSeries, n: int = 5) -> FrameOrSeries:
        """
        Return the first `n` rows.

        This function returns the first `n` rows for the object based
        on position. It is useful for quickly testing if your object
        has the right type of data in it.

        For negative values of `n`, this function returns all rows except
        the last `n` rows, equivalent to ``df[:-n]``.

        Parameters
        ----------
        n : int, default 5
            Number of rows to select.

        Returns
        -------
        same type as caller
            The first `n` rows of the caller object.

        See Also
        --------
        DataFrame.tail: Returns the last `n` rows.

        Examples
        --------
        >>> df = pd.DataFrame({'animal': ['alligator', 'bee', 'falcon', 'lion',
        ...                    'monkey', 'parrot', 'shark', 'whale', 'zebra']})
        >>> df
              animal
        0  alligator
        1        bee
        2     falcon
        3       lion
        4     monkey
        5     parrot
        6      shark
        7      whale
        8      zebra

        Viewing the first 5 lines

        >>> df.head()
              animal
        0  alligator
        1        bee
        2     falcon
        3       lion
        4     monkey

        Viewing the first `n` lines (three in this case)

        >>> df.head(3)
              animal
        0  alligator
        1        bee
        2     falcon

        For negative values of `n`

        >>> df.head(-3)
              animal
        0  alligator
        1        bee
        2     falcon
        3       lion
        4     monkey
        5     parrot
        """
        return self.iloc[:n]

    def tail(self: FrameOrSeries, n: int = 5) -> FrameOrSeries:
        """
        Return the last `n` rows.

        This function returns last `n` rows from the object based on
        position. It is useful for quickly verifying data, for example,
        after sorting or appending rows.

        For negative values of `n`, this function returns all rows except
        the first `n` rows, equivalent to ``df[n:]``.

        Parameters
        ----------
        n : int, default 5
            Number of rows to select.

        Returns
        -------
        type of caller
            The last `n` rows of the caller object.

        See Also
        --------
        DataFrame.head : The first `n` rows of the caller object.

        Examples
        --------
        >>> df = pd.DataFrame({'animal': ['alligator', 'bee', 'falcon', 'lion',
        ...                    'monkey', 'parrot', 'shark', 'whale', 'zebra']})
        >>> df
              animal
        0  alligator
        1        bee
        2     falcon
        3       lion
        4     monkey
        5     parrot
        6      shark
        7      whale
        8      zebra

        Viewing the last 5 lines

        >>> df.tail()
           animal
        4  monkey
        5  parrot
        6   shark
        7   whale
        8   zebra

        Viewing the last `n` lines (three in this case)

        >>> df.tail(3)
          animal
        6  shark
        7  whale
        8  zebra

        For negative values of `n`

        >>> df.tail(-3)
           animal
        3    lion
        4  monkey
        5  parrot
        6   shark
        7   whale
        8   zebra
        """
        if n == 0:
            return self.iloc[0:0]
        return self.iloc[-n:]

    def sample(
        self: FrameOrSeries,
        n=None,
        frac=None,
        replace=False,
        weights=None,
        random_state=None,
        axis=None,
    ) -> FrameOrSeries:
        """
        Return a random sample of items from an axis of object.

        You can use `random_state` for reproducibility.

        Parameters
        ----------
        n : int, optional
            Number of items from axis to return. Cannot be used with `frac`.
            Default = 1 if `frac` = None.
        frac : float, optional
            Fraction of axis items to return. Cannot be used with `n`.
        replace : bool, default False
            Allow or disallow sampling of the same row more than once.
        weights : str or ndarray-like, optional
            Default 'None' results in equal probability weighting.
            If passed a Series, will align with target object on index. Index
            values in weights not found in sampled object will be ignored and
            index values in sampled object not in weights will be assigned
            weights of zero.
            If called on a DataFrame, will accept the name of a column
            when axis = 0.
            Unless weights are a Series, weights must be same length as axis
            being sampled.
            If weights do not sum to 1, they will be normalized to sum to 1.
            Missing values in the weights column will be treated as zero.
            Infinite values not allowed.
        random_state : int, array-like, BitGenerator, np.random.RandomState, optional
            If int, array-like, or BitGenerator (NumPy>=1.17), seed for
            random number generator
            If np.random.RandomState, use as numpy RandomState object.

            ..versionchanged:: 1.1.0

                array-like and BitGenerator (for NumPy>=1.17) object now passed to
                np.random.RandomState() as seed

        axis : {0 or ‘index’, 1 or ‘columns’, None}, default None
            Axis to sample. Accepts axis number or name. Default is stat axis
            for given data type (0 for Series and DataFrames).

        Returns
        -------
        Series or DataFrame
            A new object of same type as caller containing `n` items randomly
            sampled from the caller object.

        See Also
        --------
        numpy.random.choice: Generates a random sample from a given 1-D numpy
            array.

        Notes
        -----
        If `frac` > 1, `replacement` should be set to `True`.

        Examples
        --------
        >>> df = pd.DataFrame({'num_legs': [2, 4, 8, 0],
        ...                    'num_wings': [2, 0, 0, 0],
        ...                    'num_specimen_seen': [10, 2, 1, 8]},
        ...                   index=['falcon', 'dog', 'spider', 'fish'])
        >>> df
                num_legs  num_wings  num_specimen_seen
        falcon         2          2                 10
        dog            4          0                  2
        spider         8          0                  1
        fish           0          0                  8

        Extract 3 random elements from the ``Series`` ``df['num_legs']``:
        Note that we use `random_state` to ensure the reproducibility of
        the examples.

        >>> df['num_legs'].sample(n=3, random_state=1)
        fish      0
        spider    8
        falcon    2
        Name: num_legs, dtype: int64

        A random 50% sample of the ``DataFrame`` with replacement:

        >>> df.sample(frac=0.5, replace=True, random_state=1)
              num_legs  num_wings  num_specimen_seen
        dog          4          0                  2
        fish         0          0                  8

        An upsample sample of the ``DataFrame`` with replacement:
        Note that `replace` parameter has to be `True` for `frac` parameter > 1.

        >>> df.sample(frac=2, replace=True, random_state=1)
                num_legs  num_wings  num_specimen_seen
        dog            4          0                  2
        fish           0          0                  8
        falcon         2          2                 10
        falcon         2          2                 10
        fish           0          0                  8
        dog            4          0                  2
        fish           0          0                  8
        dog            4          0                  2

        Using a DataFrame column as weights. Rows with larger value in the
        `num_specimen_seen` column are more likely to be sampled.

        >>> df.sample(n=2, weights='num_specimen_seen', random_state=1)
                num_legs  num_wings  num_specimen_seen
        falcon         2          2                 10
        fish           0          0                  8
        """
        if axis is None:
            axis = self._stat_axis_number

        axis = self._get_axis_number(axis)
        axis_length = self.shape[axis]

        # Process random_state argument
        rs = com.random_state(random_state)

        # Check weights for compliance
        if weights is not None:

            # If a series, align with frame
            if isinstance(weights, ABCSeries):
                weights = weights.reindex(self.axes[axis])

            # Strings acceptable if a dataframe and axis = 0
            if isinstance(weights, str):
                if isinstance(self, ABCDataFrame):
                    if axis == 0:
                        try:
                            weights = self[weights]
                        except KeyError as err:
                            raise KeyError(
                                "String passed to weights not a valid column"
                            ) from err
                    else:
                        raise ValueError(
                            "Strings can only be passed to "
                            "weights when sampling from rows on "
                            "a DataFrame"
                        )
                else:
                    raise ValueError(
                        "Strings cannot be passed as weights "
                        "when sampling from a Series."
                    )

            weights = pd.Series(weights, dtype="float64")

            if len(weights) != axis_length:
                raise ValueError(
                    "Weights and axis to be sampled must be of same length"
                )

            if (weights == np.inf).any() or (weights == -np.inf).any():
                raise ValueError("weight vector may not include `inf` values")

            if (weights < 0).any():
                raise ValueError("weight vector many not include negative values")

            # If has nan, set to zero.
            weights = weights.fillna(0)

            # Renormalize if don't sum to 1
            if weights.sum() != 1:
                if weights.sum() != 0:
                    weights = weights / weights.sum()
                else:
                    raise ValueError("Invalid weights: weights sum to zero")

            weights = weights.values

        # If no frac or n, default to n=1.
        if n is None and frac is None:
            n = 1
        elif frac is not None and frac > 1 and not replace:
            raise ValueError(
                "Replace has to be set to `True` when "
                "upsampling the population `frac` > 1."
            )
        elif n is not None and frac is None and n % 1 != 0:
            raise ValueError("Only integers accepted as `n` values")
        elif n is None and frac is not None:
            n = int(round(frac * axis_length))
        elif n is not None and frac is not None:
            raise ValueError("Please enter a value for `frac` OR `n`, not both")

        # Check for negative sizes
        if n < 0:
            raise ValueError(
                "A negative number of rows requested. Please provide positive value."
            )

        locs = rs.choice(axis_length, size=n, replace=replace, p=weights)
        return self.take(locs, axis=axis)

    _shared_docs[
        "pipe"
    ] = r"""
        Apply func(self, \*args, \*\*kwargs).

        Parameters
        ----------
        func : function
            Function to apply to the %(klass)s.
            ``args``, and ``kwargs`` are passed into ``func``.
            Alternatively a ``(callable, data_keyword)`` tuple where
            ``data_keyword`` is a string indicating the keyword of
            ``callable`` that expects the %(klass)s.
        args : iterable, optional
            Positional arguments passed into ``func``.
        kwargs : mapping, optional
            A dictionary of keyword arguments passed into ``func``.

        Returns
        -------
        object : the return type of ``func``.

        See Also
        --------
        DataFrame.apply : Apply a function along input axis of DataFrame.
        DataFrame.applymap : Apply a function elementwise on a whole DataFrame.
        Series.map : Apply a mapping correspondence on a
            :class:`~pandas.Series`.

        Notes
        -----
        Use ``.pipe`` when chaining together functions that expect
        Series, DataFrames or GroupBy objects. Instead of writing

        >>> func(g(h(df), arg1=a), arg2=b, arg3=c)  # doctest: +SKIP

        You can write

        >>> (df.pipe(h)
        ...    .pipe(g, arg1=a)
        ...    .pipe(func, arg2=b, arg3=c)
        ... )  # doctest: +SKIP

        If you have a function that takes the data as (say) the second
        argument, pass a tuple indicating which keyword expects the
        data. For example, suppose ``f`` takes its data as ``arg2``:

        >>> (df.pipe(h)
        ...    .pipe(g, arg1=a)
        ...    .pipe((func, 'arg2'), arg1=a, arg3=c)
        ...  )  # doctest: +SKIP
    """

    @Appender(_shared_docs["pipe"] % _shared_doc_kwargs)
    def pipe(self, func, *args, **kwargs):
        return com.pipe(self, func, *args, **kwargs)

    _shared_docs["aggregate"] = dedent(
        """
    Aggregate using one or more operations over the specified axis.
    %(versionadded)s
    Parameters
    ----------
    func : function, str, list or dict
        Function to use for aggregating the data. If a function, must either
        work when passed a %(klass)s or when passed to %(klass)s.apply.

        Accepted combinations are:

        - function
        - string function name
        - list of functions and/or function names, e.g. ``[np.sum, 'mean']``
        - dict of axis labels -> functions, function names or list of such.
    %(axis)s
    *args
        Positional arguments to pass to `func`.
    **kwargs
        Keyword arguments to pass to `func`.

    Returns
    -------
    scalar, Series or DataFrame

        The return can be:

        * scalar : when Series.agg is called with single function
        * Series : when DataFrame.agg is called with a single function
        * DataFrame : when DataFrame.agg is called with several functions

        Return scalar, Series or DataFrame.
    %(see_also)s
    Notes
    -----
    `agg` is an alias for `aggregate`. Use the alias.

    A passed user-defined-function will be passed a Series for evaluation.
    %(examples)s"""
    )

    _shared_docs[
        "transform"
    ] = """
    Call ``func`` on self producing a %(klass)s with transformed values.

    Produced %(klass)s will have same axis length as self.

    Parameters
    ----------
    func : function, str, list or dict
        Function to use for transforming the data. If a function, must either
        work when passed a %(klass)s or when passed to %(klass)s.apply.

        Accepted combinations are:

        - function
        - string function name
        - list of functions and/or function names, e.g. ``[np.exp. 'sqrt']``
        - dict of axis labels -> functions, function names or list of such.
    %(axis)s
    *args
        Positional arguments to pass to `func`.
    **kwargs
        Keyword arguments to pass to `func`.

    Returns
    -------
    %(klass)s
        A %(klass)s that must have the same length as self.

    Raises
    ------
    ValueError : If the returned %(klass)s has a different length than self.

    See Also
    --------
    %(klass)s.agg : Only perform aggregating type operations.
    %(klass)s.apply : Invoke function on a %(klass)s.

    Examples
    --------
    >>> df = pd.DataFrame({'A': range(3), 'B': range(1, 4)})
    >>> df
       A  B
    0  0  1
    1  1  2
    2  2  3
    >>> df.transform(lambda x: x + 1)
       A  B
    0  1  2
    1  2  3
    2  3  4

    Even though the resulting %(klass)s must have the same length as the
    input %(klass)s, it is possible to provide several input functions:

    >>> s = pd.Series(range(3))
    >>> s
    0    0
    1    1
    2    2
    dtype: int64
    >>> s.transform([np.sqrt, np.exp])
           sqrt        exp
    0  0.000000   1.000000
    1  1.000000   2.718282
    2  1.414214   7.389056
    """

    # ----------------------------------------------------------------------
    # Attribute access

    def __finalize__(
        self: FrameOrSeries, other, method: Optional[str] = None, **kwargs
    ) -> FrameOrSeries:
        """
        Propagate metadata from other to self.

        Parameters
        ----------
        other : the object from which to get the attributes that we are going
            to propagate
        method : str, optional
            A passed method name providing context on where ``__finalize__``
            was called.

            .. warning:

               The value passed as `method` are not currently considered
               stable across pandas releases.
        """
        if isinstance(other, NDFrame):
            for name in other.attrs:
                self.attrs[name] = other.attrs[name]
            # For subclasses using _metadata.
            for name in self._metadata:
                assert isinstance(name, str)
                object.__setattr__(self, name, getattr(other, name, None))
        return self

    def __getattr__(self, name: str):
        """
        After regular attribute access, try looking up the name
        This allows simpler access to columns for interactive use.
        """
        # Note: obj.x will always call obj.__getattribute__('x') prior to
        # calling obj.__getattr__('x').
        if (
            name in self._internal_names_set
            or name in self._metadata
            or name in self._accessors
        ):
            return object.__getattribute__(self, name)
        else:
            if self._info_axis._can_hold_identifiers_and_holds_name(name):
                return self[name]
            return object.__getattribute__(self, name)

    def __setattr__(self, name: str, value) -> None:
        """
        After regular attribute access, try setting the name
        This allows simpler access to columns for interactive use.
        """
        # first try regular attribute access via __getattribute__, so that
        # e.g. ``obj.x`` and ``obj.x = 4`` will always reference/modify
        # the same attribute.

        try:
            object.__getattribute__(self, name)
            return object.__setattr__(self, name, value)
        except AttributeError:
            pass

        # if this fails, go on to more involved attribute setting
        # (note that this matches __getattr__, above).
        if name in self._internal_names_set:
            object.__setattr__(self, name, value)
        elif name in self._metadata:
            object.__setattr__(self, name, value)
        else:
            try:
                existing = getattr(self, name)
                if isinstance(existing, Index):
                    object.__setattr__(self, name, value)
                elif name in self._info_axis:
                    self[name] = value
                else:
                    object.__setattr__(self, name, value)
            except (AttributeError, TypeError):
                if isinstance(self, ABCDataFrame) and (is_list_like(value)):
                    warnings.warn(
                        "Pandas doesn't allow columns to be "
                        "created via a new attribute name - see "
                        "https://pandas.pydata.org/pandas-docs/"
                        "stable/indexing.html#attribute-access",
                        stacklevel=2,
                    )
                object.__setattr__(self, name, value)

    def _dir_additions(self):
        """
        add the string-like attributes from the info_axis.
        If info_axis is a MultiIndex, it's first level values are used.
        """
        additions = {
            c
            for c in self._info_axis.unique(level=0)[:100]
            if isinstance(c, str) and c.isidentifier()
        }
        return super()._dir_additions().union(additions)

    # ----------------------------------------------------------------------
    # Consolidation of internals

    def _protect_consolidate(self, f):
        """
        Consolidate _mgr -- if the blocks have changed, then clear the
        cache
        """
        blocks_before = len(self._mgr.blocks)
        result = f()
        if len(self._mgr.blocks) != blocks_before:
            self._clear_item_cache()
        return result

    def _consolidate_inplace(self) -> None:
        """Consolidate data in place and return None"""

        def f():
            self._mgr = self._mgr.consolidate()

        self._protect_consolidate(f)

    def _consolidate(self, inplace: bool_t = False):
        """
        Compute NDFrame with "consolidated" internals (data of each dtype
        grouped together in a single ndarray).

        Parameters
        ----------
        inplace : bool, default False
            If False return new object, otherwise modify existing object.

        Returns
        -------
        consolidated : same type as caller
        """
        inplace = validate_bool_kwarg(inplace, "inplace")
        if inplace:
            self._consolidate_inplace()
        else:
            f = lambda: self._mgr.consolidate()
            cons_data = self._protect_consolidate(f)
            return self._constructor(cons_data).__finalize__(self)

    @property
    def _is_mixed_type(self) -> bool_t:
        f = lambda: self._mgr.is_mixed_type
        return self._protect_consolidate(f)

    @property
    def _is_numeric_mixed_type(self) -> bool_t:
        f = lambda: self._mgr.is_numeric_mixed_type
        return self._protect_consolidate(f)

    def _check_inplace_setting(self, value) -> bool_t:
        """ check whether we allow in-place setting with this type of value """
        if self._is_mixed_type:
            if not self._is_numeric_mixed_type:

                # allow an actual np.nan thru
                if is_float(value) and np.isnan(value):
                    return True

                raise TypeError(
                    "Cannot do inplace boolean setting on "
                    "mixed-types with a non np.nan value"
                )

        return True

    def _get_numeric_data(self):
        return self._constructor(self._mgr.get_numeric_data()).__finalize__(self)

    def _get_bool_data(self):
        return self._constructor(self._mgr.get_bool_data()).__finalize__(self)

    # ----------------------------------------------------------------------
    # Internal Interface Methods

    @property
    def values(self) -> np.ndarray:
        """
        Return a Numpy representation of the DataFrame.

        .. warning::

           We recommend using :meth:`DataFrame.to_numpy` instead.

        Only the values in the DataFrame will be returned, the axes labels
        will be removed.

        Returns
        -------
        numpy.ndarray
            The values of the DataFrame.

        See Also
        --------
        DataFrame.to_numpy : Recommended alternative to this method.
        DataFrame.index : Retrieve the index labels.
        DataFrame.columns : Retrieving the column names.

        Notes
        -----
        The dtype will be a lower-common-denominator dtype (implicit
        upcasting); that is to say if the dtypes (even of numeric types)
        are mixed, the one that accommodates all will be chosen. Use this
        with care if you are not dealing with the blocks.

        e.g. If the dtypes are float16 and float32, dtype will be upcast to
        float32.  If dtypes are int32 and uint8, dtype will be upcast to
        int32. By :func:`numpy.find_common_type` convention, mixing int64
        and uint64 will result in a float64 dtype.

        Examples
        --------
        A DataFrame where all columns are the same type (e.g., int64) results
        in an array of the same type.

        >>> df = pd.DataFrame({'age':    [ 3,  29],
        ...                    'height': [94, 170],
        ...                    'weight': [31, 115]})
        >>> df
           age  height  weight
        0    3      94      31
        1   29     170     115
        >>> df.dtypes
        age       int64
        height    int64
        weight    int64
        dtype: object
        >>> df.values
        array([[  3,  94,  31],
               [ 29, 170, 115]])

        A DataFrame with mixed type columns(e.g., str/object, int64, float32)
        results in an ndarray of the broadest type that accommodates these
        mixed types (e.g., object).

        >>> df2 = pd.DataFrame([('parrot',   24.0, 'second'),
        ...                     ('lion',     80.5, 1),
        ...                     ('monkey', np.nan, None)],
        ...                   columns=('name', 'max_speed', 'rank'))
        >>> df2.dtypes
        name          object
        max_speed    float64
        rank          object
        dtype: object
        >>> df2.values
        array([['parrot', 24.0, 'second'],
               ['lion', 80.5, 1],
               ['monkey', nan, None]], dtype=object)
        """
        self._consolidate_inplace()
        return self._mgr.as_array(transpose=self._AXIS_REVERSED)

    @property
    def _values(self) -> np.ndarray:
        """internal implementation"""
        return self.values

    @property
    def dtypes(self):
        """
        Return the dtypes in the DataFrame.

        This returns a Series with the data type of each column.
        The result's index is the original DataFrame's columns. Columns
        with mixed types are stored with the ``object`` dtype. See
        :ref:`the User Guide <basics.dtypes>` for more.

        Returns
        -------
        pandas.Series
            The data type of each column.

        Examples
        --------
        >>> df = pd.DataFrame({'float': [1.0],
        ...                    'int': [1],
        ...                    'datetime': [pd.Timestamp('20180310')],
        ...                    'string': ['foo']})
        >>> df.dtypes
        float              float64
        int                  int64
        datetime    datetime64[ns]
        string              object
        dtype: object
        """
        from pandas import Series

        return Series(self._mgr.get_dtypes(), index=self._info_axis, dtype=np.object_)

    def _to_dict_of_blocks(self, copy: bool_t = True):
        """
        Return a dict of dtype -> Constructor Types that
        each is a homogeneous dtype.

        Internal ONLY
        """
        return {
            k: self._constructor(v).__finalize__(self)
            for k, v, in self._mgr.to_dict(copy=copy).items()
        }

    def astype(
        self: FrameOrSeries, dtype, copy: bool_t = True, errors: str = "raise"
    ) -> FrameOrSeries:
        """
        Cast a pandas object to a specified dtype ``dtype``.

        Parameters
        ----------
        dtype : data type, or dict of column name -> data type
            Use a numpy.dtype or Python type to cast entire pandas object to
            the same type. Alternatively, use {col: dtype, ...}, where col is a
            column label and dtype is a numpy.dtype or Python type to cast one
            or more of the DataFrame's columns to column-specific types.
        copy : bool, default True
            Return a copy when ``copy=True`` (be very careful setting
            ``copy=False`` as changes to values then may propagate to other
            pandas objects).
        errors : {'raise', 'ignore'}, default 'raise'
            Control raising of exceptions on invalid data for provided dtype.

            - ``raise`` : allow exceptions to be raised
            - ``ignore`` : suppress exceptions. On error return original object.

        Returns
        -------
        casted : same type as caller

        See Also
        --------
        to_datetime : Convert argument to datetime.
        to_timedelta : Convert argument to timedelta.
        to_numeric : Convert argument to a numeric type.
        numpy.ndarray.astype : Cast a numpy array to a specified type.

        Examples
        --------
        Create a DataFrame:

        >>> d = {'col1': [1, 2], 'col2': [3, 4]}
        >>> df = pd.DataFrame(data=d)
        >>> df.dtypes
        col1    int64
        col2    int64
        dtype: object

        Cast all columns to int32:

        >>> df.astype('int32').dtypes
        col1    int32
        col2    int32
        dtype: object

        Cast col1 to int32 using a dictionary:

        >>> df.astype({'col1': 'int32'}).dtypes
        col1    int32
        col2    int64
        dtype: object

        Create a series:

        >>> ser = pd.Series([1, 2], dtype='int32')
        >>> ser
        0    1
        1    2
        dtype: int32
        >>> ser.astype('int64')
        0    1
        1    2
        dtype: int64

        Convert to categorical type:

        >>> ser.astype('category')
        0    1
        1    2
        dtype: category
        Categories (2, int64): [1, 2]

        Convert to ordered categorical type with custom ordering:

        >>> cat_dtype = pd.api.types.CategoricalDtype(
        ...     categories=[2, 1], ordered=True)
        >>> ser.astype(cat_dtype)
        0    1
        1    2
        dtype: category
        Categories (2, int64): [2 < 1]

        Note that using ``copy=False`` and changing data on a new
        pandas object may propagate changes:

        >>> s1 = pd.Series([1, 2])
        >>> s2 = s1.astype('int64', copy=False)
        >>> s2[0] = 10
        >>> s1  # note that s1[0] has changed too
        0    10
        1     2
        dtype: int64
        """
        if is_dict_like(dtype):
            if self.ndim == 1:  # i.e. Series
                if len(dtype) > 1 or self.name not in dtype:
                    raise KeyError(
                        "Only the Series name can be used for "
                        "the key in Series dtype mappings."
                    )
                new_type = dtype[self.name]
                return self.astype(new_type, copy, errors)

            for col_name in dtype.keys():
                if col_name not in self:
                    raise KeyError(
                        "Only a column name can be used for the "
                        "key in a dtype mappings argument."
                    )
            results = []
            for col_name, col in self.items():
                if col_name in dtype:
                    results.append(
                        col.astype(dtype=dtype[col_name], copy=copy, errors=errors)
                    )
                else:
                    results.append(col.copy() if copy else col)

        elif is_extension_array_dtype(dtype) and self.ndim > 1:
            # GH 18099/22869: columnwise conversion to extension dtype
            # GH 24704: use iloc to handle duplicate column names
            results = [
                self.iloc[:, i].astype(dtype, copy=copy)
                for i in range(len(self.columns))
            ]

        else:
            # else, only a single dtype is given
            new_data = self._mgr.astype(dtype=dtype, copy=copy, errors=errors,)
            return self._constructor(new_data).__finalize__(self, method="astype")

        # GH 19920: retain column metadata after concat
        result = pd.concat(results, axis=1, copy=False)
        result.columns = self.columns
        return result

    def copy(self: FrameOrSeries, deep: bool_t = True) -> FrameOrSeries:
        """
        Make a copy of this object's indices and data.

        When ``deep=True`` (default), a new object will be created with a
        copy of the calling object's data and indices. Modifications to
        the data or indices of the copy will not be reflected in the
        original object (see notes below).

        When ``deep=False``, a new object will be created without copying
        the calling object's data or index (only references to the data
        and index are copied). Any changes to the data of the original
        will be reflected in the shallow copy (and vice versa).

        Parameters
        ----------
        deep : bool, default True
            Make a deep copy, including a copy of the data and the indices.
            With ``deep=False`` neither the indices nor the data are copied.

        Returns
        -------
        copy : Series or DataFrame
            Object type matches caller.

        Notes
        -----
        When ``deep=True``, data is copied but actual Python objects
        will not be copied recursively, only the reference to the object.
        This is in contrast to `copy.deepcopy` in the Standard Library,
        which recursively copies object data (see examples below).

        While ``Index`` objects are copied when ``deep=True``, the underlying
        numpy array is not copied for performance reasons. Since ``Index`` is
        immutable, the underlying data can be safely shared and a copy
        is not needed.

        Examples
        --------
        >>> s = pd.Series([1, 2], index=["a", "b"])
        >>> s
        a    1
        b    2
        dtype: int64

        >>> s_copy = s.copy()
        >>> s_copy
        a    1
        b    2
        dtype: int64

        **Shallow copy versus default (deep) copy:**

        >>> s = pd.Series([1, 2], index=["a", "b"])
        >>> deep = s.copy()
        >>> shallow = s.copy(deep=False)

        Shallow copy shares data and index with original.

        >>> s is shallow
        False
        >>> s.values is shallow.values and s.index is shallow.index
        True

        Deep copy has own copy of data and index.

        >>> s is deep
        False
        >>> s.values is deep.values or s.index is deep.index
        False

        Updates to the data shared by shallow copy and original is reflected
        in both; deep copy remains unchanged.

        >>> s[0] = 3
        >>> shallow[1] = 4
        >>> s
        a    3
        b    4
        dtype: int64
        >>> shallow
        a    3
        b    4
        dtype: int64
        >>> deep
        a    1
        b    2
        dtype: int64

        Note that when copying an object containing Python objects, a deep copy
        will copy the data, but will not do so recursively. Updating a nested
        data object will be reflected in the deep copy.

        >>> s = pd.Series([[1, 2], [3, 4]])
        >>> deep = s.copy()
        >>> s[0][0] = 10
        >>> s
        0    [10, 2]
        1     [3, 4]
        dtype: object
        >>> deep
        0    [10, 2]
        1     [3, 4]
        dtype: object
        """
        data = self._mgr.copy(deep=deep)
        self._clear_item_cache()
        return self._constructor(data).__finalize__(self, method="copy")

    def __copy__(self: FrameOrSeries, deep: bool_t = True) -> FrameOrSeries:
        return self.copy(deep=deep)

    def __deepcopy__(self: FrameOrSeries, memo=None) -> FrameOrSeries:
        """
        Parameters
        ----------
        memo, default None
            Standard signature. Unused
        """
        return self.copy(deep=True)

    def _convert(
        self: FrameOrSeries,
        datetime: bool_t = False,
        numeric: bool_t = False,
        timedelta: bool_t = False,
        coerce: bool_t = False,
    ) -> FrameOrSeries:
        """
        Attempt to infer better dtype for object columns

        Parameters
        ----------
        datetime : bool, default False
            If True, convert to date where possible.
        numeric : bool, default False
            If True, attempt to convert to numbers (including strings), with
            unconvertible values becoming NaN.
        timedelta : bool, default False
            If True, convert to timedelta where possible.
        coerce : bool, default False
            If True, force conversion with unconvertible values converted to
            nulls (NaN or NaT).

        Returns
        -------
        converted : same as input object
        """
        validate_bool_kwarg(datetime, "datetime")
        validate_bool_kwarg(numeric, "numeric")
        validate_bool_kwarg(timedelta, "timedelta")
        validate_bool_kwarg(coerce, "coerce")
        return self._constructor(
            self._mgr.convert(
                datetime=datetime,
                numeric=numeric,
                timedelta=timedelta,
                coerce=coerce,
                copy=True,
            )
        ).__finalize__(self)

    def infer_objects(self: FrameOrSeries) -> FrameOrSeries:
        """
        Attempt to infer better dtypes for object columns.

        Attempts soft conversion of object-dtyped
        columns, leaving non-object and unconvertible
        columns unchanged. The inference rules are the
        same as during normal Series/DataFrame construction.

        Returns
        -------
        converted : same type as input object

        See Also
        --------
        to_datetime : Convert argument to datetime.
        to_timedelta : Convert argument to timedelta.
        to_numeric : Convert argument to numeric type.
        convert_dtypes : Convert argument to best possible dtype.

        Examples
        --------
        >>> df = pd.DataFrame({"A": ["a", 1, 2, 3]})
        >>> df = df.iloc[1:]
        >>> df
           A
        1  1
        2  2
        3  3

        >>> df.dtypes
        A    object
        dtype: object

        >>> df.infer_objects().dtypes
        A    int64
        dtype: object
        """
        # numeric=False necessary to only soft convert;
        # python objects will still be converted to
        # native numpy numeric types
        return self._constructor(
            self._mgr.convert(
                datetime=True, numeric=False, timedelta=True, coerce=False, copy=True
            )
        ).__finalize__(self, method="infer_objects")

    def convert_dtypes(
        self: FrameOrSeries,
        infer_objects: bool_t = True,
        convert_string: bool_t = True,
        convert_integer: bool_t = True,
        convert_boolean: bool_t = True,
    ) -> FrameOrSeries:
        """
        Convert columns to best possible dtypes using dtypes supporting ``pd.NA``.

        .. versionadded:: 1.0.0

        Parameters
        ----------
        infer_objects : bool, default True
            Whether object dtypes should be converted to the best possible types.
        convert_string : bool, default True
            Whether object dtypes should be converted to ``StringDtype()``.
        convert_integer : bool, default True
            Whether, if possible, conversion can be done to integer extension types.
        convert_boolean : bool, defaults True
            Whether object dtypes should be converted to ``BooleanDtypes()``.

        Returns
        -------
        Series or DataFrame
            Copy of input object with new dtype.

        See Also
        --------
        infer_objects : Infer dtypes of objects.
        to_datetime : Convert argument to datetime.
        to_timedelta : Convert argument to timedelta.
        to_numeric : Convert argument to a numeric type.

        Notes
        -----
        By default, ``convert_dtypes`` will attempt to convert a Series (or each
        Series in a DataFrame) to dtypes that support ``pd.NA``. By using the options
        ``convert_string``, ``convert_integer``, and ``convert_boolean``, it is
        possible to turn off individual conversions to ``StringDtype``, the integer
        extension types or ``BooleanDtype``, respectively.

        For object-dtyped columns, if ``infer_objects`` is ``True``, use the inference
        rules as during normal Series/DataFrame construction.  Then, if possible,
        convert to ``StringDtype``, ``BooleanDtype`` or an appropriate integer extension
        type, otherwise leave as ``object``.

        If the dtype is integer, convert to an appropriate integer extension type.

        If the dtype is numeric, and consists of all integers, convert to an
        appropriate integer extension type.

        In the future, as new dtypes are added that support ``pd.NA``, the results
        of this method will change to support those new dtypes.

        Examples
        --------
        >>> df = pd.DataFrame(
        ...     {
        ...         "a": pd.Series([1, 2, 3], dtype=np.dtype("int32")),
        ...         "b": pd.Series(["x", "y", "z"], dtype=np.dtype("O")),
        ...         "c": pd.Series([True, False, np.nan], dtype=np.dtype("O")),
        ...         "d": pd.Series(["h", "i", np.nan], dtype=np.dtype("O")),
        ...         "e": pd.Series([10, np.nan, 20], dtype=np.dtype("float")),
        ...         "f": pd.Series([np.nan, 100.5, 200], dtype=np.dtype("float")),
        ...     }
        ... )

        Start with a DataFrame with default dtypes.

        >>> df
           a  b      c    d     e      f
        0  1  x   True    h  10.0    NaN
        1  2  y  False    i   NaN  100.5
        2  3  z    NaN  NaN  20.0  200.0

        >>> df.dtypes
        a      int32
        b     object
        c     object
        d     object
        e    float64
        f    float64
        dtype: object

        Convert the DataFrame to use best possible dtypes.

        >>> dfn = df.convert_dtypes()
        >>> dfn
           a  b      c     d     e      f
        0  1  x   True     h    10    NaN
        1  2  y  False     i  <NA>  100.5
        2  3  z   <NA>  <NA>    20  200.0

        >>> dfn.dtypes
        a      Int32
        b     string
        c    boolean
        d     string
        e      Int64
        f    float64
        dtype: object

        Start with a Series of strings and missing data represented by ``np.nan``.

        >>> s = pd.Series(["a", "b", np.nan])
        >>> s
        0      a
        1      b
        2    NaN
        dtype: object

        Obtain a Series with dtype ``StringDtype``.

        >>> s.convert_dtypes()
        0       a
        1       b
        2    <NA>
        dtype: string
        """
        if self.ndim == 1:
            return self._convert_dtypes(
                infer_objects, convert_string, convert_integer, convert_boolean
            )
        else:
            results = [
                col._convert_dtypes(
                    infer_objects, convert_string, convert_integer, convert_boolean
                )
                for col_name, col in self.items()
            ]
            result = pd.concat(results, axis=1, copy=False)
            return result

    # ----------------------------------------------------------------------
    # Filling NA's

    @doc(**_shared_doc_kwargs)
    def fillna(
        self: FrameOrSeries,
        value=None,
        method=None,
        axis=None,
        inplace: bool_t = False,
        limit=None,
        downcast=None,
    ) -> Optional[FrameOrSeries]:
        """
        Fill NA/NaN values using the specified method.

        Parameters
        ----------
        value : scalar, dict, Series, or DataFrame
            Value to use to fill holes (e.g. 0), alternately a
            dict/Series/DataFrame of values specifying which value to use for
            each index (for a Series) or column (for a DataFrame).  Values not
            in the dict/Series/DataFrame will not be filled. This value cannot
            be a list.
        method : {{'backfill', 'bfill', 'pad', 'ffill', None}}, default None
            Method to use for filling holes in reindexed Series
            pad / ffill: propagate last valid observation forward to next valid
            backfill / bfill: use next valid observation to fill gap.
        axis : {axes_single_arg}
            Axis along which to fill missing values.
        inplace : bool, default False
            If True, fill in-place. Note: this will modify any
            other views on this object (e.g., a no-copy slice for a column in a
            DataFrame).
        limit : int, default None
            If method is specified, this is the maximum number of consecutive
            NaN values to forward/backward fill. In other words, if there is
            a gap with more than this number of consecutive NaNs, it will only
            be partially filled. If method is not specified, this is the
            maximum number of entries along the entire axis where NaNs will be
            filled. Must be greater than 0 if not None.
        downcast : dict, default is None
            A dict of item->dtype of what to downcast if possible,
            or the string 'infer' which will try to downcast to an appropriate
            equal type (e.g. float64 to int64 if possible).

        Returns
        -------
        {klass} or None
            Object with missing values filled or None if ``inplace=True``.

        See Also
        --------
        interpolate : Fill NaN values using interpolation.
        reindex : Conform object to new index.
        asfreq : Convert TimeSeries to specified frequency.

        Examples
        --------
        >>> df = pd.DataFrame([[np.nan, 2, np.nan, 0],
        ...                    [3, 4, np.nan, 1],
        ...                    [np.nan, np.nan, np.nan, 5],
        ...                    [np.nan, 3, np.nan, 4]],
        ...                   columns=list('ABCD'))
        >>> df
             A    B   C  D
        0  NaN  2.0 NaN  0
        1  3.0  4.0 NaN  1
        2  NaN  NaN NaN  5
        3  NaN  3.0 NaN  4

        Replace all NaN elements with 0s.

        >>> df.fillna(0)
            A   B   C   D
        0   0.0 2.0 0.0 0
        1   3.0 4.0 0.0 1
        2   0.0 0.0 0.0 5
        3   0.0 3.0 0.0 4

        We can also propagate non-null values forward or backward.

        >>> df.fillna(method='ffill')
            A   B   C   D
        0   NaN 2.0 NaN 0
        1   3.0 4.0 NaN 1
        2   3.0 4.0 NaN 5
        3   3.0 3.0 NaN 4

        Replace all NaN elements in column 'A', 'B', 'C', and 'D', with 0, 1,
        2, and 3 respectively.

        >>> values = {{'A': 0, 'B': 1, 'C': 2, 'D': 3}}
        >>> df.fillna(value=values)
            A   B   C   D
        0   0.0 2.0 2.0 0
        1   3.0 4.0 2.0 1
        2   0.0 1.0 2.0 5
        3   0.0 3.0 2.0 4

        Only replace the first NaN element.

        >>> df.fillna(value=values, limit=1)
            A   B   C   D
        0   0.0 2.0 2.0 0
        1   3.0 4.0 NaN 1
        2   NaN 1.0 NaN 5
        3   NaN 3.0 NaN 4
        """
        inplace = validate_bool_kwarg(inplace, "inplace")
        value, method = validate_fillna_kwargs(value, method)

        self._consolidate_inplace()

        # set the default here, so functions examining the signaure
        # can detect if something was set (e.g. in groupby) (GH9221)
        if axis is None:
            axis = 0
        axis = self._get_axis_number(axis)

        if value is None:

            if self._is_mixed_type and axis == 1:
                if inplace:
                    raise NotImplementedError()
                result = self.T.fillna(method=method, limit=limit).T

                # need to downcast here because of all of the transposes
                result._mgr = result._mgr.downcast()

                return result

            new_data = self._mgr.interpolate(
                method=method,
                axis=axis,
                limit=limit,
                inplace=inplace,
                coerce=True,
                downcast=downcast,
            )
        else:
            if self.ndim == 1:
                if isinstance(value, (dict, ABCSeries)):
                    value = create_series_with_explicit_dtype(
                        value, dtype_if_empty=object
                    )
                    value = value.reindex(self.index, copy=False)
                    value = value._values
                elif not is_list_like(value):
                    pass
                else:
                    raise TypeError(
                        '"value" parameter must be a scalar, dict '
                        "or Series, but you passed a "
                        f'"{type(value).__name__}"'
                    )

                new_data = self._mgr.fillna(
                    value=value, limit=limit, inplace=inplace, downcast=downcast
                )

            elif isinstance(value, (dict, ABCSeries)):
                if axis == 1:
                    raise NotImplementedError(
                        "Currently only can fill "
                        "with dict/Series column "
                        "by column"
                    )

                result = self if inplace else self.copy()
                for k, v in value.items():
                    if k not in result:
                        continue
                    obj = result[k]
                    obj.fillna(v, limit=limit, inplace=True, downcast=downcast)
                return result if not inplace else None

            elif not is_list_like(value):
                new_data = self._mgr.fillna(
                    value=value, limit=limit, inplace=inplace, downcast=downcast
                )
            elif isinstance(value, ABCDataFrame) and self.ndim == 2:
                new_data = self.where(self.notna(), value)._data
            else:
                raise ValueError(f"invalid fill value with a {type(value)}")

        result = self._constructor(new_data)
        if inplace:
            return self._update_inplace(result)
        else:
            return result.__finalize__(self, method="fillna")

    def ffill(
        self: FrameOrSeries,
        axis=None,
        inplace: bool_t = False,
        limit=None,
        downcast=None,
    ) -> Optional[FrameOrSeries]:
        """
        Synonym for :meth:`DataFrame.fillna` with ``method='ffill'``.

        Returns
        -------
        %(klass)s or None
            Object with missing values filled or None if ``inplace=True``.
        """
        return self.fillna(
            method="ffill", axis=axis, inplace=inplace, limit=limit, downcast=downcast
        )

    def bfill(
        self: FrameOrSeries,
        axis=None,
        inplace: bool_t = False,
        limit=None,
        downcast=None,
    ) -> Optional[FrameOrSeries]:
        """
        Synonym for :meth:`DataFrame.fillna` with ``method='bfill'``.

        Returns
        -------
        %(klass)s or None
            Object with missing values filled or None if ``inplace=True``.
        """
        return self.fillna(
            method="bfill", axis=axis, inplace=inplace, limit=limit, downcast=downcast
        )

    @doc(klass=_shared_doc_kwargs["klass"])
    def replace(
        self,
        to_replace=None,
        value=None,
        inplace=False,
        limit=None,
        regex=False,
        method="pad",
    ):
        """
        Replace values given in `to_replace` with `value`.

        Values of the {klass} are replaced with other values dynamically.
        This differs from updating with ``.loc`` or ``.iloc``, which require
        you to specify a location to update with some value.

        Parameters
        ----------
        to_replace : str, regex, list, dict, Series, int, float, or None
            How to find the values that will be replaced.

            * numeric, str or regex:

                - numeric: numeric values equal to `to_replace` will be
                  replaced with `value`
                - str: string exactly matching `to_replace` will be replaced
                  with `value`
                - regex: regexs matching `to_replace` will be replaced with
                  `value`

            * list of str, regex, or numeric:

                - First, if `to_replace` and `value` are both lists, they
                  **must** be the same length.
                - Second, if ``regex=True`` then all of the strings in **both**
                  lists will be interpreted as regexs otherwise they will match
                  directly. This doesn't matter much for `value` since there
                  are only a few possible substitution regexes you can use.
                - str, regex and numeric rules apply as above.

            * dict:

                - Dicts can be used to specify different replacement values
                  for different existing values. For example,
                  ``{{'a': 'b', 'y': 'z'}}`` replaces the value 'a' with 'b' and
                  'y' with 'z'. To use a dict in this way the `value`
                  parameter should be `None`.
                - For a DataFrame a dict can specify that different values
                  should be replaced in different columns. For example,
                  ``{{'a': 1, 'b': 'z'}}`` looks for the value 1 in column 'a'
                  and the value 'z' in column 'b' and replaces these values
                  with whatever is specified in `value`. The `value` parameter
                  should not be ``None`` in this case. You can treat this as a
                  special case of passing two lists except that you are
                  specifying the column to search in.
                - For a DataFrame nested dictionaries, e.g.,
                  ``{{'a': {{'b': np.nan}}}}``, are read as follows: look in column
                  'a' for the value 'b' and replace it with NaN. The `value`
                  parameter should be ``None`` to use a nested dict in this
                  way. You can nest regular expressions as well. Note that
                  column names (the top-level dictionary keys in a nested
                  dictionary) **cannot** be regular expressions.

            * None:

                - This means that the `regex` argument must be a string,
                  compiled regular expression, or list, dict, ndarray or
                  Series of such elements. If `value` is also ``None`` then
                  this **must** be a nested dictionary or Series.

            See the examples section for examples of each of these.
        value : scalar, dict, list, str, regex, default None
            Value to replace any values matching `to_replace` with.
            For a DataFrame a dict of values can be used to specify which
            value to use for each column (columns not in the dict will not be
            filled). Regular expressions, strings and lists or dicts of such
            objects are also allowed.
        inplace : bool, default False
            If True, in place. Note: this will modify any
            other views on this object (e.g. a column from a DataFrame).
            Returns the caller if this is True.
        limit : int, default None
            Maximum size gap to forward or backward fill.
        regex : bool or same types as `to_replace`, default False
            Whether to interpret `to_replace` and/or `value` as regular
            expressions. If this is ``True`` then `to_replace` *must* be a
            string. Alternatively, this could be a regular expression or a
            list, dict, or array of regular expressions in which case
            `to_replace` must be ``None``.
        method : {{'pad', 'ffill', 'bfill', `None`}}
            The method to use when for replacement, when `to_replace` is a
            scalar, list or tuple and `value` is ``None``.

            .. versionchanged:: 0.23.0
                Added to DataFrame.

        Returns
        -------
        {klass}
            Object after replacement.

        Raises
        ------
        AssertionError
            * If `regex` is not a ``bool`` and `to_replace` is not
              ``None``.

        TypeError
            * If `to_replace` is not a scalar, array-like, ``dict``, or ``None``
            * If `to_replace` is a ``dict`` and `value` is not a ``list``,
              ``dict``, ``ndarray``, or ``Series``
            * If `to_replace` is ``None`` and `regex` is not compilable
              into a regular expression or is a list, dict, ndarray, or
              Series.
            * When replacing multiple ``bool`` or ``datetime64`` objects and
              the arguments to `to_replace` does not match the type of the
              value being replaced

        ValueError
            * If a ``list`` or an ``ndarray`` is passed to `to_replace` and
              `value` but they are not the same length.

        See Also
        --------
        {klass}.fillna : Fill NA values.
        {klass}.where : Replace values based on boolean condition.
        Series.str.replace : Simple string replacement.

        Notes
        -----
        * Regex substitution is performed under the hood with ``re.sub``. The
          rules for substitution for ``re.sub`` are the same.
        * Regular expressions will only substitute on strings, meaning you
          cannot provide, for example, a regular expression matching floating
          point numbers and expect the columns in your frame that have a
          numeric dtype to be matched. However, if those floating point
          numbers *are* strings, then you can do this.
        * This method has *a lot* of options. You are encouraged to experiment
          and play with this method to gain intuition about how it works.
        * When dict is used as the `to_replace` value, it is like
          key(s) in the dict are the to_replace part and
          value(s) in the dict are the value parameter.

        Examples
        --------

        **Scalar `to_replace` and `value`**

        >>> s = pd.Series([0, 1, 2, 3, 4])
        >>> s.replace(0, 5)
        0    5
        1    1
        2    2
        3    3
        4    4
        dtype: int64

        >>> df = pd.DataFrame({{'A': [0, 1, 2, 3, 4],
        ...                    'B': [5, 6, 7, 8, 9],
        ...                    'C': ['a', 'b', 'c', 'd', 'e']}})
        >>> df.replace(0, 5)
           A  B  C
        0  5  5  a
        1  1  6  b
        2  2  7  c
        3  3  8  d
        4  4  9  e

        **List-like `to_replace`**

        >>> df.replace([0, 1, 2, 3], 4)
           A  B  C
        0  4  5  a
        1  4  6  b
        2  4  7  c
        3  4  8  d
        4  4  9  e

        >>> df.replace([0, 1, 2, 3], [4, 3, 2, 1])
           A  B  C
        0  4  5  a
        1  3  6  b
        2  2  7  c
        3  1  8  d
        4  4  9  e

        >>> s.replace([1, 2], method='bfill')
        0    0
        1    3
        2    3
        3    3
        4    4
        dtype: int64

        **dict-like `to_replace`**

        >>> df.replace({{0: 10, 1: 100}})
             A  B  C
        0   10  5  a
        1  100  6  b
        2    2  7  c
        3    3  8  d
        4    4  9  e

        >>> df.replace({{'A': 0, 'B': 5}}, 100)
             A    B  C
        0  100  100  a
        1    1    6  b
        2    2    7  c
        3    3    8  d
        4    4    9  e

        >>> df.replace({{'A': {{0: 100, 4: 400}}}})
             A  B  C
        0  100  5  a
        1    1  6  b
        2    2  7  c
        3    3  8  d
        4  400  9  e

        **Regular expression `to_replace`**

        >>> df = pd.DataFrame({{'A': ['bat', 'foo', 'bait'],
        ...                    'B': ['abc', 'bar', 'xyz']}})
        >>> df.replace(to_replace=r'^ba.$', value='new', regex=True)
              A    B
        0   new  abc
        1   foo  new
        2  bait  xyz

        >>> df.replace({{'A': r'^ba.$'}}, {{'A': 'new'}}, regex=True)
              A    B
        0   new  abc
        1   foo  bar
        2  bait  xyz

        >>> df.replace(regex=r'^ba.$', value='new')
              A    B
        0   new  abc
        1   foo  new
        2  bait  xyz

        >>> df.replace(regex={{r'^ba.$': 'new', 'foo': 'xyz'}})
              A    B
        0   new  abc
        1   xyz  new
        2  bait  xyz

        >>> df.replace(regex=[r'^ba.$', 'foo'], value='new')
              A    B
        0   new  abc
        1   new  new
        2  bait  xyz

        Note that when replacing multiple ``bool`` or ``datetime64`` objects,
        the data types in the `to_replace` parameter must match the data
        type of the value being replaced:

        >>> df = pd.DataFrame({{'A': [True, False, True],
        ...                    'B': [False, True, False]}})
        >>> df.replace({{'a string': 'new value', True: False}})  # raises
        Traceback (most recent call last):
            ...
        TypeError: Cannot compare types 'ndarray(dtype=bool)' and 'str'

        This raises a ``TypeError`` because one of the ``dict`` keys is not of
        the correct type for replacement.

        Compare the behavior of ``s.replace({{'a': None}})`` and
        ``s.replace('a', None)`` to understand the peculiarities
        of the `to_replace` parameter:

        >>> s = pd.Series([10, 'a', 'a', 'b', 'a'])

        When one uses a dict as the `to_replace` value, it is like the
        value(s) in the dict are equal to the `value` parameter.
        ``s.replace({{'a': None}})`` is equivalent to
        ``s.replace(to_replace={{'a': None}}, value=None, method=None)``:

        >>> s.replace({{'a': None}})
        0      10
        1    None
        2    None
        3       b
        4    None
        dtype: object

        When ``value=None`` and `to_replace` is a scalar, list or
        tuple, `replace` uses the method parameter (default 'pad') to do the
        replacement. So this is why the 'a' values are being replaced by 10
        in rows 1 and 2 and 'b' in row 4 in this case.
        The command ``s.replace('a', None)`` is actually equivalent to
        ``s.replace(to_replace='a', value=None, method='pad')``:

        >>> s.replace('a', None)
        0    10
        1    10
        2    10
        3     b
        4     b
        dtype: object
    """
        if not (
            is_scalar(to_replace)
            or is_re_compilable(to_replace)
            or is_list_like(to_replace)
        ):
            raise TypeError(
                "Expecting 'to_replace' to be either a scalar, array-like, "
                "dict or None, got invalid type "
                f"{repr(type(to_replace).__name__)}"
            )

        inplace = validate_bool_kwarg(inplace, "inplace")
        if not is_bool(regex) and to_replace is not None:
            raise AssertionError("'to_replace' must be 'None' if 'regex' is not a bool")

        self._consolidate_inplace()

        if value is None:
            # passing a single value that is scalar like
            # when value is None (GH5319), for compat
            if not is_dict_like(to_replace) and not is_dict_like(regex):
                to_replace = [to_replace]

            if isinstance(to_replace, (tuple, list)):
                if isinstance(self, ABCDataFrame):
                    return self.apply(
                        _single_replace, args=(to_replace, method, inplace, limit)
                    )
                return _single_replace(self, to_replace, method, inplace, limit)

            if not is_dict_like(to_replace):
                if not is_dict_like(regex):
                    raise TypeError(
                        'If "to_replace" and "value" are both None '
                        'and "to_replace" is not a list, then '
                        "regex must be a mapping"
                    )
                to_replace = regex
                regex = True

            items = list(to_replace.items())
            keys, values = zip(*items) if items else ([], [])

            are_mappings = [is_dict_like(v) for v in values]

            if any(are_mappings):
                if not all(are_mappings):
                    raise TypeError(
                        "If a nested mapping is passed, all values "
                        "of the top level mapping must be mappings"
                    )
                # passed a nested dict/Series
                to_rep_dict = {}
                value_dict = {}

                for k, v in items:
                    keys, values = list(zip(*v.items())) or ([], [])

                    to_rep_dict[k] = list(keys)
                    value_dict[k] = list(values)

                to_replace, value = to_rep_dict, value_dict
            else:
                to_replace, value = keys, values

            return self.replace(
                to_replace, value, inplace=inplace, limit=limit, regex=regex
            )
        else:

            # need a non-zero len on all axes
            if not self.size:
                return self

            if is_dict_like(to_replace):
                if is_dict_like(value):  # {'A' : NA} -> {'A' : 0}
                    # Note: Checking below for `in foo.keys()` instead of
                    #  `in foo`is needed for when we have a Series and not dict
                    mapping = {
                        col: (to_replace[col], value[col])
                        for col in to_replace.keys()
                        if col in value.keys() and col in self
                    }
                    return self._replace_columnwise(mapping, inplace, regex)

                # {'A': NA} -> 0
                elif not is_list_like(value):
                    # Operate column-wise
                    if self.ndim == 1:
                        raise ValueError(
                            "Series.replace cannot use dict-like to_replace "
                            "and non-None value"
                        )
                    mapping = {
                        col: (to_rep, value) for col, to_rep in to_replace.items()
                    }
                    return self._replace_columnwise(mapping, inplace, regex)
                else:
                    raise TypeError("value argument must be scalar, dict, or Series")

            elif is_list_like(to_replace):  # [NA, ''] -> [0, 'missing']
                if is_list_like(value):
                    if len(to_replace) != len(value):
                        raise ValueError(
                            f"Replacement lists must match in length. "
                            f"Expecting {len(to_replace)} got {len(value)} "
                        )

                    new_data = self._mgr.replace_list(
                        src_list=to_replace,
                        dest_list=value,
                        inplace=inplace,
                        regex=regex,
                    )

                else:  # [NA, ''] -> 0
                    new_data = self._mgr.replace(
                        to_replace=to_replace, value=value, inplace=inplace, regex=regex
                    )
            elif to_replace is None:
                if not (
                    is_re_compilable(regex)
                    or is_list_like(regex)
                    or is_dict_like(regex)
                ):
                    raise TypeError(
                        f"'regex' must be a string or a compiled regular expression "
                        f"or a list or dict of strings or regular expressions, "
                        f"you passed a {repr(type(regex).__name__)}"
                    )
                return self.replace(
                    regex, value, inplace=inplace, limit=limit, regex=True
                )
            else:

                # dest iterable dict-like
                if is_dict_like(value):  # NA -> {'A' : 0, 'B' : -1}
                    # Operate column-wise
                    if self.ndim == 1:
                        raise ValueError(
                            "Series.replace cannot use dict-value and "
                            "non-None to_replace"
                        )
                    mapping = {col: (to_replace, val) for col, val in value.items()}
                    return self._replace_columnwise(mapping, inplace, regex)

                elif not is_list_like(value):  # NA -> 0
                    new_data = self._mgr.replace(
                        to_replace=to_replace, value=value, inplace=inplace, regex=regex
                    )
                else:
                    raise TypeError(
                        f'Invalid "to_replace" type: {repr(type(to_replace).__name__)}'
                    )

        result = self._constructor(new_data)
        if inplace:
            return self._update_inplace(result)
        else:
            return result.__finalize__(self, method="replace")

    _shared_docs[
        "interpolate"
    ] = """
        Please note that only ``method='linear'`` is supported for
        DataFrame/Series with a MultiIndex.

        Parameters
        ----------
        method : str, default 'linear'
            Interpolation technique to use. One of:

            * 'linear': Ignore the index and treat the values as equally
              spaced. This is the only method supported on MultiIndexes.
            * 'time': Works on daily and higher resolution data to interpolate
              given length of interval.
            * 'index', 'values': use the actual numerical values of the index.
            * 'pad': Fill in NaNs using existing values.
            * 'nearest', 'zero', 'slinear', 'quadratic', 'cubic', 'spline',
              'barycentric', 'polynomial': Passed to
              `scipy.interpolate.interp1d`. These methods use the numerical
              values of the index.  Both 'polynomial' and 'spline' require that
              you also specify an `order` (int), e.g.
              ``df.interpolate(method='polynomial', order=5)``.
            * 'krogh', 'piecewise_polynomial', 'spline', 'pchip', 'akima':
              Wrappers around the SciPy interpolation methods of similar
              names. See `Notes`.
            * 'from_derivatives': Refers to
              `scipy.interpolate.BPoly.from_derivatives` which
              replaces 'piecewise_polynomial' interpolation method in
              scipy 0.18.
        axis : {0 or 'index', 1 or 'columns', None}, default None
            Axis to interpolate along.
        limit : int, optional
            Maximum number of consecutive NaNs to fill. Must be greater than
            0.
        inplace : bool, default False
            Update the data in place if possible.
        limit_direction : {'forward', 'backward', 'both'}, default 'forward'
            If limit is specified, consecutive NaNs will be filled in this
            direction.
        limit_area : {`None`, 'inside', 'outside'}, default None
            If limit is specified, consecutive NaNs will be filled with this
            restriction.

            * ``None``: No fill restriction.
            * 'inside': Only fill NaNs surrounded by valid values
              (interpolate).
            * 'outside': Only fill NaNs outside valid values (extrapolate).

            .. versionadded:: 0.23.0

        downcast : optional, 'infer' or None, defaults to None
            Downcast dtypes if possible.
        **kwargs
            Keyword arguments to pass on to the interpolating function.

        Returns
        -------
        Series or DataFrame
            Returns the same object type as the caller, interpolated at
            some or all ``NaN`` values.

        See Also
        --------
        fillna : Fill missing values using different methods.
        scipy.interpolate.Akima1DInterpolator : Piecewise cubic polynomials
            (Akima interpolator).
        scipy.interpolate.BPoly.from_derivatives : Piecewise polynomial in the
            Bernstein basis.
        scipy.interpolate.interp1d : Interpolate a 1-D function.
        scipy.interpolate.KroghInterpolator : Interpolate polynomial (Krogh
            interpolator).
        scipy.interpolate.PchipInterpolator : PCHIP 1-d monotonic cubic
            interpolation.
        scipy.interpolate.CubicSpline : Cubic spline data interpolator.

        Notes
        -----
        The 'krogh', 'piecewise_polynomial', 'spline', 'pchip' and 'akima'
        methods are wrappers around the respective SciPy implementations of
        similar names. These use the actual numerical values of the index.
        For more information on their behavior, see the
        `SciPy documentation
        <https://docs.scipy.org/doc/scipy/reference/interpolate.html#univariate-interpolation>`__
        and `SciPy tutorial
        <https://docs.scipy.org/doc/scipy/reference/tutorial/interpolate.html>`__.

        Examples
        --------
        Filling in ``NaN`` in a :class:`~pandas.Series` via linear
        interpolation.

        >>> s = pd.Series([0, 1, np.nan, 3])
        >>> s
        0    0.0
        1    1.0
        2    NaN
        3    3.0
        dtype: float64
        >>> s.interpolate()
        0    0.0
        1    1.0
        2    2.0
        3    3.0
        dtype: float64

        Filling in ``NaN`` in a Series by padding, but filling at most two
        consecutive ``NaN`` at a time.

        >>> s = pd.Series([np.nan, "single_one", np.nan,
        ...                "fill_two_more", np.nan, np.nan, np.nan,
        ...                4.71, np.nan])
        >>> s
        0              NaN
        1       single_one
        2              NaN
        3    fill_two_more
        4              NaN
        5              NaN
        6              NaN
        7             4.71
        8              NaN
        dtype: object
        >>> s.interpolate(method='pad', limit=2)
        0              NaN
        1       single_one
        2       single_one
        3    fill_two_more
        4    fill_two_more
        5    fill_two_more
        6              NaN
        7             4.71
        8             4.71
        dtype: object

        Filling in ``NaN`` in a Series via polynomial interpolation or splines:
        Both 'polynomial' and 'spline' methods require that you also specify
        an ``order`` (int).

        >>> s = pd.Series([0, 2, np.nan, 8])
        >>> s.interpolate(method='polynomial', order=2)
        0    0.000000
        1    2.000000
        2    4.666667
        3    8.000000
        dtype: float64

        Fill the DataFrame forward (that is, going down) along each column
        using linear interpolation.

        Note how the last entry in column 'a' is interpolated differently,
        because there is no entry after it to use for interpolation.
        Note how the first entry in column 'b' remains ``NaN``, because there
        is no entry before it to use for interpolation.

        >>> df = pd.DataFrame([(0.0, np.nan, -1.0, 1.0),
        ...                    (np.nan, 2.0, np.nan, np.nan),
        ...                    (2.0, 3.0, np.nan, 9.0),
        ...                    (np.nan, 4.0, -4.0, 16.0)],
        ...                   columns=list('abcd'))
        >>> df
             a    b    c     d
        0  0.0  NaN -1.0   1.0
        1  NaN  2.0  NaN   NaN
        2  2.0  3.0  NaN   9.0
        3  NaN  4.0 -4.0  16.0
        >>> df.interpolate(method='linear', limit_direction='forward', axis=0)
             a    b    c     d
        0  0.0  NaN -1.0   1.0
        1  1.0  2.0 -2.0   5.0
        2  2.0  3.0 -3.0   9.0
        3  2.0  4.0 -4.0  16.0

        Using polynomial interpolation.

        >>> df['d'].interpolate(method='polynomial', order=2)
        0     1.0
        1     4.0
        2     9.0
        3    16.0
        Name: d, dtype: float64
        """

    @Appender(_shared_docs["interpolate"] % _shared_doc_kwargs)
    def interpolate(
        self,
        method="linear",
        axis=0,
        limit=None,
        inplace=False,
        limit_direction="forward",
        limit_area=None,
        downcast=None,
        **kwargs,
    ):
        """
        Interpolate values according to different methods.
        """
        inplace = validate_bool_kwarg(inplace, "inplace")

        axis = self._get_axis_number(axis)

        if axis == 0:
            df = self
        else:
            df = self.T

        if isinstance(df.index, MultiIndex) and method != "linear":
            raise ValueError(
                "Only `method=linear` interpolation is supported on MultiIndexes."
            )

        if df.ndim == 2 and np.all(df.dtypes == np.dtype(object)):
            raise TypeError(
                "Cannot interpolate with all object-dtype columns "
                "in the DataFrame. Try setting at least one "
                "column to a numeric dtype."
            )

        # create/use the index
        if method == "linear":
            # prior default
            index = np.arange(len(df.index))
        else:
            index = df.index
            methods = {"index", "values", "nearest", "time"}
            is_numeric_or_datetime = (
                is_numeric_dtype(index)
                or is_datetime64_any_dtype(index)
                or is_timedelta64_dtype(index)
            )
            if method not in methods and not is_numeric_or_datetime:
                raise ValueError(
                    "Index column must be numeric or datetime type when "
                    f"using {method} method other than linear. "
                    "Try setting a numeric or datetime index column before "
                    "interpolating."
                )

        if isna(index).any():
            raise NotImplementedError(
                "Interpolation with NaNs in the index "
                "has not been implemented. Try filling "
                "those NaNs before interpolating."
            )
        data = df._mgr
        new_data = data.interpolate(
            method=method,
            axis=self._info_axis_number,
            index=index,
            limit=limit,
            limit_direction=limit_direction,
            limit_area=limit_area,
            inplace=inplace,
            downcast=downcast,
            **kwargs,
        )

        result = self._constructor(new_data)
        if axis == 1:
            result = result.T
        if inplace:
            return self._update_inplace(result)
        else:
            return result.__finalize__(self, method="interpolate")

    # ----------------------------------------------------------------------
    # Timeseries methods Methods

    def asof(self, where, subset=None):
        """
        Return the last row(s) without any NaNs before `where`.

        The last row (for each element in `where`, if list) without any
        NaN is taken.
        In case of a :class:`~pandas.DataFrame`, the last row without NaN
        considering only the subset of columns (if not `None`)

        If there is no good value, NaN is returned for a Series or
        a Series of NaN values for a DataFrame

        Parameters
        ----------
        where : date or array-like of dates
            Date(s) before which the last row(s) are returned.
        subset : str or array-like of str, default `None`
            For DataFrame, if not `None`, only use these columns to
            check for NaNs.

        Returns
        -------
        scalar, Series, or DataFrame

            The return can be:

            * scalar : when `self` is a Series and `where` is a scalar
            * Series: when `self` is a Series and `where` is an array-like,
              or when `self` is a DataFrame and `where` is a scalar
            * DataFrame : when `self` is a DataFrame and `where` is an
              array-like

            Return scalar, Series, or DataFrame.

        See Also
        --------
        merge_asof : Perform an asof merge. Similar to left join.

        Notes
        -----
        Dates are assumed to be sorted. Raises if this is not the case.

        Examples
        --------
        A Series and a scalar `where`.

        >>> s = pd.Series([1, 2, np.nan, 4], index=[10, 20, 30, 40])
        >>> s
        10    1.0
        20    2.0
        30    NaN
        40    4.0
        dtype: float64

        >>> s.asof(20)
        2.0

        For a sequence `where`, a Series is returned. The first value is
        NaN, because the first element of `where` is before the first
        index value.

        >>> s.asof([5, 20])
        5     NaN
        20    2.0
        dtype: float64

        Missing values are not considered. The following is ``2.0``, not
        NaN, even though NaN is at the index location for ``30``.

        >>> s.asof(30)
        2.0

        Take all columns into consideration

        >>> df = pd.DataFrame({'a': [10, 20, 30, 40, 50],
        ...                    'b': [None, None, None, None, 500]},
        ...                   index=pd.DatetimeIndex(['2018-02-27 09:01:00',
        ...                                           '2018-02-27 09:02:00',
        ...                                           '2018-02-27 09:03:00',
        ...                                           '2018-02-27 09:04:00',
        ...                                           '2018-02-27 09:05:00']))
        >>> df.asof(pd.DatetimeIndex(['2018-02-27 09:03:30',
        ...                           '2018-02-27 09:04:30']))
                              a   b
        2018-02-27 09:03:30 NaN NaN
        2018-02-27 09:04:30 NaN NaN

        Take a single column into consideration

        >>> df.asof(pd.DatetimeIndex(['2018-02-27 09:03:30',
        ...                           '2018-02-27 09:04:30']),
        ...         subset=['a'])
                                 a   b
        2018-02-27 09:03:30   30.0 NaN
        2018-02-27 09:04:30   40.0 NaN
        """
        if isinstance(where, str):
            where = Timestamp(where)

        if not self.index.is_monotonic:
            raise ValueError("asof requires a sorted index")

        is_series = isinstance(self, ABCSeries)
        if is_series:
            if subset is not None:
                raise ValueError("subset is not valid for Series")
        else:
            if subset is None:
                subset = self.columns
            if not is_list_like(subset):
                subset = [subset]

        is_list = is_list_like(where)
        if not is_list:
            start = self.index[0]
            if isinstance(self.index, PeriodIndex):
                where = Period(where, freq=self.index.freq)

            if where < start:
                if not is_series:
                    from pandas import Series

                    return Series(index=self.columns, name=where, dtype=np.float64)
                return np.nan

            # It's always much faster to use a *while* loop here for
            # Series than pre-computing all the NAs. However a
            # *while* loop is extremely expensive for DataFrame
            # so we later pre-compute all the NAs and use the same
            # code path whether *where* is a scalar or list.
            # See PR: https://github.com/pandas-dev/pandas/pull/14476
            if is_series:
                loc = self.index.searchsorted(where, side="right")
                if loc > 0:
                    loc -= 1

                values = self._values
                while loc > 0 and isna(values[loc]):
                    loc -= 1
                return values[loc]

        if not isinstance(where, Index):
            where = Index(where) if is_list else Index([where])

        nulls = self.isna() if is_series else self[subset].isna().any(1)
        if nulls.all():
            if is_series:
                return self._constructor(np.nan, index=where, name=self.name)
            elif is_list:
                from pandas import DataFrame

                return DataFrame(np.nan, index=where, columns=self.columns)
            else:
                from pandas import Series

                return Series(np.nan, index=self.columns, name=where[0])

        locs = self.index.asof_locs(where, ~(nulls._values))

        # mask the missing
        missing = locs == -1
        data = self.take(locs)
        data.index = where
        data.loc[missing] = np.nan
        return data if is_list else data.iloc[-1]

    # ----------------------------------------------------------------------
    # Action Methods

    _shared_docs[
        "isna"
    ] = """
        Detect missing values.

        Return a boolean same-sized object indicating if the values are NA.
        NA values, such as None or :attr:`numpy.NaN`, gets mapped to True
        values.
        Everything else gets mapped to False values. Characters such as empty
        strings ``''`` or :attr:`numpy.inf` are not considered NA values
        (unless you set ``pandas.options.mode.use_inf_as_na = True``).

        Returns
        -------
        %(klass)s
            Mask of bool values for each element in %(klass)s that
            indicates whether an element is not an NA value.

        See Also
        --------
        %(klass)s.isnull : Alias of isna.
        %(klass)s.notna : Boolean inverse of isna.
        %(klass)s.dropna : Omit axes labels with missing values.
        isna : Top-level isna.

        Examples
        --------
        Show which entries in a DataFrame are NA.

        >>> df = pd.DataFrame({'age': [5, 6, np.NaN],
        ...                    'born': [pd.NaT, pd.Timestamp('1939-05-27'),
        ...                             pd.Timestamp('1940-04-25')],
        ...                    'name': ['Alfred', 'Batman', ''],
        ...                    'toy': [None, 'Batmobile', 'Joker']})
        >>> df
           age       born    name        toy
        0  5.0        NaT  Alfred       None
        1  6.0 1939-05-27  Batman  Batmobile
        2  NaN 1940-04-25              Joker

        >>> df.isna()
             age   born   name    toy
        0  False   True  False   True
        1  False  False  False  False
        2   True  False  False  False

        Show which entries in a Series are NA.

        >>> ser = pd.Series([5, 6, np.NaN])
        >>> ser
        0    5.0
        1    6.0
        2    NaN
        dtype: float64

        >>> ser.isna()
        0    False
        1    False
        2     True
        dtype: bool
        """

    @Appender(_shared_docs["isna"] % _shared_doc_kwargs)
    def isna(self: FrameOrSeries) -> FrameOrSeries:
        return isna(self).__finalize__(self, method="isna")

    @Appender(_shared_docs["isna"] % _shared_doc_kwargs)
    def isnull(self: FrameOrSeries) -> FrameOrSeries:
        return isna(self).__finalize__(self, method="isnull")

    _shared_docs[
        "notna"
    ] = """
        Detect existing (non-missing) values.

        Return a boolean same-sized object indicating if the values are not NA.
        Non-missing values get mapped to True. Characters such as empty
        strings ``''`` or :attr:`numpy.inf` are not considered NA values
        (unless you set ``pandas.options.mode.use_inf_as_na = True``).
        NA values, such as None or :attr:`numpy.NaN`, get mapped to False
        values.

        Returns
        -------
        %(klass)s
            Mask of bool values for each element in %(klass)s that
            indicates whether an element is not an NA value.

        See Also
        --------
        %(klass)s.notnull : Alias of notna.
        %(klass)s.isna : Boolean inverse of notna.
        %(klass)s.dropna : Omit axes labels with missing values.
        notna : Top-level notna.

        Examples
        --------
        Show which entries in a DataFrame are not NA.

        >>> df = pd.DataFrame({'age': [5, 6, np.NaN],
        ...                    'born': [pd.NaT, pd.Timestamp('1939-05-27'),
        ...                             pd.Timestamp('1940-04-25')],
        ...                    'name': ['Alfred', 'Batman', ''],
        ...                    'toy': [None, 'Batmobile', 'Joker']})
        >>> df
           age       born    name        toy
        0  5.0        NaT  Alfred       None
        1  6.0 1939-05-27  Batman  Batmobile
        2  NaN 1940-04-25              Joker

        >>> df.notna()
             age   born  name    toy
        0   True  False  True  False
        1   True   True  True   True
        2  False   True  True   True

        Show which entries in a Series are not NA.

        >>> ser = pd.Series([5, 6, np.NaN])
        >>> ser
        0    5.0
        1    6.0
        2    NaN
        dtype: float64

        >>> ser.notna()
        0     True
        1     True
        2    False
        dtype: bool
        """

    @Appender(_shared_docs["notna"] % _shared_doc_kwargs)
    def notna(self: FrameOrSeries) -> FrameOrSeries:
        return notna(self).__finalize__(self, method="notna")

    @Appender(_shared_docs["notna"] % _shared_doc_kwargs)
    def notnull(self: FrameOrSeries) -> FrameOrSeries:
        return notna(self).__finalize__(self, method="notnull")

    def _clip_with_scalar(self, lower, upper, inplace: bool_t = False):
        if (lower is not None and np.any(isna(lower))) or (
            upper is not None and np.any(isna(upper))
        ):
            raise ValueError("Cannot use an NA value as a clip threshold")

        result = self
        mask = isna(self._values)

        with np.errstate(all="ignore"):
            if upper is not None:
                subset = self.to_numpy() <= upper
                result = result.where(subset, upper, axis=None, inplace=False)
            if lower is not None:
                subset = self.to_numpy() >= lower
                result = result.where(subset, lower, axis=None, inplace=False)

        if np.any(mask):
            result[mask] = np.nan

        if inplace:
            return self._update_inplace(result)
        else:
            return result

    def _clip_with_one_bound(self, threshold, method, axis, inplace):

        if axis is not None:
            axis = self._get_axis_number(axis)

        # method is self.le for upper bound and self.ge for lower bound
        if is_scalar(threshold) and is_number(threshold):
            if method.__name__ == "le":
                return self._clip_with_scalar(None, threshold, inplace=inplace)
            return self._clip_with_scalar(threshold, None, inplace=inplace)

        subset = method(threshold, axis=axis) | isna(self)

        # GH #15390
        # In order for where method to work, the threshold must
        # be transformed to NDFrame from other array like structure.
        if (not isinstance(threshold, ABCSeries)) and is_list_like(threshold):
            if isinstance(self, ABCSeries):
                threshold = self._constructor(threshold, index=self.index)
            else:
                threshold = _align_method_FRAME(self, threshold, axis, flex=None)[1]
        return self.where(subset, threshold, axis=axis, inplace=inplace)

    def clip(
        self: FrameOrSeries,
        lower=None,
        upper=None,
        axis=None,
        inplace: bool_t = False,
        *args,
        **kwargs,
    ) -> FrameOrSeries:
        """
        Trim values at input threshold(s).

        Assigns values outside boundary to boundary values. Thresholds
        can be singular values or array like, and in the latter case
        the clipping is performed element-wise in the specified axis.

        Parameters
        ----------
        lower : float or array_like, default None
            Minimum threshold value. All values below this
            threshold will be set to it.
        upper : float or array_like, default None
            Maximum threshold value. All values above this
            threshold will be set to it.
        axis : int or str axis name, optional
            Align object with lower and upper along the given axis.
        inplace : bool, default False
            Whether to perform the operation in place on the data.
        *args, **kwargs
            Additional keywords have no effect but might be accepted
            for compatibility with numpy.

        Returns
        -------
        Series or DataFrame
            Same type as calling object with the values outside the
            clip boundaries replaced.

        See Also
        --------
        Series.clip : Trim values at input threshold in series.
        DataFrame.clip : Trim values at input threshold in dataframe.
        numpy.clip : Clip (limit) the values in an array.

        Examples
        --------
        >>> data = {'col_0': [9, -3, 0, -1, 5], 'col_1': [-2, -7, 6, 8, -5]}
        >>> df = pd.DataFrame(data)
        >>> df
           col_0  col_1
        0      9     -2
        1     -3     -7
        2      0      6
        3     -1      8
        4      5     -5

        Clips per column using lower and upper thresholds:

        >>> df.clip(-4, 6)
           col_0  col_1
        0      6     -2
        1     -3     -4
        2      0      6
        3     -1      6
        4      5     -4

        Clips using specific lower and upper thresholds per column element:

        >>> t = pd.Series([2, -4, -1, 6, 3])
        >>> t
        0    2
        1   -4
        2   -1
        3    6
        4    3
        dtype: int64

        >>> df.clip(t, t + 4, axis=0)
           col_0  col_1
        0      6      2
        1     -3     -4
        2      0      3
        3      6      8
        4      5      3
        """
        inplace = validate_bool_kwarg(inplace, "inplace")

        axis = nv.validate_clip_with_axis(axis, args, kwargs)
        if axis is not None:
            axis = self._get_axis_number(axis)

        # GH 17276
        # numpy doesn't like NaN as a clip value
        # so ignore
        # GH 19992
        # numpy doesn't drop a list-like bound containing NaN
        if not is_list_like(lower) and np.any(isna(lower)):
            lower = None
        if not is_list_like(upper) and np.any(isna(upper)):
            upper = None

        # GH 2747 (arguments were reversed)
        if lower is not None and upper is not None:
            if is_scalar(lower) and is_scalar(upper):
                lower, upper = min(lower, upper), max(lower, upper)

        # fast-path for scalars
        if (lower is None or (is_scalar(lower) and is_number(lower))) and (
            upper is None or (is_scalar(upper) and is_number(upper))
        ):
            return self._clip_with_scalar(lower, upper, inplace=inplace)

        result = self
        if lower is not None:
            result = result._clip_with_one_bound(
                lower, method=self.ge, axis=axis, inplace=inplace
            )
        if upper is not None:
            if inplace:
                result = self
            result = result._clip_with_one_bound(
                upper, method=self.le, axis=axis, inplace=inplace
            )

        return result

    _shared_docs[
        "groupby"
    ] = """
        Group %(klass)s using a mapper or by a Series of columns.

        A groupby operation involves some combination of splitting the
        object, applying a function, and combining the results. This can be
        used to group large amounts of data and compute operations on these
        groups.

        Parameters
        ----------
        by : mapping, function, label, or list of labels
            Used to determine the groups for the groupby.
            If ``by`` is a function, it's called on each value of the object's
            index. If a dict or Series is passed, the Series or dict VALUES
            will be used to determine the groups (the Series' values are first
            aligned; see ``.align()`` method). If an ndarray is passed, the
            values are used as-is determine the groups. A label or list of
            labels may be passed to group by the columns in ``self``. Notice
            that a tuple is interpreted as a (single) key.
        axis : {0 or 'index', 1 or 'columns'}, default 0
            Split along rows (0) or columns (1).
        level : int, level name, or sequence of such, default None
            If the axis is a MultiIndex (hierarchical), group by a particular
            level or levels.
        as_index : bool, default True
            For aggregated output, return object with group labels as the
            index. Only relevant for DataFrame input. as_index=False is
            effectively "SQL-style" grouped output.
        sort : bool, default True
            Sort group keys. Get better performance by turning this off.
            Note this does not influence the order of observations within each
            group. Groupby preserves the order of rows within each group.
        group_keys : bool, default True
            When calling apply, add group keys to index to identify pieces.
        squeeze : bool, default False
            Reduce the dimensionality of the return type if possible,
            otherwise return a consistent type.
        observed : bool, default False
            This only applies if any of the groupers are Categoricals.
            If True: only show observed values for categorical groupers.
            If False: show all values for categorical groupers.

            .. versionadded:: 0.23.0

        Returns
        -------
        %(klass)sGroupBy
            Returns a groupby object that contains information about the groups.

        See Also
        --------
        resample : Convenience method for frequency conversion and resampling
            of time series.

        Notes
        -----
        See the `user guide
        <https://pandas.pydata.org/pandas-docs/stable/groupby.html>`_ for more.
        """

    def asfreq(
        self: FrameOrSeries,
        freq,
        method=None,
        how: Optional[str] = None,
        normalize: bool_t = False,
        fill_value=None,
    ) -> FrameOrSeries:
        """
        Convert TimeSeries to specified frequency.

        Optionally provide filling method to pad/backfill missing values.

        Returns the original data conformed to a new index with the specified
        frequency. ``resample`` is more appropriate if an operation, such as
        summarization, is necessary to represent the data at the new frequency.

        Parameters
        ----------
        freq : DateOffset or str
            Frequency DateOffset or string.
        method : {'backfill'/'bfill', 'pad'/'ffill'}, default None
            Method to use for filling holes in reindexed Series (note this
            does not fill NaNs that already were present):

            * 'pad' / 'ffill': propagate last valid observation forward to next
              valid
            * 'backfill' / 'bfill': use NEXT valid observation to fill.
        how : {'start', 'end'}, default end
            For PeriodIndex only (see PeriodIndex.asfreq).
        normalize : bool, default False
            Whether to reset output index to midnight.
        fill_value : scalar, optional
            Value to use for missing values, applied during upsampling (note
            this does not fill NaNs that already were present).

        Returns
        -------
        Same type as caller
            Object converted to the specified frequency.

        See Also
        --------
        reindex : Conform DataFrame to new index with optional filling logic.

        Notes
        -----
        To learn more about the frequency strings, please see `this link
        <https://pandas.pydata.org/pandas-docs/stable/user_guide/timeseries.html#offset-aliases>`__.

        Examples
        --------
        Start by creating a series with 4 one minute timestamps.

        >>> index = pd.date_range('1/1/2000', periods=4, freq='T')
        >>> series = pd.Series([0.0, None, 2.0, 3.0], index=index)
        >>> df = pd.DataFrame({'s':series})
        >>> df
                               s
        2000-01-01 00:00:00    0.0
        2000-01-01 00:01:00    NaN
        2000-01-01 00:02:00    2.0
        2000-01-01 00:03:00    3.0

        Upsample the series into 30 second bins.

        >>> df.asfreq(freq='30S')
                               s
        2000-01-01 00:00:00    0.0
        2000-01-01 00:00:30    NaN
        2000-01-01 00:01:00    NaN
        2000-01-01 00:01:30    NaN
        2000-01-01 00:02:00    2.0
        2000-01-01 00:02:30    NaN
        2000-01-01 00:03:00    3.0

        Upsample again, providing a ``fill value``.

        >>> df.asfreq(freq='30S', fill_value=9.0)
                               s
        2000-01-01 00:00:00    0.0
        2000-01-01 00:00:30    9.0
        2000-01-01 00:01:00    NaN
        2000-01-01 00:01:30    9.0
        2000-01-01 00:02:00    2.0
        2000-01-01 00:02:30    9.0
        2000-01-01 00:03:00    3.0

        Upsample again, providing a ``method``.

        >>> df.asfreq(freq='30S', method='bfill')
                               s
        2000-01-01 00:00:00    0.0
        2000-01-01 00:00:30    NaN
        2000-01-01 00:01:00    NaN
        2000-01-01 00:01:30    2.0
        2000-01-01 00:02:00    2.0
        2000-01-01 00:02:30    3.0
        2000-01-01 00:03:00    3.0
        """
        from pandas.core.resample import asfreq

        return asfreq(
            self,
            freq,
            method=method,
            how=how,
            normalize=normalize,
            fill_value=fill_value,
        )

    def at_time(
        self: FrameOrSeries, time, asof: bool_t = False, axis=None
    ) -> FrameOrSeries:
        """
        Select values at particular time of day (e.g., 9:30AM).

        Parameters
        ----------
        time : datetime.time or str
        axis : {0 or 'index', 1 or 'columns'}, default 0

            .. versionadded:: 0.24.0

        Returns
        -------
        Series or DataFrame

        Raises
        ------
        TypeError
            If the index is not  a :class:`DatetimeIndex`

        See Also
        --------
        between_time : Select values between particular times of the day.
        first : Select initial periods of time series based on a date offset.
        last : Select final periods of time series based on a date offset.
        DatetimeIndex.indexer_at_time : Get just the index locations for
            values at particular time of the day.

        Examples
        --------
        >>> i = pd.date_range('2018-04-09', periods=4, freq='12H')
        >>> ts = pd.DataFrame({'A': [1, 2, 3, 4]}, index=i)
        >>> ts
                             A
        2018-04-09 00:00:00  1
        2018-04-09 12:00:00  2
        2018-04-10 00:00:00  3
        2018-04-10 12:00:00  4

        >>> ts.at_time('12:00')
                             A
        2018-04-09 12:00:00  2
        2018-04-10 12:00:00  4
        """
        if axis is None:
            axis = self._stat_axis_number
        axis = self._get_axis_number(axis)

        index = self._get_axis(axis)
        try:
            indexer = index.indexer_at_time(time, asof=asof)
        except AttributeError as err:
            raise TypeError("Index must be DatetimeIndex") from err

        return self._take_with_is_copy(indexer, axis=axis)

    def between_time(
        self: FrameOrSeries,
        start_time,
        end_time,
        include_start: bool_t = True,
        include_end: bool_t = True,
        axis=None,
    ) -> FrameOrSeries:
        """
        Select values between particular times of the day (e.g., 9:00-9:30 AM).

        By setting ``start_time`` to be later than ``end_time``,
        you can get the times that are *not* between the two times.

        Parameters
        ----------
        start_time : datetime.time or str
            Initial time as a time filter limit.
        end_time : datetime.time or str
            End time as a time filter limit.
        include_start : bool, default True
            Whether the start time needs to be included in the result.
        include_end : bool, default True
            Whether the end time needs to be included in the result.
        axis : {0 or 'index', 1 or 'columns'}, default 0
            Determine range time on index or columns value.

            .. versionadded:: 0.24.0

        Returns
        -------
        Series or DataFrame
            Data from the original object filtered to the specified dates range.

        Raises
        ------
        TypeError
            If the index is not  a :class:`DatetimeIndex`

        See Also
        --------
        at_time : Select values at a particular time of the day.
        first : Select initial periods of time series based on a date offset.
        last : Select final periods of time series based on a date offset.
        DatetimeIndex.indexer_between_time : Get just the index locations for
            values between particular times of the day.

        Examples
        --------
        >>> i = pd.date_range('2018-04-09', periods=4, freq='1D20min')
        >>> ts = pd.DataFrame({'A': [1, 2, 3, 4]}, index=i)
        >>> ts
                             A
        2018-04-09 00:00:00  1
        2018-04-10 00:20:00  2
        2018-04-11 00:40:00  3
        2018-04-12 01:00:00  4

        >>> ts.between_time('0:15', '0:45')
                             A
        2018-04-10 00:20:00  2
        2018-04-11 00:40:00  3

        You get the times that are *not* between two times by setting
        ``start_time`` later than ``end_time``:

        >>> ts.between_time('0:45', '0:15')
                             A
        2018-04-09 00:00:00  1
        2018-04-12 01:00:00  4
        """
        if axis is None:
            axis = self._stat_axis_number
        axis = self._get_axis_number(axis)

        index = self._get_axis(axis)
        try:
            indexer = index.indexer_between_time(
                start_time,
                end_time,
                include_start=include_start,
                include_end=include_end,
            )
        except AttributeError as err:
            raise TypeError("Index must be DatetimeIndex") from err

        return self._take_with_is_copy(indexer, axis=axis)

    def resample(
        self,
        rule,
        axis=0,
        closed: Optional[str] = None,
        label: Optional[str] = None,
        convention: str = "start",
        kind: Optional[str] = None,
        loffset=None,
        base: int = 0,
        on=None,
        level=None,
    ) -> "Resampler":
        """
        Resample time-series data.

        Convenience method for frequency conversion and resampling of time
        series. Object must have a datetime-like index (`DatetimeIndex`,
        `PeriodIndex`, or `TimedeltaIndex`), or pass datetime-like values
        to the `on` or `level` keyword.

        Parameters
        ----------
        rule : DateOffset, Timedelta or str
            The offset string or object representing target conversion.
        axis : {0 or 'index', 1 or 'columns'}, default 0
            Which axis to use for up- or down-sampling. For `Series` this
            will default to 0, i.e. along the rows. Must be
            `DatetimeIndex`, `TimedeltaIndex` or `PeriodIndex`.
        closed : {'right', 'left'}, default None
            Which side of bin interval is closed. The default is 'left'
            for all frequency offsets except for 'M', 'A', 'Q', 'BM',
            'BA', 'BQ', and 'W' which all have a default of 'right'.
        label : {'right', 'left'}, default None
            Which bin edge label to label bucket with. The default is 'left'
            for all frequency offsets except for 'M', 'A', 'Q', 'BM',
            'BA', 'BQ', and 'W' which all have a default of 'right'.
        convention : {'start', 'end', 's', 'e'}, default 'start'
            For `PeriodIndex` only, controls whether to use the start or
            end of `rule`.
        kind : {'timestamp', 'period'}, optional, default None
            Pass 'timestamp' to convert the resulting index to a
            `DateTimeIndex` or 'period' to convert it to a `PeriodIndex`.
            By default the input representation is retained.
        loffset : timedelta, default None
            Adjust the resampled time labels.
        base : int, default 0
            For frequencies that evenly subdivide 1 day, the "origin" of the
            aggregated intervals. For example, for '5min' frequency, base could
            range from 0 through 4. Defaults to 0.
        on : str, optional
            For a DataFrame, column to use instead of index for resampling.
            Column must be datetime-like.

        level : str or int, optional
            For a MultiIndex, level (name or number) to use for
            resampling. `level` must be datetime-like.

        Returns
        -------
        Resampler object

        See Also
        --------
        groupby : Group by mapping, function, label, or list of labels.
        Series.resample : Resample a Series.
        DataFrame.resample: Resample a DataFrame.

        Notes
        -----
        See the `user guide
        <https://pandas.pydata.org/pandas-docs/stable/user_guide/timeseries.html#resampling>`_
        for more.

        To learn more about the offset strings, please see `this link
        <https://pandas.pydata.org/pandas-docs/stable/user_guide/timeseries.html#dateoffset-objects>`__.

        Examples
        --------
        Start by creating a series with 9 one minute timestamps.

        >>> index = pd.date_range('1/1/2000', periods=9, freq='T')
        >>> series = pd.Series(range(9), index=index)
        >>> series
        2000-01-01 00:00:00    0
        2000-01-01 00:01:00    1
        2000-01-01 00:02:00    2
        2000-01-01 00:03:00    3
        2000-01-01 00:04:00    4
        2000-01-01 00:05:00    5
        2000-01-01 00:06:00    6
        2000-01-01 00:07:00    7
        2000-01-01 00:08:00    8
        Freq: T, dtype: int64

        Downsample the series into 3 minute bins and sum the values
        of the timestamps falling into a bin.

        >>> series.resample('3T').sum()
        2000-01-01 00:00:00     3
        2000-01-01 00:03:00    12
        2000-01-01 00:06:00    21
        Freq: 3T, dtype: int64

        Downsample the series into 3 minute bins as above, but label each
        bin using the right edge instead of the left. Please note that the
        value in the bucket used as the label is not included in the bucket,
        which it labels. For example, in the original series the
        bucket ``2000-01-01 00:03:00`` contains the value 3, but the summed
        value in the resampled bucket with the label ``2000-01-01 00:03:00``
        does not include 3 (if it did, the summed value would be 6, not 3).
        To include this value close the right side of the bin interval as
        illustrated in the example below this one.

        >>> series.resample('3T', label='right').sum()
        2000-01-01 00:03:00     3
        2000-01-01 00:06:00    12
        2000-01-01 00:09:00    21
        Freq: 3T, dtype: int64

        Downsample the series into 3 minute bins as above, but close the right
        side of the bin interval.

        >>> series.resample('3T', label='right', closed='right').sum()
        2000-01-01 00:00:00     0
        2000-01-01 00:03:00     6
        2000-01-01 00:06:00    15
        2000-01-01 00:09:00    15
        Freq: 3T, dtype: int64

        Upsample the series into 30 second bins.

        >>> series.resample('30S').asfreq()[0:5]   # Select first 5 rows
        2000-01-01 00:00:00   0.0
        2000-01-01 00:00:30   NaN
        2000-01-01 00:01:00   1.0
        2000-01-01 00:01:30   NaN
        2000-01-01 00:02:00   2.0
        Freq: 30S, dtype: float64

        Upsample the series into 30 second bins and fill the ``NaN``
        values using the ``pad`` method.

        >>> series.resample('30S').pad()[0:5]
        2000-01-01 00:00:00    0
        2000-01-01 00:00:30    0
        2000-01-01 00:01:00    1
        2000-01-01 00:01:30    1
        2000-01-01 00:02:00    2
        Freq: 30S, dtype: int64

        Upsample the series into 30 second bins and fill the
        ``NaN`` values using the ``bfill`` method.

        >>> series.resample('30S').bfill()[0:5]
        2000-01-01 00:00:00    0
        2000-01-01 00:00:30    1
        2000-01-01 00:01:00    1
        2000-01-01 00:01:30    2
        2000-01-01 00:02:00    2
        Freq: 30S, dtype: int64

        Pass a custom function via ``apply``

        >>> def custom_resampler(array_like):
        ...     return np.sum(array_like) + 5
        ...
        >>> series.resample('3T').apply(custom_resampler)
        2000-01-01 00:00:00     8
        2000-01-01 00:03:00    17
        2000-01-01 00:06:00    26
        Freq: 3T, dtype: int64

        For a Series with a PeriodIndex, the keyword `convention` can be
        used to control whether to use the start or end of `rule`.

        Resample a year by quarter using 'start' `convention`. Values are
        assigned to the first quarter of the period.

        >>> s = pd.Series([1, 2], index=pd.period_range('2012-01-01',
        ...                                             freq='A',
        ...                                             periods=2))
        >>> s
        2012    1
        2013    2
        Freq: A-DEC, dtype: int64
        >>> s.resample('Q', convention='start').asfreq()
        2012Q1    1.0
        2012Q2    NaN
        2012Q3    NaN
        2012Q4    NaN
        2013Q1    2.0
        2013Q2    NaN
        2013Q3    NaN
        2013Q4    NaN
        Freq: Q-DEC, dtype: float64

        Resample quarters by month using 'end' `convention`. Values are
        assigned to the last month of the period.

        >>> q = pd.Series([1, 2, 3, 4], index=pd.period_range('2018-01-01',
        ...                                                   freq='Q',
        ...                                                   periods=4))
        >>> q
        2018Q1    1
        2018Q2    2
        2018Q3    3
        2018Q4    4
        Freq: Q-DEC, dtype: int64
        >>> q.resample('M', convention='end').asfreq()
        2018-03    1.0
        2018-04    NaN
        2018-05    NaN
        2018-06    2.0
        2018-07    NaN
        2018-08    NaN
        2018-09    3.0
        2018-10    NaN
        2018-11    NaN
        2018-12    4.0
        Freq: M, dtype: float64

        For DataFrame objects, the keyword `on` can be used to specify the
        column instead of the index for resampling.

        >>> d = dict({'price': [10, 11, 9, 13, 14, 18, 17, 19],
        ...           'volume': [50, 60, 40, 100, 50, 100, 40, 50]})
        >>> df = pd.DataFrame(d)
        >>> df['week_starting'] = pd.date_range('01/01/2018',
        ...                                     periods=8,
        ...                                     freq='W')
        >>> df
           price  volume week_starting
        0     10      50    2018-01-07
        1     11      60    2018-01-14
        2      9      40    2018-01-21
        3     13     100    2018-01-28
        4     14      50    2018-02-04
        5     18     100    2018-02-11
        6     17      40    2018-02-18
        7     19      50    2018-02-25
        >>> df.resample('M', on='week_starting').mean()
                       price  volume
        week_starting
        2018-01-31     10.75    62.5
        2018-02-28     17.00    60.0

        For a DataFrame with MultiIndex, the keyword `level` can be used to
        specify on which level the resampling needs to take place.

        >>> days = pd.date_range('1/1/2000', periods=4, freq='D')
        >>> d2 = dict({'price': [10, 11, 9, 13, 14, 18, 17, 19],
        ...            'volume': [50, 60, 40, 100, 50, 100, 40, 50]})
        >>> df2 = pd.DataFrame(d2,
        ...                    index=pd.MultiIndex.from_product([days,
        ...                                                     ['morning',
        ...                                                      'afternoon']]
        ...                                                     ))
        >>> df2
                              price  volume
        2000-01-01 morning       10      50
                   afternoon     11      60
        2000-01-02 morning        9      40
                   afternoon     13     100
        2000-01-03 morning       14      50
                   afternoon     18     100
        2000-01-04 morning       17      40
                   afternoon     19      50
        >>> df2.resample('D', level=0).sum()
                    price  volume
        2000-01-01     21     110
        2000-01-02     22     140
        2000-01-03     32     150
        2000-01-04     36      90
        """
        from pandas.core.resample import get_resampler

        axis = self._get_axis_number(axis)
        return get_resampler(
            self,
            freq=rule,
            label=label,
            closed=closed,
            axis=axis,
            kind=kind,
            loffset=loffset,
            convention=convention,
            base=base,
            key=on,
            level=level,
        )

    def first(self: FrameOrSeries, offset) -> FrameOrSeries:
        """
        Select initial periods of time series data based on a date offset.

        When having a DataFrame with dates as index, this function can
        select the first few rows based on a date offset.

        Parameters
        ----------
        offset : str, DateOffset or dateutil.relativedelta
            The offset length of the data that will be selected. For instance,
            '1M' will display all the rows having their index within the first month.

        Returns
        -------
        Series or DataFrame
            A subset of the caller.

        Raises
        ------
        TypeError
            If the index is not  a :class:`DatetimeIndex`

        See Also
        --------
        last : Select final periods of time series based on a date offset.
        at_time : Select values at a particular time of the day.
        between_time : Select values between particular times of the day.

        Examples
        --------
        >>> i = pd.date_range('2018-04-09', periods=4, freq='2D')
        >>> ts = pd.DataFrame({'A': [1, 2, 3, 4]}, index=i)
        >>> ts
                    A
        2018-04-09  1
        2018-04-11  2
        2018-04-13  3
        2018-04-15  4

        Get the rows for the first 3 days:

        >>> ts.first('3D')
                    A
        2018-04-09  1
        2018-04-11  2

        Notice the data for 3 first calendar days were returned, not the first
        3 days observed in the dataset, and therefore data for 2018-04-13 was
        not returned.
        """
        if not isinstance(self.index, DatetimeIndex):
            raise TypeError("'first' only supports a DatetimeIndex index")

        if len(self.index) == 0:
            return self

        offset = to_offset(offset)
        end_date = end = self.index[0] + offset

        # Tick-like, e.g. 3 weeks
        if not offset.is_anchored() and hasattr(offset, "_inc"):
            if end_date in self.index:
                end = self.index.searchsorted(end_date, side="left")
                return self.iloc[:end]

        return self.loc[:end]

    def last(self: FrameOrSeries, offset) -> FrameOrSeries:
        """
        Select final periods of time series data based on a date offset.

        When having a DataFrame with dates as index, this function can
        select the last few rows based on a date offset.

        Parameters
        ----------
        offset : str, DateOffset, dateutil.relativedelta
            The offset length of the data that will be selected. For instance,
            '3D' will display all the rows having their index within the last 3 days.

        Returns
        -------
        Series or DataFrame
            A subset of the caller.

        Raises
        ------
        TypeError
            If the index is not  a :class:`DatetimeIndex`

        See Also
        --------
        first : Select initial periods of time series based on a date offset.
        at_time : Select values at a particular time of the day.
        between_time : Select values between particular times of the day.

        Examples
        --------
        >>> i = pd.date_range('2018-04-09', periods=4, freq='2D')
        >>> ts = pd.DataFrame({'A': [1, 2, 3, 4]}, index=i)
        >>> ts
                    A
        2018-04-09  1
        2018-04-11  2
        2018-04-13  3
        2018-04-15  4

        Get the rows for the last 3 days:

        >>> ts.last('3D')
                    A
        2018-04-13  3
        2018-04-15  4

        Notice the data for 3 last calendar days were returned, not the last
        3 observed days in the dataset, and therefore data for 2018-04-11 was
        not returned.
        """
        if not isinstance(self.index, DatetimeIndex):
            raise TypeError("'last' only supports a DatetimeIndex index")

        if len(self.index) == 0:
            return self

        offset = to_offset(offset)

        start_date = self.index[-1] - offset
        start = self.index.searchsorted(start_date, side="right")
        return self.iloc[start:]

    def rank(
        self: FrameOrSeries,
        axis=0,
        method: str = "average",
        numeric_only: Optional[bool_t] = None,
        na_option: str = "keep",
        ascending: bool_t = True,
        pct: bool_t = False,
    ) -> FrameOrSeries:
        """
        Compute numerical data ranks (1 through n) along axis.

        By default, equal values are assigned a rank that is the average of the
        ranks of those values.

        Parameters
        ----------
        axis : {0 or 'index', 1 or 'columns'}, default 0
            Index to direct ranking.
        method : {'average', 'min', 'max', 'first', 'dense'}, default 'average'
            How to rank the group of records that have the same value (i.e. ties):

            * average: average rank of the group
            * min: lowest rank in the group
            * max: highest rank in the group
            * first: ranks assigned in order they appear in the array
            * dense: like 'min', but rank always increases by 1 between groups.

        numeric_only : bool, optional
            For DataFrame objects, rank only numeric columns if set to True.
        na_option : {'keep', 'top', 'bottom'}, default 'keep'
            How to rank NaN values:

            * keep: assign NaN rank to NaN values
            * top: assign smallest rank to NaN values if ascending
            * bottom: assign highest rank to NaN values if ascending.

        ascending : bool, default True
            Whether or not the elements should be ranked in ascending order.
        pct : bool, default False
            Whether or not to display the returned rankings in percentile
            form.

        Returns
        -------
        same type as caller
            Return a Series or DataFrame with data ranks as values.

        See Also
        --------
        core.groupby.GroupBy.rank : Rank of values within each group.

        Examples
        --------
        >>> df = pd.DataFrame(data={'Animal': ['cat', 'penguin', 'dog',
        ...                                    'spider', 'snake'],
        ...                         'Number_legs': [4, 2, 4, 8, np.nan]})
        >>> df
            Animal  Number_legs
        0      cat          4.0
        1  penguin          2.0
        2      dog          4.0
        3   spider          8.0
        4    snake          NaN

        The following example shows how the method behaves with the above
        parameters:

        * default_rank: this is the default behaviour obtained without using
          any parameter.
        * max_rank: setting ``method = 'max'`` the records that have the
          same values are ranked using the highest rank (e.g.: since 'cat'
          and 'dog' are both in the 2nd and 3rd position, rank 3 is assigned.)
        * NA_bottom: choosing ``na_option = 'bottom'``, if there are records
          with NaN values they are placed at the bottom of the ranking.
        * pct_rank: when setting ``pct = True``, the ranking is expressed as
          percentile rank.

        >>> df['default_rank'] = df['Number_legs'].rank()
        >>> df['max_rank'] = df['Number_legs'].rank(method='max')
        >>> df['NA_bottom'] = df['Number_legs'].rank(na_option='bottom')
        >>> df['pct_rank'] = df['Number_legs'].rank(pct=True)
        >>> df
            Animal  Number_legs  default_rank  max_rank  NA_bottom  pct_rank
        0      cat          4.0           2.5       3.0        2.5     0.625
        1  penguin          2.0           1.0       1.0        1.0     0.250
        2      dog          4.0           2.5       3.0        2.5     0.625
        3   spider          8.0           4.0       4.0        4.0     1.000
        4    snake          NaN           NaN       NaN        5.0       NaN
        """
        axis = self._get_axis_number(axis)

        if na_option not in {"keep", "top", "bottom"}:
            msg = "na_option must be one of 'keep', 'top', or 'bottom'"
            raise ValueError(msg)

        def ranker(data):
            ranks = algos.rank(
                data.values,
                axis=axis,
                method=method,
                ascending=ascending,
                na_option=na_option,
                pct=pct,
            )
            ranks = self._constructor(ranks, **data._construct_axes_dict())
            return ranks.__finalize__(self, method="rank")

        # if numeric_only is None, and we can't get anything, we try with
        # numeric_only=True
        if numeric_only is None:
            try:
                return ranker(self)
            except TypeError:
                numeric_only = True

        if numeric_only:
            data = self._get_numeric_data()
        else:
            data = self

        return ranker(data)

<<<<<<< HEAD
    _shared_docs[
        "compare"
    ] = """
        Compare to another %(klass)s and show the differences.

        Parameters
        ----------
        other : %(klass)s
            Object to compare with.

        align_axis : {0 or 'index', 1 or 'columns'}, default 1
            Determine which axis to align the comparison on.

            * 0, or 'index' : Resulting differences are stacked vertically
                with rows drawn alternately from self and other.
            * 1, or 'columns' : Resulting differences are aligned horizontally
                with columns drawn alternately from self and other.

        keep_shape : bool, default False
            If true, all rows and columns are kept.
            Otherwise, only the ones with different values are kept.

        keep_equal : bool, default False
            If true, the result keeps values that are equal.
            Otherwise, equal values are shown as NaNs.
        """

    @Appender(_shared_docs["compare"] % _shared_doc_kwargs)
    def compare(
        self,
        other,
        align_axis: Axis = 1,
        keep_shape: bool_t = False,
        keep_equal: bool_t = False,
    ):
        from pandas.core.reshape.concat import concat

        if type(self) is not type(other):
            cls_self, cls_other = type(self).__name__, type(other).__name__
            raise TypeError(
                f"can only compare '{cls_self}' (not '{cls_other}') with '{cls_self}'"
            )

        mask = ~((self == other) | (self.isna() & other.isna()))
        keys = ["self", "other"]

        if not keep_equal:
            self = self.where(mask)
            other = other.where(mask)

        if not keep_shape:
            if isinstance(self, ABCDataFrame):
                cmask = mask.any()
                rmask = mask.any(axis=1)
                self = self.loc[rmask, cmask]
                other = other.loc[rmask, cmask]
            else:
                self = self[mask]
                other = other[mask]

        if align_axis in (1, "columns"):  # This is needed for Series
            axis = 1
        else:
            axis = self._get_axis_number(align_axis)

        diff = concat([self, other], axis=axis, keys=keys)

        if axis >= self.ndim:
            # No need to reorganize data if stacking on new axis
            # This currently applies for stacking two Series on columns
            return diff

        ax = diff._get_axis(axis)
        ax_names = np.array(ax.names)

        # set index names to positions to avoid confusion
        ax.names = np.arange(len(ax_names))

        # bring self-other to inner level
        order = list(range(1, ax.nlevels)) + [0]
        if isinstance(diff, ABCDataFrame):
            diff = diff.reorder_levels(order, axis=axis)
        else:
            diff = diff.reorder_levels(order)

        # restore the index names in order
        diff._get_axis(axis=axis).names = ax_names[order]

        # reorder axis to keep things organized
        indices = (
            np.arange(diff.shape[axis]).reshape([2, diff.shape[axis] // 2]).T.flatten()
        )
        diff = diff.take(indices, axis=axis)

        return diff

    _shared_docs[
        "align"
    ] = """
=======
    @doc(**_shared_doc_kwargs)
    def align(
        self,
        other,
        join="outer",
        axis=None,
        level=None,
        copy=True,
        fill_value=None,
        method=None,
        limit=None,
        fill_axis=0,
        broadcast_axis=None,
    ):
        """
>>>>>>> a6a1ab20
        Align two objects on their axes with the specified join method.

        Join method is specified for each axis Index.

        Parameters
        ----------
        other : DataFrame or Series
        join : {{'outer', 'inner', 'left', 'right'}}, default 'outer'
        axis : allowed axis of the other object, default None
            Align on index (0), columns (1), or both (None).
        level : int or level name, default None
            Broadcast across a level, matching Index values on the
            passed MultiIndex level.
        copy : bool, default True
            Always returns new objects. If copy=False and no reindexing is
            required then original objects are returned.
        fill_value : scalar, default np.NaN
            Value to use for missing values. Defaults to NaN, but can be any
            "compatible" value.
        method : {{'backfill', 'bfill', 'pad', 'ffill', None}}, default None
            Method to use for filling holes in reindexed Series:

            - pad / ffill: propagate last valid observation forward to next valid.
            - backfill / bfill: use NEXT valid observation to fill gap.

        limit : int, default None
            If method is specified, this is the maximum number of consecutive
            NaN values to forward/backward fill. In other words, if there is
            a gap with more than this number of consecutive NaNs, it will only
            be partially filled. If method is not specified, this is the
            maximum number of entries along the entire axis where NaNs will be
            filled. Must be greater than 0 if not None.
        fill_axis : {axes_single_arg}, default 0
            Filling axis, method and limit.
        broadcast_axis : {axes_single_arg}, default None
            Broadcast values along this axis, if aligning two objects of
            different dimensions.

        Returns
        -------
        (left, right) : ({klass}, type of other)
            Aligned objects.
        """

        method = missing.clean_fill_method(method)

        if broadcast_axis == 1 and self.ndim != other.ndim:
            if isinstance(self, ABCSeries):
                # this means other is a DataFrame, and we need to broadcast
                # self
                cons = self._constructor_expanddim
                df = cons(
                    {c: self for c in other.columns}, **other._construct_axes_dict()
                )
                return df._align_frame(
                    other,
                    join=join,
                    axis=axis,
                    level=level,
                    copy=copy,
                    fill_value=fill_value,
                    method=method,
                    limit=limit,
                    fill_axis=fill_axis,
                )
            elif isinstance(other, ABCSeries):
                # this means self is a DataFrame, and we need to broadcast
                # other
                cons = other._constructor_expanddim
                df = cons(
                    {c: other for c in self.columns}, **self._construct_axes_dict()
                )
                return self._align_frame(
                    df,
                    join=join,
                    axis=axis,
                    level=level,
                    copy=copy,
                    fill_value=fill_value,
                    method=method,
                    limit=limit,
                    fill_axis=fill_axis,
                )

        if axis is not None:
            axis = self._get_axis_number(axis)
        if isinstance(other, ABCDataFrame):
            return self._align_frame(
                other,
                join=join,
                axis=axis,
                level=level,
                copy=copy,
                fill_value=fill_value,
                method=method,
                limit=limit,
                fill_axis=fill_axis,
            )
        elif isinstance(other, ABCSeries):
            return self._align_series(
                other,
                join=join,
                axis=axis,
                level=level,
                copy=copy,
                fill_value=fill_value,
                method=method,
                limit=limit,
                fill_axis=fill_axis,
            )
        else:  # pragma: no cover
            raise TypeError(f"unsupported type: {type(other)}")

    def _align_frame(
        self,
        other,
        join="outer",
        axis=None,
        level=None,
        copy: bool_t = True,
        fill_value=None,
        method=None,
        limit=None,
        fill_axis=0,
    ):
        # defaults
        join_index, join_columns = None, None
        ilidx, iridx = None, None
        clidx, cridx = None, None

        is_series = isinstance(self, ABCSeries)

        if axis is None or axis == 0:
            if not self.index.equals(other.index):
                join_index, ilidx, iridx = self.index.join(
                    other.index, how=join, level=level, return_indexers=True
                )

        if axis is None or axis == 1:
            if not is_series and not self.columns.equals(other.columns):
                join_columns, clidx, cridx = self.columns.join(
                    other.columns, how=join, level=level, return_indexers=True
                )

        if is_series:
            reindexers = {0: [join_index, ilidx]}
        else:
            reindexers = {0: [join_index, ilidx], 1: [join_columns, clidx]}

        left = self._reindex_with_indexers(
            reindexers, copy=copy, fill_value=fill_value, allow_dups=True
        )
        # other must be always DataFrame
        right = other._reindex_with_indexers(
            {0: [join_index, iridx], 1: [join_columns, cridx]},
            copy=copy,
            fill_value=fill_value,
            allow_dups=True,
        )

        if method is not None:
            _left = left.fillna(method=method, axis=fill_axis, limit=limit)
            assert _left is not None  # needed for mypy
            left = _left
            right = right.fillna(method=method, axis=fill_axis, limit=limit)

        # if DatetimeIndex have different tz, convert to UTC
        if is_datetime64tz_dtype(left.index):
            if left.index.tz != right.index.tz:
                if join_index is not None:
                    left.index = join_index
                    right.index = join_index

        return (
            left.__finalize__(self),
            right.__finalize__(other),
        )

    def _align_series(
        self,
        other,
        join="outer",
        axis=None,
        level=None,
        copy: bool_t = True,
        fill_value=None,
        method=None,
        limit=None,
        fill_axis=0,
    ):

        is_series = isinstance(self, ABCSeries)

        # series/series compat, other must always be a Series
        if is_series:
            if axis:
                raise ValueError("cannot align series to a series other than axis 0")

            # equal
            if self.index.equals(other.index):
                join_index, lidx, ridx = None, None, None
            else:
                join_index, lidx, ridx = self.index.join(
                    other.index, how=join, level=level, return_indexers=True
                )

            left = self._reindex_indexer(join_index, lidx, copy)
            right = other._reindex_indexer(join_index, ridx, copy)

        else:
            # one has > 1 ndim
            fdata = self._mgr
            if axis == 0:
                join_index = self.index
                lidx, ridx = None, None
                if not self.index.equals(other.index):
                    join_index, lidx, ridx = self.index.join(
                        other.index, how=join, level=level, return_indexers=True
                    )

                if lidx is not None:
                    fdata = fdata.reindex_indexer(join_index, lidx, axis=1)

            elif axis == 1:
                join_index = self.columns
                lidx, ridx = None, None
                if not self.columns.equals(other.index):
                    join_index, lidx, ridx = self.columns.join(
                        other.index, how=join, level=level, return_indexers=True
                    )

                if lidx is not None:
                    fdata = fdata.reindex_indexer(join_index, lidx, axis=0)
            else:
                raise ValueError("Must specify axis=0 or 1")

            if copy and fdata is self._mgr:
                fdata = fdata.copy()

            left = self._constructor(fdata)

            if ridx is None:
                right = other
            else:
                right = other.reindex(join_index, level=level)

        # fill
        fill_na = notna(fill_value) or (method is not None)
        if fill_na:
            left = left.fillna(fill_value, method=method, limit=limit, axis=fill_axis)
            right = right.fillna(fill_value, method=method, limit=limit)

        # if DatetimeIndex have different tz, convert to UTC
        if is_series or (not is_series and axis == 0):
            if is_datetime64tz_dtype(left.index):
                if left.index.tz != right.index.tz:
                    if join_index is not None:
                        left.index = join_index
                        right.index = join_index

        return (
            left.__finalize__(self),
            right.__finalize__(other),
        )

    def _where(
        self,
        cond,
        other=np.nan,
        inplace=False,
        axis=None,
        level=None,
        errors="raise",
        try_cast=False,
    ):
        """
        Equivalent to public method `where`, except that `other` is not
        applied as a function even if callable. Used in __setitem__.
        """
        inplace = validate_bool_kwarg(inplace, "inplace")

        # align the cond to same shape as myself
        cond = com.apply_if_callable(cond, self)
        if isinstance(cond, NDFrame):
            cond, _ = cond.align(self, join="right", broadcast_axis=1)
        else:
            if not hasattr(cond, "shape"):
                cond = np.asanyarray(cond)
            if cond.shape != self.shape:
                raise ValueError("Array conditional must be same shape as self")
            cond = self._constructor(cond, **self._construct_axes_dict())

        # make sure we are boolean
        fill_value = bool(inplace)
        cond = cond.fillna(fill_value)

        msg = "Boolean array expected for the condition, not {dtype}"

        if not isinstance(cond, ABCDataFrame):
            # This is a single-dimensional object.
            if not is_bool_dtype(cond):
                raise ValueError(msg.format(dtype=cond.dtype))
        elif not cond.empty:
            for dt in cond.dtypes:
                if not is_bool_dtype(dt):
                    raise ValueError(msg.format(dtype=dt))
        else:
            # GH#21947 we have an empty DataFrame, could be object-dtype
            cond = cond.astype(bool)

        cond = -cond if inplace else cond

        # try to align with other
        try_quick = True
        if isinstance(other, NDFrame):

            # align with me
            if other.ndim <= self.ndim:

                _, other = self.align(
                    other, join="left", axis=axis, level=level, fill_value=np.nan
                )

                # if we are NOT aligned, raise as we cannot where index
                if axis is None and not all(
                    other._get_axis(i).equals(ax) for i, ax in enumerate(self.axes)
                ):
                    raise InvalidIndexError

            # slice me out of the other
            else:
                raise NotImplementedError(
                    "cannot align with a higher dimensional NDFrame"
                )

        if isinstance(other, np.ndarray):

            if other.shape != self.shape:

                if self.ndim == 1:

                    icond = cond._values

                    # GH 2745 / GH 4192
                    # treat like a scalar
                    if len(other) == 1:
                        other = other[0]

                    # GH 3235
                    # match True cond to other
                    elif len(cond[icond]) == len(other):

                        # try to not change dtype at first (if try_quick)
                        if try_quick:
                            new_other = np.asarray(self)
                            new_other = new_other.copy()
                            new_other[icond] = other
                            other = new_other

                    else:
                        raise ValueError(
                            "Length of replacements must equal series length"
                        )

                else:
                    raise ValueError(
                        "other must be the same shape as self when an ndarray"
                    )

            # we are the same shape, so create an actual object for alignment
            else:
                other = self._constructor(other, **self._construct_axes_dict())

        if axis is None:
            axis = 0

        if self.ndim == getattr(other, "ndim", 0):
            align = True
        else:
            align = self._get_axis_number(axis) == 1

        block_axis = self._get_block_manager_axis(axis)

        if inplace:
            # we may have different type blocks come out of putmask, so
            # reconstruct the block manager

            self._check_inplace_setting(other)
            new_data = self._mgr.putmask(
                mask=cond, new=other, align=align, axis=block_axis,
            )
            result = self._constructor(new_data)
            return self._update_inplace(result)

        else:
            new_data = self._mgr.where(
                other=other,
                cond=cond,
                align=align,
                errors=errors,
                try_cast=try_cast,
                axis=block_axis,
            )
            result = self._constructor(new_data)
            return result.__finalize__(self)

    _shared_docs[
        "where"
    ] = """
        Replace values where the condition is %(cond_rev)s.

        Parameters
        ----------
        cond : bool %(klass)s, array-like, or callable
            Where `cond` is %(cond)s, keep the original value. Where
            %(cond_rev)s, replace with corresponding value from `other`.
            If `cond` is callable, it is computed on the %(klass)s and
            should return boolean %(klass)s or array. The callable must
            not change input %(klass)s (though pandas doesn't check it).
        other : scalar, %(klass)s, or callable
            Entries where `cond` is %(cond_rev)s are replaced with
            corresponding value from `other`.
            If other is callable, it is computed on the %(klass)s and
            should return scalar or %(klass)s. The callable must not
            change input %(klass)s (though pandas doesn't check it).
        inplace : bool, default False
            Whether to perform the operation in place on the data.
        axis : int, default None
            Alignment axis if needed.
        level : int, default None
            Alignment level if needed.
        errors : str, {'raise', 'ignore'}, default 'raise'
            Note that currently this parameter won't affect
            the results and will always coerce to a suitable dtype.

            - 'raise' : allow exceptions to be raised.
            - 'ignore' : suppress exceptions. On error return original object.

        try_cast : bool, default False
            Try to cast the result back to the input type (if possible).

        Returns
        -------
        Same type as caller

        See Also
        --------
        :func:`DataFrame.%(name_other)s` : Return an object of same shape as
            self.

        Notes
        -----
        The %(name)s method is an application of the if-then idiom. For each
        element in the calling DataFrame, if ``cond`` is ``%(cond)s`` the
        element is used; otherwise the corresponding element from the DataFrame
        ``other`` is used.

        The signature for :func:`DataFrame.where` differs from
        :func:`numpy.where`. Roughly ``df1.where(m, df2)`` is equivalent to
        ``np.where(m, df1, df2)``.

        For further details and examples see the ``%(name)s`` documentation in
        :ref:`indexing <indexing.where_mask>`.

        Examples
        --------
        >>> s = pd.Series(range(5))
        >>> s.where(s > 0)
        0    NaN
        1    1.0
        2    2.0
        3    3.0
        4    4.0
        dtype: float64

        >>> s.mask(s > 0)
        0    0.0
        1    NaN
        2    NaN
        3    NaN
        4    NaN
        dtype: float64

        >>> s.where(s > 1, 10)
        0    10
        1    10
        2    2
        3    3
        4    4
        dtype: int64

        >>> df = pd.DataFrame(np.arange(10).reshape(-1, 2), columns=['A', 'B'])
        >>> df
           A  B
        0  0  1
        1  2  3
        2  4  5
        3  6  7
        4  8  9
        >>> m = df %% 3 == 0
        >>> df.where(m, -df)
           A  B
        0  0 -1
        1 -2  3
        2 -4 -5
        3  6 -7
        4 -8  9
        >>> df.where(m, -df) == np.where(m, df, -df)
              A     B
        0  True  True
        1  True  True
        2  True  True
        3  True  True
        4  True  True
        >>> df.where(m, -df) == df.mask(~m, -df)
              A     B
        0  True  True
        1  True  True
        2  True  True
        3  True  True
        4  True  True
        """

    @Appender(
        _shared_docs["where"]
        % dict(
            _shared_doc_kwargs,
            cond="True",
            cond_rev="False",
            name="where",
            name_other="mask",
        )
    )
    def where(
        self,
        cond,
        other=np.nan,
        inplace=False,
        axis=None,
        level=None,
        errors="raise",
        try_cast=False,
    ):

        other = com.apply_if_callable(other, self)
        return self._where(
            cond, other, inplace, axis, level, errors=errors, try_cast=try_cast
        )

    @Appender(
        _shared_docs["where"]
        % dict(
            _shared_doc_kwargs,
            cond="False",
            cond_rev="True",
            name="mask",
            name_other="where",
        )
    )
    def mask(
        self,
        cond,
        other=np.nan,
        inplace=False,
        axis=None,
        level=None,
        errors="raise",
        try_cast=False,
    ):

        inplace = validate_bool_kwarg(inplace, "inplace")
        cond = com.apply_if_callable(cond, self)

        # see gh-21891
        if not hasattr(cond, "__invert__"):
            cond = np.array(cond)

        return self.where(
            ~cond,
            other=other,
            inplace=inplace,
            axis=axis,
            level=level,
            try_cast=try_cast,
            errors=errors,
        )

    @doc(klass=_shared_doc_kwargs["klass"])
    def shift(
        self: FrameOrSeries, periods=1, freq=None, axis=0, fill_value=None
    ) -> FrameOrSeries:
        """
        Shift index by desired number of periods with an optional time `freq`.

        When `freq` is not passed, shift the index without realigning the data.
        If `freq` is passed (in this case, the index must be date or datetime,
        or it will raise a `NotImplementedError`), the index will be
        increased using the periods and the `freq`.

        Parameters
        ----------
        periods : int
            Number of periods to shift. Can be positive or negative.
        freq : DateOffset, tseries.offsets, timedelta, or str, optional
            Offset to use from the tseries module or time rule (e.g. 'EOM').
            If `freq` is specified then the index values are shifted but the
            data is not realigned. That is, use `freq` if you would like to
            extend the index when shifting and preserve the original data.
        axis : {{0 or 'index', 1 or 'columns', None}}, default None
            Shift direction.
        fill_value : object, optional
            The scalar value to use for newly introduced missing values.
            the default depends on the dtype of `self`.
            For numeric data, ``np.nan`` is used.
            For datetime, timedelta, or period data, etc. :attr:`NaT` is used.
            For extension dtypes, ``self.dtype.na_value`` is used.

            .. versionchanged:: 0.24.0

        Returns
        -------
        {klass}
            Copy of input object, shifted.

        See Also
        --------
        Index.shift : Shift values of Index.
        DatetimeIndex.shift : Shift values of DatetimeIndex.
        PeriodIndex.shift : Shift values of PeriodIndex.
        tshift : Shift the time index, using the index's frequency if
            available.

        Examples
        --------
        >>> df = pd.DataFrame({{'Col1': [10, 20, 15, 30, 45],
        ...                    'Col2': [13, 23, 18, 33, 48],
        ...                    'Col3': [17, 27, 22, 37, 52]}})

        >>> df.shift(periods=3)
           Col1  Col2  Col3
        0   NaN   NaN   NaN
        1   NaN   NaN   NaN
        2   NaN   NaN   NaN
        3  10.0  13.0  17.0
        4  20.0  23.0  27.0

        >>> df.shift(periods=1, axis='columns')
           Col1  Col2  Col3
        0   NaN  10.0  13.0
        1   NaN  20.0  23.0
        2   NaN  15.0  18.0
        3   NaN  30.0  33.0
        4   NaN  45.0  48.0

        >>> df.shift(periods=3, fill_value=0)
           Col1  Col2  Col3
        0     0     0     0
        1     0     0     0
        2     0     0     0
        3    10    13    17
        4    20    23    27
        """
        if periods == 0:
            return self.copy()

        block_axis = self._get_block_manager_axis(axis)
        if freq is None:
            new_data = self._mgr.shift(
                periods=periods, axis=block_axis, fill_value=fill_value
            )
        else:
            return self.tshift(periods, freq)

        return self._constructor(new_data).__finalize__(self, method="shift")

    def slice_shift(self: FrameOrSeries, periods: int = 1, axis=0) -> FrameOrSeries:
        """
        Equivalent to `shift` without copying data.

        The shifted data will not include the dropped periods and the
        shifted axis will be smaller than the original.

        Parameters
        ----------
        periods : int
            Number of periods to move, can be positive or negative.

        Returns
        -------
        shifted : same type as caller

        Notes
        -----
        While the `slice_shift` is faster than `shift`, you may pay for it
        later during alignment.
        """
        if periods == 0:
            return self

        if periods > 0:
            vslicer = slice(None, -periods)
            islicer = slice(periods, None)
        else:
            vslicer = slice(-periods, None)
            islicer = slice(None, periods)

        new_obj = self._slice(vslicer, axis=axis)
        shifted_axis = self._get_axis(axis)[islicer]
        new_obj.set_axis(shifted_axis, axis=axis, inplace=True)

        return new_obj.__finalize__(self, method="slice_shift")

    def tshift(
        self: FrameOrSeries, periods: int = 1, freq=None, axis: Axis = 0
    ) -> FrameOrSeries:
        """
        Shift the time index, using the index's frequency if available.

        Parameters
        ----------
        periods : int
            Number of periods to move, can be positive or negative.
        freq : DateOffset, timedelta, or str, default None
            Increment to use from the tseries module
            or time rule expressed as a string (e.g. 'EOM').
        axis : {0 or ‘index’, 1 or ‘columns’, None}, default 0
            Corresponds to the axis that contains the Index.

        Returns
        -------
        shifted : Series/DataFrame

        Notes
        -----
        If freq is not specified then tries to use the freq or inferred_freq
        attributes of the index. If neither of those attributes exist, a
        ValueError is thrown
        """
        index = self._get_axis(axis)
        if freq is None:
            freq = getattr(index, "freq", None)

        if freq is None:
            freq = getattr(index, "inferred_freq", None)

        if freq is None:
            msg = "Freq was not given and was not set in the index"
            raise ValueError(msg)

        if periods == 0:
            return self

        if isinstance(freq, str):
            freq = to_offset(freq)

        axis = self._get_axis_number(axis)
        if isinstance(index, PeriodIndex):
            orig_freq = to_offset(index.freq)
            if freq != orig_freq:
                assert orig_freq is not None  # for mypy
                raise ValueError(
                    f"Given freq {freq.rule_code} does not match "
                    f"PeriodIndex freq {orig_freq.rule_code}"
                )
            new_ax = index.shift(periods)
        else:
            new_ax = index.shift(periods, freq)

        result = self.copy()
        result.set_axis(new_ax, axis, inplace=True)
        return result.__finalize__(self, method="tshift")

    def truncate(
        self: FrameOrSeries, before=None, after=None, axis=None, copy: bool_t = True
    ) -> FrameOrSeries:
        """
        Truncate a Series or DataFrame before and after some index value.

        This is a useful shorthand for boolean indexing based on index
        values above or below certain thresholds.

        Parameters
        ----------
        before : date, str, int
            Truncate all rows before this index value.
        after : date, str, int
            Truncate all rows after this index value.
        axis : {0 or 'index', 1 or 'columns'}, optional
            Axis to truncate. Truncates the index (rows) by default.
        copy : bool, default is True,
            Return a copy of the truncated section.

        Returns
        -------
        type of caller
            The truncated Series or DataFrame.

        See Also
        --------
        DataFrame.loc : Select a subset of a DataFrame by label.
        DataFrame.iloc : Select a subset of a DataFrame by position.

        Notes
        -----
        If the index being truncated contains only datetime values,
        `before` and `after` may be specified as strings instead of
        Timestamps.

        Examples
        --------
        >>> df = pd.DataFrame({'A': ['a', 'b', 'c', 'd', 'e'],
        ...                    'B': ['f', 'g', 'h', 'i', 'j'],
        ...                    'C': ['k', 'l', 'm', 'n', 'o']},
        ...                   index=[1, 2, 3, 4, 5])
        >>> df
           A  B  C
        1  a  f  k
        2  b  g  l
        3  c  h  m
        4  d  i  n
        5  e  j  o

        >>> df.truncate(before=2, after=4)
           A  B  C
        2  b  g  l
        3  c  h  m
        4  d  i  n

        The columns of a DataFrame can be truncated.

        >>> df.truncate(before="A", after="B", axis="columns")
           A  B
        1  a  f
        2  b  g
        3  c  h
        4  d  i
        5  e  j

        For Series, only rows can be truncated.

        >>> df['A'].truncate(before=2, after=4)
        2    b
        3    c
        4    d
        Name: A, dtype: object

        The index values in ``truncate`` can be datetimes or string
        dates.

        >>> dates = pd.date_range('2016-01-01', '2016-02-01', freq='s')
        >>> df = pd.DataFrame(index=dates, data={'A': 1})
        >>> df.tail()
                             A
        2016-01-31 23:59:56  1
        2016-01-31 23:59:57  1
        2016-01-31 23:59:58  1
        2016-01-31 23:59:59  1
        2016-02-01 00:00:00  1

        >>> df.truncate(before=pd.Timestamp('2016-01-05'),
        ...             after=pd.Timestamp('2016-01-10')).tail()
                             A
        2016-01-09 23:59:56  1
        2016-01-09 23:59:57  1
        2016-01-09 23:59:58  1
        2016-01-09 23:59:59  1
        2016-01-10 00:00:00  1

        Because the index is a DatetimeIndex containing only dates, we can
        specify `before` and `after` as strings. They will be coerced to
        Timestamps before truncation.

        >>> df.truncate('2016-01-05', '2016-01-10').tail()
                             A
        2016-01-09 23:59:56  1
        2016-01-09 23:59:57  1
        2016-01-09 23:59:58  1
        2016-01-09 23:59:59  1
        2016-01-10 00:00:00  1

        Note that ``truncate`` assumes a 0 value for any unspecified time
        component (midnight). This differs from partial string slicing, which
        returns any partially matching dates.

        >>> df.loc['2016-01-05':'2016-01-10', :].tail()
                             A
        2016-01-10 23:59:55  1
        2016-01-10 23:59:56  1
        2016-01-10 23:59:57  1
        2016-01-10 23:59:58  1
        2016-01-10 23:59:59  1
        """
        if axis is None:
            axis = self._stat_axis_number
        axis = self._get_axis_number(axis)
        ax = self._get_axis(axis)

        # GH 17935
        # Check that index is sorted
        if not ax.is_monotonic_increasing and not ax.is_monotonic_decreasing:
            raise ValueError("truncate requires a sorted index")

        # if we have a date index, convert to dates, otherwise
        # treat like a slice
        if ax.is_all_dates:
            from pandas.core.tools.datetimes import to_datetime

            before = to_datetime(before)
            after = to_datetime(after)

        if before is not None and after is not None:
            if before > after:
                raise ValueError(f"Truncate: {after} must be after {before}")

        slicer = [slice(None, None)] * self._AXIS_LEN
        slicer[axis] = slice(before, after)
        result = self.loc[tuple(slicer)]

        if isinstance(ax, MultiIndex):
            setattr(result, self._get_axis_name(axis), ax.truncate(before, after))

        if copy:
            result = result.copy()

        return result

    def tz_convert(
        self: FrameOrSeries, tz, axis=0, level=None, copy: bool_t = True
    ) -> FrameOrSeries:
        """
        Convert tz-aware axis to target time zone.

        Parameters
        ----------
        tz : str or tzinfo object
        axis : the axis to convert
        level : int, str, default None
            If axis is a MultiIndex, convert a specific level. Otherwise
            must be None.
        copy : bool, default True
            Also make a copy of the underlying data.

        Returns
        -------
        %(klass)s
            Object with time zone converted axis.

        Raises
        ------
        TypeError
            If the axis is tz-naive.
        """
        axis = self._get_axis_number(axis)
        ax = self._get_axis(axis)

        def _tz_convert(ax, tz):
            if not hasattr(ax, "tz_convert"):
                if len(ax) > 0:
                    ax_name = self._get_axis_name(axis)
                    raise TypeError(
                        f"{ax_name} is not a valid DatetimeIndex or PeriodIndex"
                    )
                else:
                    ax = DatetimeIndex([], tz=tz)
            else:
                ax = ax.tz_convert(tz)
            return ax

        # if a level is given it must be a MultiIndex level or
        # equivalent to the axis name
        if isinstance(ax, MultiIndex):
            level = ax._get_level_number(level)
            new_level = _tz_convert(ax.levels[level], tz)
            ax = ax.set_levels(new_level, level=level)
        else:
            if level not in (None, 0, ax.name):
                raise ValueError(f"The level {level} is not valid")
            ax = _tz_convert(ax, tz)

        result = self.copy(deep=copy)
        result = result.set_axis(ax, axis=axis, inplace=False)
        return result.__finalize__(self, method="tz_convert")

    def tz_localize(
        self: FrameOrSeries,
        tz,
        axis=0,
        level=None,
        copy: bool_t = True,
        ambiguous="raise",
        nonexistent: str = "raise",
    ) -> FrameOrSeries:
        """
        Localize tz-naive index of a Series or DataFrame to target time zone.

        This operation localizes the Index. To localize the values in a
        timezone-naive Series, use :meth:`Series.dt.tz_localize`.

        Parameters
        ----------
        tz : str or tzinfo
        axis : the axis to localize
        level : int, str, default None
            If axis ia a MultiIndex, localize a specific level. Otherwise
            must be None.
        copy : bool, default True
            Also make a copy of the underlying data.
        ambiguous : 'infer', bool-ndarray, 'NaT', default 'raise'
            When clocks moved backward due to DST, ambiguous times may arise.
            For example in Central European Time (UTC+01), when going from
            03:00 DST to 02:00 non-DST, 02:30:00 local time occurs both at
            00:30:00 UTC and at 01:30:00 UTC. In such a situation, the
            `ambiguous` parameter dictates how ambiguous times should be
            handled.

            - 'infer' will attempt to infer fall dst-transition hours based on
              order
            - bool-ndarray where True signifies a DST time, False designates
              a non-DST time (note that this flag is only applicable for
              ambiguous times)
            - 'NaT' will return NaT where there are ambiguous times
            - 'raise' will raise an AmbiguousTimeError if there are ambiguous
              times.
        nonexistent : str, default 'raise'
            A nonexistent time does not exist in a particular timezone
            where clocks moved forward due to DST. Valid values are:

            - 'shift_forward' will shift the nonexistent time forward to the
              closest existing time
            - 'shift_backward' will shift the nonexistent time backward to the
              closest existing time
            - 'NaT' will return NaT where there are nonexistent times
            - timedelta objects will shift nonexistent times by the timedelta
            - 'raise' will raise an NonExistentTimeError if there are
              nonexistent times.

            .. versionadded:: 0.24.0

        Returns
        -------
        Series or DataFrame
            Same type as the input.

        Raises
        ------
        TypeError
            If the TimeSeries is tz-aware and tz is not None.

        Examples
        --------
        Localize local times:

        >>> s = pd.Series([1],
        ...               index=pd.DatetimeIndex(['2018-09-15 01:30:00']))
        >>> s.tz_localize('CET')
        2018-09-15 01:30:00+02:00    1
        dtype: int64

        Be careful with DST changes. When there is sequential data, pandas
        can infer the DST time:

        >>> s = pd.Series(range(7),
        ...               index=pd.DatetimeIndex(['2018-10-28 01:30:00',
        ...                                       '2018-10-28 02:00:00',
        ...                                       '2018-10-28 02:30:00',
        ...                                       '2018-10-28 02:00:00',
        ...                                       '2018-10-28 02:30:00',
        ...                                       '2018-10-28 03:00:00',
        ...                                       '2018-10-28 03:30:00']))
        >>> s.tz_localize('CET', ambiguous='infer')
        2018-10-28 01:30:00+02:00    0
        2018-10-28 02:00:00+02:00    1
        2018-10-28 02:30:00+02:00    2
        2018-10-28 02:00:00+01:00    3
        2018-10-28 02:30:00+01:00    4
        2018-10-28 03:00:00+01:00    5
        2018-10-28 03:30:00+01:00    6
        dtype: int64

        In some cases, inferring the DST is impossible. In such cases, you can
        pass an ndarray to the ambiguous parameter to set the DST explicitly

        >>> s = pd.Series(range(3),
        ...               index=pd.DatetimeIndex(['2018-10-28 01:20:00',
        ...                                       '2018-10-28 02:36:00',
        ...                                       '2018-10-28 03:46:00']))
        >>> s.tz_localize('CET', ambiguous=np.array([True, True, False]))
        2018-10-28 01:20:00+02:00    0
        2018-10-28 02:36:00+02:00    1
        2018-10-28 03:46:00+01:00    2
        dtype: int64

        If the DST transition causes nonexistent times, you can shift these
        dates forward or backwards with a timedelta object or `'shift_forward'`
        or `'shift_backwards'`.
        >>> s = pd.Series(range(2),
        ...               index=pd.DatetimeIndex(['2015-03-29 02:30:00',
        ...                                       '2015-03-29 03:30:00']))
        >>> s.tz_localize('Europe/Warsaw', nonexistent='shift_forward')
        2015-03-29 03:00:00+02:00    0
        2015-03-29 03:30:00+02:00    1
        dtype: int64
        >>> s.tz_localize('Europe/Warsaw', nonexistent='shift_backward')
        2015-03-29 01:59:59.999999999+01:00    0
        2015-03-29 03:30:00+02:00              1
        dtype: int64
        >>> s.tz_localize('Europe/Warsaw', nonexistent=pd.Timedelta('1H'))
        2015-03-29 03:30:00+02:00    0
        2015-03-29 03:30:00+02:00    1
        dtype: int64
        """
        nonexistent_options = ("raise", "NaT", "shift_forward", "shift_backward")
        if nonexistent not in nonexistent_options and not isinstance(
            nonexistent, timedelta
        ):
            raise ValueError(
                "The nonexistent argument must be one of 'raise', "
                "'NaT', 'shift_forward', 'shift_backward' or "
                "a timedelta object"
            )

        axis = self._get_axis_number(axis)
        ax = self._get_axis(axis)

        def _tz_localize(ax, tz, ambiguous, nonexistent):
            if not hasattr(ax, "tz_localize"):
                if len(ax) > 0:
                    ax_name = self._get_axis_name(axis)
                    raise TypeError(
                        f"{ax_name} is not a valid DatetimeIndex or PeriodIndex"
                    )
                else:
                    ax = DatetimeIndex([], tz=tz)
            else:
                ax = ax.tz_localize(tz, ambiguous=ambiguous, nonexistent=nonexistent)
            return ax

        # if a level is given it must be a MultiIndex level or
        # equivalent to the axis name
        if isinstance(ax, MultiIndex):
            level = ax._get_level_number(level)
            new_level = _tz_localize(ax.levels[level], tz, ambiguous, nonexistent)
            ax = ax.set_levels(new_level, level=level)
        else:
            if level not in (None, 0, ax.name):
                raise ValueError(f"The level {level} is not valid")
            ax = _tz_localize(ax, tz, ambiguous, nonexistent)

        result = self.copy(deep=copy)
        result = result.set_axis(ax, axis=axis, inplace=False)
        return result.__finalize__(self, method="tz_localize")

    # ----------------------------------------------------------------------
    # Numeric Methods
    def abs(self: FrameOrSeries) -> FrameOrSeries:
        """
        Return a Series/DataFrame with absolute numeric value of each element.

        This function only applies to elements that are all numeric.

        Returns
        -------
        abs
            Series/DataFrame containing the absolute value of each element.

        See Also
        --------
        numpy.absolute : Calculate the absolute value element-wise.

        Notes
        -----
        For ``complex`` inputs, ``1.2 + 1j``, the absolute value is
        :math:`\\sqrt{ a^2 + b^2 }`.

        Examples
        --------
        Absolute numeric values in a Series.

        >>> s = pd.Series([-1.10, 2, -3.33, 4])
        >>> s.abs()
        0    1.10
        1    2.00
        2    3.33
        3    4.00
        dtype: float64

        Absolute numeric values in a Series with complex numbers.

        >>> s = pd.Series([1.2 + 1j])
        >>> s.abs()
        0    1.56205
        dtype: float64

        Absolute numeric values in a Series with a Timedelta element.

        >>> s = pd.Series([pd.Timedelta('1 days')])
        >>> s.abs()
        0   1 days
        dtype: timedelta64[ns]

        Select rows with data closest to certain value using argsort (from
        `StackOverflow <https://stackoverflow.com/a/17758115>`__).

        >>> df = pd.DataFrame({
        ...     'a': [4, 5, 6, 7],
        ...     'b': [10, 20, 30, 40],
        ...     'c': [100, 50, -30, -50]
        ... })
        >>> df
             a    b    c
        0    4   10  100
        1    5   20   50
        2    6   30  -30
        3    7   40  -50
        >>> df.loc[(df.c - 43).abs().argsort()]
             a    b    c
        1    5   20   50
        0    4   10  100
        2    6   30  -30
        3    7   40  -50
        """
        return np.abs(self)

    def describe(
        self: FrameOrSeries, percentiles=None, include=None, exclude=None
    ) -> FrameOrSeries:
        """
        Generate descriptive statistics.

        Descriptive statistics include those that summarize the central
        tendency, dispersion and shape of a
        dataset's distribution, excluding ``NaN`` values.

        Analyzes both numeric and object series, as well
        as ``DataFrame`` column sets of mixed data types. The output
        will vary depending on what is provided. Refer to the notes
        below for more detail.

        Parameters
        ----------
        percentiles : list-like of numbers, optional
            The percentiles to include in the output. All should
            fall between 0 and 1. The default is
            ``[.25, .5, .75]``, which returns the 25th, 50th, and
            75th percentiles.
        include : 'all', list-like of dtypes or None (default), optional
            A white list of data types to include in the result. Ignored
            for ``Series``. Here are the options:

            - 'all' : All columns of the input will be included in the output.
            - A list-like of dtypes : Limits the results to the
              provided data types.
              To limit the result to numeric types submit
              ``numpy.number``. To limit it instead to object columns submit
              the ``numpy.object`` data type. Strings
              can also be used in the style of
              ``select_dtypes`` (e.g. ``df.describe(include=['O'])``). To
              select pandas categorical columns, use ``'category'``
            - None (default) : The result will include all numeric columns.
        exclude : list-like of dtypes or None (default), optional,
            A black list of data types to omit from the result. Ignored
            for ``Series``. Here are the options:

            - A list-like of dtypes : Excludes the provided data types
              from the result. To exclude numeric types submit
              ``numpy.number``. To exclude object columns submit the data
              type ``numpy.object``. Strings can also be used in the style of
              ``select_dtypes`` (e.g. ``df.describe(include=['O'])``). To
              exclude pandas categorical columns, use ``'category'``
            - None (default) : The result will exclude nothing.

        Returns
        -------
        Series or DataFrame
            Summary statistics of the Series or Dataframe provided.

        See Also
        --------
        DataFrame.count: Count number of non-NA/null observations.
        DataFrame.max: Maximum of the values in the object.
        DataFrame.min: Minimum of the values in the object.
        DataFrame.mean: Mean of the values.
        DataFrame.std: Standard deviation of the observations.
        DataFrame.select_dtypes: Subset of a DataFrame including/excluding
            columns based on their dtype.

        Notes
        -----
        For numeric data, the result's index will include ``count``,
        ``mean``, ``std``, ``min``, ``max`` as well as lower, ``50`` and
        upper percentiles. By default the lower percentile is ``25`` and the
        upper percentile is ``75``. The ``50`` percentile is the
        same as the median.

        For object data (e.g. strings or timestamps), the result's index
        will include ``count``, ``unique``, ``top``, and ``freq``. The ``top``
        is the most common value. The ``freq`` is the most common value's
        frequency. Timestamps also include the ``first`` and ``last`` items.

        If multiple object values have the highest count, then the
        ``count`` and ``top`` results will be arbitrarily chosen from
        among those with the highest count.

        For mixed data types provided via a ``DataFrame``, the default is to
        return only an analysis of numeric columns. If the dataframe consists
        only of object and categorical data without any numeric columns, the
        default is to return an analysis of both the object and categorical
        columns. If ``include='all'`` is provided as an option, the result
        will include a union of attributes of each type.

        The `include` and `exclude` parameters can be used to limit
        which columns in a ``DataFrame`` are analyzed for the output.
        The parameters are ignored when analyzing a ``Series``.

        Examples
        --------
        Describing a numeric ``Series``.

        >>> s = pd.Series([1, 2, 3])
        >>> s.describe()
        count    3.0
        mean     2.0
        std      1.0
        min      1.0
        25%      1.5
        50%      2.0
        75%      2.5
        max      3.0
        dtype: float64

        Describing a categorical ``Series``.

        >>> s = pd.Series(['a', 'a', 'b', 'c'])
        >>> s.describe()
        count     4
        unique    3
        top       a
        freq      2
        dtype: object

        Describing a timestamp ``Series``.

        >>> s = pd.Series([
        ...   np.datetime64("2000-01-01"),
        ...   np.datetime64("2010-01-01"),
        ...   np.datetime64("2010-01-01")
        ... ])
        >>> s.describe()
        count                      3
        mean     2006-09-01 08:00:00
        min      2000-01-01 00:00:00
        25%      2004-12-31 12:00:00
        50%      2010-01-01 00:00:00
        75%      2010-01-01 00:00:00
        max      2010-01-01 00:00:00
        dtype: object

        Describing a ``DataFrame``. By default only numeric fields
        are returned.

        >>> df = pd.DataFrame({'categorical': pd.Categorical(['d','e','f']),
        ...                    'numeric': [1, 2, 3],
        ...                    'object': ['a', 'b', 'c']
        ...                   })
        >>> df.describe()
               numeric
        count      3.0
        mean       2.0
        std        1.0
        min        1.0
        25%        1.5
        50%        2.0
        75%        2.5
        max        3.0

        Describing all columns of a ``DataFrame`` regardless of data type.

        >>> df.describe(include='all')  # doctest: +SKIP
               categorical  numeric object
        count            3      3.0      3
        unique           3      NaN      3
        top              f      NaN      a
        freq             1      NaN      1
        mean           NaN      2.0    NaN
        std            NaN      1.0    NaN
        min            NaN      1.0    NaN
        25%            NaN      1.5    NaN
        50%            NaN      2.0    NaN
        75%            NaN      2.5    NaN
        max            NaN      3.0    NaN

        Describing a column from a ``DataFrame`` by accessing it as
        an attribute.

        >>> df.numeric.describe()
        count    3.0
        mean     2.0
        std      1.0
        min      1.0
        25%      1.5
        50%      2.0
        75%      2.5
        max      3.0
        Name: numeric, dtype: float64

        Including only numeric columns in a ``DataFrame`` description.

        >>> df.describe(include=[np.number])
               numeric
        count      3.0
        mean       2.0
        std        1.0
        min        1.0
        25%        1.5
        50%        2.0
        75%        2.5
        max        3.0

        Including only string columns in a ``DataFrame`` description.

        >>> df.describe(include=[np.object])  # doctest: +SKIP
               object
        count       3
        unique      3
        top         a
        freq        1

        Including only categorical columns from a ``DataFrame`` description.

        >>> df.describe(include=['category'])
               categorical
        count            3
        unique           3
        top              f
        freq             1

        Excluding numeric columns from a ``DataFrame`` description.

        >>> df.describe(exclude=[np.number])  # doctest: +SKIP
               categorical object
        count            3      3
        unique           3      3
        top              f      a
        freq             1      1

        Excluding object columns from a ``DataFrame`` description.

        >>> df.describe(exclude=[np.object])  # doctest: +SKIP
               categorical  numeric
        count            3      3.0
        unique           3      NaN
        top              f      NaN
        freq             1      NaN
        mean           NaN      2.0
        std            NaN      1.0
        min            NaN      1.0
        25%            NaN      1.5
        50%            NaN      2.0
        75%            NaN      2.5
        max            NaN      3.0
        """
        if self.ndim == 2 and self.columns.size == 0:
            raise ValueError("Cannot describe a DataFrame without columns")

        if percentiles is not None:
            # explicit conversion of `percentiles` to list
            percentiles = list(percentiles)

            # get them all to be in [0, 1]
            validate_percentile(percentiles)

            # median should always be included
            if 0.5 not in percentiles:
                percentiles.append(0.5)
            percentiles = np.asarray(percentiles)
        else:
            percentiles = np.array([0.25, 0.5, 0.75])

        # sort and check for duplicates
        unique_pcts = np.unique(percentiles)
        if len(unique_pcts) < len(percentiles):
            raise ValueError("percentiles cannot contain duplicates")
        percentiles = unique_pcts

        formatted_percentiles = format_percentiles(percentiles)

        def describe_numeric_1d(series):
            stat_index = (
                ["count", "mean", "std", "min"] + formatted_percentiles + ["max"]
            )
            d = (
                [series.count(), series.mean(), series.std(), series.min()]
                + series.quantile(percentiles).tolist()
                + [series.max()]
            )
            return pd.Series(d, index=stat_index, name=series.name)

        def describe_categorical_1d(data):
            names = ["count", "unique"]
            objcounts = data.value_counts()
            count_unique = len(objcounts[objcounts != 0])
            result = [data.count(), count_unique]
            dtype = None
            if result[1] > 0:
                top, freq = objcounts.index[0], objcounts.iloc[0]
                names += ["top", "freq"]
                result += [top, freq]

            # If the DataFrame is empty, set 'top' and 'freq' to None
            # to maintain output shape consistency
            else:
                names += ["top", "freq"]
                result += [np.nan, np.nan]
                dtype = "object"

            return pd.Series(result, index=names, name=data.name, dtype=dtype)

        def describe_timestamp_1d(data):
            # GH-30164
            stat_index = ["count", "mean", "min"] + formatted_percentiles + ["max"]
            d = (
                [data.count(), data.mean(), data.min()]
                + data.quantile(percentiles).tolist()
                + [data.max()]
            )
            return pd.Series(d, index=stat_index, name=data.name)

        def describe_1d(data):
            if is_bool_dtype(data):
                return describe_categorical_1d(data)
            elif is_numeric_dtype(data):
                return describe_numeric_1d(data)
            elif is_datetime64_any_dtype(data):
                return describe_timestamp_1d(data)
            elif is_timedelta64_dtype(data):
                return describe_numeric_1d(data)
            else:
                return describe_categorical_1d(data)

        if self.ndim == 1:
            return describe_1d(self)
        elif (include is None) and (exclude is None):
            # when some numerics are found, keep only numerics
            data = self.select_dtypes(include=[np.number])
            if len(data.columns) == 0:
                data = self
        elif include == "all":
            if exclude is not None:
                msg = "exclude must be None when include is 'all'"
                raise ValueError(msg)
            data = self
        else:
            data = self.select_dtypes(include=include, exclude=exclude)

        ldesc = [describe_1d(s) for _, s in data.items()]
        # set a convenient order for rows
        names: List[Label] = []
        ldesc_indexes = sorted((x.index for x in ldesc), key=len)
        for idxnames in ldesc_indexes:
            for name in idxnames:
                if name not in names:
                    names.append(name)

        d = pd.concat([x.reindex(names, copy=False) for x in ldesc], axis=1, sort=False)
        d.columns = data.columns.copy()
        return d

    _shared_docs[
        "pct_change"
    ] = """
        Percentage change between the current and a prior element.

        Computes the percentage change from the immediately previous row by
        default. This is useful in comparing the percentage of change in a time
        series of elements.

        Parameters
        ----------
        periods : int, default 1
            Periods to shift for forming percent change.
        fill_method : str, default 'pad'
            How to handle NAs before computing percent changes.
        limit : int, default None
            The number of consecutive NAs to fill before stopping.
        freq : DateOffset, timedelta, or str, optional
            Increment to use from time series API (e.g. 'M' or BDay()).
        **kwargs
            Additional keyword arguments are passed into
            `DataFrame.shift` or `Series.shift`.

        Returns
        -------
        chg : Series or DataFrame
            The same type as the calling object.

        See Also
        --------
        Series.diff : Compute the difference of two elements in a Series.
        DataFrame.diff : Compute the difference of two elements in a DataFrame.
        Series.shift : Shift the index by some number of periods.
        DataFrame.shift : Shift the index by some number of periods.

        Examples
        --------
        **Series**

        >>> s = pd.Series([90, 91, 85])
        >>> s
        0    90
        1    91
        2    85
        dtype: int64

        >>> s.pct_change()
        0         NaN
        1    0.011111
        2   -0.065934
        dtype: float64

        >>> s.pct_change(periods=2)
        0         NaN
        1         NaN
        2   -0.055556
        dtype: float64

        See the percentage change in a Series where filling NAs with last
        valid observation forward to next valid.

        >>> s = pd.Series([90, 91, None, 85])
        >>> s
        0    90.0
        1    91.0
        2     NaN
        3    85.0
        dtype: float64

        >>> s.pct_change(fill_method='ffill')
        0         NaN
        1    0.011111
        2    0.000000
        3   -0.065934
        dtype: float64

        **DataFrame**

        Percentage change in French franc, Deutsche Mark, and Italian lira from
        1980-01-01 to 1980-03-01.

        >>> df = pd.DataFrame({
        ...     'FR': [4.0405, 4.0963, 4.3149],
        ...     'GR': [1.7246, 1.7482, 1.8519],
        ...     'IT': [804.74, 810.01, 860.13]},
        ...     index=['1980-01-01', '1980-02-01', '1980-03-01'])
        >>> df
                        FR      GR      IT
        1980-01-01  4.0405  1.7246  804.74
        1980-02-01  4.0963  1.7482  810.01
        1980-03-01  4.3149  1.8519  860.13

        >>> df.pct_change()
                          FR        GR        IT
        1980-01-01       NaN       NaN       NaN
        1980-02-01  0.013810  0.013684  0.006549
        1980-03-01  0.053365  0.059318  0.061876

        Percentage of change in GOOG and APPL stock volume. Shows computing
        the percentage change between columns.

        >>> df = pd.DataFrame({
        ...     '2016': [1769950, 30586265],
        ...     '2015': [1500923, 40912316],
        ...     '2014': [1371819, 41403351]},
        ...     index=['GOOG', 'APPL'])
        >>> df
                  2016      2015      2014
        GOOG   1769950   1500923   1371819
        APPL  30586265  40912316  41403351

        >>> df.pct_change(axis='columns')
              2016      2015      2014
        GOOG   NaN -0.151997 -0.086016
        APPL   NaN  0.337604  0.012002
        """

    @Appender(_shared_docs["pct_change"] % _shared_doc_kwargs)
    def pct_change(
        self: FrameOrSeries,
        periods=1,
        fill_method="pad",
        limit=None,
        freq=None,
        **kwargs,
    ) -> FrameOrSeries:
        # TODO: Not sure if above is correct - need someone to confirm.
        axis = self._get_axis_number(kwargs.pop("axis", self._stat_axis_name))
        if fill_method is None:
            data = self
        else:
            _data = self.fillna(method=fill_method, axis=axis, limit=limit)
            assert _data is not None  # needed for mypy
            data = _data

        rs = data.div(data.shift(periods=periods, freq=freq, axis=axis, **kwargs)) - 1
        if freq is not None:
            # Shift method is implemented differently when freq is not None
            # We want to restore the original index
            rs = rs.loc[~rs.index.duplicated()]
            rs = rs.reindex_like(data)
        return rs

    def _agg_by_level(self, name, axis=0, level=0, skipna=True, **kwargs):
        if axis is None:
            raise ValueError("Must specify 'axis' when aggregating by level.")
        grouped = self.groupby(level=level, axis=axis, sort=False)
        if hasattr(grouped, name) and skipna:
            return getattr(grouped, name)(**kwargs)
        axis = self._get_axis_number(axis)
        method = getattr(type(self), name)
        applyf = lambda x: method(x, axis=axis, skipna=skipna, **kwargs)
        return grouped.aggregate(applyf)

    @classmethod
    def _add_numeric_operations(cls):
        """
        Add the operations to the cls; evaluate the doc strings again
        """
        axis_descr, name1, name2 = _doc_parms(cls)

        cls.any = _make_logical_function(
            cls,
            "any",
            name1=name1,
            name2=name2,
            axis_descr=axis_descr,
            desc=_any_desc,
            func=nanops.nanany,
            see_also=_any_see_also,
            examples=_any_examples,
            empty_value=False,
        )
        cls.all = _make_logical_function(
            cls,
            "all",
            name1=name1,
            name2=name2,
            axis_descr=axis_descr,
            desc=_all_desc,
            func=nanops.nanall,
            see_also=_all_see_also,
            examples=_all_examples,
            empty_value=True,
        )

        @Substitution(
            desc="Return the mean absolute deviation of the values "
            "for the requested axis.",
            name1=name1,
            name2=name2,
            axis_descr=axis_descr,
            min_count="",
            see_also="",
            examples="",
        )
        @Appender(_num_doc_mad)
        def mad(self, axis=None, skipna=None, level=None):
            if skipna is None:
                skipna = True
            if axis is None:
                axis = self._stat_axis_number
            if level is not None:
                return self._agg_by_level("mad", axis=axis, level=level, skipna=skipna)

            data = self._get_numeric_data()
            if axis == 0:
                demeaned = data - data.mean(axis=0)
            else:
                demeaned = data.sub(data.mean(axis=1), axis=0)
            return np.abs(demeaned).mean(axis=axis, skipna=skipna)

        cls.mad = mad

        cls.sem = _make_stat_function_ddof(
            cls,
            "sem",
            name1=name1,
            name2=name2,
            axis_descr=axis_descr,
            desc="Return unbiased standard error of the mean over requested "
            "axis.\n\nNormalized by N-1 by default. This can be changed "
            "using the ddof argument",
            func=nanops.nansem,
        )
        cls.var = _make_stat_function_ddof(
            cls,
            "var",
            name1=name1,
            name2=name2,
            axis_descr=axis_descr,
            desc="Return unbiased variance over requested axis.\n\nNormalized by "
            "N-1 by default. This can be changed using the ddof argument",
            func=nanops.nanvar,
        )
        cls.std = _make_stat_function_ddof(
            cls,
            "std",
            name1=name1,
            name2=name2,
            axis_descr=axis_descr,
            desc="Return sample standard deviation over requested axis."
            "\n\nNormalized by N-1 by default. This can be changed using the "
            "ddof argument",
            func=nanops.nanstd,
        )

        cls.cummin = _make_cum_function(
            cls,
            "cummin",
            name1=name1,
            name2=name2,
            axis_descr=axis_descr,
            desc="minimum",
            accum_func=np.minimum.accumulate,
            accum_func_name="min",
            examples=_cummin_examples,
        )
        cls.cumsum = _make_cum_function(
            cls,
            "cumsum",
            name1=name1,
            name2=name2,
            axis_descr=axis_descr,
            desc="sum",
            accum_func=np.cumsum,
            accum_func_name="sum",
            examples=_cumsum_examples,
        )
        cls.cumprod = _make_cum_function(
            cls,
            "cumprod",
            name1=name1,
            name2=name2,
            axis_descr=axis_descr,
            desc="product",
            accum_func=np.cumprod,
            accum_func_name="prod",
            examples=_cumprod_examples,
        )
        cls.cummax = _make_cum_function(
            cls,
            "cummax",
            name1=name1,
            name2=name2,
            axis_descr=axis_descr,
            desc="maximum",
            accum_func=np.maximum.accumulate,
            accum_func_name="max",
            examples=_cummax_examples,
        )

        cls.sum = _make_min_count_stat_function(
            cls,
            "sum",
            name1=name1,
            name2=name2,
            axis_descr=axis_descr,
            desc="Return the sum of the values for the requested axis.\n\n"
            "This is equivalent to the method ``numpy.sum``.",
            func=nanops.nansum,
            see_also=_stat_func_see_also,
            examples=_sum_examples,
        )
        cls.mean = _make_stat_function(
            cls,
            "mean",
            name1=name1,
            name2=name2,
            axis_descr=axis_descr,
            desc="Return the mean of the values for the requested axis.",
            func=nanops.nanmean,
        )
        cls.skew = _make_stat_function(
            cls,
            "skew",
            name1=name1,
            name2=name2,
            axis_descr=axis_descr,
            desc="Return unbiased skew over requested axis.\n\nNormalized by N-1.",
            func=nanops.nanskew,
        )
        cls.kurt = _make_stat_function(
            cls,
            "kurt",
            name1=name1,
            name2=name2,
            axis_descr=axis_descr,
            desc="Return unbiased kurtosis over requested axis.\n\n"
            "Kurtosis obtained using Fisher's definition of\n"
            "kurtosis (kurtosis of normal == 0.0). Normalized "
            "by N-1.",
            func=nanops.nankurt,
        )
        cls.kurtosis = cls.kurt
        cls.prod = _make_min_count_stat_function(
            cls,
            "prod",
            name1=name1,
            name2=name2,
            axis_descr=axis_descr,
            desc="Return the product of the values for the requested axis.",
            func=nanops.nanprod,
            examples=_prod_examples,
        )
        cls.product = cls.prod
        cls.median = _make_stat_function(
            cls,
            "median",
            name1=name1,
            name2=name2,
            axis_descr=axis_descr,
            desc="Return the median of the values for the requested axis.",
            func=nanops.nanmedian,
        )
        cls.max = _make_stat_function(
            cls,
            "max",
            name1=name1,
            name2=name2,
            axis_descr=axis_descr,
            desc="Return the maximum of the values for the requested axis.\n\n"
            "If you want the *index* of the maximum, use ``idxmax``. This is"
            "the equivalent of the ``numpy.ndarray`` method ``argmax``.",
            func=nanops.nanmax,
            see_also=_stat_func_see_also,
            examples=_max_examples,
        )
        cls.min = _make_stat_function(
            cls,
            "min",
            name1=name1,
            name2=name2,
            axis_descr=axis_descr,
            desc="Return the minimum of the values for the requested axis.\n\n"
            "If you want the *index* of the minimum, use ``idxmin``. This is"
            "the equivalent of the ``numpy.ndarray`` method ``argmin``.",
            func=nanops.nanmin,
            see_also=_stat_func_see_also,
            examples=_min_examples,
        )

    @classmethod
    def _add_series_or_dataframe_operations(cls):
        """
        Add the series or dataframe only operations to the cls; evaluate
        the doc strings again.
        """
        from pandas.core.window import EWM, Expanding, Rolling, Window

        @doc(Rolling)
        def rolling(
            self,
            window,
            min_periods=None,
            center=False,
            win_type=None,
            on=None,
            axis=0,
            closed=None,
        ):
            axis = self._get_axis_number(axis)

            if win_type is not None:
                return Window(
                    self,
                    window=window,
                    min_periods=min_periods,
                    center=center,
                    win_type=win_type,
                    on=on,
                    axis=axis,
                    closed=closed,
                )

            return Rolling(
                self,
                window=window,
                min_periods=min_periods,
                center=center,
                win_type=win_type,
                on=on,
                axis=axis,
                closed=closed,
            )

        cls.rolling = rolling

        @doc(Expanding)
        def expanding(self, min_periods=1, center=False, axis=0):
            axis = self._get_axis_number(axis)
            return Expanding(self, min_periods=min_periods, center=center, axis=axis)

        cls.expanding = expanding

        @doc(EWM)
        def ewm(
            self,
            com=None,
            span=None,
            halflife=None,
            alpha=None,
            min_periods=0,
            adjust=True,
            ignore_na=False,
            axis=0,
        ):
            axis = self._get_axis_number(axis)
            return EWM(
                self,
                com=com,
                span=span,
                halflife=halflife,
                alpha=alpha,
                min_periods=min_periods,
                adjust=adjust,
                ignore_na=ignore_na,
                axis=axis,
            )

        cls.ewm = ewm

    @Appender(_shared_docs["transform"] % dict(axis="", **_shared_doc_kwargs))
    def transform(self, func, *args, **kwargs):
        result = self.agg(func, *args, **kwargs)
        if is_scalar(result) or len(result) != len(self):
            raise ValueError("transforms cannot produce aggregated results")

        return result

    # ----------------------------------------------------------------------
    # Misc methods

    _shared_docs[
        "valid_index"
    ] = """
        Return index for %(position)s non-NA/null value.

        Returns
        -------
        scalar : type of index

        Notes
        -----
        If all elements are non-NA/null, returns None.
        Also returns None for empty %(klass)s.
        """

    def _find_valid_index(self, how: str):
        """
        Retrieves the index of the first valid value.

        Parameters
        ----------
        how : {'first', 'last'}
            Use this parameter to change between the first or last valid index.

        Returns
        -------
        idx_first_valid : type of index
        """
        idxpos = find_valid_index(self._values, how)
        if idxpos is None:
            return None
        return self.index[idxpos]

    @Appender(
        _shared_docs["valid_index"] % {"position": "first", "klass": "Series/DataFrame"}
    )
    def first_valid_index(self):
        return self._find_valid_index("first")

    @Appender(
        _shared_docs["valid_index"] % {"position": "last", "klass": "Series/DataFrame"}
    )
    def last_valid_index(self):
        return self._find_valid_index("last")


def _doc_parms(cls):
    """Return a tuple of the doc parms."""
    axis_descr = (
        f"{{{', '.join(f'{a} ({i})' for i, a in enumerate(cls._AXIS_ORDERS))}}}"
    )
    name = cls._constructor_sliced.__name__ if cls._AXIS_LEN > 1 else "scalar"
    name2 = cls.__name__
    return axis_descr, name, name2


_num_doc = """
%(desc)s

Parameters
----------
axis : %(axis_descr)s
    Axis for the function to be applied on.
skipna : bool, default True
    Exclude NA/null values when computing the result.
level : int or level name, default None
    If the axis is a MultiIndex (hierarchical), count along a
    particular level, collapsing into a %(name1)s.
numeric_only : bool, default None
    Include only float, int, boolean columns. If None, will attempt to use
    everything, then use only numeric data. Not implemented for Series.
%(min_count)s\
**kwargs
    Additional keyword arguments to be passed to the function.

Returns
-------
%(name1)s or %(name2)s (if level specified)\
%(see_also)s\
%(examples)s
"""

_num_doc_mad = """
%(desc)s

Parameters
----------
axis : %(axis_descr)s
    Axis for the function to be applied on.
skipna : bool, default None
    Exclude NA/null values when computing the result.
level : int or level name, default None
    If the axis is a MultiIndex (hierarchical), count along a
    particular level, collapsing into a %(name1)s.

Returns
-------
%(name1)s or %(name2)s (if level specified)\
%(see_also)s\
%(examples)s
"""

_num_ddof_doc = """
%(desc)s

Parameters
----------
axis : %(axis_descr)s
skipna : bool, default True
    Exclude NA/null values. If an entire row/column is NA, the result
    will be NA.
level : int or level name, default None
    If the axis is a MultiIndex (hierarchical), count along a
    particular level, collapsing into a %(name1)s.
ddof : int, default 1
    Delta Degrees of Freedom. The divisor used in calculations is N - ddof,
    where N represents the number of elements.
numeric_only : bool, default None
    Include only float, int, boolean columns. If None, will attempt to use
    everything, then use only numeric data. Not implemented for Series.

Returns
-------
%(name1)s or %(name2)s (if level specified)\n"""

_bool_doc = """
%(desc)s

Parameters
----------
axis : {0 or 'index', 1 or 'columns', None}, default 0
    Indicate which axis or axes should be reduced.

    * 0 / 'index' : reduce the index, return a Series whose index is the
      original column labels.
    * 1 / 'columns' : reduce the columns, return a Series whose index is the
      original index.
    * None : reduce all axes, return a scalar.

bool_only : bool, default None
    Include only boolean columns. If None, will attempt to use everything,
    then use only boolean data. Not implemented for Series.
skipna : bool, default True
    Exclude NA/null values. If the entire row/column is NA and skipna is
    True, then the result will be %(empty_value)s, as for an empty row/column.
    If skipna is False, then NA are treated as True, because these are not
    equal to zero.
level : int or level name, default None
    If the axis is a MultiIndex (hierarchical), count along a
    particular level, collapsing into a %(name1)s.
**kwargs : any, default None
    Additional keywords have no effect but might be accepted for
    compatibility with NumPy.

Returns
-------
%(name1)s or %(name2)s
    If level is specified, then, %(name2)s is returned; otherwise, %(name1)s
    is returned.

%(see_also)s
%(examples)s"""

_all_desc = """\
Return whether all elements are True, potentially over an axis.

Returns True unless there at least one element within a series or
along a Dataframe axis that is False or equivalent (e.g. zero or
empty)."""

_all_examples = """\
Examples
--------
**Series**

>>> pd.Series([True, True]).all()
True
>>> pd.Series([True, False]).all()
False
>>> pd.Series([]).all()
True
>>> pd.Series([np.nan]).all()
True
>>> pd.Series([np.nan]).all(skipna=False)
True

**DataFrames**

Create a dataframe from a dictionary.

>>> df = pd.DataFrame({'col1': [True, True], 'col2': [True, False]})
>>> df
   col1   col2
0  True   True
1  True  False

Default behaviour checks if column-wise values all return True.

>>> df.all()
col1     True
col2    False
dtype: bool

Specify ``axis='columns'`` to check if row-wise values all return True.

>>> df.all(axis='columns')
0     True
1    False
dtype: bool

Or ``axis=None`` for whether every value is True.

>>> df.all(axis=None)
False
"""

_all_see_also = """\
See Also
--------
Series.all : Return True if all elements are True.
DataFrame.any : Return True if one (or more) elements are True.
"""

_cnum_doc = """
Return cumulative %(desc)s over a DataFrame or Series axis.

Returns a DataFrame or Series of the same size containing the cumulative
%(desc)s.

Parameters
----------
axis : {0 or 'index', 1 or 'columns'}, default 0
    The index or the name of the axis. 0 is equivalent to None or 'index'.
skipna : bool, default True
    Exclude NA/null values. If an entire row/column is NA, the result
    will be NA.
*args, **kwargs
    Additional keywords have no effect but might be accepted for
    compatibility with NumPy.

Returns
-------
%(name1)s or %(name2)s
    Return cumulative %(desc)s of %(name1)s or %(name2)s.

See Also
--------
core.window.Expanding.%(accum_func_name)s : Similar functionality
    but ignores ``NaN`` values.
%(name2)s.%(accum_func_name)s : Return the %(desc)s over
    %(name2)s axis.
%(name2)s.cummax : Return cumulative maximum over %(name2)s axis.
%(name2)s.cummin : Return cumulative minimum over %(name2)s axis.
%(name2)s.cumsum : Return cumulative sum over %(name2)s axis.
%(name2)s.cumprod : Return cumulative product over %(name2)s axis.

%(examples)s"""

_cummin_examples = """\
Examples
--------
**Series**

>>> s = pd.Series([2, np.nan, 5, -1, 0])
>>> s
0    2.0
1    NaN
2    5.0
3   -1.0
4    0.0
dtype: float64

By default, NA values are ignored.

>>> s.cummin()
0    2.0
1    NaN
2    2.0
3   -1.0
4   -1.0
dtype: float64

To include NA values in the operation, use ``skipna=False``

>>> s.cummin(skipna=False)
0    2.0
1    NaN
2    NaN
3    NaN
4    NaN
dtype: float64

**DataFrame**

>>> df = pd.DataFrame([[2.0, 1.0],
...                    [3.0, np.nan],
...                    [1.0, 0.0]],
...                    columns=list('AB'))
>>> df
     A    B
0  2.0  1.0
1  3.0  NaN
2  1.0  0.0

By default, iterates over rows and finds the minimum
in each column. This is equivalent to ``axis=None`` or ``axis='index'``.

>>> df.cummin()
     A    B
0  2.0  1.0
1  2.0  NaN
2  1.0  0.0

To iterate over columns and find the minimum in each row,
use ``axis=1``

>>> df.cummin(axis=1)
     A    B
0  2.0  1.0
1  3.0  NaN
2  1.0  0.0
"""

_cumsum_examples = """\
Examples
--------
**Series**

>>> s = pd.Series([2, np.nan, 5, -1, 0])
>>> s
0    2.0
1    NaN
2    5.0
3   -1.0
4    0.0
dtype: float64

By default, NA values are ignored.

>>> s.cumsum()
0    2.0
1    NaN
2    7.0
3    6.0
4    6.0
dtype: float64

To include NA values in the operation, use ``skipna=False``

>>> s.cumsum(skipna=False)
0    2.0
1    NaN
2    NaN
3    NaN
4    NaN
dtype: float64

**DataFrame**

>>> df = pd.DataFrame([[2.0, 1.0],
...                    [3.0, np.nan],
...                    [1.0, 0.0]],
...                    columns=list('AB'))
>>> df
     A    B
0  2.0  1.0
1  3.0  NaN
2  1.0  0.0

By default, iterates over rows and finds the sum
in each column. This is equivalent to ``axis=None`` or ``axis='index'``.

>>> df.cumsum()
     A    B
0  2.0  1.0
1  5.0  NaN
2  6.0  1.0

To iterate over columns and find the sum in each row,
use ``axis=1``

>>> df.cumsum(axis=1)
     A    B
0  2.0  3.0
1  3.0  NaN
2  1.0  1.0
"""

_cumprod_examples = """\
Examples
--------
**Series**

>>> s = pd.Series([2, np.nan, 5, -1, 0])
>>> s
0    2.0
1    NaN
2    5.0
3   -1.0
4    0.0
dtype: float64

By default, NA values are ignored.

>>> s.cumprod()
0     2.0
1     NaN
2    10.0
3   -10.0
4    -0.0
dtype: float64

To include NA values in the operation, use ``skipna=False``

>>> s.cumprod(skipna=False)
0    2.0
1    NaN
2    NaN
3    NaN
4    NaN
dtype: float64

**DataFrame**

>>> df = pd.DataFrame([[2.0, 1.0],
...                    [3.0, np.nan],
...                    [1.0, 0.0]],
...                    columns=list('AB'))
>>> df
     A    B
0  2.0  1.0
1  3.0  NaN
2  1.0  0.0

By default, iterates over rows and finds the product
in each column. This is equivalent to ``axis=None`` or ``axis='index'``.

>>> df.cumprod()
     A    B
0  2.0  1.0
1  6.0  NaN
2  6.0  0.0

To iterate over columns and find the product in each row,
use ``axis=1``

>>> df.cumprod(axis=1)
     A    B
0  2.0  2.0
1  3.0  NaN
2  1.0  0.0
"""

_cummax_examples = """\
Examples
--------
**Series**

>>> s = pd.Series([2, np.nan, 5, -1, 0])
>>> s
0    2.0
1    NaN
2    5.0
3   -1.0
4    0.0
dtype: float64

By default, NA values are ignored.

>>> s.cummax()
0    2.0
1    NaN
2    5.0
3    5.0
4    5.0
dtype: float64

To include NA values in the operation, use ``skipna=False``

>>> s.cummax(skipna=False)
0    2.0
1    NaN
2    NaN
3    NaN
4    NaN
dtype: float64

**DataFrame**

>>> df = pd.DataFrame([[2.0, 1.0],
...                    [3.0, np.nan],
...                    [1.0, 0.0]],
...                    columns=list('AB'))
>>> df
     A    B
0  2.0  1.0
1  3.0  NaN
2  1.0  0.0

By default, iterates over rows and finds the maximum
in each column. This is equivalent to ``axis=None`` or ``axis='index'``.

>>> df.cummax()
     A    B
0  2.0  1.0
1  3.0  NaN
2  3.0  1.0

To iterate over columns and find the maximum in each row,
use ``axis=1``

>>> df.cummax(axis=1)
     A    B
0  2.0  2.0
1  3.0  NaN
2  1.0  1.0
"""

_any_see_also = """\
See Also
--------
numpy.any : Numpy version of this method.
Series.any : Return whether any element is True.
Series.all : Return whether all elements are True.
DataFrame.any : Return whether any element is True over requested axis.
DataFrame.all : Return whether all elements are True over requested axis.
"""

_any_desc = """\
Return whether any element is True, potentially over an axis.

Returns False unless there at least one element within a series or
along a Dataframe axis that is True or equivalent (e.g. non-zero or
non-empty)."""

_any_examples = """\
Examples
--------
**Series**

For Series input, the output is a scalar indicating whether any element
is True.

>>> pd.Series([False, False]).any()
False
>>> pd.Series([True, False]).any()
True
>>> pd.Series([]).any()
False
>>> pd.Series([np.nan]).any()
False
>>> pd.Series([np.nan]).any(skipna=False)
True

**DataFrame**

Whether each column contains at least one True element (the default).

>>> df = pd.DataFrame({"A": [1, 2], "B": [0, 2], "C": [0, 0]})
>>> df
   A  B  C
0  1  0  0
1  2  2  0

>>> df.any()
A     True
B     True
C    False
dtype: bool

Aggregating over the columns.

>>> df = pd.DataFrame({"A": [True, False], "B": [1, 2]})
>>> df
       A  B
0   True  1
1  False  2

>>> df.any(axis='columns')
0    True
1    True
dtype: bool

>>> df = pd.DataFrame({"A": [True, False], "B": [1, 0]})
>>> df
       A  B
0   True  1
1  False  0

>>> df.any(axis='columns')
0    True
1    False
dtype: bool

Aggregating over the entire DataFrame with ``axis=None``.

>>> df.any(axis=None)
True

`any` for an empty DataFrame is an empty Series.

>>> pd.DataFrame([]).any()
Series([], dtype: bool)
"""

_shared_docs[
    "stat_func_example"
] = """

Examples
--------
>>> idx = pd.MultiIndex.from_arrays([
...     ['warm', 'warm', 'cold', 'cold'],
...     ['dog', 'falcon', 'fish', 'spider']],
...     names=['blooded', 'animal'])
>>> s = pd.Series([4, 2, 0, 8], name='legs', index=idx)
>>> s
blooded  animal
warm     dog       4
         falcon    2
cold     fish      0
         spider    8
Name: legs, dtype: int64

>>> s.{stat_func}()
{default_output}

{verb} using level names, as well as indices.

>>> s.{stat_func}(level='blooded')
blooded
warm    {level_output_0}
cold    {level_output_1}
Name: legs, dtype: int64

>>> s.{stat_func}(level=0)
blooded
warm    {level_output_0}
cold    {level_output_1}
Name: legs, dtype: int64"""

_sum_examples = _shared_docs["stat_func_example"].format(
    stat_func="sum", verb="Sum", default_output=14, level_output_0=6, level_output_1=8
)

_sum_examples += """

By default, the sum of an empty or all-NA Series is ``0``.

>>> pd.Series([]).sum()  # min_count=0 is the default
0.0

This can be controlled with the ``min_count`` parameter. For example, if
you'd like the sum of an empty series to be NaN, pass ``min_count=1``.

>>> pd.Series([]).sum(min_count=1)
nan

Thanks to the ``skipna`` parameter, ``min_count`` handles all-NA and
empty series identically.

>>> pd.Series([np.nan]).sum()
0.0

>>> pd.Series([np.nan]).sum(min_count=1)
nan"""

_max_examples = _shared_docs["stat_func_example"].format(
    stat_func="max", verb="Max", default_output=8, level_output_0=4, level_output_1=8
)

_min_examples = _shared_docs["stat_func_example"].format(
    stat_func="min", verb="Min", default_output=0, level_output_0=2, level_output_1=0
)

_stat_func_see_also = """

See Also
--------
Series.sum : Return the sum.
Series.min : Return the minimum.
Series.max : Return the maximum.
Series.idxmin : Return the index of the minimum.
Series.idxmax : Return the index of the maximum.
DataFrame.sum : Return the sum over the requested axis.
DataFrame.min : Return the minimum over the requested axis.
DataFrame.max : Return the maximum over the requested axis.
DataFrame.idxmin : Return the index of the minimum over the requested axis.
DataFrame.idxmax : Return the index of the maximum over the requested axis."""

_prod_examples = """

Examples
--------
By default, the product of an empty or all-NA Series is ``1``

>>> pd.Series([]).prod()
1.0

This can be controlled with the ``min_count`` parameter

>>> pd.Series([]).prod(min_count=1)
nan

Thanks to the ``skipna`` parameter, ``min_count`` handles all-NA and
empty series identically.

>>> pd.Series([np.nan]).prod()
1.0

>>> pd.Series([np.nan]).prod(min_count=1)
nan"""

_min_count_stub = """\
min_count : int, default 0
    The required number of valid values to perform the operation. If fewer than
    ``min_count`` non-NA values are present the result will be NA.

    .. versionadded:: 0.22.0

       Added with the default being 0. This means the sum of an all-NA
       or empty Series is 0, and the product of an all-NA or empty
       Series is 1.
"""


def _make_min_count_stat_function(
    cls,
    name: str,
    name1: str,
    name2: str,
    axis_descr: str,
    desc: str,
    func: Callable,
    see_also: str = "",
    examples: str = "",
) -> Callable:
    @Substitution(
        desc=desc,
        name1=name1,
        name2=name2,
        axis_descr=axis_descr,
        min_count=_min_count_stub,
        see_also=see_also,
        examples=examples,
    )
    @Appender(_num_doc)
    def stat_func(
        self,
        axis=None,
        skipna=None,
        level=None,
        numeric_only=None,
        min_count=0,
        **kwargs,
    ):
        if name == "sum":
            nv.validate_sum(tuple(), kwargs)
        elif name == "prod":
            nv.validate_prod(tuple(), kwargs)
        else:
            nv.validate_stat_func(tuple(), kwargs, fname=name)
        if skipna is None:
            skipna = True
        if axis is None:
            axis = self._stat_axis_number
        if level is not None:
            return self._agg_by_level(
                name, axis=axis, level=level, skipna=skipna, min_count=min_count
            )
        return self._reduce(
            func,
            name=name,
            axis=axis,
            skipna=skipna,
            numeric_only=numeric_only,
            min_count=min_count,
        )

    return set_function_name(stat_func, name, cls)


def _make_stat_function(
    cls,
    name: str,
    name1: str,
    name2: str,
    axis_descr: str,
    desc: str,
    func: Callable,
    see_also: str = "",
    examples: str = "",
) -> Callable:
    @Substitution(
        desc=desc,
        name1=name1,
        name2=name2,
        axis_descr=axis_descr,
        min_count="",
        see_also=see_also,
        examples=examples,
    )
    @Appender(_num_doc)
    def stat_func(
        self, axis=None, skipna=None, level=None, numeric_only=None, **kwargs
    ):
        if name == "median":
            nv.validate_median(tuple(), kwargs)
        else:
            nv.validate_stat_func(tuple(), kwargs, fname=name)
        if skipna is None:
            skipna = True
        if axis is None:
            axis = self._stat_axis_number
        if level is not None:
            return self._agg_by_level(name, axis=axis, level=level, skipna=skipna)
        return self._reduce(
            func, name=name, axis=axis, skipna=skipna, numeric_only=numeric_only
        )

    return set_function_name(stat_func, name, cls)


def _make_stat_function_ddof(
    cls, name: str, name1: str, name2: str, axis_descr: str, desc: str, func: Callable
) -> Callable:
    @Substitution(desc=desc, name1=name1, name2=name2, axis_descr=axis_descr)
    @Appender(_num_ddof_doc)
    def stat_func(
        self, axis=None, skipna=None, level=None, ddof=1, numeric_only=None, **kwargs
    ):
        nv.validate_stat_ddof_func(tuple(), kwargs, fname=name)
        if skipna is None:
            skipna = True
        if axis is None:
            axis = self._stat_axis_number
        if level is not None:
            return self._agg_by_level(
                name, axis=axis, level=level, skipna=skipna, ddof=ddof
            )
        return self._reduce(
            func, name, axis=axis, numeric_only=numeric_only, skipna=skipna, ddof=ddof
        )

    return set_function_name(stat_func, name, cls)


def _make_cum_function(
    cls,
    name: str,
    name1: str,
    name2: str,
    axis_descr: str,
    desc: str,
    accum_func: Callable,
    accum_func_name: str,
    examples: str,
) -> Callable:
    @Substitution(
        desc=desc,
        name1=name1,
        name2=name2,
        axis_descr=axis_descr,
        accum_func_name=accum_func_name,
        examples=examples,
    )
    @Appender(_cnum_doc)
    def cum_func(self, axis=None, skipna=True, *args, **kwargs):
        skipna = nv.validate_cum_func_with_skipna(skipna, args, kwargs, name)
        if axis is None:
            axis = self._stat_axis_number
        else:
            axis = self._get_axis_number(axis)

        if axis == 1:
            return cum_func(self.T, axis=0, skipna=skipna, *args, **kwargs).T

        def block_accum_func(blk_values):
            values = blk_values.T if hasattr(blk_values, "T") else blk_values

            result = nanops.na_accum_func(values, accum_func, skipna=skipna)

            result = result.T if hasattr(result, "T") else result
            return result

        result = self._mgr.apply(block_accum_func)

        d = self._construct_axes_dict()
        d["copy"] = False
        return self._constructor(result, **d).__finalize__(self, method=name)

    return set_function_name(cum_func, name, cls)


def _make_logical_function(
    cls,
    name: str,
    name1: str,
    name2: str,
    axis_descr: str,
    desc: str,
    func: Callable,
    see_also: str,
    examples: str,
    empty_value: bool,
) -> Callable:
    @Substitution(
        desc=desc,
        name1=name1,
        name2=name2,
        axis_descr=axis_descr,
        see_also=see_also,
        examples=examples,
        empty_value=empty_value,
    )
    @Appender(_bool_doc)
    def logical_func(self, axis=0, bool_only=None, skipna=True, level=None, **kwargs):
        nv.validate_logical_func(tuple(), kwargs, fname=name)
        if level is not None:
            if bool_only is not None:
                raise NotImplementedError(
                    "Option bool_only is not implemented with option level."
                )
            return self._agg_by_level(name, axis=axis, level=level, skipna=skipna)
        return self._reduce(
            func,
            name=name,
            axis=axis,
            skipna=skipna,
            numeric_only=bool_only,
            filter_type="bool",
        )

    return set_function_name(logical_func, name, cls)<|MERGE_RESOLUTION|>--- conflicted
+++ resolved
@@ -8244,7 +8244,6 @@
 
         return ranker(data)
 
-<<<<<<< HEAD
     _shared_docs[
         "compare"
     ] = """
@@ -8341,10 +8340,6 @@
 
         return diff
 
-    _shared_docs[
-        "align"
-    ] = """
-=======
     @doc(**_shared_doc_kwargs)
     def align(
         self,
@@ -8360,7 +8355,6 @@
         broadcast_axis=None,
     ):
         """
->>>>>>> a6a1ab20
         Align two objects on their axes with the specified join method.
 
         Join method is specified for each axis Index.
