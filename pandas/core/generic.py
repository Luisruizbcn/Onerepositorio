--- conflicted
+++ resolved
@@ -12099,22 +12099,7 @@
         method: str = "single",
     ) -> Expanding:
         axis = self._get_axis_number(axis)
-<<<<<<< HEAD
         return Expanding(self, min_periods=min_periods, axis=axis, method=method)
-=======
-        if center is not None:
-            warnings.warn(
-                "The `center` argument on `expanding` will be removed in the future.",
-                FutureWarning,
-                stacklevel=find_stack_level(),
-            )
-        else:
-            center = False
-
-        return Expanding(
-            self, min_periods=min_periods, center=center, axis=axis, method=method
-        )
->>>>>>> a9acc526
 
     @final
     @doc(ExponentialMovingWindow)
