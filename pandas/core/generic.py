# pylint: disable=W0231,E1101
import collections
import functools
import warnings
import operator
import weakref
import gc
import json

import numpy as np
import pandas as pd

from pandas._libs import tslib, properties
from pandas.core.dtypes.common import (
    ensure_int64,
    ensure_object,
    is_scalar,
    is_number,
    is_integer, is_bool,
    is_bool_dtype,
    is_categorical_dtype,
    is_numeric_dtype,
    is_datetime64_any_dtype,
    is_timedelta64_dtype,
    is_datetime64tz_dtype,
    is_list_like,
    is_dict_like,
    is_re_compilable,
    is_period_arraylike,
    is_object_dtype,
    pandas_dtype)
from pandas.core.dtypes.cast import maybe_promote, maybe_upcast_putmask
from pandas.core.dtypes.inference import is_hashable
from pandas.core.dtypes.missing import isna, notna
from pandas.core.dtypes.generic import ABCSeries, ABCPanel, ABCDataFrame

from pandas.core.base import PandasObject, SelectionMixin
from pandas.core.index import (Index, MultiIndex, ensure_index,
                               InvalidIndexError, RangeIndex)
import pandas.core.indexing as indexing
from pandas.core.indexes.datetimes import DatetimeIndex
from pandas.core.indexes.period import PeriodIndex, Period
from pandas.core.internals import BlockManager
import pandas.core.algorithms as algos
import pandas.core.common as com
import pandas.core.missing as missing
from pandas.io.formats.printing import pprint_thing
from pandas.io.formats.format import format_percentiles, DataFrameFormatter
from pandas.tseries.frequencies import to_offset
from pandas import compat
from pandas.compat.numpy import function as nv
from pandas.compat import (map, zip, lzip, lrange, string_types, to_str,
                           isidentifier, set_function_name, cPickle as pkl)
from pandas.core.ops import _align_method_FRAME
import pandas.core.nanops as nanops
from pandas.util._decorators import (Appender, Substitution,
                                     deprecate_kwarg)
from pandas.util._validators import validate_bool_kwarg, validate_fillna_kwargs
from pandas.core import config

# goal is to be able to define the docs close to function, while still being
# able to share
_shared_docs = dict()
_shared_doc_kwargs = dict(
    axes='keywords for axes', klass='NDFrame',
    axes_single_arg='int or labels for object',
    args_transpose='axes to permute (int or label for object)',
    optional_by="""
        by : str or list of str
            Name or list of names to sort by""")


def _single_replace(self, to_replace, method, inplace, limit):
    """
    Replaces values in a Series using the fill method specified when no
    replacement value is given in the replace method
    """
    if self.ndim != 1:
        raise TypeError('cannot replace {0} with method {1} on a {2}'
                        .format(to_replace, method, type(self).__name__))

    orig_dtype = self.dtype
    result = self if inplace else self.copy()
    fill_f = missing.get_fill_func(method)

    mask = missing.mask_missing(result.values, to_replace)
    values = fill_f(result.values, limit=limit, mask=mask)

    if values.dtype == orig_dtype and inplace:
        return

    result = pd.Series(values, index=self.index,
                       dtype=self.dtype).__finalize__(self)

    if inplace:
        self._update_inplace(result._data)
        return

    return result


class NDFrame(PandasObject, SelectionMixin):
    """
    N-dimensional analogue of DataFrame. Store multi-dimensional in a
    size-mutable, labeled data structure

    Parameters
    ----------
    data : BlockManager
    axes : list
    copy : boolean, default False
    """
    _internal_names = ['_data', '_cacher', '_item_cache', '_cache', '_is_copy',
                       '_subtyp', '_name', '_index', '_default_kind',
                       '_default_fill_value', '_metadata', '__array_struct__',
                       '__array_interface__']
    _internal_names_set = set(_internal_names)
    _accessors = frozenset([])
    _deprecations = frozenset(['as_blocks', 'blocks',
                               'consolidate', 'convert_objects', 'is_copy'])
    _metadata = []
    _is_copy = None

    def __init__(self, data, axes=None, copy=False, dtype=None,
                 fastpath=False):

        if not fastpath:
            if dtype is not None:
                data = data.astype(dtype)
            elif copy:
                data = data.copy()

            if axes is not None:
                for i, ax in enumerate(axes):
                    data = data.reindex_axis(ax, axis=i)

        object.__setattr__(self, '_is_copy', None)
        object.__setattr__(self, '_data', data)
        object.__setattr__(self, '_item_cache', {})

    @property
    def is_copy(self):
        warnings.warn("Attribute 'is_copy' is deprecated and will be removed "
                      "in a future version.", FutureWarning, stacklevel=2)
        return self._is_copy

    @is_copy.setter
    def is_copy(self, msg):
        warnings.warn("Attribute 'is_copy' is deprecated and will be removed "
                      "in a future version.", FutureWarning, stacklevel=2)
        self._is_copy = msg

    def _repr_data_resource_(self):
        """
        Not a real Jupyter special repr method, but we use the same
        naming convention.
        """
        if config.get_option("display.html.table_schema"):
            data = self.head(config.get_option('display.max_rows'))
            payload = json.loads(data.to_json(orient='table'),
                                 object_pairs_hook=collections.OrderedDict)
            return payload

    def _validate_dtype(self, dtype):
        """ validate the passed dtype """

        if dtype is not None:
            dtype = pandas_dtype(dtype)

            # a compound dtype
            if dtype.kind == 'V':
                raise NotImplementedError("compound dtypes are not implemented"
                                          " in the {0} constructor"
                                          .format(self.__class__.__name__))

        return dtype

    def _init_mgr(self, mgr, axes=None, dtype=None, copy=False):
        """ passed a manager and a axes dict """
        for a, axe in axes.items():
            if axe is not None:
                mgr = mgr.reindex_axis(axe,
                                       axis=self._get_block_manager_axis(a),
                                       copy=False)

        # make a copy if explicitly requested
        if copy:
            mgr = mgr.copy()
        if dtype is not None:
            # avoid further copies if we can
            if len(mgr.blocks) > 1 or mgr.blocks[0].values.dtype != dtype:
                mgr = mgr.astype(dtype=dtype)
        return mgr

    # ----------------------------------------------------------------------
    # Construction

    @property
    def _constructor(self):
        """Used when a manipulation result has the same dimensions as the
        original.
        """
        raise com.AbstractMethodError(self)

    def __unicode__(self):
        # unicode representation based upon iterating over self
        # (since, by definition, `PandasContainers` are iterable)
        prepr = '[%s]' % ','.join(map(pprint_thing, self))
        return '%s(%s)' % (self.__class__.__name__, prepr)

    def _dir_additions(self):
        """ add the string-like attributes from the info_axis.
        If info_axis is a MultiIndex, it's first level values are used.
        """
        additions = {c for c in self._info_axis.unique(level=0)[:100]
                     if isinstance(c, string_types) and isidentifier(c)}
        return super(NDFrame, self)._dir_additions().union(additions)

    @property
    def _constructor_sliced(self):
        """Used when a manipulation result has one lower dimension(s) as the
        original, such as DataFrame single columns slicing.
        """
        raise com.AbstractMethodError(self)

    @property
    def _constructor_expanddim(self):
        """Used when a manipulation result has one higher dimension as the
        original, such as Series.to_frame() and DataFrame.to_panel()
        """
        raise NotImplementedError

    # ----------------------------------------------------------------------
    # Axis

    @classmethod
    def _setup_axes(cls, axes, info_axis=None, stat_axis=None, aliases=None,
                    slicers=None, axes_are_reversed=False, build_axes=True,
                    ns=None, docs=None):
        """Provide axes setup for the major PandasObjects.

        Parameters
        ----------
        axes : the names of the axes in order (lowest to highest)
        info_axis_num : the axis of the selector dimension (int)
        stat_axis_num : the number of axis for the default stats (int)
        aliases : other names for a single axis (dict)
        slicers : how axes slice to others (dict)
        axes_are_reversed : boolean whether to treat passed axes as
            reversed (DataFrame)
        build_axes : setup the axis properties (default True)
        """

        cls._AXIS_ORDERS = axes
        cls._AXIS_NUMBERS = {a: i for i, a in enumerate(axes)}
        cls._AXIS_LEN = len(axes)
        cls._AXIS_ALIASES = aliases or dict()
        cls._AXIS_IALIASES = {v: k for k, v in cls._AXIS_ALIASES.items()}
        cls._AXIS_NAMES = dict(enumerate(axes))
        cls._AXIS_SLICEMAP = slicers or None
        cls._AXIS_REVERSED = axes_are_reversed

        # typ
        setattr(cls, '_typ', cls.__name__.lower())

        # indexing support
        cls._ix = None

        if info_axis is not None:
            cls._info_axis_number = info_axis
            cls._info_axis_name = axes[info_axis]

        if stat_axis is not None:
            cls._stat_axis_number = stat_axis
            cls._stat_axis_name = axes[stat_axis]

        # setup the actual axis
        if build_axes:

            def set_axis(a, i):
                setattr(cls, a, properties.AxisProperty(i, docs.get(a, a)))
                cls._internal_names_set.add(a)

            if axes_are_reversed:
                m = cls._AXIS_LEN - 1
                for i, a in cls._AXIS_NAMES.items():
                    set_axis(a, m - i)
            else:
                for i, a in cls._AXIS_NAMES.items():
                    set_axis(a, i)

        assert not isinstance(ns, dict)

    def _construct_axes_dict(self, axes=None, **kwargs):
        """Return an axes dictionary for myself."""
        d = {a: self._get_axis(a) for a in (axes or self._AXIS_ORDERS)}
        d.update(kwargs)
        return d

    @staticmethod
    def _construct_axes_dict_from(self, axes, **kwargs):
        """Return an axes dictionary for the passed axes."""
        d = {a: ax for a, ax in zip(self._AXIS_ORDERS, axes)}
        d.update(kwargs)
        return d

    def _construct_axes_dict_for_slice(self, axes=None, **kwargs):
        """Return an axes dictionary for myself."""
        d = {self._AXIS_SLICEMAP[a]: self._get_axis(a)
             for a in (axes or self._AXIS_ORDERS)}
        d.update(kwargs)
        return d

    def _construct_axes_from_arguments(self, args, kwargs, require_all=False):
        """Construct and returns axes if supplied in args/kwargs.

        If require_all, raise if all axis arguments are not supplied
        return a tuple of (axes, kwargs).
        """

        # construct the args
        args = list(args)
        for a in self._AXIS_ORDERS:

            # if we have an alias for this axis
            alias = self._AXIS_IALIASES.get(a)
            if alias is not None:
                if a in kwargs:
                    if alias in kwargs:
                        raise TypeError("arguments are mutually exclusive "
                                        "for [%s,%s]" % (a, alias))
                    continue
                if alias in kwargs:
                    kwargs[a] = kwargs.pop(alias)
                    continue

            # look for a argument by position
            if a not in kwargs:
                try:
                    kwargs[a] = args.pop(0)
                except IndexError:
                    if require_all:
                        raise TypeError("not enough/duplicate arguments "
                                        "specified!")

        axes = {a: kwargs.pop(a, None) for a in self._AXIS_ORDERS}
        return axes, kwargs

    @classmethod
    def _from_axes(cls, data, axes, **kwargs):
        # for construction from BlockManager
        if isinstance(data, BlockManager):
            return cls(data, **kwargs)
        else:
            if cls._AXIS_REVERSED:
                axes = axes[::-1]
            d = cls._construct_axes_dict_from(cls, axes, copy=False)
            d.update(kwargs)
            return cls(data, **d)

    def _get_axis_number(self, axis):
        axis = self._AXIS_ALIASES.get(axis, axis)
        if is_integer(axis):
            if axis in self._AXIS_NAMES:
                return axis
        else:
            try:
                return self._AXIS_NUMBERS[axis]
            except KeyError:
                pass
        raise ValueError('No axis named {0} for object type {1}'
                         .format(axis, type(self)))

    def _get_axis_name(self, axis):
        axis = self._AXIS_ALIASES.get(axis, axis)
        if isinstance(axis, string_types):
            if axis in self._AXIS_NUMBERS:
                return axis
        else:
            try:
                return self._AXIS_NAMES[axis]
            except KeyError:
                pass
        raise ValueError('No axis named {0} for object type {1}'
                         .format(axis, type(self)))

    def _get_axis(self, axis):
        name = self._get_axis_name(axis)
        return getattr(self, name)

    def _get_block_manager_axis(self, axis):
        """Map the axis to the block_manager axis."""
        axis = self._get_axis_number(axis)
        if self._AXIS_REVERSED:
            m = self._AXIS_LEN - 1
            return m - axis
        return axis

    def _get_axis_resolvers(self, axis):
        # index or columns
        axis_index = getattr(self, axis)
        d = dict()
        prefix = axis[0]

        for i, name in enumerate(axis_index.names):
            if name is not None:
                key = level = name
            else:
                # prefix with 'i' or 'c' depending on the input axis
                # e.g., you must do ilevel_0 for the 0th level of an unnamed
                # multiiindex
                key = '{prefix}level_{i}'.format(prefix=prefix, i=i)
                level = i

            level_values = axis_index.get_level_values(level)
            s = level_values.to_series()
            s.index = axis_index
            d[key] = s

        # put the index/columns itself in the dict
        if isinstance(axis_index, MultiIndex):
            dindex = axis_index
        else:
            dindex = axis_index.to_series()

        d[axis] = dindex
        return d

    def _get_index_resolvers(self):
        d = {}
        for axis_name in self._AXIS_ORDERS:
            d.update(self._get_axis_resolvers(axis_name))
        return d

    @property
    def _info_axis(self):
        return getattr(self, self._info_axis_name)

    @property
    def _stat_axis(self):
        return getattr(self, self._stat_axis_name)

    @property
    def shape(self):
        """Return a tuple of axis dimensions"""
        return tuple(len(self._get_axis(a)) for a in self._AXIS_ORDERS)

    @property
    def axes(self):
        """Return index label(s) of the internal NDFrame"""
        # we do it this way because if we have reversed axes, then
        # the block manager shows then reversed
        return [self._get_axis(a) for a in self._AXIS_ORDERS]

    @property
    def ndim(self):
        """
        Return an int representing the number of axes / array dimensions.

        Return 1 if Series. Otherwise return 2 if DataFrame.

        See Also
        --------
        ndarray.ndim : Number of array dimensions.

        Examples
        --------
        >>> s = pd.Series({'a': 1, 'b': 2, 'c': 3})
        >>> s.ndim
        1

        >>> df = pd.DataFrame({'col1': [1, 2], 'col2': [3, 4]})
        >>> df.ndim
        2
        """
        return self._data.ndim

    @property
    def size(self):
        """
        Return an int representing the number of elements in this object.

        Return the number of rows if Series. Otherwise return the number of
        rows times number of columns if DataFrame.

        See Also
        --------
        ndarray.size : Number of elements in the array.

        Examples
        --------
        >>> s = pd.Series({'a': 1, 'b': 2, 'c': 3})
        >>> s.size
        3

        >>> df = pd.DataFrame({'col1': [1, 2], 'col2': [3, 4]})
        >>> df.size
        4
        """
        return np.prod(self.shape)

    @property
    def _selected_obj(self):
        """ internal compat with SelectionMixin """
        return self

    @property
    def _obj_with_exclusions(self):
        """ internal compat with SelectionMixin """
        return self

    def _expand_axes(self, key):
        new_axes = []
        for k, ax in zip(key, self.axes):
            if k not in ax:
                if type(k) != ax.dtype.type:
                    ax = ax.astype('O')
                new_axes.append(ax.insert(len(ax), k))
            else:
                new_axes.append(ax)

        return new_axes

    def set_axis(self, labels, axis=0, inplace=None):
        """
        Assign desired index to given axis.

        Indexes for column or row labels can be changed by assigning
        a list-like or Index.

        .. versionchanged:: 0.21.0

           The signature is now `labels` and `axis`, consistent with
           the rest of pandas API. Previously, the `axis` and `labels`
           arguments were respectively the first and second positional
           arguments.

        Parameters
        ----------
        labels : list-like, Index
            The values for the new index.

        axis : {0 or 'index', 1 or 'columns'}, default 0
            The axis to update. The value 0 identifies the rows, and 1
            identifies the columns.

        inplace : boolean, default None
            Whether to return a new %(klass)s instance.

            .. warning::

               ``inplace=None`` currently falls back to to True, but in a
               future version, will default to False. Use inplace=True
               explicitly rather than relying on the default.

        Returns
        -------
        renamed : %(klass)s or None
            An object of same type as caller if inplace=False, None otherwise.

        See Also
        --------
        pandas.DataFrame.rename_axis : Alter the name of the index or columns.

        Examples
        --------
        **Series**

        >>> s = pd.Series([1, 2, 3])
        >>> s
        0    1
        1    2
        2    3
        dtype: int64

        >>> s.set_axis(['a', 'b', 'c'], axis=0, inplace=False)
        a    1
        b    2
        c    3
        dtype: int64

        The original object is not modified.

        >>> s
        0    1
        1    2
        2    3
        dtype: int64

        **DataFrame**

        >>> df = pd.DataFrame({"A": [1, 2, 3], "B": [4, 5, 6]})

        Change the row labels.

        >>> df.set_axis(['a', 'b', 'c'], axis='index', inplace=False)
           A  B
        a  1  4
        b  2  5
        c  3  6

        Change the column labels.

        >>> df.set_axis(['I', 'II'], axis='columns', inplace=False)
           I  II
        0  1   4
        1  2   5
        2  3   6

        Now, update the labels inplace.

        >>> df.set_axis(['i', 'ii'], axis='columns', inplace=True)
        >>> df
           i  ii
        0  1   4
        1  2   5
        2  3   6
        """
        if is_scalar(labels):
            warnings.warn(
                'set_axis now takes "labels" as first argument, and '
                '"axis" as named parameter. The old form, with "axis" as '
                'first parameter and \"labels\" as second, is still supported '
                'but will be deprecated in a future version of pandas.',
                FutureWarning, stacklevel=2)
            labels, axis = axis, labels

        if inplace is None:
            warnings.warn(
                'set_axis currently defaults to operating inplace.\nThis '
                'will change in a future version of pandas, use '
                'inplace=True to avoid this warning.',
                FutureWarning, stacklevel=2)
            inplace = True
        if inplace:
            setattr(self, self._get_axis_name(axis), labels)
        else:
            obj = self.copy()
            obj.set_axis(labels, axis=axis, inplace=True)
            return obj

    def _set_axis(self, axis, labels):
        self._data.set_axis(axis, labels)
        self._clear_item_cache()

    _shared_docs['transpose'] = """
        Permute the dimensions of the %(klass)s

        Parameters
        ----------
        args : %(args_transpose)s
        copy : boolean, default False
            Make a copy of the underlying data. Mixed-dtype data will
            always result in a copy

        Examples
        --------
        >>> p.transpose(2, 0, 1)
        >>> p.transpose(2, 0, 1, copy=True)

        Returns
        -------
        y : same as input
        """

    @Appender(_shared_docs['transpose'] % _shared_doc_kwargs)
    def transpose(self, *args, **kwargs):

        # construct the args
        axes, kwargs = self._construct_axes_from_arguments(args, kwargs,
                                                           require_all=True)
        axes_names = tuple(self._get_axis_name(axes[a])
                           for a in self._AXIS_ORDERS)
        axes_numbers = tuple(self._get_axis_number(axes[a])
                             for a in self._AXIS_ORDERS)

        # we must have unique axes
        if len(axes) != len(set(axes)):
            raise ValueError('Must specify %s unique axes' % self._AXIS_LEN)

        new_axes = self._construct_axes_dict_from(self, [self._get_axis(x)
                                                         for x in axes_names])
        new_values = self.values.transpose(axes_numbers)
        if kwargs.pop('copy', None) or (len(args) and args[-1]):
            new_values = new_values.copy()

        nv.validate_transpose_for_generic(self, kwargs)
        return self._constructor(new_values, **new_axes).__finalize__(self)

    def swapaxes(self, axis1, axis2, copy=True):
        """
        Interchange axes and swap values axes appropriately

        Returns
        -------
        y : same as input
        """
        i = self._get_axis_number(axis1)
        j = self._get_axis_number(axis2)

        if i == j:
            if copy:
                return self.copy()
            return self

        mapping = {i: j, j: i}

        new_axes = (self._get_axis(mapping.get(k, k))
                    for k in range(self._AXIS_LEN))
        new_values = self.values.swapaxes(i, j)
        if copy:
            new_values = new_values.copy()

        return self._constructor(new_values, *new_axes).__finalize__(self)

    def droplevel(self, level, axis=0):
        """Return DataFrame with requested index / column level(s) removed.

        .. versionadded:: 0.24.0

        Parameters
        ----------
        level : int, str, or list-like
            If a string is given, must be the name of a level
            If list-like, elements must be names or positional indexes
            of levels.

        axis : {0 or 'index', 1 or 'columns'}, default 0


        Returns
        -------
        DataFrame.droplevel()

        Examples
        --------
        >>> df = pd.DataFrame([
        ...     [1, 2, 3, 4],
        ...     [5, 6, 7, 8],
        ...     [9, 10, 11, 12]
        ... ]).set_index([0, 1]).rename_axis(['a', 'b'])

        >>> df.columns = pd.MultiIndex.from_tuples([
        ...    ('c', 'e'), ('d', 'f')
        ... ], names=['level_1', 'level_2'])

        >>> df
        level_1   c   d
        level_2   e   f
        a b
        1 2      3   4
        5 6      7   8
        9 10    11  12

        >>> df.droplevel('a')
        level_1   c   d
        level_2   e   f
        b
        2        3   4
        6        7   8
        10      11  12

        >>> df.droplevel('level2', axis=1)
        level_1   c   d
        a b
        1 2      3   4
        5 6      7   8
        9 10    11  12

        """
        labels = self._get_axis(axis)
        new_labels = labels.droplevel(level)
        result = self.set_axis(new_labels, axis=axis, inplace=False)
        return result

    def pop(self, item):
        """
        Return item and drop from frame. Raise KeyError if not found.

        Parameters
        ----------
        item : str
            Column label to be popped

        Returns
        -------
        popped : Series

        Examples
        --------
        >>> df = pd.DataFrame([('falcon', 'bird',    389.0),
        ...                    ('parrot', 'bird',     24.0),
        ...                    ('lion',   'mammal',   80.5),
        ...                    ('monkey', 'mammal', np.nan)],
        ...                   columns=('name', 'class', 'max_speed'))
        >>> df
             name   class  max_speed
        0  falcon    bird      389.0
        1  parrot    bird       24.0
        2    lion  mammal       80.5
        3  monkey  mammal        NaN

        >>> df.pop('class')
        0      bird
        1      bird
        2    mammal
        3    mammal
        Name: class, dtype: object

        >>> df
             name  max_speed
        0  falcon      389.0
        1  parrot       24.0
        2    lion       80.5
        3  monkey        NaN
        """
        result = self[item]
        del self[item]
        try:
            result._reset_cacher()
        except AttributeError:
            pass

        return result

    def squeeze(self, axis=None):
        """
        Squeeze 1 dimensional axis objects into scalars.

        Series or DataFrames with a single element are squeezed to a scalar.
        DataFrames with a single column or a single row are squeezed to a
        Series. Otherwise the object is unchanged.

        This method is most useful when you don't know if your
        object is a Series or DataFrame, but you do know it has just a single
        column. In that case you can safely call `squeeze` to ensure you have a
        Series.

        Parameters
        ----------
        axis : {0 or 'index', 1 or 'columns', None}, default None
            A specific axis to squeeze. By default, all length-1 axes are
            squeezed.

            .. versionadded:: 0.20.0

        Returns
        -------
        DataFrame, Series, or scalar
            The projection after squeezing `axis` or all the axes.

        See Also
        --------
        Series.iloc : Integer-location based indexing for selecting scalars
        DataFrame.iloc : Integer-location based indexing for selecting Series
        Series.to_frame : Inverse of DataFrame.squeeze for a
            single-column DataFrame.

        Examples
        --------
        >>> primes = pd.Series([2, 3, 5, 7])

        Slicing might produce a Series with a single value:

        >>> even_primes = primes[primes % 2 == 0]
        >>> even_primes
        0    2
        dtype: int64

        >>> even_primes.squeeze()
        2

        Squeezing objects with more than one value in every axis does nothing:

        >>> odd_primes = primes[primes % 2 == 1]
        >>> odd_primes
        1    3
        2    5
        3    7
        dtype: int64

        >>> odd_primes.squeeze()
        1    3
        2    5
        3    7
        dtype: int64

        Squeezing is even more effective when used with DataFrames.

        >>> df = pd.DataFrame([[1, 2], [3, 4]], columns=['a', 'b'])
        >>> df
           a  b
        0  1  2
        1  3  4

        Slicing a single column will produce a DataFrame with the columns
        having only one value:

        >>> df_a = df[['a']]
        >>> df_a
           a
        0  1
        1  3

        So the columns can be squeezed down, resulting in a Series:

        >>> df_a.squeeze('columns')
        0    1
        1    3
        Name: a, dtype: int64

        Slicing a single row from a single column will produce a single
        scalar DataFrame:

        >>> df_0a = df.loc[df.index < 1, ['a']]
        >>> df_0a
           a
        0  1

        Squeezing the rows produces a single scalar Series:

        >>> df_0a.squeeze('rows')
        a    1
        Name: 0, dtype: int64

        Squeezing all axes wil project directly into a scalar:

        >>> df_0a.squeeze()
        1
        """
        axis = (self._AXIS_NAMES if axis is None else
                (self._get_axis_number(axis),))
        try:
            return self.iloc[
                tuple(0 if i in axis and len(a) == 1 else slice(None)
                      for i, a in enumerate(self.axes))]
        except Exception:
            return self

    def swaplevel(self, i=-2, j=-1, axis=0):
        """
        Swap levels i and j in a MultiIndex on a particular axis

        Parameters
        ----------
        i, j : int, string (can be mixed)
            Level of index to be swapped. Can pass level name as string.

        Returns
        -------
        swapped : same type as caller (new object)

        .. versionchanged:: 0.18.1

           The indexes ``i`` and ``j`` are now optional, and default to
           the two innermost levels of the index.

        """
        axis = self._get_axis_number(axis)
        result = self.copy()
        labels = result._data.axes[axis]
        result._data.set_axis(axis, labels.swaplevel(i, j))
        return result

    # ----------------------------------------------------------------------
    # Rename

    # TODO: define separate funcs for DataFrame, Series and Panel so you can
    # get completion on keyword arguments.
    _shared_docs['rename'] = """
        Alter axes input function or functions. Function / dict values must be
        unique (1-to-1). Labels not contained in a dict / Series will be left
        as-is. Extra labels listed don't throw an error. Alternatively, change
        ``Series.name`` with a scalar value (Series only).

        Parameters
        ----------
        %(optional_mapper)s
        %(axes)s : scalar, list-like, dict-like or function, optional
            Scalar or list-like will alter the ``Series.name`` attribute,
            and raise on DataFrame or Panel.
            dict-like or functions are transformations to apply to
            that axis' values
        %(optional_axis)s
        copy : boolean, default True
            Also copy underlying data
        inplace : boolean, default False
            Whether to return a new %(klass)s. If True then value of copy is
            ignored.
        level : int or level name, default None
            In case of a MultiIndex, only rename labels in the specified
            level.

        Returns
        -------
        renamed : %(klass)s (new object)

        See Also
        --------
        pandas.NDFrame.rename_axis

        Examples
        --------

        >>> s = pd.Series([1, 2, 3])
        >>> s
        0    1
        1    2
        2    3
        dtype: int64
        >>> s.rename("my_name") # scalar, changes Series.name
        0    1
        1    2
        2    3
        Name: my_name, dtype: int64
        >>> s.rename(lambda x: x ** 2)  # function, changes labels
        0    1
        1    2
        4    3
        dtype: int64
        >>> s.rename({1: 3, 2: 5})  # mapping, changes labels
        0    1
        3    2
        5    3
        dtype: int64

        Since ``DataFrame`` doesn't have a ``.name`` attribute,
        only mapping-type arguments are allowed.

        >>> df = pd.DataFrame({"A": [1, 2, 3], "B": [4, 5, 6]})
        >>> df.rename(2)
        Traceback (most recent call last):
        ...
        TypeError: 'int' object is not callable

        ``DataFrame.rename`` supports two calling conventions

        * ``(index=index_mapper, columns=columns_mapper, ...)``
        * ``(mapper, axis={'index', 'columns'}, ...)``

        We *highly* recommend using keyword arguments to clarify your
        intent.

        >>> df.rename(index=str, columns={"A": "a", "B": "c"})
           a  c
        0  1  4
        1  2  5
        2  3  6

        >>> df.rename(index=str, columns={"A": "a", "C": "c"})
           a  B
        0  1  4
        1  2  5
        2  3  6

        Using axis-style parameters

        >>> df.rename(str.lower, axis='columns')
           a  b
        0  1  4
        1  2  5
        2  3  6

        >>> df.rename({1: 2, 2: 4}, axis='index')
           A  B
        0  1  4
        2  2  5
        4  3  6

        See the :ref:`user guide <basics.rename>` for more.
        """

    @Appender(_shared_docs['rename'] % dict(axes='axes keywords for this'
                                            ' object', klass='NDFrame',
                                            optional_mapper='',
                                            optional_axis=''))
    def rename(self, *args, **kwargs):
        axes, kwargs = self._construct_axes_from_arguments(args, kwargs)
        copy = kwargs.pop('copy', True)
        inplace = kwargs.pop('inplace', False)
        level = kwargs.pop('level', None)
        axis = kwargs.pop('axis', None)
        if axis is not None:
            # Validate the axis
            self._get_axis_number(axis)

        if kwargs:
            raise TypeError('rename() got an unexpected keyword '
                            'argument "{0}"'.format(list(kwargs.keys())[0]))

        if com.count_not_none(*axes.values()) == 0:
            raise TypeError('must pass an index to rename')

        # renamer function if passed a dict
        def _get_rename_function(mapper):
            if isinstance(mapper, (dict, ABCSeries)):

                def f(x):
                    if x in mapper:
                        return mapper[x]
                    else:
                        return x
            else:
                f = mapper

            return f

        self._consolidate_inplace()
        result = self if inplace else self.copy(deep=copy)

        # start in the axis order to eliminate too many copies
        for axis in lrange(self._AXIS_LEN):
            v = axes.get(self._AXIS_NAMES[axis])
            if v is None:
                continue
            f = _get_rename_function(v)

            baxis = self._get_block_manager_axis(axis)
            if level is not None:
                level = self.axes[axis]._get_level_number(level)
            result._data = result._data.rename_axis(f, axis=baxis, copy=copy,
                                                    level=level)
            result._clear_item_cache()

        if inplace:
            self._update_inplace(result._data)
        else:
            return result.__finalize__(self)

    rename.__doc__ = _shared_docs['rename']

    def rename_axis(self, mapper, axis=0, copy=True, inplace=False):
        """
        Alter the name of the index or columns.

        Parameters
        ----------
        mapper : scalar, list-like, optional
            Value to set as the axis name attribute.
        axis : {0 or 'index', 1 or 'columns'}, default 0
            The index or the name of the axis.
        copy : boolean, default True
            Also copy underlying data.
        inplace : boolean, default False
            Modifies the object directly, instead of creating a new Series
            or DataFrame.

        Returns
        -------
        renamed : Series, DataFrame, or None
            The same type as the caller or None if `inplace` is True.

        Notes
        -----
        Prior to version 0.21.0, ``rename_axis`` could also be used to change
        the axis *labels* by passing a mapping or scalar. This behavior is
        deprecated and will be removed in a future version. Use ``rename``
        instead.

        See Also
        --------
        pandas.Series.rename : Alter Series index labels or name
        pandas.DataFrame.rename : Alter DataFrame index labels or name
        pandas.Index.rename : Set new names on index

        Examples
        --------
        **Series**

        >>> s = pd.Series([1, 2, 3])
        >>> s.rename_axis("foo")
        foo
        0    1
        1    2
        2    3
        dtype: int64

        **DataFrame**

        >>> df = pd.DataFrame({"A": [1, 2, 3], "B": [4, 5, 6]})
        >>> df.rename_axis("foo")
             A  B
        foo
        0    1  4
        1    2  5
        2    3  6

        >>> df.rename_axis("bar", axis="columns")
        bar  A  B
        0    1  4
        1    2  5
        2    3  6
        """
        inplace = validate_bool_kwarg(inplace, 'inplace')
        non_mapper = is_scalar(mapper) or (is_list_like(mapper) and not
                                           is_dict_like(mapper))
        if non_mapper:
            return self._set_axis_name(mapper, axis=axis, inplace=inplace)
        else:
            msg = ("Using 'rename_axis' to alter labels is deprecated. "
                   "Use '.rename' instead")
            warnings.warn(msg, FutureWarning, stacklevel=2)
            axis = self._get_axis_name(axis)
            d = {'copy': copy, 'inplace': inplace}
            d[axis] = mapper
            return self.rename(**d)

    def _set_axis_name(self, name, axis=0, inplace=False):
        """
        Alter the name or names of the axis.

        Parameters
        ----------
        name : str or list of str
            Name for the Index, or list of names for the MultiIndex
        axis : int or str
           0 or 'index' for the index; 1 or 'columns' for the columns
        inplace : bool
            whether to modify `self` directly or return a copy

            .. versionadded:: 0.21.0

        Returns
        -------
        renamed : same type as caller or None if inplace=True

        See Also
        --------
        pandas.DataFrame.rename
        pandas.Series.rename
        pandas.Index.rename

        Examples
        --------
        >>> df._set_axis_name("foo")
             A
        foo
        0    1
        1    2
        2    3
        >>> df.index = pd.MultiIndex.from_product([['A'], ['a', 'b', 'c']])
        >>> df._set_axis_name(["bar", "baz"])
                 A
        bar baz
        A   a    1
            b    2
            c    3
        """
        axis = self._get_axis_number(axis)
        idx = self._get_axis(axis).set_names(name)

        inplace = validate_bool_kwarg(inplace, 'inplace')
        renamed = self if inplace else self.copy()
        renamed.set_axis(idx, axis=axis, inplace=True)
        if not inplace:
            return renamed

    # ----------------------------------------------------------------------
    # Comparisons

    def _indexed_same(self, other):
        return all(self._get_axis(a).equals(other._get_axis(a))
                   for a in self._AXIS_ORDERS)

    def __neg__(self):
        values = com.values_from_object(self)
        if is_bool_dtype(values):
            arr = operator.inv(values)
        elif (is_numeric_dtype(values) or is_timedelta64_dtype(values)
                or is_object_dtype(values)):
            arr = operator.neg(values)
        else:
            raise TypeError("Unary negative expects numeric dtype, not {}"
                            .format(values.dtype))
        return self.__array_wrap__(arr)

    def __pos__(self):
        values = com.values_from_object(self)
        if (is_bool_dtype(values) or is_period_arraylike(values)):
            arr = values
        elif (is_numeric_dtype(values) or is_timedelta64_dtype(values)
                or is_object_dtype(values)):
            arr = operator.pos(values)
        else:
            raise TypeError("Unary plus expects numeric dtype, not {}"
                            .format(values.dtype))
        return self.__array_wrap__(arr)

    def __invert__(self):
        try:
            arr = operator.inv(com.values_from_object(self))
            return self.__array_wrap__(arr)
        except Exception:

            # inv fails with 0 len
            if not np.prod(self.shape):
                return self

            raise

    def equals(self, other):
        """
        Test whether two objects contain the same elements.

        This function allows two Series or DataFrames to be compared against
        each other to see if they have the same shape and elements. NaNs in
        the same location are considered equal. The column headers do not
        need to have the same type, but the elements within the columns must
        be the same dtype.

        Parameters
        ----------
        other : Series or DataFrame
            The other Series or DataFrame to be compared with the first.

        Returns
        -------
        bool
            True if all elements are the same in both objects, False
            otherwise.

        See Also
        --------
        Series.eq : Compare two Series objects of the same length
            and return a Series where each element is True if the element
            in each Series is equal, False otherwise.
        DataFrame.eq : Compare two DataFrame objects of the same shape and
            return a DataFrame where each element is True if the respective
            element in each DataFrame is equal, False otherwise.
        assert_series_equal : Return True if left and right Series are equal,
            False otherwise.
        assert_frame_equal : Return True if left and right DataFrames are
            equal, False otherwise.
        numpy.array_equal : Return True if two arrays have the same shape
            and elements, False otherwise.

        Notes
        -----
        This function requires that the elements have the same dtype as their
        respective elements in the other Series or DataFrame. However, the
        column labels do not need to have the same type, as long as they are
        still considered equal.

        Examples
        --------
        >>> df = pd.DataFrame({1: [10], 2: [20]})
        >>> df
            1   2
        0  10  20

        DataFrames df and exactly_equal have the same types and values for
        their elements and column labels, which will return True.

        >>> exactly_equal = pd.DataFrame({1: [10], 2: [20]})
        >>> exactly_equal
            1   2
        0  10  20
        >>> df.equals(exactly_equal)
        True

        DataFrames df and different_column_type have the same element
        types and values, but have different types for the column labels,
        which will still return True.

        >>> different_column_type = pd.DataFrame({1.0: [10], 2.0: [20]})
        >>> different_column_type
           1.0  2.0
        0   10   20
        >>> df.equals(different_column_type)
        True

        DataFrames df and different_data_type have different types for the
        same values for their elements, and will return False even though
        their column labels are the same values and types.

        >>> different_data_type = pd.DataFrame({1: [10.0], 2: [20.0]})
        >>> different_data_type
              1     2
        0  10.0  20.0
        >>> df.equals(different_data_type)
        False
        """
        if not isinstance(other, self._constructor):
            return False
        return self._data.equals(other._data)

    # -------------------------------------------------------------------------
    # Label or Level Combination Helpers
    #
    # A collection of helper methods for DataFrame/Series operations that
    # accept a combination of column/index labels and levels.  All such
    # operations should utilize/extend these methods when possible so that we
    # have consistent precedence and validation logic throughout the library.

    def _is_level_reference(self, key, axis=0):
        """
        Test whether a key is a level reference for a given axis.

        To be considered a level reference, `key` must be a string that:
          - (axis=0): Matches the name of an index level and does NOT match
            a column label.
          - (axis=1): Matches the name of a column level and does NOT match
            an index label.

        Parameters
        ----------
        key: str
            Potential level name for the given axis
        axis: int, default 0
            Axis that levels are associated with (0 for index, 1 for columns)

        Returns
        -------
        is_level: bool
        """
        axis = self._get_axis_number(axis)

        if self.ndim > 2:
            raise NotImplementedError(
                "_is_level_reference is not implemented for {type}"
                .format(type=type(self)))

        return (key is not None and
                is_hashable(key) and
                key in self.axes[axis].names and
                not self._is_label_reference(key, axis=axis))

    def _is_label_reference(self, key, axis=0):
        """
        Test whether a key is a label reference for a given axis.

        To be considered a label reference, `key` must be a string that:
          - (axis=0): Matches a column label
          - (axis=1): Matches an index label

        Parameters
        ----------
        key: str
            Potential label name
        axis: int, default 0
            Axis perpendicular to the axis that labels are associated with
            (0 means search for column labels, 1 means search for index labels)

        Returns
        -------
        is_label: bool
        """
        axis = self._get_axis_number(axis)
        other_axes = [ax for ax in range(self._AXIS_LEN) if ax != axis]

        if self.ndim > 2:
            raise NotImplementedError(
                "_is_label_reference is not implemented for {type}"
                .format(type=type(self)))

        return (key is not None and
                is_hashable(key) and
                any(key in self.axes[ax] for ax in other_axes))

    def _is_label_or_level_reference(self, key, axis=0):
        """
        Test whether a key is a label or level reference for a given axis.

        To be considered either a label or a level reference, `key` must be a
        string that:
          - (axis=0): Matches a column label or an index level
          - (axis=1): Matches an index label or a column level

        Parameters
        ----------
        key: str
            Potential label or level name
        axis: int, default 0
            Axis that levels are associated with (0 for index, 1 for columns)

        Returns
        -------
        is_label_or_level: bool
        """

        if self.ndim > 2:
            raise NotImplementedError(
                "_is_label_or_level_reference is not implemented for {type}"
                .format(type=type(self)))

        return (self._is_level_reference(key, axis=axis) or
                self._is_label_reference(key, axis=axis))

    def _check_label_or_level_ambiguity(self, key, axis=0):
        """
        Check whether `key` is ambiguous.

        By ambiguous, we mean that it matches both a level of the input
        `axis` and a label of the other axis.

        Parameters
        ----------
        key: str or object
            label or level name
        axis: int, default 0
            Axis that levels are associated with (0 for index, 1 for columns)

        Raises
        ------
        ValueError: `key` is ambiguous
        """

        axis = self._get_axis_number(axis)
        other_axes = [ax for ax in range(self._AXIS_LEN) if ax != axis]

        if self.ndim > 2:
            raise NotImplementedError(
                "_check_label_or_level_ambiguity is not implemented for {type}"
                .format(type=type(self)))

        if (key is not None and
                is_hashable(key) and
                key in self.axes[axis].names and
                any(key in self.axes[ax] for ax in other_axes)):

            # Build an informative and grammatical warning
            level_article, level_type = (('an', 'index')
                                         if axis == 0 else
                                         ('a', 'column'))

            label_article, label_type = (('a', 'column')
                                         if axis == 0 else
                                         ('an', 'index'))

            msg = ("'{key}' is both {level_article} {level_type} level and "
                   "{label_article} {label_type} label, which is ambiguous."
                   ).format(key=key,
                            level_article=level_article,
                            level_type=level_type,
                            label_article=label_article,
                            label_type=label_type)
            raise ValueError(msg)

    def _get_label_or_level_values(self, key, axis=0):
        """
        Return a 1-D array of values associated with `key`, a label or level
        from the given `axis`.

        Retrieval logic:
          - (axis=0): Return column values if `key` matches a column label.
            Otherwise return index level values if `key` matches an index
            level.
          - (axis=1): Return row values if `key` matches an index label.
            Otherwise return column level values if 'key' matches a column
            level

        Parameters
        ----------
        key: str
            Label or level name.
        axis: int, default 0
            Axis that levels are associated with (0 for index, 1 for columns)

        Returns
        -------
        values: np.ndarray

        Raises
        ------
        KeyError
            if `key` matches neither a label nor a level
        ValueError
            if `key` matches multiple labels
        FutureWarning
            if `key` is ambiguous. This will become an ambiguity error in a
            future version
        """

        axis = self._get_axis_number(axis)
        other_axes = [ax for ax in range(self._AXIS_LEN) if ax != axis]

        if self.ndim > 2:
            raise NotImplementedError(
                "_get_label_or_level_values is not implemented for {type}"
                .format(type=type(self)))

        if self._is_label_reference(key, axis=axis):
            self._check_label_or_level_ambiguity(key, axis=axis)
            values = self.xs(key, axis=other_axes[0])._values
        elif self._is_level_reference(key, axis=axis):
            values = self.axes[axis].get_level_values(key)._values
        else:
            raise KeyError(key)

        # Check for duplicates
        if values.ndim > 1:

            if other_axes and isinstance(
                    self._get_axis(other_axes[0]), MultiIndex):
                multi_message = ('\n'
                                 'For a multi-index, the label must be a '
                                 'tuple with elements corresponding to '
                                 'each level.')
            else:
                multi_message = ''

            label_axis_name = 'column' if axis == 0 else 'index'
            raise ValueError(("The {label_axis_name} label '{key}' "
                              "is not unique.{multi_message}")
                             .format(key=key,
                                     label_axis_name=label_axis_name,
                                     multi_message=multi_message))

        return values

    def _drop_labels_or_levels(self, keys, axis=0):
        """
        Drop labels and/or levels for the given `axis`.

        For each key in `keys`:
          - (axis=0): If key matches a column label then drop the column.
            Otherwise if key matches an index level then drop the level.
          - (axis=1): If key matches an index label then drop the row.
            Otherwise if key matches a column level then drop the level.

        Parameters
        ----------
        keys: str or list of str
            labels or levels to drop
        axis: int, default 0
            Axis that levels are associated with (0 for index, 1 for columns)

        Returns
        -------
        dropped: DataFrame

        Raises
        ------
        ValueError
            if any `keys` match neither a label nor a level
        """

        axis = self._get_axis_number(axis)

        if self.ndim > 2:
            raise NotImplementedError(
                "_drop_labels_or_levels is not implemented for {type}"
                .format(type=type(self)))

        # Validate keys
        keys = com.maybe_make_list(keys)
        invalid_keys = [k for k in keys if not
                        self._is_label_or_level_reference(k, axis=axis)]

        if invalid_keys:
            raise ValueError(("The following keys are not valid labels or "
                              "levels for axis {axis}: {invalid_keys}")
                             .format(axis=axis,
                                     invalid_keys=invalid_keys))

        # Compute levels and labels to drop
        levels_to_drop = [k for k in keys
                          if self._is_level_reference(k, axis=axis)]

        labels_to_drop = [k for k in keys
                          if not self._is_level_reference(k, axis=axis)]

        # Perform copy upfront and then use inplace operations below.
        # This ensures that we always perform exactly one copy.
        # ``copy`` and/or ``inplace`` options could be added in the future.
        dropped = self.copy()

        if axis == 0:
            # Handle dropping index levels
            if levels_to_drop:
                dropped.reset_index(levels_to_drop, drop=True, inplace=True)

            # Handle dropping columns labels
            if labels_to_drop:
                dropped.drop(labels_to_drop, axis=1, inplace=True)
        else:
            # Handle dropping column levels
            if levels_to_drop:
                if isinstance(dropped.columns, MultiIndex):
                    # Drop the specified levels from the MultiIndex
                    dropped.columns = dropped.columns.droplevel(levels_to_drop)
                else:
                    # Drop the last level of Index by replacing with
                    # a RangeIndex
                    dropped.columns = RangeIndex(dropped.columns.size)

            # Handle dropping index labels
            if labels_to_drop:
                dropped.drop(labels_to_drop, axis=0, inplace=True)

        return dropped

    # ----------------------------------------------------------------------
    # Iteration

    def __hash__(self):
        raise TypeError('{0!r} objects are mutable, thus they cannot be'
                        ' hashed'.format(self.__class__.__name__))

    def __iter__(self):
        """Iterate over infor axis"""
        return iter(self._info_axis)

    # can we get a better explanation of this?
    def keys(self):
        """Get the 'info axis' (see Indexing for more)

        This is index for Series, columns for DataFrame and major_axis for
        Panel.
        """
        return self._info_axis

    def iteritems(self):
        """Iterate over (label, values) on info axis

        This is index for Series, columns for DataFrame, major_axis for Panel,
        and so on.
        """
        for h in self._info_axis:
            yield h, self[h]

    def __len__(self):
        """Returns length of info axis"""
        return len(self._info_axis)

    def __contains__(self, key):
        """True if the key is in the info axis"""
        return key in self._info_axis

    @property
    def empty(self):
        """
        Indicator whether DataFrame is empty.

        True if DataFrame is entirely empty (no items), meaning any of the
        axes are of length 0.

        Returns
        -------
        bool
            If DataFrame is empty, return True, if not return False.

        Notes
        -----
        If DataFrame contains only NaNs, it is still not considered empty. See
        the example below.

        Examples
        --------
        An example of an actual empty DataFrame. Notice the index is empty:

        >>> df_empty = pd.DataFrame({'A' : []})
        >>> df_empty
        Empty DataFrame
        Columns: [A]
        Index: []
        >>> df_empty.empty
        True

        If we only have NaNs in our DataFrame, it is not considered empty! We
        will need to drop the NaNs to make the DataFrame empty:

        >>> df = pd.DataFrame({'A' : [np.nan]})
        >>> df
            A
        0 NaN
        >>> df.empty
        False
        >>> df.dropna().empty
        True

        See also
        --------
        pandas.Series.dropna
        pandas.DataFrame.dropna
        """
        return any(len(self._get_axis(a)) == 0 for a in self._AXIS_ORDERS)

    def __nonzero__(self):
        raise ValueError("The truth value of a {0} is ambiguous. "
                         "Use a.empty, a.bool(), a.item(), a.any() or a.all()."
                         .format(self.__class__.__name__))

    __bool__ = __nonzero__

    def bool(self):
        """Return the bool of a single element PandasObject.

        This must be a boolean scalar value, either True or False.  Raise a
        ValueError if the PandasObject does not have exactly 1 element, or that
        element is not boolean
        """
        v = self.squeeze()
        if isinstance(v, (bool, np.bool_)):
            return bool(v)
        elif is_scalar(v):
            raise ValueError("bool cannot act on a non-boolean single element "
                             "{0}".format(self.__class__.__name__))

        self.__nonzero__()

    def __abs__(self):
        return self.abs()

    def __round__(self, decimals=0):
        return self.round(decimals)

    # ----------------------------------------------------------------------
    # Array Interface

    def __array__(self, dtype=None):
        return com.values_from_object(self)

    def __array_wrap__(self, result, context=None):
        d = self._construct_axes_dict(self._AXIS_ORDERS, copy=False)
        return self._constructor(result, **d).__finalize__(self)

    # ideally we would define this to avoid the getattr checks, but
    # is slower
    # @property
    # def __array_interface__(self):
    #    """ provide numpy array interface method """
    #    values = self.values
    #    return dict(typestr=values.dtype.str,shape=values.shape,data=values)

    def to_dense(self):
        """Return dense representation of NDFrame (as opposed to sparse)"""
        # compat
        return self

    # ----------------------------------------------------------------------
    # Picklability

    def __getstate__(self):
        meta = {k: getattr(self, k, None) for k in self._metadata}
        return dict(_data=self._data, _typ=self._typ, _metadata=self._metadata,
                    **meta)

    def __setstate__(self, state):

        if isinstance(state, BlockManager):
            self._data = state
        elif isinstance(state, dict):
            typ = state.get('_typ')
            if typ is not None:

                # set in the order of internal names
                # to avoid definitional recursion
                # e.g. say fill_value needing _data to be
                # defined
                meta = set(self._internal_names + self._metadata)
                for k in list(meta):
                    if k in state:
                        v = state[k]
                        object.__setattr__(self, k, v)

                for k, v in state.items():
                    if k not in meta:
                        object.__setattr__(self, k, v)

            else:
                self._unpickle_series_compat(state)
        elif isinstance(state[0], dict):
            if len(state) == 5:
                self._unpickle_sparse_frame_compat(state)
            else:
                self._unpickle_frame_compat(state)
        elif len(state) == 4:
            self._unpickle_panel_compat(state)
        elif len(state) == 2:
            self._unpickle_series_compat(state)
        else:  # pragma: no cover
            # old pickling format, for compatibility
            self._unpickle_matrix_compat(state)

        self._item_cache = {}

    # ----------------------------------------------------------------------
    # IO

    def _repr_latex_(self):
        """
        Returns a LaTeX representation for a particular object.
        Mainly for use with nbconvert (jupyter notebook conversion to pdf).
        """
        if config.get_option('display.latex.repr'):
            return self.to_latex()
        else:
            return None

    # ----------------------------------------------------------------------
    # I/O Methods

    _shared_docs['to_excel'] = """
    Write %(klass)s to an excel sheet.

    To write a single %(klass)s to an excel .xlsx file it is only necessary to
    specify a target file name. To write to multiple sheets it is necessary to
    create an `ExcelWriter` object with a target file name, and specify a sheet
    in the file to write to. Multiple sheets may be written to by
    specifying unique `sheet_name`. With all data written to the file it is
    necessary to save the changes. Note that creating an ExcelWriter object
    with a file name that already exists will result in the contents of the
    existing file being erased.

    Parameters
    ----------
    excel_writer : string or ExcelWriter object
        File path or existing ExcelWriter.
    sheet_name : string, default 'Sheet1'
        Name of sheet which will contain DataFrame.
    na_rep : string, default ''
        Missing data representation.
    float_format : string, optional
        Format string for floating point numbers. For example
        ``float_format="%%.2f"`` will format 0.1234 to 0.12.
    columns : sequence or list of string, optional
        Columns to write.
    header : boolean or list of string, default True
        Write out the column names. If a list of strings is given it is
        assumed to be aliases for the column names.
    index : boolean, default True
        Write row names (index).
    index_label : string or sequence, optional
        Column label for index column(s) if desired. If not specified, and
        `header` and `index` are True, then the index names are used. A
        sequence should be given if the DataFrame uses MultiIndex.
    startrow : integer, default 0
        Upper left cell row to dump data frame.
    startcol : integer, default 0
        Upper left cell column to dump data frame.
    engine : string, optional
        Write engine to use, 'openpyxl' or 'xlsxwriter'. You can also set this
        via the options ``io.excel.xlsx.writer``, ``io.excel.xls.writer``, and
        ``io.excel.xlsm.writer``.
    merge_cells : boolean, default True
        Write MultiIndex and Hierarchical Rows as merged cells.
    encoding : string, optional
        Encoding of the resulting excel file. Only necessary for xlwt,
        other writers support unicode natively.
    inf_rep : string, default 'inf'
        Representation for infinity (there is no native representation for
        infinity in Excel).
    verbose : boolean, default True
        Display more information in the error logs.
    freeze_panes : tuple of integer (length 2), optional
        Specifies the one-based bottommost row and rightmost column that
        is to be frozen.

        .. versionadded:: 0.20.0.

    Notes
    -----
    For compatibility with :meth:`~DataFrame.to_csv`,
    to_excel serializes lists and dicts to strings before writing.

    Once a workbook has been saved it is not possible write further data
    without rewriting the whole workbook.

    See Also
    --------
    pandas.read_excel
    pandas.ExcelWriter

    Examples
    --------

    Create, write to and save a workbook:

    >>> df1 = pd.DataFrame([['a', 'b'], ['c', 'd']],
    ...                   index=['row 1', 'row 2'],
    ...                   columns=['col 1', 'col 2'])
    >>> df1.to_excel("output.xlsx")

    To specify the sheet name:

    >>> df1.to_excel("output.xlsx", sheet_name='Sheet_name_1')

    If you wish to write to more than one sheet in the workbook, it is
    necessary to specify an ExcelWriter object:

    >>> df2 = df1.copy()
    >>> with pd.ExcelWriter('output.xlsx') as writer:
    ...     df1.to_excel(writer, sheet_name='Sheet_name_1')
    ...     df2.to_excel(writer, sheet_name='Sheet_name_2')

    To set the library that is used to write the Excel file,
    you can pass the `engine` keyword (the default engine is
    automatically chosen depending on the file extension):

    >>> df1.to_excel('output1.xlsx', engine='xlsxwriter')

    """

    def to_json(self, path_or_buf=None, orient=None, date_format=None,
                double_precision=10, force_ascii=True, date_unit='ms',
                default_handler=None, lines=False, compression='infer',
                index=True):
        """
        Convert the object to a JSON string.

        Note NaN's and None will be converted to null and datetime objects
        will be converted to UNIX timestamps.

        Parameters
        ----------
        path_or_buf : string or file handle, optional
            File path or object. If not specified, the result is returned as
            a string.
        orient : string
            Indication of expected JSON string format.

            * Series

              - default is 'index'
              - allowed values are: {'split','records','index','table'}

            * DataFrame

              - default is 'columns'
              - allowed values are:
                {'split','records','index','columns','values','table'}

            * The format of the JSON string

              - 'split' : dict like {'index' -> [index],
                'columns' -> [columns], 'data' -> [values]}
              - 'records' : list like
                [{column -> value}, ... , {column -> value}]
              - 'index' : dict like {index -> {column -> value}}
              - 'columns' : dict like {column -> {index -> value}}
              - 'values' : just the values array
              - 'table' : dict like {'schema': {schema}, 'data': {data}}
                describing the data, and the data component is
                like ``orient='records'``.

                .. versionchanged:: 0.20.0

        date_format : {None, 'epoch', 'iso'}
            Type of date conversion. 'epoch' = epoch milliseconds,
            'iso' = ISO8601. The default depends on the `orient`. For
            ``orient='table'``, the default is 'iso'. For all other orients,
            the default is 'epoch'.
        double_precision : int, default 10
            The number of decimal places to use when encoding
            floating point values.
        force_ascii : boolean, default True
            Force encoded string to be ASCII.
        date_unit : string, default 'ms' (milliseconds)
            The time unit to encode to, governs timestamp and ISO8601
            precision.  One of 's', 'ms', 'us', 'ns' for second, millisecond,
            microsecond, and nanosecond respectively.
        default_handler : callable, default None
            Handler to call if object cannot otherwise be converted to a
            suitable format for JSON. Should receive a single argument which is
            the object to convert and return a serialisable object.
        lines : boolean, default False
            If 'orient' is 'records' write out line delimited json format. Will
            throw ValueError if incorrect 'orient' since others are not list
            like.

            .. versionadded:: 0.19.0
        compression : {'infer', 'gzip', 'bz2', 'zip', 'xz', None},

            A string representing the compression to use in the output file,
            only used when the first argument is a filename. By default, the
            compression is inferred from the filename.

            .. versionadded:: 0.21.0
            .. versionchanged:: 0.24.0
               'infer' option added and set to default
        index : boolean, default True
            Whether to include the index values in the JSON string. Not
            including the index (``index=False``) is only supported when
            orient is 'split' or 'table'.

            .. versionadded:: 0.23.0

        See Also
        --------
        pandas.read_json

        Examples
        --------

        >>> df = pd.DataFrame([['a', 'b'], ['c', 'd']],
        ...                   index=['row 1', 'row 2'],
        ...                   columns=['col 1', 'col 2'])
        >>> df.to_json(orient='split')
        '{"columns":["col 1","col 2"],
          "index":["row 1","row 2"],
          "data":[["a","b"],["c","d"]]}'

        Encoding/decoding a Dataframe using ``'records'`` formatted JSON.
        Note that index labels are not preserved with this encoding.

        >>> df.to_json(orient='records')
        '[{"col 1":"a","col 2":"b"},{"col 1":"c","col 2":"d"}]'

        Encoding/decoding a Dataframe using ``'index'`` formatted JSON:

        >>> df.to_json(orient='index')
        '{"row 1":{"col 1":"a","col 2":"b"},"row 2":{"col 1":"c","col 2":"d"}}'

        Encoding/decoding a Dataframe using ``'columns'`` formatted JSON:

        >>> df.to_json(orient='columns')
        '{"col 1":{"row 1":"a","row 2":"c"},"col 2":{"row 1":"b","row 2":"d"}}'

        Encoding/decoding a Dataframe using ``'values'`` formatted JSON:

        >>> df.to_json(orient='values')
        '[["a","b"],["c","d"]]'

        Encoding with Table Schema

        >>> df.to_json(orient='table')
        '{"schema": {"fields": [{"name": "index", "type": "string"},
                                {"name": "col 1", "type": "string"},
                                {"name": "col 2", "type": "string"}],
                     "primaryKey": "index",
                     "pandas_version": "0.20.0"},
          "data": [{"index": "row 1", "col 1": "a", "col 2": "b"},
                   {"index": "row 2", "col 1": "c", "col 2": "d"}]}'
        """

        from pandas.io import json
        if date_format is None and orient == 'table':
            date_format = 'iso'
        elif date_format is None:
            date_format = 'epoch'
        return json.to_json(path_or_buf=path_or_buf, obj=self, orient=orient,
                            date_format=date_format,
                            double_precision=double_precision,
                            force_ascii=force_ascii, date_unit=date_unit,
                            default_handler=default_handler,
                            lines=lines, compression=compression,
                            index=index)

    def to_hdf(self, path_or_buf, key, **kwargs):
        """
        Write the contained data to an HDF5 file using HDFStore.

        Hierarchical Data Format (HDF) is self-describing, allowing an
        application to interpret the structure and contents of a file with
        no outside information. One HDF file can hold a mix of related objects
        which can be accessed as a group or as individual objects.

        In order to add another DataFrame or Series to an existing HDF file
        please use append mode and a different a key.

        For more information see the :ref:`user guide <io.hdf5>`.

        Parameters
        ----------
        path_or_buf : str or pandas.HDFStore
            File path or HDFStore object.
        key : str
            Identifier for the group in the store.
        mode : {'a', 'w', 'r+'}, default 'a'
            Mode to open file:

            - 'w': write, a new file is created (an existing file with
              the same name would be deleted).
            - 'a': append, an existing file is opened for reading and
              writing, and if the file does not exist it is created.
            - 'r+': similar to 'a', but the file must already exist.
        format : {'fixed', 'table'}, default 'fixed'
            Possible values:

            - 'fixed': Fixed format. Fast writing/reading. Not-appendable,
              nor searchable.
            - 'table': Table format. Write as a PyTables Table structure
              which may perform worse but allow more flexible operations
              like searching / selecting subsets of the data.
        append : bool, default False
            For Table formats, append the input data to the existing.
        data_columns :  list of columns or True, optional
            List of columns to create as indexed data columns for on-disk
            queries, or True to use all columns. By default only the axes
            of the object are indexed. See :ref:`io.hdf5-query-data-columns`.
            Applicable only to format='table'.
        complevel : {0-9}, optional
            Specifies a compression level for data.
            A value of 0 disables compression.
        complib : {'zlib', 'lzo', 'bzip2', 'blosc'}, default 'zlib'
            Specifies the compression library to be used.
            As of v0.20.2 these additional compressors for Blosc are supported
            (default if no compressor specified: 'blosc:blosclz'):
            {'blosc:blosclz', 'blosc:lz4', 'blosc:lz4hc', 'blosc:snappy',
            'blosc:zlib', 'blosc:zstd'}.
            Specifying a compression library which is not available issues
            a ValueError.
        fletcher32 : bool, default False
            If applying compression use the fletcher32 checksum.
        dropna : bool, default False
            If true, ALL nan rows will not be written to store.
        errors : str, default 'strict'
            Specifies how encoding and decoding errors are to be handled.
            See the errors argument for :func:`open` for a full list
            of options.

        See Also
        --------
        DataFrame.read_hdf : Read from HDF file.
        DataFrame.to_parquet : Write a DataFrame to the binary parquet format.
        DataFrame.to_sql : Write to a sql table.
        DataFrame.to_feather : Write out feather-format for DataFrames.
        DataFrame.to_csv : Write out to a csv file.

        Examples
        --------
        >>> df = pd.DataFrame({'A': [1, 2, 3], 'B': [4, 5, 6]},
        ...                   index=['a', 'b', 'c'])
        >>> df.to_hdf('data.h5', key='df', mode='w')

        We can add another object to the same file:

        >>> s = pd.Series([1, 2, 3, 4])
        >>> s.to_hdf('data.h5', key='s')

        Reading from HDF file:

        >>> pd.read_hdf('data.h5', 'df')
        A  B
        a  1  4
        b  2  5
        c  3  6
        >>> pd.read_hdf('data.h5', 's')
        0    1
        1    2
        2    3
        3    4
        dtype: int64

        Deleting file with data:

        >>> import os
        >>> os.remove('data.h5')

        """
        from pandas.io import pytables
        return pytables.to_hdf(path_or_buf, key, self, **kwargs)

    def to_msgpack(self, path_or_buf=None, encoding='utf-8', **kwargs):
        """
        msgpack (serialize) object to input file path

        THIS IS AN EXPERIMENTAL LIBRARY and the storage format
        may not be stable until a future release.

        Parameters
        ----------
        path : string File path, buffer-like, or None
            if None, return generated string
        append : boolean whether to append to an existing msgpack
            (default is False)
        compress : type of compressor (zlib or blosc), default to None (no
            compression)
        """

        from pandas.io import packers
        return packers.to_msgpack(path_or_buf, self, encoding=encoding,
                                  **kwargs)

    def to_sql(self, name, con, schema=None, if_exists='fail', index=True,
               index_label=None, chunksize=None, dtype=None):
        """
        Write records stored in a DataFrame to a SQL database.

        Databases supported by SQLAlchemy [1]_ are supported. Tables can be
        newly created, appended to, or overwritten.

        Parameters
        ----------
        name : string
            Name of SQL table.
        con : sqlalchemy.engine.Engine or sqlite3.Connection
            Using SQLAlchemy makes it possible to use any DB supported by that
            library. Legacy support is provided for sqlite3.Connection objects.
        schema : string, optional
            Specify the schema (if database flavor supports this). If None, use
            default schema.
        if_exists : {'fail', 'replace', 'append'}, default 'fail'
            How to behave if the table already exists.

            * fail: Raise a ValueError.
            * replace: Drop the table before inserting new values.
            * append: Insert new values to the existing table.

        index : boolean, default True
            Write DataFrame index as a column. Uses `index_label` as the column
            name in the table.
        index_label : string or sequence, default None
            Column label for index column(s). If None is given (default) and
            `index` is True, then the index names are used.
            A sequence should be given if the DataFrame uses MultiIndex.
        chunksize : int, optional
            Rows will be written in batches of this size at a time. By default,
            all rows will be written at once.
        dtype : dict, optional
            Specifying the datatype for columns. The keys should be the column
            names and the values should be the SQLAlchemy types or strings for
            the sqlite3 legacy mode.

        Raises
        ------
        ValueError
            When the table already exists and `if_exists` is 'fail' (the
            default).

        See Also
        --------
        pandas.read_sql : read a DataFrame from a table

        References
        ----------
        .. [1] http://docs.sqlalchemy.org
        .. [2] https://www.python.org/dev/peps/pep-0249/

        Examples
        --------

        Create an in-memory SQLite database.

        >>> from sqlalchemy import create_engine
        >>> engine = create_engine('sqlite://', echo=False)

        Create a table from scratch with 3 rows.

        >>> df = pd.DataFrame({'name' : ['User 1', 'User 2', 'User 3']})
        >>> df
             name
        0  User 1
        1  User 2
        2  User 3

        >>> df.to_sql('users', con=engine)
        >>> engine.execute("SELECT * FROM users").fetchall()
        [(0, 'User 1'), (1, 'User 2'), (2, 'User 3')]

        >>> df1 = pd.DataFrame({'name' : ['User 4', 'User 5']})
        >>> df1.to_sql('users', con=engine, if_exists='append')
        >>> engine.execute("SELECT * FROM users").fetchall()
        [(0, 'User 1'), (1, 'User 2'), (2, 'User 3'),
         (0, 'User 4'), (1, 'User 5')]

        Overwrite the table with just ``df1``.

        >>> df1.to_sql('users', con=engine, if_exists='replace',
        ...            index_label='id')
        >>> engine.execute("SELECT * FROM users").fetchall()
        [(0, 'User 4'), (1, 'User 5')]

        Specify the dtype (especially useful for integers with missing values).
        Notice that while pandas is forced to store the data as floating point,
        the database supports nullable integers. When fetching the data with
        Python, we get back integer scalars.

        >>> df = pd.DataFrame({"A": [1, None, 2]})
        >>> df
             A
        0  1.0
        1  NaN
        2  2.0

        >>> from sqlalchemy.types import Integer
        >>> df.to_sql('integers', con=engine, index=False,
        ...           dtype={"A": Integer()})

        >>> engine.execute("SELECT * FROM integers").fetchall()
        [(1,), (None,), (2,)]
        """
        from pandas.io import sql
        sql.to_sql(self, name, con, schema=schema, if_exists=if_exists,
                   index=index, index_label=index_label, chunksize=chunksize,
                   dtype=dtype)

    def to_pickle(self, path, compression='infer',
                  protocol=pkl.HIGHEST_PROTOCOL):
        """
        Pickle (serialize) object to file.

        Parameters
        ----------
        path : str
            File path where the pickled object will be stored.
        compression : {'infer', 'gzip', 'bz2', 'zip', 'xz', None}, \
        default 'infer'
            A string representing the compression to use in the output file. By
            default, infers from the file extension in specified path.

            .. versionadded:: 0.20.0
        protocol : int
            Int which indicates which protocol should be used by the pickler,
            default HIGHEST_PROTOCOL (see [1]_ paragraph 12.1.2). The possible
            values for this parameter depend on the version of Python. For
            Python 2.x, possible values are 0, 1, 2. For Python>=3.0, 3 is a
            valid value. For Python >= 3.4, 4 is a valid value. A negative
            value for the protocol parameter is equivalent to setting its value
            to HIGHEST_PROTOCOL.

            .. [1] https://docs.python.org/3/library/pickle.html
            .. versionadded:: 0.21.0

        See Also
        --------
        read_pickle : Load pickled pandas object (or any object) from file.
        DataFrame.to_hdf : Write DataFrame to an HDF5 file.
        DataFrame.to_sql : Write DataFrame to a SQL database.
        DataFrame.to_parquet : Write a DataFrame to the binary parquet format.

        Examples
        --------
        >>> original_df = pd.DataFrame({"foo": range(5), "bar": range(5, 10)})
        >>> original_df
           foo  bar
        0    0    5
        1    1    6
        2    2    7
        3    3    8
        4    4    9
        >>> original_df.to_pickle("./dummy.pkl")

        >>> unpickled_df = pd.read_pickle("./dummy.pkl")
        >>> unpickled_df
           foo  bar
        0    0    5
        1    1    6
        2    2    7
        3    3    8
        4    4    9

        >>> import os
        >>> os.remove("./dummy.pkl")
        """
        from pandas.io.pickle import to_pickle
        return to_pickle(self, path, compression=compression,
                         protocol=protocol)

    def to_clipboard(self, excel=True, sep=None, **kwargs):
        r"""
        Copy object to the system clipboard.

        Write a text representation of object to the system clipboard.
        This can be pasted into Excel, for example.

        Parameters
        ----------
        excel : bool, default True
            - True, use the provided separator, writing in a csv format for
              allowing easy pasting into excel.
            - False, write a string representation of the object to the
              clipboard.

        sep : str, default ``'\t'``
            Field delimiter.
        **kwargs
            These parameters will be passed to DataFrame.to_csv.

        See Also
        --------
        DataFrame.to_csv : Write a DataFrame to a comma-separated values
            (csv) file.
        read_clipboard : Read text from clipboard and pass to read_table.

        Notes
        -----
        Requirements for your platform.

          - Linux : `xclip`, or `xsel` (with `gtk` or `PyQt4` modules)
          - Windows : none
          - OS X : none

        Examples
        --------
        Copy the contents of a DataFrame to the clipboard.

        >>> df = pd.DataFrame([[1, 2, 3], [4, 5, 6]], columns=['A', 'B', 'C'])
        >>> df.to_clipboard(sep=',')
        ... # Wrote the following to the system clipboard:
        ... # ,A,B,C
        ... # 0,1,2,3
        ... # 1,4,5,6

        We can omit the the index by passing the keyword `index` and setting
        it to false.

        >>> df.to_clipboard(sep=',', index=False)
        ... # Wrote the following to the system clipboard:
        ... # A,B,C
        ... # 1,2,3
        ... # 4,5,6
        """
        from pandas.io import clipboards
        clipboards.to_clipboard(self, excel=excel, sep=sep, **kwargs)

    def to_xarray(self):
        """
        Return an xarray object from the pandas object.

        Returns
        -------
        xarray.DataArray or xarray.Dataset
            Data in the pandas structure converted to Dataset if the object is
            a DataFrame, or a DataArray if the object is a Series.

        See Also
        --------
        DataFrame.to_hdf : Write DataFrame to an HDF5 file.
        DataFrame.to_parquet : Write a DataFrame to the binary parquet format.

        Examples
        --------
        >>> df = pd.DataFrame([('falcon', 'bird',  389.0, 2),
        ...                    ('parrot', 'bird', 24.0, 2),
        ...                    ('lion',   'mammal', 80.5, 4),
        ...                    ('monkey', 'mammal', np.nan, 4)],
        ...                    columns=['name', 'class', 'max_speed',
        ...                             'num_legs'])
        >>> df
             name   class  max_speed  num_legs
        0  falcon    bird      389.0         2
        1  parrot    bird       24.0         2
        2    lion  mammal       80.5         4
        3  monkey  mammal        NaN         4

        >>> df.to_xarray()
        <xarray.Dataset>
        Dimensions:    (index: 4)
        Coordinates:
          * index      (index) int64 0 1 2 3
        Data variables:
            name       (index) object 'falcon' 'parrot' 'lion' 'monkey'
            class      (index) object 'bird' 'bird' 'mammal' 'mammal'
            max_speed  (index) float64 389.0 24.0 80.5 nan
            num_legs   (index) int64 2 2 4 4

        >>> df['max_speed'].to_xarray()
        <xarray.DataArray 'max_speed' (index: 4)>
        array([389. ,  24. ,  80.5,   nan])
        Coordinates:
          * index    (index) int64 0 1 2 3

        >>> dates = pd.to_datetime(['2018-01-01', '2018-01-01',
        ...                         '2018-01-02', '2018-01-02'])
        >>> df_multiindex = pd.DataFrame({'date': dates,
        ...                    'animal': ['falcon', 'parrot', 'falcon',
        ...                               'parrot'],
        ...                    'speed': [350, 18, 361, 15]}).set_index(['date',
        ...                                                    'animal'])
        >>> df_multiindex
                           speed
        date       animal
        2018-01-01 falcon    350
                   parrot     18
        2018-01-02 falcon    361
                   parrot     15

        >>> df_multiindex.to_xarray()
        <xarray.Dataset>
        Dimensions:  (animal: 2, date: 2)
        Coordinates:
          * date     (date) datetime64[ns] 2018-01-01 2018-01-02
          * animal   (animal) object 'falcon' 'parrot'
        Data variables:
            speed    (date, animal) int64 350 18 361 15

        Notes
        -----
        See the `xarray docs <http://xarray.pydata.org/en/stable/>`__
        """

        try:
            import xarray
        except ImportError:
            # Give a nice error message
            raise ImportError("the xarray library is not installed\n"
                              "you can install via conda\n"
                              "conda install xarray\n"
                              "or via pip\n"
                              "pip install xarray\n")

        if self.ndim == 1:
            return xarray.DataArray.from_series(self)
        elif self.ndim == 2:
            return xarray.Dataset.from_dataframe(self)

        # > 2 dims
        coords = [(a, self._get_axis(a)) for a in self._AXIS_ORDERS]
        return xarray.DataArray(self,
                                coords=coords,
                                )

    def to_latex(self, buf=None, columns=None, col_space=None, header=True,
                 index=True, na_rep='NaN', formatters=None, float_format=None,
                 sparsify=None, index_names=True, bold_rows=False,
                 column_format=None, longtable=None, escape=None,
                 encoding=None, decimal='.', multicolumn=None,
                 multicolumn_format=None, multirow=None):
        r"""
        Render an object to a LaTeX tabular environment table.

        Render an object to a tabular environment table. You can splice
        this into a LaTeX document. Requires \usepackage{booktabs}.

        .. versionchanged:: 0.20.2
           Added to Series

        Parameters
        ----------
        buf : file descriptor or None
            Buffer to write to. If None, the output is returned as a string.
        columns : list of label, optional
            The subset of columns to write. Writes all columns by default.
        col_space : int, optional
            The minimum width of each column.
        header : bool or list of str, default True
            Write out the column names. If a list of strings is given,
            it is assumed to be aliases for the column names.
        index : bool, default True
            Write row names (index).
        na_rep : str, default 'NaN'
            Missing data representation.
        formatters : list of functions or dict of {str: function}, optional
            Formatter functions to apply to columns' elements by position or
            name. The result of each function must be a unicode string.
            List must be of length equal to the number of columns.
        float_format : str, optional
            Format string for floating point numbers.
        sparsify : bool, optional
            Set to False for a DataFrame with a hierarchical index to print
            every multiindex key at each row. By default, the value will be
            read from the config module.
        index_names : bool, default True
            Prints the names of the indexes.
        bold_rows : bool, default False
            Make the row labels bold in the output.
        column_format : str, optional
            The columns format as specified in `LaTeX table format
            <https://en.wikibooks.org/wiki/LaTeX/Tables>`__ e.g. 'rcl' for 3
            columns. By default, 'l' will be used for all columns except
            columns of numbers, which default to 'r'.
        longtable : bool, optional
            By default, the value will be read from the pandas config
            module. Use a longtable environment instead of tabular. Requires
            adding a \usepackage{longtable} to your LaTeX preamble.
        escape : bool, optional
            By default, the value will be read from the pandas config
            module. When set to False prevents from escaping latex special
            characters in column names.
        encoding : str, optional
            A string representing the encoding to use in the output file,
            defaults to 'ascii' on Python 2 and 'utf-8' on Python 3.
        decimal : str, default '.'
            Character recognized as decimal separator, e.g. ',' in Europe.
            .. versionadded:: 0.18.0
        multicolumn : bool, default True
            Use \multicolumn to enhance MultiIndex columns.
            The default will be read from the config module.
            .. versionadded:: 0.20.0
        multicolumn_format : str, default 'l'
            The alignment for multicolumns, similar to `column_format`
            The default will be read from the config module.
            .. versionadded:: 0.20.0
        multirow : bool, default False
            Use \multirow to enhance MultiIndex rows. Requires adding a
            \usepackage{multirow} to your LaTeX preamble. Will print
            centered labels (instead of top-aligned) across the contained
            rows, separating groups via clines. The default will be read
            from the pandas config module.
            .. versionadded:: 0.20.0

        Returns
        -------
        str or None
            If buf is None, returns the resulting LateX format as a
            string. Otherwise returns None.

        See Also
        --------
        DataFrame.to_string : Render a DataFrame to a console-friendly
            tabular output.
        DataFrame.to_html : Render a DataFrame as an HTML table.

        Examples
        --------
        >>> df = pd.DataFrame({'name': ['Raphael', 'Donatello'],
        ...                    'mask': ['red', 'purple'],
        ...                    'weapon': ['sai', 'bo staff']})
        >>> df.to_latex(index=False) # doctest: +NORMALIZE_WHITESPACE
        '\\begin{tabular}{lll}\n\\toprule\n      name &    mask &    weapon
        \\\\\n\\midrule\n   Raphael &     red &       sai \\\\\n Donatello &
         purple &  bo staff \\\\\n\\bottomrule\n\\end{tabular}\n'
        """
        # Get defaults from the pandas config
        if self.ndim == 1:
            self = self.to_frame()
        if longtable is None:
            longtable = config.get_option("display.latex.longtable")
        if escape is None:
            escape = config.get_option("display.latex.escape")
        if multicolumn is None:
            multicolumn = config.get_option("display.latex.multicolumn")
        if multicolumn_format is None:
            multicolumn_format = config.get_option(
                "display.latex.multicolumn_format")
        if multirow is None:
            multirow = config.get_option("display.latex.multirow")

        formatter = DataFrameFormatter(self, buf=buf, columns=columns,
                                       col_space=col_space, na_rep=na_rep,
                                       header=header, index=index,
                                       formatters=formatters,
                                       float_format=float_format,
                                       bold_rows=bold_rows,
                                       sparsify=sparsify,
                                       index_names=index_names,
                                       escape=escape, decimal=decimal)
        formatter.to_latex(column_format=column_format, longtable=longtable,
                           encoding=encoding, multicolumn=multicolumn,
                           multicolumn_format=multicolumn_format,
                           multirow=multirow)

        if buf is None:
            return formatter.buf.getvalue()

    # ----------------------------------------------------------------------
    # Fancy Indexing

    @classmethod
    def _create_indexer(cls, name, indexer):
        """Create an indexer like _name in the class."""
        if getattr(cls, name, None) is None:
            _indexer = functools.partial(indexer, name)
            setattr(cls, name, property(_indexer, doc=indexer.__doc__))

    def get(self, key, default=None):
        """
        Get item from object for given key (DataFrame column, Panel slice,
        etc.). Returns default value if not found.

        Parameters
        ----------
        key : object

        Returns
        -------
        value : same type as items contained in object
        """
        try:
            return self[key]
        except (KeyError, ValueError, IndexError):
            return default

    def __getitem__(self, item):
        return self._get_item_cache(item)

    def _get_item_cache(self, item):
        """Return the cached item, item represents a label indexer."""
        cache = self._item_cache
        res = cache.get(item)
        if res is None:
            values = self._data.get(item)
            res = self._box_item_values(item, values)
            cache[item] = res
            res._set_as_cached(item, self)

            # for a chain
            res._is_copy = self._is_copy
        return res

    def _set_as_cached(self, item, cacher):
        """Set the _cacher attribute on the calling object with a weakref to
        cacher.
        """
        self._cacher = (item, weakref.ref(cacher))

    def _reset_cacher(self):
        """Reset the cacher."""
        if hasattr(self, '_cacher'):
            del self._cacher

    def _iget_item_cache(self, item):
        """Return the cached item, item represents a positional indexer."""
        ax = self._info_axis
        if ax.is_unique:
            lower = self._get_item_cache(ax[item])
        else:
            lower = self._take(item, axis=self._info_axis_number)
        return lower

    def _box_item_values(self, key, values):
        raise com.AbstractMethodError(self)

    def _maybe_cache_changed(self, item, value):
        """The object has called back to us saying maybe it has changed.
        """
        self._data.set(item, value, check=False)

    @property
    def _is_cached(self):
        """Return boolean indicating if self is cached or not."""
        return getattr(self, '_cacher', None) is not None

    def _get_cacher(self):
        """return my cacher or None"""
        cacher = getattr(self, '_cacher', None)
        if cacher is not None:
            cacher = cacher[1]()
        return cacher

    @property
    def _is_view(self):
        """Return boolean indicating if self is view of another array """
        return self._data.is_view

    def _maybe_update_cacher(self, clear=False, verify_is_copy=True):
        """
        See if we need to update our parent cacher if clear, then clear our
        cache.

        Parameters
        ----------
        clear : boolean, default False
            clear the item cache
        verify_is_copy : boolean, default True
            provide is_copy checks

        """

        cacher = getattr(self, '_cacher', None)
        if cacher is not None:
            ref = cacher[1]()

            # we are trying to reference a dead referant, hence
            # a copy
            if ref is None:
                del self._cacher
            else:
                try:
                    ref._maybe_cache_changed(cacher[0], self)
                except Exception:
                    pass

        if verify_is_copy:
            self._check_setitem_copy(stacklevel=5, t='referant')

        if clear:
            self._clear_item_cache()

    def _clear_item_cache(self, i=None):
        if i is not None:
            self._item_cache.pop(i, None)
        else:
            self._item_cache.clear()

    def _slice(self, slobj, axis=0, kind=None):
        """
        Construct a slice of this container.

        kind parameter is maintained for compatibility with Series slicing.
        """
        axis = self._get_block_manager_axis(axis)
        result = self._constructor(self._data.get_slice(slobj, axis=axis))
        result = result.__finalize__(self)

        # this could be a view
        # but only in a single-dtyped view slicable case
        is_copy = axis != 0 or result._is_view
        result._set_is_copy(self, copy=is_copy)
        return result

    def _set_item(self, key, value):
        self._data.set(key, value)
        self._clear_item_cache()

    def _set_is_copy(self, ref=None, copy=True):
        if not copy:
            self._is_copy = None
        else:
            if ref is not None:
                self._is_copy = weakref.ref(ref)
            else:
                self._is_copy = None

    def _check_is_chained_assignment_possible(self):
        """
        Check if we are a view, have a cacher, and are of mixed type.
        If so, then force a setitem_copy check.

        Should be called just near setting a value

        Will return a boolean if it we are a view and are cached, but a
        single-dtype meaning that the cacher should be updated following
        setting.
        """
        if self._is_view and self._is_cached:
            ref = self._get_cacher()
            if ref is not None and ref._is_mixed_type:
                self._check_setitem_copy(stacklevel=4, t='referant',
                                         force=True)
            return True
        elif self._is_copy:
            self._check_setitem_copy(stacklevel=4, t='referant')
        return False

    def _check_setitem_copy(self, stacklevel=4, t='setting', force=False):
        """

        Parameters
        ----------
        stacklevel : integer, default 4
           the level to show of the stack when the error is output
        t : string, the type of setting error
        force : boolean, default False
           if True, then force showing an error

        validate if we are doing a settitem on a chained copy.

        If you call this function, be sure to set the stacklevel such that the
        user will see the error *at the level of setting*

        It is technically possible to figure out that we are setting on
        a copy even WITH a multi-dtyped pandas object. In other words, some
        blocks may be views while other are not. Currently _is_view will ALWAYS
        return False for multi-blocks to avoid having to handle this case.

        df = DataFrame(np.arange(0,9), columns=['count'])
        df['group'] = 'b'

        # This technically need not raise SettingWithCopy if both are view
        # (which is not # generally guaranteed but is usually True.  However,
        # this is in general not a good practice and we recommend using .loc.
        df.iloc[0:5]['group'] = 'a'

        """

        if force or self._is_copy:

            value = config.get_option('mode.chained_assignment')
            if value is None:
                return

            # see if the copy is not actually referred; if so, then dissolve
            # the copy weakref
            try:
                gc.collect(2)
                if not gc.get_referents(self._is_copy()):
                    self._is_copy = None
                    return
            except Exception:
                pass

            # we might be a false positive
            try:
                if self._is_copy().shape == self.shape:
                    self._is_copy = None
                    return
            except Exception:
                pass

            # a custom message
            if isinstance(self._is_copy, string_types):
                t = self._is_copy

            elif t == 'referant':
                t = ("\n"
                     "A value is trying to be set on a copy of a slice from a "
                     "DataFrame\n\n"
                     "See the caveats in the documentation: "
                     "http://pandas.pydata.org/pandas-docs/stable/"
                     "indexing.html#indexing-view-versus-copy"
                     )

            else:
                t = ("\n"
                     "A value is trying to be set on a copy of a slice from a "
                     "DataFrame.\n"
                     "Try using .loc[row_indexer,col_indexer] = value "
                     "instead\n\nSee the caveats in the documentation: "
                     "http://pandas.pydata.org/pandas-docs/stable/"
                     "indexing.html#indexing-view-versus-copy"
                     )

            if value == 'raise':
                raise com.SettingWithCopyError(t)
            elif value == 'warn':
                warnings.warn(t, com.SettingWithCopyWarning,
                              stacklevel=stacklevel)

    def __delitem__(self, key):
        """
        Delete item
        """
        deleted = False

        maybe_shortcut = False
        if hasattr(self, 'columns') and isinstance(self.columns, MultiIndex):
            try:
                maybe_shortcut = key not in self.columns._engine
            except TypeError:
                pass

        if maybe_shortcut:
            # Allow shorthand to delete all columns whose first len(key)
            # elements match key:
            if not isinstance(key, tuple):
                key = (key, )
            for col in self.columns:
                if isinstance(col, tuple) and col[:len(key)] == key:
                    del self[col]
                    deleted = True
        if not deleted:
            # If the above loop ran and didn't delete anything because
            # there was no match, this call should raise the appropriate
            # exception:
            self._data.delete(key)

        # delete from the caches
        try:
            del self._item_cache[key]
        except KeyError:
            pass

    _shared_docs['_take'] = """
        Return the elements in the given *positional* indices along an axis.

        This means that we are not indexing according to actual values in
        the index attribute of the object. We are indexing according to the
        actual position of the element in the object.

        This is the internal version of ``.take()`` and will contain a wider
        selection of parameters useful for internal use but not as suitable
        for public usage.

        Parameters
        ----------
        indices : array-like
            An array of ints indicating which positions to take.
        axis : int, default 0
            The axis on which to select elements. "0" means that we are
            selecting rows, "1" means that we are selecting columns, etc.
        is_copy : bool, default True
            Whether to return a copy of the original object or not.

        Returns
        -------
        taken : same type as caller
            An array-like containing the elements taken from the object.

        See Also
        --------
        numpy.ndarray.take
        numpy.take
        """

    @Appender(_shared_docs['_take'])
    def _take(self, indices, axis=0, is_copy=True):
        self._consolidate_inplace()

        new_data = self._data.take(indices,
                                   axis=self._get_block_manager_axis(axis),
                                   verify=True)
        result = self._constructor(new_data).__finalize__(self)

        # Maybe set copy if we didn't actually change the index.
        if is_copy:
            if not result._get_axis(axis).equals(self._get_axis(axis)):
                result._set_is_copy(self)

        return result

    _shared_docs['take'] = """
        Return the elements in the given *positional* indices along an axis.

        This means that we are not indexing according to actual values in
        the index attribute of the object. We are indexing according to the
        actual position of the element in the object.

        Parameters
        ----------
        indices : array-like
            An array of ints indicating which positions to take.
        axis : {0 or 'index', 1 or 'columns', None}, default 0
            The axis on which to select elements. ``0`` means that we are
            selecting rows, ``1`` means that we are selecting columns.
        convert : bool, default True
            Whether to convert negative indices into positive ones.
            For example, ``-1`` would map to the ``len(axis) - 1``.
            The conversions are similar to the behavior of indexing a
            regular Python list.

            .. deprecated:: 0.21.0
               In the future, negative indices will always be converted.

        is_copy : bool, default True
            Whether to return a copy of the original object or not.
        **kwargs
            For compatibility with :meth:`numpy.take`. Has no effect on the
            output.

        Returns
        -------
        taken : same type as caller
            An array-like containing the elements taken from the object.

        See Also
        --------
        DataFrame.loc : Select a subset of a DataFrame by labels.
        DataFrame.iloc : Select a subset of a DataFrame by positions.
        numpy.take : Take elements from an array along an axis.

        Examples
        --------
        >>> df = pd.DataFrame([('falcon', 'bird',    389.0),
        ...                    ('parrot', 'bird',     24.0),
        ...                    ('lion',   'mammal',   80.5),
        ...                    ('monkey', 'mammal', np.nan)],
        ...                    columns=['name', 'class', 'max_speed'],
        ...                    index=[0, 2, 3, 1])
        >>> df
             name   class  max_speed
        0  falcon    bird      389.0
        2  parrot    bird       24.0
        3    lion  mammal       80.5
        1  monkey  mammal        NaN

        Take elements at positions 0 and 3 along the axis 0 (default).

        Note how the actual indices selected (0 and 1) do not correspond to
        our selected indices 0 and 3. That's because we are selecting the 0th
        and 3rd rows, not rows whose indices equal 0 and 3.

        >>> df.take([0, 3])
             name   class  max_speed
        0  falcon    bird      389.0
        1  monkey  mammal        NaN

        Take elements at indices 1 and 2 along the axis 1 (column selection).

        >>> df.take([1, 2], axis=1)
            class  max_speed
        0    bird      389.0
        2    bird       24.0
        3  mammal       80.5
        1  mammal        NaN

        We may take elements using negative integers for positive indices,
        starting from the end of the object, just like with Python lists.

        >>> df.take([-1, -2])
             name   class  max_speed
        1  monkey  mammal        NaN
        3    lion  mammal       80.5
        """

    @Appender(_shared_docs['take'])
    def take(self, indices, axis=0, convert=None, is_copy=True, **kwargs):
        if convert is not None:
            msg = ("The 'convert' parameter is deprecated "
                   "and will be removed in a future version.")
            warnings.warn(msg, FutureWarning, stacklevel=2)

        nv.validate_take(tuple(), kwargs)
        return self._take(indices, axis=axis, is_copy=is_copy)

    def xs(self, key, axis=0, level=None, drop_level=True):
        """
        Returns a cross-section (row(s) or column(s)) from the
        Series/DataFrame. Defaults to cross-section on the rows (axis=0).

        Parameters
        ----------
        key : object
            Some label contained in the index, or partially in a MultiIndex
        axis : int, default 0
            Axis to retrieve cross-section on
        level : object, defaults to first n levels (n=1 or len(key))
            In case of a key partially contained in a MultiIndex, indicate
            which levels are used. Levels can be referred by label or position.
        drop_level : boolean, default True
            If False, returns object with same levels as self.

        Examples
        --------
        >>> df
           A  B  C
        a  4  5  2
        b  4  0  9
        c  9  7  3
        >>> df.xs('a')
        A    4
        B    5
        C    2
        Name: a
        >>> df.xs('C', axis=1)
        a    2
        b    9
        c    3
        Name: C

        >>> df
                            A  B  C  D
        first second third
        bar   one    1      4  1  8  9
              two    1      7  5  5  0
        baz   one    1      6  6  8  0
              three  2      5  3  5  3
        >>> df.xs(('baz', 'three'))
               A  B  C  D
        third
        2      5  3  5  3
        >>> df.xs('one', level=1)
                     A  B  C  D
        first third
        bar   1      4  1  8  9
        baz   1      6  6  8  0
        >>> df.xs(('baz', 2), level=[0, 'third'])
                A  B  C  D
        second
        three   5  3  5  3

        Returns
        -------
        xs : Series or DataFrame

        Notes
        -----
        xs is only for getting, not setting values.

        MultiIndex Slicers is a generic way to get/set values on any level or
        levels.  It is a superset of xs functionality, see
        :ref:`MultiIndex Slicers <advanced.mi_slicers>`

        """
        axis = self._get_axis_number(axis)
        labels = self._get_axis(axis)
        if level is not None:
            loc, new_ax = labels.get_loc_level(key, level=level,
                                               drop_level=drop_level)

            # create the tuple of the indexer
            indexer = [slice(None)] * self.ndim
            indexer[axis] = loc
            indexer = tuple(indexer)

            result = self.iloc[indexer]
            setattr(result, result._get_axis_name(axis), new_ax)
            return result

        if axis == 1:
            return self[key]

        self._consolidate_inplace()

        index = self.index
        if isinstance(index, MultiIndex):
            loc, new_index = self.index.get_loc_level(key,
                                                      drop_level=drop_level)
        else:
            loc = self.index.get_loc(key)

            if isinstance(loc, np.ndarray):
                if loc.dtype == np.bool_:
                    inds, = loc.nonzero()
                    return self._take(inds, axis=axis)
                else:
                    return self._take(loc, axis=axis)

            if not is_scalar(loc):
                new_index = self.index[loc]

        if is_scalar(loc):
            new_values = self._data.fast_xs(loc)

            # may need to box a datelike-scalar
            #
            # if we encounter an array-like and we only have 1 dim
            # that means that their are list/ndarrays inside the Series!
            # so just return them (GH 6394)
            if not is_list_like(new_values) or self.ndim == 1:
                return com.maybe_box_datetimelike(new_values)

            result = self._constructor_sliced(
                new_values, index=self.columns,
                name=self.index[loc], dtype=new_values.dtype)

        else:
            result = self.iloc[loc]
            result.index = new_index

        # this could be a view
        # but only in a single-dtyped view slicable case
        result._set_is_copy(self, copy=not result._is_view)
        return result

    _xs = xs

    def select(self, crit, axis=0):
        """Return data corresponding to axis labels matching criteria

        .. deprecated:: 0.21.0
            Use df.loc[df.index.map(crit)] to select via labels

        Parameters
        ----------
        crit : function
            To be called on each index (label). Should return True or False
        axis : int

        Returns
        -------
        selection : same type as caller
        """
        warnings.warn("'select' is deprecated and will be removed in a "
                      "future release. You can use "
                      ".loc[labels.map(crit)] as a replacement",
                      FutureWarning, stacklevel=2)

        axis = self._get_axis_number(axis)
        axis_name = self._get_axis_name(axis)
        axis_values = self._get_axis(axis)

        if len(axis_values) > 0:
            new_axis = axis_values[
                np.asarray([bool(crit(label)) for label in axis_values])]
        else:
            new_axis = axis_values

        return self.reindex(**{axis_name: new_axis})

    def reindex_like(self, other, method=None, copy=True, limit=None,
                     tolerance=None):
        """Return an object with matching indices to myself.

        Parameters
        ----------
        other : Object
        method : string or None
        copy : boolean, default True
        limit : int, default None
            Maximum number of consecutive labels to fill for inexact matches.
        tolerance : optional
            Maximum distance between labels of the other object and this
            object for inexact matches. Can be list-like.

            .. versionadded:: 0.21.0 (list-like tolerance)

        Notes
        -----
        Like calling s.reindex(index=other.index, columns=other.columns,
                               method=...)

        Returns
        -------
        reindexed : same as input
        """
        d = other._construct_axes_dict(axes=self._AXIS_ORDERS, method=method,
                                       copy=copy, limit=limit,
                                       tolerance=tolerance)

        return self.reindex(**d)

    def drop(self, labels=None, axis=0, index=None, columns=None, level=None,
             inplace=False, errors='raise'):

        inplace = validate_bool_kwarg(inplace, 'inplace')

        if labels is not None:
            if index is not None or columns is not None:
                raise ValueError("Cannot specify both 'labels' and "
                                 "'index'/'columns'")
            axis_name = self._get_axis_name(axis)
            axes = {axis_name: labels}
        elif index is not None or columns is not None:
            axes, _ = self._construct_axes_from_arguments((index, columns), {})
        else:
            raise ValueError("Need to specify at least one of 'labels', "
                             "'index' or 'columns'")

        obj = self

        for axis, labels in axes.items():
            if labels is not None:
                obj = obj._drop_axis(labels, axis, level=level, errors=errors)

        if inplace:
            self._update_inplace(obj)
        else:
            return obj

    def _drop_axis(self, labels, axis, level=None, errors='raise'):
        """
        Drop labels from specified axis. Used in the ``drop`` method
        internally.

        Parameters
        ----------
        labels : single label or list-like
        axis : int or axis name
        level : int or level name, default None
            For MultiIndex
        errors : {'ignore', 'raise'}, default 'raise'
            If 'ignore', suppress error and existing labels are dropped.

        """
        axis = self._get_axis_number(axis)
        axis_name = self._get_axis_name(axis)
        axis = self._get_axis(axis)

        if axis.is_unique:
            if level is not None:
                if not isinstance(axis, MultiIndex):
                    raise AssertionError('axis must be a MultiIndex')
                new_axis = axis.drop(labels, level=level, errors=errors)
            else:
                new_axis = axis.drop(labels, errors=errors)
            result = self.reindex(**{axis_name: new_axis})

        # Case for non-unique axis
        else:
            labels = ensure_object(com.index_labels_to_array(labels))
            if level is not None:
                if not isinstance(axis, MultiIndex):
                    raise AssertionError('axis must be a MultiIndex')
                indexer = ~axis.get_level_values(level).isin(labels)

                # GH 18561 MultiIndex.drop should raise if label is absent
                if errors == 'raise' and indexer.all():
                    raise KeyError('{} not found in axis'.format(labels))
            else:
                indexer = ~axis.isin(labels)
                # Check if label doesn't exist along axis
                labels_missing = (axis.get_indexer_for(labels) == -1).any()
                if errors == 'raise' and labels_missing:
                    raise KeyError('{} not found in axis'.format(labels))

            slicer = [slice(None)] * self.ndim
            slicer[self._get_axis_number(axis_name)] = indexer

            result = self.loc[tuple(slicer)]

        return result

    def _update_inplace(self, result, verify_is_copy=True):
        """
        Replace self internals with result.

        Parameters
        ----------
        verify_is_copy : boolean, default True
            provide is_copy checks

        """
        # NOTE: This does *not* call __finalize__ and that's an explicit
        # decision that we may revisit in the future.

        self._reset_cache()
        self._clear_item_cache()
        self._data = getattr(result, '_data', result)
        self._maybe_update_cacher(verify_is_copy=verify_is_copy)

    def add_prefix(self, prefix):
        """
        Prefix labels with string `prefix`.

        For Series, the row labels are prefixed.
        For DataFrame, the column labels are prefixed.

        Parameters
        ----------
        prefix : str
            The string to add before each label.

        Returns
        -------
        Series or DataFrame
            New Series or DataFrame with updated labels.

        See Also
        --------
        Series.add_suffix: Suffix row labels with string `suffix`.
        DataFrame.add_suffix: Suffix column labels with string `suffix`.

        Examples
        --------
        >>> s = pd.Series([1, 2, 3, 4])
        >>> s
        0    1
        1    2
        2    3
        3    4
        dtype: int64

        >>> s.add_prefix('item_')
        item_0    1
        item_1    2
        item_2    3
        item_3    4
        dtype: int64

        >>> df = pd.DataFrame({'A': [1, 2, 3, 4],  'B': [3, 4, 5, 6]})
        >>> df
           A  B
        0  1  3
        1  2  4
        2  3  5
        3  4  6

        >>> df.add_prefix('col_')
             col_A  col_B
        0       1       3
        1       2       4
        2       3       5
        3       4       6
        """
        f = functools.partial('{prefix}{}'.format, prefix=prefix)

        mapper = {self._info_axis_name: f}
        return self.rename(**mapper)

    def add_suffix(self, suffix):
        """
        Suffix labels with string `suffix`.

        For Series, the row labels are suffixed.
        For DataFrame, the column labels are suffixed.

        Parameters
        ----------
        suffix : str
            The string to add after each label.

        Returns
        -------
        Series or DataFrame
            New Series or DataFrame with updated labels.

        See Also
        --------
        Series.add_prefix: Prefix row labels with string `prefix`.
        DataFrame.add_prefix: Prefix column labels with string `prefix`.

        Examples
        --------
        >>> s = pd.Series([1, 2, 3, 4])
        >>> s
        0    1
        1    2
        2    3
        3    4
        dtype: int64

        >>> s.add_suffix('_item')
        0_item    1
        1_item    2
        2_item    3
        3_item    4
        dtype: int64

        >>> df = pd.DataFrame({'A': [1, 2, 3, 4],  'B': [3, 4, 5, 6]})
        >>> df
           A  B
        0  1  3
        1  2  4
        2  3  5
        3  4  6

        >>> df.add_suffix('_col')
             A_col  B_col
        0       1       3
        1       2       4
        2       3       5
        3       4       6
        """
        f = functools.partial('{}{suffix}'.format, suffix=suffix)

        mapper = {self._info_axis_name: f}
        return self.rename(**mapper)

    _shared_docs['sort_values'] = """
        Sort by the values along either axis

        Parameters
        ----------%(optional_by)s
        axis : %(axes_single_arg)s, default 0
             Axis to be sorted
        ascending : bool or list of bool, default True
             Sort ascending vs. descending. Specify list for multiple sort
             orders.  If this is a list of bools, must match the length of
             the by.
        inplace : bool, default False
             if True, perform operation in-place
        kind : {'quicksort', 'mergesort', 'heapsort'}, default 'quicksort'
             Choice of sorting algorithm. See also ndarray.np.sort for more
             information.  `mergesort` is the only stable algorithm. For
             DataFrames, this option is only applied when sorting on a single
             column or label.
        na_position : {'first', 'last'}, default 'last'
             `first` puts NaNs at the beginning, `last` puts NaNs at the end

        Returns
        -------
        sorted_obj : %(klass)s

        Examples
        --------
        >>> df = pd.DataFrame({
        ...     'col1' : ['A', 'A', 'B', np.nan, 'D', 'C'],
        ...     'col2' : [2, 1, 9, 8, 7, 4],
        ...     'col3': [0, 1, 9, 4, 2, 3],
        ... })
        >>> df
            col1 col2 col3
        0   A    2    0
        1   A    1    1
        2   B    9    9
        3   NaN  8    4
        4   D    7    2
        5   C    4    3

        Sort by col1

        >>> df.sort_values(by=['col1'])
            col1 col2 col3
        0   A    2    0
        1   A    1    1
        2   B    9    9
        5   C    4    3
        4   D    7    2
        3   NaN  8    4

        Sort by multiple columns

        >>> df.sort_values(by=['col1', 'col2'])
            col1 col2 col3
        1   A    1    1
        0   A    2    0
        2   B    9    9
        5   C    4    3
        4   D    7    2
        3   NaN  8    4

        Sort Descending

        >>> df.sort_values(by='col1', ascending=False)
            col1 col2 col3
        4   D    7    2
        5   C    4    3
        2   B    9    9
        0   A    2    0
        1   A    1    1
        3   NaN  8    4

        Putting NAs first

        >>> df.sort_values(by='col1', ascending=False, na_position='first')
            col1 col2 col3
        3   NaN  8    4
        4   D    7    2
        5   C    4    3
        2   B    9    9
        0   A    2    0
        1   A    1    1
        """

    def sort_values(self, by=None, axis=0, ascending=True, inplace=False,
                    kind='quicksort', na_position='last'):
        """
        NOT IMPLEMENTED: do not call this method, as sorting values is not
        supported for Panel objects and will raise an error.
        """
        raise NotImplementedError("sort_values has not been implemented "
                                  "on Panel or Panel4D objects.")

    _shared_docs['sort_index'] = """
        Sort object by labels (along an axis)

        Parameters
        ----------
        axis : %(axes)s to direct sorting
        level : int or level name or list of ints or list of level names
            if not None, sort on values in specified index level(s)
        ascending : boolean, default True
            Sort ascending vs. descending
        inplace : bool, default False
            if True, perform operation in-place
        kind : {'quicksort', 'mergesort', 'heapsort'}, default 'quicksort'
             Choice of sorting algorithm. See also ndarray.np.sort for more
             information.  `mergesort` is the only stable algorithm. For
             DataFrames, this option is only applied when sorting on a single
             column or label.
        na_position : {'first', 'last'}, default 'last'
             `first` puts NaNs at the beginning, `last` puts NaNs at the end.
             Not implemented for MultiIndex.
        sort_remaining : bool, default True
            if true and sorting by level and index is multilevel, sort by other
            levels too (in order) after sorting by specified level

        Returns
        -------
        sorted_obj : %(klass)s
        """

    @Appender(_shared_docs['sort_index'] % dict(axes="axes", klass="NDFrame"))
    def sort_index(self, axis=0, level=None, ascending=True, inplace=False,
                   kind='quicksort', na_position='last', sort_remaining=True):
        inplace = validate_bool_kwarg(inplace, 'inplace')
        axis = self._get_axis_number(axis)
        axis_name = self._get_axis_name(axis)
        labels = self._get_axis(axis)

        if level is not None:
            raise NotImplementedError("level is not implemented")
        if inplace:
            raise NotImplementedError("inplace is not implemented")

        sort_index = labels.argsort()
        if not ascending:
            sort_index = sort_index[::-1]

        new_axis = labels.take(sort_index)
        return self.reindex(**{axis_name: new_axis})

    _shared_docs['reindex'] = """
        Conform %(klass)s to new index with optional filling logic, placing
        NA/NaN in locations having no value in the previous index. A new object
        is produced unless the new index is equivalent to the current one and
        copy=False

        Parameters
        ----------
        %(optional_labels)s
        %(axes)s : array-like, optional (should be specified using keywords)
            New labels / index to conform to. Preferably an Index object to
            avoid duplicating data
        %(optional_axis)s
        method : {None, 'backfill'/'bfill', 'pad'/'ffill', 'nearest'}, optional
            method to use for filling holes in reindexed DataFrame.
            Please note: this is only applicable to DataFrames/Series with a
            monotonically increasing/decreasing index.

            * default: don't fill gaps
            * pad / ffill: propagate last valid observation forward to next
              valid
            * backfill / bfill: use next valid observation to fill gap
            * nearest: use nearest valid observations to fill gap

        copy : boolean, default True
            Return a new object, even if the passed indexes are the same
        level : int or name
            Broadcast across a level, matching Index values on the
            passed MultiIndex level
        fill_value : scalar, default np.NaN
            Value to use for missing values. Defaults to NaN, but can be any
            "compatible" value
        limit : int, default None
            Maximum number of consecutive elements to forward or backward fill
        tolerance : optional
            Maximum distance between original and new labels for inexact
            matches. The values of the index at the matching locations most
            satisfy the equation ``abs(index[indexer] - target) <= tolerance``.

            Tolerance may be a scalar value, which applies the same tolerance
            to all values, or list-like, which applies variable tolerance per
            element. List-like includes list, tuple, array, Series, and must be
            the same size as the index and its dtype must exactly match the
            index's type.

            .. versionadded:: 0.21.0 (list-like tolerance)

        Examples
        --------

        ``DataFrame.reindex`` supports two calling conventions

        * ``(index=index_labels, columns=column_labels, ...)``
        * ``(labels, axis={'index', 'columns'}, ...)``

        We *highly* recommend using keyword arguments to clarify your
        intent.

        Create a dataframe with some fictional data.

        >>> index = ['Firefox', 'Chrome', 'Safari', 'IE10', 'Konqueror']
        >>> df = pd.DataFrame({
        ...      'http_status': [200,200,404,404,301],
        ...      'response_time': [0.04, 0.02, 0.07, 0.08, 1.0]},
        ...       index=index)
        >>> df
                   http_status  response_time
        Firefox            200           0.04
        Chrome             200           0.02
        Safari             404           0.07
        IE10               404           0.08
        Konqueror          301           1.00

        Create a new index and reindex the dataframe. By default
        values in the new index that do not have corresponding
        records in the dataframe are assigned ``NaN``.

        >>> new_index= ['Safari', 'Iceweasel', 'Comodo Dragon', 'IE10',
        ...             'Chrome']
        >>> df.reindex(new_index)
                       http_status  response_time
        Safari               404.0           0.07
        Iceweasel              NaN            NaN
        Comodo Dragon          NaN            NaN
        IE10                 404.0           0.08
        Chrome               200.0           0.02

        We can fill in the missing values by passing a value to
        the keyword ``fill_value``. Because the index is not monotonically
        increasing or decreasing, we cannot use arguments to the keyword
        ``method`` to fill the ``NaN`` values.

        >>> df.reindex(new_index, fill_value=0)
                       http_status  response_time
        Safari                 404           0.07
        Iceweasel                0           0.00
        Comodo Dragon            0           0.00
        IE10                   404           0.08
        Chrome                 200           0.02

        >>> df.reindex(new_index, fill_value='missing')
                      http_status response_time
        Safari                404          0.07
        Iceweasel         missing       missing
        Comodo Dragon     missing       missing
        IE10                  404          0.08
        Chrome                200          0.02

        We can also reindex the columns.

        >>> df.reindex(columns=['http_status', 'user_agent'])
                   http_status  user_agent
        Firefox            200         NaN
        Chrome             200         NaN
        Safari             404         NaN
        IE10               404         NaN
        Konqueror          301         NaN

        Or we can use "axis-style" keyword arguments

        >>> df.reindex(['http_status', 'user_agent'], axis="columns")
                   http_status  user_agent
        Firefox            200         NaN
        Chrome             200         NaN
        Safari             404         NaN
        IE10               404         NaN
        Konqueror          301         NaN

        To further illustrate the filling functionality in
        ``reindex``, we will create a dataframe with a
        monotonically increasing index (for example, a sequence
        of dates).

        >>> date_index = pd.date_range('1/1/2010', periods=6, freq='D')
        >>> df2 = pd.DataFrame({"prices": [100, 101, np.nan, 100, 89, 88]},
        ...                    index=date_index)
        >>> df2
                    prices
        2010-01-01     100
        2010-01-02     101
        2010-01-03     NaN
        2010-01-04     100
        2010-01-05      89
        2010-01-06      88

        Suppose we decide to expand the dataframe to cover a wider
        date range.

        >>> date_index2 = pd.date_range('12/29/2009', periods=10, freq='D')
        >>> df2.reindex(date_index2)
                    prices
        2009-12-29     NaN
        2009-12-30     NaN
        2009-12-31     NaN
        2010-01-01     100
        2010-01-02     101
        2010-01-03     NaN
        2010-01-04     100
        2010-01-05      89
        2010-01-06      88
        2010-01-07     NaN

        The index entries that did not have a value in the original data frame
        (for example, '2009-12-29') are by default filled with ``NaN``.
        If desired, we can fill in the missing values using one of several
        options.

        For example, to back-propagate the last valid value to fill the ``NaN``
        values, pass ``bfill`` as an argument to the ``method`` keyword.

        >>> df2.reindex(date_index2, method='bfill')
                    prices
        2009-12-29     100
        2009-12-30     100
        2009-12-31     100
        2010-01-01     100
        2010-01-02     101
        2010-01-03     NaN
        2010-01-04     100
        2010-01-05      89
        2010-01-06      88
        2010-01-07     NaN

        Please note that the ``NaN`` value present in the original dataframe
        (at index value 2010-01-03) will not be filled by any of the
        value propagation schemes. This is because filling while reindexing
        does not look at dataframe values, but only compares the original and
        desired indexes. If you do want to fill in the ``NaN`` values present
        in the original dataframe, use the ``fillna()`` method.

        See the :ref:`user guide <basics.reindexing>` for more.

        Returns
        -------
        reindexed : %(klass)s
        """

    # TODO: Decide if we care about having different examples for different
    #       kinds

    @Appender(_shared_docs['reindex'] % dict(axes="axes", klass="NDFrame",
                                             optional_labels="",
                                             optional_axis=""))
    def reindex(self, *args, **kwargs):

        # construct the args
        axes, kwargs = self._construct_axes_from_arguments(args, kwargs)
        method = missing.clean_reindex_fill_method(kwargs.pop('method', None))
        level = kwargs.pop('level', None)
        copy = kwargs.pop('copy', True)
        limit = kwargs.pop('limit', None)
        tolerance = kwargs.pop('tolerance', None)
        fill_value = kwargs.pop('fill_value', None)

        # Series.reindex doesn't use / need the axis kwarg
        # We pop and ignore it here, to make writing Series/Frame generic code
        # easier
        kwargs.pop("axis", None)

        if kwargs:
            raise TypeError('reindex() got an unexpected keyword '
                            'argument "{0}"'.format(list(kwargs.keys())[0]))

        self._consolidate_inplace()

        # if all axes that are requested to reindex are equal, then only copy
        # if indicated must have index names equal here as well as values
        if all(self._get_axis(axis).identical(ax)
               for axis, ax in axes.items() if ax is not None):
            if copy:
                return self.copy()
            return self

        # check if we are a multi reindex
        if self._needs_reindex_multi(axes, method, level):
            try:
                return self._reindex_multi(axes, copy, fill_value)
            except Exception:
                pass

        # perform the reindex on the axes
        return self._reindex_axes(axes, level, limit, tolerance, method,
                                  fill_value, copy).__finalize__(self)

    def _reindex_axes(self, axes, level, limit, tolerance, method, fill_value,
                      copy):
        """Perform the reindex for all the axes."""
        obj = self
        for a in self._AXIS_ORDERS:
            labels = axes[a]
            if labels is None:
                continue

            ax = self._get_axis(a)
            new_index, indexer = ax.reindex(labels, level=level, limit=limit,
                                            tolerance=tolerance, method=method)

            axis = self._get_axis_number(a)
            obj = obj._reindex_with_indexers({axis: [new_index, indexer]},
                                             fill_value=fill_value,
                                             copy=copy, allow_dups=False)

        return obj

    def _needs_reindex_multi(self, axes, method, level):
        """Check if we do need a multi reindex."""
        return ((com.count_not_none(*axes.values()) == self._AXIS_LEN) and
                method is None and level is None and not self._is_mixed_type)

    def _reindex_multi(self, axes, copy, fill_value):
        return NotImplemented

    _shared_docs[
        'reindex_axis'] = ("""Conform input object to new index with optional
        filling logic, placing NA/NaN in locations having no value in the
        previous index. A new object is produced unless the new index is
        equivalent to the current one and copy=False

        Parameters
        ----------
        labels : array-like
            New labels / index to conform to. Preferably an Index object to
            avoid duplicating data
        axis : %(axes_single_arg)s
        method : {None, 'backfill'/'bfill', 'pad'/'ffill', 'nearest'}, optional
            Method to use for filling holes in reindexed DataFrame:

            * default: don't fill gaps
            * pad / ffill: propagate last valid observation forward to next
              valid
            * backfill / bfill: use next valid observation to fill gap
            * nearest: use nearest valid observations to fill gap

        copy : boolean, default True
            Return a new object, even if the passed indexes are the same
        level : int or name
            Broadcast across a level, matching Index values on the
            passed MultiIndex level
        limit : int, default None
            Maximum number of consecutive elements to forward or backward fill
        tolerance : optional
            Maximum distance between original and new labels for inexact
            matches. The values of the index at the matching locations most
            satisfy the equation ``abs(index[indexer] - target) <= tolerance``.

            Tolerance may be a scalar value, which applies the same tolerance
            to all values, or list-like, which applies variable tolerance per
            element. List-like includes list, tuple, array, Series, and must be
            the same size as the index and its dtype must exactly match the
            index's type.

            .. versionadded:: 0.21.0 (list-like tolerance)

        Examples
        --------
        >>> df.reindex_axis(['A', 'B', 'C'], axis=1)

        See Also
        --------
        reindex, reindex_like

        Returns
        -------
        reindexed : %(klass)s
        """)

    @Appender(_shared_docs['reindex_axis'] % _shared_doc_kwargs)
    def reindex_axis(self, labels, axis=0, method=None, level=None, copy=True,
                     limit=None, fill_value=None):
        msg = ("'.reindex_axis' is deprecated and will be removed in a future "
               "version. Use '.reindex' instead.")
        self._consolidate_inplace()

        axis_name = self._get_axis_name(axis)
        axis_values = self._get_axis(axis_name)
        method = missing.clean_reindex_fill_method(method)
        warnings.warn(msg, FutureWarning, stacklevel=3)
        new_index, indexer = axis_values.reindex(labels, method, level,
                                                 limit=limit)
        return self._reindex_with_indexers({axis: [new_index, indexer]},
                                           fill_value=fill_value, copy=copy)

    def _reindex_with_indexers(self, reindexers, fill_value=None, copy=False,
                               allow_dups=False):
        """allow_dups indicates an internal call here """

        # reindex doing multiple operations on different axes if indicated
        new_data = self._data
        for axis in sorted(reindexers.keys()):
            index, indexer = reindexers[axis]
            baxis = self._get_block_manager_axis(axis)

            if index is None:
                continue

            index = ensure_index(index)
            if indexer is not None:
                indexer = ensure_int64(indexer)

            # TODO: speed up on homogeneous DataFrame objects
            new_data = new_data.reindex_indexer(index, indexer, axis=baxis,
                                                fill_value=fill_value,
                                                allow_dups=allow_dups,
                                                copy=copy)

        if copy and new_data is self._data:
            new_data = new_data.copy()

        return self._constructor(new_data).__finalize__(self)

    # TODO: unused; remove?
    def _reindex_axis(self, new_index, fill_method, axis, copy):
        new_data = self._data.reindex_axis(new_index, axis=axis,
                                           method=fill_method, copy=copy)

        if new_data is self._data and not copy:
            return self
        else:
            return self._constructor(new_data).__finalize__(self)

    def filter(self, items=None, like=None, regex=None, axis=None):
        """
        Subset rows or columns of dataframe according to labels in
        the specified index.

        Note that this routine does not filter a dataframe on its
        contents. The filter is applied to the labels of the index.

        Parameters
        ----------
        items : list-like
            List of axis to restrict to (must not all be present).
        like : string
            Keep axis where "arg in col == True".
        regex : string (regular expression)
            Keep axis with re.search(regex, col) == True.
        axis : int or string axis name
            The axis to filter on.  By default this is the info axis,
            'index' for Series, 'columns' for DataFrame.

        Returns
        -------
        same type as input object

        Examples
        --------
        >>> df = pd.DataFrame(np.array(([1,2,3], [4,5,6])),
        ...                   index=['mouse', 'rabbit'],
        ...                   columns=['one', 'two', 'three'])

        >>> # select columns by name
        >>> df.filter(items=['one', 'three'])
                 one  three
        mouse     1      3
        rabbit    4      6

        >>> # select columns by regular expression
        >>> df.filter(regex='e$', axis=1)
                 one  three
        mouse     1      3
        rabbit    4      6

        >>> # select rows containing 'bbi'
        >>> df.filter(like='bbi', axis=0)
                 one  two  three
        rabbit    4    5      6

        See Also
        --------
        pandas.DataFrame.loc

        Notes
        -----
        The ``items``, ``like``, and ``regex`` parameters are
        enforced to be mutually exclusive.

        ``axis`` defaults to the info axis that is used when indexing
        with ``[]``.
        """
        import re

        nkw = com.count_not_none(items, like, regex)
        if nkw > 1:
            raise TypeError('Keyword arguments `items`, `like`, or `regex` '
                            'are mutually exclusive')

        if axis is None:
            axis = self._info_axis_name
        labels = self._get_axis(axis)

        if items is not None:
            name = self._get_axis_name(axis)
            return self.reindex(
                **{name: [r for r in items if r in labels]})
        elif like:
            def f(x):
                return like in to_str(x)
            values = labels.map(f)
            return self.loc(axis=axis)[values]
        elif regex:
            def f(x):
                return matcher.search(to_str(x)) is not None
            matcher = re.compile(regex)
            values = labels.map(f)
            return self.loc(axis=axis)[values]
        else:
            raise TypeError('Must pass either `items`, `like`, or `regex`')

    def head(self, n=5):
        """
        Return the first `n` rows.

        This function returns the first `n` rows for the object based
        on position. It is useful for quickly testing if your object
        has the right type of data in it.

        Parameters
        ----------
        n : int, default 5
            Number of rows to select.

        Returns
        -------
        obj_head : same type as caller
            The first `n` rows of the caller object.

        See Also
        --------
        pandas.DataFrame.tail: Returns the last `n` rows.

        Examples
        --------
        >>> df = pd.DataFrame({'animal':['alligator', 'bee', 'falcon', 'lion',
        ...                    'monkey', 'parrot', 'shark', 'whale', 'zebra']})
        >>> df
              animal
        0  alligator
        1        bee
        2     falcon
        3       lion
        4     monkey
        5     parrot
        6      shark
        7      whale
        8      zebra

        Viewing the first 5 lines

        >>> df.head()
              animal
        0  alligator
        1        bee
        2     falcon
        3       lion
        4     monkey

        Viewing the first `n` lines (three in this case)

        >>> df.head(3)
              animal
        0  alligator
        1        bee
        2     falcon
        """

        return self.iloc[:n]

    def tail(self, n=5):
        """
        Return the last `n` rows.

        This function returns last `n` rows from the object based on
        position. It is useful for quickly verifying data, for example,
        after sorting or appending rows.

        Parameters
        ----------
        n : int, default 5
            Number of rows to select.

        Returns
        -------
        type of caller
            The last `n` rows of the caller object.

        See Also
        --------
        pandas.DataFrame.head : The first `n` rows of the caller object.

        Examples
        --------
        >>> df = pd.DataFrame({'animal':['alligator', 'bee', 'falcon', 'lion',
        ...                    'monkey', 'parrot', 'shark', 'whale', 'zebra']})
        >>> df
              animal
        0  alligator
        1        bee
        2     falcon
        3       lion
        4     monkey
        5     parrot
        6      shark
        7      whale
        8      zebra

        Viewing the last 5 lines

        >>> df.tail()
           animal
        4  monkey
        5  parrot
        6   shark
        7   whale
        8   zebra

        Viewing the last `n` lines (three in this case)

        >>> df.tail(3)
          animal
        6  shark
        7  whale
        8  zebra
        """

        if n == 0:
            return self.iloc[0:0]
        return self.iloc[-n:]

    def sample(self, n=None, frac=None, replace=False, weights=None,
               random_state=None, axis=None):
        """
        Return a random sample of items from an axis of object.

        You can use `random_state` for reproducibility.

        Parameters
        ----------
        n : int, optional
            Number of items from axis to return. Cannot be used with `frac`.
            Default = 1 if `frac` = None.
        frac : float, optional
            Fraction of axis items to return. Cannot be used with `n`.
        replace : boolean, optional
            Sample with or without replacement. Default = False.
        weights : str or ndarray-like, optional
            Default 'None' results in equal probability weighting.
            If passed a Series, will align with target object on index. Index
            values in weights not found in sampled object will be ignored and
            index values in sampled object not in weights will be assigned
            weights of zero.
            If called on a DataFrame, will accept the name of a column
            when axis = 0.
            Unless weights are a Series, weights must be same length as axis
            being sampled.
            If weights do not sum to 1, they will be normalized to sum to 1.
            Missing values in the weights column will be treated as zero.
            inf and -inf values not allowed.
        random_state : int or numpy.random.RandomState, optional
            Seed for the random number generator (if int), or numpy RandomState
            object.
        axis : int or string, optional
            Axis to sample. Accepts axis number or name. Default is stat axis
            for given data type (0 for Series and DataFrames, 1 for Panels).

        Returns
        -------
        A new object of same type as caller.

        Examples
        --------
        Generate an example ``Series`` and ``DataFrame``:

        >>> s = pd.Series(np.random.randn(50))
        >>> s.head()
        0   -0.038497
        1    1.820773
        2   -0.972766
        3   -1.598270
        4   -1.095526
        dtype: float64
        >>> df = pd.DataFrame(np.random.randn(50, 4), columns=list('ABCD'))
        >>> df.head()
                  A         B         C         D
        0  0.016443 -2.318952 -0.566372 -1.028078
        1 -1.051921  0.438836  0.658280 -0.175797
        2 -1.243569 -0.364626 -0.215065  0.057736
        3  1.768216  0.404512 -0.385604 -1.457834
        4  1.072446 -1.137172  0.314194 -0.046661

        Next extract a random sample from both of these objects...

        3 random elements from the ``Series``:

        >>> s.sample(n=3)
        27   -0.994689
        55   -1.049016
        67   -0.224565
        dtype: float64

        And a random 10% of the ``DataFrame`` with replacement:

        >>> df.sample(frac=0.1, replace=True)
                   A         B         C         D
        35  1.981780  0.142106  1.817165 -0.290805
        49 -1.336199 -0.448634 -0.789640  0.217116
        40  0.823173 -0.078816  1.009536  1.015108
        15  1.421154 -0.055301 -1.922594 -0.019696
        6  -0.148339  0.832938  1.787600 -1.383767

        You can use `random state` for reproducibility:

        >>> df.sample(random_state=1)
        A         B         C         D
        37 -2.027662  0.103611  0.237496 -0.165867
        43 -0.259323 -0.583426  1.516140 -0.479118
        12 -1.686325 -0.579510  0.985195 -0.460286
        8   1.167946  0.429082  1.215742 -1.636041
        9   1.197475 -0.864188  1.554031 -1.505264
        """

        if axis is None:
            axis = self._stat_axis_number

        axis = self._get_axis_number(axis)
        axis_length = self.shape[axis]

        # Process random_state argument
        rs = com.random_state(random_state)

        # Check weights for compliance
        if weights is not None:

            # If a series, align with frame
            if isinstance(weights, pd.Series):
                weights = weights.reindex(self.axes[axis])

            # Strings acceptable if a dataframe and axis = 0
            if isinstance(weights, string_types):
                if isinstance(self, pd.DataFrame):
                    if axis == 0:
                        try:
                            weights = self[weights]
                        except KeyError:
                            raise KeyError("String passed to weights not a "
                                           "valid column")
                    else:
                        raise ValueError("Strings can only be passed to "
                                         "weights when sampling from rows on "
                                         "a DataFrame")
                else:
                    raise ValueError("Strings cannot be passed as weights "
                                     "when sampling from a Series or Panel.")

            weights = pd.Series(weights, dtype='float64')

            if len(weights) != axis_length:
                raise ValueError("Weights and axis to be sampled must be of "
                                 "same length")

            if (weights == np.inf).any() or (weights == -np.inf).any():
                raise ValueError("weight vector may not include `inf` values")

            if (weights < 0).any():
                raise ValueError("weight vector many not include negative "
                                 "values")

            # If has nan, set to zero.
            weights = weights.fillna(0)

            # Renormalize if don't sum to 1
            if weights.sum() != 1:
                if weights.sum() != 0:
                    weights = weights / weights.sum()
                else:
                    raise ValueError("Invalid weights: weights sum to zero")

            weights = weights.values

        # If no frac or n, default to n=1.
        if n is None and frac is None:
            n = 1
        elif n is not None and frac is None and n % 1 != 0:
            raise ValueError("Only integers accepted as `n` values")
        elif n is None and frac is not None:
            n = int(round(frac * axis_length))
        elif n is not None and frac is not None:
            raise ValueError('Please enter a value for `frac` OR `n`, not '
                             'both')

        # Check for negative sizes
        if n < 0:
            raise ValueError("A negative number of rows requested. Please "
                             "provide positive value.")

        locs = rs.choice(axis_length, size=n, replace=replace, p=weights)
        return self.take(locs, axis=axis, is_copy=False)

    _shared_docs['pipe'] = (r"""
        Apply func(self, \*args, \*\*kwargs)

        Parameters
        ----------
        func : function
            function to apply to the %(klass)s.
            ``args``, and ``kwargs`` are passed into ``func``.
            Alternatively a ``(callable, data_keyword)`` tuple where
            ``data_keyword`` is a string indicating the keyword of
            ``callable`` that expects the %(klass)s.
        args : iterable, optional
            positional arguments passed into ``func``.
        kwargs : mapping, optional
            a dictionary of keyword arguments passed into ``func``.

        Returns
        -------
        object : the return type of ``func``.

        Notes
        -----

        Use ``.pipe`` when chaining together functions that expect
        Series, DataFrames or GroupBy objects. Instead of writing

        >>> f(g(h(df), arg1=a), arg2=b, arg3=c)

        You can write

        >>> (df.pipe(h)
        ...    .pipe(g, arg1=a)
        ...    .pipe(f, arg2=b, arg3=c)
        ... )

        If you have a function that takes the data as (say) the second
        argument, pass a tuple indicating which keyword expects the
        data. For example, suppose ``f`` takes its data as ``arg2``:

        >>> (df.pipe(h)
        ...    .pipe(g, arg1=a)
        ...    .pipe((f, 'arg2'), arg1=a, arg3=c)
        ...  )

        See Also
        --------
        pandas.DataFrame.apply
        pandas.DataFrame.applymap
        pandas.Series.map
    """)

    @Appender(_shared_docs['pipe'] % _shared_doc_kwargs)
    def pipe(self, func, *args, **kwargs):
        return com._pipe(self, func, *args, **kwargs)

    _shared_docs['aggregate'] = ("""
    Aggregate using one or more operations over the specified axis.

    %(versionadded)s

    Parameters
    ----------
    func : function, str, list or dict
        Function to use for aggregating the data. If a function, must either
        work when passed a %(klass)s or when passed to %(klass)s.apply.

        Accepted combinations are:

        - function
        - string function name
        - list of functions and/or function names, e.g. ``[np.sum, 'mean']``
        - dict of axis labels -> functions, function names or list of such.
    %(axis)s
    *args
        Positional arguments to pass to `func`.
    **kwargs
        Keyword arguments to pass to `func`.

    Returns
    -------
    DataFrame, Series or scalar
        if DataFrame.agg is called with a single function, returns a Series
        if DataFrame.agg is called with several functions, returns a DataFrame
        if Series.agg is called with single function, returns a scalar
        if Series.agg is called with several functions, returns a Series

    Notes
    -----
    `agg` is an alias for `aggregate`. Use the alias.

    A passed user-defined-function will be passed a Series for evaluation.
    """)

    _shared_docs['transform'] = ("""
    Call ``func`` on self producing a %(klass)s with transformed values
    and that has the same axis length as self.

    .. versionadded:: 0.20.0

    Parameters
    ----------
    func : function, str, list or dict
        Function to use for transforming the data. If a function, must either
        work when passed a %(klass)s or when passed to %(klass)s.apply.

        Accepted combinations are:

        - function
        - string function name
        - list of functions and/or function names, e.g. ``[np.exp. 'sqrt']``
        - dict of axis labels -> functions, function names or list of such.
    %(axis)s
    *args
        Positional arguments to pass to `func`.
    **kwargs
        Keyword arguments to pass to `func`.

    Returns
    -------
    %(klass)s
        A %(klass)s that must have the same length as self.

    Raises
    ------
    ValueError : If the returned %(klass)s has a different length than self.

    See Also
    --------
    %(klass)s.agg : Only perform aggregating type operations.
    %(klass)s.apply : Invoke function on a %(klass)s.

    Examples
    --------
    >>> df = pd.DataFrame({'A': range(3), 'B': range(1, 4)})
    >>> df
       A  B
    0  0  1
    1  1  2
    2  2  3
    >>> df.transform(lambda x: x + 1)
       A  B
    0  1  2
    1  2  3
    2  3  4

    Even though the resulting %(klass)s must have the same length as the
    input %(klass)s, it is possible to provide several input functions:

    >>> s = pd.Series(range(3))
    >>> s
    0    0
    1    1
    2    2
    dtype: int64
    >>> s.transform([np.sqrt, np.exp])
           sqrt        exp
    0  0.000000   1.000000
    1  1.000000   2.718282
    2  1.414214   7.389056
    """)

    # ----------------------------------------------------------------------
    # Attribute access

    def __finalize__(self, other, method=None, **kwargs):
        """
        Propagate metadata from other to self.

        Parameters
        ----------
        other : the object from which to get the attributes that we are going
            to propagate
        method : optional, a passed method name ; possibly to take different
            types of propagation actions based on this

        """
        if isinstance(other, NDFrame):
            for name in self._metadata:
                object.__setattr__(self, name, getattr(other, name, None))
        return self

    def __getattr__(self, name):
        """After regular attribute access, try looking up the name
        This allows simpler access to columns for interactive use.
        """

        # Note: obj.x will always call obj.__getattribute__('x') prior to
        # calling obj.__getattr__('x').

        if (name in self._internal_names_set or name in self._metadata or
                name in self._accessors):
            return object.__getattribute__(self, name)
        else:
            if self._info_axis._can_hold_identifiers_and_holds_name(name):
                return self[name]
            return object.__getattribute__(self, name)

    def __setattr__(self, name, value):
        """After regular attribute access, try setting the name
        This allows simpler access to columns for interactive use.
        """

        # first try regular attribute access via __getattribute__, so that
        # e.g. ``obj.x`` and ``obj.x = 4`` will always reference/modify
        # the same attribute.

        try:
            object.__getattribute__(self, name)
            return object.__setattr__(self, name, value)
        except AttributeError:
            pass

        # if this fails, go on to more involved attribute setting
        # (note that this matches __getattr__, above).
        if name in self._internal_names_set:
            object.__setattr__(self, name, value)
        elif name in self._metadata:
            object.__setattr__(self, name, value)
        else:
            try:
                existing = getattr(self, name)
                if isinstance(existing, Index):
                    object.__setattr__(self, name, value)
                elif name in self._info_axis:
                    self[name] = value
                else:
                    object.__setattr__(self, name, value)
            except (AttributeError, TypeError):
                if isinstance(self, ABCDataFrame) and (is_list_like(value)):
                    warnings.warn("Pandas doesn't allow columns to be "
                                  "created via a new attribute name - see "
                                  "https://pandas.pydata.org/pandas-docs/"
                                  "stable/indexing.html#attribute-access",
                                  stacklevel=2)
                object.__setattr__(self, name, value)

    # ----------------------------------------------------------------------
    # Getting and setting elements

    # ----------------------------------------------------------------------
    # Consolidation of internals

    def _protect_consolidate(self, f):
        """Consolidate _data -- if the blocks have changed, then clear the
        cache
        """
        blocks_before = len(self._data.blocks)
        result = f()
        if len(self._data.blocks) != blocks_before:
            self._clear_item_cache()
        return result

    def _consolidate_inplace(self):
        """Consolidate data in place and return None"""

        def f():
            self._data = self._data.consolidate()

        self._protect_consolidate(f)

    def _consolidate(self, inplace=False):
        """
        Compute NDFrame with "consolidated" internals (data of each dtype
        grouped together in a single ndarray).

        Parameters
        ----------
        inplace : boolean, default False
            If False return new object, otherwise modify existing object

        Returns
        -------
        consolidated : same type as caller
        """
        inplace = validate_bool_kwarg(inplace, 'inplace')
        if inplace:
            self._consolidate_inplace()
        else:
            f = lambda: self._data.consolidate()
            cons_data = self._protect_consolidate(f)
            return self._constructor(cons_data).__finalize__(self)

    def consolidate(self, inplace=False):
        """Compute NDFrame with "consolidated" internals (data of each dtype
        grouped together in a single ndarray).

        .. deprecated:: 0.20.0
            Consolidate will be an internal implementation only.
        """
        # 15483
        warnings.warn("consolidate is deprecated and will be removed in a "
                      "future release.", FutureWarning, stacklevel=2)
        return self._consolidate(inplace)

    @property
    def _is_mixed_type(self):
        f = lambda: self._data.is_mixed_type
        return self._protect_consolidate(f)

    @property
    def _is_numeric_mixed_type(self):
        f = lambda: self._data.is_numeric_mixed_type
        return self._protect_consolidate(f)

    @property
    def _is_datelike_mixed_type(self):
        f = lambda: self._data.is_datelike_mixed_type
        return self._protect_consolidate(f)

    def _check_inplace_setting(self, value):
        """ check whether we allow in-place setting with this type of value """

        if self._is_mixed_type:
            if not self._is_numeric_mixed_type:

                # allow an actual np.nan thru
                try:
                    if np.isnan(value):
                        return True
                except Exception:
                    pass

                raise TypeError('Cannot do inplace boolean setting on '
                                'mixed-types with a non np.nan value')

        return True

    def _get_numeric_data(self):
        return self._constructor(
            self._data.get_numeric_data()).__finalize__(self)

    def _get_bool_data(self):
        return self._constructor(self._data.get_bool_data()).__finalize__(self)

    # ----------------------------------------------------------------------
    # Internal Interface Methods

    def as_matrix(self, columns=None):
        """Convert the frame to its Numpy-array representation.

        .. deprecated:: 0.23.0
            Use :meth:`DataFrame.values` instead.

        Parameters
        ----------
        columns: list, optional, default:None
            If None, return all columns, otherwise, returns specified columns.

        Returns
        -------
        values : ndarray
            If the caller is heterogeneous and contains booleans or objects,
            the result will be of dtype=object. See Notes.


        Notes
        -----
        Return is NOT a Numpy-matrix, rather, a Numpy-array.

        The dtype will be a lower-common-denominator dtype (implicit
        upcasting); that is to say if the dtypes (even of numeric types)
        are mixed, the one that accommodates all will be chosen. Use this
        with care if you are not dealing with the blocks.

        e.g. If the dtypes are float16 and float32, dtype will be upcast to
        float32.  If dtypes are int32 and uint8, dtype will be upcase to
        int32. By numpy.find_common_type convention, mixing int64 and uint64
        will result in a float64 dtype.

        This method is provided for backwards compatibility. Generally,
        it is recommended to use '.values'.

        See Also
        --------
        pandas.DataFrame.values
        """
        warnings.warn("Method .as_matrix will be removed in a future version. "
                      "Use .values instead.", FutureWarning, stacklevel=2)
        self._consolidate_inplace()
        return self._data.as_array(transpose=self._AXIS_REVERSED,
                                   items=columns)

    @property
    def values(self):
        """
        Return a Numpy representation of the DataFrame.

        Only the values in the DataFrame will be returned, the axes labels
        will be removed.

        Returns
        -------
        numpy.ndarray
            The values of the DataFrame.

        Examples
        --------
        A DataFrame where all columns are the same type (e.g., int64) results
        in an array of the same type.

        >>> df = pd.DataFrame({'age':    [ 3,  29],
        ...                    'height': [94, 170],
        ...                    'weight': [31, 115]})
        >>> df
           age  height  weight
        0    3      94      31
        1   29     170     115
        >>> df.dtypes
        age       int64
        height    int64
        weight    int64
        dtype: object
        >>> df.values
        array([[  3,  94,  31],
               [ 29, 170, 115]], dtype=int64)

        A DataFrame with mixed type columns(e.g., str/object, int64, float32)
        results in an ndarray of the broadest type that accommodates these
        mixed types (e.g., object).

        >>> df2 = pd.DataFrame([('parrot',   24.0, 'second'),
        ...                     ('lion',     80.5, 1),
        ...                     ('monkey', np.nan, None)],
        ...                   columns=('name', 'max_speed', 'rank'))
        >>> df2.dtypes
        name          object
        max_speed    float64
        rank          object
        dtype: object
        >>> df2.values
        array([['parrot', 24.0, 'second'],
               ['lion', 80.5, 1],
               ['monkey', nan, None]], dtype=object)

        Notes
        -----
        The dtype will be a lower-common-denominator dtype (implicit
        upcasting); that is to say if the dtypes (even of numeric types)
        are mixed, the one that accommodates all will be chosen. Use this
        with care if you are not dealing with the blocks.

        e.g. If the dtypes are float16 and float32, dtype will be upcast to
        float32.  If dtypes are int32 and uint8, dtype will be upcast to
        int32. By :func:`numpy.find_common_type` convention, mixing int64
        and uint64 will result in a float64 dtype.

        See Also
        --------
        pandas.DataFrame.index : Retrieve the index labels
        pandas.DataFrame.columns : Retrieving the column names
        """
        self._consolidate_inplace()
        return self._data.as_array(transpose=self._AXIS_REVERSED)

    @property
    def _values(self):
        """internal implementation"""
        return self.values

    @property
    def _get_values(self):
        # compat
        return self.values

    def get_values(self):
        """
        Return an ndarray after converting sparse values to dense.

        This is the same as ``.values`` for non-sparse data. For sparse
        data contained in a `pandas.SparseArray`, the data are first
        converted to a dense representation.

        Returns
        -------
        numpy.ndarray
            Numpy representation of DataFrame

        See Also
        --------
        values : Numpy representation of DataFrame.
        pandas.SparseArray : Container for sparse data.

        Examples
        --------
        >>> df = pd.DataFrame({'a': [1, 2], 'b': [True, False],
        ...                    'c': [1.0, 2.0]})
        >>> df
           a      b    c
        0  1   True  1.0
        1  2  False  2.0

        >>> df.get_values()
        array([[1, True, 1.0], [2, False, 2.0]], dtype=object)

        >>> df = pd.DataFrame({"a": pd.SparseArray([1, None, None]),
        ...                    "c": [1.0, 2.0, 3.0]})
        >>> df
             a    c
        0  1.0  1.0
        1  NaN  2.0
        2  NaN  3.0

        >>> df.get_values()
        array([[ 1.,  1.],
               [nan,  2.],
               [nan,  3.]])
        """
        return self.values

    def get_dtype_counts(self):
        """
        Return counts of unique dtypes in this object.

        Returns
        -------
        dtype : Series
            Series with the count of columns with each dtype.

        See Also
        --------
        dtypes : Return the dtypes in this object.

        Examples
        --------
        >>> a = [['a', 1, 1.0], ['b', 2, 2.0], ['c', 3, 3.0]]
        >>> df = pd.DataFrame(a, columns=['str', 'int', 'float'])
        >>> df
          str  int  float
        0   a    1    1.0
        1   b    2    2.0
        2   c    3    3.0

        >>> df.get_dtype_counts()
        float64    1
        int64      1
        object     1
        dtype: int64
        """
        from pandas import Series
        return Series(self._data.get_dtype_counts())

    def get_ftype_counts(self):
        """
        Return counts of unique ftypes in this object.

        .. deprecated:: 0.23.0

        This is useful for SparseDataFrame or for DataFrames containing
        sparse arrays.

        Returns
        -------
        dtype : Series
            Series with the count of columns with each type and
            sparsity (dense/sparse)

        See Also
        --------
        ftypes : Return ftypes (indication of sparse/dense and dtype) in
            this object.

        Examples
        --------
        >>> a = [['a', 1, 1.0], ['b', 2, 2.0], ['c', 3, 3.0]]
        >>> df = pd.DataFrame(a, columns=['str', 'int', 'float'])
        >>> df
          str  int  float
        0   a    1    1.0
        1   b    2    2.0
        2   c    3    3.0

        >>> df.get_ftype_counts()
        float64:dense    1
        int64:dense      1
        object:dense     1
        dtype: int64
        """
        warnings.warn("get_ftype_counts is deprecated and will "
                      "be removed in a future version",
                      FutureWarning, stacklevel=2)

        from pandas import Series
        return Series(self._data.get_ftype_counts())

    @property
    def dtypes(self):
        """
        Return the dtypes in the DataFrame.

        This returns a Series with the data type of each column.
        The result's index is the original DataFrame's columns. Columns
        with mixed types are stored with the ``object`` dtype. See
        :ref:`the User Guide <basics.dtypes>` for more.

        Returns
        -------
        pandas.Series
            The data type of each column.

        See Also
        --------
        pandas.DataFrame.ftypes : dtype and sparsity information.

        Examples
        --------
        >>> df = pd.DataFrame({'float': [1.0],
        ...                    'int': [1],
        ...                    'datetime': [pd.Timestamp('20180310')],
        ...                    'string': ['foo']})
        >>> df.dtypes
        float              float64
        int                  int64
        datetime    datetime64[ns]
        string              object
        dtype: object
        """
        from pandas import Series
        return Series(self._data.get_dtypes(), index=self._info_axis,
                      dtype=np.object_)

    @property
    def ftypes(self):
        """
        Return the ftypes (indication of sparse/dense and dtype) in DataFrame.

        This returns a Series with the data type of each column.
        The result's index is the original DataFrame's columns. Columns
        with mixed types are stored with the ``object`` dtype.  See
        :ref:`the User Guide <basics.dtypes>` for more.

        Returns
        -------
        pandas.Series
            The data type and indication of sparse/dense of each column.

        See Also
        --------
        pandas.DataFrame.dtypes: Series with just dtype information.
        pandas.SparseDataFrame : Container for sparse tabular data.

        Notes
        -----
        Sparse data should have the same dtypes as its dense representation.

        Examples
        --------
        >>> arr = np.random.RandomState(0).randn(100, 4)
        >>> arr[arr < .8] = np.nan
        >>> pd.DataFrame(arr).ftypes
        0    float64:dense
        1    float64:dense
        2    float64:dense
        3    float64:dense
        dtype: object

        >>> pd.SparseDataFrame(arr).ftypes
        0    float64:sparse
        1    float64:sparse
        2    float64:sparse
        3    float64:sparse
        dtype: object
        """
        from pandas import Series
        return Series(self._data.get_ftypes(), index=self._info_axis,
                      dtype=np.object_)

    def as_blocks(self, copy=True):
        """
        Convert the frame to a dict of dtype -> Constructor Types that each has
        a homogeneous dtype.

        .. deprecated:: 0.21.0

        NOTE: the dtypes of the blocks WILL BE PRESERVED HERE (unlike in
              as_matrix)

        Parameters
        ----------
        copy : boolean, default True

        Returns
        -------
        values : a dict of dtype -> Constructor Types
        """
        warnings.warn("as_blocks is deprecated and will "
                      "be removed in a future version",
                      FutureWarning, stacklevel=2)
        return self._to_dict_of_blocks(copy=copy)

    @property
    def blocks(self):
        """
        Internal property, property synonym for as_blocks()

        .. deprecated:: 0.21.0
        """
        return self.as_blocks()

    def _to_dict_of_blocks(self, copy=True):
        """
        Return a dict of dtype -> Constructor Types that
        each is a homogeneous dtype.

        Internal ONLY
        """
        return {k: self._constructor(v).__finalize__(self)
                for k, v, in self._data.to_dict(copy=copy).items()}

    @deprecate_kwarg(old_arg_name='raise_on_error', new_arg_name='errors',
                     mapping={True: 'raise', False: 'ignore'})
    def astype(self, dtype, copy=True, errors='raise', **kwargs):
        """
        Cast a pandas object to a specified dtype ``dtype``.

        Parameters
        ----------
        dtype : data type, or dict of column name -> data type
            Use a numpy.dtype or Python type to cast entire pandas object to
            the same type. Alternatively, use {col: dtype, ...}, where col is a
            column label and dtype is a numpy.dtype or Python type to cast one
            or more of the DataFrame's columns to column-specific types.
        copy : bool, default True.
            Return a copy when ``copy=True`` (be very careful setting
            ``copy=False`` as changes to values then may propagate to other
            pandas objects).
        errors : {'raise', 'ignore'}, default 'raise'.
            Control raising of exceptions on invalid data for provided dtype.

            - ``raise`` : allow exceptions to be raised
            - ``ignore`` : suppress exceptions. On error return original object

            .. versionadded:: 0.20.0

        raise_on_error : raise on invalid input
            .. deprecated:: 0.20.0
               Use ``errors`` instead
        kwargs : keyword arguments to pass on to the constructor

        Returns
        -------
        casted : same type as caller

        Examples
        --------
        >>> ser = pd.Series([1, 2], dtype='int32')
        >>> ser
        0    1
        1    2
        dtype: int32
        >>> ser.astype('int64')
        0    1
        1    2
        dtype: int64

        Convert to categorical type:

        >>> ser.astype('category')
        0    1
        1    2
        dtype: category
        Categories (2, int64): [1, 2]

        Convert to ordered categorical type with custom ordering:

        >>> ser.astype('category', ordered=True, categories=[2, 1])
        0    1
        1    2
        dtype: category
        Categories (2, int64): [2 < 1]

        Note that using ``copy=False`` and changing data on a new
        pandas object may propagate changes:

        >>> s1 = pd.Series([1,2])
        >>> s2 = s1.astype('int64', copy=False)
        >>> s2[0] = 10
        >>> s1  # note that s1[0] has changed too
        0    10
        1     2
        dtype: int64

        See also
        --------
        pandas.to_datetime : Convert argument to datetime.
        pandas.to_timedelta : Convert argument to timedelta.
        pandas.to_numeric : Convert argument to a numeric type.
        numpy.ndarray.astype : Cast a numpy array to a specified type.
        """
        if is_dict_like(dtype):
            if self.ndim == 1:  # i.e. Series
                if len(dtype) > 1 or self.name not in dtype:
                    raise KeyError('Only the Series name can be used for '
                                   'the key in Series dtype mappings.')
                new_type = dtype[self.name]
                return self.astype(new_type, copy, errors, **kwargs)
            elif self.ndim > 2:
                raise NotImplementedError(
                    'astype() only accepts a dtype arg of type dict when '
                    'invoked on Series and DataFrames. A single dtype must be '
                    'specified when invoked on a Panel.'
                )
            for col_name in dtype.keys():
                if col_name not in self:
                    raise KeyError('Only a column name can be used for the '
                                   'key in a dtype mappings argument.')
            results = []
            for col_name, col in self.iteritems():
                if col_name in dtype:
                    results.append(col.astype(dtype[col_name], copy=copy))
                else:
                    results.append(results.append(col.copy() if copy else col))

        elif is_categorical_dtype(dtype) and self.ndim > 1:
            # GH 18099: columnwise conversion to categorical
            results = (self[col].astype(dtype, copy=copy) for col in self)

        else:
            # else, only a single dtype is given
            new_data = self._data.astype(dtype=dtype, copy=copy, errors=errors,
                                         **kwargs)
            return self._constructor(new_data).__finalize__(self)

        # GH 19920: retain column metadata after concat
        result = pd.concat(results, axis=1, copy=False)
        result.columns = self.columns
        return result

    def copy(self, deep=True):
        """
        Make a copy of this object's indices and data.

        When ``deep=True`` (default), a new object will be created with a
        copy of the calling object's data and indices. Modifications to
        the data or indices of the copy will not be reflected in the
        original object (see notes below).

        When ``deep=False``, a new object will be created without copying
        the calling object's data or index (only references to the data
        and index are copied). Any changes to the data of the original
        will be reflected in the shallow copy (and vice versa).

        Parameters
        ----------
        deep : bool, default True
            Make a deep copy, including a copy of the data and the indices.
            With ``deep=False`` neither the indices nor the data are copied.

        Returns
        -------
        copy : Series, DataFrame or Panel
            Object type matches caller.

        Notes
        -----
        When ``deep=True``, data is copied but actual Python objects
        will not be copied recursively, only the reference to the object.
        This is in contrast to `copy.deepcopy` in the Standard Library,
        which recursively copies object data (see examples below).

        While ``Index`` objects are copied when ``deep=True``, the underlying
        numpy array is not copied for performance reasons. Since ``Index`` is
        immutable, the underlying data can be safely shared and a copy
        is not needed.

        Examples
        --------
        >>> s = pd.Series([1, 2], index=["a", "b"])
        >>> s
        a    1
        b    2
        dtype: int64

        >>> s_copy = s.copy()
        >>> s_copy
        a    1
        b    2
        dtype: int64

        **Shallow copy versus default (deep) copy:**

        >>> s = pd.Series([1, 2], index=["a", "b"])
        >>> deep = s.copy()
        >>> shallow = s.copy(deep=False)

        Shallow copy shares data and index with original.

        >>> s is shallow
        False
        >>> s.values is shallow.values and s.index is shallow.index
        True

        Deep copy has own copy of data and index.

        >>> s is deep
        False
        >>> s.values is deep.values or s.index is deep.index
        False

        Updates to the data shared by shallow copy and original is reflected
        in both; deep copy remains unchanged.

        >>> s[0] = 3
        >>> shallow[1] = 4
        >>> s
        a    3
        b    4
        dtype: int64
        >>> shallow
        a    3
        b    4
        dtype: int64
        >>> deep
        a    1
        b    2
        dtype: int64

        Note that when copying an object containing Python objects, a deep copy
        will copy the data, but will not do so recursively. Updating a nested
        data object will be reflected in the deep copy.

        >>> s = pd.Series([[1, 2], [3, 4]])
        >>> deep = s.copy()
        >>> s[0][0] = 10
        >>> s
        0    [10, 2]
        1     [3, 4]
        dtype: object
        >>> deep
        0    [10, 2]
        1     [3, 4]
        dtype: object
        """
        data = self._data.copy(deep=deep)
        return self._constructor(data).__finalize__(self)

    def __copy__(self, deep=True):
        return self.copy(deep=deep)

    def __deepcopy__(self, memo=None):
        """
        Parameters
        ----------
        memo, default None
            Standard signature. Unused
        """
        if memo is None:
            memo = {}
        return self.copy(deep=True)

    def _convert(self, datetime=False, numeric=False, timedelta=False,
                 coerce=False, copy=True):
        """
        Attempt to infer better dtype for object columns

        Parameters
        ----------
        datetime : boolean, default False
            If True, convert to date where possible.
        numeric : boolean, default False
            If True, attempt to convert to numbers (including strings), with
            unconvertible values becoming NaN.
        timedelta : boolean, default False
            If True, convert to timedelta where possible.
        coerce : boolean, default False
            If True, force conversion with unconvertible values converted to
            nulls (NaN or NaT)
        copy : boolean, default True
            If True, return a copy even if no copy is necessary (e.g. no
            conversion was done). Note: This is meant for internal use, and
            should not be confused with inplace.

        Returns
        -------
        converted : same as input object
        """
        return self._constructor(
            self._data.convert(datetime=datetime, numeric=numeric,
                               timedelta=timedelta, coerce=coerce,
                               copy=copy)).__finalize__(self)

    def convert_objects(self, convert_dates=True, convert_numeric=False,
                        convert_timedeltas=True, copy=True):
        """Attempt to infer better dtype for object columns.

        .. deprecated:: 0.21.0

        Parameters
        ----------
        convert_dates : boolean, default True
            If True, convert to date where possible. If 'coerce', force
            conversion, with unconvertible values becoming NaT.
        convert_numeric : boolean, default False
            If True, attempt to coerce to numbers (including strings), with
            unconvertible values becoming NaN.
        convert_timedeltas : boolean, default True
            If True, convert to timedelta where possible. If 'coerce', force
            conversion, with unconvertible values becoming NaT.
        copy : boolean, default True
            If True, return a copy even if no copy is necessary (e.g. no
            conversion was done). Note: This is meant for internal use, and
            should not be confused with inplace.

        See Also
        --------
        pandas.to_datetime : Convert argument to datetime.
        pandas.to_timedelta : Convert argument to timedelta.
        pandas.to_numeric : Convert argument to numeric type.

        Returns
        -------
        converted : same as input object
        """
        msg = ("convert_objects is deprecated.  To re-infer data dtypes for "
               "object columns, use {klass}.infer_objects()\nFor all "
               "other conversions use the data-type specific converters "
               "pd.to_datetime, pd.to_timedelta and pd.to_numeric."
               ).format(klass=self.__class__.__name__)
        warnings.warn(msg, FutureWarning, stacklevel=2)

        return self._constructor(
            self._data.convert(convert_dates=convert_dates,
                               convert_numeric=convert_numeric,
                               convert_timedeltas=convert_timedeltas,
                               copy=copy)).__finalize__(self)

    def infer_objects(self):
        """
        Attempt to infer better dtypes for object columns.

        Attempts soft conversion of object-dtyped
        columns, leaving non-object and unconvertible
        columns unchanged. The inference rules are the
        same as during normal Series/DataFrame construction.

        .. versionadded:: 0.21.0

        See Also
        --------
        pandas.to_datetime : Convert argument to datetime.
        pandas.to_timedelta : Convert argument to timedelta.
        pandas.to_numeric : Convert argument to numeric type.

        Returns
        -------
        converted : same type as input object

        Examples
        --------
        >>> df = pd.DataFrame({"A": ["a", 1, 2, 3]})
        >>> df = df.iloc[1:]
        >>> df
           A
        1  1
        2  2
        3  3

        >>> df.dtypes
        A    object
        dtype: object

        >>> df.infer_objects().dtypes
        A    int64
        dtype: object
        """
        # numeric=False necessary to only soft convert;
        # python objects will still be converted to
        # native numpy numeric types
        return self._constructor(
            self._data.convert(datetime=True, numeric=False,
                               timedelta=True, coerce=False,
                               copy=True)).__finalize__(self)

    # ----------------------------------------------------------------------
    # Filling NA's

    def fillna(self, value=None, method=None, axis=None, inplace=False,
               limit=None, downcast=None):
        """
        Fill NA/NaN values using the specified method

        Parameters
        ----------
        value : scalar, dict, Series, or DataFrame
            Value to use to fill holes (e.g. 0), alternately a
            dict/Series/DataFrame of values specifying which value to use for
            each index (for a Series) or column (for a DataFrame). (values not
            in the dict/Series/DataFrame will not be filled). This value cannot
            be a list.
        method : {'backfill', 'bfill', 'pad', 'ffill', None}, default None
            Method to use for filling holes in reindexed Series
            pad / ffill: propagate last valid observation forward to next valid
            backfill / bfill: use NEXT valid observation to fill gap
        axis : %(axes_single_arg)s
        inplace : boolean, default False
            If True, fill in place. Note: this will modify any
            other views on this object, (e.g. a no-copy slice for a column in a
            DataFrame).
        limit : int, default None
            If method is specified, this is the maximum number of consecutive
            NaN values to forward/backward fill. In other words, if there is
            a gap with more than this number of consecutive NaNs, it will only
            be partially filled. If method is not specified, this is the
            maximum number of entries along the entire axis where NaNs will be
            filled. Must be greater than 0 if not None.
        downcast : dict, default is None
            a dict of item->dtype of what to downcast if possible,
            or the string 'infer' which will try to downcast to an appropriate
            equal type (e.g. float64 to int64 if possible)

        See Also
        --------
        interpolate : Fill NaN values using interpolation.
        reindex, asfreq

        Returns
        -------
        filled : %(klass)s

        Examples
        --------
        >>> df = pd.DataFrame([[np.nan, 2, np.nan, 0],
        ...                    [3, 4, np.nan, 1],
        ...                    [np.nan, np.nan, np.nan, 5],
        ...                    [np.nan, 3, np.nan, 4]],
        ...                    columns=list('ABCD'))
        >>> df
             A    B   C  D
        0  NaN  2.0 NaN  0
        1  3.0  4.0 NaN  1
        2  NaN  NaN NaN  5
        3  NaN  3.0 NaN  4

        Replace all NaN elements with 0s.

        >>> df.fillna(0)
            A   B   C   D
        0   0.0 2.0 0.0 0
        1   3.0 4.0 0.0 1
        2   0.0 0.0 0.0 5
        3   0.0 3.0 0.0 4

        We can also propagate non-null values forward or backward.

        >>> df.fillna(method='ffill')
            A   B   C   D
        0   NaN 2.0 NaN 0
        1   3.0 4.0 NaN 1
        2   3.0 4.0 NaN 5
        3   3.0 3.0 NaN 4

        Replace all NaN elements in column 'A', 'B', 'C', and 'D', with 0, 1,
        2, and 3 respectively.

        >>> values = {'A': 0, 'B': 1, 'C': 2, 'D': 3}
        >>> df.fillna(value=values)
            A   B   C   D
        0   0.0 2.0 2.0 0
        1   3.0 4.0 2.0 1
        2   0.0 1.0 2.0 5
        3   0.0 3.0 2.0 4

        Only replace the first NaN element.

        >>> df.fillna(value=values, limit=1)
            A   B   C   D
        0   0.0 2.0 2.0 0
        1   3.0 4.0 NaN 1
        2   NaN 1.0 NaN 5
        3   NaN 3.0 NaN 4
        """
        inplace = validate_bool_kwarg(inplace, 'inplace')
        value, method = validate_fillna_kwargs(value, method)

        self._consolidate_inplace()

        # set the default here, so functions examining the signaure
        # can detect if something was set (e.g. in groupby) (GH9221)
        if axis is None:
            axis = 0
        axis = self._get_axis_number(axis)

        from pandas import DataFrame
        if value is None:

            if self._is_mixed_type and axis == 1:
                if inplace:
                    raise NotImplementedError()
                result = self.T.fillna(method=method, limit=limit).T

                # need to downcast here because of all of the transposes
                result._data = result._data.downcast()

                return result

            # > 3d
            if self.ndim > 3:
                raise NotImplementedError('Cannot fillna with a method for > '
                                          '3dims')

            # 3d
            elif self.ndim == 3:
                # fill in 2d chunks
                result = {col: s.fillna(method=method, value=value)
                          for col, s in self.iteritems()}
                new_obj = self._constructor.\
                    from_dict(result).__finalize__(self)
                new_data = new_obj._data

            else:
                # 2d or less
                new_data = self._data.interpolate(method=method, axis=axis,
                                                  limit=limit, inplace=inplace,
                                                  coerce=True,
                                                  downcast=downcast)
        else:
            if len(self._get_axis(axis)) == 0:
                return self

            if self.ndim == 1:
                if isinstance(value, (dict, ABCSeries)):
                    from pandas import Series
                    value = Series(value)
                elif not is_list_like(value):
                    pass
                else:
                    raise TypeError('"value" parameter must be a scalar, dict '
                                    'or Series, but you passed a '
                                    '"{0}"'.format(type(value).__name__))

                new_data = self._data.fillna(value=value, limit=limit,
                                             inplace=inplace,
                                             downcast=downcast)

            elif isinstance(value, (dict, ABCSeries)):
                if axis == 1:
                    raise NotImplementedError('Currently only can fill '
                                              'with dict/Series column '
                                              'by column')

                result = self if inplace else self.copy()
                for k, v in compat.iteritems(value):
                    if k not in result:
                        continue
                    obj = result[k]
                    obj.fillna(v, limit=limit, inplace=True, downcast=downcast)
                return result if not inplace else None

            elif not is_list_like(value):
                new_data = self._data.fillna(value=value, limit=limit,
                                             inplace=inplace,
                                             downcast=downcast)
            elif isinstance(value, DataFrame) and self.ndim == 2:
                new_data = self.where(self.notna(), value)
            else:
                raise ValueError("invalid fill value with a %s" % type(value))

        if inplace:
            self._update_inplace(new_data)
        else:
            return self._constructor(new_data).__finalize__(self)

    def ffill(self, axis=None, inplace=False, limit=None, downcast=None):
        """
        Synonym for :meth:`DataFrame.fillna(method='ffill') <DataFrame.fillna>`
        """
        return self.fillna(method='ffill', axis=axis, inplace=inplace,
                           limit=limit, downcast=downcast)

    def bfill(self, axis=None, inplace=False, limit=None, downcast=None):
        """
        Synonym for :meth:`DataFrame.fillna(method='bfill') <DataFrame.fillna>`
        """
        return self.fillna(method='bfill', axis=axis, inplace=inplace,
                           limit=limit, downcast=downcast)

    _shared_docs['replace'] = ("""
        Replace values given in `to_replace` with `value`.

        Values of the %(klass)s are replaced with other values dynamically.
        This differs from updating with ``.loc`` or ``.iloc``, which require
        you to specify a location to update with some value.

        Parameters
        ----------
        to_replace : str, regex, list, dict, Series, int, float, or None
            How to find the values that will be replaced.

            * numeric, str or regex:

                - numeric: numeric values equal to `to_replace` will be
                  replaced with `value`
                - str: string exactly matching `to_replace` will be replaced
                  with `value`
                - regex: regexs matching `to_replace` will be replaced with
                  `value`

            * list of str, regex, or numeric:

                - First, if `to_replace` and `value` are both lists, they
                  **must** be the same length.
                - Second, if ``regex=True`` then all of the strings in **both**
                  lists will be interpreted as regexs otherwise they will match
                  directly. This doesn't matter much for `value` since there
                  are only a few possible substitution regexes you can use.
                - str, regex and numeric rules apply as above.

            * dict:

                - Dicts can be used to specify different replacement values
                  for different existing values. For example,
                  ``{'a': 'b', 'y': 'z'}`` replaces the value 'a' with 'b' and
                  'y' with 'z'. To use a dict in this way the `value`
                  parameter should be `None`.
                - For a DataFrame a dict can specify that different values
                  should be replaced in different columns. For example,
                  ``{'a': 1, 'b': 'z'}`` looks for the value 1 in column 'a'
                  and the value 'z' in column 'b' and replaces these values
                  with whatever is specified in `value`. The `value` parameter
                  should not be ``None`` in this case. You can treat this as a
                  special case of passing two lists except that you are
                  specifying the column to search in.
                - For a DataFrame nested dictionaries, e.g.,
                  ``{'a': {'b': np.nan}}``, are read as follows: look in column
                  'a' for the value 'b' and replace it with NaN. The `value`
                  parameter should be ``None`` to use a nested dict in this
                  way. You can nest regular expressions as well. Note that
                  column names (the top-level dictionary keys in a nested
                  dictionary) **cannot** be regular expressions.

            * None:

                - This means that the `regex` argument must be a string,
                  compiled regular expression, or list, dict, ndarray or
                  Series of such elements. If `value` is also ``None`` then
                  this **must** be a nested dictionary or Series.

            See the examples section for examples of each of these.
        value : scalar, dict, list, str, regex, default None
            Value to replace any values matching `to_replace` with.
            For a DataFrame a dict of values can be used to specify which
            value to use for each column (columns not in the dict will not be
            filled). Regular expressions, strings and lists or dicts of such
            objects are also allowed.
        inplace : boolean, default False
            If True, in place. Note: this will modify any
            other views on this object (e.g. a column from a DataFrame).
            Returns the caller if this is True.
        limit : int, default None
            Maximum size gap to forward or backward fill.
        regex : bool or same types as `to_replace`, default False
            Whether to interpret `to_replace` and/or `value` as regular
            expressions. If this is ``True`` then `to_replace` *must* be a
            string. Alternatively, this could be a regular expression or a
            list, dict, or array of regular expressions in which case
            `to_replace` must be ``None``.
        method : {'pad', 'ffill', 'bfill', `None`}
            The method to use when for replacement, when `to_replace` is a
            scalar, list or tuple and `value` is ``None``.

            .. versionchanged:: 0.23.0
                Added to DataFrame.

        See Also
        --------
        %(klass)s.fillna : Fill NA values
        %(klass)s.where : Replace values based on boolean condition
        Series.str.replace : Simple string replacement.

        Returns
        -------
        %(klass)s
            Object after replacement.

        Raises
        ------
        AssertionError
            * If `regex` is not a ``bool`` and `to_replace` is not
              ``None``.
        TypeError
            * If `to_replace` is a ``dict`` and `value` is not a ``list``,
              ``dict``, ``ndarray``, or ``Series``
            * If `to_replace` is ``None`` and `regex` is not compilable
              into a regular expression or is a list, dict, ndarray, or
              Series.
            * When replacing multiple ``bool`` or ``datetime64`` objects and
              the arguments to `to_replace` does not match the type of the
              value being replaced
        ValueError
            * If a ``list`` or an ``ndarray`` is passed to `to_replace` and
              `value` but they are not the same length.

        Notes
        -----
        * Regex substitution is performed under the hood with ``re.sub``. The
          rules for substitution for ``re.sub`` are the same.
        * Regular expressions will only substitute on strings, meaning you
          cannot provide, for example, a regular expression matching floating
          point numbers and expect the columns in your frame that have a
          numeric dtype to be matched. However, if those floating point
          numbers *are* strings, then you can do this.
        * This method has *a lot* of options. You are encouraged to experiment
          and play with this method to gain intuition about how it works.
        * When dict is used as the `to_replace` value, it is like
          key(s) in the dict are the to_replace part and
          value(s) in the dict are the value parameter.

        Examples
        --------

        **Scalar `to_replace` and `value`**

        >>> s = pd.Series([0, 1, 2, 3, 4])
        >>> s.replace(0, 5)
        0    5
        1    1
        2    2
        3    3
        4    4
        dtype: int64

        >>> df = pd.DataFrame({'A': [0, 1, 2, 3, 4],
        ...                    'B': [5, 6, 7, 8, 9],
        ...                    'C': ['a', 'b', 'c', 'd', 'e']})
        >>> df.replace(0, 5)
           A  B  C
        0  5  5  a
        1  1  6  b
        2  2  7  c
        3  3  8  d
        4  4  9  e

        **List-like `to_replace`**

        >>> df.replace([0, 1, 2, 3], 4)
           A  B  C
        0  4  5  a
        1  4  6  b
        2  4  7  c
        3  4  8  d
        4  4  9  e

        >>> df.replace([0, 1, 2, 3], [4, 3, 2, 1])
           A  B  C
        0  4  5  a
        1  3  6  b
        2  2  7  c
        3  1  8  d
        4  4  9  e

        >>> s.replace([1, 2], method='bfill')
        0    0
        1    3
        2    3
        3    3
        4    4
        dtype: int64

        **dict-like `to_replace`**

        >>> df.replace({0: 10, 1: 100})
             A  B  C
        0   10  5  a
        1  100  6  b
        2    2  7  c
        3    3  8  d
        4    4  9  e

        >>> df.replace({'A': 0, 'B': 5}, 100)
             A    B  C
        0  100  100  a
        1    1    6  b
        2    2    7  c
        3    3    8  d
        4    4    9  e

        >>> df.replace({'A': {0: 100, 4: 400}})
             A  B  C
        0  100  5  a
        1    1  6  b
        2    2  7  c
        3    3  8  d
        4  400  9  e

        **Regular expression `to_replace`**

        >>> df = pd.DataFrame({'A': ['bat', 'foo', 'bait'],
        ...                    'B': ['abc', 'bar', 'xyz']})
        >>> df.replace(to_replace=r'^ba.$', value='new', regex=True)
              A    B
        0   new  abc
        1   foo  new
        2  bait  xyz

        >>> df.replace({'A': r'^ba.$'}, {'A': 'new'}, regex=True)
              A    B
        0   new  abc
        1   foo  bar
        2  bait  xyz

        >>> df.replace(regex=r'^ba.$', value='new')
              A    B
        0   new  abc
        1   foo  new
        2  bait  xyz

        >>> df.replace(regex={r'^ba.$':'new', 'foo':'xyz'})
              A    B
        0   new  abc
        1   xyz  new
        2  bait  xyz

        >>> df.replace(regex=[r'^ba.$', 'foo'], value='new')
              A    B
        0   new  abc
        1   new  new
        2  bait  xyz

        Note that when replacing multiple ``bool`` or ``datetime64`` objects,
        the data types in the `to_replace` parameter must match the data
        type of the value being replaced:

        >>> df = pd.DataFrame({'A': [True, False, True],
        ...                    'B': [False, True, False]})
        >>> df.replace({'a string': 'new value', True: False})  # raises
        Traceback (most recent call last):
            ...
        TypeError: Cannot compare types 'ndarray(dtype=bool)' and 'str'

        This raises a ``TypeError`` because one of the ``dict`` keys is not of
        the correct type for replacement.

        Compare the behavior of ``s.replace({'a': None})`` and
        ``s.replace('a', None)`` to understand the peculiarities
        of the `to_replace` parameter:

        >>> s = pd.Series([10, 'a', 'a', 'b', 'a'])

        When one uses a dict as the `to_replace` value, it is like the
        value(s) in the dict are equal to the `value` parameter.
        ``s.replace({'a': None})`` is equivalent to
        ``s.replace(to_replace={'a': None}, value=None, method=None)``:

        >>> s.replace({'a': None})
        0      10
        1    None
        2    None
        3       b
        4    None
        dtype: object

        When ``value=None`` and `to_replace` is a scalar, list or
        tuple, `replace` uses the method parameter (default 'pad') to do the
        replacement. So this is why the 'a' values are being replaced by 10
        in rows 1 and 2 and 'b' in row 4 in this case.
        The command ``s.replace('a', None)`` is actually equivalent to
        ``s.replace(to_replace='a', value=None, method='pad')``:

        >>> s.replace('a', None)
        0    10
        1    10
        2    10
        3     b
        4     b
        dtype: object
    """)

    @Appender(_shared_docs['replace'] % _shared_doc_kwargs)
    def replace(self, to_replace=None, value=None, inplace=False, limit=None,
                regex=False, method='pad'):
        inplace = validate_bool_kwarg(inplace, 'inplace')
        if not is_bool(regex) and to_replace is not None:
            raise AssertionError("'to_replace' must be 'None' if 'regex' is "
                                 "not a bool")

        self._consolidate_inplace()

        if value is None:
            # passing a single value that is scalar like
            # when value is None (GH5319), for compat
            if not is_dict_like(to_replace) and not is_dict_like(regex):
                to_replace = [to_replace]

            if isinstance(to_replace, (tuple, list)):
                if isinstance(self, pd.DataFrame):
                    return self.apply(_single_replace,
                                      args=(to_replace, method, inplace,
                                            limit))
                return _single_replace(self, to_replace, method, inplace,
                                       limit)

            if not is_dict_like(to_replace):
                if not is_dict_like(regex):
                    raise TypeError('If "to_replace" and "value" are both None'
                                    ' and "to_replace" is not a list, then '
                                    'regex must be a mapping')
                to_replace = regex
                regex = True

            items = list(compat.iteritems(to_replace))
            keys, values = lzip(*items) or ([], [])

            are_mappings = [is_dict_like(v) for v in values]

            if any(are_mappings):
                if not all(are_mappings):
                    raise TypeError("If a nested mapping is passed, all values"
                                    " of the top level mapping must be "
                                    "mappings")
                # passed a nested dict/Series
                to_rep_dict = {}
                value_dict = {}

                for k, v in items:
                    keys, values = lzip(*v.items()) or ([], [])
                    if set(keys) & set(values):
                        raise ValueError("Replacement not allowed with "
                                         "overlapping keys and values")
                    to_rep_dict[k] = list(keys)
                    value_dict[k] = list(values)

                to_replace, value = to_rep_dict, value_dict
            else:
                to_replace, value = keys, values

            return self.replace(to_replace, value, inplace=inplace,
                                limit=limit, regex=regex)
        else:

            # need a non-zero len on all axes
            for a in self._AXIS_ORDERS:
                if not len(self._get_axis(a)):
                    return self

            new_data = self._data
            if is_dict_like(to_replace):
                if is_dict_like(value):  # {'A' : NA} -> {'A' : 0}
                    res = self if inplace else self.copy()
                    for c, src in compat.iteritems(to_replace):
                        if c in value and c in self:
                            # object conversion is handled in
                            # series.replace which is called recursivelly
                            res[c] = res[c].replace(to_replace=src,
                                                    value=value[c],
                                                    inplace=False,
                                                    regex=regex)
                    return None if inplace else res

                # {'A': NA} -> 0
                elif not is_list_like(value):
                    keys = [(k, src) for k, src in compat.iteritems(to_replace)
                            if k in self]
                    keys_len = len(keys) - 1
                    for i, (k, src) in enumerate(keys):
                        convert = i == keys_len
                        new_data = new_data.replace(to_replace=src,
                                                    value=value,
                                                    filter=[k],
                                                    inplace=inplace,
                                                    regex=regex,
                                                    convert=convert)
                else:
                    raise TypeError('value argument must be scalar, dict, or '
                                    'Series')

            elif is_list_like(to_replace):  # [NA, ''] -> [0, 'missing']
                if is_list_like(value):
                    if len(to_replace) != len(value):
                        raise ValueError('Replacement lists must match '
                                         'in length. Expecting %d got %d ' %
                                         (len(to_replace), len(value)))

                    new_data = self._data.replace_list(src_list=to_replace,
                                                       dest_list=value,
                                                       inplace=inplace,
                                                       regex=regex)

                else:  # [NA, ''] -> 0
                    new_data = self._data.replace(to_replace=to_replace,
                                                  value=value, inplace=inplace,
                                                  regex=regex)
            elif to_replace is None:
                if not (is_re_compilable(regex) or
                        is_list_like(regex) or is_dict_like(regex)):
                    raise TypeError("'regex' must be a string or a compiled "
                                    "regular expression or a list or dict of "
                                    "strings or regular expressions, you "
                                    "passed a"
                                    " {0!r}".format(type(regex).__name__))
                return self.replace(regex, value, inplace=inplace, limit=limit,
                                    regex=True)
            else:

                # dest iterable dict-like
                if is_dict_like(value):  # NA -> {'A' : 0, 'B' : -1}
                    new_data = self._data

                    for k, v in compat.iteritems(value):
                        if k in self:
                            new_data = new_data.replace(to_replace=to_replace,
                                                        value=v, filter=[k],
                                                        inplace=inplace,
                                                        regex=regex)

                elif not is_list_like(value):  # NA -> 0
                    new_data = self._data.replace(to_replace=to_replace,
                                                  value=value, inplace=inplace,
                                                  regex=regex)
                else:
                    msg = ('Invalid "to_replace" type: '
                           '{0!r}').format(type(to_replace).__name__)
                    raise TypeError(msg)  # pragma: no cover

        if inplace:
            self._update_inplace(new_data)
        else:
            return self._constructor(new_data).__finalize__(self)

    _shared_docs['interpolate'] = """
        Please note that only ``method='linear'`` is supported for
        DataFrame/Series with a MultiIndex.

        Parameters
        ----------
        method : str, default 'linear'
            Interpolation technique to use. One of:

            * 'linear': Ignore the index and treat the values as equally
              spaced. This is the only method supported on MultiIndexes.
            * 'time': Works on daily and higher resolution data to interpolate
              given length of interval.
            * 'index', 'values': use the actual numerical values of the index.
            * 'pad': Fill in NaNs using existing values.
            * 'nearest', 'zero', 'slinear', 'quadratic', 'cubic', 'spline',
              'barycentric', 'polynomial': Passed to
              `scipy.interpolate.interp1d`. Both 'polynomial' and 'spline'
              require that you also specify an `order` (int),
              e.g. ``df.interpolate(method='polynomial', order=4)``.
              These use the numerical values of the index.
            * 'krogh', 'piecewise_polynomial', 'spline', 'pchip', 'akima':
              Wrappers around the SciPy interpolation methods of similar
              names. See `Notes`.
            * 'from_derivatives': Refers to
              `scipy.interpolate.BPoly.from_derivatives` which
              replaces 'piecewise_polynomial' interpolation method in
              scipy 0.18.

            .. versionadded:: 0.18.1

               Added support for the 'akima' method.
               Added interpolate method 'from_derivatives' which replaces
               'piecewise_polynomial' in SciPy 0.18; backwards-compatible with
               SciPy < 0.18

        axis : {0 or 'index', 1 or 'columns', None}, default None
            Axis to interpolate along.
        limit : int, optional
            Maximum number of consecutive NaNs to fill. Must be greater than
            0.
        inplace : bool, default False
            Update the data in place if possible.
        limit_direction : {'forward', 'backward', 'both'}, default 'forward'
            If limit is specified, consecutive NaNs will be filled in this
            direction.
        limit_area : {`None`, 'inside', 'outside'}, default None
            If limit is specified, consecutive NaNs will be filled with this
            restriction.

            * ``None``: No fill restriction.
            * 'inside': Only fill NaNs surrounded by valid values
              (interpolate).
            * 'outside': Only fill NaNs outside valid values (extrapolate).

            .. versionadded:: 0.21.0

        downcast : optional, 'infer' or None, defaults to None
            Downcast dtypes if possible.
        **kwargs
            Keyword arguments to pass on to the interpolating function.

        Returns
        -------
        Series or DataFrame
            Returns the same object type as the caller, interpolated at
            some or all ``NaN`` values

        See Also
        --------
        fillna : Fill missing values using different methods.
        scipy.interpolate.Akima1DInterpolator : Piecewise cubic polynomials
            (Akima interpolator).
        scipy.interpolate.BPoly.from_derivatives : Piecewise polynomial in the
            Bernstein basis.
        scipy.interpolate.interp1d : Interpolate a 1-D function.
        scipy.interpolate.KroghInterpolator : Interpolate polynomial (Krogh
            interpolator).
        scipy.interpolate.PchipInterpolator : PCHIP 1-d monotonic cubic
            interpolation.
        scipy.interpolate.CubicSpline : Cubic spline data interpolator.

        Notes
        -----
        The 'krogh', 'piecewise_polynomial', 'spline', 'pchip' and 'akima'
        methods are wrappers around the respective SciPy implementations of
        similar names. These use the actual numerical values of the index.
        For more information on their behavior, see the
        `SciPy documentation
        <http://docs.scipy.org/doc/scipy/reference/interpolate.html#univariate-interpolation>`__
        and `SciPy tutorial
        <http://docs.scipy.org/doc/scipy/reference/tutorial/interpolate.html>`__.

        Examples
        --------
        Filling in ``NaN`` in a :class:`~pandas.Series` via linear
        interpolation.

        >>> s = pd.Series([0, 1, np.nan, 3])
        >>> s
        0    0.0
        1    1.0
        2    NaN
        3    3.0
        dtype: float64
        >>> s.interpolate()
        0    0.0
        1    1.0
        2    2.0
        3    3.0
        dtype: float64

        Filling in ``NaN`` in a Series by padding, but filling at most two
        consecutive ``NaN`` at a time.

        >>> s = pd.Series([np.nan, "single_one", np.nan,
        ...                "fill_two_more", np.nan, np.nan, np.nan,
        ...                4.71, np.nan])
        >>> s
        0              NaN
        1       single_one
        2              NaN
        3    fill_two_more
        4              NaN
        5              NaN
        6              NaN
        7             4.71
        8              NaN
        dtype: object
        >>> s.interpolate(method='pad', limit=2)
        0              NaN
        1       single_one
        2       single_one
        3    fill_two_more
        4    fill_two_more
        5    fill_two_more
        6              NaN
        7             4.71
        8             4.71
        dtype: object

        Filling in ``NaN`` in a Series via polynomial interpolation or splines:
        Both 'polynomial' and 'spline' methods require that you also specify
        an ``order`` (int).

        >>> s = pd.Series([0, 2, np.nan, 8])
        >>> s.interpolate(method='polynomial', order=2)
        0    0.000000
        1    2.000000
        2    4.666667
        3    8.000000
        dtype: float64

        Fill the DataFrame forward (that is, going down) along each column
        using linear interpolation.

        Note how the last entry in column 'a' is interpolated differently,
        because there is no entry after it to use for interpolation.
        Note how the first entry in column 'b' remains ``NaN``, because there
        is no entry befofe it to use for interpolation.

        >>> df = pd.DataFrame([(0.0,  np.nan, -1.0, 1.0),
        ...                    (np.nan, 2.0, np.nan, np.nan),
        ...                    (2.0, 3.0, np.nan, 9.0),
        ...                    (np.nan, 4.0, -4.0, 16.0)],
        ...                   columns=list('abcd'))
        >>> df
             a    b    c     d
        0  0.0  NaN -1.0   1.0
        1  NaN  2.0  NaN   NaN
        2  2.0  3.0  NaN   9.0
        3  NaN  4.0 -4.0  16.0
        >>> df.interpolate(method='linear', limit_direction='forward', axis=0)
             a    b    c     d
        0  0.0  NaN -1.0   1.0
        1  1.0  2.0 -2.0   5.0
        2  2.0  3.0 -3.0   9.0
        3  2.0  4.0 -4.0  16.0

        Using polynomial interpolation.

        >>> df['d'].interpolate(method='polynomial', order=2)
        0     1.0
        1     4.0
        2     9.0
        3    16.0
        Name: d, dtype: float64
        """

    @Appender(_shared_docs['interpolate'] % _shared_doc_kwargs)
    def interpolate(self, method='linear', axis=0, limit=None, inplace=False,
                    limit_direction='forward', limit_area=None,
                    downcast=None, **kwargs):
        """
        Interpolate values according to different methods.
        """
        inplace = validate_bool_kwarg(inplace, 'inplace')

        if self.ndim > 2:
            raise NotImplementedError("Interpolate has not been implemented "
                                      "on Panel and Panel 4D objects.")

        if axis == 0:
            ax = self._info_axis_name
            _maybe_transposed_self = self
        elif axis == 1:
            _maybe_transposed_self = self.T
            ax = 1
        else:
            _maybe_transposed_self = self
        ax = _maybe_transposed_self._get_axis_number(ax)

        if _maybe_transposed_self.ndim == 2:
            alt_ax = 1 - ax
        else:
            alt_ax = ax

        if (isinstance(_maybe_transposed_self.index, MultiIndex) and
                method != 'linear'):
            raise ValueError("Only `method=linear` interpolation is supported "
                             "on MultiIndexes.")

        if _maybe_transposed_self._data.get_dtype_counts().get(
                'object') == len(_maybe_transposed_self.T):
            raise TypeError("Cannot interpolate with all NaNs.")

        # create/use the index
        if method == 'linear':
            # prior default
            index = np.arange(len(_maybe_transposed_self._get_axis(alt_ax)))
        else:
            index = _maybe_transposed_self._get_axis(alt_ax)

        if isna(index).any():
            raise NotImplementedError("Interpolation with NaNs in the index "
                                      "has not been implemented. Try filling "
                                      "those NaNs before interpolating.")
        data = _maybe_transposed_self._data
        new_data = data.interpolate(method=method, axis=ax, index=index,
                                    values=_maybe_transposed_self, limit=limit,
                                    limit_direction=limit_direction,
                                    limit_area=limit_area,
                                    inplace=inplace, downcast=downcast,
                                    **kwargs)

        if inplace:
            if axis == 1:
                new_data = self._constructor(new_data).T._data
            self._update_inplace(new_data)
        else:
            res = self._constructor(new_data).__finalize__(self)
            if axis == 1:
                res = res.T
            return res

    # ----------------------------------------------------------------------
    # Timeseries methods Methods

    def asof(self, where, subset=None):
        """
        The last row without any NaN is taken (or the last row without
        NaN considering only the subset of columns in the case of a DataFrame)

        .. versionadded:: 0.19.0 For DataFrame

        If there is no good value, NaN is returned for a Series
        a Series of NaN values for a DataFrame

        Parameters
        ----------
        where : date or array of dates
        subset : string or list of strings, default None
           if not None use these columns for NaN propagation

        Notes
        -----
        Dates are assumed to be sorted
        Raises if this is not the case

        Returns
        -------
        where is scalar

          - value or NaN if input is Series
          - Series if input is DataFrame

        where is Index: same shape object as input

        See Also
        --------
        merge_asof

        """

        if isinstance(where, compat.string_types):
            from pandas import to_datetime
            where = to_datetime(where)

        if not self.index.is_monotonic:
            raise ValueError("asof requires a sorted index")

        is_series = isinstance(self, ABCSeries)
        if is_series:
            if subset is not None:
                raise ValueError("subset is not valid for Series")
        elif self.ndim > 2:
            raise NotImplementedError("asof is not implemented "
                                      "for {type}".format(type=type(self)))
        else:
            if subset is None:
                subset = self.columns
            if not is_list_like(subset):
                subset = [subset]

        is_list = is_list_like(where)
        if not is_list:
            start = self.index[0]
            if isinstance(self.index, PeriodIndex):
                where = Period(where, freq=self.index.freq).ordinal
                start = start.ordinal

            if where < start:
                if not is_series:
                    from pandas import Series
                    return Series(index=self.columns, name=where)
                return np.nan

            # It's always much faster to use a *while* loop here for
            # Series than pre-computing all the NAs. However a
            # *while* loop is extremely expensive for DataFrame
            # so we later pre-compute all the NAs and use the same
            # code path whether *where* is a scalar or list.
            # See PR: https://github.com/pandas-dev/pandas/pull/14476
            if is_series:
                loc = self.index.searchsorted(where, side='right')
                if loc > 0:
                    loc -= 1

                values = self._values
                while loc > 0 and isna(values[loc]):
                    loc -= 1
                return values[loc]

        if not isinstance(where, Index):
            where = Index(where) if is_list else Index([where])

        nulls = self.isna() if is_series else self[subset].isna().any(1)
        if nulls.all():
            if is_series:
                return self._constructor(np.nan, index=where, name=self.name)
            elif is_list:
                from pandas import DataFrame
                return DataFrame(np.nan, index=where, columns=self.columns)
            else:
                from pandas import Series
                return Series(np.nan, index=self.columns, name=where[0])

        locs = self.index.asof_locs(where, ~(nulls.values))

        # mask the missing
        missing = locs == -1
        data = self.take(locs, is_copy=False)
        data.index = where
        data.loc[missing] = np.nan
        return data if is_list else data.iloc[-1]

    # ----------------------------------------------------------------------
    # Action Methods

    _shared_docs['isna'] = """
        Detect missing values.

        Return a boolean same-sized object indicating if the values are NA.
        NA values, such as None or :attr:`numpy.NaN`, gets mapped to True
        values.
        Everything else gets mapped to False values. Characters such as empty
        strings ``''`` or :attr:`numpy.inf` are not considered NA values
        (unless you set ``pandas.options.mode.use_inf_as_na = True``).

        Returns
        -------
        %(klass)s
            Mask of bool values for each element in %(klass)s that
            indicates whether an element is not an NA value.

        See Also
        --------
        %(klass)s.isnull : alias of isna
        %(klass)s.notna : boolean inverse of isna
        %(klass)s.dropna : omit axes labels with missing values
        isna : top-level isna

        Examples
        --------
        Show which entries in a DataFrame are NA.

        >>> df = pd.DataFrame({'age': [5, 6, np.NaN],
        ...                    'born': [pd.NaT, pd.Timestamp('1939-05-27'),
        ...                             pd.Timestamp('1940-04-25')],
        ...                    'name': ['Alfred', 'Batman', ''],
        ...                    'toy': [None, 'Batmobile', 'Joker']})
        >>> df
           age       born    name        toy
        0  5.0        NaT  Alfred       None
        1  6.0 1939-05-27  Batman  Batmobile
        2  NaN 1940-04-25              Joker

        >>> df.isna()
             age   born   name    toy
        0  False   True  False   True
        1  False  False  False  False
        2   True  False  False  False

        Show which entries in a Series are NA.

        >>> ser = pd.Series([5, 6, np.NaN])
        >>> ser
        0    5.0
        1    6.0
        2    NaN
        dtype: float64

        >>> ser.isna()
        0    False
        1    False
        2     True
        dtype: bool
        """

    @Appender(_shared_docs['isna'] % _shared_doc_kwargs)
    def isna(self):
        return isna(self).__finalize__(self)

    @Appender(_shared_docs['isna'] % _shared_doc_kwargs)
    def isnull(self):
        return isna(self).__finalize__(self)

    _shared_docs['notna'] = """
        Detect existing (non-missing) values.

        Return a boolean same-sized object indicating if the values are not NA.
        Non-missing values get mapped to True. Characters such as empty
        strings ``''`` or :attr:`numpy.inf` are not considered NA values
        (unless you set ``pandas.options.mode.use_inf_as_na = True``).
        NA values, such as None or :attr:`numpy.NaN`, get mapped to False
        values.

        Returns
        -------
        %(klass)s
            Mask of bool values for each element in %(klass)s that
            indicates whether an element is not an NA value.

        See Also
        --------
        %(klass)s.notnull : alias of notna
        %(klass)s.isna : boolean inverse of notna
        %(klass)s.dropna : omit axes labels with missing values
        notna : top-level notna

        Examples
        --------
        Show which entries in a DataFrame are not NA.

        >>> df = pd.DataFrame({'age': [5, 6, np.NaN],
        ...                    'born': [pd.NaT, pd.Timestamp('1939-05-27'),
        ...                             pd.Timestamp('1940-04-25')],
        ...                    'name': ['Alfred', 'Batman', ''],
        ...                    'toy': [None, 'Batmobile', 'Joker']})
        >>> df
           age       born    name        toy
        0  5.0        NaT  Alfred       None
        1  6.0 1939-05-27  Batman  Batmobile
        2  NaN 1940-04-25              Joker

        >>> df.notna()
             age   born  name    toy
        0   True  False  True  False
        1   True   True  True   True
        2  False   True  True   True

        Show which entries in a Series are not NA.

        >>> ser = pd.Series([5, 6, np.NaN])
        >>> ser
        0    5.0
        1    6.0
        2    NaN
        dtype: float64

        >>> ser.notna()
        0     True
        1     True
        2    False
        dtype: bool
        """

    @Appender(_shared_docs['notna'] % _shared_doc_kwargs)
    def notna(self):
        return notna(self).__finalize__(self)

    @Appender(_shared_docs['notna'] % _shared_doc_kwargs)
    def notnull(self):
        return notna(self).__finalize__(self)

    def _clip_with_scalar(self, lower, upper, inplace=False):
        if ((lower is not None and np.any(isna(lower))) or
                (upper is not None and np.any(isna(upper)))):
            raise ValueError("Cannot use an NA value as a clip threshold")

        result = self.values
        mask = isna(result)

        with np.errstate(all='ignore'):
            if upper is not None:
                result = np.where(result >= upper, upper, result)
            if lower is not None:
                result = np.where(result <= lower, lower, result)
        if np.any(mask):
            result[mask] = np.nan

        axes_dict = self._construct_axes_dict()
        result = self._constructor(result, **axes_dict).__finalize__(self)

        if inplace:
            self._update_inplace(result)
        else:
            return result

    def _clip_with_one_bound(self, threshold, method, axis, inplace):

        inplace = validate_bool_kwarg(inplace, 'inplace')
        if axis is not None:
            axis = self._get_axis_number(axis)

        # method is self.le for upper bound and self.ge for lower bound
        if is_scalar(threshold) and is_number(threshold):
            if method.__name__ == 'le':
                return self._clip_with_scalar(None, threshold, inplace=inplace)
            return self._clip_with_scalar(threshold, None, inplace=inplace)

        subset = method(threshold, axis=axis) | isna(self)

        # GH #15390
        # In order for where method to work, the threshold must
        # be transformed to NDFrame from other array like structure.
        if (not isinstance(threshold, ABCSeries)) and is_list_like(threshold):
            if isinstance(self, ABCSeries):
                threshold = pd.Series(threshold, index=self.index)
            else:
                threshold = _align_method_FRAME(self, np.asarray(threshold),
                                                axis)
        return self.where(subset, threshold, axis=axis, inplace=inplace)

    def clip(self, lower=None, upper=None, axis=None, inplace=False,
             *args, **kwargs):
        """
        Trim values at input threshold(s).

        Assigns values outside boundary to boundary values. Thresholds
        can be singular values or array like, and in the latter case
        the clipping is performed element-wise in the specified axis.

        Parameters
        ----------
        lower : float or array_like, default None
            Minimum threshold value. All values below this
            threshold will be set to it.
        upper : float or array_like, default None
            Maximum threshold value. All values above this
            threshold will be set to it.
        axis : int or string axis name, optional
            Align object with lower and upper along the given axis.
        inplace : boolean, default False
            Whether to perform the operation in place on the data.

            .. versionadded:: 0.21.0
        *args, **kwargs
            Additional keywords have no effect but might be accepted
            for compatibility with numpy.

        See Also
        --------
        clip_lower : Clip values below specified threshold(s).
        clip_upper : Clip values above specified threshold(s).

        Returns
        -------
        Series or DataFrame
            Same type as calling object with the values outside the
            clip boundaries replaced

        Examples
        --------
        >>> data = {'col_0': [9, -3, 0, -1, 5], 'col_1': [-2, -7, 6, 8, -5]}
        >>> df = pd.DataFrame(data)
        >>> df
           col_0  col_1
        0      9     -2
        1     -3     -7
        2      0      6
        3     -1      8
        4      5     -5

        Clips per column using lower and upper thresholds:

        >>> df.clip(-4, 6)
           col_0  col_1
        0      6     -2
        1     -3     -4
        2      0      6
        3     -1      6
        4      5     -4

        Clips using specific lower and upper thresholds per column element:

        >>> t = pd.Series([2, -4, -1, 6, 3])
        >>> t
        0    2
        1   -4
        2   -1
        3    6
        4    3
        dtype: int64

        >>> df.clip(t, t + 4, axis=0)
           col_0  col_1
        0      6      2
        1     -3     -4
        2      0      3
        3      6      8
        4      5      3
        """
        if isinstance(self, ABCPanel):
            raise NotImplementedError("clip is not supported yet for panels")

        inplace = validate_bool_kwarg(inplace, 'inplace')

        axis = nv.validate_clip_with_axis(axis, args, kwargs)
        if axis is not None:
            axis = self._get_axis_number(axis)

        # GH 17276
        # numpy doesn't like NaN as a clip value
        # so ignore
        # GH 19992
        # numpy doesn't drop a list-like bound containing NaN
        if not is_list_like(lower) and np.any(pd.isnull(lower)):
            lower = None
        if not is_list_like(upper) and np.any(pd.isnull(upper)):
            upper = None

        # GH 2747 (arguments were reversed)
        if lower is not None and upper is not None:
            if is_scalar(lower) and is_scalar(upper):
                lower, upper = min(lower, upper), max(lower, upper)

        # fast-path for scalars
        if ((lower is None or (is_scalar(lower) and is_number(lower))) and
                (upper is None or (is_scalar(upper) and is_number(upper)))):
            return self._clip_with_scalar(lower, upper, inplace=inplace)

        result = self
        if lower is not None:
            result = result.clip_lower(lower, axis, inplace=inplace)
        if upper is not None:
            if inplace:
                result = self
            result = result.clip_upper(upper, axis, inplace=inplace)

        return result

    def clip_upper(self, threshold, axis=None, inplace=False):
        """
        Trim values above a given threshold.

        Elements above the `threshold` will be changed to match the
        `threshold` value(s). Threshold can be a single value or an array,
        in the latter case it performs the truncation element-wise.

        Parameters
        ----------
        threshold : numeric or array-like
            Maximum value allowed. All values above threshold will be set to
            this value.

            * float : every value is compared to `threshold`.
            * array-like : The shape of `threshold` should match the object
              it's compared to. When `self` is a Series, `threshold` should be
              the length. When `self` is a DataFrame, `threshold` should 2-D
              and the same shape as `self` for ``axis=None``, or 1-D and the
              same length as the axis being compared.

        axis : {0 or 'index', 1 or 'columns'}, default 0
            Align object with `threshold` along the given axis.
        inplace : boolean, default False
            Whether to perform the operation in place on the data.

            .. versionadded:: 0.21.0

        Returns
        -------
        clipped
            Original data with values trimmed.

        See Also
        --------
        DataFrame.clip : General purpose method to trim DataFrame values to
            given threshold(s)
        DataFrame.clip_lower : Trim DataFrame values below given
            threshold(s)
        Series.clip : General purpose method to trim Series values to given
            threshold(s)
        Series.clip_lower : Trim Series values below given threshold(s)

        Examples
        --------
        >>> s = pd.Series([1, 2, 3, 4, 5])
        >>> s
        0    1
        1    2
        2    3
        3    4
        4    5
        dtype: int64

        >>> s.clip_upper(3)
        0    1
        1    2
        2    3
        3    3
        4    3
        dtype: int64

        >>> t = [5, 4, 3, 2, 1]
        >>> t
        [5, 4, 3, 2, 1]

        >>> s.clip_upper(t)
        0    1
        1    2
        2    3
        3    2
        4    1
        dtype: int64
        """
        return self._clip_with_one_bound(threshold, method=self.le,
                                         axis=axis, inplace=inplace)

    def clip_lower(self, threshold, axis=None, inplace=False):
        """
        Trim values below a given threshold.

        Elements below the `threshold` will be changed to match the
        `threshold` value(s). Threshold can be a single value or an array,
        in the latter case it performs the truncation element-wise.

        Parameters
        ----------
        threshold : numeric or array-like
            Minimum value allowed. All values below threshold will be set to
            this value.

            * float : every value is compared to `threshold`.
            * array-like : The shape of `threshold` should match the object
              it's compared to. When `self` is a Series, `threshold` should be
              the length. When `self` is a DataFrame, `threshold` should 2-D
              and the same shape as `self` for ``axis=None``, or 1-D and the
              same length as the axis being compared.

        axis : {0 or 'index', 1 or 'columns'}, default 0
            Align `self` with `threshold` along the given axis.

        inplace : boolean, default False
            Whether to perform the operation in place on the data.

            .. versionadded:: 0.21.0

        Returns
        -------
        clipped
            Original data with values trimmed.

        See Also
        --------
        DataFrame.clip : General purpose method to trim DataFrame values to
            given threshold(s)
        DataFrame.clip_upper : Trim DataFrame values above given
            threshold(s)
        Series.clip : General purpose method to trim Series values to given
            threshold(s)
        Series.clip_upper : Trim Series values above given threshold(s)

        Examples
        --------

        Series single threshold clipping:

        >>> s = pd.Series([5, 6, 7, 8, 9])
        >>> s.clip_lower(8)
        0    8
        1    8
        2    8
        3    8
        4    9
        dtype: int64

        Series clipping element-wise using an array of thresholds. `threshold`
        should be the same length as the Series.

        >>> elemwise_thresholds = [4, 8, 7, 2, 5]
        >>> s.clip_lower(elemwise_thresholds)
        0    5
        1    8
        2    7
        3    8
        4    9
        dtype: int64

        DataFrames can be compared to a scalar.

        >>> df = pd.DataFrame({"A": [1, 3, 5], "B": [2, 4, 6]})
        >>> df
           A  B
        0  1  2
        1  3  4
        2  5  6

        >>> df.clip_lower(3)
           A  B
        0  3  3
        1  3  4
        2  5  6

        Or to an array of values. By default, `threshold` should be the same
        shape as the DataFrame.

        >>> df.clip_lower(np.array([[3, 4], [2, 2], [6, 2]]))
           A  B
        0  3  4
        1  3  4
        2  6  6

        Control how `threshold` is broadcast with `axis`. In this case
        `threshold` should be the same length as the axis specified by
        `axis`.

        >>> df.clip_lower([3, 3, 5], axis='index')
           A  B
        0  3  3
        1  3  4
        2  5  6

        >>> df.clip_lower([4, 5], axis='columns')
           A  B
        0  4  5
        1  4  5
        2  5  6
        """
        return self._clip_with_one_bound(threshold, method=self.ge,
                                         axis=axis, inplace=inplace)

    def groupby(self, by=None, axis=0, level=None, as_index=True, sort=True,
                group_keys=True, squeeze=False, observed=False, **kwargs):
        """
        Group series using mapper (dict or key function, apply given function
        to group, return result as series) or by a series of columns.

        Parameters
        ----------
        by : mapping, function, label, or list of labels
            Used to determine the groups for the groupby.
            If ``by`` is a function, it's called on each value of the object's
            index. If a dict or Series is passed, the Series or dict VALUES
            will be used to determine the groups (the Series' values are first
            aligned; see ``.align()`` method). If an ndarray is passed, the
            values are used as-is determine the groups. A label or list of
            labels may be passed to group by the columns in ``self``. Notice
            that a tuple is interpreted a (single) key.
        axis : int, default 0
        level : int, level name, or sequence of such, default None
            If the axis is a MultiIndex (hierarchical), group by a particular
            level or levels
        as_index : boolean, default True
            For aggregated output, return object with group labels as the
            index. Only relevant for DataFrame input. as_index=False is
            effectively "SQL-style" grouped output
        sort : boolean, default True
            Sort group keys. Get better performance by turning this off.
            Note this does not influence the order of observations within each
            group.  groupby preserves the order of rows within each group.
        group_keys : boolean, default True
            When calling apply, add group keys to index to identify pieces
        squeeze : boolean, default False
            reduce the dimensionality of the return type if possible,
            otherwise return a consistent type
        observed : boolean, default False
            This only applies if any of the groupers are Categoricals
            If True: only show observed values for categorical groupers.
            If False: show all values for categorical groupers.

            .. versionadded:: 0.23.0

        Returns
        -------
        GroupBy object

        Examples
        --------
        DataFrame results

        >>> data.groupby(func, axis=0).mean()
        >>> data.groupby(['col1', 'col2'])['col3'].mean()

        DataFrame with hierarchical index

        >>> data.groupby(['col1', 'col2']).mean()

        Notes
        -----
        See the `user guide
        <http://pandas.pydata.org/pandas-docs/stable/groupby.html>`_ for more.

        See also
        --------
        resample : Convenience method for frequency conversion and resampling
            of time series.
        """
        from pandas.core.groupby.groupby import groupby

        if level is None and by is None:
            raise TypeError("You have to supply one of 'by' and 'level'")
        axis = self._get_axis_number(axis)
        return groupby(self, by=by, axis=axis, level=level, as_index=as_index,
                       sort=sort, group_keys=group_keys, squeeze=squeeze,
                       observed=observed, **kwargs)

    def asfreq(self, freq, method=None, how=None, normalize=False,
               fill_value=None):
        """
        Convert TimeSeries to specified frequency.

        Optionally provide filling method to pad/backfill missing values.

        Returns the original data conformed to a new index with the specified
        frequency. ``resample`` is more appropriate if an operation, such as
        summarization, is necessary to represent the data at the new frequency.

        Parameters
        ----------
        freq : DateOffset object, or string
        method : {'backfill'/'bfill', 'pad'/'ffill'}, default None
            Method to use for filling holes in reindexed Series (note this
            does not fill NaNs that already were present):

            * 'pad' / 'ffill': propagate last valid observation forward to next
              valid
            * 'backfill' / 'bfill': use NEXT valid observation to fill
        how : {'start', 'end'}, default end
            For PeriodIndex only, see PeriodIndex.asfreq
        normalize : bool, default False
            Whether to reset output index to midnight
        fill_value: scalar, optional
            Value to use for missing values, applied during upsampling (note
            this does not fill NaNs that already were present).

            .. versionadded:: 0.20.0

        Returns
        -------
        converted : same type as caller

        Examples
        --------

        Start by creating a series with 4 one minute timestamps.

        >>> index = pd.date_range('1/1/2000', periods=4, freq='T')
        >>> series = pd.Series([0.0, None, 2.0, 3.0], index=index)
        >>> df = pd.DataFrame({'s':series})
        >>> df
                               s
        2000-01-01 00:00:00    0.0
        2000-01-01 00:01:00    NaN
        2000-01-01 00:02:00    2.0
        2000-01-01 00:03:00    3.0

        Upsample the series into 30 second bins.

        >>> df.asfreq(freq='30S')
                               s
        2000-01-01 00:00:00    0.0
        2000-01-01 00:00:30    NaN
        2000-01-01 00:01:00    NaN
        2000-01-01 00:01:30    NaN
        2000-01-01 00:02:00    2.0
        2000-01-01 00:02:30    NaN
        2000-01-01 00:03:00    3.0

        Upsample again, providing a ``fill value``.

        >>> df.asfreq(freq='30S', fill_value=9.0)
                               s
        2000-01-01 00:00:00    0.0
        2000-01-01 00:00:30    9.0
        2000-01-01 00:01:00    NaN
        2000-01-01 00:01:30    9.0
        2000-01-01 00:02:00    2.0
        2000-01-01 00:02:30    9.0
        2000-01-01 00:03:00    3.0

        Upsample again, providing a ``method``.

        >>> df.asfreq(freq='30S', method='bfill')
                               s
        2000-01-01 00:00:00    0.0
        2000-01-01 00:00:30    NaN
        2000-01-01 00:01:00    NaN
        2000-01-01 00:01:30    2.0
        2000-01-01 00:02:00    2.0
        2000-01-01 00:02:30    3.0
        2000-01-01 00:03:00    3.0

        See Also
        --------
        reindex

        Notes
        -----
        To learn more about the frequency strings, please see `this link
        <http://pandas.pydata.org/pandas-docs/stable/timeseries.html#offset-aliases>`__.
        """
        from pandas.core.resample import asfreq
        return asfreq(self, freq, method=method, how=how, normalize=normalize,
                      fill_value=fill_value)

    def at_time(self, time, asof=False):
        """
        Select values at particular time of day (e.g. 9:30AM).

        Raises
        ------
        TypeError
            If the index is not  a :class:`DatetimeIndex`

        Parameters
        ----------
        time : datetime.time or string

        Returns
        -------
        values_at_time : same type as caller

        Examples
        --------
        >>> i = pd.date_range('2018-04-09', periods=4, freq='12H')
        >>> ts = pd.DataFrame({'A': [1,2,3,4]}, index=i)
        >>> ts
                             A
        2018-04-09 00:00:00  1
        2018-04-09 12:00:00  2
        2018-04-10 00:00:00  3
        2018-04-10 12:00:00  4

        >>> ts.at_time('12:00')
                             A
        2018-04-09 12:00:00  2
        2018-04-10 12:00:00  4

        See Also
        --------
        between_time : Select values between particular times of the day
        first : Select initial periods of time series based on a date offset
        last : Select final periods of time series based on a date offset
        DatetimeIndex.indexer_at_time : Get just the index locations for
            values at particular time of the day
        """
        try:
            indexer = self.index.indexer_at_time(time, asof=asof)
            return self._take(indexer)
        except AttributeError:
            raise TypeError('Index must be DatetimeIndex')

    def between_time(self, start_time, end_time, include_start=True,
                     include_end=True):
        """
        Select values between particular times of the day (e.g., 9:00-9:30 AM).

        By setting ``start_time`` to be later than ``end_time``,
        you can get the times that are *not* between the two times.

        Raises
        ------
        TypeError
            If the index is not  a :class:`DatetimeIndex`

        Parameters
        ----------
        start_time : datetime.time or string
        end_time : datetime.time or string
        include_start : boolean, default True
        include_end : boolean, default True

        Returns
        -------
        values_between_time : same type as caller

        Examples
        --------
        >>> i = pd.date_range('2018-04-09', periods=4, freq='1D20min')
        >>> ts = pd.DataFrame({'A': [1,2,3,4]}, index=i)
        >>> ts
                             A
        2018-04-09 00:00:00  1
        2018-04-10 00:20:00  2
        2018-04-11 00:40:00  3
        2018-04-12 01:00:00  4

        >>> ts.between_time('0:15', '0:45')
                             A
        2018-04-10 00:20:00  2
        2018-04-11 00:40:00  3

        You get the times that are *not* between two times by setting
        ``start_time`` later than ``end_time``:

        >>> ts.between_time('0:45', '0:15')
                             A
        2018-04-09 00:00:00  1
        2018-04-12 01:00:00  4

        See Also
        --------
        at_time : Select values at a particular time of the day
        first : Select initial periods of time series based on a date offset
        last : Select final periods of time series based on a date offset
        DatetimeIndex.indexer_between_time : Get just the index locations for
            values between particular times of the day
        """
        try:
            indexer = self.index.indexer_between_time(
                start_time, end_time, include_start=include_start,
                include_end=include_end)
            return self._take(indexer)
        except AttributeError:
            raise TypeError('Index must be DatetimeIndex')

    def resample(self, rule, how=None, axis=0, fill_method=None, closed=None,
                 label=None, convention='start', kind=None, loffset=None,
                 limit=None, base=0, on=None, level=None):
        """
        Convenience method for frequency conversion and resampling of time
        series.  Object must have a datetime-like index (DatetimeIndex,
        PeriodIndex, or TimedeltaIndex), or pass datetime-like values
        to the on or level keyword.

        Parameters
        ----------
        rule : string
            the offset string or object representing target conversion
        axis : int, optional, default 0
        closed : {'right', 'left'}
            Which side of bin interval is closed. The default is 'left'
            for all frequency offsets except for 'M', 'A', 'Q', 'BM',
            'BA', 'BQ', and 'W' which all have a default of 'right'.
        label : {'right', 'left'}
            Which bin edge label to label bucket with. The default is 'left'
            for all frequency offsets except for 'M', 'A', 'Q', 'BM',
            'BA', 'BQ', and 'W' which all have a default of 'right'.
        convention : {'start', 'end', 's', 'e'}
            For PeriodIndex only, controls whether to use the start or end of
            `rule`
        kind: {'timestamp', 'period'}, optional
            Pass 'timestamp' to convert the resulting index to a
            ``DateTimeIndex`` or 'period' to convert it to a ``PeriodIndex``.
            By default the input representation is retained.
        loffset : timedelta
            Adjust the resampled time labels
        base : int, default 0
            For frequencies that evenly subdivide 1 day, the "origin" of the
            aggregated intervals. For example, for '5min' frequency, base could
            range from 0 through 4. Defaults to 0
        on : string, optional
            For a DataFrame, column to use instead of index for resampling.
            Column must be datetime-like.

            .. versionadded:: 0.19.0

        level : string or int, optional
            For a MultiIndex, level (name or number) to use for
            resampling.  Level must be datetime-like.

            .. versionadded:: 0.19.0

        Returns
        -------
        Resampler object

        Notes
        -----
        See the `user guide
        <http://pandas.pydata.org/pandas-docs/stable/timeseries.html#resampling>`_
        for more.

        To learn more about the offset strings, please see `this link
        <http://pandas.pydata.org/pandas-docs/stable/timeseries.html#offset-aliases>`__.

        Examples
        --------

        Start by creating a series with 9 one minute timestamps.

        >>> index = pd.date_range('1/1/2000', periods=9, freq='T')
        >>> series = pd.Series(range(9), index=index)
        >>> series
        2000-01-01 00:00:00    0
        2000-01-01 00:01:00    1
        2000-01-01 00:02:00    2
        2000-01-01 00:03:00    3
        2000-01-01 00:04:00    4
        2000-01-01 00:05:00    5
        2000-01-01 00:06:00    6
        2000-01-01 00:07:00    7
        2000-01-01 00:08:00    8
        Freq: T, dtype: int64

        Downsample the series into 3 minute bins and sum the values
        of the timestamps falling into a bin.

        >>> series.resample('3T').sum()
        2000-01-01 00:00:00     3
        2000-01-01 00:03:00    12
        2000-01-01 00:06:00    21
        Freq: 3T, dtype: int64

        Downsample the series into 3 minute bins as above, but label each
        bin using the right edge instead of the left. Please note that the
        value in the bucket used as the label is not included in the bucket,
        which it labels. For example, in the original series the
        bucket ``2000-01-01 00:03:00`` contains the value 3, but the summed
        value in the resampled bucket with the label ``2000-01-01 00:03:00``
        does not include 3 (if it did, the summed value would be 6, not 3).
        To include this value close the right side of the bin interval as
        illustrated in the example below this one.

        >>> series.resample('3T', label='right').sum()
        2000-01-01 00:03:00     3
        2000-01-01 00:06:00    12
        2000-01-01 00:09:00    21
        Freq: 3T, dtype: int64

        Downsample the series into 3 minute bins as above, but close the right
        side of the bin interval.

        >>> series.resample('3T', label='right', closed='right').sum()
        2000-01-01 00:00:00     0
        2000-01-01 00:03:00     6
        2000-01-01 00:06:00    15
        2000-01-01 00:09:00    15
        Freq: 3T, dtype: int64

        Upsample the series into 30 second bins.

        >>> series.resample('30S').asfreq()[0:5] #select first 5 rows
        2000-01-01 00:00:00   0.0
        2000-01-01 00:00:30   NaN
        2000-01-01 00:01:00   1.0
        2000-01-01 00:01:30   NaN
        2000-01-01 00:02:00   2.0
        Freq: 30S, dtype: float64

        Upsample the series into 30 second bins and fill the ``NaN``
        values using the ``pad`` method.

        >>> series.resample('30S').pad()[0:5]
        2000-01-01 00:00:00    0
        2000-01-01 00:00:30    0
        2000-01-01 00:01:00    1
        2000-01-01 00:01:30    1
        2000-01-01 00:02:00    2
        Freq: 30S, dtype: int64

        Upsample the series into 30 second bins and fill the
        ``NaN`` values using the ``bfill`` method.

        >>> series.resample('30S').bfill()[0:5]
        2000-01-01 00:00:00    0
        2000-01-01 00:00:30    1
        2000-01-01 00:01:00    1
        2000-01-01 00:01:30    2
        2000-01-01 00:02:00    2
        Freq: 30S, dtype: int64

        Pass a custom function via ``apply``

        >>> def custom_resampler(array_like):
        ...     return np.sum(array_like)+5

        >>> series.resample('3T').apply(custom_resampler)
        2000-01-01 00:00:00     8
        2000-01-01 00:03:00    17
        2000-01-01 00:06:00    26
        Freq: 3T, dtype: int64

        For a Series with a PeriodIndex, the keyword `convention` can be
        used to control whether to use the start or end of `rule`.

        >>> s = pd.Series([1, 2], index=pd.period_range('2012-01-01',
                                                        freq='A',
                                                        periods=2))
        >>> s
        2012    1
        2013    2
        Freq: A-DEC, dtype: int64

        Resample by month using 'start' `convention`. Values are assigned to
        the first month of the period.

        >>> s.resample('M', convention='start').asfreq().head()
        2012-01    1.0
        2012-02    NaN
        2012-03    NaN
        2012-04    NaN
        2012-05    NaN
        Freq: M, dtype: float64

        Resample by month using 'end' `convention`. Values are assigned to
        the last month of the period.

        >>> s.resample('M', convention='end').asfreq()
        2012-12    1.0
        2013-01    NaN
        2013-02    NaN
        2013-03    NaN
        2013-04    NaN
        2013-05    NaN
        2013-06    NaN
        2013-07    NaN
        2013-08    NaN
        2013-09    NaN
        2013-10    NaN
        2013-11    NaN
        2013-12    2.0
        Freq: M, dtype: float64

        For DataFrame objects, the keyword ``on`` can be used to specify the
        column instead of the index for resampling.

        >>> df = pd.DataFrame(data=9*[range(4)], columns=['a', 'b', 'c', 'd'])
        >>> df['time'] = pd.date_range('1/1/2000', periods=9, freq='T')
        >>> df.resample('3T', on='time').sum()
                             a  b  c  d
        time
        2000-01-01 00:00:00  0  3  6  9
        2000-01-01 00:03:00  0  3  6  9
        2000-01-01 00:06:00  0  3  6  9

        For a DataFrame with MultiIndex, the keyword ``level`` can be used to
        specify on level the resampling needs to take place.

        >>> time = pd.date_range('1/1/2000', periods=5, freq='T')
        >>> df2 = pd.DataFrame(data=10*[range(4)],
                               columns=['a', 'b', 'c', 'd'],
                               index=pd.MultiIndex.from_product([time, [1, 2]])
                               )
        >>> df2.resample('3T', level=0).sum()
                             a  b   c   d
        2000-01-01 00:00:00  0  6  12  18
        2000-01-01 00:03:00  0  4   8  12

        See also
        --------
        groupby : Group by mapping, function, label, or list of labels.
        """
        from pandas.core.resample import (resample,
                                          _maybe_process_deprecations)
        axis = self._get_axis_number(axis)
        r = resample(self, freq=rule, label=label, closed=closed,
                     axis=axis, kind=kind, loffset=loffset,
                     convention=convention,
                     base=base, key=on, level=level)
        return _maybe_process_deprecations(r,
                                           how=how,
                                           fill_method=fill_method,
                                           limit=limit)

    def first(self, offset):
        """
        Convenience method for subsetting initial periods of time series data
        based on a date offset.

        Raises
        ------
        TypeError
            If the index is not  a :class:`DatetimeIndex`

        Parameters
        ----------
        offset : string, DateOffset, dateutil.relativedelta

        Examples
        --------
        >>> i = pd.date_range('2018-04-09', periods=4, freq='2D')
        >>> ts = pd.DataFrame({'A': [1,2,3,4]}, index=i)
        >>> ts
                    A
        2018-04-09  1
        2018-04-11  2
        2018-04-13  3
        2018-04-15  4

        Get the rows for the first 3 days:

        >>> ts.first('3D')
                    A
        2018-04-09  1
        2018-04-11  2

        Notice the data for 3 first calender days were returned, not the first
        3 days observed in the dataset, and therefore data for 2018-04-13 was
        not returned.

        Returns
        -------
        subset : same type as caller

        See Also
        --------
        last : Select final periods of time series based on a date offset
        at_time : Select values at a particular time of the day
        between_time : Select values between particular times of the day
        """
        if not isinstance(self.index, DatetimeIndex):
            raise TypeError("'first' only supports a DatetimeIndex index")

        if len(self.index) == 0:
            return self

        offset = to_offset(offset)
        end_date = end = self.index[0] + offset

        # Tick-like, e.g. 3 weeks
        if not offset.isAnchored() and hasattr(offset, '_inc'):
            if end_date in self.index:
                end = self.index.searchsorted(end_date, side='left')
                return self.iloc[:end]

        return self.loc[:end]

    def last(self, offset):
        """
        Convenience method for subsetting final periods of time series data
        based on a date offset.

        Raises
        ------
        TypeError
            If the index is not  a :class:`DatetimeIndex`

        Parameters
        ----------
        offset : string, DateOffset, dateutil.relativedelta

        Examples
        --------
        >>> i = pd.date_range('2018-04-09', periods=4, freq='2D')
        >>> ts = pd.DataFrame({'A': [1,2,3,4]}, index=i)
        >>> ts
                    A
        2018-04-09  1
        2018-04-11  2
        2018-04-13  3
        2018-04-15  4

        Get the rows for the last 3 days:

        >>> ts.last('3D')
                    A
        2018-04-13  3
        2018-04-15  4

        Notice the data for 3 last calender days were returned, not the last
        3 observed days in the dataset, and therefore data for 2018-04-11 was
        not returned.

        Returns
        -------
        subset : same type as caller

        See Also
        --------
        first : Select initial periods of time series based on a date offset
        at_time : Select values at a particular time of the day
        between_time : Select values between particular times of the day
        """
        if not isinstance(self.index, DatetimeIndex):
            raise TypeError("'last' only supports a DatetimeIndex index")

        if len(self.index) == 0:
            return self

        offset = to_offset(offset)

        start_date = self.index[-1] - offset
        start = self.index.searchsorted(start_date, side='right')
        return self.iloc[start:]

    def rank(self, axis=0, method='average', numeric_only=None,
             na_option='keep', ascending=True, pct=False):
        """
        Compute numerical data ranks (1 through n) along axis. Equal values are
        assigned a rank that is the average of the ranks of those values

        Parameters
        ----------
        axis : {0 or 'index', 1 or 'columns'}, default 0
            index to direct ranking
        method : {'average', 'min', 'max', 'first', 'dense'}
            * average: average rank of group
            * min: lowest rank in group
            * max: highest rank in group
            * first: ranks assigned in order they appear in the array
            * dense: like 'min', but rank always increases by 1 between groups
        numeric_only : boolean, default None
            Include only float, int, boolean data. Valid only for DataFrame or
            Panel objects
        na_option : {'keep', 'top', 'bottom'}
            * keep: leave NA values where they are
            * top: smallest rank if ascending
            * bottom: smallest rank if descending
        ascending : boolean, default True
            False for ranks by high (1) to low (N)
        pct : boolean, default False
            Computes percentage rank of data

        Returns
        -------
        ranks : same type as caller
        """
        axis = self._get_axis_number(axis)

        if self.ndim > 2:
            msg = "rank does not make sense when ndim > 2"
            raise NotImplementedError(msg)

        if na_option not in {'keep', 'top', 'bottom'}:
            msg = "na_option must be one of 'keep', 'top', or 'bottom'"
            raise ValueError(msg)

        def ranker(data):
            ranks = algos.rank(data.values, axis=axis, method=method,
                               ascending=ascending, na_option=na_option,
                               pct=pct)
            ranks = self._constructor(ranks, **data._construct_axes_dict())
            return ranks.__finalize__(self)

        # if numeric_only is None, and we can't get anything, we try with
        # numeric_only=True
        if numeric_only is None:
            try:
                return ranker(self)
            except TypeError:
                numeric_only = True

        if numeric_only:
            data = self._get_numeric_data()
        else:
            data = self

        return ranker(data)

    _shared_docs['align'] = ("""
        Align two objects on their axes with the
        specified join method for each axis Index

        Parameters
        ----------
        other : DataFrame or Series
        join : {'outer', 'inner', 'left', 'right'}, default 'outer'
        axis : allowed axis of the other object, default None
            Align on index (0), columns (1), or both (None)
        level : int or level name, default None
            Broadcast across a level, matching Index values on the
            passed MultiIndex level
        copy : boolean, default True
            Always returns new objects. If copy=False and no reindexing is
            required then original objects are returned.
        fill_value : scalar, default np.NaN
            Value to use for missing values. Defaults to NaN, but can be any
            "compatible" value
        method : str, default None
        limit : int, default None
        fill_axis : %(axes_single_arg)s, default 0
            Filling axis, method and limit
        broadcast_axis : %(axes_single_arg)s, default None
            Broadcast values along this axis, if aligning two objects of
            different dimensions

        Returns
        -------
        (left, right) : (%(klass)s, type of other)
            Aligned objects
        """)

    @Appender(_shared_docs['align'] % _shared_doc_kwargs)
    def align(self, other, join='outer', axis=None, level=None, copy=True,
              fill_value=None, method=None, limit=None, fill_axis=0,
              broadcast_axis=None):
        from pandas import DataFrame, Series
        method = missing.clean_fill_method(method)

        if broadcast_axis == 1 and self.ndim != other.ndim:
            if isinstance(self, Series):
                # this means other is a DataFrame, and we need to broadcast
                # self
                cons = self._constructor_expanddim
                df = cons({c: self for c in other.columns},
                          **other._construct_axes_dict())
                return df._align_frame(other, join=join, axis=axis,
                                       level=level, copy=copy,
                                       fill_value=fill_value, method=method,
                                       limit=limit, fill_axis=fill_axis)
            elif isinstance(other, Series):
                # this means self is a DataFrame, and we need to broadcast
                # other
                cons = other._constructor_expanddim
                df = cons({c: other for c in self.columns},
                          **self._construct_axes_dict())
                return self._align_frame(df, join=join, axis=axis, level=level,
                                         copy=copy, fill_value=fill_value,
                                         method=method, limit=limit,
                                         fill_axis=fill_axis)

        if axis is not None:
            axis = self._get_axis_number(axis)
        if isinstance(other, DataFrame):
            return self._align_frame(other, join=join, axis=axis, level=level,
                                     copy=copy, fill_value=fill_value,
                                     method=method, limit=limit,
                                     fill_axis=fill_axis)
        elif isinstance(other, Series):
            return self._align_series(other, join=join, axis=axis, level=level,
                                      copy=copy, fill_value=fill_value,
                                      method=method, limit=limit,
                                      fill_axis=fill_axis)
        else:  # pragma: no cover
            raise TypeError('unsupported type: %s' % type(other))

    def _align_frame(self, other, join='outer', axis=None, level=None,
                     copy=True, fill_value=None, method=None, limit=None,
                     fill_axis=0):
        # defaults
        join_index, join_columns = None, None
        ilidx, iridx = None, None
        clidx, cridx = None, None

        is_series = isinstance(self, ABCSeries)

        if axis is None or axis == 0:
            if not self.index.equals(other.index):
                join_index, ilidx, iridx = self.index.join(
                    other.index, how=join, level=level, return_indexers=True)

        if axis is None or axis == 1:
            if not is_series and not self.columns.equals(other.columns):
                join_columns, clidx, cridx = self.columns.join(
                    other.columns, how=join, level=level, return_indexers=True)

        if is_series:
            reindexers = {0: [join_index, ilidx]}
        else:
            reindexers = {0: [join_index, ilidx], 1: [join_columns, clidx]}

        left = self._reindex_with_indexers(reindexers, copy=copy,
                                           fill_value=fill_value,
                                           allow_dups=True)
        # other must be always DataFrame
        right = other._reindex_with_indexers({0: [join_index, iridx],
                                              1: [join_columns, cridx]},
                                             copy=copy, fill_value=fill_value,
                                             allow_dups=True)

        if method is not None:
            left = left.fillna(axis=fill_axis, method=method, limit=limit)
            right = right.fillna(axis=fill_axis, method=method, limit=limit)

        # if DatetimeIndex have different tz, convert to UTC
        if is_datetime64tz_dtype(left.index):
            if left.index.tz != right.index.tz:
                if join_index is not None:
                    left.index = join_index
                    right.index = join_index

        return left.__finalize__(self), right.__finalize__(other)

    def _align_series(self, other, join='outer', axis=None, level=None,
                      copy=True, fill_value=None, method=None, limit=None,
                      fill_axis=0):

        is_series = isinstance(self, ABCSeries)

        # series/series compat, other must always be a Series
        if is_series:
            if axis:
                raise ValueError('cannot align series to a series other than '
                                 'axis 0')

            # equal
            if self.index.equals(other.index):
                join_index, lidx, ridx = None, None, None
            else:
                join_index, lidx, ridx = self.index.join(other.index, how=join,
                                                         level=level,
                                                         return_indexers=True)

            left = self._reindex_indexer(join_index, lidx, copy)
            right = other._reindex_indexer(join_index, ridx, copy)

        else:
            # one has > 1 ndim
            fdata = self._data
            if axis == 0:
                join_index = self.index
                lidx, ridx = None, None
                if not self.index.equals(other.index):
                    join_index, lidx, ridx = self.index.join(
                        other.index, how=join, level=level,
                        return_indexers=True)

                if lidx is not None:
                    fdata = fdata.reindex_indexer(join_index, lidx, axis=1)

            elif axis == 1:
                join_index = self.columns
                lidx, ridx = None, None
                if not self.columns.equals(other.index):
                    join_index, lidx, ridx = self.columns.join(
                        other.index, how=join, level=level,
                        return_indexers=True)

                if lidx is not None:
                    fdata = fdata.reindex_indexer(join_index, lidx, axis=0)
            else:
                raise ValueError('Must specify axis=0 or 1')

            if copy and fdata is self._data:
                fdata = fdata.copy()

            left = self._constructor(fdata)

            if ridx is None:
                right = other
            else:
                right = other.reindex(join_index, level=level)

        # fill
        fill_na = notna(fill_value) or (method is not None)
        if fill_na:
            left = left.fillna(fill_value, method=method, limit=limit,
                               axis=fill_axis)
            right = right.fillna(fill_value, method=method, limit=limit)

        # if DatetimeIndex have different tz, convert to UTC
        if is_series or (not is_series and axis == 0):
            if is_datetime64tz_dtype(left.index):
                if left.index.tz != right.index.tz:
                    if join_index is not None:
                        left.index = join_index
                        right.index = join_index

        return left.__finalize__(self), right.__finalize__(other)

    def _where(self, cond, other=np.nan, inplace=False, axis=None, level=None,
               errors='raise', try_cast=False):
        """
        Equivalent to public method `where`, except that `other` is not
        applied as a function even if callable. Used in __setitem__.
        """
        inplace = validate_bool_kwarg(inplace, 'inplace')

        # align the cond to same shape as myself
        cond = com.apply_if_callable(cond, self)
        if isinstance(cond, NDFrame):
            cond, _ = cond.align(self, join='right', broadcast_axis=1)
        else:
            if not hasattr(cond, 'shape'):
                cond = np.asanyarray(cond)
            if cond.shape != self.shape:
                raise ValueError('Array conditional must be same shape as '
                                 'self')
            cond = self._constructor(cond, **self._construct_axes_dict())

        # make sure we are boolean
        fill_value = True if inplace else False
        cond = cond.fillna(fill_value)

        msg = "Boolean array expected for the condition, not {dtype}"

        if not isinstance(cond, pd.DataFrame):
            # This is a single-dimensional object.
            if not is_bool_dtype(cond):
                raise ValueError(msg.format(dtype=cond.dtype))
        else:
            for dt in cond.dtypes:
                if not is_bool_dtype(dt):
                    raise ValueError(msg.format(dtype=dt))

        cond = -cond if inplace else cond

        # try to align with other
        try_quick = True
        if hasattr(other, 'align'):

            # align with me
            if other.ndim <= self.ndim:

                _, other = self.align(other, join='left', axis=axis,
                                      level=level, fill_value=np.nan)

                # if we are NOT aligned, raise as we cannot where index
                if (axis is None and
                        not all(other._get_axis(i).equals(ax)
                                for i, ax in enumerate(self.axes))):
                    raise InvalidIndexError

            # slice me out of the other
            else:
                raise NotImplementedError("cannot align with a higher "
                                          "dimensional NDFrame")

        if isinstance(other, np.ndarray):

            if other.shape != self.shape:

                if self.ndim == 1:

                    icond = cond.values

                    # GH 2745 / GH 4192
                    # treat like a scalar
                    if len(other) == 1:
                        other = np.array(other[0])

                    # GH 3235
                    # match True cond to other
                    elif len(cond[icond]) == len(other):

                        # try to not change dtype at first (if try_quick)
                        if try_quick:

                            try:
                                new_other = com.values_from_object(self)
                                new_other = new_other.copy()
                                new_other[icond] = other
                                other = new_other
                            except Exception:
                                try_quick = False

                        # let's create a new (if we failed at the above
                        # or not try_quick
                        if not try_quick:

                            dtype, fill_value = maybe_promote(other.dtype)
                            new_other = np.empty(len(icond), dtype=dtype)
                            new_other.fill(fill_value)
                            maybe_upcast_putmask(new_other, icond, other)
                            other = new_other

                    else:
                        raise ValueError('Length of replacements must equal '
                                         'series length')

                else:
                    raise ValueError('other must be the same shape as self '
                                     'when an ndarray')

            # we are the same shape, so create an actual object for alignment
            else:
                other = self._constructor(other, **self._construct_axes_dict())

        if axis is None:
            axis = 0

        if self.ndim == getattr(other, 'ndim', 0):
            align = True
        else:
            align = (self._get_axis_number(axis) == 1)

        block_axis = self._get_block_manager_axis(axis)

        if inplace:
            # we may have different type blocks come out of putmask, so
            # reconstruct the block manager

            self._check_inplace_setting(other)
            new_data = self._data.putmask(mask=cond, new=other, align=align,
                                          inplace=True, axis=block_axis,
                                          transpose=self._AXIS_REVERSED)
            self._update_inplace(new_data)

        else:
            new_data = self._data.where(other=other, cond=cond, align=align,
                                        errors=errors,
                                        try_cast=try_cast, axis=block_axis,
                                        transpose=self._AXIS_REVERSED)

            return self._constructor(new_data).__finalize__(self)

    _shared_docs['where'] = ("""
        Replace values where the condition is %(cond_rev)s.

        Parameters
        ----------
        cond : boolean %(klass)s, array-like, or callable
            Where `cond` is %(cond)s, keep the original value. Where
            %(cond_rev)s, replace with corresponding value from `other`.
            If `cond` is callable, it is computed on the %(klass)s and
            should return boolean %(klass)s or array. The callable must
            not change input %(klass)s (though pandas doesn't check it).

            .. versionadded:: 0.18.1
                A callable can be used as cond.

        other : scalar, %(klass)s, or callable
            Entries where `cond` is %(cond_rev)s are replaced with
            corresponding value from `other`.
            If other is callable, it is computed on the %(klass)s and
            should return scalar or %(klass)s. The callable must not
            change input %(klass)s (though pandas doesn't check it).

            .. versionadded:: 0.18.1
                A callable can be used as other.

        inplace : boolean, default False
            Whether to perform the operation in place on the data.
        axis : int, default None
            Alignment axis if needed.
        level : int, default None
            Alignment level if needed.
        errors : str, {'raise', 'ignore'}, default `raise`
            Note that currently this parameter won't affect
            the results and will always coerce to a suitable dtype.

            - `raise` : allow exceptions to be raised.
            - `ignore` : suppress exceptions. On error return original object.

        try_cast : boolean, default False
            Try to cast the result back to the input type (if possible).
        raise_on_error : boolean, default True
            Whether to raise on invalid data types (e.g. trying to where on
            strings).

            .. deprecated:: 0.21.0

               Use `errors`.

        Returns
        -------
        wh : same type as caller

        Notes
        -----
        The %(name)s method is an application of the if-then idiom. For each
        element in the calling DataFrame, if ``cond`` is ``%(cond)s`` the
        element is used; otherwise the corresponding element from the DataFrame
        ``other`` is used.

        The signature for :func:`DataFrame.where` differs from
        :func:`numpy.where`. Roughly ``df1.where(m, df2)`` is equivalent to
        ``np.where(m, df1, df2)``.

        For further details and examples see the ``%(name)s`` documentation in
        :ref:`indexing <indexing.where_mask>`.

        See Also
        --------
        :func:`DataFrame.%(name_other)s` : Return an object of same shape as
            self

        Examples
        --------
        >>> s = pd.Series(range(5))
        >>> s.where(s > 0)
        0    NaN
        1    1.0
        2    2.0
        3    3.0
        4    4.0
        dtype: float64

        >>> s.mask(s > 0)
        0    0.0
        1    NaN
        2    NaN
        3    NaN
        4    NaN
        dtype: float64

        >>> s.where(s > 1, 10)
        0    10
        1    10
        2    2
        3    3
        4    4
        dtype: int64

        >>> df = pd.DataFrame(np.arange(10).reshape(-1, 2), columns=['A', 'B'])
        >>> m = df %% 3 == 0
        >>> df.where(m, -df)
           A  B
        0  0 -1
        1 -2  3
        2 -4 -5
        3  6 -7
        4 -8  9
        >>> df.where(m, -df) == np.where(m, df, -df)
              A     B
        0  True  True
        1  True  True
        2  True  True
        3  True  True
        4  True  True
        >>> df.where(m, -df) == df.mask(~m, -df)
              A     B
        0  True  True
        1  True  True
        2  True  True
        3  True  True
        4  True  True
        """)

    @Appender(_shared_docs['where'] % dict(_shared_doc_kwargs, cond="True",
                                           cond_rev="False", name='where',
                                           name_other='mask'))
    def where(self, cond, other=np.nan, inplace=False, axis=None, level=None,
              errors='raise', try_cast=False, raise_on_error=None):

        if raise_on_error is not None:
            warnings.warn(
                "raise_on_error is deprecated in "
                "favor of errors='raise|ignore'",
                FutureWarning, stacklevel=2)

            if raise_on_error:
                errors = 'raise'
            else:
                errors = 'ignore'

        other = com.apply_if_callable(other, self)
        return self._where(cond, other, inplace, axis, level,
                           errors=errors, try_cast=try_cast)

    @Appender(_shared_docs['where'] % dict(_shared_doc_kwargs, cond="False",
                                           cond_rev="True", name='mask',
                                           name_other='where'))
    def mask(self, cond, other=np.nan, inplace=False, axis=None, level=None,
             errors='raise', try_cast=False, raise_on_error=None):

        if raise_on_error is not None:
            warnings.warn(
                "raise_on_error is deprecated in "
                "favor of errors='raise|ignore'",
                FutureWarning, stacklevel=2)

            if raise_on_error:
                errors = 'raise'
            else:
                errors = 'ignore'

        inplace = validate_bool_kwarg(inplace, 'inplace')
        cond = com.apply_if_callable(cond, self)

        # see gh-21891
        if not hasattr(cond, "__invert__"):
            cond = np.array(cond)

        return self.where(~cond, other=other, inplace=inplace, axis=axis,
                          level=level, try_cast=try_cast,
                          errors=errors)

    _shared_docs['shift'] = ("""
        Shift index by desired number of periods with an optional time freq

        Parameters
        ----------
        periods : int
            Number of periods to move, can be positive or negative.
        freq : DateOffset, timedelta, or time rule string, optional
            Increment to use from the tseries module or time rule (e.g. 'EOM').
            See Notes.
        axis : %(axes_single_arg)s

        See Also
        --------
        Index.shift : Shift values of Index.
        DatetimeIndex.shift : Shift values of DatetimeIndex.

        Notes
        -----
        If freq is specified then the index values are shifted but the data
        is not realigned. That is, use freq if you would like to extend the
        index when shifting and preserve the original data.

        Returns
        -------
        shifted : %(klass)s
    """)

    @Appender(_shared_docs['shift'] % _shared_doc_kwargs)
    def shift(self, periods=1, freq=None, axis=0):
        if periods == 0:
            return self.copy()

        block_axis = self._get_block_manager_axis(axis)
        if freq is None:
            new_data = self._data.shift(periods=periods, axis=block_axis)
        else:
            return self.tshift(periods, freq)

        return self._constructor(new_data).__finalize__(self)

    def slice_shift(self, periods=1, axis=0):
        """
        Equivalent to `shift` without copying data. The shifted data will
        not include the dropped periods and the shifted axis will be smaller
        than the original.

        Parameters
        ----------
        periods : int
            Number of periods to move, can be positive or negative

        Notes
        -----
        While the `slice_shift` is faster than `shift`, you may pay for it
        later during alignment.

        Returns
        -------
        shifted : same type as caller
        """
        if periods == 0:
            return self

        if periods > 0:
            vslicer = slice(None, -periods)
            islicer = slice(periods, None)
        else:
            vslicer = slice(-periods, None)
            islicer = slice(None, periods)

        new_obj = self._slice(vslicer, axis=axis)
        shifted_axis = self._get_axis(axis)[islicer]
        new_obj.set_axis(shifted_axis, axis=axis, inplace=True)

        return new_obj.__finalize__(self)

    def tshift(self, periods=1, freq=None, axis=0):
        """
        Shift the time index, using the index's frequency if available.

        Parameters
        ----------
        periods : int
            Number of periods to move, can be positive or negative
        freq : DateOffset, timedelta, or time rule string, default None
            Increment to use from the tseries module or time rule (e.g. 'EOM')
        axis : int or basestring
            Corresponds to the axis that contains the Index

        Notes
        -----
        If freq is not specified then tries to use the freq or inferred_freq
        attributes of the index. If neither of those attributes exist, a
        ValueError is thrown

        Returns
        -------
        shifted : NDFrame
        """

        index = self._get_axis(axis)
        if freq is None:
            freq = getattr(index, 'freq', None)

        if freq is None:
            freq = getattr(index, 'inferred_freq', None)

        if freq is None:
            msg = 'Freq was not given and was not set in the index'
            raise ValueError(msg)

        if periods == 0:
            return self

        if isinstance(freq, string_types):
            freq = to_offset(freq)

        block_axis = self._get_block_manager_axis(axis)
        if isinstance(index, PeriodIndex):
            orig_freq = to_offset(index.freq)
            if freq == orig_freq:
                new_data = self._data.copy()
                new_data.axes[block_axis] = index.shift(periods)
            else:
                msg = ('Given freq %s does not match PeriodIndex freq %s' %
                       (freq.rule_code, orig_freq.rule_code))
                raise ValueError(msg)
        else:
            new_data = self._data.copy()
            new_data.axes[block_axis] = index.shift(periods, freq)

        return self._constructor(new_data).__finalize__(self)

    def truncate(self, before=None, after=None, axis=None, copy=True):
        """
        Truncate a Series or DataFrame before and after some index value.

        This is a useful shorthand for boolean indexing based on index
        values above or below certain thresholds.

        Parameters
        ----------
        before : date, string, int
            Truncate all rows before this index value.
        after : date, string, int
            Truncate all rows after this index value.
        axis : {0 or 'index', 1 or 'columns'}, optional
            Axis to truncate. Truncates the index (rows) by default.
        copy : boolean, default is True,
            Return a copy of the truncated section.

        Returns
        -------
        type of caller
            The truncated Series or DataFrame.

        See Also
        --------
        DataFrame.loc : Select a subset of a DataFrame by label.
        DataFrame.iloc : Select a subset of a DataFrame by position.

        Notes
        -----
        If the index being truncated contains only datetime values,
        `before` and `after` may be specified as strings instead of
        Timestamps.

        Examples
        --------
        >>> df = pd.DataFrame({'A': ['a', 'b', 'c', 'd', 'e'],
        ...                    'B': ['f', 'g', 'h', 'i', 'j'],
        ...                    'C': ['k', 'l', 'm', 'n', 'o']},
        ...                    index=[1, 2, 3, 4, 5])
        >>> df
           A  B  C
        1  a  f  k
        2  b  g  l
        3  c  h  m
        4  d  i  n
        5  e  j  o

        >>> df.truncate(before=2, after=4)
           A  B  C
        2  b  g  l
        3  c  h  m
        4  d  i  n

        The columns of a DataFrame can be truncated.

        >>> df.truncate(before="A", after="B", axis="columns")
           A  B
        1  a  f
        2  b  g
        3  c  h
        4  d  i
        5  e  j

        For Series, only rows can be truncated.

        >>> df['A'].truncate(before=2, after=4)
        2    b
        3    c
        4    d
        Name: A, dtype: object

        The index values in ``truncate`` can be datetimes or string
        dates.

        >>> dates = pd.date_range('2016-01-01', '2016-02-01', freq='s')
        >>> df = pd.DataFrame(index=dates, data={'A': 1})
        >>> df.tail()
                             A
        2016-01-31 23:59:56  1
        2016-01-31 23:59:57  1
        2016-01-31 23:59:58  1
        2016-01-31 23:59:59  1
        2016-02-01 00:00:00  1

        >>> df.truncate(before=pd.Timestamp('2016-01-05'),
        ...             after=pd.Timestamp('2016-01-10')).tail()
                             A
        2016-01-09 23:59:56  1
        2016-01-09 23:59:57  1
        2016-01-09 23:59:58  1
        2016-01-09 23:59:59  1
        2016-01-10 00:00:00  1

        Because the index is a DatetimeIndex containing only dates, we can
        specify `before` and `after` as strings. They will be coerced to
        Timestamps before truncation.

        >>> df.truncate('2016-01-05', '2016-01-10').tail()
                             A
        2016-01-09 23:59:56  1
        2016-01-09 23:59:57  1
        2016-01-09 23:59:58  1
        2016-01-09 23:59:59  1
        2016-01-10 00:00:00  1

        Note that ``truncate`` assumes a 0 value for any unspecified time
        component (midnight). This differs from partial string slicing, which
        returns any partially matching dates.

        >>> df.loc['2016-01-05':'2016-01-10', :].tail()
                             A
        2016-01-10 23:59:55  1
        2016-01-10 23:59:56  1
        2016-01-10 23:59:57  1
        2016-01-10 23:59:58  1
        2016-01-10 23:59:59  1
        """

        if axis is None:
            axis = self._stat_axis_number
        axis = self._get_axis_number(axis)
        ax = self._get_axis(axis)

        # GH 17935
        # Check that index is sorted
        if not ax.is_monotonic_increasing and not ax.is_monotonic_decreasing:
            raise ValueError("truncate requires a sorted index")

        # if we have a date index, convert to dates, otherwise
        # treat like a slice
        if ax.is_all_dates:
            from pandas.core.tools.datetimes import to_datetime
            before = to_datetime(before)
            after = to_datetime(after)

        if before is not None and after is not None:
            if before > after:
                raise ValueError('Truncate: %s must be after %s' %
                                 (after, before))

        slicer = [slice(None, None)] * self._AXIS_LEN
        slicer[axis] = slice(before, after)
        result = self.loc[tuple(slicer)]

        if isinstance(ax, MultiIndex):
            setattr(result, self._get_axis_name(axis),
                    ax.truncate(before, after))

        if copy:
            result = result.copy()

        return result

    def tz_convert(self, tz, axis=0, level=None, copy=True):
        """
        Convert tz-aware axis to target time zone.

        Parameters
        ----------
        tz : string or pytz.timezone object
        axis : the axis to convert
        level : int, str, default None
            If axis ia a MultiIndex, convert a specific level. Otherwise
            must be None
        copy : boolean, default True
            Also make a copy of the underlying data

        Returns
        -------

        Raises
        ------
        TypeError
            If the axis is tz-naive.
        """
        axis = self._get_axis_number(axis)
        ax = self._get_axis(axis)

        def _tz_convert(ax, tz):
            if not hasattr(ax, 'tz_convert'):
                if len(ax) > 0:
                    ax_name = self._get_axis_name(axis)
                    raise TypeError('%s is not a valid DatetimeIndex or '
                                    'PeriodIndex' % ax_name)
                else:
                    ax = DatetimeIndex([], tz=tz)
            else:
                ax = ax.tz_convert(tz)
            return ax

        # if a level is given it must be a MultiIndex level or
        # equivalent to the axis name
        if isinstance(ax, MultiIndex):
            level = ax._get_level_number(level)
            new_level = _tz_convert(ax.levels[level], tz)
            ax = ax.set_levels(new_level, level=level)
        else:
            if level not in (None, 0, ax.name):
                raise ValueError("The level {0} is not valid".format(level))
            ax = _tz_convert(ax, tz)

        result = self._constructor(self._data, copy=copy)
        result.set_axis(ax, axis=axis, inplace=True)
        return result.__finalize__(self)

    def tz_localize(self, tz, axis=0, level=None, copy=True,
                    ambiguous='raise'):
        """
        Localize tz-naive TimeSeries to target time zone.

        Parameters
        ----------
        tz : string or pytz.timezone object
        axis : the axis to localize
        level : int, str, default None
            If axis ia a MultiIndex, localize a specific level. Otherwise
            must be None
        copy : boolean, default True
            Also make a copy of the underlying data
        ambiguous : 'infer', bool-ndarray, 'NaT', default 'raise'
            - 'infer' will attempt to infer fall dst-transition hours based on
              order
            - bool-ndarray where True signifies a DST time, False designates
              a non-DST time (note that this flag is only applicable for
              ambiguous times)
            - 'NaT' will return NaT where there are ambiguous times
            - 'raise' will raise an AmbiguousTimeError if there are ambiguous
              times

        Returns
        -------

        Raises
        ------
        TypeError
            If the TimeSeries is tz-aware and tz is not None.
        """
        axis = self._get_axis_number(axis)
        ax = self._get_axis(axis)

        def _tz_localize(ax, tz, ambiguous):
            if not hasattr(ax, 'tz_localize'):
                if len(ax) > 0:
                    ax_name = self._get_axis_name(axis)
                    raise TypeError('%s is not a valid DatetimeIndex or '
                                    'PeriodIndex' % ax_name)
                else:
                    ax = DatetimeIndex([], tz=tz)
            else:
                ax = ax.tz_localize(tz, ambiguous=ambiguous)
            return ax

        # if a level is given it must be a MultiIndex level or
        # equivalent to the axis name
        if isinstance(ax, MultiIndex):
            level = ax._get_level_number(level)
            new_level = _tz_localize(ax.levels[level], tz, ambiguous)
            ax = ax.set_levels(new_level, level=level)
        else:
            if level not in (None, 0, ax.name):
                raise ValueError("The level {0} is not valid".format(level))
            ax = _tz_localize(ax, tz, ambiguous)

        result = self._constructor(self._data, copy=copy)
        result.set_axis(ax, axis=axis, inplace=True)
        return result.__finalize__(self)

    # ----------------------------------------------------------------------
    # Numeric Methods
    def abs(self):
        """
        Return a Series/DataFrame with absolute numeric value of each element.

        This function only applies to elements that are all numeric.

        Returns
        -------
        abs
            Series/DataFrame containing the absolute value of each element.

        Notes
        -----
        For ``complex`` inputs, ``1.2 + 1j``, the absolute value is
        :math:`\\sqrt{ a^2 + b^2 }`.

        Examples
        --------
        Absolute numeric values in a Series.

        >>> s = pd.Series([-1.10, 2, -3.33, 4])
        >>> s.abs()
        0    1.10
        1    2.00
        2    3.33
        3    4.00
        dtype: float64

        Absolute numeric values in a Series with complex numbers.

        >>> s = pd.Series([1.2 + 1j])
        >>> s.abs()
        0    1.56205
        dtype: float64

        Absolute numeric values in a Series with a Timedelta element.

        >>> s = pd.Series([pd.Timedelta('1 days')])
        >>> s.abs()
        0   1 days
        dtype: timedelta64[ns]

        Select rows with data closest to certain value using argsort (from
        `StackOverflow <https://stackoverflow.com/a/17758115>`__).

        >>> df = pd.DataFrame({
        ...     'a': [4, 5, 6, 7],
        ...     'b': [10, 20, 30, 40],
        ...     'c': [100, 50, -30, -50]
        ... })
        >>> df
             a    b    c
        0    4   10  100
        1    5   20   50
        2    6   30  -30
        3    7   40  -50
        >>> df.loc[(df.c - 43).abs().argsort()]
             a    b    c
        1    5   20   50
        0    4   10  100
        2    6   30  -30
        3    7   40  -50

        See Also
        --------
        numpy.absolute : calculate the absolute value element-wise.
        """
        return np.abs(self)

    def describe(self, percentiles=None, include=None, exclude=None):
        """
        Generate descriptive statistics that summarize the central tendency,
        dispersion and shape of a dataset's distribution, excluding
        ``NaN`` values.

        Analyzes both numeric and object series, as well
        as ``DataFrame`` column sets of mixed data types. The output
        will vary depending on what is provided. Refer to the notes
        below for more detail.

        Parameters
        ----------
        percentiles : list-like of numbers, optional
            The percentiles to include in the output. All should
            fall between 0 and 1. The default is
            ``[.25, .5, .75]``, which returns the 25th, 50th, and
            75th percentiles.
        include : 'all', list-like of dtypes or None (default), optional
            A white list of data types to include in the result. Ignored
            for ``Series``. Here are the options:

            - 'all' : All columns of the input will be included in the output.
            - A list-like of dtypes : Limits the results to the
              provided data types.
              To limit the result to numeric types submit
              ``numpy.number``. To limit it instead to object columns submit
              the ``numpy.object`` data type. Strings
              can also be used in the style of
              ``select_dtypes`` (e.g. ``df.describe(include=['O'])``). To
              select pandas categorical columns, use ``'category'``
            - None (default) : The result will include all numeric columns.
        exclude : list-like of dtypes or None (default), optional,
            A black list of data types to omit from the result. Ignored
            for ``Series``. Here are the options:

            - A list-like of dtypes : Excludes the provided data types
              from the result. To exclude numeric types submit
              ``numpy.number``. To exclude object columns submit the data
              type ``numpy.object``. Strings can also be used in the style of
              ``select_dtypes`` (e.g. ``df.describe(include=['O'])``). To
              exclude pandas categorical columns, use ``'category'``
            - None (default) : The result will exclude nothing.

        Returns
        -------
        Series or DataFrame
            Summary statistics of the Series or Dataframe provided.

        See Also
        --------
        DataFrame.count: Count number of non-NA/null observations.
        DataFrame.max: Maximum of the values in the object.
        DataFrame.min: Minimum of the values in the object.
        DataFrame.mean: Mean of the values.
        DataFrame.std: Standard deviation of the obersvations.
        DataFrame.select_dtypes: Subset of a DataFrame including/excluding
            columns based on their dtype.

        Notes
        -----
        For numeric data, the result's index will include ``count``,
        ``mean``, ``std``, ``min``, ``max`` as well as lower, ``50`` and
        upper percentiles. By default the lower percentile is ``25`` and the
        upper percentile is ``75``. The ``50`` percentile is the
        same as the median.

        For object data (e.g. strings or timestamps), the result's index
        will include ``count``, ``unique``, ``top``, and ``freq``. The ``top``
        is the most common value. The ``freq`` is the most common value's
        frequency. Timestamps also include the ``first`` and ``last`` items.

        If multiple object values have the highest count, then the
        ``count`` and ``top`` results will be arbitrarily chosen from
        among those with the highest count.

        For mixed data types provided via a ``DataFrame``, the default is to
        return only an analysis of numeric columns. If the dataframe consists
        only of object and categorical data without any numeric columns, the
        default is to return an analysis of both the object and categorical
        columns. If ``include='all'`` is provided as an option, the result
        will include a union of attributes of each type.

        The `include` and `exclude` parameters can be used to limit
        which columns in a ``DataFrame`` are analyzed for the output.
        The parameters are ignored when analyzing a ``Series``.

        Examples
        --------
        Describing a numeric ``Series``.

        >>> s = pd.Series([1, 2, 3])
        >>> s.describe()
        count    3.0
        mean     2.0
        std      1.0
        min      1.0
        25%      1.5
        50%      2.0
        75%      2.5
        max      3.0
        dtype: float64

        Describing a categorical ``Series``.

        >>> s = pd.Series(['a', 'a', 'b', 'c'])
        >>> s.describe()
        count     4
        unique    3
        top       a
        freq      2
        dtype: object

        Describing a timestamp ``Series``.

        >>> s = pd.Series([
        ...   np.datetime64("2000-01-01"),
        ...   np.datetime64("2010-01-01"),
        ...   np.datetime64("2010-01-01")
        ... ])
        >>> s.describe()
        count                       3
        unique                      2
        top       2010-01-01 00:00:00
        freq                        2
        first     2000-01-01 00:00:00
        last      2010-01-01 00:00:00
        dtype: object

        Describing a ``DataFrame``. By default only numeric fields
        are returned.

        >>> df = pd.DataFrame({'categorical': pd.Categorical(['d','e','f']),
        ...                    'numeric': [1, 2, 3],
        ...                    'object': ['a', 'b', 'c']
        ...                   })
        >>> df.describe()
               numeric
        count      3.0
        mean       2.0
        std        1.0
        min        1.0
        25%        1.5
        50%        2.0
        75%        2.5
        max        3.0

        Describing all columns of a ``DataFrame`` regardless of data type.

        >>> df.describe(include='all')
                categorical  numeric object
        count            3      3.0      3
        unique           3      NaN      3
        top              f      NaN      c
        freq             1      NaN      1
        mean           NaN      2.0    NaN
        std            NaN      1.0    NaN
        min            NaN      1.0    NaN
        25%            NaN      1.5    NaN
        50%            NaN      2.0    NaN
        75%            NaN      2.5    NaN
        max            NaN      3.0    NaN

        Describing a column from a ``DataFrame`` by accessing it as
        an attribute.

        >>> df.numeric.describe()
        count    3.0
        mean     2.0
        std      1.0
        min      1.0
        25%      1.5
        50%      2.0
        75%      2.5
        max      3.0
        Name: numeric, dtype: float64

        Including only numeric columns in a ``DataFrame`` description.

        >>> df.describe(include=[np.number])
               numeric
        count      3.0
        mean       2.0
        std        1.0
        min        1.0
        25%        1.5
        50%        2.0
        75%        2.5
        max        3.0

        Including only string columns in a ``DataFrame`` description.

        >>> df.describe(include=[np.object])
               object
        count       3
        unique      3
        top         c
        freq        1

        Including only categorical columns from a ``DataFrame`` description.

        >>> df.describe(include=['category'])
               categorical
        count            3
        unique           3
        top              f
        freq             1

        Excluding numeric columns from a ``DataFrame`` description.

        >>> df.describe(exclude=[np.number])
               categorical object
        count            3      3
        unique           3      3
        top              f      c
        freq             1      1

        Excluding object columns from a ``DataFrame`` description.

        >>> df.describe(exclude=[np.object])
               categorical  numeric
        count            3      3.0
        unique           3      NaN
        top              f      NaN
        freq             1      NaN
        mean           NaN      2.0
        std            NaN      1.0
        min            NaN      1.0
        25%            NaN      1.5
        50%            NaN      2.0
        75%            NaN      2.5
        max            NaN      3.0
        """
        if self.ndim >= 3:
            msg = "describe is not implemented on Panel objects."
            raise NotImplementedError(msg)
        elif self.ndim == 2 and self.columns.size == 0:
            raise ValueError("Cannot describe a DataFrame without columns")

        if percentiles is not None:
            # explicit conversion of `percentiles` to list
            percentiles = list(percentiles)

            # get them all to be in [0, 1]
            self._check_percentile(percentiles)

            # median should always be included
            if 0.5 not in percentiles:
                percentiles.append(0.5)
            percentiles = np.asarray(percentiles)
        else:
            percentiles = np.array([0.25, 0.5, 0.75])

        # sort and check for duplicates
        unique_pcts = np.unique(percentiles)
        if len(unique_pcts) < len(percentiles):
            raise ValueError("percentiles cannot contain duplicates")
        percentiles = unique_pcts

        formatted_percentiles = format_percentiles(percentiles)

        def describe_numeric_1d(series):
            stat_index = (['count', 'mean', 'std', 'min'] +
                          formatted_percentiles + ['max'])
            d = ([series.count(), series.mean(), series.std(), series.min()] +
                 series.quantile(percentiles).tolist() + [series.max()])
            return pd.Series(d, index=stat_index, name=series.name)

        def describe_categorical_1d(data):
            names = ['count', 'unique']
            objcounts = data.value_counts()
            count_unique = len(objcounts[objcounts != 0])
            result = [data.count(), count_unique]
            if result[1] > 0:
                top, freq = objcounts.index[0], objcounts.iloc[0]

                if is_datetime64_any_dtype(data):
                    tz = data.dt.tz
                    asint = data.dropna().values.view('i8')
                    names += ['top', 'freq', 'first', 'last']
                    result += [tslib.Timestamp(top, tz=tz), freq,
                               tslib.Timestamp(asint.min(), tz=tz),
                               tslib.Timestamp(asint.max(), tz=tz)]
                else:
                    names += ['top', 'freq']
                    result += [top, freq]

            return pd.Series(result, index=names, name=data.name)

        def describe_1d(data):
            if is_bool_dtype(data):
                return describe_categorical_1d(data)
            elif is_numeric_dtype(data):
                return describe_numeric_1d(data)
            elif is_timedelta64_dtype(data):
                return describe_numeric_1d(data)
            else:
                return describe_categorical_1d(data)

        if self.ndim == 1:
            return describe_1d(self)
        elif (include is None) and (exclude is None):
            # when some numerics are found, keep only numerics
            data = self.select_dtypes(include=[np.number])
            if len(data.columns) == 0:
                data = self
        elif include == 'all':
            if exclude is not None:
                msg = "exclude must be None when include is 'all'"
                raise ValueError(msg)
            data = self
        else:
            data = self.select_dtypes(include=include, exclude=exclude)

        ldesc = [describe_1d(s) for _, s in data.iteritems()]
        # set a convenient order for rows
        names = []
        ldesc_indexes = sorted((x.index for x in ldesc), key=len)
        for idxnames in ldesc_indexes:
            for name in idxnames:
                if name not in names:
                    names.append(name)

        d = pd.concat(ldesc, join_axes=pd.Index([names]), axis=1)
        d.columns = data.columns.copy()
        return d

    def _check_percentile(self, q):
        """Validate percentiles (used by describe and quantile)."""

        msg = ("percentiles should all be in the interval [0, 1]. "
               "Try {0} instead.")
        q = np.asarray(q)
        if q.ndim == 0:
            if not 0 <= q <= 1:
                raise ValueError(msg.format(q / 100.0))
        else:
            if not all(0 <= qs <= 1 for qs in q):
                raise ValueError(msg.format(q / 100.0))
        return q

    _shared_docs['pct_change'] = """
        Percentage change between the current and a prior element.

        Computes the percentage change from the immediately previous row by
        default. This is useful in comparing the percentage of change in a time
        series of elements.

        Parameters
        ----------
        periods : int, default 1
            Periods to shift for forming percent change.
        fill_method : str, default 'pad'
            How to handle NAs before computing percent changes.
        limit : int, default None
            The number of consecutive NAs to fill before stopping.
        freq : DateOffset, timedelta, or offset alias string, optional
            Increment to use from time series API (e.g. 'M' or BDay()).
        **kwargs
            Additional keyword arguments are passed into
            `DataFrame.shift` or `Series.shift`.

        Returns
        -------
        chg : Series or DataFrame
            The same type as the calling object.

        See Also
        --------
        Series.diff : Compute the difference of two elements in a Series.
        DataFrame.diff : Compute the difference of two elements in a DataFrame.
        Series.shift : Shift the index by some number of periods.
        DataFrame.shift : Shift the index by some number of periods.

        Examples
        --------
        **Series**

        >>> s = pd.Series([90, 91, 85])
        >>> s
        0    90
        1    91
        2    85
        dtype: int64

        >>> s.pct_change()
        0         NaN
        1    0.011111
        2   -0.065934
        dtype: float64

        >>> s.pct_change(periods=2)
        0         NaN
        1         NaN
        2   -0.055556
        dtype: float64

        See the percentage change in a Series where filling NAs with last
        valid observation forward to next valid.

        >>> s = pd.Series([90, 91, None, 85])
        >>> s
        0    90.0
        1    91.0
        2     NaN
        3    85.0
        dtype: float64

        >>> s.pct_change(fill_method='ffill')
        0         NaN
        1    0.011111
        2    0.000000
        3   -0.065934
        dtype: float64

        **DataFrame**

        Percentage change in French franc, Deutsche Mark, and Italian lira from
        1980-01-01 to 1980-03-01.

        >>> df = pd.DataFrame({
        ...     'FR': [4.0405, 4.0963, 4.3149],
        ...     'GR': [1.7246, 1.7482, 1.8519],
        ...     'IT': [804.74, 810.01, 860.13]},
        ...     index=['1980-01-01', '1980-02-01', '1980-03-01'])
        >>> df
                        FR      GR      IT
        1980-01-01  4.0405  1.7246  804.74
        1980-02-01  4.0963  1.7482  810.01
        1980-03-01  4.3149  1.8519  860.13

        >>> df.pct_change()
                          FR        GR        IT
        1980-01-01       NaN       NaN       NaN
        1980-02-01  0.013810  0.013684  0.006549
        1980-03-01  0.053365  0.059318  0.061876

        Percentage of change in GOOG and APPL stock volume. Shows computing
        the percentage change between columns.

        >>> df = pd.DataFrame({
        ...     '2016': [1769950, 30586265],
        ...     '2015': [1500923, 40912316],
        ...     '2014': [1371819, 41403351]},
        ...     index=['GOOG', 'APPL'])
        >>> df
                  2016      2015      2014
        GOOG   1769950   1500923   1371819
        APPL  30586265  40912316  41403351

        >>> df.pct_change(axis='columns')
              2016      2015      2014
        GOOG   NaN -0.151997 -0.086016
        APPL   NaN  0.337604  0.012002
        """

    @Appender(_shared_docs['pct_change'] % _shared_doc_kwargs)
    def pct_change(self, periods=1, fill_method='pad', limit=None, freq=None,
                   **kwargs):
        # TODO: Not sure if above is correct - need someone to confirm.
        axis = self._get_axis_number(kwargs.pop('axis', self._stat_axis_name))
        if fill_method is None:
            data = self
        else:
            data = self.fillna(method=fill_method, limit=limit, axis=axis)

        rs = (data.div(data.shift(periods=periods, freq=freq, axis=axis,
                                  **kwargs)) - 1)
        rs = rs.reindex_like(data)
        if freq is None:
            mask = isna(com.values_from_object(data))
            np.putmask(rs.values, mask, np.nan)
        return rs

    def _agg_by_level(self, name, axis=0, level=0, skipna=True, **kwargs):
        if axis is None:
            raise ValueError("Must specify 'axis' when aggregating by level.")
        grouped = self.groupby(level=level, axis=axis, sort=False)
        if hasattr(grouped, name) and skipna:
            return getattr(grouped, name)(**kwargs)
        axis = self._get_axis_number(axis)
        method = getattr(type(self), name)
        applyf = lambda x: method(x, axis=axis, skipna=skipna, **kwargs)
        return grouped.aggregate(applyf)

    @classmethod
    def _add_numeric_operations(cls):
        """Add the operations to the cls; evaluate the doc strings again"""

        axis_descr, name, name2 = _doc_parms(cls)

        cls.any = _make_logical_function(
            cls, 'any', name, name2, axis_descr,
            _any_desc, nanops.nanany, _any_examples, _any_see_also)
        cls.all = _make_logical_function(
            cls, 'all', name, name2, axis_descr, _all_doc,
            nanops.nanall, _all_examples, _all_see_also)

        @Substitution(outname='mad',
                      desc="Return the mean absolute deviation of the values "
                           "for the requested axis",
                      name1=name, name2=name2, axis_descr=axis_descr,
                      min_count='', examples='')
        @Appender(_num_doc)
        def mad(self, axis=None, skipna=None, level=None):
            if skipna is None:
                skipna = True
            if axis is None:
                axis = self._stat_axis_number
            if level is not None:
                return self._agg_by_level('mad', axis=axis, level=level,
                                          skipna=skipna)

            data = self._get_numeric_data()
            if axis == 0:
                demeaned = data - data.mean(axis=0)
            else:
                demeaned = data.sub(data.mean(axis=1), axis=0)
            return np.abs(demeaned).mean(axis=axis, skipna=skipna)

        cls.mad = mad

        cls.sem = _make_stat_function_ddof(
            cls, 'sem', name, name2, axis_descr,
            "Return unbiased standard error of the mean over requested "
            "axis.\n\nNormalized by N-1 by default. This can be changed "
            "using the ddof argument",
            nanops.nansem)
        cls.var = _make_stat_function_ddof(
            cls, 'var', name, name2, axis_descr,
            "Return unbiased variance over requested axis.\n\nNormalized by "
            "N-1 by default. This can be changed using the ddof argument",
            nanops.nanvar)
        cls.std = _make_stat_function_ddof(
            cls, 'std', name, name2, axis_descr,
            "Return sample standard deviation over requested axis."
            "\n\nNormalized by N-1 by default. This can be changed using the "
            "ddof argument",
            nanops.nanstd)

        @Substitution(outname='compounded',
                      desc="Return the compound percentage of the values for "
                      "the requested axis", name1=name, name2=name2,
                      axis_descr=axis_descr,
                      min_count='', examples='')
        @Appender(_num_doc)
        def compound(self, axis=None, skipna=None, level=None):
            if skipna is None:
                skipna = True
            return (1 + self).prod(axis=axis, skipna=skipna, level=level) - 1

        cls.compound = compound

        cls.cummin = _make_cum_function(
            cls, 'cummin', name, name2, axis_descr, "minimum",
            lambda y, axis: np.minimum.accumulate(y, axis), "min",
            np.inf, np.nan, _cummin_examples)
        cls.cumsum = _make_cum_function(
            cls, 'cumsum', name, name2, axis_descr, "sum",
            lambda y, axis: y.cumsum(axis), "sum", 0.,
            np.nan, _cumsum_examples)
        cls.cumprod = _make_cum_function(
            cls, 'cumprod', name, name2, axis_descr, "product",
            lambda y, axis: y.cumprod(axis), "prod", 1.,
            np.nan, _cumprod_examples)
        cls.cummax = _make_cum_function(
            cls, 'cummax', name, name2, axis_descr, "maximum",
            lambda y, axis: np.maximum.accumulate(y, axis), "max",
            -np.inf, np.nan, _cummax_examples)

        cls.sum = _make_min_count_stat_function(
            cls, 'sum', name, name2, axis_descr,
            'Return the sum of the values for the requested axis',
            nanops.nansum, _sum_examples)
        cls.mean = _make_stat_function(
            cls, 'mean', name, name2, axis_descr,
            'Return the mean of the values for the requested axis',
            nanops.nanmean)
        cls.skew = _make_stat_function(
            cls, 'skew', name, name2, axis_descr,
            'Return unbiased skew over requested axis\nNormalized by N-1',
            nanops.nanskew)
        cls.kurt = _make_stat_function(
            cls, 'kurt', name, name2, axis_descr,
            "Return unbiased kurtosis over requested axis using Fisher's "
            "definition of\nkurtosis (kurtosis of normal == 0.0). Normalized "
            "by N-1\n",
            nanops.nankurt)
        cls.kurtosis = cls.kurt
        cls.prod = _make_min_count_stat_function(
            cls, 'prod', name, name2, axis_descr,
            'Return the product of the values for the requested axis',
            nanops.nanprod, _prod_examples)
        cls.product = cls.prod
        cls.median = _make_stat_function(
            cls, 'median', name, name2, axis_descr,
            'Return the median of the values for the requested axis',
            nanops.nanmedian)
        cls.max = _make_stat_function(
            cls, 'max', name, name2, axis_descr,
            """This method returns the maximum of the values in the object.
            If you want the *index* of the maximum, use ``idxmax``. This is
            the equivalent of the ``numpy.ndarray`` method ``argmax``.""",
            nanops.nanmax)
        cls.min = _make_stat_function(
            cls, 'min', name, name2, axis_descr,
            """This method returns the minimum of the values in the object.
            If you want the *index* of the minimum, use ``idxmin``. This is
            the equivalent of the ``numpy.ndarray`` method ``argmin``.""",
            nanops.nanmin)

    @classmethod
    def _add_series_only_operations(cls):
        """Add the series only operations to the cls; evaluate the doc
        strings again.
        """

        axis_descr, name, name2 = _doc_parms(cls)

        def nanptp(values, axis=0, skipna=True):
            nmax = nanops.nanmax(values, axis, skipna)
            nmin = nanops.nanmin(values, axis, skipna)
            warnings.warn("Method .ptp is deprecated and will be removed "
                          "in a future version. Use numpy.ptp instead.",
                          FutureWarning, stacklevel=4)
            return nmax - nmin

        cls.ptp = _make_stat_function(
            cls, 'ptp', name, name2, axis_descr,
            """
            Returns the difference between the maximum value and the
            minimum value in the object. This is the equivalent of the
            ``numpy.ndarray`` method ``ptp``.

            .. deprecated:: 0.24.0
                Use numpy.ptp instead
            """,
            nanptp)

    @classmethod
    def _add_series_or_dataframe_operations(cls):
        """Add the series or dataframe only operations to the cls; evaluate
        the doc strings again.
        """

        from pandas.core import window as rwindow

        @Appender(rwindow.rolling.__doc__)
        def rolling(self, window, min_periods=None, center=False,
                    win_type=None, on=None, axis=0, closed=None):
            axis = self._get_axis_number(axis)
            return rwindow.rolling(self, window=window,
                                   min_periods=min_periods,
                                   center=center, win_type=win_type,
                                   on=on, axis=axis, closed=closed)

        cls.rolling = rolling

        @Appender(rwindow.expanding.__doc__)
        def expanding(self, min_periods=1, center=False, axis=0):
            axis = self._get_axis_number(axis)
            return rwindow.expanding(self, min_periods=min_periods,
                                     center=center, axis=axis)

        cls.expanding = expanding

        @Appender(rwindow.ewm.__doc__)
        def ewm(self, com=None, span=None, halflife=None, alpha=None,
                min_periods=0, adjust=True, ignore_na=False,
                axis=0):
            axis = self._get_axis_number(axis)
            return rwindow.ewm(self, com=com, span=span, halflife=halflife,
                               alpha=alpha, min_periods=min_periods,
                               adjust=adjust, ignore_na=ignore_na, axis=axis)

        cls.ewm = ewm

    @Appender(_shared_docs['transform'] % dict(axis="", **_shared_doc_kwargs))
    def transform(self, func, *args, **kwargs):
        result = self.agg(func, *args, **kwargs)
        if is_scalar(result) or len(result) != len(self):
            raise ValueError("transforms cannot produce "
                             "aggregated results")

        return result

    # ----------------------------------------------------------------------
    # Misc methods

    _shared_docs['valid_index'] = """
        Return index for %(position)s non-NA/null value.

        Notes
        --------
        If all elements are non-NA/null, returns None.
        Also returns None for empty %(klass)s.

        Returns
        --------
        scalar : type of index
        """

    def _find_valid_index(self, how):
        """Retrieves the index of the first valid value.

        Parameters
        ----------
        how : {'first', 'last'}
            Use this parameter to change between the first or last valid index.

        Returns
        -------
        idx_first_valid : type of index
        """
        assert how in ['first', 'last']

        if len(self) == 0:  # early stop
            return None
        is_valid = ~self.isna()

        if self.ndim == 2:
            is_valid = is_valid.any(1)  # reduce axis 1

        if how == 'first':
            idxpos = is_valid.values[::].argmax()

        if how == 'last':
            idxpos = len(self) - 1 - is_valid.values[::-1].argmax()

        chk_notna = is_valid.iat[idxpos]
        idx = self.index[idxpos]

        if not chk_notna:
            return None
        return idx

    @Appender(_shared_docs['valid_index'] % {'position': 'first',
                                             'klass': 'NDFrame'})
    def first_valid_index(self):
        return self._find_valid_index('first')

    @Appender(_shared_docs['valid_index'] % {'position': 'last',
                                             'klass': 'NDFrame'})
    def last_valid_index(self):
        return self._find_valid_index('last')

    def to_csv(self, path_or_buf=None, sep=",", na_rep='', float_format=None,
               columns=None, header=True, index=True, index_label=None,
               mode='w', encoding=None, compression='infer', quoting=None,
               quotechar='"', line_terminator='\n', chunksize=None,
               tupleize_cols=None, date_format=None, doublequote=True,
               escapechar=None, decimal='.'):
        r"""
        Write object to a comma-separated values (csv) file.

        .. versionchanged:: 0.24.0
            The order of arguments for Series was changed.

        Parameters
        ----------
        path_or_buf : str or file handle, default None
            File path or object, if None is provided the result is returned as
            a string.

            .. versionchanged:: 0.24.0
<<<<<<< HEAD

               Was previously named "path" for Series.

        sep : character, default ','
            Field delimiter for the output file.
        na_rep : string, default ''
            Missing data representation
        float_format : string, default None
            Format string for floating point numbers
=======
                Was previously named "path" for Series.
        sep : str, default ','
            String of length 1. Field delimiter for the output file.
        na_rep : str, default ''
            Missing data representation.
        float_format : str, default None
            Format string for floating point numbers.
>>>>>>> f64f9940
        columns : sequence, optional
            Columns to write.
        header : bool or list of str, default True
            Write out the column names. If a list of strings is given it is
<<<<<<< HEAD
            assumed to be aliases for the column names

            .. versionchanged:: 0.24.0

               Previously defaulted to False for Series.

        index : boolean, default True
            Write row names (index)
        index_label : string or sequence, or False, default None
=======
            assumed to be aliases for the column names.

            .. versionchanged:: 0.24.0
                Previously defaulted to False for Series.
        index : bool, default True
            Write row names (index).
        index_label : str or sequence, or False, default None
>>>>>>> f64f9940
            Column label for index column(s) if desired. If None is given, and
            `header` and `index` are True, then the index names are used. A
            sequence should be given if the object uses MultiIndex. If
            False do not print fields for index names. Use index_label=False
            for easier importing in R.
        mode : str
            Python write mode, default 'w'.
        encoding : str, optional
            A string representing the encoding to use in the output file,
            defaults to 'ascii' on Python 2 and 'utf-8' on Python 3.
<<<<<<< HEAD
        compression : {'infer', 'gzip', 'bz2', 'zip', 'xz', None}

            If 'infer' (the defualt) and `path_or_buf` is path-like, then
            detect compression from the following extensions: '.gz', '.bz2',
            '.zip' or '.xz' (otherwise no compression).

            .. versionchanged:: 0.24.0

               'infer' option added and set to default

        line_terminator : string, default ``'\n'``
            The newline character or character sequence to use in the output
            file
=======
        compression : str, default 'infer'
            Compression mode among the following possible values: {'infer',
            'gzip', 'bz2', 'zip', 'xz', None}. If 'infer' and `path_or_buf`
            is path-like, then detect compression from the following
            extensions: '.gz', '.bz2', '.zip' or '.xz'. (otherwise no
            compression).

            .. versionchanged:: 0.24.0
               'infer' option added and set to default.
>>>>>>> f64f9940
        quoting : optional constant from csv module
            Defaults to csv.QUOTE_MINIMAL. If you have set a `float_format`
            then floats are converted to strings and thus csv.QUOTE_NONNUMERIC
            will treat them as non-numeric.
        quotechar : str, default '\"'
            String of length 1. Character used to quote fields.
        line_terminator : string, default ``'\n'``
            The newline character or character sequence to use in the output
            file.
        chunksize : int or None
<<<<<<< HEAD
            rows to write at a time
        tupleize_cols : boolean, default False

            .. deprecated:: 0.21.0

               This argument will be removed and will always write each row
               of the multi-index as a separate row in the CSV file.

=======
            Rows to write at a time.
        tupleize_cols : bool, default False
>>>>>>> f64f9940
            Write MultiIndex columns as a list of tuples (if True) or in
            the new, expanded format, where each MultiIndex column is a row
            in the CSV (if False).

            .. deprecated:: 0.21.0
               This argument will be removed and will always write each row
               of the multi-index as a separate row in the CSV file.
        date_format : str, default None
            Format string for datetime objects.
        doublequote : bool, default True
            Control quoting of `quotechar` inside a field.
        escapechar : str, default None
            String of length 1. Character used to escape `sep` and `quotechar`
            when appropriate.
        decimal : str, default '.'
            Character recognized as decimal separator. E.g. use ',' for
            European data.

<<<<<<< HEAD
        .. versionchanged:: 0.24.0

           The order of arguments for Series was changed.
=======
        Returns
        -------
        None or str
            If path_or_buf is None, returns the resulting csv format as a
            string. Otherwise returns None.

        See Also
        --------
        pandas.read_csv : Load a CSV file into a DataFrame.
        pandas.to_excel : Load an Excel file into a DataFrame.

        Examples
        --------
        >>> df = pd.DataFrame({'name': ['Raphael', 'Donatello'],
        ...                    'mask': ['red', 'purple'],
        ...                    'weapon': ['sai', 'bo staff']})
        >>> df.to_csv(index=False)
        'name,mask,weapon\nRaphael,red,sai\nDonatello,purple,bo staff\n'
>>>>>>> f64f9940
        """

        df = self if isinstance(self, ABCDataFrame) else self.to_frame()

        if tupleize_cols is not None:
            warnings.warn("The 'tupleize_cols' parameter is deprecated and "
                          "will be removed in a future version",
                          FutureWarning, stacklevel=2)
        else:
            tupleize_cols = False

        from pandas.io.formats.csvs import CSVFormatter
        formatter = CSVFormatter(df, path_or_buf,
                                 line_terminator=line_terminator, sep=sep,
                                 encoding=encoding,
                                 compression=compression, quoting=quoting,
                                 na_rep=na_rep, float_format=float_format,
                                 cols=columns, header=header, index=index,
                                 index_label=index_label, mode=mode,
                                 chunksize=chunksize, quotechar=quotechar,
                                 tupleize_cols=tupleize_cols,
                                 date_format=date_format,
                                 doublequote=doublequote,
                                 escapechar=escapechar, decimal=decimal)
        formatter.save()

        if path_or_buf is None:
            return formatter.path_or_buf.getvalue()


def _doc_parms(cls):
    """Return a tuple of the doc parms."""
    axis_descr = "{%s}" % ', '.join(["{0} ({1})".format(a, i)
                                     for i, a in enumerate(cls._AXIS_ORDERS)])
    name = (cls._constructor_sliced.__name__
            if cls._AXIS_LEN > 1 else 'scalar')
    name2 = cls.__name__
    return axis_descr, name, name2


_num_doc = """

%(desc)s

Parameters
----------
axis : %(axis_descr)s
skipna : boolean, default True
    Exclude NA/null values when computing the result.
level : int or level name, default None
    If the axis is a MultiIndex (hierarchical), count along a
    particular level, collapsing into a %(name1)s
numeric_only : boolean, default None
    Include only float, int, boolean columns. If None, will attempt to use
    everything, then use only numeric data. Not implemented for Series.
%(min_count)s\

Returns
-------
%(outname)s : %(name1)s or %(name2)s (if level specified)

%(examples)s"""

_num_ddof_doc = """

%(desc)s

Parameters
----------
axis : %(axis_descr)s
skipna : boolean, default True
    Exclude NA/null values. If an entire row/column is NA, the result
    will be NA
level : int or level name, default None
    If the axis is a MultiIndex (hierarchical), count along a
    particular level, collapsing into a %(name1)s
ddof : int, default 1
    Delta Degrees of Freedom. The divisor used in calculations is N - ddof,
    where N represents the number of elements.
numeric_only : boolean, default None
    Include only float, int, boolean columns. If None, will attempt to use
    everything, then use only numeric data. Not implemented for Series.

Returns
-------
%(outname)s : %(name1)s or %(name2)s (if level specified)\n"""

_bool_doc = """
%(desc)s

Parameters
----------
axis : {0 or 'index', 1 or 'columns', None}, default 0
    Indicate which axis or axes should be reduced.

    * 0 / 'index' : reduce the index, return a Series whose index is the
      original column labels.
    * 1 / 'columns' : reduce the columns, return a Series whose index is the
      original index.
    * None : reduce all axes, return a scalar.

bool_only : boolean, default None
    Include only boolean columns. If None, will attempt to use everything,
    then use only boolean data. Not implemented for Series.
skipna : boolean, default True
    Exclude NA/null values. If an entire row/column is NA, the result
    will be NA.
level : int or level name, default None
    If the axis is a MultiIndex (hierarchical), count along a
    particular level, collapsing into a %(name1)s.
**kwargs : any, default None
    Additional keywords have no effect but might be accepted for
    compatibility with NumPy.

Returns
-------
%(outname)s : %(name1)s or %(name2)s (if level specified)

%(see_also)s
%(examples)s"""

_all_doc = """\
Return whether all elements are True, potentially over an axis.

Returns True if all elements within a series or along a Dataframe
axis are non-zero, not-empty or not-False."""

_all_examples = """\
Examples
--------
Series

>>> pd.Series([True, True]).all()
True
>>> pd.Series([True, False]).all()
False

DataFrames

Create a dataframe from a dictionary.

>>> df = pd.DataFrame({'col1': [True, True], 'col2': [True, False]})
>>> df
   col1   col2
0  True   True
1  True  False

Default behaviour checks if column-wise values all return True.

>>> df.all()
col1     True
col2    False
dtype: bool

Specify ``axis='columns'`` to check if row-wise values all return True.

>>> df.all(axis='columns')
0     True
1    False
dtype: bool

Or ``axis=None`` for whether every value is True.

>>> df.all(axis=None)
False
"""

_all_see_also = """\
See also
--------
pandas.Series.all : Return True if all elements are True
pandas.DataFrame.any : Return True if one (or more) elements are True
"""

_cnum_doc = """
Return cumulative %(desc)s over a DataFrame or Series axis.

Returns a DataFrame or Series of the same size containing the cumulative
%(desc)s.

Parameters
----------
axis : {0 or 'index', 1 or 'columns'}, default 0
    The index or the name of the axis. 0 is equivalent to None or 'index'.
skipna : boolean, default True
    Exclude NA/null values. If an entire row/column is NA, the result
    will be NA.
*args, **kwargs :
    Additional keywords have no effect but might be accepted for
    compatibility with NumPy.

Returns
-------
%(outname)s : %(name1)s or %(name2)s\n
%(examples)s
See also
--------
pandas.core.window.Expanding.%(accum_func_name)s : Similar functionality
    but ignores ``NaN`` values.
%(name2)s.%(accum_func_name)s : Return the %(desc)s over
    %(name2)s axis.
%(name2)s.cummax : Return cumulative maximum over %(name2)s axis.
%(name2)s.cummin : Return cumulative minimum over %(name2)s axis.
%(name2)s.cumsum : Return cumulative sum over %(name2)s axis.
%(name2)s.cumprod : Return cumulative product over %(name2)s axis.
"""

_cummin_examples = """\
Examples
--------
**Series**

>>> s = pd.Series([2, np.nan, 5, -1, 0])
>>> s
0    2.0
1    NaN
2    5.0
3   -1.0
4    0.0
dtype: float64

By default, NA values are ignored.

>>> s.cummin()
0    2.0
1    NaN
2    2.0
3   -1.0
4   -1.0
dtype: float64

To include NA values in the operation, use ``skipna=False``

>>> s.cummin(skipna=False)
0    2.0
1    NaN
2    NaN
3    NaN
4    NaN
dtype: float64

**DataFrame**

>>> df = pd.DataFrame([[2.0, 1.0],
...                    [3.0, np.nan],
...                    [1.0, 0.0]],
...                    columns=list('AB'))
>>> df
     A    B
0  2.0  1.0
1  3.0  NaN
2  1.0  0.0

By default, iterates over rows and finds the minimum
in each column. This is equivalent to ``axis=None`` or ``axis='index'``.

>>> df.cummin()
     A    B
0  2.0  1.0
1  2.0  NaN
2  1.0  0.0

To iterate over columns and find the minimum in each row,
use ``axis=1``

>>> df.cummin(axis=1)
     A    B
0  2.0  1.0
1  3.0  NaN
2  1.0  0.0
"""

_cumsum_examples = """\
Examples
--------
**Series**

>>> s = pd.Series([2, np.nan, 5, -1, 0])
>>> s
0    2.0
1    NaN
2    5.0
3   -1.0
4    0.0
dtype: float64

By default, NA values are ignored.

>>> s.cumsum()
0    2.0
1    NaN
2    7.0
3    6.0
4    6.0
dtype: float64

To include NA values in the operation, use ``skipna=False``

>>> s.cumsum(skipna=False)
0    2.0
1    NaN
2    NaN
3    NaN
4    NaN
dtype: float64

**DataFrame**

>>> df = pd.DataFrame([[2.0, 1.0],
...                    [3.0, np.nan],
...                    [1.0, 0.0]],
...                    columns=list('AB'))
>>> df
     A    B
0  2.0  1.0
1  3.0  NaN
2  1.0  0.0

By default, iterates over rows and finds the sum
in each column. This is equivalent to ``axis=None`` or ``axis='index'``.

>>> df.cumsum()
     A    B
0  2.0  1.0
1  5.0  NaN
2  6.0  1.0

To iterate over columns and find the sum in each row,
use ``axis=1``

>>> df.cumsum(axis=1)
     A    B
0  2.0  3.0
1  3.0  NaN
2  1.0  1.0
"""

_cumprod_examples = """\
Examples
--------
**Series**

>>> s = pd.Series([2, np.nan, 5, -1, 0])
>>> s
0    2.0
1    NaN
2    5.0
3   -1.0
4    0.0
dtype: float64

By default, NA values are ignored.

>>> s.cumprod()
0     2.0
1     NaN
2    10.0
3   -10.0
4    -0.0
dtype: float64

To include NA values in the operation, use ``skipna=False``

>>> s.cumprod(skipna=False)
0    2.0
1    NaN
2    NaN
3    NaN
4    NaN
dtype: float64

**DataFrame**

>>> df = pd.DataFrame([[2.0, 1.0],
...                    [3.0, np.nan],
...                    [1.0, 0.0]],
...                    columns=list('AB'))
>>> df
     A    B
0  2.0  1.0
1  3.0  NaN
2  1.0  0.0

By default, iterates over rows and finds the product
in each column. This is equivalent to ``axis=None`` or ``axis='index'``.

>>> df.cumprod()
     A    B
0  2.0  1.0
1  6.0  NaN
2  6.0  0.0

To iterate over columns and find the product in each row,
use ``axis=1``

>>> df.cumprod(axis=1)
     A    B
0  2.0  2.0
1  3.0  NaN
2  1.0  0.0
"""

_cummax_examples = """\
Examples
--------
**Series**

>>> s = pd.Series([2, np.nan, 5, -1, 0])
>>> s
0    2.0
1    NaN
2    5.0
3   -1.0
4    0.0
dtype: float64

By default, NA values are ignored.

>>> s.cummax()
0    2.0
1    NaN
2    5.0
3    5.0
4    5.0
dtype: float64

To include NA values in the operation, use ``skipna=False``

>>> s.cummax(skipna=False)
0    2.0
1    NaN
2    NaN
3    NaN
4    NaN
dtype: float64

**DataFrame**

>>> df = pd.DataFrame([[2.0, 1.0],
...                    [3.0, np.nan],
...                    [1.0, 0.0]],
...                    columns=list('AB'))
>>> df
     A    B
0  2.0  1.0
1  3.0  NaN
2  1.0  0.0

By default, iterates over rows and finds the maximum
in each column. This is equivalent to ``axis=None`` or ``axis='index'``.

>>> df.cummax()
     A    B
0  2.0  1.0
1  3.0  NaN
2  3.0  1.0

To iterate over columns and find the maximum in each row,
use ``axis=1``

>>> df.cummax(axis=1)
     A    B
0  2.0  2.0
1  3.0  NaN
2  1.0  1.0
"""

_any_see_also = """\
See Also
--------
numpy.any : Numpy version of this method.
Series.any : Return whether any element is True.
Series.all : Return whether all elements are True.
DataFrame.any : Return whether any element is True over requested axis.
DataFrame.all : Return whether all elements are True over requested axis.
"""

_any_desc = """\
Return whether any element is True over requested axis.

Unlike :meth:`DataFrame.all`, this performs an *or* operation. If any of the
values along the specified axis is True, this will return True."""

_any_examples = """\
Examples
--------
**Series**

For Series input, the output is a scalar indicating whether any element
is True.

>>> pd.Series([True, False]).any()
True

**DataFrame**

Whether each column contains at least one True element (the default).

>>> df = pd.DataFrame({"A": [1, 2], "B": [0, 2], "C": [0, 0]})
>>> df
   A  B  C
0  1  0  0
1  2  2  0

>>> df.any()
A     True
B     True
C    False
dtype: bool

Aggregating over the columns.

>>> df = pd.DataFrame({"A": [True, False], "B": [1, 2]})
>>> df
       A  B
0   True  1
1  False  2

>>> df.any(axis='columns')
0    True
1    True
dtype: bool

>>> df = pd.DataFrame({"A": [True, False], "B": [1, 0]})
>>> df
       A  B
0   True  1
1  False  0

>>> df.any(axis='columns')
0    True
1    False
dtype: bool

Aggregating over the entire DataFrame with ``axis=None``.

>>> df.any(axis=None)
True

`any` for an empty DataFrame is an empty Series.

>>> pd.DataFrame([]).any()
Series([], dtype: bool)
"""

_sum_examples = """\
Examples
--------
By default, the sum of an empty or all-NA Series is ``0``.

>>> pd.Series([]).sum()  # min_count=0 is the default
0.0

This can be controlled with the ``min_count`` parameter. For example, if
you'd like the sum of an empty series to be NaN, pass ``min_count=1``.

>>> pd.Series([]).sum(min_count=1)
nan

Thanks to the ``skipna`` parameter, ``min_count`` handles all-NA and
empty series identically.

>>> pd.Series([np.nan]).sum()
0.0

>>> pd.Series([np.nan]).sum(min_count=1)
nan
"""

_prod_examples = """\
Examples
--------
By default, the product of an empty or all-NA Series is ``1``

>>> pd.Series([]).prod()
1.0

This can be controlled with the ``min_count`` parameter

>>> pd.Series([]).prod(min_count=1)
nan

Thanks to the ``skipna`` parameter, ``min_count`` handles all-NA and
empty series identically.

>>> pd.Series([np.nan]).prod()
1.0

>>> pd.Series([np.nan]).prod(min_count=1)
nan
"""


_min_count_stub = """\
min_count : int, default 0
    The required number of valid values to perform the operation. If fewer than
    ``min_count`` non-NA values are present the result will be NA.

    .. versionadded :: 0.22.0

       Added with the default being 0. This means the sum of an all-NA
       or empty Series is 0, and the product of an all-NA or empty
       Series is 1.
"""


def _make_min_count_stat_function(cls, name, name1, name2, axis_descr, desc,
                                  f, examples):
    @Substitution(outname=name, desc=desc, name1=name1, name2=name2,
                  axis_descr=axis_descr, min_count=_min_count_stub,
                  examples=examples)
    @Appender(_num_doc)
    def stat_func(self, axis=None, skipna=None, level=None, numeric_only=None,
                  min_count=0,
                  **kwargs):
        nv.validate_stat_func(tuple(), kwargs, fname=name)
        if skipna is None:
            skipna = True
        if axis is None:
            axis = self._stat_axis_number
        if level is not None:
            return self._agg_by_level(name, axis=axis, level=level,
                                      skipna=skipna, min_count=min_count)
        return self._reduce(f, name, axis=axis, skipna=skipna,
                            numeric_only=numeric_only, min_count=min_count)

    return set_function_name(stat_func, name, cls)


def _make_stat_function(cls, name, name1, name2, axis_descr, desc, f):
    @Substitution(outname=name, desc=desc, name1=name1, name2=name2,
                  axis_descr=axis_descr, min_count='', examples='')
    @Appender(_num_doc)
    def stat_func(self, axis=None, skipna=None, level=None, numeric_only=None,
                  **kwargs):
        nv.validate_stat_func(tuple(), kwargs, fname=name)
        if skipna is None:
            skipna = True
        if axis is None:
            axis = self._stat_axis_number
        if level is not None:
            return self._agg_by_level(name, axis=axis, level=level,
                                      skipna=skipna)
        return self._reduce(f, name, axis=axis, skipna=skipna,
                            numeric_only=numeric_only)

    return set_function_name(stat_func, name, cls)


def _make_stat_function_ddof(cls, name, name1, name2, axis_descr, desc, f):
    @Substitution(outname=name, desc=desc, name1=name1, name2=name2,
                  axis_descr=axis_descr)
    @Appender(_num_ddof_doc)
    def stat_func(self, axis=None, skipna=None, level=None, ddof=1,
                  numeric_only=None, **kwargs):
        nv.validate_stat_ddof_func(tuple(), kwargs, fname=name)
        if skipna is None:
            skipna = True
        if axis is None:
            axis = self._stat_axis_number
        if level is not None:
            return self._agg_by_level(name, axis=axis, level=level,
                                      skipna=skipna, ddof=ddof)
        return self._reduce(f, name, axis=axis, numeric_only=numeric_only,
                            skipna=skipna, ddof=ddof)

    return set_function_name(stat_func, name, cls)


def _make_cum_function(cls, name, name1, name2, axis_descr, desc,
                       accum_func, accum_func_name, mask_a, mask_b, examples):
    @Substitution(outname=name, desc=desc, name1=name1, name2=name2,
                  axis_descr=axis_descr, accum_func_name=accum_func_name,
                  examples=examples)
    @Appender(_cnum_doc)
    def cum_func(self, axis=None, skipna=True, *args, **kwargs):
        skipna = nv.validate_cum_func_with_skipna(skipna, args, kwargs, name)
        if axis is None:
            axis = self._stat_axis_number
        else:
            axis = self._get_axis_number(axis)

        y = com.values_from_object(self).copy()

        if (skipna and
                issubclass(y.dtype.type, (np.datetime64, np.timedelta64))):
            result = accum_func(y, axis)
            mask = isna(self)
            np.putmask(result, mask, tslib.iNaT)
        elif skipna and not issubclass(y.dtype.type, (np.integer, np.bool_)):
            mask = isna(self)
            np.putmask(y, mask, mask_a)
            result = accum_func(y, axis)
            np.putmask(result, mask, mask_b)
        else:
            result = accum_func(y, axis)

        d = self._construct_axes_dict()
        d['copy'] = False
        return self._constructor(result, **d).__finalize__(self)

    return set_function_name(cum_func, name, cls)


def _make_logical_function(cls, name, name1, name2, axis_descr, desc, f,
                           examples, see_also):
    @Substitution(outname=name, desc=desc, name1=name1, name2=name2,
                  axis_descr=axis_descr, examples=examples, see_also=see_also)
    @Appender(_bool_doc)
    def logical_func(self, axis=0, bool_only=None, skipna=True, level=None,
                     **kwargs):
        nv.validate_logical_func(tuple(), kwargs, fname=name)
        if level is not None:
            if bool_only is not None:
                raise NotImplementedError("Option bool_only is not "
                                          "implemented with option level.")
            return self._agg_by_level(name, axis=axis, level=level,
                                      skipna=skipna)
        return self._reduce(f, name, axis=axis, skipna=skipna,
                            numeric_only=bool_only, filter_type='bool')

    return set_function_name(logical_func, name, cls)


# install the indexes
for _name, _indexer in indexing.get_indexers_list():
    NDFrame._create_indexer(_name, _indexer)<|MERGE_RESOLUTION|>--- conflicted
+++ resolved
@@ -9515,48 +9515,28 @@
             a string.
 
             .. versionchanged:: 0.24.0
-<<<<<<< HEAD
 
                Was previously named "path" for Series.
 
-        sep : character, default ','
-            Field delimiter for the output file.
-        na_rep : string, default ''
-            Missing data representation
-        float_format : string, default None
-            Format string for floating point numbers
-=======
-                Was previously named "path" for Series.
         sep : str, default ','
             String of length 1. Field delimiter for the output file.
         na_rep : str, default ''
             Missing data representation.
         float_format : str, default None
             Format string for floating point numbers.
->>>>>>> f64f9940
         columns : sequence, optional
             Columns to write.
         header : bool or list of str, default True
             Write out the column names. If a list of strings is given it is
-<<<<<<< HEAD
-            assumed to be aliases for the column names
+            assumed to be aliases for the column names.
 
             .. versionchanged:: 0.24.0
 
                Previously defaulted to False for Series.
 
-        index : boolean, default True
-            Write row names (index)
-        index_label : string or sequence, or False, default None
-=======
-            assumed to be aliases for the column names.
-
-            .. versionchanged:: 0.24.0
-                Previously defaulted to False for Series.
         index : bool, default True
             Write row names (index).
         index_label : str or sequence, or False, default None
->>>>>>> f64f9940
             Column label for index column(s) if desired. If None is given, and
             `header` and `index` are True, then the index names are used. A
             sequence should be given if the object uses MultiIndex. If
@@ -9567,21 +9547,6 @@
         encoding : str, optional
             A string representing the encoding to use in the output file,
             defaults to 'ascii' on Python 2 and 'utf-8' on Python 3.
-<<<<<<< HEAD
-        compression : {'infer', 'gzip', 'bz2', 'zip', 'xz', None}
-
-            If 'infer' (the defualt) and `path_or_buf` is path-like, then
-            detect compression from the following extensions: '.gz', '.bz2',
-            '.zip' or '.xz' (otherwise no compression).
-
-            .. versionchanged:: 0.24.0
-
-               'infer' option added and set to default
-
-        line_terminator : string, default ``'\n'``
-            The newline character or character sequence to use in the output
-            file
-=======
         compression : str, default 'infer'
             Compression mode among the following possible values: {'infer',
             'gzip', 'bz2', 'zip', 'xz', None}. If 'infer' and `path_or_buf`
@@ -9590,8 +9555,9 @@
             compression).
 
             .. versionchanged:: 0.24.0
+
                'infer' option added and set to default.
->>>>>>> f64f9940
+
         quoting : optional constant from csv module
             Defaults to csv.QUOTE_MINIMAL. If you have set a `float_format`
             then floats are converted to strings and thus csv.QUOTE_NONNUMERIC
@@ -9602,19 +9568,8 @@
             The newline character or character sequence to use in the output
             file.
         chunksize : int or None
-<<<<<<< HEAD
-            rows to write at a time
-        tupleize_cols : boolean, default False
-
-            .. deprecated:: 0.21.0
-
-               This argument will be removed and will always write each row
-               of the multi-index as a separate row in the CSV file.
-
-=======
             Rows to write at a time.
         tupleize_cols : bool, default False
->>>>>>> f64f9940
             Write MultiIndex columns as a list of tuples (if True) or in
             the new, expanded format, where each MultiIndex column is a row
             in the CSV (if False).
@@ -9633,11 +9588,6 @@
             Character recognized as decimal separator. E.g. use ',' for
             European data.
 
-<<<<<<< HEAD
-        .. versionchanged:: 0.24.0
-
-           The order of arguments for Series was changed.
-=======
         Returns
         -------
         None or str
@@ -9656,7 +9606,6 @@
         ...                    'weapon': ['sai', 'bo staff']})
         >>> df.to_csv(index=False)
         'name,mask,weapon\nRaphael,red,sai\nDonatello,purple,bo staff\n'
->>>>>>> f64f9940
         """
 
         df = self if isinstance(self, ABCDataFrame) else self.to_frame()
