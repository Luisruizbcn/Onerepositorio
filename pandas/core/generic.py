--- conflicted
+++ resolved
@@ -6726,14 +6726,6 @@
             0.
         inplace : bool, default False
             Update the data in place if possible.
-<<<<<<< HEAD
-        limit_direction : {'forward', 'backward', 'both'}, default is 'forward'
-            If limit is specified, consecutive NaNs will be filled in this
-            direction. If the methods 'pad' or 'ffill' are used it must be
-            None or 'forward'. If 'backfill' or 'bfill' are use it must be
-            None or 'backwards'.
-        limit_area : {`None`, 'inside', 'outside'}, default None
-=======
         limit_direction : {{'forward', 'backward', 'both'}}, Optional
             Consecutive NaNs will be filled in this direction.
 
@@ -6753,7 +6745,6 @@
                     method is 'pad' or 'ffill'.
 
         limit_area : {{`None`, 'inside', 'outside'}}, default None
->>>>>>> 2f15d1c3
             If limit is specified, consecutive NaNs will be filled with this
             restriction.
 
@@ -6895,25 +6886,6 @@
         3    16.0
         Name: d, dtype: float64
         """
-<<<<<<< HEAD
-
-    @Appender(_shared_docs["interpolate"] % _shared_doc_kwargs)
-    def interpolate(
-        self,
-        method="linear",
-        axis=0,
-        limit=None,
-        inplace=False,
-        limit_direction=None,
-        limit_area=None,
-        downcast=None,
-        **kwargs,
-    ):
-        """
-        Interpolate values according to different methods.
-        """
-=======
->>>>>>> 2f15d1c3
         inplace = validate_bool_kwarg(inplace, "inplace")
 
         axis = self._get_axis_number(axis)
@@ -6955,28 +6927,6 @@
                 "in the DataFrame. Try setting at least one "
                 "column to a numeric dtype."
             )
-
-        # Set `limit_direction` depending on `method`
-        if (method == "pad") or (method == "ffill"):
-            if (limit_direction == "backward") or (limit_direction == "both"):
-                raise ValueError(
-                    f"`limit_direction` must not be `{limit_direction}` "
-                    f"for method `{method}`"
-                )
-            else:
-                limit_direction = "forward"
-        elif (method == "backfill") or (method == "bfill"):
-            if (limit_direction == "forward") or (limit_direction == "both"):
-                raise ValueError(
-                    f"`limit_direction` must not be `{limit_direction}` "
-                    f"for method `{method}`"
-                )
-            else:
-                limit_direction = "backward"
-        else:
-            # Set default
-            if limit_direction is None:
-                limit_direction = "forward"
 
         # create/use the index
         if method == "linear":
