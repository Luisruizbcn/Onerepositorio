--- conflicted
+++ resolved
@@ -47,7 +47,6 @@
     AlignJoin,
     AnyArrayLike,
     ArrayLike,
-    Axes,
     Axis,
     AxisInt,
     CompressionOptions,
@@ -3103,14 +3102,8 @@
     def to_latex(
         self,
         buf: None = ...,
-<<<<<<< HEAD
-        columns: Axes | None = ...,
-        col_space: ColspaceArgType | None = ...,
+        columns: Sequence[Hashable] | None = ...,
         header: bool_t | list[str] = ...,
-=======
-        columns: Sequence[Hashable] | None = ...,
-        header: bool_t | Sequence[str] = ...,
->>>>>>> 4f11580a
         index: bool_t = ...,
         na_rep: str = ...,
         formatters: FormattersType | None = ...,
@@ -3136,14 +3129,8 @@
     def to_latex(
         self,
         buf: FilePath | WriteBuffer[str],
-<<<<<<< HEAD
-        columns: Axes | None = ...,
-        col_space: ColspaceArgType | None = ...,
+        columns: Sequence[Hashable] | None = ...,
         header: bool_t | list[str] = ...,
-=======
-        columns: Sequence[Hashable] | None = ...,
-        header: bool_t | Sequence[str] = ...,
->>>>>>> 4f11580a
         index: bool_t = ...,
         na_rep: str = ...,
         formatters: FormattersType | None = ...,
@@ -3169,14 +3156,8 @@
     def to_latex(
         self,
         buf: FilePath | WriteBuffer[str] | None = None,
-<<<<<<< HEAD
-        columns: Axes | None = None,
-        col_space: ColspaceArgType | None = None,
+        columns: Sequence[Hashable] | None = None,
         header: bool_t | list[str] = True,
-=======
-        columns: Sequence[Hashable] | None = None,
-        header: bool_t | Sequence[str] = True,
->>>>>>> 4f11580a
         index: bool_t = True,
         na_rep: str = "NaN",
         formatters: FormattersType | None = None,
