--- conflicted
+++ resolved
@@ -27,29 +27,19 @@
     is_extension_array_dtype, is_integer, is_list_like, is_number,
     is_numeric_dtype, is_object_dtype, is_period_arraylike, is_re_compilable,
     is_scalar, is_timedelta64_dtype, pandas_dtype)
-from pandas.core.dtypes.generic import ABCDataFrame, ABCPanel, ABCSeries
+from pandas.core.dtypes.generic import (
+    ABCDataFrame, ABCIndexClass, ABCMultiIndex, ABCPanel, ABCSeries)
 from pandas.core.dtypes.inference import is_hashable
 from pandas.core.dtypes.missing import isna, notna
-<<<<<<< HEAD
-from pandas.core.dtypes.generic import (ABCIndexClass, ABCMultiIndex, ABCPanel,
-                                        ABCSeries, ABCDataFrame)
-=======
->>>>>>> 90961f2a
 
 import pandas as pd
 from pandas.core import config, missing, nanops
 import pandas.core.algorithms as algos
 from pandas.core.base import PandasObject, SelectionMixin
-<<<<<<< HEAD
-from pandas.core.index import (Index, MultiIndex,
-                               InvalidIndexError, RangeIndex,
-                               ensure_index, ensure_index_from_sequences)
-import pandas.core.indexing as indexing
-=======
 import pandas.core.common as com
 from pandas.core.index import (
-    Index, InvalidIndexError, MultiIndex, RangeIndex, ensure_index)
->>>>>>> 90961f2a
+    Index, InvalidIndexError, MultiIndex, RangeIndex, ensure_index,
+    ensure_index_from_sequences)
 from pandas.core.indexes.datetimes import DatetimeIndex
 from pandas.core.indexes.period import Period, PeriodIndex
 import pandas.core.indexing as indexing
