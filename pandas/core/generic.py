import collections
from datetime import timedelta
import functools
import gc
import json
import operator
import pickle
from textwrap import dedent
from typing import Callable, Dict, FrozenSet, List, Optional, Set, Union
import warnings
import weakref

import numpy as np

from pandas._config import config

from pandas._libs import Timestamp, iNaT, properties
from pandas.compat import set_function_name
from pandas.compat._optional import import_optional_dependency
from pandas.compat.numpy import function as nv
from pandas.errors import AbstractMethodError
from pandas.util._decorators import Appender, Substitution, rewrite_axis_style_signature
from pandas.util._validators import validate_bool_kwarg, validate_fillna_kwargs

from pandas.core.dtypes.cast import maybe_promote, maybe_upcast_putmask
from pandas.core.dtypes.common import (
    ensure_int64,
    ensure_object,
    ensure_str,
    is_bool,
    is_bool_dtype,
    is_datetime64_any_dtype,
    is_datetime64_dtype,
    is_datetime64tz_dtype,
    is_dict_like,
    is_extension_array_dtype,
    is_integer,
    is_list_like,
    is_number,
    is_numeric_dtype,
    is_object_dtype,
    is_period_arraylike,
    is_re_compilable,
    is_scalar,
    is_timedelta64_dtype,
    pandas_dtype,
)
from pandas.core.dtypes.generic import ABCDataFrame, ABCSeries
from pandas.core.dtypes.inference import is_hashable
from pandas.core.dtypes.missing import isna, notna

import pandas as pd
from pandas._typing import Dtype
from pandas.core import missing, nanops
import pandas.core.algorithms as algos
from pandas.core.base import PandasObject, SelectionMixin
import pandas.core.common as com
from pandas.core.index import (
    Index,
    InvalidIndexError,
    MultiIndex,
    RangeIndex,
    ensure_index,
)
from pandas.core.indexes.datetimes import DatetimeIndex
from pandas.core.indexes.period import Period, PeriodIndex
import pandas.core.indexing as indexing
from pandas.core.internals import BlockManager
from pandas.core.ops import _align_method_FRAME

from pandas.io.formats.format import DataFrameFormatter, format_percentiles
from pandas.io.formats.printing import pprint_thing
from pandas.tseries.frequencies import to_offset

# goal is to be able to define the docs close to function, while still being
# able to share
_shared_docs = dict()
_shared_doc_kwargs = dict(
    axes="keywords for axes",
    klass="Series/DataFrame",
    axes_single_arg="int or labels for object",
    args_transpose="axes to permute (int or label for object)",
    optional_by="""
        by : str or list of str
            Name or list of names to sort by""",
)

# sentinel value to use as kwarg in place of None when None has special meaning
# and needs to be distinguished from a user explicitly passing None.
sentinel = object()


def _single_replace(self, to_replace, method, inplace, limit):
    """
    Replaces values in a Series using the fill method specified when no
    replacement value is given in the replace method
    """
    if self.ndim != 1:
        raise TypeError(
            "cannot replace {0} with method {1} on a {2}".format(
                to_replace, method, type(self).__name__
            )
        )

    orig_dtype = self.dtype
    result = self if inplace else self.copy()
    fill_f = missing.get_fill_func(method)

    mask = missing.mask_missing(result.values, to_replace)
    values = fill_f(result.values, limit=limit, mask=mask)

    if values.dtype == orig_dtype and inplace:
        return

    result = pd.Series(values, index=self.index, dtype=self.dtype).__finalize__(self)

    if inplace:
        self._update_inplace(result._data)
        return

    return result


class NDFrame(PandasObject, SelectionMixin):
    """
    N-dimensional analogue of DataFrame. Store multi-dimensional in a
    size-mutable, labeled data structure

    Parameters
    ----------
    data : BlockManager
    axes : list
    copy : boolean, default False
    """

    _internal_names = [
        "_data",
        "_cacher",
        "_item_cache",
        "_cache",
        "_is_copy",
        "_subtyp",
        "_name",
        "_index",
        "_default_kind",
        "_default_fill_value",
        "_metadata",
        "__array_struct__",
        "__array_interface__",
    ]  # type: List[str]
    _internal_names_set = set(_internal_names)  # type: Set[str]
    _accessors = set()  # type: Set[str]
    _deprecations = frozenset(
        ["as_blocks", "blocks", "is_copy"]
    )  # type: FrozenSet[str]
    _metadata = []  # type: List[str]
    _is_copy = None
    _data = None  # type: BlockManager

    # ----------------------------------------------------------------------
    # Constructors

    def __init__(
        self,
        data: BlockManager,
        axes: Optional[List[Index]] = None,
        copy: bool = False,
        dtype: Optional[Dtype] = None,
        fastpath: bool = False,
    ):

        if not fastpath:
            if dtype is not None:
                data = data.astype(dtype)
            elif copy:
                data = data.copy()

            if axes is not None:
                for i, ax in enumerate(axes):
                    data = data.reindex_axis(ax, axis=i)

        object.__setattr__(self, "_is_copy", None)
        object.__setattr__(self, "_data", data)
        object.__setattr__(self, "_item_cache", {})

    def _init_mgr(self, mgr, axes=None, dtype=None, copy=False):
        """ passed a manager and a axes dict """
        for a, axe in axes.items():
            if axe is not None:
                mgr = mgr.reindex_axis(
                    axe, axis=self._get_block_manager_axis(a), copy=False
                )

        # make a copy if explicitly requested
        if copy:
            mgr = mgr.copy()
        if dtype is not None:
            # avoid further copies if we can
            if len(mgr.blocks) > 1 or mgr.blocks[0].values.dtype != dtype:
                mgr = mgr.astype(dtype=dtype)
        return mgr

    # ----------------------------------------------------------------------

    @property
    def is_copy(self):
        """
        Return the copy.
        """
        warnings.warn(
            "Attribute 'is_copy' is deprecated and will be removed "
            "in a future version.",
            FutureWarning,
            stacklevel=2,
        )
        return self._is_copy

    @is_copy.setter
    def is_copy(self, msg):
        warnings.warn(
            "Attribute 'is_copy' is deprecated and will be removed "
            "in a future version.",
            FutureWarning,
            stacklevel=2,
        )
        self._is_copy = msg

    def _validate_dtype(self, dtype):
        """ validate the passed dtype """

        if dtype is not None:
            dtype = pandas_dtype(dtype)

            # a compound dtype
            if dtype.kind == "V":
                raise NotImplementedError(
                    "compound dtypes are not implemented"
                    " in the {0} constructor".format(self.__class__.__name__)
                )

        return dtype

    # ----------------------------------------------------------------------
    # Construction

    @property
    def _constructor(self):
        """Used when a manipulation result has the same dimensions as the
        original.
        """
        raise AbstractMethodError(self)

    @property
    def _constructor_sliced(self):
        """Used when a manipulation result has one lower dimension(s) as the
        original, such as DataFrame single columns slicing.
        """
        raise AbstractMethodError(self)

    @property
    def _constructor_expanddim(self):
        """Used when a manipulation result has one higher dimension as the
        original, such as Series.to_frame()
        """
        raise NotImplementedError

    # ----------------------------------------------------------------------
    # Axis

    @classmethod
    def _setup_axes(
        cls,
        axes,
        info_axis=None,
        stat_axis=None,
        aliases=None,
        axes_are_reversed=False,
        build_axes=True,
        ns=None,
        docs=None,
    ):
        """Provide axes setup for the major PandasObjects.

        Parameters
        ----------
        axes : the names of the axes in order (lowest to highest)
        info_axis_num : the axis of the selector dimension (int)
        stat_axis_num : the number of axis for the default stats (int)
        aliases : other names for a single axis (dict)
        axes_are_reversed : boolean whether to treat passed axes as
            reversed (DataFrame)
        build_axes : setup the axis properties (default True)
        """

        cls._AXIS_ORDERS = axes
        cls._AXIS_NUMBERS = {a: i for i, a in enumerate(axes)}
        cls._AXIS_LEN = len(axes)
        cls._AXIS_ALIASES = aliases or dict()
        cls._AXIS_IALIASES = {v: k for k, v in cls._AXIS_ALIASES.items()}
        cls._AXIS_NAMES = dict(enumerate(axes))
        cls._AXIS_REVERSED = axes_are_reversed

        # typ
        setattr(cls, "_typ", cls.__name__.lower())

        # indexing support
        cls._ix = None

        if info_axis is not None:
            cls._info_axis_number = info_axis
            cls._info_axis_name = axes[info_axis]

        if stat_axis is not None:
            cls._stat_axis_number = stat_axis
            cls._stat_axis_name = axes[stat_axis]

        # setup the actual axis
        if build_axes:

            def set_axis(a, i):
                setattr(cls, a, properties.AxisProperty(i, docs.get(a, a)))
                cls._internal_names_set.add(a)

            if axes_are_reversed:
                m = cls._AXIS_LEN - 1
                for i, a in cls._AXIS_NAMES.items():
                    set_axis(a, m - i)
            else:
                for i, a in cls._AXIS_NAMES.items():
                    set_axis(a, i)

        assert not isinstance(ns, dict)

    def _construct_axes_dict(self, axes=None, **kwargs):
        """Return an axes dictionary for myself."""
        d = {a: self._get_axis(a) for a in (axes or self._AXIS_ORDERS)}
        d.update(kwargs)
        return d

    @staticmethod
    def _construct_axes_dict_from(self, axes, **kwargs):
        """Return an axes dictionary for the passed axes."""
        d = {a: ax for a, ax in zip(self._AXIS_ORDERS, axes)}
        d.update(kwargs)
        return d

    def _construct_axes_from_arguments(
        self, args, kwargs, require_all=False, sentinel=None
    ):
        """Construct and returns axes if supplied in args/kwargs.

        If require_all, raise if all axis arguments are not supplied
        return a tuple of (axes, kwargs).

        sentinel specifies the default parameter when an axis is not
        supplied; useful to distinguish when a user explicitly passes None
        in scenarios where None has special meaning.
        """

        # construct the args
        args = list(args)
        for a in self._AXIS_ORDERS:

            # if we have an alias for this axis
            alias = self._AXIS_IALIASES.get(a)
            if alias is not None:
                if a in kwargs:
                    if alias in kwargs:
                        raise TypeError(
                            "arguments are mutually exclusive "
                            "for [%s,%s]" % (a, alias)
                        )
                    continue
                if alias in kwargs:
                    kwargs[a] = kwargs.pop(alias)
                    continue

            # look for a argument by position
            if a not in kwargs:
                try:
                    kwargs[a] = args.pop(0)
                except IndexError:
                    if require_all:
                        raise TypeError("not enough/duplicate arguments " "specified!")

        axes = {a: kwargs.pop(a, sentinel) for a in self._AXIS_ORDERS}
        return axes, kwargs

    @classmethod
    def _from_axes(cls, data, axes, **kwargs):
        # for construction from BlockManager
        if isinstance(data, BlockManager):
            return cls(data, **kwargs)
        else:
            if cls._AXIS_REVERSED:
                axes = axes[::-1]
            d = cls._construct_axes_dict_from(cls, axes, copy=False)
            d.update(kwargs)
            return cls(data, **d)

    @classmethod
    def _get_axis_number(cls, axis):
        axis = cls._AXIS_ALIASES.get(axis, axis)
        if is_integer(axis):
            if axis in cls._AXIS_NAMES:
                return axis
        else:
            try:
                return cls._AXIS_NUMBERS[axis]
            except KeyError:
                pass
        raise ValueError("No axis named {0} for object type {1}".format(axis, cls))

    @classmethod
    def _get_axis_name(cls, axis):
        axis = cls._AXIS_ALIASES.get(axis, axis)
        if isinstance(axis, str):
            if axis in cls._AXIS_NUMBERS:
                return axis
        else:
            try:
                return cls._AXIS_NAMES[axis]
            except KeyError:
                pass
        raise ValueError("No axis named {0} for object type {1}".format(axis, cls))

    def _get_axis(self, axis):
        name = self._get_axis_name(axis)
        return getattr(self, name)

    @classmethod
    def _get_block_manager_axis(cls, axis):
        """Map the axis to the block_manager axis."""
        axis = cls._get_axis_number(axis)
        if cls._AXIS_REVERSED:
            m = cls._AXIS_LEN - 1
            return m - axis
        return axis

    def _get_axis_resolvers(self, axis):
        # index or columns
        axis_index = getattr(self, axis)
        d = dict()
        prefix = axis[0]

        for i, name in enumerate(axis_index.names):
            if name is not None:
                key = level = name
            else:
                # prefix with 'i' or 'c' depending on the input axis
                # e.g., you must do ilevel_0 for the 0th level of an unnamed
                # multiiindex
                key = "{prefix}level_{i}".format(prefix=prefix, i=i)
                level = i

            level_values = axis_index.get_level_values(level)
            s = level_values.to_series()
            s.index = axis_index
            d[key] = s

        # put the index/columns itself in the dict
        if isinstance(axis_index, MultiIndex):
            dindex = axis_index
        else:
            dindex = axis_index.to_series()

        d[axis] = dindex
        return d

    def _get_index_resolvers(self):
        d = {}
        for axis_name in self._AXIS_ORDERS:
            d.update(self._get_axis_resolvers(axis_name))
        return d

    def _get_space_character_free_column_resolvers(self):
        """Return the space character free column resolvers of a dataframe.

        Column names with spaces are 'cleaned up' so that they can be referred
        to by backtick quoting.
        Used in :meth:`DataFrame.eval`.
        """
        from pandas.core.computation.common import _remove_spaces_column_name

        return {_remove_spaces_column_name(k): v for k, v in self.items()}

    @property
    def _info_axis(self):
        return getattr(self, self._info_axis_name)

    @property
    def _stat_axis(self):
        return getattr(self, self._stat_axis_name)

    @property
    def shape(self):
        """
        Return a tuple of axis dimensions
        """
        return tuple(len(self._get_axis(a)) for a in self._AXIS_ORDERS)

    @property
    def axes(self):
        """
        Return index label(s) of the internal NDFrame
        """
        # we do it this way because if we have reversed axes, then
        # the block manager shows then reversed
        return [self._get_axis(a) for a in self._AXIS_ORDERS]

    @property
    def ndim(self):
        """
        Return an int representing the number of axes / array dimensions.

        Return 1 if Series. Otherwise return 2 if DataFrame.

        See Also
        --------
        ndarray.ndim : Number of array dimensions.

        Examples
        --------
        >>> s = pd.Series({'a': 1, 'b': 2, 'c': 3})
        >>> s.ndim
        1

        >>> df = pd.DataFrame({'col1': [1, 2], 'col2': [3, 4]})
        >>> df.ndim
        2
        """
        return self._data.ndim

    @property
    def size(self):
        """
        Return an int representing the number of elements in this object.

        Return the number of rows if Series. Otherwise return the number of
        rows times number of columns if DataFrame.

        See Also
        --------
        ndarray.size : Number of elements in the array.

        Examples
        --------
        >>> s = pd.Series({'a': 1, 'b': 2, 'c': 3})
        >>> s.size
        3

        >>> df = pd.DataFrame({'col1': [1, 2], 'col2': [3, 4]})
        >>> df.size
        4
        """
        return np.prod(self.shape)

    @property
    def _selected_obj(self):
        """ internal compat with SelectionMixin """
        return self

    @property
    def _obj_with_exclusions(self):
        """ internal compat with SelectionMixin """
        return self

    def set_axis(self, labels, axis=0, inplace=None):
        """
        Assign desired index to given axis.

        Indexes for column or row labels can be changed by assigning
        a list-like or Index.

        .. versionchanged:: 0.21.0

           The signature is now `labels` and `axis`, consistent with
           the rest of pandas API. Previously, the `axis` and `labels`
           arguments were respectively the first and second positional
           arguments.

        Parameters
        ----------
        labels : list-like, Index
            The values for the new index.

        axis : {0 or 'index', 1 or 'columns'}, default 0
            The axis to update. The value 0 identifies the rows, and 1
            identifies the columns.

        inplace : bool, default None
            Whether to return a new %(klass)s instance.

            .. warning::

               ``inplace=None`` currently falls back to to True, but in a
               future version, will default to False. Use inplace=True
               explicitly rather than relying on the default.

        Returns
        -------
        renamed : %(klass)s or None
            An object of same type as caller if inplace=False, None otherwise.

        See Also
        --------
        DataFrame.rename_axis : Alter the name of the index or columns.

        Examples
        --------
        **Series**

        >>> s = pd.Series([1, 2, 3])
        >>> s
        0    1
        1    2
        2    3
        dtype: int64

        >>> s.set_axis(['a', 'b', 'c'], axis=0, inplace=False)
        a    1
        b    2
        c    3
        dtype: int64

        The original object is not modified.

        >>> s
        0    1
        1    2
        2    3
        dtype: int64

        **DataFrame**

        >>> df = pd.DataFrame({"A": [1, 2, 3], "B": [4, 5, 6]})

        Change the row labels.

        >>> df.set_axis(['a', 'b', 'c'], axis='index', inplace=False)
           A  B
        a  1  4
        b  2  5
        c  3  6

        Change the column labels.

        >>> df.set_axis(['I', 'II'], axis='columns', inplace=False)
           I  II
        0  1   4
        1  2   5
        2  3   6

        Now, update the labels inplace.

        >>> df.set_axis(['i', 'ii'], axis='columns', inplace=True)
        >>> df
           i  ii
        0  1   4
        1  2   5
        2  3   6
        """
        if is_scalar(labels):
            warnings.warn(
                'set_axis now takes "labels" as first argument, and '
                '"axis" as named parameter. The old form, with "axis" as '
                'first parameter and "labels" as second, is still supported '
                "but will be deprecated in a future version of pandas.",
                FutureWarning,
                stacklevel=2,
            )
            labels, axis = axis, labels

        if inplace is None:
            warnings.warn(
                "set_axis currently defaults to operating inplace.\nThis "
                "will change in a future version of pandas, use "
                "inplace=True to avoid this warning.",
                FutureWarning,
                stacklevel=2,
            )
            inplace = True
        if inplace:
            setattr(self, self._get_axis_name(axis), labels)
        else:
            obj = self.copy()
            obj.set_axis(labels, axis=axis, inplace=True)
            return obj

    def _set_axis(self, axis, labels):
        self._data.set_axis(axis, labels)
        self._clear_item_cache()

    def transpose(self, *args, **kwargs):
        """
        Permute the dimensions of the %(klass)s

        Parameters
        ----------
        args : %(args_transpose)s
        copy : boolean, default False
            Make a copy of the underlying data. Mixed-dtype data will
            always result in a copy
        **kwargs
            Additional keyword arguments will be passed to the function.

        Returns
        -------
        y : same as input

        Examples
        --------
        >>> p.transpose(2, 0, 1)
        >>> p.transpose(2, 0, 1, copy=True)
        """

        # construct the args
        axes, kwargs = self._construct_axes_from_arguments(
            args, kwargs, require_all=True
        )
        axes_names = tuple(self._get_axis_name(axes[a]) for a in self._AXIS_ORDERS)
        axes_numbers = tuple(self._get_axis_number(axes[a]) for a in self._AXIS_ORDERS)

        # we must have unique axes
        if len(axes) != len(set(axes)):
            raise ValueError("Must specify %s unique axes" % self._AXIS_LEN)

        new_axes = self._construct_axes_dict_from(
            self, [self._get_axis(x) for x in axes_names]
        )
        new_values = self.values.transpose(axes_numbers)
        if kwargs.pop("copy", None) or (len(args) and args[-1]):
            new_values = new_values.copy()

        nv.validate_transpose(tuple(), kwargs)
        return self._constructor(new_values, **new_axes).__finalize__(self)

    def swapaxes(self, axis1, axis2, copy=True):
        """
        Interchange axes and swap values axes appropriately.

        Returns
        -------
        y : same as input
        """
        i = self._get_axis_number(axis1)
        j = self._get_axis_number(axis2)

        if i == j:
            if copy:
                return self.copy()
            return self

        mapping = {i: j, j: i}

        new_axes = (self._get_axis(mapping.get(k, k)) for k in range(self._AXIS_LEN))
        new_values = self.values.swapaxes(i, j)
        if copy:
            new_values = new_values.copy()

        return self._constructor(new_values, *new_axes).__finalize__(self)

    def droplevel(self, level, axis=0):
        """
        Return DataFrame with requested index / column level(s) removed.

        .. versionadded:: 0.24.0

        Parameters
        ----------
        level : int, str, or list-like
            If a string is given, must be the name of a level
            If list-like, elements must be names or positional indexes
            of levels.

        axis : {0 or 'index', 1 or 'columns'}, default 0

        Returns
        -------
        DataFrame.droplevel()

        Examples
        --------
        >>> df = pd.DataFrame([
        ...     [1, 2, 3, 4],
        ...     [5, 6, 7, 8],
        ...     [9, 10, 11, 12]
        ... ]).set_index([0, 1]).rename_axis(['a', 'b'])

        >>> df.columns = pd.MultiIndex.from_tuples([
        ...    ('c', 'e'), ('d', 'f')
        ... ], names=['level_1', 'level_2'])

        >>> df
        level_1   c   d
        level_2   e   f
        a b
        1 2      3   4
        5 6      7   8
        9 10    11  12

        >>> df.droplevel('a')
        level_1   c   d
        level_2   e   f
        b
        2        3   4
        6        7   8
        10      11  12

        >>> df.droplevel('level2', axis=1)
        level_1   c   d
        a b
        1 2      3   4
        5 6      7   8
        9 10    11  12
        """
        labels = self._get_axis(axis)
        new_labels = labels.droplevel(level)
        result = self.set_axis(new_labels, axis=axis, inplace=False)
        return result

    def pop(self, item):
        """
        Return item and drop from frame. Raise KeyError if not found.

        Parameters
        ----------
        item : str
            Label of column to be popped.

        Returns
        -------
        Series

        Examples
        --------
        >>> df = pd.DataFrame([('falcon', 'bird', 389.0),
        ...                    ('parrot', 'bird', 24.0),
        ...                    ('lion', 'mammal', 80.5),
        ...                    ('monkey','mammal', np.nan)],
        ...                   columns=('name', 'class', 'max_speed'))
        >>> df
             name   class  max_speed
        0  falcon    bird      389.0
        1  parrot    bird       24.0
        2    lion  mammal       80.5
        3  monkey  mammal        NaN

        >>> df.pop('class')
        0      bird
        1      bird
        2    mammal
        3    mammal
        Name: class, dtype: object

        >>> df
             name  max_speed
        0  falcon      389.0
        1  parrot       24.0
        2    lion       80.5
        3  monkey        NaN
        """
        result = self[item]
        del self[item]
        try:
            result._reset_cacher()
        except AttributeError:
            pass

        return result

    def squeeze(self, axis=None):
        """
        Squeeze 1 dimensional axis objects into scalars.

        Series or DataFrames with a single element are squeezed to a scalar.
        DataFrames with a single column or a single row are squeezed to a
        Series. Otherwise the object is unchanged.

        This method is most useful when you don't know if your
        object is a Series or DataFrame, but you do know it has just a single
        column. In that case you can safely call `squeeze` to ensure you have a
        Series.

        Parameters
        ----------
        axis : {0 or 'index', 1 or 'columns', None}, default None
            A specific axis to squeeze. By default, all length-1 axes are
            squeezed.

            .. versionadded:: 0.20.0

        Returns
        -------
        DataFrame, Series, or scalar
            The projection after squeezing `axis` or all the axes.

        See Also
        --------
        Series.iloc : Integer-location based indexing for selecting scalars.
        DataFrame.iloc : Integer-location based indexing for selecting Series.
        Series.to_frame : Inverse of DataFrame.squeeze for a
            single-column DataFrame.

        Examples
        --------
        >>> primes = pd.Series([2, 3, 5, 7])

        Slicing might produce a Series with a single value:

        >>> even_primes = primes[primes % 2 == 0]
        >>> even_primes
        0    2
        dtype: int64

        >>> even_primes.squeeze()
        2

        Squeezing objects with more than one value in every axis does nothing:

        >>> odd_primes = primes[primes % 2 == 1]
        >>> odd_primes
        1    3
        2    5
        3    7
        dtype: int64

        >>> odd_primes.squeeze()
        1    3
        2    5
        3    7
        dtype: int64

        Squeezing is even more effective when used with DataFrames.

        >>> df = pd.DataFrame([[1, 2], [3, 4]], columns=['a', 'b'])
        >>> df
           a  b
        0  1  2
        1  3  4

        Slicing a single column will produce a DataFrame with the columns
        having only one value:

        >>> df_a = df[['a']]
        >>> df_a
           a
        0  1
        1  3

        So the columns can be squeezed down, resulting in a Series:

        >>> df_a.squeeze('columns')
        0    1
        1    3
        Name: a, dtype: int64

        Slicing a single row from a single column will produce a single
        scalar DataFrame:

        >>> df_0a = df.loc[df.index < 1, ['a']]
        >>> df_0a
           a
        0  1

        Squeezing the rows produces a single scalar Series:

        >>> df_0a.squeeze('rows')
        a    1
        Name: 0, dtype: int64

        Squeezing all axes will project directly into a scalar:

        >>> df_0a.squeeze()
        1
        """
        axis = self._AXIS_NAMES if axis is None else (self._get_axis_number(axis),)
        try:
            return self.iloc[
                tuple(
                    0 if i in axis and len(a) == 1 else slice(None)
                    for i, a in enumerate(self.axes)
                )
            ]
        except Exception:
            return self

    def swaplevel(self, i=-2, j=-1, axis=0):
        """
        Swap levels i and j in a MultiIndex on a particular axis

        Parameters
        ----------
        i, j : int, str (can be mixed)
            Level of index to be swapped. Can pass level name as string.

        Returns
        -------
        swapped : same type as caller (new object)

        .. versionchanged:: 0.18.1

           The indexes ``i`` and ``j`` are now optional, and default to
           the two innermost levels of the index.
        """
        axis = self._get_axis_number(axis)
        result = self.copy()
        labels = result._data.axes[axis]
        result._data.set_axis(axis, labels.swaplevel(i, j))
        return result

    # ----------------------------------------------------------------------
    # Rename

    def rename(self, *args, **kwargs):
        """
        Alter axes input function or functions. Function / dict values must be
        unique (1-to-1). Labels not contained in a dict / Series will be left
        as-is. Extra labels listed don't throw an error. Alternatively, change
        ``Series.name`` with a scalar value (Series only).

        Parameters
        ----------
        %(axes)s : scalar, list-like, dict-like or function, optional
            Scalar or list-like will alter the ``Series.name`` attribute,
            and raise on DataFrame.
            dict-like or functions are transformations to apply to
            that axis' values
        copy : bool, default True
            Also copy underlying data.
        inplace : bool, default False
            Whether to return a new %(klass)s. If True then value of copy is
            ignored.
        level : int or level name, default None
            In case of a MultiIndex, only rename labels in the specified
            level.
        errors : {'ignore', 'raise'}, default 'ignore'
            If 'raise', raise a `KeyError` when a dict-like `mapper`, `index`,
            or `columns` contains labels that are not present in the Index
            being transformed.
            If 'ignore', existing keys will be renamed and extra keys will be
            ignored.

        Returns
        -------
        renamed : %(klass)s (new object)

        Raises
        ------
        KeyError
            If any of the labels is not found in the selected axis and
            "errors='raise'".

        See Also
        --------
        NDFrame.rename_axis

        Examples
        --------

        >>> s = pd.Series([1, 2, 3])
        >>> s
        0    1
        1    2
        2    3
        dtype: int64
        >>> s.rename("my_name") # scalar, changes Series.name
        0    1
        1    2
        2    3
        Name: my_name, dtype: int64
        >>> s.rename(lambda x: x ** 2)  # function, changes labels
        0    1
        1    2
        4    3
        dtype: int64
        >>> s.rename({1: 3, 2: 5})  # mapping, changes labels
        0    1
        3    2
        5    3
        dtype: int64

        Since ``DataFrame`` doesn't have a ``.name`` attribute,
        only mapping-type arguments are allowed.

        >>> df = pd.DataFrame({"A": [1, 2, 3], "B": [4, 5, 6]})
        >>> df.rename(2)
        Traceback (most recent call last):
        ...
        TypeError: 'int' object is not callable

        ``DataFrame.rename`` supports two calling conventions

        * ``(index=index_mapper, columns=columns_mapper, ...)``
        * ``(mapper, axis={'index', 'columns'}, ...)``

        We *highly* recommend using keyword arguments to clarify your
        intent.

        >>> df.rename(index=str, columns={"A": "a", "B": "c"})
           a  c
        0  1  4
        1  2  5
        2  3  6

        >>> df.rename(index=str, columns={"A": "a", "C": "c"})
           a  B
        0  1  4
        1  2  5
        2  3  6

        Using axis-style parameters

        >>> df.rename(str.lower, axis='columns')
           a  b
        0  1  4
        1  2  5
        2  3  6

        >>> df.rename({1: 2, 2: 4}, axis='index')
           A  B
        0  1  4
        2  2  5
        4  3  6

        See the :ref:`user guide <basics.rename>` for more.
        """
        axes, kwargs = self._construct_axes_from_arguments(args, kwargs)
        copy = kwargs.pop("copy", True)
        inplace = kwargs.pop("inplace", False)
        level = kwargs.pop("level", None)
        axis = kwargs.pop("axis", None)
        errors = kwargs.pop("errors", "ignore")
        if axis is not None:
            # Validate the axis
            self._get_axis_number(axis)

        if kwargs:
            raise TypeError(
                "rename() got an unexpected keyword "
                'argument "{0}"'.format(list(kwargs.keys())[0])
            )

        if com.count_not_none(*axes.values()) == 0:
            raise TypeError("must pass an index to rename")

        self._consolidate_inplace()
        result = self if inplace else self.copy(deep=copy)

        # start in the axis order to eliminate too many copies
        for axis in range(self._AXIS_LEN):
            v = axes.get(self._AXIS_NAMES[axis])
            if v is None:
                continue
            f = com._get_rename_function(v)
            baxis = self._get_block_manager_axis(axis)
            if level is not None:
                level = self.axes[axis]._get_level_number(level)

            # GH 13473
            if not callable(v):
                indexer = self.axes[axis].get_indexer_for(v)
                if errors == "raise" and len(indexer[indexer == -1]):
                    missing_labels = [
                        label for index, label in enumerate(v) if indexer[index] == -1
                    ]
                    raise KeyError("{} not found in axis".format(missing_labels))

            result._data = result._data.rename_axis(
                f, axis=baxis, copy=copy, level=level
            )
            result._clear_item_cache()

        if inplace:
            self._update_inplace(result._data)
        else:
            return result.__finalize__(self)

    @rewrite_axis_style_signature("mapper", [("copy", True), ("inplace", False)])
    def rename_axis(self, mapper=sentinel, **kwargs):
        """
        Set the name of the axis for the index or columns.

        Parameters
        ----------
        mapper : scalar, list-like, optional
            Value to set the axis name attribute.
        index, columns : scalar, list-like, dict-like or function, optional
            A scalar, list-like, dict-like or functions transformations to
            apply to that axis' values.

            Use either ``mapper`` and ``axis`` to
            specify the axis to target with ``mapper``, or ``index``
            and/or ``columns``.

            .. versionchanged:: 0.24.0

        axis : {0 or 'index', 1 or 'columns'}, default 0
            The axis to rename.
        copy : bool, default True
            Also copy underlying data.
        inplace : bool, default False
            Modifies the object directly, instead of creating a new Series
            or DataFrame.

        Returns
        -------
        Series, DataFrame, or None
            The same type as the caller or None if `inplace` is True.

        See Also
        --------
        Series.rename : Alter Series index labels or name.
        DataFrame.rename : Alter DataFrame index labels or name.
        Index.rename : Set new names on index.

        Notes
        -----
        ``DataFrame.rename_axis`` supports two calling conventions

        * ``(index=index_mapper, columns=columns_mapper, ...)``
        * ``(mapper, axis={'index', 'columns'}, ...)``

        The first calling convention will only modify the names of
        the index and/or the names of the Index object that is the columns.
        In this case, the parameter ``copy`` is ignored.

        The second calling convention will modify the names of the
        the corresponding index if mapper is a list or a scalar.
        However, if mapper is dict-like or a function, it will use the
        deprecated behavior of modifying the axis *labels*.

        We *highly* recommend using keyword arguments to clarify your
        intent.

        Examples
        --------
        **Series**

        >>> s = pd.Series(["dog", "cat", "monkey"])
        >>> s
        0       dog
        1       cat
        2    monkey
        dtype: object
        >>> s.rename_axis("animal")
        animal
        0    dog
        1    cat
        2    monkey
        dtype: object

        **DataFrame**

        >>> df = pd.DataFrame({"num_legs": [4, 4, 2],
        ...                    "num_arms": [0, 0, 2]},
        ...                   ["dog", "cat", "monkey"])
        >>> df
                num_legs  num_arms
        dog            4         0
        cat            4         0
        monkey         2         2
        >>> df = df.rename_axis("animal")
        >>> df
                num_legs  num_arms
        animal
        dog            4         0
        cat            4         0
        monkey         2         2
        >>> df = df.rename_axis("limbs", axis="columns")
        >>> df
        limbs   num_legs  num_arms
        animal
        dog            4         0
        cat            4         0
        monkey         2         2

        **MultiIndex**

        >>> df.index = pd.MultiIndex.from_product([['mammal'],
        ...                                        ['dog', 'cat', 'monkey']],
        ...                                       names=['type', 'name'])
        >>> df
        limbs          num_legs  num_arms
        type   name
        mammal dog            4         0
               cat            4         0
               monkey         2         2

        >>> df.rename_axis(index={'type': 'class'})
        limbs          num_legs  num_arms
        class  name
        mammal dog            4         0
               cat            4         0
               monkey         2         2

        >>> df.rename_axis(columns=str.upper)
        LIMBS          num_legs  num_arms
        type   name
        mammal dog            4         0
               cat            4         0
               monkey         2         2
        """
        axes, kwargs = self._construct_axes_from_arguments(
            (), kwargs, sentinel=sentinel
        )
        copy = kwargs.pop("copy", True)
        inplace = kwargs.pop("inplace", False)
        axis = kwargs.pop("axis", 0)
        if axis is not None:
            axis = self._get_axis_number(axis)

        if kwargs:
            raise TypeError(
                "rename_axis() got an unexpected keyword "
                'argument "{0}"'.format(list(kwargs.keys())[0])
            )

        inplace = validate_bool_kwarg(inplace, "inplace")

        if mapper is not sentinel:
            # Use v0.23 behavior if a scalar or list
            non_mapper = is_scalar(mapper) or (
                is_list_like(mapper) and not is_dict_like(mapper)
            )
            if non_mapper:
                return self._set_axis_name(mapper, axis=axis, inplace=inplace)
            else:
                raise ValueError("Use `.rename` to alter labels " "with a mapper.")
        else:
            # Use new behavior.  Means that index and/or columns
            # is specified
            result = self if inplace else self.copy(deep=copy)

            for axis in range(self._AXIS_LEN):
                v = axes.get(self._AXIS_NAMES[axis])
                if v is sentinel:
                    continue
                non_mapper = is_scalar(v) or (is_list_like(v) and not is_dict_like(v))
                if non_mapper:
                    newnames = v
                else:
                    f = com._get_rename_function(v)
                    curnames = self._get_axis(axis).names
                    newnames = [f(name) for name in curnames]
                result._set_axis_name(newnames, axis=axis, inplace=True)
            if not inplace:
                return result

    def _set_axis_name(self, name, axis=0, inplace=False):
        """
        Set the name(s) of the axis.

        Parameters
        ----------
        name : str or list of str
            Name(s) to set.
        axis : {0 or 'index', 1 or 'columns'}, default 0
            The axis to set the label. The value 0 or 'index' specifies index,
            and the value 1 or 'columns' specifies columns.
        inplace : bool, default False
            If `True`, do operation inplace and return None.

            .. versionadded:: 0.21.0

        Returns
        -------
        Series, DataFrame, or None
            The same type as the caller or `None` if `inplace` is `True`.

        See Also
        --------
        DataFrame.rename : Alter the axis labels of :class:`DataFrame`.
        Series.rename : Alter the index labels or set the index name
            of :class:`Series`.
        Index.rename : Set the name of :class:`Index` or :class:`MultiIndex`.

        Examples
        --------
        >>> df = pd.DataFrame({"num_legs": [4, 4, 2]},
        ...                   ["dog", "cat", "monkey"])
        >>> df
                num_legs
        dog            4
        cat            4
        monkey         2
        >>> df._set_axis_name("animal")
                num_legs
        animal
        dog            4
        cat            4
        monkey         2
        >>> df.index = pd.MultiIndex.from_product(
        ...                [["mammal"], ['dog', 'cat', 'monkey']])
        >>> df._set_axis_name(["type", "name"])
                       legs
        type   name
        mammal dog        4
               cat        4
               monkey     2
        """
        axis = self._get_axis_number(axis)
        idx = self._get_axis(axis).set_names(name)

        inplace = validate_bool_kwarg(inplace, "inplace")
        renamed = self if inplace else self.copy()
        renamed.set_axis(idx, axis=axis, inplace=True)
        if not inplace:
            return renamed

    # ----------------------------------------------------------------------
    # Comparison Methods

    def _indexed_same(self, other):
        return all(
            self._get_axis(a).equals(other._get_axis(a)) for a in self._AXIS_ORDERS
        )

    def equals(self, other):
        """
        Test whether two objects contain the same elements.

        This function allows two Series or DataFrames to be compared against
        each other to see if they have the same shape and elements. NaNs in
        the same location are considered equal. The column headers do not
        need to have the same type, but the elements within the columns must
        be the same dtype.

        Parameters
        ----------
        other : Series or DataFrame
            The other Series or DataFrame to be compared with the first.

        Returns
        -------
        bool
            True if all elements are the same in both objects, False
            otherwise.

        See Also
        --------
        Series.eq : Compare two Series objects of the same length
            and return a Series where each element is True if the element
            in each Series is equal, False otherwise.
        DataFrame.eq : Compare two DataFrame objects of the same shape and
            return a DataFrame where each element is True if the respective
            element in each DataFrame is equal, False otherwise.
        assert_series_equal : Return True if left and right Series are equal,
            False otherwise.
        assert_frame_equal : Return True if left and right DataFrames are
            equal, False otherwise.
        numpy.array_equal : Return True if two arrays have the same shape
            and elements, False otherwise.

        Notes
        -----
        This function requires that the elements have the same dtype as their
        respective elements in the other Series or DataFrame. However, the
        column labels do not need to have the same type, as long as they are
        still considered equal.

        Examples
        --------
        >>> df = pd.DataFrame({1: [10], 2: [20]})
        >>> df
            1   2
        0  10  20

        DataFrames df and exactly_equal have the same types and values for
        their elements and column labels, which will return True.

        >>> exactly_equal = pd.DataFrame({1: [10], 2: [20]})
        >>> exactly_equal
            1   2
        0  10  20
        >>> df.equals(exactly_equal)
        True

        DataFrames df and different_column_type have the same element
        types and values, but have different types for the column labels,
        which will still return True.

        >>> different_column_type = pd.DataFrame({1.0: [10], 2.0: [20]})
        >>> different_column_type
           1.0  2.0
        0   10   20
        >>> df.equals(different_column_type)
        True

        DataFrames df and different_data_type have different types for the
        same values for their elements, and will return False even though
        their column labels are the same values and types.

        >>> different_data_type = pd.DataFrame({1: [10.0], 2: [20.0]})
        >>> different_data_type
              1     2
        0  10.0  20.0
        >>> df.equals(different_data_type)
        False
        """
        if not isinstance(other, self._constructor):
            return False
        return self._data.equals(other._data)

    # -------------------------------------------------------------------------
    # Unary Methods

    def __neg__(self):
        values = com.values_from_object(self)
        if is_bool_dtype(values):
            arr = operator.inv(values)
        elif (
            is_numeric_dtype(values)
            or is_timedelta64_dtype(values)
            or is_object_dtype(values)
        ):
            arr = operator.neg(values)
        else:
            raise TypeError(
                "Unary negative expects numeric dtype, not {}".format(values.dtype)
            )
        return self.__array_wrap__(arr)

    def __pos__(self):
        values = com.values_from_object(self)
        if is_bool_dtype(values) or is_period_arraylike(values):
            arr = values
        elif (
            is_numeric_dtype(values)
            or is_timedelta64_dtype(values)
            or is_object_dtype(values)
        ):
            arr = operator.pos(values)
        else:
            raise TypeError(
                "Unary plus expects numeric dtype, not {}".format(values.dtype)
            )
        return self.__array_wrap__(arr)

    def __invert__(self):
        try:
            arr = operator.inv(com.values_from_object(self))
            return self.__array_wrap__(arr)
        except Exception:

            # inv fails with 0 len
            if not np.prod(self.shape):
                return self

            raise

    def __nonzero__(self):
        raise ValueError(
            "The truth value of a {0} is ambiguous. "
            "Use a.empty, a.bool(), a.item(), a.any() or a.all().".format(
                self.__class__.__name__
            )
        )

    __bool__ = __nonzero__

    def bool(self):
        """
        Return the bool of a single element PandasObject.

        This must be a boolean scalar value, either True or False.  Raise a
        ValueError if the PandasObject does not have exactly 1 element, or that
        element is not boolean

        Returns
        -------
        bool
            Same single boolean value converted to bool type.
        """
        v = self.squeeze()
        if isinstance(v, (bool, np.bool_)):
            return bool(v)
        elif is_scalar(v):
            raise ValueError(
                "bool cannot act on a non-boolean single element "
                "{0}".format(self.__class__.__name__)
            )

        self.__nonzero__()

    def __abs__(self):
        return self.abs()

    def __round__(self, decimals=0):
        return self.round(decimals)

    # -------------------------------------------------------------------------
    # Label or Level Combination Helpers
    #
    # A collection of helper methods for DataFrame/Series operations that
    # accept a combination of column/index labels and levels.  All such
    # operations should utilize/extend these methods when possible so that we
    # have consistent precedence and validation logic throughout the library.

    def _is_level_reference(self, key, axis=0):
        """
        Test whether a key is a level reference for a given axis.

        To be considered a level reference, `key` must be a string that:
          - (axis=0): Matches the name of an index level and does NOT match
            a column label.
          - (axis=1): Matches the name of a column level and does NOT match
            an index label.

        Parameters
        ----------
        key : str
            Potential level name for the given axis
        axis : int, default 0
            Axis that levels are associated with (0 for index, 1 for columns)

        Returns
        -------
        is_level : bool
        """
        axis = self._get_axis_number(axis)

        return (
            key is not None
            and is_hashable(key)
            and key in self.axes[axis].names
            and not self._is_label_reference(key, axis=axis)
        )

    def _is_label_reference(self, key, axis=0):
        """
        Test whether a key is a label reference for a given axis.

        To be considered a label reference, `key` must be a string that:
          - (axis=0): Matches a column label
          - (axis=1): Matches an index label

        Parameters
        ----------
        key: str
            Potential label name
        axis: int, default 0
            Axis perpendicular to the axis that labels are associated with
            (0 means search for column labels, 1 means search for index labels)

        Returns
        -------
        is_label: bool
        """
        axis = self._get_axis_number(axis)
        other_axes = (ax for ax in range(self._AXIS_LEN) if ax != axis)

        return (
            key is not None
            and is_hashable(key)
            and any(key in self.axes[ax] for ax in other_axes)
        )

    def _is_label_or_level_reference(self, key, axis=0):
        """
        Test whether a key is a label or level reference for a given axis.

        To be considered either a label or a level reference, `key` must be a
        string that:
          - (axis=0): Matches a column label or an index level
          - (axis=1): Matches an index label or a column level

        Parameters
        ----------
        key: str
            Potential label or level name
        axis: int, default 0
            Axis that levels are associated with (0 for index, 1 for columns)

        Returns
        -------
        is_label_or_level: bool
        """
        return self._is_level_reference(key, axis=axis) or self._is_label_reference(
            key, axis=axis
        )

    def _check_label_or_level_ambiguity(self, key, axis=0):
        """
        Check whether `key` is ambiguous.

        By ambiguous, we mean that it matches both a level of the input
        `axis` and a label of the other axis.

        Parameters
        ----------
        key: str or object
            label or level name
        axis: int, default 0
            Axis that levels are associated with (0 for index, 1 for columns)

        Raises
        ------
        ValueError: `key` is ambiguous
        """
        axis = self._get_axis_number(axis)
        other_axes = (ax for ax in range(self._AXIS_LEN) if ax != axis)

        if (
            key is not None
            and is_hashable(key)
            and key in self.axes[axis].names
            and any(key in self.axes[ax] for ax in other_axes)
        ):

            # Build an informative and grammatical warning
            level_article, level_type = (
                ("an", "index") if axis == 0 else ("a", "column")
            )

            label_article, label_type = (
                ("a", "column") if axis == 0 else ("an", "index")
            )

            msg = (
                "'{key}' is both {level_article} {level_type} level and "
                "{label_article} {label_type} label, which is ambiguous."
            ).format(
                key=key,
                level_article=level_article,
                level_type=level_type,
                label_article=label_article,
                label_type=label_type,
            )
            raise ValueError(msg)

    def _get_label_or_level_values(self, key, axis=0):
        """
        Return a 1-D array of values associated with `key`, a label or level
        from the given `axis`.

        Retrieval logic:
          - (axis=0): Return column values if `key` matches a column label.
            Otherwise return index level values if `key` matches an index
            level.
          - (axis=1): Return row values if `key` matches an index label.
            Otherwise return column level values if 'key' matches a column
            level

        Parameters
        ----------
        key: str
            Label or level name.
        axis: int, default 0
            Axis that levels are associated with (0 for index, 1 for columns)

        Returns
        -------
        values: np.ndarray

        Raises
        ------
        KeyError
            if `key` matches neither a label nor a level
        ValueError
            if `key` matches multiple labels
        FutureWarning
            if `key` is ambiguous. This will become an ambiguity error in a
            future version
        """
        axis = self._get_axis_number(axis)
        other_axes = [ax for ax in range(self._AXIS_LEN) if ax != axis]

        if self._is_label_reference(key, axis=axis):
            self._check_label_or_level_ambiguity(key, axis=axis)
            values = self.xs(key, axis=other_axes[0])._values
        elif self._is_level_reference(key, axis=axis):
            values = self.axes[axis].get_level_values(key)._values
        else:
            raise KeyError(key)

        # Check for duplicates
        if values.ndim > 1:

            if other_axes and isinstance(self._get_axis(other_axes[0]), MultiIndex):
                multi_message = (
                    "\n"
                    "For a multi-index, the label must be a "
                    "tuple with elements corresponding to "
                    "each level."
                )
            else:
                multi_message = ""

            label_axis_name = "column" if axis == 0 else "index"
            raise ValueError(
                (
                    "The {label_axis_name} label '{key}' "
                    "is not unique.{multi_message}"
                ).format(
                    key=key,
                    label_axis_name=label_axis_name,
                    multi_message=multi_message,
                )
            )

        return values

    def _drop_labels_or_levels(self, keys, axis=0):
        """
        Drop labels and/or levels for the given `axis`.

        For each key in `keys`:
          - (axis=0): If key matches a column label then drop the column.
            Otherwise if key matches an index level then drop the level.
          - (axis=1): If key matches an index label then drop the row.
            Otherwise if key matches a column level then drop the level.

        Parameters
        ----------
        keys: str or list of str
            labels or levels to drop
        axis: int, default 0
            Axis that levels are associated with (0 for index, 1 for columns)

        Returns
        -------
        dropped: DataFrame

        Raises
        ------
        ValueError
            if any `keys` match neither a label nor a level
        """
        axis = self._get_axis_number(axis)

        # Validate keys
        keys = com.maybe_make_list(keys)
        invalid_keys = [
            k for k in keys if not self._is_label_or_level_reference(k, axis=axis)
        ]

        if invalid_keys:
            raise ValueError(
                (
                    "The following keys are not valid labels or "
                    "levels for axis {axis}: {invalid_keys}"
                ).format(axis=axis, invalid_keys=invalid_keys)
            )

        # Compute levels and labels to drop
        levels_to_drop = [k for k in keys if self._is_level_reference(k, axis=axis)]

        labels_to_drop = [k for k in keys if not self._is_level_reference(k, axis=axis)]

        # Perform copy upfront and then use inplace operations below.
        # This ensures that we always perform exactly one copy.
        # ``copy`` and/or ``inplace`` options could be added in the future.
        dropped = self.copy()

        if axis == 0:
            # Handle dropping index levels
            if levels_to_drop:
                dropped.reset_index(levels_to_drop, drop=True, inplace=True)

            # Handle dropping columns labels
            if labels_to_drop:
                dropped.drop(labels_to_drop, axis=1, inplace=True)
        else:
            # Handle dropping column levels
            if levels_to_drop:
                if isinstance(dropped.columns, MultiIndex):
                    # Drop the specified levels from the MultiIndex
                    dropped.columns = dropped.columns.droplevel(levels_to_drop)
                else:
                    # Drop the last level of Index by replacing with
                    # a RangeIndex
                    dropped.columns = RangeIndex(dropped.columns.size)

            # Handle dropping index labels
            if labels_to_drop:
                dropped.drop(labels_to_drop, axis=0, inplace=True)

        return dropped

    # ----------------------------------------------------------------------
    # Iteration

    def __hash__(self):
        raise TypeError(
            "{0!r} objects are mutable, thus they cannot be"
            " hashed".format(self.__class__.__name__)
        )

    def __iter__(self):
        """
        Iterate over info axis.

        Returns
        -------
        iterator
            Info axis as iterator.
        """
        return iter(self._info_axis)

    # can we get a better explanation of this?
    def keys(self):
        """
        Get the 'info axis' (see Indexing for more)

        This is index for Series, columns for DataFrame.

        Returns
        -------
        Index
            Info axis.
        """
        return self._info_axis

    def items(self):
        """Iterate over (label, values) on info axis

        This is index for Series and columns for DataFrame.

        Returns
        -------
        Generator
        """
        for h in self._info_axis:
            yield h, self[h]

    @Appender(items.__doc__)
    def iteritems(self):
        return self.items()

    def __len__(self):
        """Returns length of info axis"""
        return len(self._info_axis)

    def __contains__(self, key):
        """True if the key is in the info axis"""
        return key in self._info_axis

    @property
    def empty(self):
        """
        Indicator whether DataFrame is empty.

        True if DataFrame is entirely empty (no items), meaning any of the
        axes are of length 0.

        Returns
        -------
        bool
            If DataFrame is empty, return True, if not return False.

        See Also
        --------
        Series.dropna
        DataFrame.dropna

        Notes
        -----
        If DataFrame contains only NaNs, it is still not considered empty. See
        the example below.

        Examples
        --------
        An example of an actual empty DataFrame. Notice the index is empty:

        >>> df_empty = pd.DataFrame({'A' : []})
        >>> df_empty
        Empty DataFrame
        Columns: [A]
        Index: []
        >>> df_empty.empty
        True

        If we only have NaNs in our DataFrame, it is not considered empty! We
        will need to drop the NaNs to make the DataFrame empty:

        >>> df = pd.DataFrame({'A' : [np.nan]})
        >>> df
            A
        0 NaN
        >>> df.empty
        False
        >>> df.dropna().empty
        True
        """
        return any(len(self._get_axis(a)) == 0 for a in self._AXIS_ORDERS)

    # ----------------------------------------------------------------------
    # Array Interface

    # This is also set in IndexOpsMixin
    # GH#23114 Ensure ndarray.__op__(DataFrame) returns NotImplemented
    __array_priority__ = 1000

    def __array__(self, dtype=None):
        return com.values_from_object(self)

    def __array_wrap__(self, result, context=None):
        d = self._construct_axes_dict(self._AXIS_ORDERS, copy=False)
        return self._constructor(result, **d).__finalize__(self)

    # ideally we would define this to avoid the getattr checks, but
    # is slower
    # @property
    # def __array_interface__(self):
    #    """ provide numpy array interface method """
    #    values = self.values
    #    return dict(typestr=values.dtype.str,shape=values.shape,data=values)

    def to_dense(self):
        """
        Return dense representation of Series/DataFrame (as opposed to sparse).

        .. deprecated:: 0.25.0

        Returns
        -------
        %(klass)s
            Dense %(klass)s.
        """
        warnings.warn(
            "DataFrame/Series.to_dense is deprecated "
            "and will be removed in a future version",
            FutureWarning,
            stacklevel=2,
        )
        # compat
        return self

    # ----------------------------------------------------------------------
    # Picklability

    def __getstate__(self):
        meta = {k: getattr(self, k, None) for k in self._metadata}
        return dict(_data=self._data, _typ=self._typ, _metadata=self._metadata, **meta)

    def __setstate__(self, state):

        if isinstance(state, BlockManager):
            self._data = state
        elif isinstance(state, dict):
            typ = state.get("_typ")
            if typ is not None:

                # set in the order of internal names
                # to avoid definitional recursion
                # e.g. say fill_value needing _data to be
                # defined
                meta = set(self._internal_names + self._metadata)
                for k in list(meta):
                    if k in state:
                        v = state[k]
                        object.__setattr__(self, k, v)

                for k, v in state.items():
                    if k not in meta:
                        object.__setattr__(self, k, v)

            else:
                self._unpickle_series_compat(state)
        elif isinstance(state[0], dict):
            if len(state) == 5:
                self._unpickle_sparse_frame_compat(state)
            else:
                self._unpickle_frame_compat(state)
        elif len(state) == 4:
            self._unpickle_panel_compat(state)
        elif len(state) == 2:
            self._unpickle_series_compat(state)
        else:  # pragma: no cover
            # old pickling format, for compatibility
            self._unpickle_matrix_compat(state)

        self._item_cache = {}

    # ----------------------------------------------------------------------
    # Rendering Methods

    def __repr__(self):
        # string representation based upon iterating over self
        # (since, by definition, `PandasContainers` are iterable)
        prepr = "[%s]" % ",".join(map(pprint_thing, self))
        return "%s(%s)" % (self.__class__.__name__, prepr)

    def _repr_latex_(self):
        """
        Returns a LaTeX representation for a particular object.
        Mainly for use with nbconvert (jupyter notebook conversion to pdf).
        """
        if config.get_option("display.latex.repr"):
            return self.to_latex()
        else:
            return None

    def _repr_data_resource_(self):
        """
        Not a real Jupyter special repr method, but we use the same
        naming convention.
        """
        if config.get_option("display.html.table_schema"):
            data = self.head(config.get_option("display.max_rows"))
            payload = json.loads(
                data.to_json(orient="table"), object_pairs_hook=collections.OrderedDict
            )
            return payload

    # ----------------------------------------------------------------------
    # I/O Methods

    _shared_docs[
        "to_excel"
    ] = """
    Write %(klass)s to an Excel sheet.

    To write a single %(klass)s to an Excel .xlsx file it is only necessary to
    specify a target file name. To write to multiple sheets it is necessary to
    create an `ExcelWriter` object with a target file name, and specify a sheet
    in the file to write to.

    Multiple sheets may be written to by specifying unique `sheet_name`.
    With all data written to the file it is necessary to save the changes.
    Note that creating an `ExcelWriter` object with a file name that already
    exists will result in the contents of the existing file being erased.

    Parameters
    ----------
    excel_writer : str or ExcelWriter object
        File path or existing ExcelWriter.
    sheet_name : str, default 'Sheet1'
        Name of sheet which will contain DataFrame.
    na_rep : str, default ''
        Missing data representation.
    float_format : str, optional
        Format string for floating point numbers. For example
        ``float_format="%%.2f"`` will format 0.1234 to 0.12.
    columns : sequence or list of str, optional
        Columns to write.
    header : bool or list of str, default True
        Write out the column names. If a list of string is given it is
        assumed to be aliases for the column names.
    index : bool, default True
        Write row names (index).
    index_label : str or sequence, optional
        Column label for index column(s) if desired. If not specified, and
        `header` and `index` are True, then the index names are used. A
        sequence should be given if the DataFrame uses MultiIndex.
    startrow : int, default 0
        Upper left cell row to dump data frame.
    startcol : int, default 0
        Upper left cell column to dump data frame.
    engine : str, optional
        Write engine to use, 'openpyxl' or 'xlsxwriter'. You can also set this
        via the options ``io.excel.xlsx.writer``, ``io.excel.xls.writer``, and
        ``io.excel.xlsm.writer``.
    merge_cells : bool, default True
        Write MultiIndex and Hierarchical Rows as merged cells.
    encoding : str, optional
        Encoding of the resulting excel file. Only necessary for xlwt,
        other writers support unicode natively.
    inf_rep : str, default 'inf'
        Representation for infinity (there is no native representation for
        infinity in Excel).
    verbose : bool, default True
        Display more information in the error logs.
    freeze_panes : tuple of int (length 2), optional
        Specifies the one-based bottommost row and rightmost column that
        is to be frozen.

        .. versionadded:: 0.20.0.

    See Also
    --------
    to_csv : Write DataFrame to a comma-separated values (csv) file.
    ExcelWriter : Class for writing DataFrame objects into excel sheets.
    read_excel : Read an Excel file into a pandas DataFrame.
    read_csv : Read a comma-separated values (csv) file into DataFrame.

    Notes
    -----
    For compatibility with :meth:`~DataFrame.to_csv`,
    to_excel serializes lists and dicts to strings before writing.

    Once a workbook has been saved it is not possible write further data
    without rewriting the whole workbook.

    Examples
    --------

    Create, write to and save a workbook:

    >>> df1 = pd.DataFrame([['a', 'b'], ['c', 'd']],
    ...                    index=['row 1', 'row 2'],
    ...                    columns=['col 1', 'col 2'])
    >>> df1.to_excel("output.xlsx")  # doctest: +SKIP

    To specify the sheet name:

    >>> df1.to_excel("output.xlsx",
    ...              sheet_name='Sheet_name_1')  # doctest: +SKIP

    If you wish to write to more than one sheet in the workbook, it is
    necessary to specify an ExcelWriter object:

    >>> df2 = df1.copy()
    >>> with pd.ExcelWriter('output.xlsx') as writer:  # doctest: +SKIP
    ...     df1.to_excel(writer, sheet_name='Sheet_name_1')
    ...     df2.to_excel(writer, sheet_name='Sheet_name_2')

    To set the library that is used to write the Excel file,
    you can pass the `engine` keyword (the default engine is
    automatically chosen depending on the file extension):

    >>> df1.to_excel('output1.xlsx', engine='xlsxwriter')  # doctest: +SKIP
    """

    @Appender(_shared_docs["to_excel"] % dict(klass="object"))
    def to_excel(
        self,
        excel_writer,
        sheet_name="Sheet1",
        na_rep="",
        float_format=None,
        columns=None,
        header=True,
        index=True,
        index_label=None,
        startrow=0,
        startcol=0,
        engine=None,
        merge_cells=True,
        encoding=None,
        inf_rep="inf",
        verbose=True,
        freeze_panes=None,
    ):
        df = self if isinstance(self, ABCDataFrame) else self.to_frame()

        from pandas.io.formats.excel import ExcelFormatter

        formatter = ExcelFormatter(
            df,
            na_rep=na_rep,
            cols=columns,
            header=header,
            float_format=float_format,
            index=index,
            index_label=index_label,
            merge_cells=merge_cells,
            inf_rep=inf_rep,
        )
        formatter.write(
            excel_writer,
            sheet_name=sheet_name,
            startrow=startrow,
            startcol=startcol,
            freeze_panes=freeze_panes,
            engine=engine,
        )

    def to_json(
        self,
        path_or_buf=None,
        orient=None,
        date_format=None,
        double_precision=10,
        force_ascii=True,
        date_unit="ms",
        default_handler=None,
        lines=False,
        compression="infer",
        index=True,
    ):
        """
        Convert the object to a JSON string.

        Note NaN's and None will be converted to null and datetime objects
        will be converted to UNIX timestamps.

        Parameters
        ----------
        path_or_buf : string or file handle, optional
            File path or object. If not specified, the result is returned as
            a string.
        orient : string
            Indication of expected JSON string format.

            * Series

              - default is 'index'
              - allowed values are: {'split','records','index','table'}

            * DataFrame

              - default is 'columns'
              - allowed values are:
                {'split','records','index','columns','values','table'}

            * The format of the JSON string

              - 'split' : dict like {'index' -> [index],
                'columns' -> [columns], 'data' -> [values]}
              - 'records' : list like
                [{column -> value}, ... , {column -> value}]
              - 'index' : dict like {index -> {column -> value}}
              - 'columns' : dict like {column -> {index -> value}}
              - 'values' : just the values array
              - 'table' : dict like {'schema': {schema}, 'data': {data}}
                describing the data, and the data component is
                like ``orient='records'``.

                .. versionchanged:: 0.20.0

        date_format : {None, 'epoch', 'iso'}
            Type of date conversion. 'epoch' = epoch milliseconds,
            'iso' = ISO8601. The default depends on the `orient`. For
            ``orient='table'``, the default is 'iso'. For all other orients,
            the default is 'epoch'.
        double_precision : int, default 10
            The number of decimal places to use when encoding
            floating point values.
        force_ascii : bool, default True
            Force encoded string to be ASCII.
        date_unit : string, default 'ms' (milliseconds)
            The time unit to encode to, governs timestamp and ISO8601
            precision.  One of 's', 'ms', 'us', 'ns' for second, millisecond,
            microsecond, and nanosecond respectively.
        default_handler : callable, default None
            Handler to call if object cannot otherwise be converted to a
            suitable format for JSON. Should receive a single argument which is
            the object to convert and return a serialisable object.
        lines : bool, default False
            If 'orient' is 'records' write out line delimited json format. Will
            throw ValueError if incorrect 'orient' since others are not list
            like.

            .. versionadded:: 0.19.0

        compression : {'infer', 'gzip', 'bz2', 'zip', 'xz', None}

            A string representing the compression to use in the output file,
            only used when the first argument is a filename. By default, the
            compression is inferred from the filename.

            .. versionadded:: 0.21.0
            .. versionchanged:: 0.24.0
               'infer' option added and set to default
        index : bool, default True
            Whether to include the index values in the JSON string. Not
            including the index (``index=False``) is only supported when
            orient is 'split' or 'table'.

            .. versionadded:: 0.23.0

        Returns
        -------
        None or str
            If path_or_buf is None, returns the resulting json format as a
            string. Otherwise returns None.

        See Also
        --------
        read_json

        Examples
        --------

        >>> df = pd.DataFrame([['a', 'b'], ['c', 'd']],
        ...                   index=['row 1', 'row 2'],
        ...                   columns=['col 1', 'col 2'])
        >>> df.to_json(orient='split')
        '{"columns":["col 1","col 2"],
          "index":["row 1","row 2"],
          "data":[["a","b"],["c","d"]]}'

        Encoding/decoding a Dataframe using ``'records'`` formatted JSON.
        Note that index labels are not preserved with this encoding.

        >>> df.to_json(orient='records')
        '[{"col 1":"a","col 2":"b"},{"col 1":"c","col 2":"d"}]'

        Encoding/decoding a Dataframe using ``'index'`` formatted JSON:

        >>> df.to_json(orient='index')
        '{"row 1":{"col 1":"a","col 2":"b"},"row 2":{"col 1":"c","col 2":"d"}}'

        Encoding/decoding a Dataframe using ``'columns'`` formatted JSON:

        >>> df.to_json(orient='columns')
        '{"col 1":{"row 1":"a","row 2":"c"},"col 2":{"row 1":"b","row 2":"d"}}'

        Encoding/decoding a Dataframe using ``'values'`` formatted JSON:

        >>> df.to_json(orient='values')
        '[["a","b"],["c","d"]]'

        Encoding with Table Schema

        >>> df.to_json(orient='table')
        '{"schema": {"fields": [{"name": "index", "type": "string"},
                                {"name": "col 1", "type": "string"},
                                {"name": "col 2", "type": "string"}],
                     "primaryKey": "index",
                     "pandas_version": "0.20.0"},
          "data": [{"index": "row 1", "col 1": "a", "col 2": "b"},
                   {"index": "row 2", "col 1": "c", "col 2": "d"}]}'
        """

        from pandas.io import json

        if date_format is None and orient == "table":
            date_format = "iso"
        elif date_format is None:
            date_format = "epoch"
        return json.to_json(
            path_or_buf=path_or_buf,
            obj=self,
            orient=orient,
            date_format=date_format,
            double_precision=double_precision,
            force_ascii=force_ascii,
            date_unit=date_unit,
            default_handler=default_handler,
            lines=lines,
            compression=compression,
            index=index,
        )

    def to_hdf(self, path_or_buf, key, **kwargs):
        """
        Write the contained data to an HDF5 file using HDFStore.

        Hierarchical Data Format (HDF) is self-describing, allowing an
        application to interpret the structure and contents of a file with
        no outside information. One HDF file can hold a mix of related objects
        which can be accessed as a group or as individual objects.

        In order to add another DataFrame or Series to an existing HDF file
        please use append mode and a different a key.

        For more information see the :ref:`user guide <io.hdf5>`.

        Parameters
        ----------
        path_or_buf : str or pandas.HDFStore
            File path or HDFStore object.
        key : str
            Identifier for the group in the store.
        mode : {'a', 'w', 'r+'}, default 'a'
            Mode to open file:

            - 'w': write, a new file is created (an existing file with
              the same name would be deleted).
            - 'a': append, an existing file is opened for reading and
              writing, and if the file does not exist it is created.
            - 'r+': similar to 'a', but the file must already exist.
        format : {'fixed', 'table'}, default 'fixed'
            Possible values:

            - 'fixed': Fixed format. Fast writing/reading. Not-appendable,
              nor searchable.
            - 'table': Table format. Write as a PyTables Table structure
              which may perform worse but allow more flexible operations
              like searching / selecting subsets of the data.
        append : bool, default False
            For Table formats, append the input data to the existing.
        data_columns :  list of columns or True, optional
            List of columns to create as indexed data columns for on-disk
            queries, or True to use all columns. By default only the axes
            of the object are indexed. See :ref:`io.hdf5-query-data-columns`.
            Applicable only to format='table'.
        complevel : {0-9}, optional
            Specifies a compression level for data.
            A value of 0 disables compression.
        complib : {'zlib', 'lzo', 'bzip2', 'blosc'}, default 'zlib'
            Specifies the compression library to be used.
            As of v0.20.2 these additional compressors for Blosc are supported
            (default if no compressor specified: 'blosc:blosclz'):
            {'blosc:blosclz', 'blosc:lz4', 'blosc:lz4hc', 'blosc:snappy',
            'blosc:zlib', 'blosc:zstd'}.
            Specifying a compression library which is not available issues
            a ValueError.
        fletcher32 : bool, default False
            If applying compression use the fletcher32 checksum.
        dropna : bool, default False
            If true, ALL nan rows will not be written to store.
        errors : str, default 'strict'
            Specifies how encoding and decoding errors are to be handled.
            See the errors argument for :func:`open` for a full list
            of options.

        See Also
        --------
        DataFrame.read_hdf : Read from HDF file.
        DataFrame.to_parquet : Write a DataFrame to the binary parquet format.
        DataFrame.to_sql : Write to a sql table.
        DataFrame.to_feather : Write out feather-format for DataFrames.
        DataFrame.to_csv : Write out to a csv file.

        Examples
        --------
        >>> df = pd.DataFrame({'A': [1, 2, 3], 'B': [4, 5, 6]},
        ...                   index=['a', 'b', 'c'])
        >>> df.to_hdf('data.h5', key='df', mode='w')

        We can add another object to the same file:

        >>> s = pd.Series([1, 2, 3, 4])
        >>> s.to_hdf('data.h5', key='s')

        Reading from HDF file:

        >>> pd.read_hdf('data.h5', 'df')
        A  B
        a  1  4
        b  2  5
        c  3  6
        >>> pd.read_hdf('data.h5', 's')
        0    1
        1    2
        2    3
        3    4
        dtype: int64

        Deleting file with data:

        >>> import os
        >>> os.remove('data.h5')
        """
        from pandas.io import pytables

        pytables.to_hdf(path_or_buf, key, self, **kwargs)

    def to_msgpack(self, path_or_buf=None, encoding="utf-8", **kwargs):
        """
        Serialize object to input file path using msgpack format.

        .. deprecated:: 0.25.0

        to_msgpack is deprecated and will be removed in a future version.
        It is recommended to use pyarrow for on-the-wire transmission of
        pandas objects.

        Parameters
        ----------
        path : string File path, buffer-like, or None
            if None, return generated bytes
        append : bool whether to append to an existing msgpack
            (default is False)
        compress : type of compressor (zlib or blosc), default to None (no
            compression)

        Returns
        -------
        None or bytes
            If path_or_buf is None, returns the resulting msgpack format as a
            byte string. Otherwise returns None.
        """

        from pandas.io import packers

        return packers.to_msgpack(path_or_buf, self, encoding=encoding, **kwargs)

    def to_sql(
        self,
        name,
        con,
        schema=None,
        if_exists="fail",
        index=True,
        index_label=None,
        chunksize=None,
        dtype=None,
        method=None,
    ):
        """
        Write records stored in a DataFrame to a SQL database.

        Databases supported by SQLAlchemy [1]_ are supported. Tables can be
        newly created, appended to, or overwritten.

        Parameters
        ----------
        name : string
            Name of SQL table.
        con : sqlalchemy.engine.Engine or sqlite3.Connection
            Using SQLAlchemy makes it possible to use any DB supported by that
            library. Legacy support is provided for sqlite3.Connection objects.
        schema : string, optional
            Specify the schema (if database flavor supports this). If None, use
            default schema.
        if_exists : {'fail', 'replace', 'append'}, default 'fail'
            How to behave if the table already exists.

            * fail: Raise a ValueError.
            * replace: Drop the table before inserting new values.
            * append: Insert new values to the existing table.

        index : bool, default True
            Write DataFrame index as a column. Uses `index_label` as the column
            name in the table.
        index_label : string or sequence, default None
            Column label for index column(s). If None is given (default) and
            `index` is True, then the index names are used.
            A sequence should be given if the DataFrame uses MultiIndex.
        chunksize : int, optional
            Rows will be written in batches of this size at a time. By default,
            all rows will be written at once.
        dtype : dict, optional
            Specifying the datatype for columns. The keys should be the column
            names and the values should be the SQLAlchemy types or strings for
            the sqlite3 legacy mode.
        method : {None, 'multi', callable}, default None
            Controls the SQL insertion clause used:

            * None : Uses standard SQL ``INSERT`` clause (one per row).
            * 'multi': Pass multiple values in a single ``INSERT`` clause.
            * callable with signature ``(pd_table, conn, keys, data_iter)``.

            Details and a sample callable implementation can be found in the
            section :ref:`insert method <io.sql.method>`.

            .. versionadded:: 0.24.0

        Raises
        ------
        ValueError
            When the table already exists and `if_exists` is 'fail' (the
            default).

        See Also
        --------
        read_sql : Read a DataFrame from a table.

        Notes
        -----
        Timezone aware datetime columns will be written as
        ``Timestamp with timezone`` type with SQLAlchemy if supported by the
        database. Otherwise, the datetimes will be stored as timezone unaware
        timestamps local to the original timezone.

        .. versionadded:: 0.24.0

        References
        ----------
        .. [1] http://docs.sqlalchemy.org
        .. [2] https://www.python.org/dev/peps/pep-0249/

        Examples
        --------

        Create an in-memory SQLite database.

        >>> from sqlalchemy import create_engine
        >>> engine = create_engine('sqlite://', echo=False)

        Create a table from scratch with 3 rows.

        >>> df = pd.DataFrame({'name' : ['User 1', 'User 2', 'User 3']})
        >>> df
             name
        0  User 1
        1  User 2
        2  User 3

        >>> df.to_sql('users', con=engine)
        >>> engine.execute("SELECT * FROM users").fetchall()
        [(0, 'User 1'), (1, 'User 2'), (2, 'User 3')]

        >>> df1 = pd.DataFrame({'name' : ['User 4', 'User 5']})
        >>> df1.to_sql('users', con=engine, if_exists='append')
        >>> engine.execute("SELECT * FROM users").fetchall()
        [(0, 'User 1'), (1, 'User 2'), (2, 'User 3'),
         (0, 'User 4'), (1, 'User 5')]

        Overwrite the table with just ``df1``.

        >>> df1.to_sql('users', con=engine, if_exists='replace',
        ...            index_label='id')
        >>> engine.execute("SELECT * FROM users").fetchall()
        [(0, 'User 4'), (1, 'User 5')]

        Specify the dtype (especially useful for integers with missing values).
        Notice that while pandas is forced to store the data as floating point,
        the database supports nullable integers. When fetching the data with
        Python, we get back integer scalars.

        >>> df = pd.DataFrame({"A": [1, None, 2]})
        >>> df
             A
        0  1.0
        1  NaN
        2  2.0

        >>> from sqlalchemy.types import Integer
        >>> df.to_sql('integers', con=engine, index=False,
        ...           dtype={"A": Integer()})

        >>> engine.execute("SELECT * FROM integers").fetchall()
        [(1,), (None,), (2,)]
        """
        from pandas.io import sql

        sql.to_sql(
            self,
            name,
            con,
            schema=schema,
            if_exists=if_exists,
            index=index,
            index_label=index_label,
            chunksize=chunksize,
            dtype=dtype,
            method=method,
        )

    def to_pickle(self, path, compression="infer", protocol=pickle.HIGHEST_PROTOCOL):
        """
        Pickle (serialize) object to file.

        Parameters
        ----------
        path : str
            File path where the pickled object will be stored.
        compression : {'infer', 'gzip', 'bz2', 'zip', 'xz', None}, \
        default 'infer'
            A string representing the compression to use in the output file. By
            default, infers from the file extension in specified path.

            .. versionadded:: 0.20.0
        protocol : int
            Int which indicates which protocol should be used by the pickler,
            default HIGHEST_PROTOCOL (see [1]_ paragraph 12.1.2). The possible
            values are 0, 1, 2, 3, 4. A negative value for the protocol
            parameter is equivalent to setting its value to HIGHEST_PROTOCOL.

            .. [1] https://docs.python.org/3/library/pickle.html
            .. versionadded:: 0.21.0

        See Also
        --------
        read_pickle : Load pickled pandas object (or any object) from file.
        DataFrame.to_hdf : Write DataFrame to an HDF5 file.
        DataFrame.to_sql : Write DataFrame to a SQL database.
        DataFrame.to_parquet : Write a DataFrame to the binary parquet format.

        Examples
        --------
        >>> original_df = pd.DataFrame({"foo": range(5), "bar": range(5, 10)})
        >>> original_df
           foo  bar
        0    0    5
        1    1    6
        2    2    7
        3    3    8
        4    4    9
        >>> original_df.to_pickle("./dummy.pkl")

        >>> unpickled_df = pd.read_pickle("./dummy.pkl")
        >>> unpickled_df
           foo  bar
        0    0    5
        1    1    6
        2    2    7
        3    3    8
        4    4    9

        >>> import os
        >>> os.remove("./dummy.pkl")
        """
        from pandas.io.pickle import to_pickle

        to_pickle(self, path, compression=compression, protocol=protocol)

    def to_clipboard(self, excel=True, sep=None, **kwargs):
        r"""
        Copy object to the system clipboard.

        Write a text representation of object to the system clipboard.
        This can be pasted into Excel, for example.

        Parameters
        ----------
        excel : bool, default True
            - True, use the provided separator, writing in a csv format for
              allowing easy pasting into excel.
            - False, write a string representation of the object to the
              clipboard.

        sep : str, default ``'\t'``
            Field delimiter.
        **kwargs
            These parameters will be passed to DataFrame.to_csv.

        See Also
        --------
        DataFrame.to_csv : Write a DataFrame to a comma-separated values
            (csv) file.
        read_clipboard : Read text from clipboard and pass to read_table.

        Notes
        -----
        Requirements for your platform.

          - Linux : `xclip`, or `xsel` (with `PyQt4` modules)
          - Windows : none
          - OS X : none

        Examples
        --------
        Copy the contents of a DataFrame to the clipboard.

        >>> df = pd.DataFrame([[1, 2, 3], [4, 5, 6]], columns=['A', 'B', 'C'])
        >>> df.to_clipboard(sep=',')
        ... # Wrote the following to the system clipboard:
        ... # ,A,B,C
        ... # 0,1,2,3
        ... # 1,4,5,6

        We can omit the the index by passing the keyword `index` and setting
        it to false.

        >>> df.to_clipboard(sep=',', index=False)
        ... # Wrote the following to the system clipboard:
        ... # A,B,C
        ... # 1,2,3
        ... # 4,5,6
        """
        from pandas.io import clipboards

        clipboards.to_clipboard(self, excel=excel, sep=sep, **kwargs)

    def to_xarray(self):
        """
        Return an xarray object from the pandas object.

        Returns
        -------
        xarray.DataArray or xarray.Dataset
            Data in the pandas structure converted to Dataset if the object is
            a DataFrame, or a DataArray if the object is a Series.

        See Also
        --------
        DataFrame.to_hdf : Write DataFrame to an HDF5 file.
        DataFrame.to_parquet : Write a DataFrame to the binary parquet format.

        Notes
        -----
        See the `xarray docs <http://xarray.pydata.org/en/stable/>`__

        Examples
        --------
        >>> df = pd.DataFrame([('falcon', 'bird',  389.0, 2),
        ...                    ('parrot', 'bird', 24.0, 2),
        ...                    ('lion',   'mammal', 80.5, 4),
        ...                    ('monkey', 'mammal', np.nan, 4)],
        ...                    columns=['name', 'class', 'max_speed',
        ...                             'num_legs'])
        >>> df
             name   class  max_speed  num_legs
        0  falcon    bird      389.0         2
        1  parrot    bird       24.0         2
        2    lion  mammal       80.5         4
        3  monkey  mammal        NaN         4

        >>> df.to_xarray()
        <xarray.Dataset>
        Dimensions:    (index: 4)
        Coordinates:
          * index      (index) int64 0 1 2 3
        Data variables:
            name       (index) object 'falcon' 'parrot' 'lion' 'monkey'
            class      (index) object 'bird' 'bird' 'mammal' 'mammal'
            max_speed  (index) float64 389.0 24.0 80.5 nan
            num_legs   (index) int64 2 2 4 4

        >>> df['max_speed'].to_xarray()
        <xarray.DataArray 'max_speed' (index: 4)>
        array([389. ,  24. ,  80.5,   nan])
        Coordinates:
          * index    (index) int64 0 1 2 3

        >>> dates = pd.to_datetime(['2018-01-01', '2018-01-01',
        ...                         '2018-01-02', '2018-01-02'])
        >>> df_multiindex = pd.DataFrame({'date': dates,
        ...                    'animal': ['falcon', 'parrot', 'falcon',
        ...                               'parrot'],
        ...                    'speed': [350, 18, 361, 15]}).set_index(['date',
        ...                                                    'animal'])
        >>> df_multiindex
                           speed
        date       animal
        2018-01-01 falcon    350
                   parrot     18
        2018-01-02 falcon    361
                   parrot     15

        >>> df_multiindex.to_xarray()
        <xarray.Dataset>
        Dimensions:  (animal: 2, date: 2)
        Coordinates:
          * date     (date) datetime64[ns] 2018-01-01 2018-01-02
          * animal   (animal) object 'falcon' 'parrot'
        Data variables:
            speed    (date, animal) int64 350 18 361 15
        """
        xarray = import_optional_dependency("xarray")

        if self.ndim == 1:
            return xarray.DataArray.from_series(self)
        else:
            return xarray.Dataset.from_dataframe(self)

    def to_latex(
        self,
        buf=None,
        columns=None,
        col_space=None,
        header=True,
        index=True,
        na_rep="NaN",
        formatters=None,
        float_format=None,
        sparsify=None,
        index_names=True,
        bold_rows=False,
        column_format=None,
        longtable=None,
        escape=None,
        encoding=None,
        decimal=".",
        multicolumn=None,
        multicolumn_format=None,
        multirow=None,
    ):
        r"""
        Render an object to a LaTeX tabular environment table.

        Render an object to a tabular environment table. You can splice
        this into a LaTeX document. Requires \usepackage{booktabs}.

        .. versionchanged:: 0.20.2
           Added to Series

        Parameters
        ----------
        buf : file descriptor or None
            Buffer to write to. If None, the output is returned as a string.
        columns : list of label, optional
            The subset of columns to write. Writes all columns by default.
        col_space : int, optional
            The minimum width of each column.
        header : bool or list of str, default True
            Write out the column names. If a list of strings is given,
            it is assumed to be aliases for the column names.
        index : bool, default True
            Write row names (index).
        na_rep : str, default 'NaN'
            Missing data representation.
        formatters : list of functions or dict of {str: function}, optional
            Formatter functions to apply to columns' elements by position or
            name. The result of each function must be a unicode string.
            List must be of length equal to the number of columns.
        float_format : one-parameter function or str, optional, default None
            Formatter for floating point numbers. For example
            ``float_format="%%.2f"`` and ``float_format="{:0.2f}".format`` will
            both result in 0.1234 being formatted as 0.12.
        sparsify : bool, optional
            Set to False for a DataFrame with a hierarchical index to print
            every multiindex key at each row. By default, the value will be
            read from the config module.
        index_names : bool, default True
            Prints the names of the indexes.
        bold_rows : bool, default False
            Make the row labels bold in the output.
        column_format : str, optional
            The columns format as specified in `LaTeX table format
            <https://en.wikibooks.org/wiki/LaTeX/Tables>`__ e.g. 'rcl' for 3
            columns. By default, 'l' will be used for all columns except
            columns of numbers, which default to 'r'.
        longtable : bool, optional
            By default, the value will be read from the pandas config
            module. Use a longtable environment instead of tabular. Requires
            adding a \usepackage{longtable} to your LaTeX preamble.
        escape : bool, optional
            By default, the value will be read from the pandas config
            module. When set to False prevents from escaping latex special
            characters in column names.
        encoding : str, optional
            A string representing the encoding to use in the output file,
            defaults to 'utf-8'.
        decimal : str, default '.'
            Character recognized as decimal separator, e.g. ',' in Europe.

            .. versionadded:: 0.18.0
        multicolumn : bool, default True
            Use \multicolumn to enhance MultiIndex columns.
            The default will be read from the config module.

            .. versionadded:: 0.20.0
        multicolumn_format : str, default 'l'
            The alignment for multicolumns, similar to `column_format`
            The default will be read from the config module.

            .. versionadded:: 0.20.0
        multirow : bool, default False
            Use \multirow to enhance MultiIndex rows. Requires adding a
            \usepackage{multirow} to your LaTeX preamble. Will print
            centered labels (instead of top-aligned) across the contained
            rows, separating groups via clines. The default will be read
            from the pandas config module.

            .. versionadded:: 0.20.0

        Returns
        -------
        str or None
            If buf is None, returns the resulting LateX format as a
            string. Otherwise returns None.

        See Also
        --------
        DataFrame.to_string : Render a DataFrame to a console-friendly
            tabular output.
        DataFrame.to_html : Render a DataFrame as an HTML table.

        Examples
        --------
        >>> df = pd.DataFrame({'name': ['Raphael', 'Donatello'],
        ...                    'mask': ['red', 'purple'],
        ...                    'weapon': ['sai', 'bo staff']})
        >>> df.to_latex(index=False) # doctest: +NORMALIZE_WHITESPACE
        '\\begin{tabular}{lll}\n\\toprule\n      name &    mask &    weapon
        \\\\\n\\midrule\n   Raphael &     red &       sai \\\\\n Donatello &
         purple &  bo staff \\\\\n\\bottomrule\n\\end{tabular}\n'
        """
        # Get defaults from the pandas config
        if self.ndim == 1:
            self = self.to_frame()
        if longtable is None:
            longtable = config.get_option("display.latex.longtable")
        if escape is None:
            escape = config.get_option("display.latex.escape")
        if multicolumn is None:
            multicolumn = config.get_option("display.latex.multicolumn")
        if multicolumn_format is None:
            multicolumn_format = config.get_option("display.latex.multicolumn_format")
        if multirow is None:
            multirow = config.get_option("display.latex.multirow")

        formatter = DataFrameFormatter(
            self,
            buf=buf,
            columns=columns,
            col_space=col_space,
            na_rep=na_rep,
            header=header,
            index=index,
            formatters=formatters,
            float_format=float_format,
            bold_rows=bold_rows,
            sparsify=sparsify,
            index_names=index_names,
            escape=escape,
            decimal=decimal,
        )
        formatter.to_latex(
            column_format=column_format,
            longtable=longtable,
            encoding=encoding,
            multicolumn=multicolumn,
            multicolumn_format=multicolumn_format,
            multirow=multirow,
        )

        if buf is None:
            return formatter.buf.getvalue()

<<<<<<< HEAD
    def to_csv(self, path_or_buf=None, sep=",", na_rep='', float_format=None,
               columns=None, header=True, index=True, index_label=None,
               mode='w', encoding=None,
               compression: Optional[Union[str, Dict[str, str]]] = 'infer',
               quoting=None, quotechar='"', line_terminator=None,
               chunksize=None, tupleize_cols=None, date_format=None,
               doublequote=True, escapechar=None, decimal='.'):
=======
    def to_csv(
        self,
        path_or_buf=None,
        sep=",",
        na_rep="",
        float_format=None,
        columns=None,
        header=True,
        index=True,
        index_label=None,
        mode="w",
        encoding=None,
        compression="infer",
        quoting=None,
        quotechar='"',
        line_terminator=None,
        chunksize=None,
        date_format=None,
        doublequote=True,
        escapechar=None,
        decimal=".",
    ):
>>>>>>> c104a0c9
        r"""
        Write object to a comma-separated values (csv) file.

        .. versionchanged:: 0.24.0
            The order of arguments for Series was changed.

        Parameters
        ----------
        path_or_buf : str or file handle, default None
            File path or object, if None is provided the result is returned as
            a string.  If a file object is passed it should be opened with
            `newline=''`, disabling universal newlines.

            .. versionchanged:: 0.24.0

               Was previously named "path" for Series.

        sep : str, default ','
            String of length 1. Field delimiter for the output file.
        na_rep : str, default ''
            Missing data representation.
        float_format : str, default None
            Format string for floating point numbers.
        columns : sequence, optional
            Columns to write.
        header : bool or list of str, default True
            Write out the column names. If a list of strings is given it is
            assumed to be aliases for the column names.

            .. versionchanged:: 0.24.0

               Previously defaulted to False for Series.

        index : bool, default True
            Write row names (index).
        index_label : str or sequence, or False, default None
            Column label for index column(s) if desired. If None is given, and
            `header` and `index` are True, then the index names are used. A
            sequence should be given if the object uses MultiIndex. If
            False do not print fields for index names. Use index_label=False
            for easier importing in R.
        mode : str
            Python write mode, default 'w'.
        encoding : str, optional
            A string representing the encoding to use in the output file,
            defaults to 'utf-8'.
        compression : str or dict, default 'infer'
            If str, represents compression mode. If dict, value at 'method' is
            the compression mode. Compression mode may be any of the following
            possible values: {'infer', 'gzip', 'bz2', 'zip', 'xz', None}. If
            compression mode is 'infer' and `path_or_buf` is path-like, then
            detect compression mode from the following extensions: '.gz',
            '.bz2', '.zip' or '.xz'. (otherwise no compression). If dict given
            and mode is 'zip' or inferred as 'zip', other entries passed as
            additional compression options.

            .. versionchanged:: 0.25.0

               May now be a dict with key 'method' as compression mode
               and other entries as additional compression options if
               compression mode is 'zip'.

        quoting : optional constant from csv module
            Defaults to csv.QUOTE_MINIMAL. If you have set a `float_format`
            then floats are converted to strings and thus csv.QUOTE_NONNUMERIC
            will treat them as non-numeric.
        quotechar : str, default '\"'
            String of length 1. Character used to quote fields.
        line_terminator : str, optional
            The newline character or character sequence to use in the output
            file. Defaults to `os.linesep`, which depends on the OS in which
            this method is called ('\n' for linux, '\r\n' for Windows, i.e.).

            .. versionchanged:: 0.24.0
        chunksize : int or None
            Rows to write at a time.
        date_format : str, default None
            Format string for datetime objects.
        doublequote : bool, default True
            Control quoting of `quotechar` inside a field.
        escapechar : str, default None
            String of length 1. Character used to escape `sep` and `quotechar`
            when appropriate.
        decimal : str, default '.'
            Character recognized as decimal separator. E.g. use ',' for
            European data.

        Returns
        -------
        None or str
            If path_or_buf is None, returns the resulting csv format as a
            string. Otherwise returns None.

        See Also
        --------
        read_csv : Load a CSV file into a DataFrame.
        to_excel : Write DataFrame to an Excel file.

        Examples
        --------
        >>> df = pd.DataFrame({'name': ['Raphael', 'Donatello'],
        ...                    'mask': ['red', 'purple'],
        ...                    'weapon': ['sai', 'bo staff']})
        >>> df.to_csv(index=False)
        'name,mask,weapon\nRaphael,red,sai\nDonatello,purple,bo staff\n'

        # create 'out.zip' containing 'out.csv'
        >>> compression_opts = dict(method='zip',
        ...                         archive_name='out.csv')  # doctest: +SKIP

        >>> df.to_csv('out.zip', index=False,
        ...           compression=compression_opts)  # doctest: +SKIP
        """

        df = self if isinstance(self, ABCDataFrame) else self.to_frame()

        from pandas.io.formats.csvs import CSVFormatter

        formatter = CSVFormatter(
            df,
            path_or_buf,
            line_terminator=line_terminator,
            sep=sep,
            encoding=encoding,
            compression=compression,
            quoting=quoting,
            na_rep=na_rep,
            float_format=float_format,
            cols=columns,
            header=header,
            index=index,
            index_label=index_label,
            mode=mode,
            chunksize=chunksize,
            quotechar=quotechar,
            date_format=date_format,
            doublequote=doublequote,
            escapechar=escapechar,
            decimal=decimal,
        )
        formatter.save()

        if path_or_buf is None:
            return formatter.path_or_buf.getvalue()

    # ----------------------------------------------------------------------
    # Fancy Indexing

    @classmethod
    def _create_indexer(cls, name, indexer):
        """Create an indexer like _name in the class."""
        if getattr(cls, name, None) is None:
            _indexer = functools.partial(indexer, name)
            setattr(cls, name, property(_indexer, doc=indexer.__doc__))

    def get(self, key, default=None):
        """
        Get item from object for given key (ex: DataFrame column).

        Returns default value if not found.

        Parameters
        ----------
        key : object

        Returns
        -------
        value : same type as items contained in object
        """
        try:
            return self[key]
        except (KeyError, ValueError, IndexError):
            return default

    def __getitem__(self, item):
        return self._get_item_cache(item)

    def _get_item_cache(self, item):
        """Return the cached item, item represents a label indexer."""
        cache = self._item_cache
        res = cache.get(item)
        if res is None:
            values = self._data.get(item)
            res = self._box_item_values(item, values)
            cache[item] = res
            res._set_as_cached(item, self)

            # for a chain
            res._is_copy = self._is_copy
        return res

    def _set_as_cached(self, item, cacher):
        """Set the _cacher attribute on the calling object with a weakref to
        cacher.
        """
        self._cacher = (item, weakref.ref(cacher))

    def _reset_cacher(self):
        """Reset the cacher."""
        if hasattr(self, "_cacher"):
            del self._cacher

    def _iget_item_cache(self, item):
        """Return the cached item, item represents a positional indexer."""
        ax = self._info_axis
        if ax.is_unique:
            lower = self._get_item_cache(ax[item])
        else:
            lower = self.take(item, axis=self._info_axis_number)
        return lower

    def _box_item_values(self, key, values):
        raise AbstractMethodError(self)

    def _maybe_cache_changed(self, item, value):
        """The object has called back to us saying maybe it has changed.
        """
        self._data.set(item, value)

    @property
    def _is_cached(self):
        """Return boolean indicating if self is cached or not."""
        return getattr(self, "_cacher", None) is not None

    def _get_cacher(self):
        """return my cacher or None"""
        cacher = getattr(self, "_cacher", None)
        if cacher is not None:
            cacher = cacher[1]()
        return cacher

    @property
    def _is_view(self):
        """Return boolean indicating if self is view of another array """
        return self._data.is_view

    def _maybe_update_cacher(self, clear=False, verify_is_copy=True):
        """
        See if we need to update our parent cacher if clear, then clear our
        cache.

        Parameters
        ----------
        clear : boolean, default False
            clear the item cache
        verify_is_copy : boolean, default True
            provide is_copy checks

        """

        cacher = getattr(self, "_cacher", None)
        if cacher is not None:
            ref = cacher[1]()

            # we are trying to reference a dead referant, hence
            # a copy
            if ref is None:
                del self._cacher
            else:
                try:
                    ref._maybe_cache_changed(cacher[0], self)
                except Exception:
                    pass

        if verify_is_copy:
            self._check_setitem_copy(stacklevel=5, t="referant")

        if clear:
            self._clear_item_cache()

    def _clear_item_cache(self, i=None):
        if i is not None:
            self._item_cache.pop(i, None)
        else:
            self._item_cache.clear()

    def _slice(self, slobj, axis=0, kind=None):
        """
        Construct a slice of this container.

        kind parameter is maintained for compatibility with Series slicing.
        """
        axis = self._get_block_manager_axis(axis)
        result = self._constructor(self._data.get_slice(slobj, axis=axis))
        result = result.__finalize__(self)

        # this could be a view
        # but only in a single-dtyped view sliceable case
        is_copy = axis != 0 or result._is_view
        result._set_is_copy(self, copy=is_copy)
        return result

    def _set_item(self, key, value):
        self._data.set(key, value)
        self._clear_item_cache()

    def _set_is_copy(self, ref=None, copy=True):
        if not copy:
            self._is_copy = None
        else:
            if ref is not None:
                self._is_copy = weakref.ref(ref)
            else:
                self._is_copy = None

    def _check_is_chained_assignment_possible(self):
        """
        Check if we are a view, have a cacher, and are of mixed type.
        If so, then force a setitem_copy check.

        Should be called just near setting a value

        Will return a boolean if it we are a view and are cached, but a
        single-dtype meaning that the cacher should be updated following
        setting.
        """
        if self._is_view and self._is_cached:
            ref = self._get_cacher()
            if ref is not None and ref._is_mixed_type:
                self._check_setitem_copy(stacklevel=4, t="referant", force=True)
            return True
        elif self._is_copy:
            self._check_setitem_copy(stacklevel=4, t="referant")
        return False

    def _check_setitem_copy(self, stacklevel=4, t="setting", force=False):
        """

        Parameters
        ----------
        stacklevel : integer, default 4
           the level to show of the stack when the error is output
        t : string, the type of setting error
        force : boolean, default False
           if True, then force showing an error

        validate if we are doing a setitem on a chained copy.

        If you call this function, be sure to set the stacklevel such that the
        user will see the error *at the level of setting*

        It is technically possible to figure out that we are setting on
        a copy even WITH a multi-dtyped pandas object. In other words, some
        blocks may be views while other are not. Currently _is_view will ALWAYS
        return False for multi-blocks to avoid having to handle this case.

        df = DataFrame(np.arange(0,9), columns=['count'])
        df['group'] = 'b'

        # This technically need not raise SettingWithCopy if both are view
        # (which is not # generally guaranteed but is usually True.  However,
        # this is in general not a good practice and we recommend using .loc.
        df.iloc[0:5]['group'] = 'a'

        """

        # return early if the check is not needed
        if not (force or self._is_copy):
            return

        value = config.get_option("mode.chained_assignment")
        if value is None:
            return

        # see if the copy is not actually referred; if so, then dissolve
        # the copy weakref
        if self._is_copy is not None and not isinstance(self._is_copy, str):
            r = self._is_copy()
            if not gc.get_referents(r) or r.shape == self.shape:
                self._is_copy = None
                return

        # a custom message
        if isinstance(self._is_copy, str):
            t = self._is_copy

        elif t == "referant":
            t = (
                "\n"
                "A value is trying to be set on a copy of a slice from a "
                "DataFrame\n\n"
                "See the caveats in the documentation: "
                "http://pandas.pydata.org/pandas-docs/stable/user_guide/"
                "indexing.html#returning-a-view-versus-a-copy"
            )

        else:
            t = (
                "\n"
                "A value is trying to be set on a copy of a slice from a "
                "DataFrame.\n"
                "Try using .loc[row_indexer,col_indexer] = value "
                "instead\n\nSee the caveats in the documentation: "
                "http://pandas.pydata.org/pandas-docs/stable/user_guide/"
                "indexing.html#returning-a-view-versus-a-copy"
            )

        if value == "raise":
            raise com.SettingWithCopyError(t)
        elif value == "warn":
            warnings.warn(t, com.SettingWithCopyWarning, stacklevel=stacklevel)

    def __delitem__(self, key):
        """
        Delete item
        """
        deleted = False

        maybe_shortcut = False
        if self.ndim == 2 and isinstance(self.columns, MultiIndex):
            try:
                maybe_shortcut = key not in self.columns._engine
            except TypeError:
                pass

        if maybe_shortcut:
            # Allow shorthand to delete all columns whose first len(key)
            # elements match key:
            if not isinstance(key, tuple):
                key = (key,)
            for col in self.columns:
                if isinstance(col, tuple) and col[: len(key)] == key:
                    del self[col]
                    deleted = True
        if not deleted:
            # If the above loop ran and didn't delete anything because
            # there was no match, this call should raise the appropriate
            # exception:
            self._data.delete(key)

        # delete from the caches
        try:
            del self._item_cache[key]
        except KeyError:
            pass

    def take(self, indices, axis=0, is_copy=True, **kwargs):
        """
        Return the elements in the given *positional* indices along an axis.

        This means that we are not indexing according to actual values in
        the index attribute of the object. We are indexing according to the
        actual position of the element in the object.

        Parameters
        ----------
        indices : array-like
            An array of ints indicating which positions to take.
        axis : {0 or 'index', 1 or 'columns', None}, default 0
            The axis on which to select elements. ``0`` means that we are
            selecting rows, ``1`` means that we are selecting columns.
        is_copy : bool, default True
            Whether to return a copy of the original object or not.
        **kwargs
            For compatibility with :meth:`numpy.take`. Has no effect on the
            output.

        Returns
        -------
        taken : same type as caller
            An array-like containing the elements taken from the object.

        See Also
        --------
        DataFrame.loc : Select a subset of a DataFrame by labels.
        DataFrame.iloc : Select a subset of a DataFrame by positions.
        numpy.take : Take elements from an array along an axis.

        Examples
        --------
        >>> df = pd.DataFrame([('falcon', 'bird',    389.0),
        ...                    ('parrot', 'bird',     24.0),
        ...                    ('lion',   'mammal',   80.5),
        ...                    ('monkey', 'mammal', np.nan)],
        ...                    columns=['name', 'class', 'max_speed'],
        ...                    index=[0, 2, 3, 1])
        >>> df
             name   class  max_speed
        0  falcon    bird      389.0
        2  parrot    bird       24.0
        3    lion  mammal       80.5
        1  monkey  mammal        NaN

        Take elements at positions 0 and 3 along the axis 0 (default).

        Note how the actual indices selected (0 and 1) do not correspond to
        our selected indices 0 and 3. That's because we are selecting the 0th
        and 3rd rows, not rows whose indices equal 0 and 3.

        >>> df.take([0, 3])
             name   class  max_speed
        0  falcon    bird      389.0
        1  monkey  mammal        NaN

        Take elements at indices 1 and 2 along the axis 1 (column selection).

        >>> df.take([1, 2], axis=1)
            class  max_speed
        0    bird      389.0
        2    bird       24.0
        3  mammal       80.5
        1  mammal        NaN

        We may take elements using negative integers for positive indices,
        starting from the end of the object, just like with Python lists.

        >>> df.take([-1, -2])
             name   class  max_speed
        1  monkey  mammal        NaN
        3    lion  mammal       80.5
        """
        nv.validate_take(tuple(), kwargs)

        self._consolidate_inplace()

        new_data = self._data.take(
            indices, axis=self._get_block_manager_axis(axis), verify=True
        )
        result = self._constructor(new_data).__finalize__(self)

        # Maybe set copy if we didn't actually change the index.
        if is_copy:
            if not result._get_axis(axis).equals(self._get_axis(axis)):
                result._set_is_copy(self)

        return result

    def xs(self, key, axis=0, level=None, drop_level=True):
        """
        Return cross-section from the Series/DataFrame.

        This method takes a `key` argument to select data at a particular
        level of a MultiIndex.

        Parameters
        ----------
        key : label or tuple of label
            Label contained in the index, or partially in a MultiIndex.
        axis : {0 or 'index', 1 or 'columns'}, default 0
            Axis to retrieve cross-section on.
        level : object, defaults to first n levels (n=1 or len(key))
            In case of a key partially contained in a MultiIndex, indicate
            which levels are used. Levels can be referred by label or position.
        drop_level : bool, default True
            If False, returns object with same levels as self.

        Returns
        -------
        Series or DataFrame
            Cross-section from the original Series or DataFrame
            corresponding to the selected index levels.

        See Also
        --------
        DataFrame.loc : Access a group of rows and columns
            by label(s) or a boolean array.
        DataFrame.iloc : Purely integer-location based indexing
            for selection by position.

        Notes
        -----
        `xs` can not be used to set values.

        MultiIndex Slicers is a generic way to get/set values on
        any level or levels.
        It is a superset of `xs` functionality, see
        :ref:`MultiIndex Slicers <advanced.mi_slicers>`.

        Examples
        --------
        >>> d = {'num_legs': [4, 4, 2, 2],
        ...      'num_wings': [0, 0, 2, 2],
        ...      'class': ['mammal', 'mammal', 'mammal', 'bird'],
        ...      'animal': ['cat', 'dog', 'bat', 'penguin'],
        ...      'locomotion': ['walks', 'walks', 'flies', 'walks']}
        >>> df = pd.DataFrame(data=d)
        >>> df = df.set_index(['class', 'animal', 'locomotion'])
        >>> df
                                   num_legs  num_wings
        class  animal  locomotion
        mammal cat     walks              4          0
               dog     walks              4          0
               bat     flies              2          2
        bird   penguin walks              2          2

        Get values at specified index

        >>> df.xs('mammal')
                           num_legs  num_wings
        animal locomotion
        cat    walks              4          0
        dog    walks              4          0
        bat    flies              2          2

        Get values at several indexes

        >>> df.xs(('mammal', 'dog'))
                    num_legs  num_wings
        locomotion
        walks              4          0

        Get values at specified index and level

        >>> df.xs('cat', level=1)
                           num_legs  num_wings
        class  locomotion
        mammal walks              4          0

        Get values at several indexes and levels

        >>> df.xs(('bird', 'walks'),
        ...       level=[0, 'locomotion'])
                 num_legs  num_wings
        animal
        penguin         2          2

        Get values at specified column and axis

        >>> df.xs('num_wings', axis=1)
        class   animal   locomotion
        mammal  cat      walks         0
                dog      walks         0
                bat      flies         2
        bird    penguin  walks         2
        Name: num_wings, dtype: int64
        """
        axis = self._get_axis_number(axis)
        labels = self._get_axis(axis)
        if level is not None:
            loc, new_ax = labels.get_loc_level(key, level=level, drop_level=drop_level)

            # create the tuple of the indexer
            indexer = [slice(None)] * self.ndim
            indexer[axis] = loc
            indexer = tuple(indexer)

            result = self.iloc[indexer]
            setattr(result, result._get_axis_name(axis), new_ax)
            return result

        if axis == 1:
            return self[key]

        self._consolidate_inplace()

        index = self.index
        if isinstance(index, MultiIndex):
            loc, new_index = self.index.get_loc_level(key, drop_level=drop_level)
        else:
            loc = self.index.get_loc(key)

            if isinstance(loc, np.ndarray):
                if loc.dtype == np.bool_:
                    inds, = loc.nonzero()
                    return self.take(inds, axis=axis)
                else:
                    return self.take(loc, axis=axis)

            if not is_scalar(loc):
                new_index = self.index[loc]

        if is_scalar(loc):
            new_values = self._data.fast_xs(loc)

            # may need to box a datelike-scalar
            #
            # if we encounter an array-like and we only have 1 dim
            # that means that their are list/ndarrays inside the Series!
            # so just return them (GH 6394)
            if not is_list_like(new_values) or self.ndim == 1:
                return com.maybe_box_datetimelike(new_values)

            result = self._constructor_sliced(
                new_values,
                index=self.columns,
                name=self.index[loc],
                dtype=new_values.dtype,
            )

        else:
            result = self.iloc[loc]
            result.index = new_index

        # this could be a view
        # but only in a single-dtyped view sliceable case
        result._set_is_copy(self, copy=not result._is_view)
        return result

    _xs = xs  # type: Callable

    def reindex_like(self, other, method=None, copy=True, limit=None, tolerance=None):
        """
        Return an object with matching indices as other object.

        Conform the object to the same index on all axes. Optional
        filling logic, placing NaN in locations having no value
        in the previous index. A new object is produced unless the
        new index is equivalent to the current one and copy=False.

        Parameters
        ----------
        other : Object of the same data type
            Its row and column indices are used to define the new indices
            of this object.
        method : {None, 'backfill'/'bfill', 'pad'/'ffill', 'nearest'}
            Method to use for filling holes in reindexed DataFrame.
            Please note: this is only applicable to DataFrames/Series with a
            monotonically increasing/decreasing index.

            * None (default): don't fill gaps
            * pad / ffill: propagate last valid observation forward to next
              valid
            * backfill / bfill: use next valid observation to fill gap
            * nearest: use nearest valid observations to fill gap

        copy : bool, default True
            Return a new object, even if the passed indexes are the same.
        limit : int, default None
            Maximum number of consecutive labels to fill for inexact matches.
        tolerance : optional
            Maximum distance between original and new labels for inexact
            matches. The values of the index at the matching locations most
            satisfy the equation ``abs(index[indexer] - target) <= tolerance``.

            Tolerance may be a scalar value, which applies the same tolerance
            to all values, or list-like, which applies variable tolerance per
            element. List-like includes list, tuple, array, Series, and must be
            the same size as the index and its dtype must exactly match the
            index's type.

            .. versionadded:: 0.21.0 (list-like tolerance)

        Returns
        -------
        Series or DataFrame
            Same type as caller, but with changed indices on each axis.

        See Also
        --------
        DataFrame.set_index : Set row labels.
        DataFrame.reset_index : Remove row labels or move them to new columns.
        DataFrame.reindex : Change to new indices or expand indices.

        Notes
        -----
        Same as calling
        ``.reindex(index=other.index, columns=other.columns,...)``.

        Examples
        --------
        >>> df1 = pd.DataFrame([[24.3, 75.7, 'high'],
        ...                     [31, 87.8, 'high'],
        ...                     [22, 71.6, 'medium'],
        ...                     [35, 95, 'medium']],
        ...     columns=['temp_celsius', 'temp_fahrenheit', 'windspeed'],
        ...     index=pd.date_range(start='2014-02-12',
        ...                         end='2014-02-15', freq='D'))

        >>> df1
                    temp_celsius  temp_fahrenheit windspeed
        2014-02-12          24.3             75.7      high
        2014-02-13          31.0             87.8      high
        2014-02-14          22.0             71.6    medium
        2014-02-15          35.0             95.0    medium

        >>> df2 = pd.DataFrame([[28, 'low'],
        ...                     [30, 'low'],
        ...                     [35.1, 'medium']],
        ...     columns=['temp_celsius', 'windspeed'],
        ...     index=pd.DatetimeIndex(['2014-02-12', '2014-02-13',
        ...                             '2014-02-15']))

        >>> df2
                    temp_celsius windspeed
        2014-02-12          28.0       low
        2014-02-13          30.0       low
        2014-02-15          35.1    medium

        >>> df2.reindex_like(df1)
                    temp_celsius  temp_fahrenheit windspeed
        2014-02-12          28.0              NaN       low
        2014-02-13          30.0              NaN       low
        2014-02-14           NaN              NaN       NaN
        2014-02-15          35.1              NaN    medium
        """
        d = other._construct_axes_dict(
            axes=self._AXIS_ORDERS,
            method=method,
            copy=copy,
            limit=limit,
            tolerance=tolerance,
        )

        return self.reindex(**d)

    def drop(
        self,
        labels=None,
        axis=0,
        index=None,
        columns=None,
        level=None,
        inplace=False,
        errors="raise",
    ):

        inplace = validate_bool_kwarg(inplace, "inplace")

        if labels is not None:
            if index is not None or columns is not None:
                raise ValueError(
                    "Cannot specify both 'labels' and " "'index'/'columns'"
                )
            axis_name = self._get_axis_name(axis)
            axes = {axis_name: labels}
        elif index is not None or columns is not None:
            axes, _ = self._construct_axes_from_arguments((index, columns), {})
        else:
            raise ValueError(
                "Need to specify at least one of 'labels', " "'index' or 'columns'"
            )

        obj = self

        for axis, labels in axes.items():
            if labels is not None:
                obj = obj._drop_axis(labels, axis, level=level, errors=errors)

        if inplace:
            self._update_inplace(obj)
        else:
            return obj

    def _drop_axis(self, labels, axis, level=None, errors="raise"):
        """
        Drop labels from specified axis. Used in the ``drop`` method
        internally.

        Parameters
        ----------
        labels : single label or list-like
        axis : int or axis name
        level : int or level name, default None
            For MultiIndex
        errors : {'ignore', 'raise'}, default 'raise'
            If 'ignore', suppress error and existing labels are dropped.

        """
        axis = self._get_axis_number(axis)
        axis_name = self._get_axis_name(axis)
        axis = self._get_axis(axis)

        if axis.is_unique:
            if level is not None:
                if not isinstance(axis, MultiIndex):
                    raise AssertionError("axis must be a MultiIndex")
                new_axis = axis.drop(labels, level=level, errors=errors)
            else:
                new_axis = axis.drop(labels, errors=errors)
            result = self.reindex(**{axis_name: new_axis})

        # Case for non-unique axis
        else:
            labels = ensure_object(com.index_labels_to_array(labels))
            if level is not None:
                if not isinstance(axis, MultiIndex):
                    raise AssertionError("axis must be a MultiIndex")
                indexer = ~axis.get_level_values(level).isin(labels)

                # GH 18561 MultiIndex.drop should raise if label is absent
                if errors == "raise" and indexer.all():
                    raise KeyError("{} not found in axis".format(labels))
            else:
                indexer = ~axis.isin(labels)
                # Check if label doesn't exist along axis
                labels_missing = (axis.get_indexer_for(labels) == -1).any()
                if errors == "raise" and labels_missing:
                    raise KeyError("{} not found in axis".format(labels))

            slicer = [slice(None)] * self.ndim
            slicer[self._get_axis_number(axis_name)] = indexer

            result = self.loc[tuple(slicer)]

        return result

    def _update_inplace(self, result, verify_is_copy=True):
        """
        Replace self internals with result.

        Parameters
        ----------
        verify_is_copy : boolean, default True
            provide is_copy checks

        """
        # NOTE: This does *not* call __finalize__ and that's an explicit
        # decision that we may revisit in the future.

        self._reset_cache()
        self._clear_item_cache()
        self._data = getattr(result, "_data", result)
        self._maybe_update_cacher(verify_is_copy=verify_is_copy)

    def add_prefix(self, prefix):
        """
        Prefix labels with string `prefix`.

        For Series, the row labels are prefixed.
        For DataFrame, the column labels are prefixed.

        Parameters
        ----------
        prefix : str
            The string to add before each label.

        Returns
        -------
        Series or DataFrame
            New Series or DataFrame with updated labels.

        See Also
        --------
        Series.add_suffix: Suffix row labels with string `suffix`.
        DataFrame.add_suffix: Suffix column labels with string `suffix`.

        Examples
        --------
        >>> s = pd.Series([1, 2, 3, 4])
        >>> s
        0    1
        1    2
        2    3
        3    4
        dtype: int64

        >>> s.add_prefix('item_')
        item_0    1
        item_1    2
        item_2    3
        item_3    4
        dtype: int64

        >>> df = pd.DataFrame({'A': [1, 2, 3, 4],  'B': [3, 4, 5, 6]})
        >>> df
           A  B
        0  1  3
        1  2  4
        2  3  5
        3  4  6

        >>> df.add_prefix('col_')
             col_A  col_B
        0       1       3
        1       2       4
        2       3       5
        3       4       6
        """
        f = functools.partial("{prefix}{}".format, prefix=prefix)

        mapper = {self._info_axis_name: f}
        return self.rename(**mapper)

    def add_suffix(self, suffix):
        """
        Suffix labels with string `suffix`.

        For Series, the row labels are suffixed.
        For DataFrame, the column labels are suffixed.

        Parameters
        ----------
        suffix : str
            The string to add after each label.

        Returns
        -------
        Series or DataFrame
            New Series or DataFrame with updated labels.

        See Also
        --------
        Series.add_prefix: Prefix row labels with string `prefix`.
        DataFrame.add_prefix: Prefix column labels with string `prefix`.

        Examples
        --------
        >>> s = pd.Series([1, 2, 3, 4])
        >>> s
        0    1
        1    2
        2    3
        3    4
        dtype: int64

        >>> s.add_suffix('_item')
        0_item    1
        1_item    2
        2_item    3
        3_item    4
        dtype: int64

        >>> df = pd.DataFrame({'A': [1, 2, 3, 4],  'B': [3, 4, 5, 6]})
        >>> df
           A  B
        0  1  3
        1  2  4
        2  3  5
        3  4  6

        >>> df.add_suffix('_col')
             A_col  B_col
        0       1       3
        1       2       4
        2       3       5
        3       4       6
        """
        f = functools.partial("{}{suffix}".format, suffix=suffix)

        mapper = {self._info_axis_name: f}
        return self.rename(**mapper)

    def sort_values(
        self,
        by=None,
        axis=0,
        ascending=True,
        inplace=False,
        kind="quicksort",
        na_position="last",
    ):
        """
        Sort by the values along either axis.

        Parameters
        ----------%(optional_by)s
        axis : %(axes_single_arg)s, default 0
             Axis to be sorted.
        ascending : bool or list of bool, default True
             Sort ascending vs. descending. Specify list for multiple sort
             orders.  If this is a list of bools, must match the length of
             the by.
        inplace : bool, default False
             If True, perform operation in-place.
        kind : {'quicksort', 'mergesort', 'heapsort'}, default 'quicksort'
             Choice of sorting algorithm. See also ndarray.np.sort for more
             information.  `mergesort` is the only stable algorithm. For
             DataFrames, this option is only applied when sorting on a single
             column or label.
        na_position : {'first', 'last'}, default 'last'
             Puts NaNs at the beginning if `first`; `last` puts NaNs at the
             end.

        Returns
        -------
        sorted_obj : DataFrame or None
            DataFrame with sorted values if inplace=False, None otherwise.

        Examples
        --------
        >>> df = pd.DataFrame({
        ...     'col1': ['A', 'A', 'B', np.nan, 'D', 'C'],
        ...     'col2': [2, 1, 9, 8, 7, 4],
        ...     'col3': [0, 1, 9, 4, 2, 3],
        ... })
        >>> df
            col1 col2 col3
        0   A    2    0
        1   A    1    1
        2   B    9    9
        3   NaN  8    4
        4   D    7    2
        5   C    4    3

        Sort by col1

        >>> df.sort_values(by=['col1'])
            col1 col2 col3
        0   A    2    0
        1   A    1    1
        2   B    9    9
        5   C    4    3
        4   D    7    2
        3   NaN  8    4

        Sort by multiple columns

        >>> df.sort_values(by=['col1', 'col2'])
            col1 col2 col3
        1   A    1    1
        0   A    2    0
        2   B    9    9
        5   C    4    3
        4   D    7    2
        3   NaN  8    4

        Sort Descending

        >>> df.sort_values(by='col1', ascending=False)
            col1 col2 col3
        4   D    7    2
        5   C    4    3
        2   B    9    9
        0   A    2    0
        1   A    1    1
        3   NaN  8    4

        Putting NAs first

        >>> df.sort_values(by='col1', ascending=False, na_position='first')
            col1 col2 col3
        3   NaN  8    4
        4   D    7    2
        5   C    4    3
        2   B    9    9
        0   A    2    0
        1   A    1    1
        """
        raise AbstractMethodError(self)

    def sort_index(
        self,
        axis=0,
        level=None,
        ascending=True,
        inplace=False,
        kind="quicksort",
        na_position="last",
        sort_remaining=True,
    ):
        """
        Sort object by labels (along an axis).

        Parameters
        ----------
        axis : {0 or 'index', 1 or 'columns'}, default 0
            The axis along which to sort.  The value 0 identifies the rows,
            and 1 identifies the columns.
        level : int or level name or list of ints or list of level names
            If not None, sort on values in specified index level(s).
        ascending : bool, default True
            Sort ascending vs. descending.
        inplace : bool, default False
            If True, perform operation in-place.
        kind : {'quicksort', 'mergesort', 'heapsort'}, default 'quicksort'
            Choice of sorting algorithm. See also ndarray.np.sort for more
            information.  `mergesort` is the only stable algorithm. For
            DataFrames, this option is only applied when sorting on a single
            column or label.
        na_position : {'first', 'last'}, default 'last'
            Puts NaNs at the beginning if `first`; `last` puts NaNs at the end.
            Not implemented for MultiIndex.
        sort_remaining : bool, default True
            If True and sorting by level and index is multilevel, sort by other
            levels too (in order) after sorting by specified level.

        Returns
        -------
        sorted_obj : DataFrame or None
            DataFrame with sorted index if inplace=False, None otherwise.
        """
        inplace = validate_bool_kwarg(inplace, "inplace")
        axis = self._get_axis_number(axis)
        axis_name = self._get_axis_name(axis)
        labels = self._get_axis(axis)

        if level is not None:
            raise NotImplementedError("level is not implemented")
        if inplace:
            raise NotImplementedError("inplace is not implemented")

        sort_index = labels.argsort()
        if not ascending:
            sort_index = sort_index[::-1]

        new_axis = labels.take(sort_index)
        return self.reindex(**{axis_name: new_axis})

    def reindex(self, *args, **kwargs):
        """
        Conform %(klass)s to new index with optional filling logic, placing
        NA/NaN in locations having no value in the previous index. A new object
        is produced unless the new index is equivalent to the current one and
        ``copy=False``.

        Parameters
        ----------
        %(optional_labels)s
        %(axes)s : array-like, optional
            New labels / index to conform to, should be specified using
            keywords. Preferably an Index object to avoid duplicating data
        %(optional_axis)s
        method : {None, 'backfill'/'bfill', 'pad'/'ffill', 'nearest'}
            Method to use for filling holes in reindexed DataFrame.
            Please note: this is only applicable to DataFrames/Series with a
            monotonically increasing/decreasing index.

            * None (default): don't fill gaps
            * pad / ffill: propagate last valid observation forward to next
              valid
            * backfill / bfill: use next valid observation to fill gap
            * nearest: use nearest valid observations to fill gap

        copy : bool, default True
            Return a new object, even if the passed indexes are the same.
        level : int or name
            Broadcast across a level, matching Index values on the
            passed MultiIndex level.
        fill_value : scalar, default np.NaN
            Value to use for missing values. Defaults to NaN, but can be any
            "compatible" value.
        limit : int, default None
            Maximum number of consecutive elements to forward or backward fill.
        tolerance : optional
            Maximum distance between original and new labels for inexact
            matches. The values of the index at the matching locations most
            satisfy the equation ``abs(index[indexer] - target) <= tolerance``.

            Tolerance may be a scalar value, which applies the same tolerance
            to all values, or list-like, which applies variable tolerance per
            element. List-like includes list, tuple, array, Series, and must be
            the same size as the index and its dtype must exactly match the
            index's type.

            .. versionadded:: 0.21.0 (list-like tolerance)

        Returns
        -------
        %(klass)s with changed index.

        See Also
        --------
        DataFrame.set_index : Set row labels.
        DataFrame.reset_index : Remove row labels or move them to new columns.
        DataFrame.reindex_like : Change to same indices as other DataFrame.

        Examples
        --------

        ``DataFrame.reindex`` supports two calling conventions

        * ``(index=index_labels, columns=column_labels, ...)``
        * ``(labels, axis={'index', 'columns'}, ...)``

        We *highly* recommend using keyword arguments to clarify your
        intent.

        Create a dataframe with some fictional data.

        >>> index = ['Firefox', 'Chrome', 'Safari', 'IE10', 'Konqueror']
        >>> df = pd.DataFrame({
        ...      'http_status': [200,200,404,404,301],
        ...      'response_time': [0.04, 0.02, 0.07, 0.08, 1.0]},
        ...       index=index)
        >>> df
                   http_status  response_time
        Firefox            200           0.04
        Chrome             200           0.02
        Safari             404           0.07
        IE10               404           0.08
        Konqueror          301           1.00

        Create a new index and reindex the dataframe. By default
        values in the new index that do not have corresponding
        records in the dataframe are assigned ``NaN``.

        >>> new_index= ['Safari', 'Iceweasel', 'Comodo Dragon', 'IE10',
        ...             'Chrome']
        >>> df.reindex(new_index)
                       http_status  response_time
        Safari               404.0           0.07
        Iceweasel              NaN            NaN
        Comodo Dragon          NaN            NaN
        IE10                 404.0           0.08
        Chrome               200.0           0.02

        We can fill in the missing values by passing a value to
        the keyword ``fill_value``. Because the index is not monotonically
        increasing or decreasing, we cannot use arguments to the keyword
        ``method`` to fill the ``NaN`` values.

        >>> df.reindex(new_index, fill_value=0)
                       http_status  response_time
        Safari                 404           0.07
        Iceweasel                0           0.00
        Comodo Dragon            0           0.00
        IE10                   404           0.08
        Chrome                 200           0.02

        >>> df.reindex(new_index, fill_value='missing')
                      http_status response_time
        Safari                404          0.07
        Iceweasel         missing       missing
        Comodo Dragon     missing       missing
        IE10                  404          0.08
        Chrome                200          0.02

        We can also reindex the columns.

        >>> df.reindex(columns=['http_status', 'user_agent'])
                   http_status  user_agent
        Firefox            200         NaN
        Chrome             200         NaN
        Safari             404         NaN
        IE10               404         NaN
        Konqueror          301         NaN

        Or we can use "axis-style" keyword arguments

        >>> df.reindex(['http_status', 'user_agent'], axis="columns")
                   http_status  user_agent
        Firefox            200         NaN
        Chrome             200         NaN
        Safari             404         NaN
        IE10               404         NaN
        Konqueror          301         NaN

        To further illustrate the filling functionality in
        ``reindex``, we will create a dataframe with a
        monotonically increasing index (for example, a sequence
        of dates).

        >>> date_index = pd.date_range('1/1/2010', periods=6, freq='D')
        >>> df2 = pd.DataFrame({"prices": [100, 101, np.nan, 100, 89, 88]},
        ...                    index=date_index)
        >>> df2
                    prices
        2010-01-01   100.0
        2010-01-02   101.0
        2010-01-03     NaN
        2010-01-04   100.0
        2010-01-05    89.0
        2010-01-06    88.0

        Suppose we decide to expand the dataframe to cover a wider
        date range.

        >>> date_index2 = pd.date_range('12/29/2009', periods=10, freq='D')
        >>> df2.reindex(date_index2)
                    prices
        2009-12-29     NaN
        2009-12-30     NaN
        2009-12-31     NaN
        2010-01-01   100.0
        2010-01-02   101.0
        2010-01-03     NaN
        2010-01-04   100.0
        2010-01-05    89.0
        2010-01-06    88.0
        2010-01-07     NaN

        The index entries that did not have a value in the original data frame
        (for example, '2009-12-29') are by default filled with ``NaN``.
        If desired, we can fill in the missing values using one of several
        options.

        For example, to back-propagate the last valid value to fill the ``NaN``
        values, pass ``bfill`` as an argument to the ``method`` keyword.

        >>> df2.reindex(date_index2, method='bfill')
                    prices
        2009-12-29   100.0
        2009-12-30   100.0
        2009-12-31   100.0
        2010-01-01   100.0
        2010-01-02   101.0
        2010-01-03     NaN
        2010-01-04   100.0
        2010-01-05    89.0
        2010-01-06    88.0
        2010-01-07     NaN

        Please note that the ``NaN`` value present in the original dataframe
        (at index value 2010-01-03) will not be filled by any of the
        value propagation schemes. This is because filling while reindexing
        does not look at dataframe values, but only compares the original and
        desired indexes. If you do want to fill in the ``NaN`` values present
        in the original dataframe, use the ``fillna()`` method.

        See the :ref:`user guide <basics.reindexing>` for more.
        """
        # TODO: Decide if we care about having different examples for different
        # kinds

        # construct the args
        axes, kwargs = self._construct_axes_from_arguments(args, kwargs)
        method = missing.clean_reindex_fill_method(kwargs.pop("method", None))
        level = kwargs.pop("level", None)
        copy = kwargs.pop("copy", True)
        limit = kwargs.pop("limit", None)
        tolerance = kwargs.pop("tolerance", None)
        fill_value = kwargs.pop("fill_value", None)

        # Series.reindex doesn't use / need the axis kwarg
        # We pop and ignore it here, to make writing Series/Frame generic code
        # easier
        kwargs.pop("axis", None)

        if kwargs:
            raise TypeError(
                "reindex() got an unexpected keyword "
                'argument "{0}"'.format(list(kwargs.keys())[0])
            )

        self._consolidate_inplace()

        # if all axes that are requested to reindex are equal, then only copy
        # if indicated must have index names equal here as well as values
        if all(
            self._get_axis(axis).identical(ax)
            for axis, ax in axes.items()
            if ax is not None
        ):
            if copy:
                return self.copy()
            return self

        # check if we are a multi reindex
        if self._needs_reindex_multi(axes, method, level):
            try:
                return self._reindex_multi(axes, copy, fill_value)
            except Exception:
                pass

        # perform the reindex on the axes
        return self._reindex_axes(
            axes, level, limit, tolerance, method, fill_value, copy
        ).__finalize__(self)

    def _reindex_axes(self, axes, level, limit, tolerance, method, fill_value, copy):
        """Perform the reindex for all the axes."""
        obj = self
        for a in self._AXIS_ORDERS:
            labels = axes[a]
            if labels is None:
                continue

            ax = self._get_axis(a)
            new_index, indexer = ax.reindex(
                labels, level=level, limit=limit, tolerance=tolerance, method=method
            )

            axis = self._get_axis_number(a)
            obj = obj._reindex_with_indexers(
                {axis: [new_index, indexer]},
                fill_value=fill_value,
                copy=copy,
                allow_dups=False,
            )

        return obj

    def _needs_reindex_multi(self, axes, method, level):
        """Check if we do need a multi reindex."""
        return (
            (com.count_not_none(*axes.values()) == self._AXIS_LEN)
            and method is None
            and level is None
            and not self._is_mixed_type
        )

    def _reindex_multi(self, axes, copy, fill_value):
        return NotImplemented

    def _reindex_with_indexers(
        self, reindexers, fill_value=None, copy=False, allow_dups=False
    ):
        """allow_dups indicates an internal call here """

        # reindex doing multiple operations on different axes if indicated
        new_data = self._data
        for axis in sorted(reindexers.keys()):
            index, indexer = reindexers[axis]
            baxis = self._get_block_manager_axis(axis)

            if index is None:
                continue

            index = ensure_index(index)
            if indexer is not None:
                indexer = ensure_int64(indexer)

            # TODO: speed up on homogeneous DataFrame objects
            new_data = new_data.reindex_indexer(
                index,
                indexer,
                axis=baxis,
                fill_value=fill_value,
                allow_dups=allow_dups,
                copy=copy,
            )

        if copy and new_data is self._data:
            new_data = new_data.copy()

        return self._constructor(new_data).__finalize__(self)

    def filter(self, items=None, like=None, regex=None, axis=None):
        """
        Subset rows or columns of dataframe according to labels in
        the specified index.

        Note that this routine does not filter a dataframe on its
        contents. The filter is applied to the labels of the index.

        Parameters
        ----------
        items : list-like
            Keep labels from axis which are in items.
        like : string
            Keep labels from axis for which "like in label == True".
        regex : string (regular expression)
            Keep labels from axis for which re.search(regex, label) == True.
        axis : int or string axis name
            The axis to filter on.  By default this is the info axis,
            'index' for Series, 'columns' for DataFrame.

        Returns
        -------
        same type as input object

        See Also
        --------
        DataFrame.loc

        Notes
        -----
        The ``items``, ``like``, and ``regex`` parameters are
        enforced to be mutually exclusive.

        ``axis`` defaults to the info axis that is used when indexing
        with ``[]``.

        Examples
        --------
        >>> df = pd.DataFrame(np.array(([1, 2, 3], [4, 5, 6])),
        ...                   index=['mouse', 'rabbit'],
        ...                   columns=['one', 'two', 'three'])

        >>> # select columns by name
        >>> df.filter(items=['one', 'three'])
                 one  three
        mouse     1      3
        rabbit    4      6

        >>> # select columns by regular expression
        >>> df.filter(regex='e$', axis=1)
                 one  three
        mouse     1      3
        rabbit    4      6

        >>> # select rows containing 'bbi'
        >>> df.filter(like='bbi', axis=0)
                 one  two  three
        rabbit    4    5      6
        """
        import re

        nkw = com.count_not_none(items, like, regex)
        if nkw > 1:
            raise TypeError(
                "Keyword arguments `items`, `like`, or `regex` "
                "are mutually exclusive"
            )

        if axis is None:
            axis = self._info_axis_name
        labels = self._get_axis(axis)

        if items is not None:
            name = self._get_axis_name(axis)
            return self.reindex(**{name: [r for r in items if r in labels]})
        elif like:

            def f(x):
                return like in ensure_str(x)

            values = labels.map(f)
            return self.loc(axis=axis)[values]
        elif regex:

            def f(x):
                return matcher.search(ensure_str(x)) is not None

            matcher = re.compile(regex)
            values = labels.map(f)
            return self.loc(axis=axis)[values]
        else:
            raise TypeError("Must pass either `items`, `like`, or `regex`")

    def head(self, n=5):
        """
        Return the first `n` rows.

        This function returns the first `n` rows for the object based
        on position. It is useful for quickly testing if your object
        has the right type of data in it.

        Parameters
        ----------
        n : int, default 5
            Number of rows to select.

        Returns
        -------
        obj_head : same type as caller
            The first `n` rows of the caller object.

        See Also
        --------
        DataFrame.tail: Returns the last `n` rows.

        Examples
        --------
        >>> df = pd.DataFrame({'animal':['alligator', 'bee', 'falcon', 'lion',
        ...                    'monkey', 'parrot', 'shark', 'whale', 'zebra']})
        >>> df
              animal
        0  alligator
        1        bee
        2     falcon
        3       lion
        4     monkey
        5     parrot
        6      shark
        7      whale
        8      zebra

        Viewing the first 5 lines

        >>> df.head()
              animal
        0  alligator
        1        bee
        2     falcon
        3       lion
        4     monkey

        Viewing the first `n` lines (three in this case)

        >>> df.head(3)
              animal
        0  alligator
        1        bee
        2     falcon
        """

        return self.iloc[:n]

    def tail(self, n=5):
        """
        Return the last `n` rows.

        This function returns last `n` rows from the object based on
        position. It is useful for quickly verifying data, for example,
        after sorting or appending rows.

        Parameters
        ----------
        n : int, default 5
            Number of rows to select.

        Returns
        -------
        type of caller
            The last `n` rows of the caller object.

        See Also
        --------
        DataFrame.head : The first `n` rows of the caller object.

        Examples
        --------
        >>> df = pd.DataFrame({'animal':['alligator', 'bee', 'falcon', 'lion',
        ...                    'monkey', 'parrot', 'shark', 'whale', 'zebra']})
        >>> df
              animal
        0  alligator
        1        bee
        2     falcon
        3       lion
        4     monkey
        5     parrot
        6      shark
        7      whale
        8      zebra

        Viewing the last 5 lines

        >>> df.tail()
           animal
        4  monkey
        5  parrot
        6   shark
        7   whale
        8   zebra

        Viewing the last `n` lines (three in this case)

        >>> df.tail(3)
          animal
        6  shark
        7  whale
        8  zebra
        """

        if n == 0:
            return self.iloc[0:0]
        return self.iloc[-n:]

    def sample(
        self,
        n=None,
        frac=None,
        replace=False,
        weights=None,
        random_state=None,
        axis=None,
    ):
        """
        Return a random sample of items from an axis of object.

        You can use `random_state` for reproducibility.

        Parameters
        ----------
        n : int, optional
            Number of items from axis to return. Cannot be used with `frac`.
            Default = 1 if `frac` = None.
        frac : float, optional
            Fraction of axis items to return. Cannot be used with `n`.
        replace : bool, default False
            Sample with or without replacement.
        weights : str or ndarray-like, optional
            Default 'None' results in equal probability weighting.
            If passed a Series, will align with target object on index. Index
            values in weights not found in sampled object will be ignored and
            index values in sampled object not in weights will be assigned
            weights of zero.
            If called on a DataFrame, will accept the name of a column
            when axis = 0.
            Unless weights are a Series, weights must be same length as axis
            being sampled.
            If weights do not sum to 1, they will be normalized to sum to 1.
            Missing values in the weights column will be treated as zero.
            Infinite values not allowed.
        random_state : int or numpy.random.RandomState, optional
            Seed for the random number generator (if int), or numpy RandomState
            object.
        axis : int or string, optional
            Axis to sample. Accepts axis number or name. Default is stat axis
            for given data type (0 for Series and DataFrames).

        Returns
        -------
        Series or DataFrame
            A new object of same type as caller containing `n` items randomly
            sampled from the caller object.

        See Also
        --------
        numpy.random.choice: Generates a random sample from a given 1-D numpy
            array.

        Examples
        --------
        >>> df = pd.DataFrame({'num_legs': [2, 4, 8, 0],
        ...                    'num_wings': [2, 0, 0, 0],
        ...                    'num_specimen_seen': [10, 2, 1, 8]},
        ...                   index=['falcon', 'dog', 'spider', 'fish'])
        >>> df
                num_legs  num_wings  num_specimen_seen
        falcon         2          2                 10
        dog            4          0                  2
        spider         8          0                  1
        fish           0          0                  8

        Extract 3 random elements from the ``Series`` ``df['num_legs']``:
        Note that we use `random_state` to ensure the reproducibility of
        the examples.

        >>> df['num_legs'].sample(n=3, random_state=1)
        fish      0
        spider    8
        falcon    2
        Name: num_legs, dtype: int64

        A random 50% sample of the ``DataFrame`` with replacement:

        >>> df.sample(frac=0.5, replace=True, random_state=1)
              num_legs  num_wings  num_specimen_seen
        dog          4          0                  2
        fish         0          0                  8

        Using a DataFrame column as weights. Rows with larger value in the
        `num_specimen_seen` column are more likely to be sampled.

        >>> df.sample(n=2, weights='num_specimen_seen', random_state=1)
                num_legs  num_wings  num_specimen_seen
        falcon         2          2                 10
        fish           0          0                  8
        """

        if axis is None:
            axis = self._stat_axis_number

        axis = self._get_axis_number(axis)
        axis_length = self.shape[axis]

        # Process random_state argument
        rs = com.random_state(random_state)

        # Check weights for compliance
        if weights is not None:

            # If a series, align with frame
            if isinstance(weights, pd.Series):
                weights = weights.reindex(self.axes[axis])

            # Strings acceptable if a dataframe and axis = 0
            if isinstance(weights, str):
                if isinstance(self, pd.DataFrame):
                    if axis == 0:
                        try:
                            weights = self[weights]
                        except KeyError:
                            raise KeyError(
                                "String passed to weights not a " "valid column"
                            )
                    else:
                        raise ValueError(
                            "Strings can only be passed to "
                            "weights when sampling from rows on "
                            "a DataFrame"
                        )
                else:
                    raise ValueError(
                        "Strings cannot be passed as weights "
                        "when sampling from a Series."
                    )

            weights = pd.Series(weights, dtype="float64")

            if len(weights) != axis_length:
                raise ValueError(
                    "Weights and axis to be sampled must be of " "same length"
                )

            if (weights == np.inf).any() or (weights == -np.inf).any():
                raise ValueError("weight vector may not include `inf` values")

            if (weights < 0).any():
                raise ValueError("weight vector many not include negative " "values")

            # If has nan, set to zero.
            weights = weights.fillna(0)

            # Renormalize if don't sum to 1
            if weights.sum() != 1:
                if weights.sum() != 0:
                    weights = weights / weights.sum()
                else:
                    raise ValueError("Invalid weights: weights sum to zero")

            weights = weights.values

        # If no frac or n, default to n=1.
        if n is None and frac is None:
            n = 1
        elif n is not None and frac is None and n % 1 != 0:
            raise ValueError("Only integers accepted as `n` values")
        elif n is None and frac is not None:
            n = int(round(frac * axis_length))
        elif n is not None and frac is not None:
            raise ValueError("Please enter a value for `frac` OR `n`, not " "both")

        # Check for negative sizes
        if n < 0:
            raise ValueError(
                "A negative number of rows requested. Please " "provide positive value."
            )

        locs = rs.choice(axis_length, size=n, replace=replace, p=weights)
        return self.take(locs, axis=axis, is_copy=False)

    _shared_docs[
        "pipe"
    ] = r"""
        Apply func(self, \*args, \*\*kwargs).

        Parameters
        ----------
        func : function
            function to apply to the %(klass)s.
            ``args``, and ``kwargs`` are passed into ``func``.
            Alternatively a ``(callable, data_keyword)`` tuple where
            ``data_keyword`` is a string indicating the keyword of
            ``callable`` that expects the %(klass)s.
        args : iterable, optional
            positional arguments passed into ``func``.
        kwargs : mapping, optional
            a dictionary of keyword arguments passed into ``func``.

        Returns
        -------
        object : the return type of ``func``.

        See Also
        --------
        DataFrame.apply
        DataFrame.applymap
        Series.map

        Notes
        -----

        Use ``.pipe`` when chaining together functions that expect
        Series, DataFrames or GroupBy objects. Instead of writing

        >>> f(g(h(df), arg1=a), arg2=b, arg3=c)

        You can write

        >>> (df.pipe(h)
        ...    .pipe(g, arg1=a)
        ...    .pipe(f, arg2=b, arg3=c)
        ... )

        If you have a function that takes the data as (say) the second
        argument, pass a tuple indicating which keyword expects the
        data. For example, suppose ``f`` takes its data as ``arg2``:

        >>> (df.pipe(h)
        ...    .pipe(g, arg1=a)
        ...    .pipe((f, 'arg2'), arg1=a, arg3=c)
        ...  )
    """

    @Appender(_shared_docs["pipe"] % _shared_doc_kwargs)
    def pipe(self, func, *args, **kwargs):
        return com._pipe(self, func, *args, **kwargs)

    _shared_docs["aggregate"] = dedent(
        """
    Aggregate using one or more operations over the specified axis.
    %(versionadded)s
    Parameters
    ----------
    func : function, str, list or dict
        Function to use for aggregating the data. If a function, must either
        work when passed a %(klass)s or when passed to %(klass)s.apply.

        Accepted combinations are:

        - function
        - string function name
        - list of functions and/or function names, e.g. ``[np.sum, 'mean']``
        - dict of axis labels -> functions, function names or list of such.
    %(axis)s
    *args
        Positional arguments to pass to `func`.
    **kwargs
        Keyword arguments to pass to `func`.

    Returns
    -------
    scalar, Series or DataFrame

        The return can be:

        * scalar : when Series.agg is called with single function
        * Series : when DataFrame.agg is called with a single function
        * DataFrame : when DataFrame.agg is called with several functions

        Return scalar, Series or DataFrame.
    %(see_also)s
    Notes
    -----
    `agg` is an alias for `aggregate`. Use the alias.

    A passed user-defined-function will be passed a Series for evaluation.
    %(examples)s"""
    )

    _shared_docs[
        "transform"
    ] = """
    Call ``func`` on self producing a %(klass)s with transformed values
    and that has the same axis length as self.

    .. versionadded:: 0.20.0

    Parameters
    ----------
    func : function, str, list or dict
        Function to use for transforming the data. If a function, must either
        work when passed a %(klass)s or when passed to %(klass)s.apply.

        Accepted combinations are:

        - function
        - string function name
        - list of functions and/or function names, e.g. ``[np.exp. 'sqrt']``
        - dict of axis labels -> functions, function names or list of such.
    %(axis)s
    *args
        Positional arguments to pass to `func`.
    **kwargs
        Keyword arguments to pass to `func`.

    Returns
    -------
    %(klass)s
        A %(klass)s that must have the same length as self.

    Raises
    ------
    ValueError : If the returned %(klass)s has a different length than self.

    See Also
    --------
    %(klass)s.agg : Only perform aggregating type operations.
    %(klass)s.apply : Invoke function on a %(klass)s.

    Examples
    --------
    >>> df = pd.DataFrame({'A': range(3), 'B': range(1, 4)})
    >>> df
       A  B
    0  0  1
    1  1  2
    2  2  3
    >>> df.transform(lambda x: x + 1)
       A  B
    0  1  2
    1  2  3
    2  3  4

    Even though the resulting %(klass)s must have the same length as the
    input %(klass)s, it is possible to provide several input functions:

    >>> s = pd.Series(range(3))
    >>> s
    0    0
    1    1
    2    2
    dtype: int64
    >>> s.transform([np.sqrt, np.exp])
           sqrt        exp
    0  0.000000   1.000000
    1  1.000000   2.718282
    2  1.414214   7.389056
    """

    # ----------------------------------------------------------------------
    # Attribute access

    def __finalize__(self, other, method=None, **kwargs):
        """
        Propagate metadata from other to self.

        Parameters
        ----------
        other : the object from which to get the attributes that we are going
            to propagate
        method : optional, a passed method name ; possibly to take different
            types of propagation actions based on this

        """
        if isinstance(other, NDFrame):
            for name in self._metadata:
                object.__setattr__(self, name, getattr(other, name, None))
        return self

    def __getattr__(self, name):
        """After regular attribute access, try looking up the name
        This allows simpler access to columns for interactive use.
        """

        # Note: obj.x will always call obj.__getattribute__('x') prior to
        # calling obj.__getattr__('x').

        if (
            name in self._internal_names_set
            or name in self._metadata
            or name in self._accessors
        ):
            return object.__getattribute__(self, name)
        else:
            if self._info_axis._can_hold_identifiers_and_holds_name(name):
                return self[name]
            return object.__getattribute__(self, name)

    def __setattr__(self, name, value):
        """After regular attribute access, try setting the name
        This allows simpler access to columns for interactive use.
        """

        # first try regular attribute access via __getattribute__, so that
        # e.g. ``obj.x`` and ``obj.x = 4`` will always reference/modify
        # the same attribute.

        try:
            object.__getattribute__(self, name)
            return object.__setattr__(self, name, value)
        except AttributeError:
            pass

        # if this fails, go on to more involved attribute setting
        # (note that this matches __getattr__, above).
        if name in self._internal_names_set:
            object.__setattr__(self, name, value)
        elif name in self._metadata:
            object.__setattr__(self, name, value)
        else:
            try:
                existing = getattr(self, name)
                if isinstance(existing, Index):
                    object.__setattr__(self, name, value)
                elif name in self._info_axis:
                    self[name] = value
                else:
                    object.__setattr__(self, name, value)
            except (AttributeError, TypeError):
                if isinstance(self, ABCDataFrame) and (is_list_like(value)):
                    warnings.warn(
                        "Pandas doesn't allow columns to be "
                        "created via a new attribute name - see "
                        "https://pandas.pydata.org/pandas-docs/"
                        "stable/indexing.html#attribute-access",
                        stacklevel=2,
                    )
                object.__setattr__(self, name, value)

    def _dir_additions(self):
        """ add the string-like attributes from the info_axis.
        If info_axis is a MultiIndex, it's first level values are used.
        """
        additions = {
            c
            for c in self._info_axis.unique(level=0)[:100]
            if isinstance(c, str) and c.isidentifier()
        }
        return super()._dir_additions().union(additions)

    # ----------------------------------------------------------------------
    # Consolidation of internals

    def _protect_consolidate(self, f):
        """Consolidate _data -- if the blocks have changed, then clear the
        cache
        """
        blocks_before = len(self._data.blocks)
        result = f()
        if len(self._data.blocks) != blocks_before:
            self._clear_item_cache()
        return result

    def _consolidate_inplace(self):
        """Consolidate data in place and return None"""

        def f():
            self._data = self._data.consolidate()

        self._protect_consolidate(f)

    def _consolidate(self, inplace=False):
        """
        Compute NDFrame with "consolidated" internals (data of each dtype
        grouped together in a single ndarray).

        Parameters
        ----------
        inplace : boolean, default False
            If False return new object, otherwise modify existing object

        Returns
        -------
        consolidated : same type as caller
        """
        inplace = validate_bool_kwarg(inplace, "inplace")
        if inplace:
            self._consolidate_inplace()
        else:
            f = lambda: self._data.consolidate()
            cons_data = self._protect_consolidate(f)
            return self._constructor(cons_data).__finalize__(self)

    @property
    def _is_mixed_type(self):
        f = lambda: self._data.is_mixed_type
        return self._protect_consolidate(f)

    @property
    def _is_numeric_mixed_type(self):
        f = lambda: self._data.is_numeric_mixed_type
        return self._protect_consolidate(f)

    @property
    def _is_datelike_mixed_type(self):
        f = lambda: self._data.is_datelike_mixed_type
        return self._protect_consolidate(f)

    def _check_inplace_setting(self, value):
        """ check whether we allow in-place setting with this type of value """

        if self._is_mixed_type:
            if not self._is_numeric_mixed_type:

                # allow an actual np.nan thru
                try:
                    if np.isnan(value):
                        return True
                except Exception:
                    pass

                raise TypeError(
                    "Cannot do inplace boolean setting on "
                    "mixed-types with a non np.nan value"
                )

        return True

    def _get_numeric_data(self):
        return self._constructor(self._data.get_numeric_data()).__finalize__(self)

    def _get_bool_data(self):
        return self._constructor(self._data.get_bool_data()).__finalize__(self)

    # ----------------------------------------------------------------------
    # Internal Interface Methods

    def as_matrix(self, columns=None):
        """
        Convert the frame to its Numpy-array representation.

        .. deprecated:: 0.23.0
            Use :meth:`DataFrame.values` instead.

        Parameters
        ----------
        columns : list, optional, default:None
            If None, return all columns, otherwise, returns specified columns.

        Returns
        -------
        values : ndarray
            If the caller is heterogeneous and contains booleans or objects,
            the result will be of dtype=object. See Notes.

        See Also
        --------
        DataFrame.values

        Notes
        -----
        Return is NOT a Numpy-matrix, rather, a Numpy-array.

        The dtype will be a lower-common-denominator dtype (implicit
        upcasting); that is to say if the dtypes (even of numeric types)
        are mixed, the one that accommodates all will be chosen. Use this
        with care if you are not dealing with the blocks.

        e.g. If the dtypes are float16 and float32, dtype will be upcast to
        float32.  If dtypes are int32 and uint8, dtype will be upcase to
        int32. By numpy.find_common_type convention, mixing int64 and uint64
        will result in a float64 dtype.

        This method is provided for backwards compatibility. Generally,
        it is recommended to use '.values'.
        """
        warnings.warn(
            "Method .as_matrix will be removed in a future version. "
            "Use .values instead.",
            FutureWarning,
            stacklevel=2,
        )
        self._consolidate_inplace()
        return self._data.as_array(transpose=self._AXIS_REVERSED, items=columns)

    @property
    def values(self):
        """
        Return a Numpy representation of the DataFrame.

        .. warning::

           We recommend using :meth:`DataFrame.to_numpy` instead.

        Only the values in the DataFrame will be returned, the axes labels
        will be removed.

        Returns
        -------
        numpy.ndarray
            The values of the DataFrame.

        See Also
        --------
        DataFrame.to_numpy : Recommended alternative to this method.
        DataFrame.index : Retrieve the index labels.
        DataFrame.columns : Retrieving the column names.

        Notes
        -----
        The dtype will be a lower-common-denominator dtype (implicit
        upcasting); that is to say if the dtypes (even of numeric types)
        are mixed, the one that accommodates all will be chosen. Use this
        with care if you are not dealing with the blocks.

        e.g. If the dtypes are float16 and float32, dtype will be upcast to
        float32.  If dtypes are int32 and uint8, dtype will be upcast to
        int32. By :func:`numpy.find_common_type` convention, mixing int64
        and uint64 will result in a float64 dtype.

        Examples
        --------
        A DataFrame where all columns are the same type (e.g., int64) results
        in an array of the same type.

        >>> df = pd.DataFrame({'age':    [ 3,  29],
        ...                    'height': [94, 170],
        ...                    'weight': [31, 115]})
        >>> df
           age  height  weight
        0    3      94      31
        1   29     170     115
        >>> df.dtypes
        age       int64
        height    int64
        weight    int64
        dtype: object
        >>> df.values
        array([[  3,  94,  31],
               [ 29, 170, 115]], dtype=int64)

        A DataFrame with mixed type columns(e.g., str/object, int64, float32)
        results in an ndarray of the broadest type that accommodates these
        mixed types (e.g., object).

        >>> df2 = pd.DataFrame([('parrot',   24.0, 'second'),
        ...                     ('lion',     80.5, 1),
        ...                     ('monkey', np.nan, None)],
        ...                   columns=('name', 'max_speed', 'rank'))
        >>> df2.dtypes
        name          object
        max_speed    float64
        rank          object
        dtype: object
        >>> df2.values
        array([['parrot', 24.0, 'second'],
               ['lion', 80.5, 1],
               ['monkey', nan, None]], dtype=object)
        """
        self._consolidate_inplace()
        return self._data.as_array(transpose=self._AXIS_REVERSED)

    @property
    def _values(self):
        """internal implementation"""
        return self.values

    @property
    def _get_values(self):
        # compat
        return self.values

    def get_values(self):
        """
        Return an ndarray after converting sparse values to dense.

        .. deprecated:: 0.25.0
            Use ``np.asarray(..)`` or :meth:`DataFrame.values` instead.

        This is the same as ``.values`` for non-sparse data. For sparse
        data contained in a `SparseArray`, the data are first
        converted to a dense representation.

        Returns
        -------
        numpy.ndarray
            Numpy representation of DataFrame.

        See Also
        --------
        values : Numpy representation of DataFrame.
        SparseArray : Container for sparse data.

        Examples
        --------
        >>> df = pd.DataFrame({'a': [1, 2], 'b': [True, False],
        ...                    'c': [1.0, 2.0]})
        >>> df
           a      b    c
        0  1   True  1.0
        1  2  False  2.0

        >>> df.get_values()
        array([[1, True, 1.0], [2, False, 2.0]], dtype=object)

        >>> df = pd.DataFrame({"a": pd.SparseArray([1, None, None]),
        ...                    "c": [1.0, 2.0, 3.0]})
        >>> df
             a    c
        0  1.0  1.0
        1  NaN  2.0
        2  NaN  3.0

        >>> df.get_values()
        array([[ 1.,  1.],
               [nan,  2.],
               [nan,  3.]])
        """
        warnings.warn(
            "The 'get_values' method is deprecated and will be removed in a "
            "future version. Use '.values' or 'np.asarray(..)' instead.",
            FutureWarning,
            stacklevel=2,
        )
        return self._internal_get_values()

    def _internal_get_values(self):
        return self.values

    def get_dtype_counts(self):
        """
        Return counts of unique dtypes in this object.

        .. deprecated:: 0.25.0

        Use `.dtypes.value_counts()` instead.

        Returns
        -------
        dtype : Series
            Series with the count of columns with each dtype.

        See Also
        --------
        dtypes : Return the dtypes in this object.

        Examples
        --------
        >>> a = [['a', 1, 1.0], ['b', 2, 2.0], ['c', 3, 3.0]]
        >>> df = pd.DataFrame(a, columns=['str', 'int', 'float'])
        >>> df
          str  int  float
        0   a    1    1.0
        1   b    2    2.0
        2   c    3    3.0

        >>> df.get_dtype_counts()
        float64    1
        int64      1
        object     1
        dtype: int64
        """
        warnings.warn(
            "`get_dtype_counts` has been deprecated and will be "
            "removed in a future version. For DataFrames use "
            "`.dtypes.value_counts()",
            FutureWarning,
            stacklevel=2,
        )

        from pandas import Series

        return Series(self._data.get_dtype_counts())

    def get_ftype_counts(self):
        """
        Return counts of unique ftypes in this object.

        .. deprecated:: 0.23.0

        This is useful for SparseDataFrame or for DataFrames containing
        sparse arrays.

        Returns
        -------
        dtype : Series
            Series with the count of columns with each type and
            sparsity (dense/sparse).

        See Also
        --------
        ftypes : Return ftypes (indication of sparse/dense and dtype) in
            this object.

        Examples
        --------
        >>> a = [['a', 1, 1.0], ['b', 2, 2.0], ['c', 3, 3.0]]
        >>> df = pd.DataFrame(a, columns=['str', 'int', 'float'])
        >>> df
          str  int  float
        0   a    1    1.0
        1   b    2    2.0
        2   c    3    3.0

        >>> df.get_ftype_counts()  # doctest: +SKIP
        float64:dense    1
        int64:dense      1
        object:dense     1
        dtype: int64
        """
        warnings.warn(
            "get_ftype_counts is deprecated and will " "be removed in a future version",
            FutureWarning,
            stacklevel=2,
        )

        from pandas import Series

        return Series(self._data.get_ftype_counts())

    @property
    def dtypes(self):
        """
        Return the dtypes in the DataFrame.

        This returns a Series with the data type of each column.
        The result's index is the original DataFrame's columns. Columns
        with mixed types are stored with the ``object`` dtype. See
        :ref:`the User Guide <basics.dtypes>` for more.

        Returns
        -------
        pandas.Series
            The data type of each column.

        See Also
        --------
        DataFrame.ftypes : Dtype and sparsity information.

        Examples
        --------
        >>> df = pd.DataFrame({'float': [1.0],
        ...                    'int': [1],
        ...                    'datetime': [pd.Timestamp('20180310')],
        ...                    'string': ['foo']})
        >>> df.dtypes
        float              float64
        int                  int64
        datetime    datetime64[ns]
        string              object
        dtype: object
        """
        from pandas import Series

        return Series(self._data.get_dtypes(), index=self._info_axis, dtype=np.object_)

    @property
    def ftypes(self):
        """
        Return the ftypes (indication of sparse/dense and dtype) in DataFrame.

        .. deprecated:: 0.25.0
           Use :func:`dtypes` instead.

        This returns a Series with the data type of each column.
        The result's index is the original DataFrame's columns. Columns
        with mixed types are stored with the ``object`` dtype.  See
        :ref:`the User Guide <basics.dtypes>` for more.

        Returns
        -------
        pandas.Series
            The data type and indication of sparse/dense of each column.

        See Also
        --------
        DataFrame.dtypes: Series with just dtype information.
        SparseDataFrame : Container for sparse tabular data.

        Notes
        -----
        Sparse data should have the same dtypes as its dense representation.

        Examples
        --------
        >>> arr = np.random.RandomState(0).randn(100, 4)
        >>> arr[arr < .8] = np.nan
        >>> pd.DataFrame(arr).ftypes
        0    float64:dense
        1    float64:dense
        2    float64:dense
        3    float64:dense
        dtype: object

        >>> pd.SparseDataFrame(arr).ftypes  # doctest: +SKIP
        0    float64:sparse
        1    float64:sparse
        2    float64:sparse
        3    float64:sparse
        dtype: object
        """
        warnings.warn(
            "DataFrame.ftypes is deprecated and will "
            "be removed in a future version. "
            "Use DataFrame.dtypes instead.",
            FutureWarning,
            stacklevel=2,
        )

        from pandas import Series

        return Series(self._data.get_ftypes(), index=self._info_axis, dtype=np.object_)

    def as_blocks(self, copy=True):
        """
        Convert the frame to a dict of dtype -> Constructor Types that each has
        a homogeneous dtype.

        .. deprecated:: 0.21.0

        NOTE: the dtypes of the blocks WILL BE PRESERVED HERE (unlike in
              as_matrix)

        Parameters
        ----------
        copy : boolean, default True

        Returns
        -------
        values : a dict of dtype -> Constructor Types
        """
        warnings.warn(
            "as_blocks is deprecated and will " "be removed in a future version",
            FutureWarning,
            stacklevel=2,
        )
        return self._to_dict_of_blocks(copy=copy)

    @property
    def blocks(self):
        """
        Internal property, property synonym for as_blocks().

        .. deprecated:: 0.21.0
        """
        return self.as_blocks()

    def _to_dict_of_blocks(self, copy=True):
        """
        Return a dict of dtype -> Constructor Types that
        each is a homogeneous dtype.

        Internal ONLY
        """
        return {
            k: self._constructor(v).__finalize__(self)
            for k, v, in self._data.to_dict(copy=copy).items()
        }

    def astype(self, dtype, copy=True, errors="raise", **kwargs):
        """
        Cast a pandas object to a specified dtype ``dtype``.

        Parameters
        ----------
        dtype : data type, or dict of column name -> data type
            Use a numpy.dtype or Python type to cast entire pandas object to
            the same type. Alternatively, use {col: dtype, ...}, where col is a
            column label and dtype is a numpy.dtype or Python type to cast one
            or more of the DataFrame's columns to column-specific types.
        copy : bool, default True
            Return a copy when ``copy=True`` (be very careful setting
            ``copy=False`` as changes to values then may propagate to other
            pandas objects).
        errors : {'raise', 'ignore'}, default 'raise'
            Control raising of exceptions on invalid data for provided dtype.

            - ``raise`` : allow exceptions to be raised
            - ``ignore`` : suppress exceptions. On error return original object

            .. versionadded:: 0.20.0

        kwargs : keyword arguments to pass on to the constructor

        Returns
        -------
        casted : same type as caller

        See Also
        --------
        to_datetime : Convert argument to datetime.
        to_timedelta : Convert argument to timedelta.
        to_numeric : Convert argument to a numeric type.
        numpy.ndarray.astype : Cast a numpy array to a specified type.

        Examples
        --------
        Create a DataFrame:

        >>> d = {'col1': [1, 2], 'col2': [3, 4]}
        >>> df = pd.DataFrame(data=d)
        >>> df.dtypes
        col1    int64
        col2    int64
        dtype: object

        Cast all columns to int32:

        >>> df.astype('int32').dtypes
        col1    int32
        col2    int32
        dtype: object

        Cast col1 to int32 using a dictionary:

        >>> df.astype({'col1': 'int32'}).dtypes
        col1    int32
        col2    int64
        dtype: object

        Create a series:

        >>> ser = pd.Series([1, 2], dtype='int32')
        >>> ser
        0    1
        1    2
        dtype: int32
        >>> ser.astype('int64')
        0    1
        1    2
        dtype: int64

        Convert to categorical type:

        >>> ser.astype('category')
        0    1
        1    2
        dtype: category
        Categories (2, int64): [1, 2]

        Convert to ordered categorical type with custom ordering:

        >>> cat_dtype = pd.api.types.CategoricalDtype(
        ...                     categories=[2, 1], ordered=True)
        >>> ser.astype(cat_dtype)
        0    1
        1    2
        dtype: category
        Categories (2, int64): [2 < 1]

        Note that using ``copy=False`` and changing data on a new
        pandas object may propagate changes:

        >>> s1 = pd.Series([1,2])
        >>> s2 = s1.astype('int64', copy=False)
        >>> s2[0] = 10
        >>> s1  # note that s1[0] has changed too
        0    10
        1     2
        dtype: int64
        """
        if is_dict_like(dtype):
            if self.ndim == 1:  # i.e. Series
                if len(dtype) > 1 or self.name not in dtype:
                    raise KeyError(
                        "Only the Series name can be used for "
                        "the key in Series dtype mappings."
                    )
                new_type = dtype[self.name]
                return self.astype(new_type, copy, errors, **kwargs)

            for col_name in dtype.keys():
                if col_name not in self:
                    raise KeyError(
                        "Only a column name can be used for the "
                        "key in a dtype mappings argument."
                    )
            results = []
            for col_name, col in self.items():
                if col_name in dtype:
                    results.append(
                        col.astype(
                            dtype=dtype[col_name], copy=copy, errors=errors, **kwargs
                        )
                    )
                else:
                    results.append(results.append(col.copy() if copy else col))

        elif is_extension_array_dtype(dtype) and self.ndim > 1:
            # GH 18099/22869: columnwise conversion to extension dtype
            # GH 24704: use iloc to handle duplicate column names
            results = (
                self.iloc[:, i].astype(dtype, copy=copy)
                for i in range(len(self.columns))
            )

        else:
            # else, only a single dtype is given
            new_data = self._data.astype(
                dtype=dtype, copy=copy, errors=errors, **kwargs
            )
            return self._constructor(new_data).__finalize__(self)

        # GH 19920: retain column metadata after concat
        result = pd.concat(results, axis=1, copy=False)
        result.columns = self.columns
        return result

    def copy(self, deep=True):
        """
        Make a copy of this object's indices and data.

        When ``deep=True`` (default), a new object will be created with a
        copy of the calling object's data and indices. Modifications to
        the data or indices of the copy will not be reflected in the
        original object (see notes below).

        When ``deep=False``, a new object will be created without copying
        the calling object's data or index (only references to the data
        and index are copied). Any changes to the data of the original
        will be reflected in the shallow copy (and vice versa).

        Parameters
        ----------
        deep : bool, default True
            Make a deep copy, including a copy of the data and the indices.
            With ``deep=False`` neither the indices nor the data are copied.

        Returns
        -------
        copy : Series or DataFrame
            Object type matches caller.

        Notes
        -----
        When ``deep=True``, data is copied but actual Python objects
        will not be copied recursively, only the reference to the object.
        This is in contrast to `copy.deepcopy` in the Standard Library,
        which recursively copies object data (see examples below).

        While ``Index`` objects are copied when ``deep=True``, the underlying
        numpy array is not copied for performance reasons. Since ``Index`` is
        immutable, the underlying data can be safely shared and a copy
        is not needed.

        Examples
        --------
        >>> s = pd.Series([1, 2], index=["a", "b"])
        >>> s
        a    1
        b    2
        dtype: int64

        >>> s_copy = s.copy()
        >>> s_copy
        a    1
        b    2
        dtype: int64

        **Shallow copy versus default (deep) copy:**

        >>> s = pd.Series([1, 2], index=["a", "b"])
        >>> deep = s.copy()
        >>> shallow = s.copy(deep=False)

        Shallow copy shares data and index with original.

        >>> s is shallow
        False
        >>> s.values is shallow.values and s.index is shallow.index
        True

        Deep copy has own copy of data and index.

        >>> s is deep
        False
        >>> s.values is deep.values or s.index is deep.index
        False

        Updates to the data shared by shallow copy and original is reflected
        in both; deep copy remains unchanged.

        >>> s[0] = 3
        >>> shallow[1] = 4
        >>> s
        a    3
        b    4
        dtype: int64
        >>> shallow
        a    3
        b    4
        dtype: int64
        >>> deep
        a    1
        b    2
        dtype: int64

        Note that when copying an object containing Python objects, a deep copy
        will copy the data, but will not do so recursively. Updating a nested
        data object will be reflected in the deep copy.

        >>> s = pd.Series([[1, 2], [3, 4]])
        >>> deep = s.copy()
        >>> s[0][0] = 10
        >>> s
        0    [10, 2]
        1     [3, 4]
        dtype: object
        >>> deep
        0    [10, 2]
        1     [3, 4]
        dtype: object
        """
        data = self._data.copy(deep=deep)
        return self._constructor(data).__finalize__(self)

    def __copy__(self, deep=True):
        return self.copy(deep=deep)

    def __deepcopy__(self, memo=None):
        """
        Parameters
        ----------
        memo, default None
            Standard signature. Unused
        """
        if memo is None:
            memo = {}
        return self.copy(deep=True)

    def _convert(
        self, datetime=False, numeric=False, timedelta=False, coerce=False, copy=True
    ):
        """
        Attempt to infer better dtype for object columns

        Parameters
        ----------
        datetime : boolean, default False
            If True, convert to date where possible.
        numeric : boolean, default False
            If True, attempt to convert to numbers (including strings), with
            unconvertible values becoming NaN.
        timedelta : boolean, default False
            If True, convert to timedelta where possible.
        coerce : boolean, default False
            If True, force conversion with unconvertible values converted to
            nulls (NaN or NaT)
        copy : boolean, default True
            If True, return a copy even if no copy is necessary (e.g. no
            conversion was done). Note: This is meant for internal use, and
            should not be confused with inplace.

        Returns
        -------
        converted : same as input object
        """
        return self._constructor(
            self._data.convert(
                datetime=datetime,
                numeric=numeric,
                timedelta=timedelta,
                coerce=coerce,
                copy=copy,
            )
        ).__finalize__(self)

    def infer_objects(self):
        """
        Attempt to infer better dtypes for object columns.

        Attempts soft conversion of object-dtyped
        columns, leaving non-object and unconvertible
        columns unchanged. The inference rules are the
        same as during normal Series/DataFrame construction.

        .. versionadded:: 0.21.0

        Returns
        -------
        converted : same type as input object

        See Also
        --------
        to_datetime : Convert argument to datetime.
        to_timedelta : Convert argument to timedelta.
        to_numeric : Convert argument to numeric type.

        Examples
        --------
        >>> df = pd.DataFrame({"A": ["a", 1, 2, 3]})
        >>> df = df.iloc[1:]
        >>> df
           A
        1  1
        2  2
        3  3

        >>> df.dtypes
        A    object
        dtype: object

        >>> df.infer_objects().dtypes
        A    int64
        dtype: object
        """
        # numeric=False necessary to only soft convert;
        # python objects will still be converted to
        # native numpy numeric types
        return self._constructor(
            self._data.convert(
                datetime=True, numeric=False, timedelta=True, coerce=False, copy=True
            )
        ).__finalize__(self)

    # ----------------------------------------------------------------------
    # Filling NA's

    def fillna(
        self,
        value=None,
        method=None,
        axis=None,
        inplace=False,
        limit=None,
        downcast=None,
    ):
        """
        Fill NA/NaN values using the specified method.

        Parameters
        ----------
        value : scalar, dict, Series, or DataFrame
            Value to use to fill holes (e.g. 0), alternately a
            dict/Series/DataFrame of values specifying which value to use for
            each index (for a Series) or column (for a DataFrame).  Values not
            in the dict/Series/DataFrame will not be filled. This value cannot
            be a list.
        method : {'backfill', 'bfill', 'pad', 'ffill', None}, default None
            Method to use for filling holes in reindexed Series
            pad / ffill: propagate last valid observation forward to next valid
            backfill / bfill: use next valid observation to fill gap.
        axis : %(axes_single_arg)s
            Axis along which to fill missing values.
        inplace : bool, default False
            If True, fill in-place. Note: this will modify any
            other views on this object (e.g., a no-copy slice for a column in a
            DataFrame).
        limit : int, default None
            If method is specified, this is the maximum number of consecutive
            NaN values to forward/backward fill. In other words, if there is
            a gap with more than this number of consecutive NaNs, it will only
            be partially filled. If method is not specified, this is the
            maximum number of entries along the entire axis where NaNs will be
            filled. Must be greater than 0 if not None.
        downcast : dict, default is None
            A dict of item->dtype of what to downcast if possible,
            or the string 'infer' which will try to downcast to an appropriate
            equal type (e.g. float64 to int64 if possible).

        Returns
        -------
        %(klass)s
            Object with missing values filled.

        See Also
        --------
        interpolate : Fill NaN values using interpolation.
        reindex : Conform object to new index.
        asfreq : Convert TimeSeries to specified frequency.

        Examples
        --------
        >>> df = pd.DataFrame([[np.nan, 2, np.nan, 0],
        ...                    [3, 4, np.nan, 1],
        ...                    [np.nan, np.nan, np.nan, 5],
        ...                    [np.nan, 3, np.nan, 4]],
        ...                   columns=list('ABCD'))
        >>> df
             A    B   C  D
        0  NaN  2.0 NaN  0
        1  3.0  4.0 NaN  1
        2  NaN  NaN NaN  5
        3  NaN  3.0 NaN  4

        Replace all NaN elements with 0s.

        >>> df.fillna(0)
            A   B   C   D
        0   0.0 2.0 0.0 0
        1   3.0 4.0 0.0 1
        2   0.0 0.0 0.0 5
        3   0.0 3.0 0.0 4

        We can also propagate non-null values forward or backward.

        >>> df.fillna(method='ffill')
            A   B   C   D
        0   NaN 2.0 NaN 0
        1   3.0 4.0 NaN 1
        2   3.0 4.0 NaN 5
        3   3.0 3.0 NaN 4

        Replace all NaN elements in column 'A', 'B', 'C', and 'D', with 0, 1,
        2, and 3 respectively.

        >>> values = {'A': 0, 'B': 1, 'C': 2, 'D': 3}
        >>> df.fillna(value=values)
            A   B   C   D
        0   0.0 2.0 2.0 0
        1   3.0 4.0 2.0 1
        2   0.0 1.0 2.0 5
        3   0.0 3.0 2.0 4

        Only replace the first NaN element.

        >>> df.fillna(value=values, limit=1)
            A   B   C   D
        0   0.0 2.0 2.0 0
        1   3.0 4.0 NaN 1
        2   NaN 1.0 NaN 5
        3   NaN 3.0 NaN 4
        """
        inplace = validate_bool_kwarg(inplace, "inplace")
        value, method = validate_fillna_kwargs(value, method)

        self._consolidate_inplace()

        # set the default here, so functions examining the signaure
        # can detect if something was set (e.g. in groupby) (GH9221)
        if axis is None:
            axis = 0
        axis = self._get_axis_number(axis)

        from pandas import DataFrame

        if value is None:

            if self._is_mixed_type and axis == 1:
                if inplace:
                    raise NotImplementedError()
                result = self.T.fillna(method=method, limit=limit).T

                # need to downcast here because of all of the transposes
                result._data = result._data.downcast()

                return result

            new_data = self._data.interpolate(
                method=method,
                axis=axis,
                limit=limit,
                inplace=inplace,
                coerce=True,
                downcast=downcast,
            )
        else:
            if len(self._get_axis(axis)) == 0:
                return self

            if self.ndim == 1:
                if isinstance(value, (dict, ABCSeries)):
                    from pandas import Series

                    value = Series(value)
                elif not is_list_like(value):
                    pass
                else:
                    raise TypeError(
                        '"value" parameter must be a scalar, dict '
                        "or Series, but you passed a "
                        '"{0}"'.format(type(value).__name__)
                    )

                new_data = self._data.fillna(
                    value=value, limit=limit, inplace=inplace, downcast=downcast
                )

            elif isinstance(value, (dict, ABCSeries)):
                if axis == 1:
                    raise NotImplementedError(
                        "Currently only can fill "
                        "with dict/Series column "
                        "by column"
                    )

                result = self if inplace else self.copy()
                for k, v in value.items():
                    if k not in result:
                        continue
                    obj = result[k]
                    obj.fillna(v, limit=limit, inplace=True, downcast=downcast)
                return result if not inplace else None

            elif not is_list_like(value):
                new_data = self._data.fillna(
                    value=value, limit=limit, inplace=inplace, downcast=downcast
                )
            elif isinstance(value, DataFrame) and self.ndim == 2:
                new_data = self.where(self.notna(), value)
            else:
                raise ValueError("invalid fill value with a %s" % type(value))

        if inplace:
            self._update_inplace(new_data)
        else:
            return self._constructor(new_data).__finalize__(self)

    def ffill(self, axis=None, inplace=False, limit=None, downcast=None):
        """
        Synonym for :meth:`DataFrame.fillna` with ``method='ffill'``.

        Returns
        -------
        %(klass)s
            Object with missing values filled.
        """
        return self.fillna(
            method="ffill", axis=axis, inplace=inplace, limit=limit, downcast=downcast
        )

    def bfill(self, axis=None, inplace=False, limit=None, downcast=None):
        """
        Synonym for :meth:`DataFrame.fillna` with ``method='bfill'``.

        Returns
        -------
        %(klass)s
            Object with missing values filled.
        """
        return self.fillna(
            method="bfill", axis=axis, inplace=inplace, limit=limit, downcast=downcast
        )

    _shared_docs[
        "replace"
    ] = """
        Replace values given in `to_replace` with `value`.

        Values of the %(klass)s are replaced with other values dynamically.
        This differs from updating with ``.loc`` or ``.iloc``, which require
        you to specify a location to update with some value.

        Parameters
        ----------
        to_replace : str, regex, list, dict, Series, int, float, or None
            How to find the values that will be replaced.

            * numeric, str or regex:

                - numeric: numeric values equal to `to_replace` will be
                  replaced with `value`
                - str: string exactly matching `to_replace` will be replaced
                  with `value`
                - regex: regexs matching `to_replace` will be replaced with
                  `value`

            * list of str, regex, or numeric:

                - First, if `to_replace` and `value` are both lists, they
                  **must** be the same length.
                - Second, if ``regex=True`` then all of the strings in **both**
                  lists will be interpreted as regexs otherwise they will match
                  directly. This doesn't matter much for `value` since there
                  are only a few possible substitution regexes you can use.
                - str, regex and numeric rules apply as above.

            * dict:

                - Dicts can be used to specify different replacement values
                  for different existing values. For example,
                  ``{'a': 'b', 'y': 'z'}`` replaces the value 'a' with 'b' and
                  'y' with 'z'. To use a dict in this way the `value`
                  parameter should be `None`.
                - For a DataFrame a dict can specify that different values
                  should be replaced in different columns. For example,
                  ``{'a': 1, 'b': 'z'}`` looks for the value 1 in column 'a'
                  and the value 'z' in column 'b' and replaces these values
                  with whatever is specified in `value`. The `value` parameter
                  should not be ``None`` in this case. You can treat this as a
                  special case of passing two lists except that you are
                  specifying the column to search in.
                - For a DataFrame nested dictionaries, e.g.,
                  ``{'a': {'b': np.nan}}``, are read as follows: look in column
                  'a' for the value 'b' and replace it with NaN. The `value`
                  parameter should be ``None`` to use a nested dict in this
                  way. You can nest regular expressions as well. Note that
                  column names (the top-level dictionary keys in a nested
                  dictionary) **cannot** be regular expressions.

            * None:

                - This means that the `regex` argument must be a string,
                  compiled regular expression, or list, dict, ndarray or
                  Series of such elements. If `value` is also ``None`` then
                  this **must** be a nested dictionary or Series.

            See the examples section for examples of each of these.
        value : scalar, dict, list, str, regex, default None
            Value to replace any values matching `to_replace` with.
            For a DataFrame a dict of values can be used to specify which
            value to use for each column (columns not in the dict will not be
            filled). Regular expressions, strings and lists or dicts of such
            objects are also allowed.
        inplace : bool, default False
            If True, in place. Note: this will modify any
            other views on this object (e.g. a column from a DataFrame).
            Returns the caller if this is True.
        limit : int, default None
            Maximum size gap to forward or backward fill.
        regex : bool or same types as `to_replace`, default False
            Whether to interpret `to_replace` and/or `value` as regular
            expressions. If this is ``True`` then `to_replace` *must* be a
            string. Alternatively, this could be a regular expression or a
            list, dict, or array of regular expressions in which case
            `to_replace` must be ``None``.
        method : {'pad', 'ffill', 'bfill', `None`}
            The method to use when for replacement, when `to_replace` is a
            scalar, list or tuple and `value` is ``None``.

            .. versionchanged:: 0.23.0
                Added to DataFrame.

        Returns
        -------
        %(klass)s
            Object after replacement.

        Raises
        ------
        AssertionError
            * If `regex` is not a ``bool`` and `to_replace` is not
              ``None``.
        TypeError
            * If `to_replace` is a ``dict`` and `value` is not a ``list``,
              ``dict``, ``ndarray``, or ``Series``
            * If `to_replace` is ``None`` and `regex` is not compilable
              into a regular expression or is a list, dict, ndarray, or
              Series.
            * When replacing multiple ``bool`` or ``datetime64`` objects and
              the arguments to `to_replace` does not match the type of the
              value being replaced
        ValueError
            * If a ``list`` or an ``ndarray`` is passed to `to_replace` and
              `value` but they are not the same length.

        See Also
        --------
        %(klass)s.fillna : Fill NA values.
        %(klass)s.where : Replace values based on boolean condition.
        Series.str.replace : Simple string replacement.

        Notes
        -----
        * Regex substitution is performed under the hood with ``re.sub``. The
          rules for substitution for ``re.sub`` are the same.
        * Regular expressions will only substitute on strings, meaning you
          cannot provide, for example, a regular expression matching floating
          point numbers and expect the columns in your frame that have a
          numeric dtype to be matched. However, if those floating point
          numbers *are* strings, then you can do this.
        * This method has *a lot* of options. You are encouraged to experiment
          and play with this method to gain intuition about how it works.
        * When dict is used as the `to_replace` value, it is like
          key(s) in the dict are the to_replace part and
          value(s) in the dict are the value parameter.

        Examples
        --------

        **Scalar `to_replace` and `value`**

        >>> s = pd.Series([0, 1, 2, 3, 4])
        >>> s.replace(0, 5)
        0    5
        1    1
        2    2
        3    3
        4    4
        dtype: int64

        >>> df = pd.DataFrame({'A': [0, 1, 2, 3, 4],
        ...                    'B': [5, 6, 7, 8, 9],
        ...                    'C': ['a', 'b', 'c', 'd', 'e']})
        >>> df.replace(0, 5)
           A  B  C
        0  5  5  a
        1  1  6  b
        2  2  7  c
        3  3  8  d
        4  4  9  e

        **List-like `to_replace`**

        >>> df.replace([0, 1, 2, 3], 4)
           A  B  C
        0  4  5  a
        1  4  6  b
        2  4  7  c
        3  4  8  d
        4  4  9  e

        >>> df.replace([0, 1, 2, 3], [4, 3, 2, 1])
           A  B  C
        0  4  5  a
        1  3  6  b
        2  2  7  c
        3  1  8  d
        4  4  9  e

        >>> s.replace([1, 2], method='bfill')
        0    0
        1    3
        2    3
        3    3
        4    4
        dtype: int64

        **dict-like `to_replace`**

        >>> df.replace({0: 10, 1: 100})
             A  B  C
        0   10  5  a
        1  100  6  b
        2    2  7  c
        3    3  8  d
        4    4  9  e

        >>> df.replace({'A': 0, 'B': 5}, 100)
             A    B  C
        0  100  100  a
        1    1    6  b
        2    2    7  c
        3    3    8  d
        4    4    9  e

        >>> df.replace({'A': {0: 100, 4: 400}})
             A  B  C
        0  100  5  a
        1    1  6  b
        2    2  7  c
        3    3  8  d
        4  400  9  e

        **Regular expression `to_replace`**

        >>> df = pd.DataFrame({'A': ['bat', 'foo', 'bait'],
        ...                    'B': ['abc', 'bar', 'xyz']})
        >>> df.replace(to_replace=r'^ba.$', value='new', regex=True)
              A    B
        0   new  abc
        1   foo  new
        2  bait  xyz

        >>> df.replace({'A': r'^ba.$'}, {'A': 'new'}, regex=True)
              A    B
        0   new  abc
        1   foo  bar
        2  bait  xyz

        >>> df.replace(regex=r'^ba.$', value='new')
              A    B
        0   new  abc
        1   foo  new
        2  bait  xyz

        >>> df.replace(regex={r'^ba.$': 'new', 'foo': 'xyz'})
              A    B
        0   new  abc
        1   xyz  new
        2  bait  xyz

        >>> df.replace(regex=[r'^ba.$', 'foo'], value='new')
              A    B
        0   new  abc
        1   new  new
        2  bait  xyz

        Note that when replacing multiple ``bool`` or ``datetime64`` objects,
        the data types in the `to_replace` parameter must match the data
        type of the value being replaced:

        >>> df = pd.DataFrame({'A': [True, False, True],
        ...                    'B': [False, True, False]})
        >>> df.replace({'a string': 'new value', True: False})  # raises
        Traceback (most recent call last):
            ...
        TypeError: Cannot compare types 'ndarray(dtype=bool)' and 'str'

        This raises a ``TypeError`` because one of the ``dict`` keys is not of
        the correct type for replacement.

        Compare the behavior of ``s.replace({'a': None})`` and
        ``s.replace('a', None)`` to understand the peculiarities
        of the `to_replace` parameter:

        >>> s = pd.Series([10, 'a', 'a', 'b', 'a'])

        When one uses a dict as the `to_replace` value, it is like the
        value(s) in the dict are equal to the `value` parameter.
        ``s.replace({'a': None})`` is equivalent to
        ``s.replace(to_replace={'a': None}, value=None, method=None)``:

        >>> s.replace({'a': None})
        0      10
        1    None
        2    None
        3       b
        4    None
        dtype: object

        When ``value=None`` and `to_replace` is a scalar, list or
        tuple, `replace` uses the method parameter (default 'pad') to do the
        replacement. So this is why the 'a' values are being replaced by 10
        in rows 1 and 2 and 'b' in row 4 in this case.
        The command ``s.replace('a', None)`` is actually equivalent to
        ``s.replace(to_replace='a', value=None, method='pad')``:

        >>> s.replace('a', None)
        0    10
        1    10
        2    10
        3     b
        4     b
        dtype: object
    """

    @Appender(_shared_docs["replace"] % _shared_doc_kwargs)
    def replace(
        self,
        to_replace=None,
        value=None,
        inplace=False,
        limit=None,
        regex=False,
        method="pad",
    ):
        inplace = validate_bool_kwarg(inplace, "inplace")
        if not is_bool(regex) and to_replace is not None:
            raise AssertionError(
                "'to_replace' must be 'None' if 'regex' is " "not a bool"
            )

        self._consolidate_inplace()

        if value is None:
            # passing a single value that is scalar like
            # when value is None (GH5319), for compat
            if not is_dict_like(to_replace) and not is_dict_like(regex):
                to_replace = [to_replace]

            if isinstance(to_replace, (tuple, list)):
                if isinstance(self, pd.DataFrame):
                    return self.apply(
                        _single_replace, args=(to_replace, method, inplace, limit)
                    )
                return _single_replace(self, to_replace, method, inplace, limit)

            if not is_dict_like(to_replace):
                if not is_dict_like(regex):
                    raise TypeError(
                        'If "to_replace" and "value" are both None'
                        ' and "to_replace" is not a list, then '
                        "regex must be a mapping"
                    )
                to_replace = regex
                regex = True

            items = list(to_replace.items())
            keys, values = zip(*items) if items else ([], [])

            are_mappings = [is_dict_like(v) for v in values]

            if any(are_mappings):
                if not all(are_mappings):
                    raise TypeError(
                        "If a nested mapping is passed, all values"
                        " of the top level mapping must be "
                        "mappings"
                    )
                # passed a nested dict/Series
                to_rep_dict = {}
                value_dict = {}

                for k, v in items:
                    keys, values = list(zip(*v.items())) or ([], [])
                    if set(keys) & set(values):
                        raise ValueError(
                            "Replacement not allowed with "
                            "overlapping keys and values"
                        )
                    to_rep_dict[k] = list(keys)
                    value_dict[k] = list(values)

                to_replace, value = to_rep_dict, value_dict
            else:
                to_replace, value = keys, values

            return self.replace(
                to_replace, value, inplace=inplace, limit=limit, regex=regex
            )
        else:

            # need a non-zero len on all axes
            for a in self._AXIS_ORDERS:
                if not len(self._get_axis(a)):
                    return self

            new_data = self._data
            if is_dict_like(to_replace):
                if is_dict_like(value):  # {'A' : NA} -> {'A' : 0}
                    res = self if inplace else self.copy()
                    for c, src in to_replace.items():
                        if c in value and c in self:
                            # object conversion is handled in
                            # series.replace which is called recursively
                            res[c] = res[c].replace(
                                to_replace=src,
                                value=value[c],
                                inplace=False,
                                regex=regex,
                            )
                    return None if inplace else res

                # {'A': NA} -> 0
                elif not is_list_like(value):
                    keys = [(k, src) for k, src in to_replace.items() if k in self]
                    keys_len = len(keys) - 1
                    for i, (k, src) in enumerate(keys):
                        convert = i == keys_len
                        new_data = new_data.replace(
                            to_replace=src,
                            value=value,
                            filter=[k],
                            inplace=inplace,
                            regex=regex,
                            convert=convert,
                        )
                else:
                    raise TypeError("value argument must be scalar, dict, or " "Series")

            elif is_list_like(to_replace):  # [NA, ''] -> [0, 'missing']
                if is_list_like(value):
                    if len(to_replace) != len(value):
                        raise ValueError(
                            "Replacement lists must match "
                            "in length. Expecting %d got %d "
                            % (len(to_replace), len(value))
                        )

                    new_data = self._data.replace_list(
                        src_list=to_replace,
                        dest_list=value,
                        inplace=inplace,
                        regex=regex,
                    )

                else:  # [NA, ''] -> 0
                    new_data = self._data.replace(
                        to_replace=to_replace, value=value, inplace=inplace, regex=regex
                    )
            elif to_replace is None:
                if not (
                    is_re_compilable(regex)
                    or is_list_like(regex)
                    or is_dict_like(regex)
                ):
                    raise TypeError(
                        "'regex' must be a string or a compiled "
                        "regular expression or a list or dict of "
                        "strings or regular expressions, you "
                        "passed a"
                        " {0!r}".format(type(regex).__name__)
                    )
                return self.replace(
                    regex, value, inplace=inplace, limit=limit, regex=True
                )
            else:

                # dest iterable dict-like
                if is_dict_like(value):  # NA -> {'A' : 0, 'B' : -1}
                    new_data = self._data

                    for k, v in value.items():
                        if k in self:
                            new_data = new_data.replace(
                                to_replace=to_replace,
                                value=v,
                                filter=[k],
                                inplace=inplace,
                                regex=regex,
                            )

                elif not is_list_like(value):  # NA -> 0
                    new_data = self._data.replace(
                        to_replace=to_replace, value=value, inplace=inplace, regex=regex
                    )
                else:
                    msg = ('Invalid "to_replace" type: ' "{0!r}").format(
                        type(to_replace).__name__
                    )
                    raise TypeError(msg)  # pragma: no cover

        if inplace:
            self._update_inplace(new_data)
        else:
            return self._constructor(new_data).__finalize__(self)

    _shared_docs[
        "interpolate"
    ] = """
        Please note that only ``method='linear'`` is supported for
        DataFrame/Series with a MultiIndex.

        Parameters
        ----------
        method : str, default 'linear'
            Interpolation technique to use. One of:

            * 'linear': Ignore the index and treat the values as equally
              spaced. This is the only method supported on MultiIndexes.
            * 'time': Works on daily and higher resolution data to interpolate
              given length of interval.
            * 'index', 'values': use the actual numerical values of the index.
            * 'pad': Fill in NaNs using existing values.
            * 'nearest', 'zero', 'slinear', 'quadratic', 'cubic', 'spline',
              'barycentric', 'polynomial': Passed to
              `scipy.interpolate.interp1d`. These methods use the numerical
              values of the index.  Both 'polynomial' and 'spline' require that
              you also specify an `order` (int), e.g.
              ``df.interpolate(method='polynomial', order=5)``.
            * 'krogh', 'piecewise_polynomial', 'spline', 'pchip', 'akima':
              Wrappers around the SciPy interpolation methods of similar
              names. See `Notes`.
            * 'from_derivatives': Refers to
              `scipy.interpolate.BPoly.from_derivatives` which
              replaces 'piecewise_polynomial' interpolation method in
              scipy 0.18.

            .. versionadded:: 0.18.1

               Added support for the 'akima' method.
               Added interpolate method 'from_derivatives' which replaces
               'piecewise_polynomial' in SciPy 0.18; backwards-compatible with
               SciPy < 0.18

        axis : {0 or 'index', 1 or 'columns', None}, default None
            Axis to interpolate along.
        limit : int, optional
            Maximum number of consecutive NaNs to fill. Must be greater than
            0.
        inplace : bool, default False
            Update the data in place if possible.
        limit_direction : {'forward', 'backward', 'both'}, default 'forward'
            If limit is specified, consecutive NaNs will be filled in this
            direction.
        limit_area : {`None`, 'inside', 'outside'}, default None
            If limit is specified, consecutive NaNs will be filled with this
            restriction.

            * ``None``: No fill restriction.
            * 'inside': Only fill NaNs surrounded by valid values
              (interpolate).
            * 'outside': Only fill NaNs outside valid values (extrapolate).

            .. versionadded:: 0.23.0

        downcast : optional, 'infer' or None, defaults to None
            Downcast dtypes if possible.
        **kwargs
            Keyword arguments to pass on to the interpolating function.

        Returns
        -------
        Series or DataFrame
            Returns the same object type as the caller, interpolated at
            some or all ``NaN`` values.

        See Also
        --------
        fillna : Fill missing values using different methods.
        scipy.interpolate.Akima1DInterpolator : Piecewise cubic polynomials
            (Akima interpolator).
        scipy.interpolate.BPoly.from_derivatives : Piecewise polynomial in the
            Bernstein basis.
        scipy.interpolate.interp1d : Interpolate a 1-D function.
        scipy.interpolate.KroghInterpolator : Interpolate polynomial (Krogh
            interpolator).
        scipy.interpolate.PchipInterpolator : PCHIP 1-d monotonic cubic
            interpolation.
        scipy.interpolate.CubicSpline : Cubic spline data interpolator.

        Notes
        -----
        The 'krogh', 'piecewise_polynomial', 'spline', 'pchip' and 'akima'
        methods are wrappers around the respective SciPy implementations of
        similar names. These use the actual numerical values of the index.
        For more information on their behavior, see the
        `SciPy documentation
        <http://docs.scipy.org/doc/scipy/reference/interpolate.html#univariate-interpolation>`__
        and `SciPy tutorial
        <http://docs.scipy.org/doc/scipy/reference/tutorial/interpolate.html>`__.

        Examples
        --------
        Filling in ``NaN`` in a :class:`~pandas.Series` via linear
        interpolation.

        >>> s = pd.Series([0, 1, np.nan, 3])
        >>> s
        0    0.0
        1    1.0
        2    NaN
        3    3.0
        dtype: float64
        >>> s.interpolate()
        0    0.0
        1    1.0
        2    2.0
        3    3.0
        dtype: float64

        Filling in ``NaN`` in a Series by padding, but filling at most two
        consecutive ``NaN`` at a time.

        >>> s = pd.Series([np.nan, "single_one", np.nan,
        ...                "fill_two_more", np.nan, np.nan, np.nan,
        ...                4.71, np.nan])
        >>> s
        0              NaN
        1       single_one
        2              NaN
        3    fill_two_more
        4              NaN
        5              NaN
        6              NaN
        7             4.71
        8              NaN
        dtype: object
        >>> s.interpolate(method='pad', limit=2)
        0              NaN
        1       single_one
        2       single_one
        3    fill_two_more
        4    fill_two_more
        5    fill_two_more
        6              NaN
        7             4.71
        8             4.71
        dtype: object

        Filling in ``NaN`` in a Series via polynomial interpolation or splines:
        Both 'polynomial' and 'spline' methods require that you also specify
        an ``order`` (int).

        >>> s = pd.Series([0, 2, np.nan, 8])
        >>> s.interpolate(method='polynomial', order=2)
        0    0.000000
        1    2.000000
        2    4.666667
        3    8.000000
        dtype: float64

        Fill the DataFrame forward (that is, going down) along each column
        using linear interpolation.

        Note how the last entry in column 'a' is interpolated differently,
        because there is no entry after it to use for interpolation.
        Note how the first entry in column 'b' remains ``NaN``, because there
        is no entry before it to use for interpolation.

        >>> df = pd.DataFrame([(0.0, np.nan, -1.0, 1.0),
        ...                    (np.nan, 2.0, np.nan, np.nan),
        ...                    (2.0, 3.0, np.nan, 9.0),
        ...                    (np.nan, 4.0, -4.0, 16.0)],
        ...                   columns=list('abcd'))
        >>> df
             a    b    c     d
        0  0.0  NaN -1.0   1.0
        1  NaN  2.0  NaN   NaN
        2  2.0  3.0  NaN   9.0
        3  NaN  4.0 -4.0  16.0
        >>> df.interpolate(method='linear', limit_direction='forward', axis=0)
             a    b    c     d
        0  0.0  NaN -1.0   1.0
        1  1.0  2.0 -2.0   5.0
        2  2.0  3.0 -3.0   9.0
        3  2.0  4.0 -4.0  16.0

        Using polynomial interpolation.

        >>> df['d'].interpolate(method='polynomial', order=2)
        0     1.0
        1     4.0
        2     9.0
        3    16.0
        Name: d, dtype: float64
        """

    @Appender(_shared_docs["interpolate"] % _shared_doc_kwargs)
    def interpolate(
        self,
        method="linear",
        axis=0,
        limit=None,
        inplace=False,
        limit_direction="forward",
        limit_area=None,
        downcast=None,
        **kwargs
    ):
        """
        Interpolate values according to different methods.
        """
        inplace = validate_bool_kwarg(inplace, "inplace")

        if axis == 0:
            ax = self._info_axis_name
            _maybe_transposed_self = self
        elif axis == 1:
            _maybe_transposed_self = self.T
            ax = 1
        else:
            _maybe_transposed_self = self
        ax = _maybe_transposed_self._get_axis_number(ax)

        if _maybe_transposed_self.ndim == 2:
            alt_ax = 1 - ax
        else:
            alt_ax = ax

        if isinstance(_maybe_transposed_self.index, MultiIndex) and method != "linear":
            raise ValueError(
                "Only `method=linear` interpolation is supported " "on MultiIndexes."
            )

        if _maybe_transposed_self._data.get_dtype_counts().get("object") == len(
            _maybe_transposed_self.T
        ):
            raise TypeError(
                "Cannot interpolate with all object-dtype columns "
                "in the DataFrame. Try setting at least one "
                "column to a numeric dtype."
            )

        # create/use the index
        if method == "linear":
            # prior default
            index = np.arange(len(_maybe_transposed_self._get_axis(alt_ax)))
        else:
            index = _maybe_transposed_self._get_axis(alt_ax)
            methods = {"index", "values", "nearest", "time"}
            is_numeric_or_datetime = (
                is_numeric_dtype(index)
                or is_datetime64_dtype(index)
                or is_timedelta64_dtype(index)
            )
            if method not in methods and not is_numeric_or_datetime:
                raise ValueError(
                    "Index column must be numeric or datetime type when "
                    "using {method} method other than linear. "
                    "Try setting a numeric or datetime index column before "
                    "interpolating.".format(method=method)
                )

        if isna(index).any():
            raise NotImplementedError(
                "Interpolation with NaNs in the index "
                "has not been implemented. Try filling "
                "those NaNs before interpolating."
            )
        data = _maybe_transposed_self._data
        new_data = data.interpolate(
            method=method,
            axis=ax,
            index=index,
            values=_maybe_transposed_self,
            limit=limit,
            limit_direction=limit_direction,
            limit_area=limit_area,
            inplace=inplace,
            downcast=downcast,
            **kwargs
        )

        if inplace:
            if axis == 1:
                new_data = self._constructor(new_data).T._data
            self._update_inplace(new_data)
        else:
            res = self._constructor(new_data).__finalize__(self)
            if axis == 1:
                res = res.T
            return res

    # ----------------------------------------------------------------------
    # Timeseries methods Methods

    def asof(self, where, subset=None):
        """
        Return the last row(s) without any NaNs before `where`.

        The last row (for each element in `where`, if list) without any
        NaN is taken.
        In case of a :class:`~pandas.DataFrame`, the last row without NaN
        considering only the subset of columns (if not `None`)

        .. versionadded:: 0.19.0 For DataFrame

        If there is no good value, NaN is returned for a Series or
        a Series of NaN values for a DataFrame

        Parameters
        ----------
        where : date or array-like of dates
            Date(s) before which the last row(s) are returned.
        subset : str or array-like of str, default `None`
            For DataFrame, if not `None`, only use these columns to
            check for NaNs.

        Returns
        -------
        scalar, Series, or DataFrame

            The return can be:

            * scalar : when `self` is a Series and `where` is a scalar
            * Series: when `self` is a Series and `where` is an array-like,
              or when `self` is a DataFrame and `where` is a scalar
            * DataFrame : when `self` is a DataFrame and `where` is an
              array-like

            Return scalar, Series, or DataFrame.

        See Also
        --------
        merge_asof : Perform an asof merge. Similar to left join.

        Notes
        -----
        Dates are assumed to be sorted. Raises if this is not the case.

        Examples
        --------
        A Series and a scalar `where`.

        >>> s = pd.Series([1, 2, np.nan, 4], index=[10, 20, 30, 40])
        >>> s
        10    1.0
        20    2.0
        30    NaN
        40    4.0
        dtype: float64

        >>> s.asof(20)
        2.0

        For a sequence `where`, a Series is returned. The first value is
        NaN, because the first element of `where` is before the first
        index value.

        >>> s.asof([5, 20])
        5     NaN
        20    2.0
        dtype: float64

        Missing values are not considered. The following is ``2.0``, not
        NaN, even though NaN is at the index location for ``30``.

        >>> s.asof(30)
        2.0

        Take all columns into consideration

        >>> df = pd.DataFrame({'a': [10, 20, 30, 40, 50],
        ...                    'b': [None, None, None, None, 500]},
        ...                   index=pd.DatetimeIndex(['2018-02-27 09:01:00',
        ...                                           '2018-02-27 09:02:00',
        ...                                           '2018-02-27 09:03:00',
        ...                                           '2018-02-27 09:04:00',
        ...                                           '2018-02-27 09:05:00']))
        >>> df.asof(pd.DatetimeIndex(['2018-02-27 09:03:30',
        ...                           '2018-02-27 09:04:30']))
                              a   b
        2018-02-27 09:03:30 NaN NaN
        2018-02-27 09:04:30 NaN NaN

        Take a single column into consideration

        >>> df.asof(pd.DatetimeIndex(['2018-02-27 09:03:30',
        ...                           '2018-02-27 09:04:30']),
        ...         subset=['a'])
                                 a   b
        2018-02-27 09:03:30   30.0 NaN
        2018-02-27 09:04:30   40.0 NaN
        """
        if isinstance(where, str):
            from pandas import to_datetime

            where = to_datetime(where)

        if not self.index.is_monotonic:
            raise ValueError("asof requires a sorted index")

        is_series = isinstance(self, ABCSeries)
        if is_series:
            if subset is not None:
                raise ValueError("subset is not valid for Series")
        else:
            if subset is None:
                subset = self.columns
            if not is_list_like(subset):
                subset = [subset]

        is_list = is_list_like(where)
        if not is_list:
            start = self.index[0]
            if isinstance(self.index, PeriodIndex):
                where = Period(where, freq=self.index.freq).ordinal
                start = start.ordinal

            if where < start:
                if not is_series:
                    from pandas import Series

                    return Series(index=self.columns, name=where)
                return np.nan

            # It's always much faster to use a *while* loop here for
            # Series than pre-computing all the NAs. However a
            # *while* loop is extremely expensive for DataFrame
            # so we later pre-compute all the NAs and use the same
            # code path whether *where* is a scalar or list.
            # See PR: https://github.com/pandas-dev/pandas/pull/14476
            if is_series:
                loc = self.index.searchsorted(where, side="right")
                if loc > 0:
                    loc -= 1

                values = self._values
                while loc > 0 and isna(values[loc]):
                    loc -= 1
                return values[loc]

        if not isinstance(where, Index):
            where = Index(where) if is_list else Index([where])

        nulls = self.isna() if is_series else self[subset].isna().any(1)
        if nulls.all():
            if is_series:
                return self._constructor(np.nan, index=where, name=self.name)
            elif is_list:
                from pandas import DataFrame

                return DataFrame(np.nan, index=where, columns=self.columns)
            else:
                from pandas import Series

                return Series(np.nan, index=self.columns, name=where[0])

        locs = self.index.asof_locs(where, ~(nulls.values))

        # mask the missing
        missing = locs == -1
        data = self.take(locs, is_copy=False)
        data.index = where
        data.loc[missing] = np.nan
        return data if is_list else data.iloc[-1]

    # ----------------------------------------------------------------------
    # Action Methods

    _shared_docs[
        "isna"
    ] = """
        Detect missing values.

        Return a boolean same-sized object indicating if the values are NA.
        NA values, such as None or :attr:`numpy.NaN`, gets mapped to True
        values.
        Everything else gets mapped to False values. Characters such as empty
        strings ``''`` or :attr:`numpy.inf` are not considered NA values
        (unless you set ``pandas.options.mode.use_inf_as_na = True``).

        Returns
        -------
        %(klass)s
            Mask of bool values for each element in %(klass)s that
            indicates whether an element is not an NA value.

        See Also
        --------
        %(klass)s.isnull : Alias of isna.
        %(klass)s.notna : Boolean inverse of isna.
        %(klass)s.dropna : Omit axes labels with missing values.
        isna : Top-level isna.

        Examples
        --------
        Show which entries in a DataFrame are NA.

        >>> df = pd.DataFrame({'age': [5, 6, np.NaN],
        ...                    'born': [pd.NaT, pd.Timestamp('1939-05-27'),
        ...                             pd.Timestamp('1940-04-25')],
        ...                    'name': ['Alfred', 'Batman', ''],
        ...                    'toy': [None, 'Batmobile', 'Joker']})
        >>> df
           age       born    name        toy
        0  5.0        NaT  Alfred       None
        1  6.0 1939-05-27  Batman  Batmobile
        2  NaN 1940-04-25              Joker

        >>> df.isna()
             age   born   name    toy
        0  False   True  False   True
        1  False  False  False  False
        2   True  False  False  False

        Show which entries in a Series are NA.

        >>> ser = pd.Series([5, 6, np.NaN])
        >>> ser
        0    5.0
        1    6.0
        2    NaN
        dtype: float64

        >>> ser.isna()
        0    False
        1    False
        2     True
        dtype: bool
        """

    @Appender(_shared_docs["isna"] % _shared_doc_kwargs)
    def isna(self):
        return isna(self).__finalize__(self)

    @Appender(_shared_docs["isna"] % _shared_doc_kwargs)
    def isnull(self):
        return isna(self).__finalize__(self)

    _shared_docs[
        "notna"
    ] = """
        Detect existing (non-missing) values.

        Return a boolean same-sized object indicating if the values are not NA.
        Non-missing values get mapped to True. Characters such as empty
        strings ``''`` or :attr:`numpy.inf` are not considered NA values
        (unless you set ``pandas.options.mode.use_inf_as_na = True``).
        NA values, such as None or :attr:`numpy.NaN`, get mapped to False
        values.

        Returns
        -------
        %(klass)s
            Mask of bool values for each element in %(klass)s that
            indicates whether an element is not an NA value.

        See Also
        --------
        %(klass)s.notnull : Alias of notna.
        %(klass)s.isna : Boolean inverse of notna.
        %(klass)s.dropna : Omit axes labels with missing values.
        notna : Top-level notna.

        Examples
        --------
        Show which entries in a DataFrame are not NA.

        >>> df = pd.DataFrame({'age': [5, 6, np.NaN],
        ...                    'born': [pd.NaT, pd.Timestamp('1939-05-27'),
        ...                             pd.Timestamp('1940-04-25')],
        ...                    'name': ['Alfred', 'Batman', ''],
        ...                    'toy': [None, 'Batmobile', 'Joker']})
        >>> df
           age       born    name        toy
        0  5.0        NaT  Alfred       None
        1  6.0 1939-05-27  Batman  Batmobile
        2  NaN 1940-04-25              Joker

        >>> df.notna()
             age   born  name    toy
        0   True  False  True  False
        1   True   True  True   True
        2  False   True  True   True

        Show which entries in a Series are not NA.

        >>> ser = pd.Series([5, 6, np.NaN])
        >>> ser
        0    5.0
        1    6.0
        2    NaN
        dtype: float64

        >>> ser.notna()
        0     True
        1     True
        2    False
        dtype: bool
        """

    @Appender(_shared_docs["notna"] % _shared_doc_kwargs)
    def notna(self):
        return notna(self).__finalize__(self)

    @Appender(_shared_docs["notna"] % _shared_doc_kwargs)
    def notnull(self):
        return notna(self).__finalize__(self)

    def _clip_with_scalar(self, lower, upper, inplace=False):
        if (lower is not None and np.any(isna(lower))) or (
            upper is not None and np.any(isna(upper))
        ):
            raise ValueError("Cannot use an NA value as a clip threshold")

        result = self
        mask = isna(self.values)

        with np.errstate(all="ignore"):
            if upper is not None:
                subset = self.to_numpy() <= upper
                result = result.where(subset, upper, axis=None, inplace=False)
            if lower is not None:
                subset = self.to_numpy() >= lower
                result = result.where(subset, lower, axis=None, inplace=False)

        if np.any(mask):
            result[mask] = np.nan

        if inplace:
            self._update_inplace(result)
        else:
            return result

    def _clip_with_one_bound(self, threshold, method, axis, inplace):

        if axis is not None:
            axis = self._get_axis_number(axis)

        # method is self.le for upper bound and self.ge for lower bound
        if is_scalar(threshold) and is_number(threshold):
            if method.__name__ == "le":
                return self._clip_with_scalar(None, threshold, inplace=inplace)
            return self._clip_with_scalar(threshold, None, inplace=inplace)

        subset = method(threshold, axis=axis) | isna(self)

        # GH #15390
        # In order for where method to work, the threshold must
        # be transformed to NDFrame from other array like structure.
        if (not isinstance(threshold, ABCSeries)) and is_list_like(threshold):
            if isinstance(self, ABCSeries):
                threshold = pd.Series(threshold, index=self.index)
            else:
                threshold = _align_method_FRAME(self, threshold, axis)
        return self.where(subset, threshold, axis=axis, inplace=inplace)

    def clip(self, lower=None, upper=None, axis=None, inplace=False, *args, **kwargs):
        """
        Trim values at input threshold(s).

        Assigns values outside boundary to boundary values. Thresholds
        can be singular values or array like, and in the latter case
        the clipping is performed element-wise in the specified axis.

        Parameters
        ----------
        lower : float or array_like, default None
            Minimum threshold value. All values below this
            threshold will be set to it.
        upper : float or array_like, default None
            Maximum threshold value. All values above this
            threshold will be set to it.
        axis : int or str axis name, optional
            Align object with lower and upper along the given axis.
        inplace : bool, default False
            Whether to perform the operation in place on the data.

            .. versionadded:: 0.21.0
        *args, **kwargs
            Additional keywords have no effect but might be accepted
            for compatibility with numpy.

        Returns
        -------
        Series or DataFrame
            Same type as calling object with the values outside the
            clip boundaries replaced.

        Examples
        --------
        >>> data = {'col_0': [9, -3, 0, -1, 5], 'col_1': [-2, -7, 6, 8, -5]}
        >>> df = pd.DataFrame(data)
        >>> df
           col_0  col_1
        0      9     -2
        1     -3     -7
        2      0      6
        3     -1      8
        4      5     -5

        Clips per column using lower and upper thresholds:

        >>> df.clip(-4, 6)
           col_0  col_1
        0      6     -2
        1     -3     -4
        2      0      6
        3     -1      6
        4      5     -4

        Clips using specific lower and upper thresholds per column element:

        >>> t = pd.Series([2, -4, -1, 6, 3])
        >>> t
        0    2
        1   -4
        2   -1
        3    6
        4    3
        dtype: int64

        >>> df.clip(t, t + 4, axis=0)
           col_0  col_1
        0      6      2
        1     -3     -4
        2      0      3
        3      6      8
        4      5      3
        """
        inplace = validate_bool_kwarg(inplace, "inplace")

        axis = nv.validate_clip_with_axis(axis, args, kwargs)
        if axis is not None:
            axis = self._get_axis_number(axis)

        # GH 17276
        # numpy doesn't like NaN as a clip value
        # so ignore
        # GH 19992
        # numpy doesn't drop a list-like bound containing NaN
        if not is_list_like(lower) and np.any(pd.isnull(lower)):
            lower = None
        if not is_list_like(upper) and np.any(pd.isnull(upper)):
            upper = None

        # GH 2747 (arguments were reversed)
        if lower is not None and upper is not None:
            if is_scalar(lower) and is_scalar(upper):
                lower, upper = min(lower, upper), max(lower, upper)

        # fast-path for scalars
        if (lower is None or (is_scalar(lower) and is_number(lower))) and (
            upper is None or (is_scalar(upper) and is_number(upper))
        ):
            return self._clip_with_scalar(lower, upper, inplace=inplace)

        result = self
        if lower is not None:
            result = result._clip_with_one_bound(
                lower, method=self.ge, axis=axis, inplace=inplace
            )
        if upper is not None:
            if inplace:
                result = self
            result = result._clip_with_one_bound(
                upper, method=self.le, axis=axis, inplace=inplace
            )

        return result

    def clip_upper(self, threshold, axis=None, inplace=False):
        """
        Trim values above a given threshold.

        .. deprecated:: 0.24.0
            Use clip(upper=threshold) instead.

        Elements above the `threshold` will be changed to match the
        `threshold` value(s). Threshold can be a single value or an array,
        in the latter case it performs the truncation element-wise.

        Parameters
        ----------
        threshold : numeric or array-like
            Maximum value allowed. All values above threshold will be set to
            this value.

            * float : every value is compared to `threshold`.
            * array-like : The shape of `threshold` should match the object
              it's compared to. When `self` is a Series, `threshold` should be
              the length. When `self` is a DataFrame, `threshold` should 2-D
              and the same shape as `self` for ``axis=None``, or 1-D and the
              same length as the axis being compared.

        axis : {0 or 'index', 1 or 'columns'}, default 0
            Align object with `threshold` along the given axis.
        inplace : bool, default False
            Whether to perform the operation in place on the data.

            .. versionadded:: 0.21.0

        Returns
        -------
        Series or DataFrame
            Original data with values trimmed.

        See Also
        --------
        Series.clip : General purpose method to trim Series values to given
            threshold(s).
        DataFrame.clip : General purpose method to trim DataFrame values to
            given threshold(s).

        Examples
        --------
        >>> s = pd.Series([1, 2, 3, 4, 5])
        >>> s
        0    1
        1    2
        2    3
        3    4
        4    5
        dtype: int64

        >>> s.clip(upper=3)
        0    1
        1    2
        2    3
        3    3
        4    3
        dtype: int64

        >>> elemwise_thresholds = [5, 4, 3, 2, 1]
        >>> elemwise_thresholds
        [5, 4, 3, 2, 1]

        >>> s.clip(upper=elemwise_thresholds)
        0    1
        1    2
        2    3
        3    2
        4    1
        dtype: int64
        """
        warnings.warn(
            "clip_upper(threshold) is deprecated, " "use clip(upper=threshold) instead",
            FutureWarning,
            stacklevel=2,
        )
        return self._clip_with_one_bound(
            threshold, method=self.le, axis=axis, inplace=inplace
        )

    def clip_lower(self, threshold, axis=None, inplace=False):
        """
        Trim values below a given threshold.

        .. deprecated:: 0.24.0
            Use clip(lower=threshold) instead.

        Elements below the `threshold` will be changed to match the
        `threshold` value(s). Threshold can be a single value or an array,
        in the latter case it performs the truncation element-wise.

        Parameters
        ----------
        threshold : numeric or array-like
            Minimum value allowed. All values below threshold will be set to
            this value.

            * float : every value is compared to `threshold`.
            * array-like : The shape of `threshold` should match the object
              it's compared to. When `self` is a Series, `threshold` should be
              the length. When `self` is a DataFrame, `threshold` should 2-D
              and the same shape as `self` for ``axis=None``, or 1-D and the
              same length as the axis being compared.

        axis : {0 or 'index', 1 or 'columns'}, default 0
            Align `self` with `threshold` along the given axis.

        inplace : bool, default False
            Whether to perform the operation in place on the data.

            .. versionadded:: 0.21.0

        Returns
        -------
        Series or DataFrame
            Original data with values trimmed.

        See Also
        --------
        Series.clip : General purpose method to trim Series values to given
            threshold(s).
        DataFrame.clip : General purpose method to trim DataFrame values to
            given threshold(s).

        Examples
        --------

        Series single threshold clipping:

        >>> s = pd.Series([5, 6, 7, 8, 9])
        >>> s.clip(lower=8)
        0    8
        1    8
        2    8
        3    8
        4    9
        dtype: int64

        Series clipping element-wise using an array of thresholds. `threshold`
        should be the same length as the Series.

        >>> elemwise_thresholds = [4, 8, 7, 2, 5]
        >>> s.clip(lower=elemwise_thresholds)
        0    5
        1    8
        2    7
        3    8
        4    9
        dtype: int64

        DataFrames can be compared to a scalar.

        >>> df = pd.DataFrame({"A": [1, 3, 5], "B": [2, 4, 6]})
        >>> df
           A  B
        0  1  2
        1  3  4
        2  5  6

        >>> df.clip(lower=3)
           A  B
        0  3  3
        1  3  4
        2  5  6

        Or to an array of values. By default, `threshold` should be the same
        shape as the DataFrame.

        >>> df.clip(lower=np.array([[3, 4], [2, 2], [6, 2]]))
           A  B
        0  3  4
        1  3  4
        2  6  6

        Control how `threshold` is broadcast with `axis`. In this case
        `threshold` should be the same length as the axis specified by
        `axis`.

        >>> df.clip(lower=[3, 3, 5], axis='index')
           A  B
        0  3  3
        1  3  4
        2  5  6

        >>> df.clip(lower=[4, 5], axis='columns')
           A  B
        0  4  5
        1  4  5
        2  5  6
        """
        warnings.warn(
            "clip_lower(threshold) is deprecated, " "use clip(lower=threshold) instead",
            FutureWarning,
            stacklevel=2,
        )
        return self._clip_with_one_bound(
            threshold, method=self.ge, axis=axis, inplace=inplace
        )

    def groupby(
        self,
        by=None,
        axis=0,
        level=None,
        as_index=True,
        sort=True,
        group_keys=True,
        squeeze=False,
        observed=False,
        **kwargs
    ):
        """
        Group DataFrame or Series using a mapper or by a Series of columns.

        A groupby operation involves some combination of splitting the
        object, applying a function, and combining the results. This can be
        used to group large amounts of data and compute operations on these
        groups.

        Parameters
        ----------
        by : mapping, function, label, or list of labels
            Used to determine the groups for the groupby.
            If ``by`` is a function, it's called on each value of the object's
            index. If a dict or Series is passed, the Series or dict VALUES
            will be used to determine the groups (the Series' values are first
            aligned; see ``.align()`` method). If an ndarray is passed, the
            values are used as-is determine the groups. A label or list of
            labels may be passed to group by the columns in ``self``. Notice
            that a tuple is interpreted as a (single) key.
        axis : {0 or 'index', 1 or 'columns'}, default 0
            Split along rows (0) or columns (1).
        level : int, level name, or sequence of such, default None
            If the axis is a MultiIndex (hierarchical), group by a particular
            level or levels.
        as_index : bool, default True
            For aggregated output, return object with group labels as the
            index. Only relevant for DataFrame input. as_index=False is
            effectively "SQL-style" grouped output.
        sort : bool, default True
            Sort group keys. Get better performance by turning this off.
            Note this does not influence the order of observations within each
            group. Groupby preserves the order of rows within each group.
        group_keys : bool, default True
            When calling apply, add group keys to index to identify pieces.
        squeeze : bool, default False
            Reduce the dimensionality of the return type if possible,
            otherwise return a consistent type.
        observed : bool, default False
            This only applies if any of the groupers are Categoricals.
            If True: only show observed values for categorical groupers.
            If False: show all values for categorical groupers.

            .. versionadded:: 0.23.0

        **kwargs
            Optional, only accepts keyword argument 'mutated' and is passed
            to groupby.

        Returns
        -------
        DataFrameGroupBy or SeriesGroupBy
            Depends on the calling object and returns groupby object that
            contains information about the groups.

        See Also
        --------
        resample : Convenience method for frequency conversion and resampling
            of time series.

        Notes
        -----
        See the `user guide
        <http://pandas.pydata.org/pandas-docs/stable/groupby.html>`_ for more.

        Examples
        --------
        >>> df = pd.DataFrame({'Animal': ['Falcon', 'Falcon',
        ...                               'Parrot', 'Parrot'],
        ...                    'Max Speed': [380., 370., 24., 26.]})
        >>> df
           Animal  Max Speed
        0  Falcon      380.0
        1  Falcon      370.0
        2  Parrot       24.0
        3  Parrot       26.0
        >>> df.groupby(['Animal']).mean()
                Max Speed
        Animal
        Falcon      375.0
        Parrot       25.0

        **Hierarchical Indexes**

        We can groupby different levels of a hierarchical index
        using the `level` parameter:

        >>> arrays = [['Falcon', 'Falcon', 'Parrot', 'Parrot'],
        ...           ['Captive', 'Wild', 'Captive', 'Wild']]
        >>> index = pd.MultiIndex.from_arrays(arrays, names=('Animal', 'Type'))
        >>> df = pd.DataFrame({'Max Speed': [390., 350., 30., 20.]},
        ...                   index=index)
        >>> df
                        Max Speed
        Animal Type
        Falcon Captive      390.0
               Wild         350.0
        Parrot Captive       30.0
               Wild          20.0
        >>> df.groupby(level=0).mean()
                Max Speed
        Animal
        Falcon      370.0
        Parrot       25.0
        >>> df.groupby(level=1).mean()
                 Max Speed
        Type
        Captive      210.0
        Wild         185.0
        """
        from pandas.core.groupby.groupby import groupby

        if level is None and by is None:
            raise TypeError("You have to supply one of 'by' and 'level'")
        axis = self._get_axis_number(axis)
        return groupby(
            self,
            by=by,
            axis=axis,
            level=level,
            as_index=as_index,
            sort=sort,
            group_keys=group_keys,
            squeeze=squeeze,
            observed=observed,
            **kwargs
        )

    def asfreq(self, freq, method=None, how=None, normalize=False, fill_value=None):
        """
        Convert TimeSeries to specified frequency.

        Optionally provide filling method to pad/backfill missing values.

        Returns the original data conformed to a new index with the specified
        frequency. ``resample`` is more appropriate if an operation, such as
        summarization, is necessary to represent the data at the new frequency.

        Parameters
        ----------
        freq : DateOffset object, or string
        method : {'backfill'/'bfill', 'pad'/'ffill'}, default None
            Method to use for filling holes in reindexed Series (note this
            does not fill NaNs that already were present):

            * 'pad' / 'ffill': propagate last valid observation forward to next
              valid
            * 'backfill' / 'bfill': use NEXT valid observation to fill
        how : {'start', 'end'}, default end
            For PeriodIndex only, see PeriodIndex.asfreq
        normalize : bool, default False
            Whether to reset output index to midnight
        fill_value : scalar, optional
            Value to use for missing values, applied during upsampling (note
            this does not fill NaNs that already were present).

            .. versionadded:: 0.20.0

        Returns
        -------
        converted : same type as caller

        See Also
        --------
        reindex

        Notes
        -----
        To learn more about the frequency strings, please see `this link
        <http://pandas.pydata.org/pandas-docs/stable/user_guide/timeseries.html#offset-aliases>`__.

        Examples
        --------

        Start by creating a series with 4 one minute timestamps.

        >>> index = pd.date_range('1/1/2000', periods=4, freq='T')
        >>> series = pd.Series([0.0, None, 2.0, 3.0], index=index)
        >>> df = pd.DataFrame({'s':series})
        >>> df
                               s
        2000-01-01 00:00:00    0.0
        2000-01-01 00:01:00    NaN
        2000-01-01 00:02:00    2.0
        2000-01-01 00:03:00    3.0

        Upsample the series into 30 second bins.

        >>> df.asfreq(freq='30S')
                               s
        2000-01-01 00:00:00    0.0
        2000-01-01 00:00:30    NaN
        2000-01-01 00:01:00    NaN
        2000-01-01 00:01:30    NaN
        2000-01-01 00:02:00    2.0
        2000-01-01 00:02:30    NaN
        2000-01-01 00:03:00    3.0

        Upsample again, providing a ``fill value``.

        >>> df.asfreq(freq='30S', fill_value=9.0)
                               s
        2000-01-01 00:00:00    0.0
        2000-01-01 00:00:30    9.0
        2000-01-01 00:01:00    NaN
        2000-01-01 00:01:30    9.0
        2000-01-01 00:02:00    2.0
        2000-01-01 00:02:30    9.0
        2000-01-01 00:03:00    3.0

        Upsample again, providing a ``method``.

        >>> df.asfreq(freq='30S', method='bfill')
                               s
        2000-01-01 00:00:00    0.0
        2000-01-01 00:00:30    NaN
        2000-01-01 00:01:00    NaN
        2000-01-01 00:01:30    2.0
        2000-01-01 00:02:00    2.0
        2000-01-01 00:02:30    3.0
        2000-01-01 00:03:00    3.0
        """
        from pandas.core.resample import asfreq

        return asfreq(
            self,
            freq,
            method=method,
            how=how,
            normalize=normalize,
            fill_value=fill_value,
        )

    def at_time(self, time, asof=False, axis=None):
        """
        Select values at particular time of day (e.g. 9:30AM).

        Parameters
        ----------
        time : datetime.time or str
        axis : {0 or 'index', 1 or 'columns'}, default 0

            .. versionadded:: 0.24.0

        Returns
        -------
        Series or DataFrame

        Raises
        ------
        TypeError
            If the index is not  a :class:`DatetimeIndex`

        See Also
        --------
        between_time : Select values between particular times of the day.
        first : Select initial periods of time series based on a date offset.
        last : Select final periods of time series based on a date offset.
        DatetimeIndex.indexer_at_time : Get just the index locations for
            values at particular time of the day.

        Examples
        --------
        >>> i = pd.date_range('2018-04-09', periods=4, freq='12H')
        >>> ts = pd.DataFrame({'A': [1, 2, 3, 4]}, index=i)
        >>> ts
                             A
        2018-04-09 00:00:00  1
        2018-04-09 12:00:00  2
        2018-04-10 00:00:00  3
        2018-04-10 12:00:00  4

        >>> ts.at_time('12:00')
                             A
        2018-04-09 12:00:00  2
        2018-04-10 12:00:00  4
        """
        if axis is None:
            axis = self._stat_axis_number
        axis = self._get_axis_number(axis)

        index = self._get_axis(axis)
        try:
            indexer = index.indexer_at_time(time, asof=asof)
        except AttributeError:
            raise TypeError("Index must be DatetimeIndex")

        return self.take(indexer, axis=axis)

    def between_time(
        self, start_time, end_time, include_start=True, include_end=True, axis=None
    ):
        """
        Select values between particular times of the day (e.g., 9:00-9:30 AM).

        By setting ``start_time`` to be later than ``end_time``,
        you can get the times that are *not* between the two times.

        Parameters
        ----------
        start_time : datetime.time or str
        end_time : datetime.time or str
        include_start : bool, default True
        include_end : bool, default True
        axis : {0 or 'index', 1 or 'columns'}, default 0

            .. versionadded:: 0.24.0

        Returns
        -------
        Series or DataFrame

        Raises
        ------
        TypeError
            If the index is not  a :class:`DatetimeIndex`

        See Also
        --------
        at_time : Select values at a particular time of the day.
        first : Select initial periods of time series based on a date offset.
        last : Select final periods of time series based on a date offset.
        DatetimeIndex.indexer_between_time : Get just the index locations for
            values between particular times of the day.

        Examples
        --------
        >>> i = pd.date_range('2018-04-09', periods=4, freq='1D20min')
        >>> ts = pd.DataFrame({'A': [1, 2, 3, 4]}, index=i)
        >>> ts
                             A
        2018-04-09 00:00:00  1
        2018-04-10 00:20:00  2
        2018-04-11 00:40:00  3
        2018-04-12 01:00:00  4

        >>> ts.between_time('0:15', '0:45')
                             A
        2018-04-10 00:20:00  2
        2018-04-11 00:40:00  3

        You get the times that are *not* between two times by setting
        ``start_time`` later than ``end_time``:

        >>> ts.between_time('0:45', '0:15')
                             A
        2018-04-09 00:00:00  1
        2018-04-12 01:00:00  4
        """
        if axis is None:
            axis = self._stat_axis_number
        axis = self._get_axis_number(axis)

        index = self._get_axis(axis)
        try:
            indexer = index.indexer_between_time(
                start_time,
                end_time,
                include_start=include_start,
                include_end=include_end,
            )
        except AttributeError:
            raise TypeError("Index must be DatetimeIndex")

        return self.take(indexer, axis=axis)

    def resample(
        self,
        rule,
        how=None,
        axis=0,
        fill_method=None,
        closed=None,
        label=None,
        convention="start",
        kind=None,
        loffset=None,
        limit=None,
        base=0,
        on=None,
        level=None,
    ):
        """
        Resample time-series data.

        Convenience method for frequency conversion and resampling of time
        series. Object must have a datetime-like index (`DatetimeIndex`,
        `PeriodIndex`, or `TimedeltaIndex`), or pass datetime-like values
        to the `on` or `level` keyword.

        Parameters
        ----------
        rule : DateOffset, Timedelta or str
            The offset string or object representing target conversion.
        how : str
            Method for down/re-sampling, default to 'mean' for downsampling.

            .. deprecated:: 0.18.0
               The new syntax is ``.resample(...).mean()``, or
               ``.resample(...).apply(<func>)``
        axis : {0 or 'index', 1 or 'columns'}, default 0
            Which axis to use for up- or down-sampling. For `Series` this
            will default to 0, i.e. along the rows. Must be
            `DatetimeIndex`, `TimedeltaIndex` or `PeriodIndex`.
        fill_method : str, default None
            Filling method for upsampling.

            .. deprecated:: 0.18.0
               The new syntax is ``.resample(...).<func>()``,
               e.g. ``.resample(...).pad()``
        closed : {'right', 'left'}, default None
            Which side of bin interval is closed. The default is 'left'
            for all frequency offsets except for 'M', 'A', 'Q', 'BM',
            'BA', 'BQ', and 'W' which all have a default of 'right'.
        label : {'right', 'left'}, default None
            Which bin edge label to label bucket with. The default is 'left'
            for all frequency offsets except for 'M', 'A', 'Q', 'BM',
            'BA', 'BQ', and 'W' which all have a default of 'right'.
        convention : {'start', 'end', 's', 'e'}, default 'start'
            For `PeriodIndex` only, controls whether to use the start or
            end of `rule`.
        kind : {'timestamp', 'period'}, optional, default None
            Pass 'timestamp' to convert the resulting index to a
            `DateTimeIndex` or 'period' to convert it to a `PeriodIndex`.
            By default the input representation is retained.
        loffset : timedelta, default None
            Adjust the resampled time labels.
        limit : int, default None
            Maximum size gap when reindexing with `fill_method`.

            .. deprecated:: 0.18.0
        base : int, default 0
            For frequencies that evenly subdivide 1 day, the "origin" of the
            aggregated intervals. For example, for '5min' frequency, base could
            range from 0 through 4. Defaults to 0.
        on : str, optional
            For a DataFrame, column to use instead of index for resampling.
            Column must be datetime-like.

            .. versionadded:: 0.19.0

        level : str or int, optional
            For a MultiIndex, level (name or number) to use for
            resampling. `level` must be datetime-like.

            .. versionadded:: 0.19.0

        Returns
        -------
        Resampler object

        See Also
        --------
        groupby : Group by mapping, function, label, or list of labels.
        Series.resample : Resample a Series.
        DataFrame.resample: Resample a DataFrame.

        Notes
        -----
        See the `user guide
        <https://pandas.pydata.org/pandas-docs/stable/user_guide/timeseries.html#resampling>`_
        for more.

        To learn more about the offset strings, please see `this link
        <http://pandas.pydata.org/pandas-docs/stable/user_guide/timeseries.html#dateoffset-objects>`__.

        Examples
        --------

        Start by creating a series with 9 one minute timestamps.

        >>> index = pd.date_range('1/1/2000', periods=9, freq='T')
        >>> series = pd.Series(range(9), index=index)
        >>> series
        2000-01-01 00:00:00    0
        2000-01-01 00:01:00    1
        2000-01-01 00:02:00    2
        2000-01-01 00:03:00    3
        2000-01-01 00:04:00    4
        2000-01-01 00:05:00    5
        2000-01-01 00:06:00    6
        2000-01-01 00:07:00    7
        2000-01-01 00:08:00    8
        Freq: T, dtype: int64

        Downsample the series into 3 minute bins and sum the values
        of the timestamps falling into a bin.

        >>> series.resample('3T').sum()
        2000-01-01 00:00:00     3
        2000-01-01 00:03:00    12
        2000-01-01 00:06:00    21
        Freq: 3T, dtype: int64

        Downsample the series into 3 minute bins as above, but label each
        bin using the right edge instead of the left. Please note that the
        value in the bucket used as the label is not included in the bucket,
        which it labels. For example, in the original series the
        bucket ``2000-01-01 00:03:00`` contains the value 3, but the summed
        value in the resampled bucket with the label ``2000-01-01 00:03:00``
        does not include 3 (if it did, the summed value would be 6, not 3).
        To include this value close the right side of the bin interval as
        illustrated in the example below this one.

        >>> series.resample('3T', label='right').sum()
        2000-01-01 00:03:00     3
        2000-01-01 00:06:00    12
        2000-01-01 00:09:00    21
        Freq: 3T, dtype: int64

        Downsample the series into 3 minute bins as above, but close the right
        side of the bin interval.

        >>> series.resample('3T', label='right', closed='right').sum()
        2000-01-01 00:00:00     0
        2000-01-01 00:03:00     6
        2000-01-01 00:06:00    15
        2000-01-01 00:09:00    15
        Freq: 3T, dtype: int64

        Upsample the series into 30 second bins.

        >>> series.resample('30S').asfreq()[0:5]   # Select first 5 rows
        2000-01-01 00:00:00   0.0
        2000-01-01 00:00:30   NaN
        2000-01-01 00:01:00   1.0
        2000-01-01 00:01:30   NaN
        2000-01-01 00:02:00   2.0
        Freq: 30S, dtype: float64

        Upsample the series into 30 second bins and fill the ``NaN``
        values using the ``pad`` method.

        >>> series.resample('30S').pad()[0:5]
        2000-01-01 00:00:00    0
        2000-01-01 00:00:30    0
        2000-01-01 00:01:00    1
        2000-01-01 00:01:30    1
        2000-01-01 00:02:00    2
        Freq: 30S, dtype: int64

        Upsample the series into 30 second bins and fill the
        ``NaN`` values using the ``bfill`` method.

        >>> series.resample('30S').bfill()[0:5]
        2000-01-01 00:00:00    0
        2000-01-01 00:00:30    1
        2000-01-01 00:01:00    1
        2000-01-01 00:01:30    2
        2000-01-01 00:02:00    2
        Freq: 30S, dtype: int64

        Pass a custom function via ``apply``

        >>> def custom_resampler(array_like):
        ...     return np.sum(array_like) + 5
        ...
        >>> series.resample('3T').apply(custom_resampler)
        2000-01-01 00:00:00     8
        2000-01-01 00:03:00    17
        2000-01-01 00:06:00    26
        Freq: 3T, dtype: int64

        For a Series with a PeriodIndex, the keyword `convention` can be
        used to control whether to use the start or end of `rule`.

        Resample a year by quarter using 'start' `convention`. Values are
        assigned to the first quarter of the period.

        >>> s = pd.Series([1, 2], index=pd.period_range('2012-01-01',
        ...                                             freq='A',
        ...                                             periods=2))
        >>> s
        2012    1
        2013    2
        Freq: A-DEC, dtype: int64
        >>> s.resample('Q', convention='start').asfreq()
        2012Q1    1.0
        2012Q2    NaN
        2012Q3    NaN
        2012Q4    NaN
        2013Q1    2.0
        2013Q2    NaN
        2013Q3    NaN
        2013Q4    NaN
        Freq: Q-DEC, dtype: float64

        Resample quarters by month using 'end' `convention`. Values are
        assigned to the last month of the period.

        >>> q = pd.Series([1, 2, 3, 4], index=pd.period_range('2018-01-01',
        ...                                                   freq='Q',
        ...                                                   periods=4))
        >>> q
        2018Q1    1
        2018Q2    2
        2018Q3    3
        2018Q4    4
        Freq: Q-DEC, dtype: int64
        >>> q.resample('M', convention='end').asfreq()
        2018-03    1.0
        2018-04    NaN
        2018-05    NaN
        2018-06    2.0
        2018-07    NaN
        2018-08    NaN
        2018-09    3.0
        2018-10    NaN
        2018-11    NaN
        2018-12    4.0
        Freq: M, dtype: float64

        For DataFrame objects, the keyword `on` can be used to specify the
        column instead of the index for resampling.

        >>> d = dict({'price': [10, 11, 9, 13, 14, 18, 17, 19],
        ...           'volume': [50, 60, 40, 100, 50, 100, 40, 50]})
        >>> df = pd.DataFrame(d)
        >>> df['week_starting'] = pd.date_range('01/01/2018',
        ...                                     periods=8,
        ...                                     freq='W')
        >>> df
           price  volume week_starting
        0     10      50    2018-01-07
        1     11      60    2018-01-14
        2      9      40    2018-01-21
        3     13     100    2018-01-28
        4     14      50    2018-02-04
        5     18     100    2018-02-11
        6     17      40    2018-02-18
        7     19      50    2018-02-25
        >>> df.resample('M', on='week_starting').mean()
                       price  volume
        week_starting
        2018-01-31     10.75    62.5
        2018-02-28     17.00    60.0

        For a DataFrame with MultiIndex, the keyword `level` can be used to
        specify on which level the resampling needs to take place.

        >>> days = pd.date_range('1/1/2000', periods=4, freq='D')
        >>> d2 = dict({'price': [10, 11, 9, 13, 14, 18, 17, 19],
        ...            'volume': [50, 60, 40, 100, 50, 100, 40, 50]})
        >>> df2 = pd.DataFrame(d2,
        ...                    index=pd.MultiIndex.from_product([days,
        ...                                                     ['morning',
        ...                                                      'afternoon']]
        ...                                                     ))
        >>> df2
                              price  volume
        2000-01-01 morning       10      50
                   afternoon     11      60
        2000-01-02 morning        9      40
                   afternoon     13     100
        2000-01-03 morning       14      50
                   afternoon     18     100
        2000-01-04 morning       17      40
                   afternoon     19      50
        >>> df2.resample('D', level=0).sum()
                    price  volume
        2000-01-01     21     110
        2000-01-02     22     140
        2000-01-03     32     150
        2000-01-04     36      90
        """

        from pandas.core.resample import resample, _maybe_process_deprecations

        axis = self._get_axis_number(axis)
        r = resample(
            self,
            freq=rule,
            label=label,
            closed=closed,
            axis=axis,
            kind=kind,
            loffset=loffset,
            convention=convention,
            base=base,
            key=on,
            level=level,
        )
        return _maybe_process_deprecations(
            r, how=how, fill_method=fill_method, limit=limit
        )

    def first(self, offset):
        """
        Convenience method for subsetting initial periods of time series data
        based on a date offset.

        Parameters
        ----------
        offset : string, DateOffset, dateutil.relativedelta

        Returns
        -------
        subset : same type as caller

        Raises
        ------
        TypeError
            If the index is not  a :class:`DatetimeIndex`

        See Also
        --------
        last : Select final periods of time series based on a date offset.
        at_time : Select values at a particular time of the day.
        between_time : Select values between particular times of the day.

        Examples
        --------
        >>> i = pd.date_range('2018-04-09', periods=4, freq='2D')
        >>> ts = pd.DataFrame({'A': [1,2,3,4]}, index=i)
        >>> ts
                    A
        2018-04-09  1
        2018-04-11  2
        2018-04-13  3
        2018-04-15  4

        Get the rows for the first 3 days:

        >>> ts.first('3D')
                    A
        2018-04-09  1
        2018-04-11  2

        Notice the data for 3 first calender days were returned, not the first
        3 days observed in the dataset, and therefore data for 2018-04-13 was
        not returned.
        """
        if not isinstance(self.index, DatetimeIndex):
            raise TypeError("'first' only supports a DatetimeIndex index")

        if len(self.index) == 0:
            return self

        offset = to_offset(offset)
        end_date = end = self.index[0] + offset

        # Tick-like, e.g. 3 weeks
        if not offset.isAnchored() and hasattr(offset, "_inc"):
            if end_date in self.index:
                end = self.index.searchsorted(end_date, side="left")
                return self.iloc[:end]

        return self.loc[:end]

    def last(self, offset):
        """
        Convenience method for subsetting final periods of time series data
        based on a date offset.

        Parameters
        ----------
        offset : string, DateOffset, dateutil.relativedelta

        Returns
        -------
        subset : same type as caller

        Raises
        ------
        TypeError
            If the index is not  a :class:`DatetimeIndex`

        See Also
        --------
        first : Select initial periods of time series based on a date offset.
        at_time : Select values at a particular time of the day.
        between_time : Select values between particular times of the day.

        Examples
        --------
        >>> i = pd.date_range('2018-04-09', periods=4, freq='2D')
        >>> ts = pd.DataFrame({'A': [1,2,3,4]}, index=i)
        >>> ts
                    A
        2018-04-09  1
        2018-04-11  2
        2018-04-13  3
        2018-04-15  4

        Get the rows for the last 3 days:

        >>> ts.last('3D')
                    A
        2018-04-13  3
        2018-04-15  4

        Notice the data for 3 last calender days were returned, not the last
        3 observed days in the dataset, and therefore data for 2018-04-11 was
        not returned.
        """
        if not isinstance(self.index, DatetimeIndex):
            raise TypeError("'last' only supports a DatetimeIndex index")

        if len(self.index) == 0:
            return self

        offset = to_offset(offset)

        start_date = self.index[-1] - offset
        start = self.index.searchsorted(start_date, side="right")
        return self.iloc[start:]

    def rank(
        self,
        axis=0,
        method="average",
        numeric_only=None,
        na_option="keep",
        ascending=True,
        pct=False,
    ):
        """
        Compute numerical data ranks (1 through n) along axis.

        By default, equal values are assigned a rank that is the average of the
        ranks of those values.

        Parameters
        ----------
        axis : {0 or 'index', 1 or 'columns'}, default 0
            Index to direct ranking.
        method : {'average', 'min', 'max', 'first', 'dense'}, default 'average'
            How to rank the group of records that have the same value
            (i.e. ties):

            * average: average rank of the group
            * min: lowest rank in the group
            * max: highest rank in the group
            * first: ranks assigned in order they appear in the array
            * dense: like 'min', but rank always increases by 1 between groups
        numeric_only : bool, optional
            For DataFrame objects, rank only numeric columns if set to True.
        na_option : {'keep', 'top', 'bottom'}, default 'keep'
            How to rank NaN values:

            * keep: assign NaN rank to NaN values
            * top: assign smallest rank to NaN values if ascending
            * bottom: assign highest rank to NaN values if ascending
        ascending : bool, default True
            Whether or not the elements should be ranked in ascending order.
        pct : bool, default False
            Whether or not to display the returned rankings in percentile
            form.

        Returns
        -------
        same type as caller
            Return a Series or DataFrame with data ranks as values.

        See Also
        --------
        core.groupby.GroupBy.rank : Rank of values within each group.

        Examples
        --------

        >>> df = pd.DataFrame(data={'Animal': ['cat', 'penguin', 'dog',
        ...                                    'spider', 'snake'],
        ...                         'Number_legs': [4, 2, 4, 8, np.nan]})
        >>> df
            Animal  Number_legs
        0      cat          4.0
        1  penguin          2.0
        2      dog          4.0
        3   spider          8.0
        4    snake          NaN

        The following example shows how the method behaves with the above
        parameters:

        * default_rank: this is the default behaviour obtained without using
          any parameter.
        * max_rank: setting ``method = 'max'`` the records that have the
          same values are ranked using the highest rank (e.g.: since 'cat'
          and 'dog' are both in the 2nd and 3rd position, rank 3 is assigned.)
        * NA_bottom: choosing ``na_option = 'bottom'``, if there are records
          with NaN values they are placed at the bottom of the ranking.
        * pct_rank: when setting ``pct = True``, the ranking is expressed as
          percentile rank.

        >>> df['default_rank'] = df['Number_legs'].rank()
        >>> df['max_rank'] = df['Number_legs'].rank(method='max')
        >>> df['NA_bottom'] = df['Number_legs'].rank(na_option='bottom')
        >>> df['pct_rank'] = df['Number_legs'].rank(pct=True)
        >>> df
            Animal  Number_legs  default_rank  max_rank  NA_bottom  pct_rank
        0      cat          4.0           2.5       3.0        2.5     0.625
        1  penguin          2.0           1.0       1.0        1.0     0.250
        2      dog          4.0           2.5       3.0        2.5     0.625
        3   spider          8.0           4.0       4.0        4.0     1.000
        4    snake          NaN           NaN       NaN        5.0       NaN
        """
        axis = self._get_axis_number(axis)

        if na_option not in {"keep", "top", "bottom"}:
            msg = "na_option must be one of 'keep', 'top', or 'bottom'"
            raise ValueError(msg)

        def ranker(data):
            ranks = algos.rank(
                data.values,
                axis=axis,
                method=method,
                ascending=ascending,
                na_option=na_option,
                pct=pct,
            )
            ranks = self._constructor(ranks, **data._construct_axes_dict())
            return ranks.__finalize__(self)

        # if numeric_only is None, and we can't get anything, we try with
        # numeric_only=True
        if numeric_only is None:
            try:
                return ranker(self)
            except TypeError:
                numeric_only = True

        if numeric_only:
            data = self._get_numeric_data()
        else:
            data = self

        return ranker(data)

    _shared_docs[
        "align"
    ] = """
        Align two objects on their axes with the
        specified join method for each axis Index.

        Parameters
        ----------
        other : DataFrame or Series
        join : {'outer', 'inner', 'left', 'right'}, default 'outer'
        axis : allowed axis of the other object, default None
            Align on index (0), columns (1), or both (None)
        level : int or level name, default None
            Broadcast across a level, matching Index values on the
            passed MultiIndex level
        copy : boolean, default True
            Always returns new objects. If copy=False and no reindexing is
            required then original objects are returned.
        fill_value : scalar, default np.NaN
            Value to use for missing values. Defaults to NaN, but can be any
            "compatible" value
        method : {'backfill', 'bfill', 'pad', 'ffill', None}, default None
            Method to use for filling holes in reindexed Series
            pad / ffill: propagate last valid observation forward to next valid
            backfill / bfill: use NEXT valid observation to fill gap
        limit : int, default None
            If method is specified, this is the maximum number of consecutive
            NaN values to forward/backward fill. In other words, if there is
            a gap with more than this number of consecutive NaNs, it will only
            be partially filled. If method is not specified, this is the
            maximum number of entries along the entire axis where NaNs will be
            filled. Must be greater than 0 if not None.
        fill_axis : %(axes_single_arg)s, default 0
            Filling axis, method and limit
        broadcast_axis : %(axes_single_arg)s, default None
            Broadcast values along this axis, if aligning two objects of
            different dimensions

        Returns
        -------
        (left, right) : (%(klass)s, type of other)
            Aligned objects.
        """

    @Appender(_shared_docs["align"] % _shared_doc_kwargs)
    def align(
        self,
        other,
        join="outer",
        axis=None,
        level=None,
        copy=True,
        fill_value=None,
        method=None,
        limit=None,
        fill_axis=0,
        broadcast_axis=None,
    ):
        from pandas import DataFrame, Series

        method = missing.clean_fill_method(method)

        if broadcast_axis == 1 and self.ndim != other.ndim:
            if isinstance(self, Series):
                # this means other is a DataFrame, and we need to broadcast
                # self
                cons = self._constructor_expanddim
                df = cons(
                    {c: self for c in other.columns}, **other._construct_axes_dict()
                )
                return df._align_frame(
                    other,
                    join=join,
                    axis=axis,
                    level=level,
                    copy=copy,
                    fill_value=fill_value,
                    method=method,
                    limit=limit,
                    fill_axis=fill_axis,
                )
            elif isinstance(other, Series):
                # this means self is a DataFrame, and we need to broadcast
                # other
                cons = other._constructor_expanddim
                df = cons(
                    {c: other for c in self.columns}, **self._construct_axes_dict()
                )
                return self._align_frame(
                    df,
                    join=join,
                    axis=axis,
                    level=level,
                    copy=copy,
                    fill_value=fill_value,
                    method=method,
                    limit=limit,
                    fill_axis=fill_axis,
                )

        if axis is not None:
            axis = self._get_axis_number(axis)
        if isinstance(other, DataFrame):
            return self._align_frame(
                other,
                join=join,
                axis=axis,
                level=level,
                copy=copy,
                fill_value=fill_value,
                method=method,
                limit=limit,
                fill_axis=fill_axis,
            )
        elif isinstance(other, Series):
            return self._align_series(
                other,
                join=join,
                axis=axis,
                level=level,
                copy=copy,
                fill_value=fill_value,
                method=method,
                limit=limit,
                fill_axis=fill_axis,
            )
        else:  # pragma: no cover
            raise TypeError("unsupported type: %s" % type(other))

    def _align_frame(
        self,
        other,
        join="outer",
        axis=None,
        level=None,
        copy=True,
        fill_value=None,
        method=None,
        limit=None,
        fill_axis=0,
    ):
        # defaults
        join_index, join_columns = None, None
        ilidx, iridx = None, None
        clidx, cridx = None, None

        is_series = isinstance(self, ABCSeries)

        if axis is None or axis == 0:
            if not self.index.equals(other.index):
                join_index, ilidx, iridx = self.index.join(
                    other.index, how=join, level=level, return_indexers=True
                )

        if axis is None or axis == 1:
            if not is_series and not self.columns.equals(other.columns):
                join_columns, clidx, cridx = self.columns.join(
                    other.columns, how=join, level=level, return_indexers=True
                )

        if is_series:
            reindexers = {0: [join_index, ilidx]}
        else:
            reindexers = {0: [join_index, ilidx], 1: [join_columns, clidx]}

        left = self._reindex_with_indexers(
            reindexers, copy=copy, fill_value=fill_value, allow_dups=True
        )
        # other must be always DataFrame
        right = other._reindex_with_indexers(
            {0: [join_index, iridx], 1: [join_columns, cridx]},
            copy=copy,
            fill_value=fill_value,
            allow_dups=True,
        )

        if method is not None:
            left = left.fillna(axis=fill_axis, method=method, limit=limit)
            right = right.fillna(axis=fill_axis, method=method, limit=limit)

        # if DatetimeIndex have different tz, convert to UTC
        if is_datetime64tz_dtype(left.index):
            if left.index.tz != right.index.tz:
                if join_index is not None:
                    left.index = join_index
                    right.index = join_index

        return left.__finalize__(self), right.__finalize__(other)

    def _align_series(
        self,
        other,
        join="outer",
        axis=None,
        level=None,
        copy=True,
        fill_value=None,
        method=None,
        limit=None,
        fill_axis=0,
    ):

        is_series = isinstance(self, ABCSeries)

        # series/series compat, other must always be a Series
        if is_series:
            if axis:
                raise ValueError("cannot align series to a series other than " "axis 0")

            # equal
            if self.index.equals(other.index):
                join_index, lidx, ridx = None, None, None
            else:
                join_index, lidx, ridx = self.index.join(
                    other.index, how=join, level=level, return_indexers=True
                )

            left = self._reindex_indexer(join_index, lidx, copy)
            right = other._reindex_indexer(join_index, ridx, copy)

        else:
            # one has > 1 ndim
            fdata = self._data
            if axis == 0:
                join_index = self.index
                lidx, ridx = None, None
                if not self.index.equals(other.index):
                    join_index, lidx, ridx = self.index.join(
                        other.index, how=join, level=level, return_indexers=True
                    )

                if lidx is not None:
                    fdata = fdata.reindex_indexer(join_index, lidx, axis=1)

            elif axis == 1:
                join_index = self.columns
                lidx, ridx = None, None
                if not self.columns.equals(other.index):
                    join_index, lidx, ridx = self.columns.join(
                        other.index, how=join, level=level, return_indexers=True
                    )

                if lidx is not None:
                    fdata = fdata.reindex_indexer(join_index, lidx, axis=0)
            else:
                raise ValueError("Must specify axis=0 or 1")

            if copy and fdata is self._data:
                fdata = fdata.copy()

            left = self._constructor(fdata)

            if ridx is None:
                right = other
            else:
                right = other.reindex(join_index, level=level)

        # fill
        fill_na = notna(fill_value) or (method is not None)
        if fill_na:
            left = left.fillna(fill_value, method=method, limit=limit, axis=fill_axis)
            right = right.fillna(fill_value, method=method, limit=limit)

        # if DatetimeIndex have different tz, convert to UTC
        if is_series or (not is_series and axis == 0):
            if is_datetime64tz_dtype(left.index):
                if left.index.tz != right.index.tz:
                    if join_index is not None:
                        left.index = join_index
                        right.index = join_index

        return left.__finalize__(self), right.__finalize__(other)

    def _where(
        self,
        cond,
        other=np.nan,
        inplace=False,
        axis=None,
        level=None,
        errors="raise",
        try_cast=False,
    ):
        """
        Equivalent to public method `where`, except that `other` is not
        applied as a function even if callable. Used in __setitem__.
        """
        inplace = validate_bool_kwarg(inplace, "inplace")

        # align the cond to same shape as myself
        cond = com.apply_if_callable(cond, self)
        if isinstance(cond, NDFrame):
            cond, _ = cond.align(self, join="right", broadcast_axis=1)
        else:
            if not hasattr(cond, "shape"):
                cond = np.asanyarray(cond)
            if cond.shape != self.shape:
                raise ValueError("Array conditional must be same shape as " "self")
            cond = self._constructor(cond, **self._construct_axes_dict())

        # make sure we are boolean
        fill_value = bool(inplace)
        cond = cond.fillna(fill_value)

        msg = "Boolean array expected for the condition, not {dtype}"

        if not isinstance(cond, pd.DataFrame):
            # This is a single-dimensional object.
            if not is_bool_dtype(cond):
                raise ValueError(msg.format(dtype=cond.dtype))
        elif not cond.empty:
            for dt in cond.dtypes:
                if not is_bool_dtype(dt):
                    raise ValueError(msg.format(dtype=dt))

        cond = -cond if inplace else cond

        # try to align with other
        try_quick = True
        if hasattr(other, "align"):

            # align with me
            if other.ndim <= self.ndim:

                _, other = self.align(
                    other, join="left", axis=axis, level=level, fill_value=np.nan
                )

                # if we are NOT aligned, raise as we cannot where index
                if axis is None and not all(
                    other._get_axis(i).equals(ax) for i, ax in enumerate(self.axes)
                ):
                    raise InvalidIndexError

            # slice me out of the other
            else:
                raise NotImplementedError(
                    "cannot align with a higher " "dimensional NDFrame"
                )

        if isinstance(other, np.ndarray):

            if other.shape != self.shape:

                if self.ndim == 1:

                    icond = cond.values

                    # GH 2745 / GH 4192
                    # treat like a scalar
                    if len(other) == 1:
                        other = np.array(other[0])

                    # GH 3235
                    # match True cond to other
                    elif len(cond[icond]) == len(other):

                        # try to not change dtype at first (if try_quick)
                        if try_quick:

                            try:
                                new_other = com.values_from_object(self)
                                new_other = new_other.copy()
                                new_other[icond] = other
                                other = new_other
                            except Exception:
                                try_quick = False

                        # let's create a new (if we failed at the above
                        # or not try_quick
                        if not try_quick:

                            dtype, fill_value = maybe_promote(other.dtype)
                            new_other = np.empty(len(icond), dtype=dtype)
                            new_other.fill(fill_value)
                            maybe_upcast_putmask(new_other, icond, other)
                            other = new_other

                    else:
                        raise ValueError(
                            "Length of replacements must equal " "series length"
                        )

                else:
                    raise ValueError(
                        "other must be the same shape as self " "when an ndarray"
                    )

            # we are the same shape, so create an actual object for alignment
            else:
                other = self._constructor(other, **self._construct_axes_dict())

        if axis is None:
            axis = 0

        if self.ndim == getattr(other, "ndim", 0):
            align = True
        else:
            align = self._get_axis_number(axis) == 1

        block_axis = self._get_block_manager_axis(axis)

        if inplace:
            # we may have different type blocks come out of putmask, so
            # reconstruct the block manager

            self._check_inplace_setting(other)
            new_data = self._data.putmask(
                mask=cond,
                new=other,
                align=align,
                inplace=True,
                axis=block_axis,
                transpose=self._AXIS_REVERSED,
            )
            self._update_inplace(new_data)

        else:
            new_data = self._data.where(
                other=other,
                cond=cond,
                align=align,
                errors=errors,
                try_cast=try_cast,
                axis=block_axis,
            )

            return self._constructor(new_data).__finalize__(self)

    _shared_docs[
        "where"
    ] = """
        Replace values where the condition is %(cond_rev)s.

        Parameters
        ----------
        cond : boolean %(klass)s, array-like, or callable
            Where `cond` is %(cond)s, keep the original value. Where
            %(cond_rev)s, replace with corresponding value from `other`.
            If `cond` is callable, it is computed on the %(klass)s and
            should return boolean %(klass)s or array. The callable must
            not change input %(klass)s (though pandas doesn't check it).

            .. versionadded:: 0.18.1
                A callable can be used as cond.

        other : scalar, %(klass)s, or callable
            Entries where `cond` is %(cond_rev)s are replaced with
            corresponding value from `other`.
            If other is callable, it is computed on the %(klass)s and
            should return scalar or %(klass)s. The callable must not
            change input %(klass)s (though pandas doesn't check it).

            .. versionadded:: 0.18.1
                A callable can be used as other.

        inplace : bool, default False
            Whether to perform the operation in place on the data.
        axis : int, default None
            Alignment axis if needed.
        level : int, default None
            Alignment level if needed.
        errors : str, {'raise', 'ignore'}, default 'raise'
            Note that currently this parameter won't affect
            the results and will always coerce to a suitable dtype.

            - 'raise' : allow exceptions to be raised.
            - 'ignore' : suppress exceptions. On error return original object.

        try_cast : bool, default False
            Try to cast the result back to the input type (if possible).

        Returns
        -------
        Same type as caller

        See Also
        --------
        :func:`DataFrame.%(name_other)s` : Return an object of same shape as
            self.

        Notes
        -----
        The %(name)s method is an application of the if-then idiom. For each
        element in the calling DataFrame, if ``cond`` is ``%(cond)s`` the
        element is used; otherwise the corresponding element from the DataFrame
        ``other`` is used.

        The signature for :func:`DataFrame.where` differs from
        :func:`numpy.where`. Roughly ``df1.where(m, df2)`` is equivalent to
        ``np.where(m, df1, df2)``.

        For further details and examples see the ``%(name)s`` documentation in
        :ref:`indexing <indexing.where_mask>`.

        Examples
        --------
        >>> s = pd.Series(range(5))
        >>> s.where(s > 0)
        0    NaN
        1    1.0
        2    2.0
        3    3.0
        4    4.0
        dtype: float64

        >>> s.mask(s > 0)
        0    0.0
        1    NaN
        2    NaN
        3    NaN
        4    NaN
        dtype: float64

        >>> s.where(s > 1, 10)
        0    10
        1    10
        2    2
        3    3
        4    4
        dtype: int64

        >>> df = pd.DataFrame(np.arange(10).reshape(-1, 2), columns=['A', 'B'])
        >>> df
           A  B
        0  0  1
        1  2  3
        2  4  5
        3  6  7
        4  8  9
        >>> m = df %% 3 == 0
        >>> df.where(m, -df)
           A  B
        0  0 -1
        1 -2  3
        2 -4 -5
        3  6 -7
        4 -8  9
        >>> df.where(m, -df) == np.where(m, df, -df)
              A     B
        0  True  True
        1  True  True
        2  True  True
        3  True  True
        4  True  True
        >>> df.where(m, -df) == df.mask(~m, -df)
              A     B
        0  True  True
        1  True  True
        2  True  True
        3  True  True
        4  True  True
        """

    @Appender(
        _shared_docs["where"]
        % dict(
            _shared_doc_kwargs,
            cond="True",
            cond_rev="False",
            name="where",
            name_other="mask",
        )
    )
    def where(
        self,
        cond,
        other=np.nan,
        inplace=False,
        axis=None,
        level=None,
        errors="raise",
        try_cast=False,
    ):

        other = com.apply_if_callable(other, self)
        return self._where(
            cond, other, inplace, axis, level, errors=errors, try_cast=try_cast
        )

    @Appender(
        _shared_docs["where"]
        % dict(
            _shared_doc_kwargs,
            cond="False",
            cond_rev="True",
            name="mask",
            name_other="where",
        )
    )
    def mask(
        self,
        cond,
        other=np.nan,
        inplace=False,
        axis=None,
        level=None,
        errors="raise",
        try_cast=False,
    ):

        inplace = validate_bool_kwarg(inplace, "inplace")
        cond = com.apply_if_callable(cond, self)

        # see gh-21891
        if not hasattr(cond, "__invert__"):
            cond = np.array(cond)

        return self.where(
            ~cond,
            other=other,
            inplace=inplace,
            axis=axis,
            level=level,
            try_cast=try_cast,
            errors=errors,
        )

    _shared_docs[
        "shift"
    ] = """
        Shift index by desired number of periods with an optional time `freq`.

        When `freq` is not passed, shift the index without realigning the data.
        If `freq` is passed (in this case, the index must be date or datetime,
        or it will raise a `NotImplementedError`), the index will be
        increased using the periods and the `freq`.

        Parameters
        ----------
        periods : int
            Number of periods to shift. Can be positive or negative.
        freq : DateOffset, tseries.offsets, timedelta, or str, optional
            Offset to use from the tseries module or time rule (e.g. 'EOM').
            If `freq` is specified then the index values are shifted but the
            data is not realigned. That is, use `freq` if you would like to
            extend the index when shifting and preserve the original data.
        axis : {0 or 'index', 1 or 'columns', None}, default None
            Shift direction.
        fill_value : object, optional
            The scalar value to use for newly introduced missing values.
            the default depends on the dtype of `self`.
            For numeric data, ``np.nan`` is used.
            For datetime, timedelta, or period data, etc. :attr:`NaT` is used.
            For extension dtypes, ``self.dtype.na_value`` is used.

            .. versionchanged:: 0.24.0

        Returns
        -------
        %(klass)s
            Copy of input object, shifted.

        See Also
        --------
        Index.shift : Shift values of Index.
        DatetimeIndex.shift : Shift values of DatetimeIndex.
        PeriodIndex.shift : Shift values of PeriodIndex.
        tshift : Shift the time index, using the index's frequency if
            available.

        Examples
        --------
        >>> df = pd.DataFrame({'Col1': [10, 20, 15, 30, 45],
        ...                    'Col2': [13, 23, 18, 33, 48],
        ...                    'Col3': [17, 27, 22, 37, 52]})

        >>> df.shift(periods=3)
           Col1  Col2  Col3
        0   NaN   NaN   NaN
        1   NaN   NaN   NaN
        2   NaN   NaN   NaN
        3  10.0  13.0  17.0
        4  20.0  23.0  27.0

        >>> df.shift(periods=1, axis='columns')
           Col1  Col2  Col3
        0   NaN  10.0  13.0
        1   NaN  20.0  23.0
        2   NaN  15.0  18.0
        3   NaN  30.0  33.0
        4   NaN  45.0  48.0

        >>> df.shift(periods=3, fill_value=0)
           Col1  Col2  Col3
        0     0     0     0
        1     0     0     0
        2     0     0     0
        3    10    13    17
        4    20    23    27
    """

    @Appender(_shared_docs["shift"] % _shared_doc_kwargs)
    def shift(self, periods=1, freq=None, axis=0, fill_value=None):
        if periods == 0:
            return self.copy()

        block_axis = self._get_block_manager_axis(axis)
        if freq is None:
            new_data = self._data.shift(
                periods=periods, axis=block_axis, fill_value=fill_value
            )
        else:
            return self.tshift(periods, freq)

        return self._constructor(new_data).__finalize__(self)

    def slice_shift(self, periods=1, axis=0):
        """
        Equivalent to `shift` without copying data. The shifted data will
        not include the dropped periods and the shifted axis will be smaller
        than the original.

        Parameters
        ----------
        periods : int
            Number of periods to move, can be positive or negative

        Returns
        -------
        shifted : same type as caller

        Notes
        -----
        While the `slice_shift` is faster than `shift`, you may pay for it
        later during alignment.
        """
        if periods == 0:
            return self

        if periods > 0:
            vslicer = slice(None, -periods)
            islicer = slice(periods, None)
        else:
            vslicer = slice(-periods, None)
            islicer = slice(None, periods)

        new_obj = self._slice(vslicer, axis=axis)
        shifted_axis = self._get_axis(axis)[islicer]
        new_obj.set_axis(shifted_axis, axis=axis, inplace=True)

        return new_obj.__finalize__(self)

    def tshift(self, periods=1, freq=None, axis=0):
        """
        Shift the time index, using the index's frequency if available.

        Parameters
        ----------
        periods : int
            Number of periods to move, can be positive or negative
        freq : DateOffset, timedelta, or time rule string, default None
            Increment to use from the tseries module or time rule (e.g. 'EOM')
        axis : int or basestring
            Corresponds to the axis that contains the Index

        Returns
        -------
        shifted : Series/DataFrame

        Notes
        -----
        If freq is not specified then tries to use the freq or inferred_freq
        attributes of the index. If neither of those attributes exist, a
        ValueError is thrown
        """

        index = self._get_axis(axis)
        if freq is None:
            freq = getattr(index, "freq", None)

        if freq is None:
            freq = getattr(index, "inferred_freq", None)

        if freq is None:
            msg = "Freq was not given and was not set in the index"
            raise ValueError(msg)

        if periods == 0:
            return self

        if isinstance(freq, str):
            freq = to_offset(freq)

        block_axis = self._get_block_manager_axis(axis)
        if isinstance(index, PeriodIndex):
            orig_freq = to_offset(index.freq)
            if freq == orig_freq:
                new_data = self._data.copy()
                new_data.axes[block_axis] = index.shift(periods)
            else:
                msg = "Given freq %s does not match PeriodIndex freq %s" % (
                    freq.rule_code,
                    orig_freq.rule_code,
                )
                raise ValueError(msg)
        else:
            new_data = self._data.copy()
            new_data.axes[block_axis] = index.shift(periods, freq)

        return self._constructor(new_data).__finalize__(self)

    def truncate(self, before=None, after=None, axis=None, copy=True):
        """
        Truncate a Series or DataFrame before and after some index value.

        This is a useful shorthand for boolean indexing based on index
        values above or below certain thresholds.

        Parameters
        ----------
        before : date, string, int
            Truncate all rows before this index value.
        after : date, string, int
            Truncate all rows after this index value.
        axis : {0 or 'index', 1 or 'columns'}, optional
            Axis to truncate. Truncates the index (rows) by default.
        copy : boolean, default is True,
            Return a copy of the truncated section.

        Returns
        -------
        type of caller
            The truncated Series or DataFrame.

        See Also
        --------
        DataFrame.loc : Select a subset of a DataFrame by label.
        DataFrame.iloc : Select a subset of a DataFrame by position.

        Notes
        -----
        If the index being truncated contains only datetime values,
        `before` and `after` may be specified as strings instead of
        Timestamps.

        Examples
        --------
        >>> df = pd.DataFrame({'A': ['a', 'b', 'c', 'd', 'e'],
        ...                    'B': ['f', 'g', 'h', 'i', 'j'],
        ...                    'C': ['k', 'l', 'm', 'n', 'o']},
        ...                    index=[1, 2, 3, 4, 5])
        >>> df
           A  B  C
        1  a  f  k
        2  b  g  l
        3  c  h  m
        4  d  i  n
        5  e  j  o

        >>> df.truncate(before=2, after=4)
           A  B  C
        2  b  g  l
        3  c  h  m
        4  d  i  n

        The columns of a DataFrame can be truncated.

        >>> df.truncate(before="A", after="B", axis="columns")
           A  B
        1  a  f
        2  b  g
        3  c  h
        4  d  i
        5  e  j

        For Series, only rows can be truncated.

        >>> df['A'].truncate(before=2, after=4)
        2    b
        3    c
        4    d
        Name: A, dtype: object

        The index values in ``truncate`` can be datetimes or string
        dates.

        >>> dates = pd.date_range('2016-01-01', '2016-02-01', freq='s')
        >>> df = pd.DataFrame(index=dates, data={'A': 1})
        >>> df.tail()
                             A
        2016-01-31 23:59:56  1
        2016-01-31 23:59:57  1
        2016-01-31 23:59:58  1
        2016-01-31 23:59:59  1
        2016-02-01 00:00:00  1

        >>> df.truncate(before=pd.Timestamp('2016-01-05'),
        ...             after=pd.Timestamp('2016-01-10')).tail()
                             A
        2016-01-09 23:59:56  1
        2016-01-09 23:59:57  1
        2016-01-09 23:59:58  1
        2016-01-09 23:59:59  1
        2016-01-10 00:00:00  1

        Because the index is a DatetimeIndex containing only dates, we can
        specify `before` and `after` as strings. They will be coerced to
        Timestamps before truncation.

        >>> df.truncate('2016-01-05', '2016-01-10').tail()
                             A
        2016-01-09 23:59:56  1
        2016-01-09 23:59:57  1
        2016-01-09 23:59:58  1
        2016-01-09 23:59:59  1
        2016-01-10 00:00:00  1

        Note that ``truncate`` assumes a 0 value for any unspecified time
        component (midnight). This differs from partial string slicing, which
        returns any partially matching dates.

        >>> df.loc['2016-01-05':'2016-01-10', :].tail()
                             A
        2016-01-10 23:59:55  1
        2016-01-10 23:59:56  1
        2016-01-10 23:59:57  1
        2016-01-10 23:59:58  1
        2016-01-10 23:59:59  1
        """

        if axis is None:
            axis = self._stat_axis_number
        axis = self._get_axis_number(axis)
        ax = self._get_axis(axis)

        # GH 17935
        # Check that index is sorted
        if not ax.is_monotonic_increasing and not ax.is_monotonic_decreasing:
            raise ValueError("truncate requires a sorted index")

        # if we have a date index, convert to dates, otherwise
        # treat like a slice
        if ax.is_all_dates:
            from pandas.core.tools.datetimes import to_datetime

            before = to_datetime(before)
            after = to_datetime(after)

        if before is not None and after is not None:
            if before > after:
                raise ValueError("Truncate: %s must be after %s" % (after, before))

        slicer = [slice(None, None)] * self._AXIS_LEN
        slicer[axis] = slice(before, after)
        result = self.loc[tuple(slicer)]

        if isinstance(ax, MultiIndex):
            setattr(result, self._get_axis_name(axis), ax.truncate(before, after))

        if copy:
            result = result.copy()

        return result

    def tz_convert(self, tz, axis=0, level=None, copy=True):
        """
        Convert tz-aware axis to target time zone.

        Parameters
        ----------
        tz : string or pytz.timezone object
        axis : the axis to convert
        level : int, str, default None
            If axis ia a MultiIndex, convert a specific level. Otherwise
            must be None
        copy : boolean, default True
            Also make a copy of the underlying data

        Returns
        -------
        %(klass)s
            Object with time zone converted axis.

        Raises
        ------
        TypeError
            If the axis is tz-naive.
        """
        axis = self._get_axis_number(axis)
        ax = self._get_axis(axis)

        def _tz_convert(ax, tz):
            if not hasattr(ax, "tz_convert"):
                if len(ax) > 0:
                    ax_name = self._get_axis_name(axis)
                    raise TypeError(
                        "%s is not a valid DatetimeIndex or " "PeriodIndex" % ax_name
                    )
                else:
                    ax = DatetimeIndex([], tz=tz)
            else:
                ax = ax.tz_convert(tz)
            return ax

        # if a level is given it must be a MultiIndex level or
        # equivalent to the axis name
        if isinstance(ax, MultiIndex):
            level = ax._get_level_number(level)
            new_level = _tz_convert(ax.levels[level], tz)
            ax = ax.set_levels(new_level, level=level)
        else:
            if level not in (None, 0, ax.name):
                raise ValueError("The level {0} is not valid".format(level))
            ax = _tz_convert(ax, tz)

        result = self._constructor(self._data, copy=copy)
        result = result.set_axis(ax, axis=axis, inplace=False)
        return result.__finalize__(self)

    def tz_localize(
        self, tz, axis=0, level=None, copy=True, ambiguous="raise", nonexistent="raise"
    ):
        """
        Localize tz-naive index of a Series or DataFrame to target time zone.

        This operation localizes the Index. To localize the values in a
        timezone-naive Series, use :meth:`Series.dt.tz_localize`.

        Parameters
        ----------
        tz : string or pytz.timezone object
        axis : the axis to localize
        level : int, str, default None
            If axis ia a MultiIndex, localize a specific level. Otherwise
            must be None
        copy : boolean, default True
            Also make a copy of the underlying data
        ambiguous : 'infer', bool-ndarray, 'NaT', default 'raise'
            When clocks moved backward due to DST, ambiguous times may arise.
            For example in Central European Time (UTC+01), when going from
            03:00 DST to 02:00 non-DST, 02:30:00 local time occurs both at
            00:30:00 UTC and at 01:30:00 UTC. In such a situation, the
            `ambiguous` parameter dictates how ambiguous times should be
            handled.

            - 'infer' will attempt to infer fall dst-transition hours based on
              order
            - bool-ndarray where True signifies a DST time, False designates
              a non-DST time (note that this flag is only applicable for
              ambiguous times)
            - 'NaT' will return NaT where there are ambiguous times
            - 'raise' will raise an AmbiguousTimeError if there are ambiguous
              times
        nonexistent : str, default 'raise'
            A nonexistent time does not exist in a particular timezone
            where clocks moved forward due to DST. Valid values are:

            - 'shift_forward' will shift the nonexistent time forward to the
              closest existing time
            - 'shift_backward' will shift the nonexistent time backward to the
              closest existing time
            - 'NaT' will return NaT where there are nonexistent times
            - timedelta objects will shift nonexistent times by the timedelta
            - 'raise' will raise an NonExistentTimeError if there are
              nonexistent times

            .. versionadded:: 0.24.0

        Returns
        -------
        Series or DataFrame
            Same type as the input.

        Raises
        ------
        TypeError
            If the TimeSeries is tz-aware and tz is not None.

        Examples
        --------

        Localize local times:

        >>> s = pd.Series([1],
        ... index=pd.DatetimeIndex(['2018-09-15 01:30:00']))
        >>> s.tz_localize('CET')
        2018-09-15 01:30:00+02:00    1
        dtype: int64

        Be careful with DST changes. When there is sequential data, pandas
        can infer the DST time:

        >>> s = pd.Series(range(7), index=pd.DatetimeIndex([
        ... '2018-10-28 01:30:00',
        ... '2018-10-28 02:00:00',
        ... '2018-10-28 02:30:00',
        ... '2018-10-28 02:00:00',
        ... '2018-10-28 02:30:00',
        ... '2018-10-28 03:00:00',
        ... '2018-10-28 03:30:00']))
        >>> s.tz_localize('CET', ambiguous='infer')
        2018-10-28 01:30:00+02:00    0
        2018-10-28 02:00:00+02:00    1
        2018-10-28 02:30:00+02:00    2
        2018-10-28 02:00:00+01:00    3
        2018-10-28 02:30:00+01:00    4
        2018-10-28 03:00:00+01:00    5
        2018-10-28 03:30:00+01:00    6
        dtype: int64

        In some cases, inferring the DST is impossible. In such cases, you can
        pass an ndarray to the ambiguous parameter to set the DST explicitly

        >>> s = pd.Series(range(3), index=pd.DatetimeIndex([
        ... '2018-10-28 01:20:00',
        ... '2018-10-28 02:36:00',
        ... '2018-10-28 03:46:00']))
        >>> s.tz_localize('CET', ambiguous=np.array([True, True, False]))
        2018-10-28 01:20:00+02:00    0
        2018-10-28 02:36:00+02:00    1
        2018-10-28 03:46:00+01:00    2
        dtype: int64

        If the DST transition causes nonexistent times, you can shift these
        dates forward or backwards with a timedelta object or `'shift_forward'`
        or `'shift_backwards'`.
        >>> s = pd.Series(range(2), index=pd.DatetimeIndex([
        ... '2015-03-29 02:30:00',
        ... '2015-03-29 03:30:00']))
        >>> s.tz_localize('Europe/Warsaw', nonexistent='shift_forward')
        2015-03-29 03:00:00+02:00    0
        2015-03-29 03:30:00+02:00    1
        dtype: int64
        >>> s.tz_localize('Europe/Warsaw', nonexistent='shift_backward')
        2015-03-29 01:59:59.999999999+01:00    0
        2015-03-29 03:30:00+02:00              1
        dtype: int64
        >>> s.tz_localize('Europe/Warsaw', nonexistent=pd.Timedelta('1H'))
        2015-03-29 03:30:00+02:00    0
        2015-03-29 03:30:00+02:00    1
        dtype: int64
        """
        nonexistent_options = ("raise", "NaT", "shift_forward", "shift_backward")
        if nonexistent not in nonexistent_options and not isinstance(
            nonexistent, timedelta
        ):
            raise ValueError(
                "The nonexistent argument must be one of 'raise',"
                " 'NaT', 'shift_forward', 'shift_backward' or"
                " a timedelta object"
            )

        axis = self._get_axis_number(axis)
        ax = self._get_axis(axis)

        def _tz_localize(ax, tz, ambiguous, nonexistent):
            if not hasattr(ax, "tz_localize"):
                if len(ax) > 0:
                    ax_name = self._get_axis_name(axis)
                    raise TypeError(
                        "%s is not a valid DatetimeIndex or " "PeriodIndex" % ax_name
                    )
                else:
                    ax = DatetimeIndex([], tz=tz)
            else:
                ax = ax.tz_localize(tz, ambiguous=ambiguous, nonexistent=nonexistent)
            return ax

        # if a level is given it must be a MultiIndex level or
        # equivalent to the axis name
        if isinstance(ax, MultiIndex):
            level = ax._get_level_number(level)
            new_level = _tz_localize(ax.levels[level], tz, ambiguous, nonexistent)
            ax = ax.set_levels(new_level, level=level)
        else:
            if level not in (None, 0, ax.name):
                raise ValueError("The level {0} is not valid".format(level))
            ax = _tz_localize(ax, tz, ambiguous, nonexistent)

        result = self._constructor(self._data, copy=copy)
        result = result.set_axis(ax, axis=axis, inplace=False)
        return result.__finalize__(self)

    # ----------------------------------------------------------------------
    # Numeric Methods
    def abs(self):
        """
        Return a Series/DataFrame with absolute numeric value of each element.

        This function only applies to elements that are all numeric.

        Returns
        -------
        abs
            Series/DataFrame containing the absolute value of each element.

        See Also
        --------
        numpy.absolute : Calculate the absolute value element-wise.

        Notes
        -----
        For ``complex`` inputs, ``1.2 + 1j``, the absolute value is
        :math:`\\sqrt{ a^2 + b^2 }`.

        Examples
        --------
        Absolute numeric values in a Series.

        >>> s = pd.Series([-1.10, 2, -3.33, 4])
        >>> s.abs()
        0    1.10
        1    2.00
        2    3.33
        3    4.00
        dtype: float64

        Absolute numeric values in a Series with complex numbers.

        >>> s = pd.Series([1.2 + 1j])
        >>> s.abs()
        0    1.56205
        dtype: float64

        Absolute numeric values in a Series with a Timedelta element.

        >>> s = pd.Series([pd.Timedelta('1 days')])
        >>> s.abs()
        0   1 days
        dtype: timedelta64[ns]

        Select rows with data closest to certain value using argsort (from
        `StackOverflow <https://stackoverflow.com/a/17758115>`__).

        >>> df = pd.DataFrame({
        ...     'a': [4, 5, 6, 7],
        ...     'b': [10, 20, 30, 40],
        ...     'c': [100, 50, -30, -50]
        ... })
        >>> df
             a    b    c
        0    4   10  100
        1    5   20   50
        2    6   30  -30
        3    7   40  -50
        >>> df.loc[(df.c - 43).abs().argsort()]
             a    b    c
        1    5   20   50
        0    4   10  100
        2    6   30  -30
        3    7   40  -50
        """
        return np.abs(self)

    def describe(self, percentiles=None, include=None, exclude=None):
        """
        Generate descriptive statistics that summarize the central tendency,
        dispersion and shape of a dataset's distribution, excluding
        ``NaN`` values.

        Analyzes both numeric and object series, as well
        as ``DataFrame`` column sets of mixed data types. The output
        will vary depending on what is provided. Refer to the notes
        below for more detail.

        Parameters
        ----------
        percentiles : list-like of numbers, optional
            The percentiles to include in the output. All should
            fall between 0 and 1. The default is
            ``[.25, .5, .75]``, which returns the 25th, 50th, and
            75th percentiles.
        include : 'all', list-like of dtypes or None (default), optional
            A white list of data types to include in the result. Ignored
            for ``Series``. Here are the options:

            - 'all' : All columns of the input will be included in the output.
            - A list-like of dtypes : Limits the results to the
              provided data types.
              To limit the result to numeric types submit
              ``numpy.number``. To limit it instead to object columns submit
              the ``numpy.object`` data type. Strings
              can also be used in the style of
              ``select_dtypes`` (e.g. ``df.describe(include=['O'])``). To
              select pandas categorical columns, use ``'category'``
            - None (default) : The result will include all numeric columns.
        exclude : list-like of dtypes or None (default), optional,
            A black list of data types to omit from the result. Ignored
            for ``Series``. Here are the options:

            - A list-like of dtypes : Excludes the provided data types
              from the result. To exclude numeric types submit
              ``numpy.number``. To exclude object columns submit the data
              type ``numpy.object``. Strings can also be used in the style of
              ``select_dtypes`` (e.g. ``df.describe(include=['O'])``). To
              exclude pandas categorical columns, use ``'category'``
            - None (default) : The result will exclude nothing.

        Returns
        -------
        Series or DataFrame
            Summary statistics of the Series or Dataframe provided.

        See Also
        --------
        DataFrame.count: Count number of non-NA/null observations.
        DataFrame.max: Maximum of the values in the object.
        DataFrame.min: Minimum of the values in the object.
        DataFrame.mean: Mean of the values.
        DataFrame.std: Standard deviation of the observations.
        DataFrame.select_dtypes: Subset of a DataFrame including/excluding
            columns based on their dtype.

        Notes
        -----
        For numeric data, the result's index will include ``count``,
        ``mean``, ``std``, ``min``, ``max`` as well as lower, ``50`` and
        upper percentiles. By default the lower percentile is ``25`` and the
        upper percentile is ``75``. The ``50`` percentile is the
        same as the median.

        For object data (e.g. strings or timestamps), the result's index
        will include ``count``, ``unique``, ``top``, and ``freq``. The ``top``
        is the most common value. The ``freq`` is the most common value's
        frequency. Timestamps also include the ``first`` and ``last`` items.

        If multiple object values have the highest count, then the
        ``count`` and ``top`` results will be arbitrarily chosen from
        among those with the highest count.

        For mixed data types provided via a ``DataFrame``, the default is to
        return only an analysis of numeric columns. If the dataframe consists
        only of object and categorical data without any numeric columns, the
        default is to return an analysis of both the object and categorical
        columns. If ``include='all'`` is provided as an option, the result
        will include a union of attributes of each type.

        The `include` and `exclude` parameters can be used to limit
        which columns in a ``DataFrame`` are analyzed for the output.
        The parameters are ignored when analyzing a ``Series``.

        Examples
        --------
        Describing a numeric ``Series``.

        >>> s = pd.Series([1, 2, 3])
        >>> s.describe()
        count    3.0
        mean     2.0
        std      1.0
        min      1.0
        25%      1.5
        50%      2.0
        75%      2.5
        max      3.0
        dtype: float64

        Describing a categorical ``Series``.

        >>> s = pd.Series(['a', 'a', 'b', 'c'])
        >>> s.describe()
        count     4
        unique    3
        top       a
        freq      2
        dtype: object

        Describing a timestamp ``Series``.

        >>> s = pd.Series([
        ...   np.datetime64("2000-01-01"),
        ...   np.datetime64("2010-01-01"),
        ...   np.datetime64("2010-01-01")
        ... ])
        >>> s.describe()
        count                       3
        unique                      2
        top       2010-01-01 00:00:00
        freq                        2
        first     2000-01-01 00:00:00
        last      2010-01-01 00:00:00
        dtype: object

        Describing a ``DataFrame``. By default only numeric fields
        are returned.

        >>> df = pd.DataFrame({'categorical': pd.Categorical(['d','e','f']),
        ...                    'numeric': [1, 2, 3],
        ...                    'object': ['a', 'b', 'c']
        ...                   })
        >>> df.describe()
               numeric
        count      3.0
        mean       2.0
        std        1.0
        min        1.0
        25%        1.5
        50%        2.0
        75%        2.5
        max        3.0

        Describing all columns of a ``DataFrame`` regardless of data type.

        >>> df.describe(include='all')
                categorical  numeric object
        count            3      3.0      3
        unique           3      NaN      3
        top              f      NaN      c
        freq             1      NaN      1
        mean           NaN      2.0    NaN
        std            NaN      1.0    NaN
        min            NaN      1.0    NaN
        25%            NaN      1.5    NaN
        50%            NaN      2.0    NaN
        75%            NaN      2.5    NaN
        max            NaN      3.0    NaN

        Describing a column from a ``DataFrame`` by accessing it as
        an attribute.

        >>> df.numeric.describe()
        count    3.0
        mean     2.0
        std      1.0
        min      1.0
        25%      1.5
        50%      2.0
        75%      2.5
        max      3.0
        Name: numeric, dtype: float64

        Including only numeric columns in a ``DataFrame`` description.

        >>> df.describe(include=[np.number])
               numeric
        count      3.0
        mean       2.0
        std        1.0
        min        1.0
        25%        1.5
        50%        2.0
        75%        2.5
        max        3.0

        Including only string columns in a ``DataFrame`` description.

        >>> df.describe(include=[np.object])
               object
        count       3
        unique      3
        top         c
        freq        1

        Including only categorical columns from a ``DataFrame`` description.

        >>> df.describe(include=['category'])
               categorical
        count            3
        unique           3
        top              f
        freq             1

        Excluding numeric columns from a ``DataFrame`` description.

        >>> df.describe(exclude=[np.number])
               categorical object
        count            3      3
        unique           3      3
        top              f      c
        freq             1      1

        Excluding object columns from a ``DataFrame`` description.

        >>> df.describe(exclude=[np.object])
               categorical  numeric
        count            3      3.0
        unique           3      NaN
        top              f      NaN
        freq             1      NaN
        mean           NaN      2.0
        std            NaN      1.0
        min            NaN      1.0
        25%            NaN      1.5
        50%            NaN      2.0
        75%            NaN      2.5
        max            NaN      3.0
        """
        if self.ndim == 2 and self.columns.size == 0:
            raise ValueError("Cannot describe a DataFrame without columns")

        if percentiles is not None:
            # explicit conversion of `percentiles` to list
            percentiles = list(percentiles)

            # get them all to be in [0, 1]
            self._check_percentile(percentiles)

            # median should always be included
            if 0.5 not in percentiles:
                percentiles.append(0.5)
            percentiles = np.asarray(percentiles)
        else:
            percentiles = np.array([0.25, 0.5, 0.75])

        # sort and check for duplicates
        unique_pcts = np.unique(percentiles)
        if len(unique_pcts) < len(percentiles):
            raise ValueError("percentiles cannot contain duplicates")
        percentiles = unique_pcts

        formatted_percentiles = format_percentiles(percentiles)

        def describe_numeric_1d(series):
            stat_index = (
                ["count", "mean", "std", "min"] + formatted_percentiles + ["max"]
            )
            d = (
                [series.count(), series.mean(), series.std(), series.min()]
                + series.quantile(percentiles).tolist()
                + [series.max()]
            )
            return pd.Series(d, index=stat_index, name=series.name)

        def describe_categorical_1d(data):
            names = ["count", "unique"]
            objcounts = data.value_counts()
            count_unique = len(objcounts[objcounts != 0])
            result = [data.count(), count_unique]
            dtype = None
            if result[1] > 0:
                top, freq = objcounts.index[0], objcounts.iloc[0]

                if is_datetime64_any_dtype(data):
                    tz = data.dt.tz
                    asint = data.dropna().values.view("i8")
                    top = Timestamp(top)
                    if top.tzinfo is not None and tz is not None:
                        # Don't tz_localize(None) if key is already tz-aware
                        top = top.tz_convert(tz)
                    else:
                        top = top.tz_localize(tz)
                    names += ["top", "freq", "first", "last"]
                    result += [
                        top,
                        freq,
                        Timestamp(asint.min(), tz=tz),
                        Timestamp(asint.max(), tz=tz),
                    ]
                else:
                    names += ["top", "freq"]
                    result += [top, freq]

            # If the DataFrame is empty, set 'top' and 'freq' to None
            # to maintain output shape consistency
            else:
                names += ["top", "freq"]
                result += [np.nan, np.nan]
                dtype = "object"

            return pd.Series(result, index=names, name=data.name, dtype=dtype)

        def describe_1d(data):
            if is_bool_dtype(data):
                return describe_categorical_1d(data)
            elif is_numeric_dtype(data):
                return describe_numeric_1d(data)
            elif is_timedelta64_dtype(data):
                return describe_numeric_1d(data)
            else:
                return describe_categorical_1d(data)

        if self.ndim == 1:
            return describe_1d(self)
        elif (include is None) and (exclude is None):
            # when some numerics are found, keep only numerics
            data = self.select_dtypes(include=[np.number])
            if len(data.columns) == 0:
                data = self
        elif include == "all":
            if exclude is not None:
                msg = "exclude must be None when include is 'all'"
                raise ValueError(msg)
            data = self
        else:
            data = self.select_dtypes(include=include, exclude=exclude)

        ldesc = [describe_1d(s) for _, s in data.items()]
        # set a convenient order for rows
        names = []
        ldesc_indexes = sorted((x.index for x in ldesc), key=len)
        for idxnames in ldesc_indexes:
            for name in idxnames:
                if name not in names:
                    names.append(name)

        d = pd.concat([x.reindex(names, copy=False) for x in ldesc], axis=1, sort=False)
        d.columns = data.columns.copy()
        return d

    def _check_percentile(self, q):
        """
        Validate percentiles (used by describe and quantile).
        """

        msg = "percentiles should all be in the interval [0, 1]. " "Try {0} instead."
        q = np.asarray(q)
        if q.ndim == 0:
            if not 0 <= q <= 1:
                raise ValueError(msg.format(q / 100.0))
        else:
            if not all(0 <= qs <= 1 for qs in q):
                raise ValueError(msg.format(q / 100.0))
        return q

    _shared_docs[
        "pct_change"
    ] = """
        Percentage change between the current and a prior element.

        Computes the percentage change from the immediately previous row by
        default. This is useful in comparing the percentage of change in a time
        series of elements.

        Parameters
        ----------
        periods : int, default 1
            Periods to shift for forming percent change.
        fill_method : str, default 'pad'
            How to handle NAs before computing percent changes.
        limit : int, default None
            The number of consecutive NAs to fill before stopping.
        freq : DateOffset, timedelta, or offset alias string, optional
            Increment to use from time series API (e.g. 'M' or BDay()).
        **kwargs
            Additional keyword arguments are passed into
            `DataFrame.shift` or `Series.shift`.

        Returns
        -------
        chg : Series or DataFrame
            The same type as the calling object.

        See Also
        --------
        Series.diff : Compute the difference of two elements in a Series.
        DataFrame.diff : Compute the difference of two elements in a DataFrame.
        Series.shift : Shift the index by some number of periods.
        DataFrame.shift : Shift the index by some number of periods.

        Examples
        --------
        **Series**

        >>> s = pd.Series([90, 91, 85])
        >>> s
        0    90
        1    91
        2    85
        dtype: int64

        >>> s.pct_change()
        0         NaN
        1    0.011111
        2   -0.065934
        dtype: float64

        >>> s.pct_change(periods=2)
        0         NaN
        1         NaN
        2   -0.055556
        dtype: float64

        See the percentage change in a Series where filling NAs with last
        valid observation forward to next valid.

        >>> s = pd.Series([90, 91, None, 85])
        >>> s
        0    90.0
        1    91.0
        2     NaN
        3    85.0
        dtype: float64

        >>> s.pct_change(fill_method='ffill')
        0         NaN
        1    0.011111
        2    0.000000
        3   -0.065934
        dtype: float64

        **DataFrame**

        Percentage change in French franc, Deutsche Mark, and Italian lira from
        1980-01-01 to 1980-03-01.

        >>> df = pd.DataFrame({
        ...     'FR': [4.0405, 4.0963, 4.3149],
        ...     'GR': [1.7246, 1.7482, 1.8519],
        ...     'IT': [804.74, 810.01, 860.13]},
        ...     index=['1980-01-01', '1980-02-01', '1980-03-01'])
        >>> df
                        FR      GR      IT
        1980-01-01  4.0405  1.7246  804.74
        1980-02-01  4.0963  1.7482  810.01
        1980-03-01  4.3149  1.8519  860.13

        >>> df.pct_change()
                          FR        GR        IT
        1980-01-01       NaN       NaN       NaN
        1980-02-01  0.013810  0.013684  0.006549
        1980-03-01  0.053365  0.059318  0.061876

        Percentage of change in GOOG and APPL stock volume. Shows computing
        the percentage change between columns.

        >>> df = pd.DataFrame({
        ...     '2016': [1769950, 30586265],
        ...     '2015': [1500923, 40912316],
        ...     '2014': [1371819, 41403351]},
        ...     index=['GOOG', 'APPL'])
        >>> df
                  2016      2015      2014
        GOOG   1769950   1500923   1371819
        APPL  30586265  40912316  41403351

        >>> df.pct_change(axis='columns')
              2016      2015      2014
        GOOG   NaN -0.151997 -0.086016
        APPL   NaN  0.337604  0.012002
        """

    @Appender(_shared_docs["pct_change"] % _shared_doc_kwargs)
    def pct_change(self, periods=1, fill_method="pad", limit=None, freq=None, **kwargs):
        # TODO: Not sure if above is correct - need someone to confirm.
        axis = self._get_axis_number(kwargs.pop("axis", self._stat_axis_name))
        if fill_method is None:
            data = self
        else:
            data = self.fillna(method=fill_method, limit=limit, axis=axis)

        rs = data.div(data.shift(periods=periods, freq=freq, axis=axis, **kwargs)) - 1
        rs = rs.reindex_like(data)
        if freq is None:
            mask = isna(com.values_from_object(data))
            np.putmask(rs.values, mask, np.nan)
        return rs

    def _agg_by_level(self, name, axis=0, level=0, skipna=True, **kwargs):
        if axis is None:
            raise ValueError("Must specify 'axis' when aggregating by level.")
        grouped = self.groupby(level=level, axis=axis, sort=False)
        if hasattr(grouped, name) and skipna:
            return getattr(grouped, name)(**kwargs)
        axis = self._get_axis_number(axis)
        method = getattr(type(self), name)
        applyf = lambda x: method(x, axis=axis, skipna=skipna, **kwargs)
        return grouped.aggregate(applyf)

    @classmethod
    def _add_numeric_operations(cls):
        """
        Add the operations to the cls; evaluate the doc strings again
        """

        axis_descr, name, name2 = _doc_parms(cls)

        cls.any = _make_logical_function(
            cls,
            "any",
            name,
            name2,
            axis_descr,
            _any_desc,
            nanops.nanany,
            _any_see_also,
            _any_examples,
            empty_value=False,
        )
        cls.all = _make_logical_function(
            cls,
            "all",
            name,
            name2,
            axis_descr,
            _all_desc,
            nanops.nanall,
            _all_see_also,
            _all_examples,
            empty_value=True,
        )

        @Substitution(
            desc="Return the mean absolute deviation of the values "
            "for the requested axis.",
            name1=name,
            name2=name2,
            axis_descr=axis_descr,
            min_count="",
            see_also="",
            examples="",
        )
        @Appender(_num_doc)
        def mad(self, axis=None, skipna=None, level=None):
            if skipna is None:
                skipna = True
            if axis is None:
                axis = self._stat_axis_number
            if level is not None:
                return self._agg_by_level("mad", axis=axis, level=level, skipna=skipna)

            data = self._get_numeric_data()
            if axis == 0:
                demeaned = data - data.mean(axis=0)
            else:
                demeaned = data.sub(data.mean(axis=1), axis=0)
            return np.abs(demeaned).mean(axis=axis, skipna=skipna)

        cls.mad = mad

        cls.sem = _make_stat_function_ddof(
            cls,
            "sem",
            name,
            name2,
            axis_descr,
            "Return unbiased standard error of the mean over requested "
            "axis.\n\nNormalized by N-1 by default. This can be changed "
            "using the ddof argument",
            nanops.nansem,
        )
        cls.var = _make_stat_function_ddof(
            cls,
            "var",
            name,
            name2,
            axis_descr,
            "Return unbiased variance over requested axis.\n\nNormalized by "
            "N-1 by default. This can be changed using the ddof argument",
            nanops.nanvar,
        )
        cls.std = _make_stat_function_ddof(
            cls,
            "std",
            name,
            name2,
            axis_descr,
            "Return sample standard deviation over requested axis."
            "\n\nNormalized by N-1 by default. This can be changed using the "
            "ddof argument",
            nanops.nanstd,
        )

        @Substitution(
            desc="Return the compound percentage of the values for "
            "the requested axis.\n\n.. deprecated:: 0.25.0",
            name1=name,
            name2=name2,
            axis_descr=axis_descr,
            min_count="",
            see_also="",
            examples="",
        )
        @Appender(_num_doc)
        def compound(self, axis=None, skipna=None, level=None):
            msg = (
                "The 'compound' method is deprecated and will be"
                "removed in a future version."
            )
            warnings.warn(msg, FutureWarning, stacklevel=2)
            if skipna is None:
                skipna = True
            return (1 + self).prod(axis=axis, skipna=skipna, level=level) - 1

        cls.compound = compound

        cls.cummin = _make_cum_function(
            cls,
            "cummin",
            name,
            name2,
            axis_descr,
            "minimum",
            lambda y, axis: np.minimum.accumulate(y, axis),
            "min",
            np.inf,
            np.nan,
            _cummin_examples,
        )
        cls.cumsum = _make_cum_function(
            cls,
            "cumsum",
            name,
            name2,
            axis_descr,
            "sum",
            lambda y, axis: y.cumsum(axis),
            "sum",
            0.0,
            np.nan,
            _cumsum_examples,
        )
        cls.cumprod = _make_cum_function(
            cls,
            "cumprod",
            name,
            name2,
            axis_descr,
            "product",
            lambda y, axis: y.cumprod(axis),
            "prod",
            1.0,
            np.nan,
            _cumprod_examples,
        )
        cls.cummax = _make_cum_function(
            cls,
            "cummax",
            name,
            name2,
            axis_descr,
            "maximum",
            lambda y, axis: np.maximum.accumulate(y, axis),
            "max",
            -np.inf,
            np.nan,
            _cummax_examples,
        )

        cls.sum = _make_min_count_stat_function(
            cls,
            "sum",
            name,
            name2,
            axis_descr,
            """Return the sum of the values for the requested axis.\n
            This is equivalent to the method ``numpy.sum``.""",
            nanops.nansum,
            _stat_func_see_also,
            _sum_examples,
        )
        cls.mean = _make_stat_function(
            cls,
            "mean",
            name,
            name2,
            axis_descr,
            "Return the mean of the values for the requested axis.",
            nanops.nanmean,
        )
        cls.skew = _make_stat_function(
            cls,
            "skew",
            name,
            name2,
            axis_descr,
            "Return unbiased skew over requested axis\nNormalized by N-1.",
            nanops.nanskew,
        )
        cls.kurt = _make_stat_function(
            cls,
            "kurt",
            name,
            name2,
            axis_descr,
            "Return unbiased kurtosis over requested axis using Fisher's "
            "definition of\nkurtosis (kurtosis of normal == 0.0). Normalized "
            "by N-1.",
            nanops.nankurt,
        )
        cls.kurtosis = cls.kurt
        cls.prod = _make_min_count_stat_function(
            cls,
            "prod",
            name,
            name2,
            axis_descr,
            "Return the product of the values for the requested axis.",
            nanops.nanprod,
            examples=_prod_examples,
        )
        cls.product = cls.prod
        cls.median = _make_stat_function(
            cls,
            "median",
            name,
            name2,
            axis_descr,
            "Return the median of the values for the requested axis.",
            nanops.nanmedian,
        )
        cls.max = _make_stat_function(
            cls,
            "max",
            name,
            name2,
            axis_descr,
            """Return the maximum of the values for the requested axis.\n
            If you want the *index* of the maximum, use ``idxmax``. This is
            the equivalent of the ``numpy.ndarray`` method ``argmax``.""",
            nanops.nanmax,
            _stat_func_see_also,
            _max_examples,
        )
        cls.min = _make_stat_function(
            cls,
            "min",
            name,
            name2,
            axis_descr,
            """Return the minimum of the values for the requested axis.\n
            If you want the *index* of the minimum, use ``idxmin``. This is
            the equivalent of the ``numpy.ndarray`` method ``argmin``.""",
            nanops.nanmin,
            _stat_func_see_also,
            _min_examples,
        )

    @classmethod
    def _add_series_only_operations(cls):
        """
        Add the series only operations to the cls; evaluate the doc
        strings again.
        """

        axis_descr, name, name2 = _doc_parms(cls)

        def nanptp(values, axis=0, skipna=True):
            nmax = nanops.nanmax(values, axis, skipna)
            nmin = nanops.nanmin(values, axis, skipna)
            warnings.warn(
                "Method .ptp is deprecated and will be removed "
                "in a future version. Use numpy.ptp instead.",
                FutureWarning,
                stacklevel=4,
            )
            return nmax - nmin

        cls.ptp = _make_stat_function(
            cls,
            "ptp",
            name,
            name2,
            axis_descr,
            """Return the difference between the maximum value and the
            minimum value in the object. This is the equivalent of the
            ``numpy.ndarray`` method ``ptp``.\n\n.. deprecated:: 0.24.0
                Use numpy.ptp instead""",
            nanptp,
        )

    @classmethod
    def _add_series_or_dataframe_operations(cls):
        """
        Add the series or dataframe only operations to the cls; evaluate
        the doc strings again.
        """

        from pandas.core import window as rwindow

        @Appender(rwindow.rolling.__doc__)
        def rolling(
            self,
            window,
            min_periods=None,
            center=False,
            win_type=None,
            on=None,
            axis=0,
            closed=None,
        ):
            axis = self._get_axis_number(axis)
            return rwindow.rolling(
                self,
                window=window,
                min_periods=min_periods,
                center=center,
                win_type=win_type,
                on=on,
                axis=axis,
                closed=closed,
            )

        cls.rolling = rolling

        @Appender(rwindow.expanding.__doc__)
        def expanding(self, min_periods=1, center=False, axis=0):
            axis = self._get_axis_number(axis)
            return rwindow.expanding(
                self, min_periods=min_periods, center=center, axis=axis
            )

        cls.expanding = expanding

        @Appender(rwindow.ewm.__doc__)
        def ewm(
            self,
            com=None,
            span=None,
            halflife=None,
            alpha=None,
            min_periods=0,
            adjust=True,
            ignore_na=False,
            axis=0,
        ):
            axis = self._get_axis_number(axis)
            return rwindow.ewm(
                self,
                com=com,
                span=span,
                halflife=halflife,
                alpha=alpha,
                min_periods=min_periods,
                adjust=adjust,
                ignore_na=ignore_na,
                axis=axis,
            )

        cls.ewm = ewm

    @Appender(_shared_docs["transform"] % dict(axis="", **_shared_doc_kwargs))
    def transform(self, func, *args, **kwargs):
        result = self.agg(func, *args, **kwargs)
        if is_scalar(result) or len(result) != len(self):
            raise ValueError("transforms cannot produce " "aggregated results")

        return result

    # ----------------------------------------------------------------------
    # Misc methods

    _shared_docs[
        "valid_index"
    ] = """
        Return index for %(position)s non-NA/null value.

        Returns
        -------
        scalar : type of index

        Notes
        -----
        If all elements are non-NA/null, returns None.
        Also returns None for empty %(klass)s.
        """

    def _find_valid_index(self, how):
        """
        Retrieves the index of the first valid value.

        Parameters
        ----------
        how : {'first', 'last'}
            Use this parameter to change between the first or last valid index.

        Returns
        -------
        idx_first_valid : type of index
        """
        assert how in ["first", "last"]

        if len(self) == 0:  # early stop
            return None
        is_valid = ~self.isna()

        if self.ndim == 2:
            is_valid = is_valid.any(1)  # reduce axis 1

        if how == "first":
            idxpos = is_valid.values[::].argmax()

        if how == "last":
            idxpos = len(self) - 1 - is_valid.values[::-1].argmax()

        chk_notna = is_valid.iat[idxpos]
        idx = self.index[idxpos]

        if not chk_notna:
            return None
        return idx

    @Appender(
        _shared_docs["valid_index"] % {"position": "first", "klass": "Series/DataFrame"}
    )
    def first_valid_index(self):
        return self._find_valid_index("first")

    @Appender(
        _shared_docs["valid_index"] % {"position": "last", "klass": "Series/DataFrame"}
    )
    def last_valid_index(self):
        return self._find_valid_index("last")


def _doc_parms(cls):
    """Return a tuple of the doc parms."""
    axis_descr = "{%s}" % ", ".join(
        "{0} ({1})".format(a, i) for i, a in enumerate(cls._AXIS_ORDERS)
    )
    name = cls._constructor_sliced.__name__ if cls._AXIS_LEN > 1 else "scalar"
    name2 = cls.__name__
    return axis_descr, name, name2


_num_doc = """
%(desc)s

Parameters
----------
axis : %(axis_descr)s
    Axis for the function to be applied on.
skipna : bool, default True
    Exclude NA/null values when computing the result.
level : int or level name, default None
    If the axis is a MultiIndex (hierarchical), count along a
    particular level, collapsing into a %(name1)s.
numeric_only : bool, default None
    Include only float, int, boolean columns. If None, will attempt to use
    everything, then use only numeric data. Not implemented for Series.
%(min_count)s\
**kwargs
    Additional keyword arguments to be passed to the function.

Returns
-------
%(name1)s or %(name2)s (if level specified)\
%(see_also)s\
%(examples)s
"""

_num_ddof_doc = """
%(desc)s

Parameters
----------
axis : %(axis_descr)s
skipna : bool, default True
    Exclude NA/null values. If an entire row/column is NA, the result
    will be NA
level : int or level name, default None
    If the axis is a MultiIndex (hierarchical), count along a
    particular level, collapsing into a %(name1)s
ddof : int, default 1
    Delta Degrees of Freedom. The divisor used in calculations is N - ddof,
    where N represents the number of elements.
numeric_only : bool, default None
    Include only float, int, boolean columns. If None, will attempt to use
    everything, then use only numeric data. Not implemented for Series.

Returns
-------
%(name1)s or %(name2)s (if level specified)\n"""

_bool_doc = """
%(desc)s

Parameters
----------
axis : {0 or 'index', 1 or 'columns', None}, default 0
    Indicate which axis or axes should be reduced.

    * 0 / 'index' : reduce the index, return a Series whose index is the
      original column labels.
    * 1 / 'columns' : reduce the columns, return a Series whose index is the
      original index.
    * None : reduce all axes, return a scalar.

bool_only : bool, default None
    Include only boolean columns. If None, will attempt to use everything,
    then use only boolean data. Not implemented for Series.
skipna : bool, default True
    Exclude NA/null values. If the entire row/column is NA and skipna is
    True, then the result will be %(empty_value)s, as for an empty row/column.
    If skipna is False, then NA are treated as True, because these are not
    equal to zero.
level : int or level name, default None
    If the axis is a MultiIndex (hierarchical), count along a
    particular level, collapsing into a %(name1)s.
**kwargs : any, default None
    Additional keywords have no effect but might be accepted for
    compatibility with NumPy.

Returns
-------
%(name1)s or %(name2)s
    If level is specified, then, %(name2)s is returned; otherwise, %(name1)s
    is returned.

%(see_also)s
%(examples)s"""

_all_desc = """\
Return whether all elements are True, potentially over an axis.

Returns True unless there at least one element within a series or
along a Dataframe axis that is False or equivalent (e.g. zero or
empty)."""

_all_examples = """\
Examples
--------
**Series**

>>> pd.Series([True, True]).all()
True
>>> pd.Series([True, False]).all()
False
>>> pd.Series([]).all()
True
>>> pd.Series([np.nan]).all()
True
>>> pd.Series([np.nan]).all(skipna=False)
True

**DataFrames**

Create a dataframe from a dictionary.

>>> df = pd.DataFrame({'col1': [True, True], 'col2': [True, False]})
>>> df
   col1   col2
0  True   True
1  True  False

Default behaviour checks if column-wise values all return True.

>>> df.all()
col1     True
col2    False
dtype: bool

Specify ``axis='columns'`` to check if row-wise values all return True.

>>> df.all(axis='columns')
0     True
1    False
dtype: bool

Or ``axis=None`` for whether every value is True.

>>> df.all(axis=None)
False
"""

_all_see_also = """\
See Also
--------
Series.all : Return True if all elements are True.
DataFrame.any : Return True if one (or more) elements are True.
"""

_cnum_doc = """
Return cumulative %(desc)s over a DataFrame or Series axis.

Returns a DataFrame or Series of the same size containing the cumulative
%(desc)s.

Parameters
----------
axis : {0 or 'index', 1 or 'columns'}, default 0
    The index or the name of the axis. 0 is equivalent to None or 'index'.
skipna : boolean, default True
    Exclude NA/null values. If an entire row/column is NA, the result
    will be NA.
*args, **kwargs :
    Additional keywords have no effect but might be accepted for
    compatibility with NumPy.

Returns
-------
%(name1)s or %(name2)s

See Also
--------
core.window.Expanding.%(accum_func_name)s : Similar functionality
    but ignores ``NaN`` values.
%(name2)s.%(accum_func_name)s : Return the %(desc)s over
    %(name2)s axis.
%(name2)s.cummax : Return cumulative maximum over %(name2)s axis.
%(name2)s.cummin : Return cumulative minimum over %(name2)s axis.
%(name2)s.cumsum : Return cumulative sum over %(name2)s axis.
%(name2)s.cumprod : Return cumulative product over %(name2)s axis.

%(examples)s"""

_cummin_examples = """\
Examples
--------
**Series**

>>> s = pd.Series([2, np.nan, 5, -1, 0])
>>> s
0    2.0
1    NaN
2    5.0
3   -1.0
4    0.0
dtype: float64

By default, NA values are ignored.

>>> s.cummin()
0    2.0
1    NaN
2    2.0
3   -1.0
4   -1.0
dtype: float64

To include NA values in the operation, use ``skipna=False``

>>> s.cummin(skipna=False)
0    2.0
1    NaN
2    NaN
3    NaN
4    NaN
dtype: float64

**DataFrame**

>>> df = pd.DataFrame([[2.0, 1.0],
...                    [3.0, np.nan],
...                    [1.0, 0.0]],
...                    columns=list('AB'))
>>> df
     A    B
0  2.0  1.0
1  3.0  NaN
2  1.0  0.0

By default, iterates over rows and finds the minimum
in each column. This is equivalent to ``axis=None`` or ``axis='index'``.

>>> df.cummin()
     A    B
0  2.0  1.0
1  2.0  NaN
2  1.0  0.0

To iterate over columns and find the minimum in each row,
use ``axis=1``

>>> df.cummin(axis=1)
     A    B
0  2.0  1.0
1  3.0  NaN
2  1.0  0.0
"""

_cumsum_examples = """\
Examples
--------
**Series**

>>> s = pd.Series([2, np.nan, 5, -1, 0])
>>> s
0    2.0
1    NaN
2    5.0
3   -1.0
4    0.0
dtype: float64

By default, NA values are ignored.

>>> s.cumsum()
0    2.0
1    NaN
2    7.0
3    6.0
4    6.0
dtype: float64

To include NA values in the operation, use ``skipna=False``

>>> s.cumsum(skipna=False)
0    2.0
1    NaN
2    NaN
3    NaN
4    NaN
dtype: float64

**DataFrame**

>>> df = pd.DataFrame([[2.0, 1.0],
...                    [3.0, np.nan],
...                    [1.0, 0.0]],
...                    columns=list('AB'))
>>> df
     A    B
0  2.0  1.0
1  3.0  NaN
2  1.0  0.0

By default, iterates over rows and finds the sum
in each column. This is equivalent to ``axis=None`` or ``axis='index'``.

>>> df.cumsum()
     A    B
0  2.0  1.0
1  5.0  NaN
2  6.0  1.0

To iterate over columns and find the sum in each row,
use ``axis=1``

>>> df.cumsum(axis=1)
     A    B
0  2.0  3.0
1  3.0  NaN
2  1.0  1.0
"""

_cumprod_examples = """\
Examples
--------
**Series**

>>> s = pd.Series([2, np.nan, 5, -1, 0])
>>> s
0    2.0
1    NaN
2    5.0
3   -1.0
4    0.0
dtype: float64

By default, NA values are ignored.

>>> s.cumprod()
0     2.0
1     NaN
2    10.0
3   -10.0
4    -0.0
dtype: float64

To include NA values in the operation, use ``skipna=False``

>>> s.cumprod(skipna=False)
0    2.0
1    NaN
2    NaN
3    NaN
4    NaN
dtype: float64

**DataFrame**

>>> df = pd.DataFrame([[2.0, 1.0],
...                    [3.0, np.nan],
...                    [1.0, 0.0]],
...                    columns=list('AB'))
>>> df
     A    B
0  2.0  1.0
1  3.0  NaN
2  1.0  0.0

By default, iterates over rows and finds the product
in each column. This is equivalent to ``axis=None`` or ``axis='index'``.

>>> df.cumprod()
     A    B
0  2.0  1.0
1  6.0  NaN
2  6.0  0.0

To iterate over columns and find the product in each row,
use ``axis=1``

>>> df.cumprod(axis=1)
     A    B
0  2.0  2.0
1  3.0  NaN
2  1.0  0.0
"""

_cummax_examples = """\
Examples
--------
**Series**

>>> s = pd.Series([2, np.nan, 5, -1, 0])
>>> s
0    2.0
1    NaN
2    5.0
3   -1.0
4    0.0
dtype: float64

By default, NA values are ignored.

>>> s.cummax()
0    2.0
1    NaN
2    5.0
3    5.0
4    5.0
dtype: float64

To include NA values in the operation, use ``skipna=False``

>>> s.cummax(skipna=False)
0    2.0
1    NaN
2    NaN
3    NaN
4    NaN
dtype: float64

**DataFrame**

>>> df = pd.DataFrame([[2.0, 1.0],
...                    [3.0, np.nan],
...                    [1.0, 0.0]],
...                    columns=list('AB'))
>>> df
     A    B
0  2.0  1.0
1  3.0  NaN
2  1.0  0.0

By default, iterates over rows and finds the maximum
in each column. This is equivalent to ``axis=None`` or ``axis='index'``.

>>> df.cummax()
     A    B
0  2.0  1.0
1  3.0  NaN
2  3.0  1.0

To iterate over columns and find the maximum in each row,
use ``axis=1``

>>> df.cummax(axis=1)
     A    B
0  2.0  2.0
1  3.0  NaN
2  1.0  1.0
"""

_any_see_also = """\
See Also
--------
numpy.any : Numpy version of this method.
Series.any : Return whether any element is True.
Series.all : Return whether all elements are True.
DataFrame.any : Return whether any element is True over requested axis.
DataFrame.all : Return whether all elements are True over requested axis.
"""

_any_desc = """\
Return whether any element is True, potentially over an axis.

Returns False unless there at least one element within a series or
along a Dataframe axis that is True or equivalent (e.g. non-zero or
non-empty)."""

_any_examples = """\
Examples
--------
**Series**

For Series input, the output is a scalar indicating whether any element
is True.

>>> pd.Series([False, False]).any()
False
>>> pd.Series([True, False]).any()
True
>>> pd.Series([]).any()
False
>>> pd.Series([np.nan]).any()
False
>>> pd.Series([np.nan]).any(skipna=False)
True

**DataFrame**

Whether each column contains at least one True element (the default).

>>> df = pd.DataFrame({"A": [1, 2], "B": [0, 2], "C": [0, 0]})
>>> df
   A  B  C
0  1  0  0
1  2  2  0

>>> df.any()
A     True
B     True
C    False
dtype: bool

Aggregating over the columns.

>>> df = pd.DataFrame({"A": [True, False], "B": [1, 2]})
>>> df
       A  B
0   True  1
1  False  2

>>> df.any(axis='columns')
0    True
1    True
dtype: bool

>>> df = pd.DataFrame({"A": [True, False], "B": [1, 0]})
>>> df
       A  B
0   True  1
1  False  0

>>> df.any(axis='columns')
0    True
1    False
dtype: bool

Aggregating over the entire DataFrame with ``axis=None``.

>>> df.any(axis=None)
True

`any` for an empty DataFrame is an empty Series.

>>> pd.DataFrame([]).any()
Series([], dtype: bool)
"""

_shared_docs[
    "stat_func_example"
] = """

Examples
--------
>>> idx = pd.MultiIndex.from_arrays([
...     ['warm', 'warm', 'cold', 'cold'],
...     ['dog', 'falcon', 'fish', 'spider']],
...     names=['blooded', 'animal'])
>>> s = pd.Series([4, 2, 0, 8], name='legs', index=idx)
>>> s
blooded  animal
warm     dog       4
         falcon    2
cold     fish      0
         spider    8
Name: legs, dtype: int64

>>> s.{stat_func}()
{default_output}

{verb} using level names, as well as indices.

>>> s.{stat_func}(level='blooded')
blooded
warm    {level_output_0}
cold    {level_output_1}
Name: legs, dtype: int64

>>> s.{stat_func}(level=0)
blooded
warm    {level_output_0}
cold    {level_output_1}
Name: legs, dtype: int64"""

_sum_examples = _shared_docs["stat_func_example"].format(
    stat_func="sum", verb="Sum", default_output=14, level_output_0=6, level_output_1=8
)

_sum_examples += """

By default, the sum of an empty or all-NA Series is ``0``.

>>> pd.Series([]).sum()  # min_count=0 is the default
0.0

This can be controlled with the ``min_count`` parameter. For example, if
you'd like the sum of an empty series to be NaN, pass ``min_count=1``.

>>> pd.Series([]).sum(min_count=1)
nan

Thanks to the ``skipna`` parameter, ``min_count`` handles all-NA and
empty series identically.

>>> pd.Series([np.nan]).sum()
0.0

>>> pd.Series([np.nan]).sum(min_count=1)
nan"""

_max_examples = _shared_docs["stat_func_example"].format(
    stat_func="max", verb="Max", default_output=8, level_output_0=4, level_output_1=8
)

_min_examples = _shared_docs["stat_func_example"].format(
    stat_func="min", verb="Min", default_output=0, level_output_0=2, level_output_1=0
)

_stat_func_see_also = """

See Also
--------
Series.sum : Return the sum.
Series.min : Return the minimum.
Series.max : Return the maximum.
Series.idxmin : Return the index of the minimum.
Series.idxmax : Return the index of the maximum.
DataFrame.sum : Return the sum over the requested axis.
DataFrame.min : Return the minimum over the requested axis.
DataFrame.max : Return the maximum over the requested axis.
DataFrame.idxmin : Return the index of the minimum over the requested axis.
DataFrame.idxmax : Return the index of the maximum over the requested axis."""

_prod_examples = """

Examples
--------
By default, the product of an empty or all-NA Series is ``1``

>>> pd.Series([]).prod()
1.0

This can be controlled with the ``min_count`` parameter

>>> pd.Series([]).prod(min_count=1)
nan

Thanks to the ``skipna`` parameter, ``min_count`` handles all-NA and
empty series identically.

>>> pd.Series([np.nan]).prod()
1.0

>>> pd.Series([np.nan]).prod(min_count=1)
nan"""

_min_count_stub = """\
min_count : int, default 0
    The required number of valid values to perform the operation. If fewer than
    ``min_count`` non-NA values are present the result will be NA.

    .. versionadded :: 0.22.0

       Added with the default being 0. This means the sum of an all-NA
       or empty Series is 0, and the product of an all-NA or empty
       Series is 1.
"""


def _make_min_count_stat_function(
    cls, name, name1, name2, axis_descr, desc, f, see_also="", examples=""
):
    @Substitution(
        desc=desc,
        name1=name1,
        name2=name2,
        axis_descr=axis_descr,
        min_count=_min_count_stub,
        see_also=see_also,
        examples=examples,
    )
    @Appender(_num_doc)
    def stat_func(
        self,
        axis=None,
        skipna=None,
        level=None,
        numeric_only=None,
        min_count=0,
        **kwargs
    ):
        if name == "sum":
            nv.validate_sum(tuple(), kwargs)
        elif name == "prod":
            nv.validate_prod(tuple(), kwargs)
        else:
            nv.validate_stat_func(tuple(), kwargs, fname=name)
        if skipna is None:
            skipna = True
        if axis is None:
            axis = self._stat_axis_number
        if level is not None:
            return self._agg_by_level(
                name, axis=axis, level=level, skipna=skipna, min_count=min_count
            )
        return self._reduce(
            f,
            name,
            axis=axis,
            skipna=skipna,
            numeric_only=numeric_only,
            min_count=min_count,
        )

    return set_function_name(stat_func, name, cls)


def _make_stat_function(
    cls, name, name1, name2, axis_descr, desc, f, see_also="", examples=""
):
    @Substitution(
        desc=desc,
        name1=name1,
        name2=name2,
        axis_descr=axis_descr,
        min_count="",
        see_also=see_also,
        examples=examples,
    )
    @Appender(_num_doc)
    def stat_func(
        self, axis=None, skipna=None, level=None, numeric_only=None, **kwargs
    ):
        if name == "median":
            nv.validate_median(tuple(), kwargs)
        else:
            nv.validate_stat_func(tuple(), kwargs, fname=name)
        if skipna is None:
            skipna = True
        if axis is None:
            axis = self._stat_axis_number
        if level is not None:
            return self._agg_by_level(name, axis=axis, level=level, skipna=skipna)
        return self._reduce(
            f, name, axis=axis, skipna=skipna, numeric_only=numeric_only
        )

    return set_function_name(stat_func, name, cls)


def _make_stat_function_ddof(cls, name, name1, name2, axis_descr, desc, f):
    @Substitution(desc=desc, name1=name1, name2=name2, axis_descr=axis_descr)
    @Appender(_num_ddof_doc)
    def stat_func(
        self, axis=None, skipna=None, level=None, ddof=1, numeric_only=None, **kwargs
    ):
        nv.validate_stat_ddof_func(tuple(), kwargs, fname=name)
        if skipna is None:
            skipna = True
        if axis is None:
            axis = self._stat_axis_number
        if level is not None:
            return self._agg_by_level(
                name, axis=axis, level=level, skipna=skipna, ddof=ddof
            )
        return self._reduce(
            f, name, axis=axis, numeric_only=numeric_only, skipna=skipna, ddof=ddof
        )

    return set_function_name(stat_func, name, cls)


def _make_cum_function(
    cls,
    name,
    name1,
    name2,
    axis_descr,
    desc,
    accum_func,
    accum_func_name,
    mask_a,
    mask_b,
    examples,
):
    @Substitution(
        desc=desc,
        name1=name1,
        name2=name2,
        axis_descr=axis_descr,
        accum_func_name=accum_func_name,
        examples=examples,
    )
    @Appender(_cnum_doc)
    def cum_func(self, axis=None, skipna=True, *args, **kwargs):
        skipna = nv.validate_cum_func_with_skipna(skipna, args, kwargs, name)
        if axis is None:
            axis = self._stat_axis_number
        else:
            axis = self._get_axis_number(axis)

        y = com.values_from_object(self).copy()

        if skipna and issubclass(y.dtype.type, (np.datetime64, np.timedelta64)):
            result = accum_func(y, axis)
            mask = isna(self)
            np.putmask(result, mask, iNaT)
        elif skipna and not issubclass(y.dtype.type, (np.integer, np.bool_)):
            mask = isna(self)
            np.putmask(y, mask, mask_a)
            result = accum_func(y, axis)
            np.putmask(result, mask, mask_b)
        else:
            result = accum_func(y, axis)

        d = self._construct_axes_dict()
        d["copy"] = False
        return self._constructor(result, **d).__finalize__(self)

    return set_function_name(cum_func, name, cls)


def _make_logical_function(
    cls, name, name1, name2, axis_descr, desc, f, see_also, examples, empty_value
):
    @Substitution(
        desc=desc,
        name1=name1,
        name2=name2,
        axis_descr=axis_descr,
        see_also=see_also,
        examples=examples,
        empty_value=empty_value,
    )
    @Appender(_bool_doc)
    def logical_func(self, axis=0, bool_only=None, skipna=True, level=None, **kwargs):
        nv.validate_logical_func(tuple(), kwargs, fname=name)
        if level is not None:
            if bool_only is not None:
                raise NotImplementedError(
                    "Option bool_only is not " "implemented with option level."
                )
            return self._agg_by_level(name, axis=axis, level=level, skipna=skipna)
        return self._reduce(
            f,
            name,
            axis=axis,
            skipna=skipna,
            numeric_only=bool_only,
            filter_type="bool",
        )

    return set_function_name(logical_func, name, cls)


# install the indexes
for _name, _indexer in indexing.get_indexers_list():
    NDFrame._create_indexer(_name, _indexer)<|MERGE_RESOLUTION|>--- conflicted
+++ resolved
@@ -3076,15 +3076,6 @@
         if buf is None:
             return formatter.buf.getvalue()
 
-<<<<<<< HEAD
-    def to_csv(self, path_or_buf=None, sep=",", na_rep='', float_format=None,
-               columns=None, header=True, index=True, index_label=None,
-               mode='w', encoding=None,
-               compression: Optional[Union[str, Dict[str, str]]] = 'infer',
-               quoting=None, quotechar='"', line_terminator=None,
-               chunksize=None, tupleize_cols=None, date_format=None,
-               doublequote=True, escapechar=None, decimal='.'):
-=======
     def to_csv(
         self,
         path_or_buf=None,
@@ -3097,7 +3088,7 @@
         index_label=None,
         mode="w",
         encoding=None,
-        compression="infer",
+        compression: Optional[Union[str, Dict[str, str]]] = "infer",
         quoting=None,
         quotechar='"',
         line_terminator=None,
@@ -3107,7 +3098,6 @@
         escapechar=None,
         decimal=".",
     ):
->>>>>>> c104a0c9
         r"""
         Write object to a comma-separated values (csv) file.
 
