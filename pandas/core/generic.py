import collections
from datetime import timedelta
import functools
import gc
import json
<<<<<<< HEAD
=======
import operator
import pickle
>>>>>>> 3937fbc5
from textwrap import dedent
from typing import Callable, FrozenSet, List, Set
import warnings
import weakref

import numpy as np

from pandas._config import config

from pandas._libs import Timestamp, iNaT, properties
from pandas.compat import set_function_name, to_str
from pandas.compat.numpy import function as nv
from pandas.errors import AbstractMethodError
from pandas.util._decorators import (
    Appender, Substitution, rewrite_axis_style_signature)
from pandas.util._validators import validate_bool_kwarg, validate_fillna_kwargs

from pandas.core.dtypes.cast import maybe_promote, maybe_upcast_putmask
from pandas.core.dtypes.common import (
    ensure_int64, ensure_object, is_bool, is_bool_dtype,
<<<<<<< HEAD
    is_datetime64_any_dtype, is_datetime64tz_dtype, is_dict_like,
    is_extension_array_dtype, is_integer, is_list_like, is_number,
    is_numeric_dtype, is_re_compilable, is_scalar, is_timedelta64_dtype,
    pandas_dtype)
from pandas.core.dtypes.generic import ABCDataFrame, ABCPanel, ABCSeries
=======
    is_datetime64_any_dtype, is_datetime64_dtype, is_datetime64tz_dtype,
    is_dict_like, is_extension_array_dtype, is_integer, is_list_like,
    is_number, is_numeric_dtype, is_object_dtype, is_period_arraylike,
    is_re_compilable, is_scalar, is_timedelta64_dtype, pandas_dtype)
from pandas.core.dtypes.generic import ABCDataFrame, ABCSeries
>>>>>>> 3937fbc5
from pandas.core.dtypes.inference import is_hashable
from pandas.core.dtypes.missing import isna, notna

import pandas as pd
from pandas.core import missing, nanops
import pandas.core.algorithms as algos
from pandas.core.base import PandasObject, SelectionMixin
import pandas.core.common as com
from pandas.core.index import (
    Index, InvalidIndexError, MultiIndex, RangeIndex, ensure_index)
from pandas.core.indexes.datetimes import DatetimeIndex
from pandas.core.indexes.period import Period, PeriodIndex
import pandas.core.indexing as indexing
from pandas.core.internals import BlockManager
from pandas.core.ops import _align_method_FRAME, add_unary_methods

from pandas.io.formats.format import DataFrameFormatter, format_percentiles
from pandas.io.formats.printing import pprint_thing
from pandas.tseries.frequencies import to_offset

# goal is to be able to define the docs close to function, while still being
# able to share
_shared_docs = dict()
_shared_doc_kwargs = dict(
    axes='keywords for axes', klass='NDFrame',
    axes_single_arg='int or labels for object',
    args_transpose='axes to permute (int or label for object)',
    optional_by="""
        by : str or list of str
            Name or list of names to sort by""")

# sentinel value to use as kwarg in place of None when None has special meaning
# and needs to be distinguished from a user explicitly passing None.
sentinel = object()


def _single_replace(self, to_replace, method, inplace, limit):
    """
    Replaces values in a Series using the fill method specified when no
    replacement value is given in the replace method
    """
    if self.ndim != 1:
        raise TypeError('cannot replace {0} with method {1} on a {2}'
                        .format(to_replace, method, type(self).__name__))

    orig_dtype = self.dtype
    result = self if inplace else self.copy()
    fill_f = missing.get_fill_func(method)

    mask = missing.mask_missing(result.values, to_replace)
    values = fill_f(result.values, limit=limit, mask=mask)

    if values.dtype == orig_dtype and inplace:
        return

    result = pd.Series(values, index=self.index,
                       dtype=self.dtype).__finalize__(self)

    if inplace:
        self._update_inplace(result._data)
        return

    return result


class NDFrame(PandasObject, SelectionMixin):
    """
    N-dimensional analogue of DataFrame. Store multi-dimensional in a
    size-mutable, labeled data structure

    Parameters
    ----------
    data : BlockManager
    axes : list
    copy : boolean, default False
    """
    _internal_names = ['_data', '_cacher', '_item_cache', '_cache', '_is_copy',
                       '_subtyp', '_name', '_index', '_default_kind',
                       '_default_fill_value', '_metadata', '__array_struct__',
                       '__array_interface__']  # type: List[str]
    _internal_names_set = set(_internal_names)  # type: Set[str]
    _accessors = set()  # type: Set[str]
    _deprecations = frozenset([
        'as_blocks', 'blocks', 'is_copy'
    ])  # type: FrozenSet[str]
    _metadata = []  # type: List[str]
    _is_copy = None

    # ----------------------------------------------------------------------
    # Constructors

    def __init__(self, data, axes=None, copy=False, dtype=None,
                 fastpath=False):

        if not fastpath:
            if dtype is not None:
                data = data.astype(dtype)
            elif copy:
                data = data.copy()

            if axes is not None:
                for i, ax in enumerate(axes):
                    data = data.reindex_axis(ax, axis=i)

        object.__setattr__(self, '_is_copy', None)
        object.__setattr__(self, '_data', data)
        object.__setattr__(self, '_item_cache', {})

    def _init_mgr(self, mgr, axes=None, dtype=None, copy=False):
        """ passed a manager and a axes dict """
        for a, axe in axes.items():
            if axe is not None:
                mgr = mgr.reindex_axis(axe,
                                       axis=self._get_block_manager_axis(a),
                                       copy=False)

        # make a copy if explicitly requested
        if copy:
            mgr = mgr.copy()
        if dtype is not None:
            # avoid further copies if we can
            if len(mgr.blocks) > 1 or mgr.blocks[0].values.dtype != dtype:
                mgr = mgr.astype(dtype=dtype)
        return mgr

    # ----------------------------------------------------------------------

    @property
    def is_copy(self):
        """
        Return the copy.
        """
        warnings.warn("Attribute 'is_copy' is deprecated and will be removed "
                      "in a future version.", FutureWarning, stacklevel=2)
        return self._is_copy

    @is_copy.setter
    def is_copy(self, msg):
        warnings.warn("Attribute 'is_copy' is deprecated and will be removed "
                      "in a future version.", FutureWarning, stacklevel=2)
        self._is_copy = msg

    def _validate_dtype(self, dtype):
        """ validate the passed dtype """

        if dtype is not None:
            dtype = pandas_dtype(dtype)

            # a compound dtype
            if dtype.kind == 'V':
                raise NotImplementedError("compound dtypes are not implemented"
                                          " in the {0} constructor"
                                          .format(self.__class__.__name__))

        return dtype

    # ----------------------------------------------------------------------
    # Construction

    @property
    def _constructor(self):
        """Used when a manipulation result has the same dimensions as the
        original.
        """
        raise AbstractMethodError(self)

    @property
    def _constructor_sliced(self):
        """Used when a manipulation result has one lower dimension(s) as the
        original, such as DataFrame single columns slicing.
        """
        raise AbstractMethodError(self)

    @property
    def _constructor_expanddim(self):
        """Used when a manipulation result has one higher dimension as the
        original, such as Series.to_frame()
        """
        raise NotImplementedError

    # ----------------------------------------------------------------------
    # Axis

    @classmethod
    def _setup_axes(cls, axes, info_axis=None, stat_axis=None, aliases=None,
                    slicers=None, axes_are_reversed=False, build_axes=True,
                    ns=None, docs=None):
        """Provide axes setup for the major PandasObjects.

        Parameters
        ----------
        axes : the names of the axes in order (lowest to highest)
        info_axis_num : the axis of the selector dimension (int)
        stat_axis_num : the number of axis for the default stats (int)
        aliases : other names for a single axis (dict)
        slicers : how axes slice to others (dict)
        axes_are_reversed : boolean whether to treat passed axes as
            reversed (DataFrame)
        build_axes : setup the axis properties (default True)
        """

        cls._AXIS_ORDERS = axes
        cls._AXIS_NUMBERS = {a: i for i, a in enumerate(axes)}
        cls._AXIS_LEN = len(axes)
        cls._AXIS_ALIASES = aliases or dict()
        cls._AXIS_IALIASES = {v: k for k, v in cls._AXIS_ALIASES.items()}
        cls._AXIS_NAMES = dict(enumerate(axes))
        cls._AXIS_SLICEMAP = slicers or None
        cls._AXIS_REVERSED = axes_are_reversed

        # typ
        setattr(cls, '_typ', cls.__name__.lower())

        # indexing support
        cls._ix = None

        if info_axis is not None:
            cls._info_axis_number = info_axis
            cls._info_axis_name = axes[info_axis]

        if stat_axis is not None:
            cls._stat_axis_number = stat_axis
            cls._stat_axis_name = axes[stat_axis]

        # setup the actual axis
        if build_axes:

            def set_axis(a, i):
                setattr(cls, a, properties.AxisProperty(i, docs.get(a, a)))
                cls._internal_names_set.add(a)

            if axes_are_reversed:
                m = cls._AXIS_LEN - 1
                for i, a in cls._AXIS_NAMES.items():
                    set_axis(a, m - i)
            else:
                for i, a in cls._AXIS_NAMES.items():
                    set_axis(a, i)

        assert not isinstance(ns, dict)

    def _construct_axes_dict(self, axes=None, **kwargs):
        """Return an axes dictionary for myself."""
        d = {a: self._get_axis(a) for a in (axes or self._AXIS_ORDERS)}
        d.update(kwargs)
        return d

    @staticmethod
    def _construct_axes_dict_from(self, axes, **kwargs):
        """Return an axes dictionary for the passed axes."""
        d = {a: ax for a, ax in zip(self._AXIS_ORDERS, axes)}
        d.update(kwargs)
        return d

    def _construct_axes_dict_for_slice(self, axes=None, **kwargs):
        """Return an axes dictionary for myself."""
        d = {self._AXIS_SLICEMAP[a]: self._get_axis(a)
             for a in (axes or self._AXIS_ORDERS)}
        d.update(kwargs)
        return d

    def _construct_axes_from_arguments(
            self, args, kwargs, require_all=False, sentinel=None):
        """Construct and returns axes if supplied in args/kwargs.

        If require_all, raise if all axis arguments are not supplied
        return a tuple of (axes, kwargs).

        sentinel specifies the default parameter when an axis is not
        supplied; useful to distinguish when a user explicitly passes None
        in scenarios where None has special meaning.
        """

        # construct the args
        args = list(args)
        for a in self._AXIS_ORDERS:

            # if we have an alias for this axis
            alias = self._AXIS_IALIASES.get(a)
            if alias is not None:
                if a in kwargs:
                    if alias in kwargs:
                        raise TypeError("arguments are mutually exclusive "
                                        "for [%s,%s]" % (a, alias))
                    continue
                if alias in kwargs:
                    kwargs[a] = kwargs.pop(alias)
                    continue

            # look for a argument by position
            if a not in kwargs:
                try:
                    kwargs[a] = args.pop(0)
                except IndexError:
                    if require_all:
                        raise TypeError("not enough/duplicate arguments "
                                        "specified!")

        axes = {a: kwargs.pop(a, sentinel) for a in self._AXIS_ORDERS}
        return axes, kwargs

    @classmethod
    def _from_axes(cls, data, axes, **kwargs):
        # for construction from BlockManager
        if isinstance(data, BlockManager):
            return cls(data, **kwargs)
        else:
            if cls._AXIS_REVERSED:
                axes = axes[::-1]
            d = cls._construct_axes_dict_from(cls, axes, copy=False)
            d.update(kwargs)
            return cls(data, **d)

    @classmethod
    def _get_axis_number(cls, axis):
        axis = cls._AXIS_ALIASES.get(axis, axis)
        if is_integer(axis):
            if axis in cls._AXIS_NAMES:
                return axis
        else:
            try:
                return cls._AXIS_NUMBERS[axis]
            except KeyError:
                pass
        raise ValueError('No axis named {0} for object type {1}'
                         .format(axis, cls))

    @classmethod
    def _get_axis_name(cls, axis):
        axis = cls._AXIS_ALIASES.get(axis, axis)
        if isinstance(axis, str):
            if axis in cls._AXIS_NUMBERS:
                return axis
        else:
            try:
                return cls._AXIS_NAMES[axis]
            except KeyError:
                pass
        raise ValueError('No axis named {0} for object type {1}'
                         .format(axis, cls))

    def _get_axis(self, axis):
        name = self._get_axis_name(axis)
        return getattr(self, name)

    @classmethod
    def _get_block_manager_axis(cls, axis):
        """Map the axis to the block_manager axis."""
        axis = cls._get_axis_number(axis)
        if cls._AXIS_REVERSED:
            m = cls._AXIS_LEN - 1
            return m - axis
        return axis

    def _get_axis_resolvers(self, axis):
        # index or columns
        axis_index = getattr(self, axis)
        d = dict()
        prefix = axis[0]

        for i, name in enumerate(axis_index.names):
            if name is not None:
                key = level = name
            else:
                # prefix with 'i' or 'c' depending on the input axis
                # e.g., you must do ilevel_0 for the 0th level of an unnamed
                # multiiindex
                key = '{prefix}level_{i}'.format(prefix=prefix, i=i)
                level = i

            level_values = axis_index.get_level_values(level)
            s = level_values.to_series()
            s.index = axis_index
            d[key] = s

        # put the index/columns itself in the dict
        if isinstance(axis_index, MultiIndex):
            dindex = axis_index
        else:
            dindex = axis_index.to_series()

        d[axis] = dindex
        return d

    def _get_index_resolvers(self):
        d = {}
        for axis_name in self._AXIS_ORDERS:
            d.update(self._get_axis_resolvers(axis_name))
        return d

    def _get_space_character_free_column_resolvers(self):
        """Return the space character free column resolvers of a dataframe.

        Column names with spaces are 'cleaned up' so that they can be referred
        to by backtick quoting.
        Used in :meth:`DataFrame.eval`.
        """
        from pandas.core.computation.common import _remove_spaces_column_name

        return {_remove_spaces_column_name(k): v for k, v
                in self.iteritems()}

    @property
    def _info_axis(self):
        return getattr(self, self._info_axis_name)

    @property
    def _stat_axis(self):
        return getattr(self, self._stat_axis_name)

    @property
    def shape(self):
        """
        Return a tuple of axis dimensions
        """
        return tuple(len(self._get_axis(a)) for a in self._AXIS_ORDERS)

    @property
    def axes(self):
        """
        Return index label(s) of the internal NDFrame
        """
        # we do it this way because if we have reversed axes, then
        # the block manager shows then reversed
        return [self._get_axis(a) for a in self._AXIS_ORDERS]

    @property
    def ndim(self):
        """
        Return an int representing the number of axes / array dimensions.

        Return 1 if Series. Otherwise return 2 if DataFrame.

        See Also
        --------
        ndarray.ndim : Number of array dimensions.

        Examples
        --------
        >>> s = pd.Series({'a': 1, 'b': 2, 'c': 3})
        >>> s.ndim
        1

        >>> df = pd.DataFrame({'col1': [1, 2], 'col2': [3, 4]})
        >>> df.ndim
        2
        """
        return self._data.ndim

    @property
    def size(self):
        """
        Return an int representing the number of elements in this object.

        Return the number of rows if Series. Otherwise return the number of
        rows times number of columns if DataFrame.

        See Also
        --------
        ndarray.size : Number of elements in the array.

        Examples
        --------
        >>> s = pd.Series({'a': 1, 'b': 2, 'c': 3})
        >>> s.size
        3

        >>> df = pd.DataFrame({'col1': [1, 2], 'col2': [3, 4]})
        >>> df.size
        4
        """
        return np.prod(self.shape)

    @property
    def _selected_obj(self):
        """ internal compat with SelectionMixin """
        return self

    @property
    def _obj_with_exclusions(self):
        """ internal compat with SelectionMixin """
        return self

    def _expand_axes(self, key):
        new_axes = []
        for k, ax in zip(key, self.axes):
            if k not in ax:
                if type(k) != ax.dtype.type:
                    ax = ax.astype('O')
                new_axes.append(ax.insert(len(ax), k))
            else:
                new_axes.append(ax)

        return new_axes

    def set_axis(self, labels, axis=0, inplace=None):
        """
        Assign desired index to given axis.

        Indexes for column or row labels can be changed by assigning
        a list-like or Index.

        .. versionchanged:: 0.21.0

           The signature is now `labels` and `axis`, consistent with
           the rest of pandas API. Previously, the `axis` and `labels`
           arguments were respectively the first and second positional
           arguments.

        Parameters
        ----------
        labels : list-like, Index
            The values for the new index.

        axis : {0 or 'index', 1 or 'columns'}, default 0
            The axis to update. The value 0 identifies the rows, and 1
            identifies the columns.

        inplace : bool, default None
            Whether to return a new %(klass)s instance.

            .. warning::

               ``inplace=None`` currently falls back to to True, but in a
               future version, will default to False. Use inplace=True
               explicitly rather than relying on the default.

        Returns
        -------
        renamed : %(klass)s or None
            An object of same type as caller if inplace=False, None otherwise.

        See Also
        --------
        DataFrame.rename_axis : Alter the name of the index or columns.

        Examples
        --------
        **Series**

        >>> s = pd.Series([1, 2, 3])
        >>> s
        0    1
        1    2
        2    3
        dtype: int64

        >>> s.set_axis(['a', 'b', 'c'], axis=0, inplace=False)
        a    1
        b    2
        c    3
        dtype: int64

        The original object is not modified.

        >>> s
        0    1
        1    2
        2    3
        dtype: int64

        **DataFrame**

        >>> df = pd.DataFrame({"A": [1, 2, 3], "B": [4, 5, 6]})

        Change the row labels.

        >>> df.set_axis(['a', 'b', 'c'], axis='index', inplace=False)
           A  B
        a  1  4
        b  2  5
        c  3  6

        Change the column labels.

        >>> df.set_axis(['I', 'II'], axis='columns', inplace=False)
           I  II
        0  1   4
        1  2   5
        2  3   6

        Now, update the labels inplace.

        >>> df.set_axis(['i', 'ii'], axis='columns', inplace=True)
        >>> df
           i  ii
        0  1   4
        1  2   5
        2  3   6
        """
        if is_scalar(labels):
            warnings.warn(
                'set_axis now takes "labels" as first argument, and '
                '"axis" as named parameter. The old form, with "axis" as '
                'first parameter and \"labels\" as second, is still supported '
                'but will be deprecated in a future version of pandas.',
                FutureWarning, stacklevel=2)
            labels, axis = axis, labels

        if inplace is None:
            warnings.warn(
                'set_axis currently defaults to operating inplace.\nThis '
                'will change in a future version of pandas, use '
                'inplace=True to avoid this warning.',
                FutureWarning, stacklevel=2)
            inplace = True
        if inplace:
            setattr(self, self._get_axis_name(axis), labels)
        else:
            obj = self.copy()
            obj.set_axis(labels, axis=axis, inplace=True)
            return obj

    def _set_axis(self, axis, labels):
        self._data.set_axis(axis, labels)
        self._clear_item_cache()

    def transpose(self, *args, **kwargs):
        """
        Permute the dimensions of the %(klass)s

        Parameters
        ----------
        args : %(args_transpose)s
        copy : boolean, default False
            Make a copy of the underlying data. Mixed-dtype data will
            always result in a copy
        **kwargs
            Additional keyword arguments will be passed to the function.

        Returns
        -------
        y : same as input

        Examples
        --------
        >>> p.transpose(2, 0, 1)
        >>> p.transpose(2, 0, 1, copy=True)
        """

        # construct the args
        axes, kwargs = self._construct_axes_from_arguments(args, kwargs,
                                                           require_all=True)
        axes_names = tuple(self._get_axis_name(axes[a])
                           for a in self._AXIS_ORDERS)
        axes_numbers = tuple(self._get_axis_number(axes[a])
                             for a in self._AXIS_ORDERS)

        # we must have unique axes
        if len(axes) != len(set(axes)):
            raise ValueError('Must specify %s unique axes' % self._AXIS_LEN)

        new_axes = self._construct_axes_dict_from(self, [self._get_axis(x)
                                                         for x in axes_names])
        new_values = self.values.transpose(axes_numbers)
        if kwargs.pop('copy', None) or (len(args) and args[-1]):
            new_values = new_values.copy()

        nv.validate_transpose(tuple(), kwargs)
        return self._constructor(new_values, **new_axes).__finalize__(self)

    def swapaxes(self, axis1, axis2, copy=True):
        """
        Interchange axes and swap values axes appropriately.

        Returns
        -------
        y : same as input
        """
        i = self._get_axis_number(axis1)
        j = self._get_axis_number(axis2)

        if i == j:
            if copy:
                return self.copy()
            return self

        mapping = {i: j, j: i}

        new_axes = (self._get_axis(mapping.get(k, k))
                    for k in range(self._AXIS_LEN))
        new_values = self.values.swapaxes(i, j)
        if copy:
            new_values = new_values.copy()

        return self._constructor(new_values, *new_axes).__finalize__(self)

    def droplevel(self, level, axis=0):
        """
        Return DataFrame with requested index / column level(s) removed.

        .. versionadded:: 0.24.0

        Parameters
        ----------
        level : int, str, or list-like
            If a string is given, must be the name of a level
            If list-like, elements must be names or positional indexes
            of levels.

        axis : {0 or 'index', 1 or 'columns'}, default 0

        Returns
        -------
        DataFrame.droplevel()

        Examples
        --------
        >>> df = pd.DataFrame([
        ...     [1, 2, 3, 4],
        ...     [5, 6, 7, 8],
        ...     [9, 10, 11, 12]
        ... ]).set_index([0, 1]).rename_axis(['a', 'b'])

        >>> df.columns = pd.MultiIndex.from_tuples([
        ...    ('c', 'e'), ('d', 'f')
        ... ], names=['level_1', 'level_2'])

        >>> df
        level_1   c   d
        level_2   e   f
        a b
        1 2      3   4
        5 6      7   8
        9 10    11  12

        >>> df.droplevel('a')
        level_1   c   d
        level_2   e   f
        b
        2        3   4
        6        7   8
        10      11  12

        >>> df.droplevel('level2', axis=1)
        level_1   c   d
        a b
        1 2      3   4
        5 6      7   8
        9 10    11  12
        """
        labels = self._get_axis(axis)
        new_labels = labels.droplevel(level)
        result = self.set_axis(new_labels, axis=axis, inplace=False)
        return result

    def pop(self, item):
        """
        Return item and drop from frame. Raise KeyError if not found.

        Parameters
        ----------
        item : str
            Label of column to be popped.

        Returns
        -------
        Series

        Examples
        --------
        >>> df = pd.DataFrame([('falcon', 'bird', 389.0),
        ...                    ('parrot', 'bird', 24.0),
        ...                    ('lion', 'mammal', 80.5),
        ...                    ('monkey','mammal', np.nan)],
        ...                   columns=('name', 'class', 'max_speed'))
        >>> df
             name   class  max_speed
        0  falcon    bird      389.0
        1  parrot    bird       24.0
        2    lion  mammal       80.5
        3  monkey  mammal        NaN

        >>> df.pop('class')
        0      bird
        1      bird
        2    mammal
        3    mammal
        Name: class, dtype: object

        >>> df
             name  max_speed
        0  falcon      389.0
        1  parrot       24.0
        2    lion       80.5
        3  monkey        NaN
        """
        result = self[item]
        del self[item]
        try:
            result._reset_cacher()
        except AttributeError:
            pass

        return result

    def squeeze(self, axis=None):
        """
        Squeeze 1 dimensional axis objects into scalars.

        Series or DataFrames with a single element are squeezed to a scalar.
        DataFrames with a single column or a single row are squeezed to a
        Series. Otherwise the object is unchanged.

        This method is most useful when you don't know if your
        object is a Series or DataFrame, but you do know it has just a single
        column. In that case you can safely call `squeeze` to ensure you have a
        Series.

        Parameters
        ----------
        axis : {0 or 'index', 1 or 'columns', None}, default None
            A specific axis to squeeze. By default, all length-1 axes are
            squeezed.

            .. versionadded:: 0.20.0

        Returns
        -------
        DataFrame, Series, or scalar
            The projection after squeezing `axis` or all the axes.

        See Also
        --------
        Series.iloc : Integer-location based indexing for selecting scalars.
        DataFrame.iloc : Integer-location based indexing for selecting Series.
        Series.to_frame : Inverse of DataFrame.squeeze for a
            single-column DataFrame.

        Examples
        --------
        >>> primes = pd.Series([2, 3, 5, 7])

        Slicing might produce a Series with a single value:

        >>> even_primes = primes[primes % 2 == 0]
        >>> even_primes
        0    2
        dtype: int64

        >>> even_primes.squeeze()
        2

        Squeezing objects with more than one value in every axis does nothing:

        >>> odd_primes = primes[primes % 2 == 1]
        >>> odd_primes
        1    3
        2    5
        3    7
        dtype: int64

        >>> odd_primes.squeeze()
        1    3
        2    5
        3    7
        dtype: int64

        Squeezing is even more effective when used with DataFrames.

        >>> df = pd.DataFrame([[1, 2], [3, 4]], columns=['a', 'b'])
        >>> df
           a  b
        0  1  2
        1  3  4

        Slicing a single column will produce a DataFrame with the columns
        having only one value:

        >>> df_a = df[['a']]
        >>> df_a
           a
        0  1
        1  3

        So the columns can be squeezed down, resulting in a Series:

        >>> df_a.squeeze('columns')
        0    1
        1    3
        Name: a, dtype: int64

        Slicing a single row from a single column will produce a single
        scalar DataFrame:

        >>> df_0a = df.loc[df.index < 1, ['a']]
        >>> df_0a
           a
        0  1

        Squeezing the rows produces a single scalar Series:

        >>> df_0a.squeeze('rows')
        a    1
        Name: 0, dtype: int64

        Squeezing all axes will project directly into a scalar:

        >>> df_0a.squeeze()
        1
        """
        axis = (self._AXIS_NAMES if axis is None else
                (self._get_axis_number(axis),))
        try:
            return self.iloc[
                tuple(0 if i in axis and len(a) == 1 else slice(None)
                      for i, a in enumerate(self.axes))]
        except Exception:
            return self

    def swaplevel(self, i=-2, j=-1, axis=0):
        """
        Swap levels i and j in a MultiIndex on a particular axis

        Parameters
        ----------
        i, j : int, str (can be mixed)
            Level of index to be swapped. Can pass level name as string.

        Returns
        -------
        swapped : same type as caller (new object)

        .. versionchanged:: 0.18.1

           The indexes ``i`` and ``j`` are now optional, and default to
           the two innermost levels of the index.
        """
        axis = self._get_axis_number(axis)
        result = self.copy()
        labels = result._data.axes[axis]
        result._data.set_axis(axis, labels.swaplevel(i, j))
        return result

    # ----------------------------------------------------------------------
    # Rename

    def rename(self, *args, **kwargs):
        """
        Alter axes input function or functions. Function / dict values must be
        unique (1-to-1). Labels not contained in a dict / Series will be left
        as-is. Extra labels listed don't throw an error. Alternatively, change
        ``Series.name`` with a scalar value (Series only).

        Parameters
        ----------
        %(axes)s : scalar, list-like, dict-like or function, optional
            Scalar or list-like will alter the ``Series.name`` attribute,
            and raise on DataFrame.
            dict-like or functions are transformations to apply to
            that axis' values
        copy : bool, default True
            Also copy underlying data.
        inplace : bool, default False
            Whether to return a new %(klass)s. If True then value of copy is
            ignored.
        level : int or level name, default None
            In case of a MultiIndex, only rename labels in the specified
            level.
        errors : {'ignore', 'raise'}, default 'ignore'
            If 'raise', raise a `KeyError` when a dict-like `mapper`, `index`,
            or `columns` contains labels that are not present in the Index
            being transformed.
            If 'ignore', existing keys will be renamed and extra keys will be
            ignored.

        Returns
        -------
        renamed : %(klass)s (new object)

        Raises
        ------
        KeyError
            If any of the labels is not found in the selected axis and
            "errors='raise'".

        See Also
        --------
        NDFrame.rename_axis

        Examples
        --------

        >>> s = pd.Series([1, 2, 3])
        >>> s
        0    1
        1    2
        2    3
        dtype: int64
        >>> s.rename("my_name") # scalar, changes Series.name
        0    1
        1    2
        2    3
        Name: my_name, dtype: int64
        >>> s.rename(lambda x: x ** 2)  # function, changes labels
        0    1
        1    2
        4    3
        dtype: int64
        >>> s.rename({1: 3, 2: 5})  # mapping, changes labels
        0    1
        3    2
        5    3
        dtype: int64

        Since ``DataFrame`` doesn't have a ``.name`` attribute,
        only mapping-type arguments are allowed.

        >>> df = pd.DataFrame({"A": [1, 2, 3], "B": [4, 5, 6]})
        >>> df.rename(2)
        Traceback (most recent call last):
        ...
        TypeError: 'int' object is not callable

        ``DataFrame.rename`` supports two calling conventions

        * ``(index=index_mapper, columns=columns_mapper, ...)``
        * ``(mapper, axis={'index', 'columns'}, ...)``

        We *highly* recommend using keyword arguments to clarify your
        intent.

        >>> df.rename(index=str, columns={"A": "a", "B": "c"})
           a  c
        0  1  4
        1  2  5
        2  3  6

        >>> df.rename(index=str, columns={"A": "a", "C": "c"})
           a  B
        0  1  4
        1  2  5
        2  3  6

        Using axis-style parameters

        >>> df.rename(str.lower, axis='columns')
           a  b
        0  1  4
        1  2  5
        2  3  6

        >>> df.rename({1: 2, 2: 4}, axis='index')
           A  B
        0  1  4
        2  2  5
        4  3  6

        See the :ref:`user guide <basics.rename>` for more.
        """
        axes, kwargs = self._construct_axes_from_arguments(args, kwargs)
        copy = kwargs.pop('copy', True)
        inplace = kwargs.pop('inplace', False)
        level = kwargs.pop('level', None)
        axis = kwargs.pop('axis', None)
        errors = kwargs.pop('errors', 'ignore')
        if axis is not None:
            # Validate the axis
            self._get_axis_number(axis)

        if kwargs:
            raise TypeError('rename() got an unexpected keyword '
                            'argument "{0}"'.format(list(kwargs.keys())[0]))

        if com.count_not_none(*axes.values()) == 0:
            raise TypeError('must pass an index to rename')

        self._consolidate_inplace()
        result = self if inplace else self.copy(deep=copy)

        # start in the axis order to eliminate too many copies
        for axis in range(self._AXIS_LEN):
            v = axes.get(self._AXIS_NAMES[axis])
            if v is None:
                continue
            f = com._get_rename_function(v)
            baxis = self._get_block_manager_axis(axis)
            if level is not None:
                level = self.axes[axis]._get_level_number(level)

            # GH 13473
            if not callable(v):
                indexer = self.axes[axis].get_indexer_for(v)
                if errors == 'raise' and len(indexer[indexer == -1]):
                    missing_labels = [label for index, label in enumerate(v)
                                      if indexer[index] == -1]
                    raise KeyError('{} not found in axis'
                                   .format(missing_labels))

            result._data = result._data.rename_axis(f, axis=baxis, copy=copy,
                                                    level=level)
            result._clear_item_cache()

        if inplace:
            self._update_inplace(result._data)
        else:
            return result.__finalize__(self)

    @rewrite_axis_style_signature('mapper', [('copy', True),
                                             ('inplace', False)])
    def rename_axis(self, mapper=sentinel, **kwargs):
        """
        Set the name of the axis for the index or columns.

        Parameters
        ----------
        mapper : scalar, list-like, optional
            Value to set the axis name attribute.
        index, columns : scalar, list-like, dict-like or function, optional
            A scalar, list-like, dict-like or functions transformations to
            apply to that axis' values.

            Use either ``mapper`` and ``axis`` to
            specify the axis to target with ``mapper``, or ``index``
            and/or ``columns``.

            .. versionchanged:: 0.24.0

        axis : {0 or 'index', 1 or 'columns'}, default 0
            The axis to rename.
        copy : bool, default True
            Also copy underlying data.
        inplace : bool, default False
            Modifies the object directly, instead of creating a new Series
            or DataFrame.

        Returns
        -------
        Series, DataFrame, or None
            The same type as the caller or None if `inplace` is True.

        See Also
        --------
        Series.rename : Alter Series index labels or name.
        DataFrame.rename : Alter DataFrame index labels or name.
        Index.rename : Set new names on index.

        Notes
        -----
        Prior to version 0.21.0, ``rename_axis`` could also be used to change
        the axis *labels* by passing a mapping or scalar. This behavior is
        deprecated and will be removed in a future version. Use ``rename``
        instead.

        ``DataFrame.rename_axis`` supports two calling conventions

        * ``(index=index_mapper, columns=columns_mapper, ...)``
        * ``(mapper, axis={'index', 'columns'}, ...)``

        The first calling convention will only modify the names of
        the index and/or the names of the Index object that is the columns.
        In this case, the parameter ``copy`` is ignored.

        The second calling convention will modify the names of the
        the corresponding index if mapper is a list or a scalar.
        However, if mapper is dict-like or a function, it will use the
        deprecated behavior of modifying the axis *labels*.

        We *highly* recommend using keyword arguments to clarify your
        intent.

        Examples
        --------
        **Series**

        >>> s = pd.Series(["dog", "cat", "monkey"])
        >>> s
        0       dog
        1       cat
        2    monkey
        dtype: object
        >>> s.rename_axis("animal")
        animal
        0    dog
        1    cat
        2    monkey
        dtype: object

        **DataFrame**

        >>> df = pd.DataFrame({"num_legs": [4, 4, 2],
        ...                    "num_arms": [0, 0, 2]},
        ...                   ["dog", "cat", "monkey"])
        >>> df
                num_legs  num_arms
        dog            4         0
        cat            4         0
        monkey         2         2
        >>> df = df.rename_axis("animal")
        >>> df
                num_legs  num_arms
        animal
        dog            4         0
        cat            4         0
        monkey         2         2
        >>> df = df.rename_axis("limbs", axis="columns")
        >>> df
        limbs   num_legs  num_arms
        animal
        dog            4         0
        cat            4         0
        monkey         2         2

        **MultiIndex**

        >>> df.index = pd.MultiIndex.from_product([['mammal'],
        ...                                        ['dog', 'cat', 'monkey']],
        ...                                       names=['type', 'name'])
        >>> df
        limbs          num_legs  num_arms
        type   name
        mammal dog            4         0
               cat            4         0
               monkey         2         2

        >>> df.rename_axis(index={'type': 'class'})
        limbs          num_legs  num_arms
        class  name
        mammal dog            4         0
               cat            4         0
               monkey         2         2

        >>> df.rename_axis(columns=str.upper)
        LIMBS          num_legs  num_arms
        type   name
        mammal dog            4         0
               cat            4         0
               monkey         2         2
        """
        axes, kwargs = self._construct_axes_from_arguments(
            (), kwargs, sentinel=sentinel)
        copy = kwargs.pop('copy', True)
        inplace = kwargs.pop('inplace', False)
        axis = kwargs.pop('axis', 0)
        if axis is not None:
            axis = self._get_axis_number(axis)

        if kwargs:
            raise TypeError('rename_axis() got an unexpected keyword '
                            'argument "{0}"'.format(list(kwargs.keys())[0]))

        inplace = validate_bool_kwarg(inplace, 'inplace')

        if (mapper is not sentinel):
            # Use v0.23 behavior if a scalar or list
            non_mapper = is_scalar(mapper) or (is_list_like(mapper) and not
                                               is_dict_like(mapper))
            if non_mapper:
                return self._set_axis_name(mapper, axis=axis, inplace=inplace)
            else:
                # Deprecated (v0.21) behavior is if mapper is specified,
                # and not a list or scalar, then call rename
                msg = ("Using 'rename_axis' to alter labels is deprecated. "
                       "Use '.rename' instead")
                warnings.warn(msg, FutureWarning, stacklevel=3)
                axis = self._get_axis_name(axis)
                d = {'copy': copy, 'inplace': inplace}
                d[axis] = mapper
                return self.rename(**d)
        else:
            # Use new behavior.  Means that index and/or columns
            # is specified
            result = self if inplace else self.copy(deep=copy)

            for axis in range(self._AXIS_LEN):
                v = axes.get(self._AXIS_NAMES[axis])
                if v is sentinel:
                    continue
                non_mapper = is_scalar(v) or (is_list_like(v) and not
                                              is_dict_like(v))
                if non_mapper:
                    newnames = v
                else:
                    f = com._get_rename_function(v)
                    curnames = self._get_axis(axis).names
                    newnames = [f(name) for name in curnames]
                result._set_axis_name(newnames, axis=axis,
                                      inplace=True)
            if not inplace:
                return result

    def _set_axis_name(self, name, axis=0, inplace=False):
        """
        Set the name(s) of the axis.

        Parameters
        ----------
        name : str or list of str
            Name(s) to set.
        axis : {0 or 'index', 1 or 'columns'}, default 0
            The axis to set the label. The value 0 or 'index' specifies index,
            and the value 1 or 'columns' specifies columns.
        inplace : bool, default False
            If `True`, do operation inplace and return None.

            .. versionadded:: 0.21.0

        Returns
        -------
        Series, DataFrame, or None
            The same type as the caller or `None` if `inplace` is `True`.

        See Also
        --------
        DataFrame.rename : Alter the axis labels of :class:`DataFrame`.
        Series.rename : Alter the index labels or set the index name
            of :class:`Series`.
        Index.rename : Set the name of :class:`Index` or :class:`MultiIndex`.

        Examples
        --------
        >>> df = pd.DataFrame({"num_legs": [4, 4, 2]},
        ...                   ["dog", "cat", "monkey"])
        >>> df
                num_legs
        dog            4
        cat            4
        monkey         2
        >>> df._set_axis_name("animal")
                num_legs
        animal
        dog            4
        cat            4
        monkey         2
        >>> df.index = pd.MultiIndex.from_product(
        ...                [["mammal"], ['dog', 'cat', 'monkey']])
        >>> df._set_axis_name(["type", "name"])
                       legs
        type   name
        mammal dog        4
               cat        4
               monkey     2
        """
        axis = self._get_axis_number(axis)
        idx = self._get_axis(axis).set_names(name)

        inplace = validate_bool_kwarg(inplace, 'inplace')
        renamed = self if inplace else self.copy()
        renamed.set_axis(idx, axis=axis, inplace=True)
        if not inplace:
            return renamed

    # ----------------------------------------------------------------------
    # Comparison Methods

    def _indexed_same(self, other):
        return all(self._get_axis(a).equals(other._get_axis(a))
                   for a in self._AXIS_ORDERS)

    def equals(self, other):
        """
        Test whether two objects contain the same elements.

        This function allows two Series or DataFrames to be compared against
        each other to see if they have the same shape and elements. NaNs in
        the same location are considered equal. The column headers do not
        need to have the same type, but the elements within the columns must
        be the same dtype.

        Parameters
        ----------
        other : Series or DataFrame
            The other Series or DataFrame to be compared with the first.

        Returns
        -------
        bool
            True if all elements are the same in both objects, False
            otherwise.

        See Also
        --------
        Series.eq : Compare two Series objects of the same length
            and return a Series where each element is True if the element
            in each Series is equal, False otherwise.
        DataFrame.eq : Compare two DataFrame objects of the same shape and
            return a DataFrame where each element is True if the respective
            element in each DataFrame is equal, False otherwise.
        assert_series_equal : Return True if left and right Series are equal,
            False otherwise.
        assert_frame_equal : Return True if left and right DataFrames are
            equal, False otherwise.
        numpy.array_equal : Return True if two arrays have the same shape
            and elements, False otherwise.

        Notes
        -----
        This function requires that the elements have the same dtype as their
        respective elements in the other Series or DataFrame. However, the
        column labels do not need to have the same type, as long as they are
        still considered equal.

        Examples
        --------
        >>> df = pd.DataFrame({1: [10], 2: [20]})
        >>> df
            1   2
        0  10  20

        DataFrames df and exactly_equal have the same types and values for
        their elements and column labels, which will return True.

        >>> exactly_equal = pd.DataFrame({1: [10], 2: [20]})
        >>> exactly_equal
            1   2
        0  10  20
        >>> df.equals(exactly_equal)
        True

        DataFrames df and different_column_type have the same element
        types and values, but have different types for the column labels,
        which will still return True.

        >>> different_column_type = pd.DataFrame({1.0: [10], 2.0: [20]})
        >>> different_column_type
           1.0  2.0
        0   10   20
        >>> df.equals(different_column_type)
        True

        DataFrames df and different_data_type have different types for the
        same values for their elements, and will return False even though
        their column labels are the same values and types.

        >>> different_data_type = pd.DataFrame({1: [10.0], 2: [20.0]})
        >>> different_data_type
              1     2
        0  10.0  20.0
        >>> df.equals(different_data_type)
        False
        """
        if not isinstance(other, self._constructor):
            return False
        return self._data.equals(other._data)

    def __nonzero__(self):
        raise ValueError("The truth value of a {0} is ambiguous. "
                         "Use a.empty, a.bool(), a.item(), a.any() or a.all()."
                         .format(self.__class__.__name__))

    __bool__ = __nonzero__

    def bool(self):
        """
        Return the bool of a single element PandasObject.

        This must be a boolean scalar value, either True or False.  Raise a
        ValueError if the PandasObject does not have exactly 1 element, or that
        element is not boolean

        Returns
        -------
        bool
            Same single boolean value converted to bool type.
        """
        v = self.squeeze()
        if isinstance(v, (bool, np.bool_)):
            return bool(v)
        elif is_scalar(v):
            raise ValueError("bool cannot act on a non-boolean single element "
                             "{0}".format(self.__class__.__name__))

        self.__nonzero__()

    def __abs__(self):
        return self.abs()

    def __round__(self, decimals=0):
        return self.round(decimals)

    # -------------------------------------------------------------------------
    # Label or Level Combination Helpers
    #
    # A collection of helper methods for DataFrame/Series operations that
    # accept a combination of column/index labels and levels.  All such
    # operations should utilize/extend these methods when possible so that we
    # have consistent precedence and validation logic throughout the library.

    def _is_level_reference(self, key, axis=0):
        """
        Test whether a key is a level reference for a given axis.

        To be considered a level reference, `key` must be a string that:
          - (axis=0): Matches the name of an index level and does NOT match
            a column label.
          - (axis=1): Matches the name of a column level and does NOT match
            an index label.

        Parameters
        ----------
        key : str
            Potential level name for the given axis
        axis : int, default 0
            Axis that levels are associated with (0 for index, 1 for columns)

        Returns
        -------
        is_level : bool
        """
        axis = self._get_axis_number(axis)

        if self.ndim > 2:
            raise NotImplementedError(
                "_is_level_reference is not implemented for {type}"
                .format(type=type(self)))

        return (key is not None and
                is_hashable(key) and
                key in self.axes[axis].names and
                not self._is_label_reference(key, axis=axis))

    def _is_label_reference(self, key, axis=0):
        """
        Test whether a key is a label reference for a given axis.

        To be considered a label reference, `key` must be a string that:
          - (axis=0): Matches a column label
          - (axis=1): Matches an index label

        Parameters
        ----------
        key: str
            Potential label name
        axis: int, default 0
            Axis perpendicular to the axis that labels are associated with
            (0 means search for column labels, 1 means search for index labels)

        Returns
        -------
        is_label: bool
        """
        if self.ndim > 2:
            raise NotImplementedError(
                "_is_label_reference is not implemented for {type}"
                .format(type=type(self)))

        axis = self._get_axis_number(axis)
        other_axes = (ax for ax in range(self._AXIS_LEN) if ax != axis)

        return (key is not None and
                is_hashable(key) and
                any(key in self.axes[ax] for ax in other_axes))

    def _is_label_or_level_reference(self, key, axis=0):
        """
        Test whether a key is a label or level reference for a given axis.

        To be considered either a label or a level reference, `key` must be a
        string that:
          - (axis=0): Matches a column label or an index level
          - (axis=1): Matches an index label or a column level

        Parameters
        ----------
        key: str
            Potential label or level name
        axis: int, default 0
            Axis that levels are associated with (0 for index, 1 for columns)

        Returns
        -------
        is_label_or_level: bool
        """

        if self.ndim > 2:
            raise NotImplementedError(
                "_is_label_or_level_reference is not implemented for {type}"
                .format(type=type(self)))

        return (self._is_level_reference(key, axis=axis) or
                self._is_label_reference(key, axis=axis))

    def _check_label_or_level_ambiguity(self, key, axis=0):
        """
        Check whether `key` is ambiguous.

        By ambiguous, we mean that it matches both a level of the input
        `axis` and a label of the other axis.

        Parameters
        ----------
        key: str or object
            label or level name
        axis: int, default 0
            Axis that levels are associated with (0 for index, 1 for columns)

        Raises
        ------
        ValueError: `key` is ambiguous
        """
        if self.ndim > 2:
            raise NotImplementedError(
                "_check_label_or_level_ambiguity is not implemented for {type}"
                .format(type=type(self)))

        axis = self._get_axis_number(axis)
        other_axes = (ax for ax in range(self._AXIS_LEN) if ax != axis)

        if (key is not None and
                is_hashable(key) and
                key in self.axes[axis].names and
                any(key in self.axes[ax] for ax in other_axes)):

            # Build an informative and grammatical warning
            level_article, level_type = (('an', 'index')
                                         if axis == 0 else
                                         ('a', 'column'))

            label_article, label_type = (('a', 'column')
                                         if axis == 0 else
                                         ('an', 'index'))

            msg = ("'{key}' is both {level_article} {level_type} level and "
                   "{label_article} {label_type} label, which is ambiguous."
                   ).format(key=key,
                            level_article=level_article,
                            level_type=level_type,
                            label_article=label_article,
                            label_type=label_type)
            raise ValueError(msg)

    def _get_label_or_level_values(self, key, axis=0):
        """
        Return a 1-D array of values associated with `key`, a label or level
        from the given `axis`.

        Retrieval logic:
          - (axis=0): Return column values if `key` matches a column label.
            Otherwise return index level values if `key` matches an index
            level.
          - (axis=1): Return row values if `key` matches an index label.
            Otherwise return column level values if 'key' matches a column
            level

        Parameters
        ----------
        key: str
            Label or level name.
        axis: int, default 0
            Axis that levels are associated with (0 for index, 1 for columns)

        Returns
        -------
        values: np.ndarray

        Raises
        ------
        KeyError
            if `key` matches neither a label nor a level
        ValueError
            if `key` matches multiple labels
        FutureWarning
            if `key` is ambiguous. This will become an ambiguity error in a
            future version
        """
        if self.ndim > 2:
            raise NotImplementedError(
                "_get_label_or_level_values is not implemented for {type}"
                .format(type=type(self)))

        axis = self._get_axis_number(axis)
        other_axes = [ax for ax in range(self._AXIS_LEN) if ax != axis]

        if self._is_label_reference(key, axis=axis):
            self._check_label_or_level_ambiguity(key, axis=axis)
            values = self.xs(key, axis=other_axes[0])._values
        elif self._is_level_reference(key, axis=axis):
            values = self.axes[axis].get_level_values(key)._values
        else:
            raise KeyError(key)

        # Check for duplicates
        if values.ndim > 1:

            if other_axes and isinstance(
                    self._get_axis(other_axes[0]), MultiIndex):
                multi_message = ('\n'
                                 'For a multi-index, the label must be a '
                                 'tuple with elements corresponding to '
                                 'each level.')
            else:
                multi_message = ''

            label_axis_name = 'column' if axis == 0 else 'index'
            raise ValueError(("The {label_axis_name} label '{key}' "
                              "is not unique.{multi_message}")
                             .format(key=key,
                                     label_axis_name=label_axis_name,
                                     multi_message=multi_message))

        return values

    def _drop_labels_or_levels(self, keys, axis=0):
        """
        Drop labels and/or levels for the given `axis`.

        For each key in `keys`:
          - (axis=0): If key matches a column label then drop the column.
            Otherwise if key matches an index level then drop the level.
          - (axis=1): If key matches an index label then drop the row.
            Otherwise if key matches a column level then drop the level.

        Parameters
        ----------
        keys: str or list of str
            labels or levels to drop
        axis: int, default 0
            Axis that levels are associated with (0 for index, 1 for columns)

        Returns
        -------
        dropped: DataFrame

        Raises
        ------
        ValueError
            if any `keys` match neither a label nor a level
        """
        if self.ndim > 2:
            raise NotImplementedError(
                "_drop_labels_or_levels is not implemented for {type}"
                .format(type=type(self)))

        axis = self._get_axis_number(axis)

        # Validate keys
        keys = com.maybe_make_list(keys)
        invalid_keys = [k for k in keys if not
                        self._is_label_or_level_reference(k, axis=axis)]

        if invalid_keys:
            raise ValueError(("The following keys are not valid labels or "
                              "levels for axis {axis}: {invalid_keys}")
                             .format(axis=axis,
                                     invalid_keys=invalid_keys))

        # Compute levels and labels to drop
        levels_to_drop = [k for k in keys
                          if self._is_level_reference(k, axis=axis)]

        labels_to_drop = [k for k in keys
                          if not self._is_level_reference(k, axis=axis)]

        # Perform copy upfront and then use inplace operations below.
        # This ensures that we always perform exactly one copy.
        # ``copy`` and/or ``inplace`` options could be added in the future.
        dropped = self.copy()

        if axis == 0:
            # Handle dropping index levels
            if levels_to_drop:
                dropped.reset_index(levels_to_drop, drop=True, inplace=True)

            # Handle dropping columns labels
            if labels_to_drop:
                dropped.drop(labels_to_drop, axis=1, inplace=True)
        else:
            # Handle dropping column levels
            if levels_to_drop:
                if isinstance(dropped.columns, MultiIndex):
                    # Drop the specified levels from the MultiIndex
                    dropped.columns = dropped.columns.droplevel(levels_to_drop)
                else:
                    # Drop the last level of Index by replacing with
                    # a RangeIndex
                    dropped.columns = RangeIndex(dropped.columns.size)

            # Handle dropping index labels
            if labels_to_drop:
                dropped.drop(labels_to_drop, axis=0, inplace=True)

        return dropped

    # ----------------------------------------------------------------------
    # Iteration

    def __hash__(self):
        raise TypeError('{0!r} objects are mutable, thus they cannot be'
                        ' hashed'.format(self.__class__.__name__))

    def __iter__(self):
        """
        Iterate over info axis.

        Returns
        -------
        iterator
            Info axis as iterator.
        """
        return iter(self._info_axis)

    # can we get a better explanation of this?
    def keys(self):
        """Get the 'info axis' (see Indexing for more)

        This is index for Series, columns for DataFrame.

        Returns
        -------
        Index
            Info axis.
        """
        return self._info_axis

    def iteritems(self):
        """Iterate over (label, values) on info axis

        This is index for Series, columns for DataFrame and so on.
        """
        for h in self._info_axis:
            yield h, self[h]

    def __len__(self):
        """Returns length of info axis"""
        return len(self._info_axis)

    def __contains__(self, key):
        """True if the key is in the info axis"""
        return key in self._info_axis

    @property
    def empty(self):
        """
        Indicator whether DataFrame is empty.

        True if DataFrame is entirely empty (no items), meaning any of the
        axes are of length 0.

        Returns
        -------
        bool
            If DataFrame is empty, return True, if not return False.

        See Also
        --------
        Series.dropna
        DataFrame.dropna

        Notes
        -----
        If DataFrame contains only NaNs, it is still not considered empty. See
        the example below.

        Examples
        --------
        An example of an actual empty DataFrame. Notice the index is empty:

        >>> df_empty = pd.DataFrame({'A' : []})
        >>> df_empty
        Empty DataFrame
        Columns: [A]
        Index: []
        >>> df_empty.empty
        True

        If we only have NaNs in our DataFrame, it is not considered empty! We
        will need to drop the NaNs to make the DataFrame empty:

        >>> df = pd.DataFrame({'A' : [np.nan]})
        >>> df
            A
        0 NaN
        >>> df.empty
        False
        >>> df.dropna().empty
        True
        """
        return any(len(self._get_axis(a)) == 0 for a in self._AXIS_ORDERS)

    # ----------------------------------------------------------------------
    # Array Interface

    # This is also set in IndexOpsMixin
    # GH#23114 Ensure ndarray.__op__(DataFrame) returns NotImplemented
    __array_priority__ = 1000

    def __array__(self, dtype=None):
        return com.values_from_object(self)

    def __array_wrap__(self, result, context=None):
        d = self._construct_axes_dict(self._AXIS_ORDERS, copy=False)
        return self._constructor(result, **d).__finalize__(self)

    # ideally we would define this to avoid the getattr checks, but
    # is slower
    # @property
    # def __array_interface__(self):
    #    """ provide numpy array interface method """
    #    values = self.values
    #    return dict(typestr=values.dtype.str,shape=values.shape,data=values)

    def to_dense(self):
        """
        Return dense representation of NDFrame (as opposed to sparse).

        Returns
        -------
        %(klass)s
            Dense %(klass)s.
        """
        # compat
        return self

    # ----------------------------------------------------------------------
    # Picklability

    def __getstate__(self):
        meta = {k: getattr(self, k, None) for k in self._metadata}
        return dict(_data=self._data, _typ=self._typ, _metadata=self._metadata,
                    **meta)

    def __setstate__(self, state):

        if isinstance(state, BlockManager):
            self._data = state
        elif isinstance(state, dict):
            typ = state.get('_typ')
            if typ is not None:

                # set in the order of internal names
                # to avoid definitional recursion
                # e.g. say fill_value needing _data to be
                # defined
                meta = set(self._internal_names + self._metadata)
                for k in list(meta):
                    if k in state:
                        v = state[k]
                        object.__setattr__(self, k, v)

                for k, v in state.items():
                    if k not in meta:
                        object.__setattr__(self, k, v)

            else:
                self._unpickle_series_compat(state)
        elif isinstance(state[0], dict):
            if len(state) == 5:
                self._unpickle_sparse_frame_compat(state)
            else:
                self._unpickle_frame_compat(state)
        elif len(state) == 4:
            self._unpickle_panel_compat(state)
        elif len(state) == 2:
            self._unpickle_series_compat(state)
        else:  # pragma: no cover
            # old pickling format, for compatibility
            self._unpickle_matrix_compat(state)

        self._item_cache = {}

    # ----------------------------------------------------------------------
    # Rendering Methods

    def __repr__(self):
        # string representation based upon iterating over self
        # (since, by definition, `PandasContainers` are iterable)
        prepr = '[%s]' % ','.join(map(pprint_thing, self))
        return '%s(%s)' % (self.__class__.__name__, prepr)

    def _repr_latex_(self):
        """
        Returns a LaTeX representation for a particular object.
        Mainly for use with nbconvert (jupyter notebook conversion to pdf).
        """
        if config.get_option('display.latex.repr'):
            return self.to_latex()
        else:
            return None

    def _repr_data_resource_(self):
        """
        Not a real Jupyter special repr method, but we use the same
        naming convention.
        """
        if config.get_option("display.html.table_schema"):
            data = self.head(config.get_option('display.max_rows'))
            payload = json.loads(data.to_json(orient='table'),
                                 object_pairs_hook=collections.OrderedDict)
            return payload

    # ----------------------------------------------------------------------
    # I/O Methods

    _shared_docs['to_excel'] = """
    Write %(klass)s to an Excel sheet.

    To write a single %(klass)s to an Excel .xlsx file it is only necessary to
    specify a target file name. To write to multiple sheets it is necessary to
    create an `ExcelWriter` object with a target file name, and specify a sheet
    in the file to write to.

    Multiple sheets may be written to by specifying unique `sheet_name`.
    With all data written to the file it is necessary to save the changes.
    Note that creating an `ExcelWriter` object with a file name that already
    exists will result in the contents of the existing file being erased.

    Parameters
    ----------
    excel_writer : str or ExcelWriter object
        File path or existing ExcelWriter.
    sheet_name : str, default 'Sheet1'
        Name of sheet which will contain DataFrame.
    na_rep : str, default ''
        Missing data representation.
    float_format : str, optional
        Format string for floating point numbers. For example
        ``float_format="%%.2f"`` will format 0.1234 to 0.12.
    columns : sequence or list of str, optional
        Columns to write.
    header : bool or list of str, default True
        Write out the column names. If a list of string is given it is
        assumed to be aliases for the column names.
    index : bool, default True
        Write row names (index).
    index_label : str or sequence, optional
        Column label for index column(s) if desired. If not specified, and
        `header` and `index` are True, then the index names are used. A
        sequence should be given if the DataFrame uses MultiIndex.
    startrow : int, default 0
        Upper left cell row to dump data frame.
    startcol : int, default 0
        Upper left cell column to dump data frame.
    engine : str, optional
        Write engine to use, 'openpyxl' or 'xlsxwriter'. You can also set this
        via the options ``io.excel.xlsx.writer``, ``io.excel.xls.writer``, and
        ``io.excel.xlsm.writer``.
    merge_cells : bool, default True
        Write MultiIndex and Hierarchical Rows as merged cells.
    encoding : str, optional
        Encoding of the resulting excel file. Only necessary for xlwt,
        other writers support unicode natively.
    inf_rep : str, default 'inf'
        Representation for infinity (there is no native representation for
        infinity in Excel).
    verbose : bool, default True
        Display more information in the error logs.
    freeze_panes : tuple of int (length 2), optional
        Specifies the one-based bottommost row and rightmost column that
        is to be frozen.

        .. versionadded:: 0.20.0.

    See Also
    --------
    to_csv : Write DataFrame to a comma-separated values (csv) file.
    ExcelWriter : Class for writing DataFrame objects into excel sheets.
    read_excel : Read an Excel file into a pandas DataFrame.
    read_csv : Read a comma-separated values (csv) file into DataFrame.

    Notes
    -----
    For compatibility with :meth:`~DataFrame.to_csv`,
    to_excel serializes lists and dicts to strings before writing.

    Once a workbook has been saved it is not possible write further data
    without rewriting the whole workbook.

    Examples
    --------

    Create, write to and save a workbook:

    >>> df1 = pd.DataFrame([['a', 'b'], ['c', 'd']],
    ...                    index=['row 1', 'row 2'],
    ...                    columns=['col 1', 'col 2'])
    >>> df1.to_excel("output.xlsx")  # doctest: +SKIP

    To specify the sheet name:

    >>> df1.to_excel("output.xlsx",
    ...              sheet_name='Sheet_name_1')  # doctest: +SKIP

    If you wish to write to more than one sheet in the workbook, it is
    necessary to specify an ExcelWriter object:

    >>> df2 = df1.copy()
    >>> with pd.ExcelWriter('output.xlsx') as writer:  # doctest: +SKIP
    ...     df1.to_excel(writer, sheet_name='Sheet_name_1')
    ...     df2.to_excel(writer, sheet_name='Sheet_name_2')

    To set the library that is used to write the Excel file,
    you can pass the `engine` keyword (the default engine is
    automatically chosen depending on the file extension):

    >>> df1.to_excel('output1.xlsx', engine='xlsxwriter')  # doctest: +SKIP
    """

    @Appender(_shared_docs["to_excel"] % dict(klass="object"))
    def to_excel(self, excel_writer, sheet_name="Sheet1", na_rep="",
                 float_format=None, columns=None, header=True, index=True,
                 index_label=None, startrow=0, startcol=0, engine=None,
                 merge_cells=True, encoding=None, inf_rep="inf", verbose=True,
                 freeze_panes=None):
        df = self if isinstance(self, ABCDataFrame) else self.to_frame()

        from pandas.io.formats.excel import ExcelFormatter
        formatter = ExcelFormatter(df, na_rep=na_rep, cols=columns,
                                   header=header,
                                   float_format=float_format, index=index,
                                   index_label=index_label,
                                   merge_cells=merge_cells,
                                   inf_rep=inf_rep)
        formatter.write(excel_writer, sheet_name=sheet_name, startrow=startrow,
                        startcol=startcol, freeze_panes=freeze_panes,
                        engine=engine)

    def to_json(self, path_or_buf=None, orient=None, date_format=None,
                double_precision=10, force_ascii=True, date_unit='ms',
                default_handler=None, lines=False, compression='infer',
                index=True):
        """
        Convert the object to a JSON string.

        Note NaN's and None will be converted to null and datetime objects
        will be converted to UNIX timestamps.

        Parameters
        ----------
        path_or_buf : string or file handle, optional
            File path or object. If not specified, the result is returned as
            a string.
        orient : string
            Indication of expected JSON string format.

            * Series

              - default is 'index'
              - allowed values are: {'split','records','index','table'}

            * DataFrame

              - default is 'columns'
              - allowed values are:
                {'split','records','index','columns','values','table'}

            * The format of the JSON string

              - 'split' : dict like {'index' -> [index],
                'columns' -> [columns], 'data' -> [values]}
              - 'records' : list like
                [{column -> value}, ... , {column -> value}]
              - 'index' : dict like {index -> {column -> value}}
              - 'columns' : dict like {column -> {index -> value}}
              - 'values' : just the values array
              - 'table' : dict like {'schema': {schema}, 'data': {data}}
                describing the data, and the data component is
                like ``orient='records'``.

                .. versionchanged:: 0.20.0

        date_format : {None, 'epoch', 'iso'}
            Type of date conversion. 'epoch' = epoch milliseconds,
            'iso' = ISO8601. The default depends on the `orient`. For
            ``orient='table'``, the default is 'iso'. For all other orients,
            the default is 'epoch'.
        double_precision : int, default 10
            The number of decimal places to use when encoding
            floating point values.
        force_ascii : bool, default True
            Force encoded string to be ASCII.
        date_unit : string, default 'ms' (milliseconds)
            The time unit to encode to, governs timestamp and ISO8601
            precision.  One of 's', 'ms', 'us', 'ns' for second, millisecond,
            microsecond, and nanosecond respectively.
        default_handler : callable, default None
            Handler to call if object cannot otherwise be converted to a
            suitable format for JSON. Should receive a single argument which is
            the object to convert and return a serialisable object.
        lines : bool, default False
            If 'orient' is 'records' write out line delimited json format. Will
            throw ValueError if incorrect 'orient' since others are not list
            like.

            .. versionadded:: 0.19.0

        compression : {'infer', 'gzip', 'bz2', 'zip', 'xz', None}

            A string representing the compression to use in the output file,
            only used when the first argument is a filename. By default, the
            compression is inferred from the filename.

            .. versionadded:: 0.21.0
            .. versionchanged:: 0.24.0
               'infer' option added and set to default
        index : bool, default True
            Whether to include the index values in the JSON string. Not
            including the index (``index=False``) is only supported when
            orient is 'split' or 'table'.

            .. versionadded:: 0.23.0

        Returns
        -------
        None or str
            If path_or_buf is None, returns the resulting json format as a
            string. Otherwise returns None.

        See Also
        --------
        read_json

        Examples
        --------

        >>> df = pd.DataFrame([['a', 'b'], ['c', 'd']],
        ...                   index=['row 1', 'row 2'],
        ...                   columns=['col 1', 'col 2'])
        >>> df.to_json(orient='split')
        '{"columns":["col 1","col 2"],
          "index":["row 1","row 2"],
          "data":[["a","b"],["c","d"]]}'

        Encoding/decoding a Dataframe using ``'records'`` formatted JSON.
        Note that index labels are not preserved with this encoding.

        >>> df.to_json(orient='records')
        '[{"col 1":"a","col 2":"b"},{"col 1":"c","col 2":"d"}]'

        Encoding/decoding a Dataframe using ``'index'`` formatted JSON:

        >>> df.to_json(orient='index')
        '{"row 1":{"col 1":"a","col 2":"b"},"row 2":{"col 1":"c","col 2":"d"}}'

        Encoding/decoding a Dataframe using ``'columns'`` formatted JSON:

        >>> df.to_json(orient='columns')
        '{"col 1":{"row 1":"a","row 2":"c"},"col 2":{"row 1":"b","row 2":"d"}}'

        Encoding/decoding a Dataframe using ``'values'`` formatted JSON:

        >>> df.to_json(orient='values')
        '[["a","b"],["c","d"]]'

        Encoding with Table Schema

        >>> df.to_json(orient='table')
        '{"schema": {"fields": [{"name": "index", "type": "string"},
                                {"name": "col 1", "type": "string"},
                                {"name": "col 2", "type": "string"}],
                     "primaryKey": "index",
                     "pandas_version": "0.20.0"},
          "data": [{"index": "row 1", "col 1": "a", "col 2": "b"},
                   {"index": "row 2", "col 1": "c", "col 2": "d"}]}'
        """

        from pandas.io import json
        if date_format is None and orient == 'table':
            date_format = 'iso'
        elif date_format is None:
            date_format = 'epoch'
        return json.to_json(path_or_buf=path_or_buf, obj=self, orient=orient,
                            date_format=date_format,
                            double_precision=double_precision,
                            force_ascii=force_ascii, date_unit=date_unit,
                            default_handler=default_handler,
                            lines=lines, compression=compression,
                            index=index)

    def to_hdf(self, path_or_buf, key, **kwargs):
        """
        Write the contained data to an HDF5 file using HDFStore.

        Hierarchical Data Format (HDF) is self-describing, allowing an
        application to interpret the structure and contents of a file with
        no outside information. One HDF file can hold a mix of related objects
        which can be accessed as a group or as individual objects.

        In order to add another DataFrame or Series to an existing HDF file
        please use append mode and a different a key.

        For more information see the :ref:`user guide <io.hdf5>`.

        Parameters
        ----------
        path_or_buf : str or pandas.HDFStore
            File path or HDFStore object.
        key : str
            Identifier for the group in the store.
        mode : {'a', 'w', 'r+'}, default 'a'
            Mode to open file:

            - 'w': write, a new file is created (an existing file with
              the same name would be deleted).
            - 'a': append, an existing file is opened for reading and
              writing, and if the file does not exist it is created.
            - 'r+': similar to 'a', but the file must already exist.
        format : {'fixed', 'table'}, default 'fixed'
            Possible values:

            - 'fixed': Fixed format. Fast writing/reading. Not-appendable,
              nor searchable.
            - 'table': Table format. Write as a PyTables Table structure
              which may perform worse but allow more flexible operations
              like searching / selecting subsets of the data.
        append : bool, default False
            For Table formats, append the input data to the existing.
        data_columns :  list of columns or True, optional
            List of columns to create as indexed data columns for on-disk
            queries, or True to use all columns. By default only the axes
            of the object are indexed. See :ref:`io.hdf5-query-data-columns`.
            Applicable only to format='table'.
        complevel : {0-9}, optional
            Specifies a compression level for data.
            A value of 0 disables compression.
        complib : {'zlib', 'lzo', 'bzip2', 'blosc'}, default 'zlib'
            Specifies the compression library to be used.
            As of v0.20.2 these additional compressors for Blosc are supported
            (default if no compressor specified: 'blosc:blosclz'):
            {'blosc:blosclz', 'blosc:lz4', 'blosc:lz4hc', 'blosc:snappy',
            'blosc:zlib', 'blosc:zstd'}.
            Specifying a compression library which is not available issues
            a ValueError.
        fletcher32 : bool, default False
            If applying compression use the fletcher32 checksum.
        dropna : bool, default False
            If true, ALL nan rows will not be written to store.
        errors : str, default 'strict'
            Specifies how encoding and decoding errors are to be handled.
            See the errors argument for :func:`open` for a full list
            of options.

        See Also
        --------
        DataFrame.read_hdf : Read from HDF file.
        DataFrame.to_parquet : Write a DataFrame to the binary parquet format.
        DataFrame.to_sql : Write to a sql table.
        DataFrame.to_feather : Write out feather-format for DataFrames.
        DataFrame.to_csv : Write out to a csv file.

        Examples
        --------
        >>> df = pd.DataFrame({'A': [1, 2, 3], 'B': [4, 5, 6]},
        ...                   index=['a', 'b', 'c'])
        >>> df.to_hdf('data.h5', key='df', mode='w')

        We can add another object to the same file:

        >>> s = pd.Series([1, 2, 3, 4])
        >>> s.to_hdf('data.h5', key='s')

        Reading from HDF file:

        >>> pd.read_hdf('data.h5', 'df')
        A  B
        a  1  4
        b  2  5
        c  3  6
        >>> pd.read_hdf('data.h5', 's')
        0    1
        1    2
        2    3
        3    4
        dtype: int64

        Deleting file with data:

        >>> import os
        >>> os.remove('data.h5')
        """
        from pandas.io import pytables
        pytables.to_hdf(path_or_buf, key, self, **kwargs)

    def to_msgpack(self, path_or_buf=None, encoding='utf-8', **kwargs):
        """
        Serialize object to input file path using msgpack format.

        THIS IS AN EXPERIMENTAL LIBRARY and the storage format
        may not be stable until a future release.

        Parameters
        ----------
        path : string File path, buffer-like, or None
            if None, return generated string
        append : bool whether to append to an existing msgpack
            (default is False)
        compress : type of compressor (zlib or blosc), default to None (no
            compression)

        Returns
        -------
        None or str
            If path_or_buf is None, returns the resulting msgpack format as a
            string. Otherwise returns None.
        """

        from pandas.io import packers
        return packers.to_msgpack(path_or_buf, self, encoding=encoding,
                                  **kwargs)

    def to_sql(self, name, con, schema=None, if_exists='fail', index=True,
               index_label=None, chunksize=None, dtype=None, method=None):
        """
        Write records stored in a DataFrame to a SQL database.

        Databases supported by SQLAlchemy [1]_ are supported. Tables can be
        newly created, appended to, or overwritten.

        Parameters
        ----------
        name : string
            Name of SQL table.
        con : sqlalchemy.engine.Engine or sqlite3.Connection
            Using SQLAlchemy makes it possible to use any DB supported by that
            library. Legacy support is provided for sqlite3.Connection objects.
        schema : string, optional
            Specify the schema (if database flavor supports this). If None, use
            default schema.
        if_exists : {'fail', 'replace', 'append'}, default 'fail'
            How to behave if the table already exists.

            * fail: Raise a ValueError.
            * replace: Drop the table before inserting new values.
            * append: Insert new values to the existing table.

        index : bool, default True
            Write DataFrame index as a column. Uses `index_label` as the column
            name in the table.
        index_label : string or sequence, default None
            Column label for index column(s). If None is given (default) and
            `index` is True, then the index names are used.
            A sequence should be given if the DataFrame uses MultiIndex.
        chunksize : int, optional
            Rows will be written in batches of this size at a time. By default,
            all rows will be written at once.
        dtype : dict, optional
            Specifying the datatype for columns. The keys should be the column
            names and the values should be the SQLAlchemy types or strings for
            the sqlite3 legacy mode.
        method : {None, 'multi', callable}, default None
            Controls the SQL insertion clause used:

            * None : Uses standard SQL ``INSERT`` clause (one per row).
            * 'multi': Pass multiple values in a single ``INSERT`` clause.
            * callable with signature ``(pd_table, conn, keys, data_iter)``.

            Details and a sample callable implementation can be found in the
            section :ref:`insert method <io.sql.method>`.

            .. versionadded:: 0.24.0

        Raises
        ------
        ValueError
            When the table already exists and `if_exists` is 'fail' (the
            default).

        See Also
        --------
        read_sql : Read a DataFrame from a table.

        Notes
        -----
        Timezone aware datetime columns will be written as
        ``Timestamp with timezone`` type with SQLAlchemy if supported by the
        database. Otherwise, the datetimes will be stored as timezone unaware
        timestamps local to the original timezone.

        .. versionadded:: 0.24.0

        References
        ----------
        .. [1] http://docs.sqlalchemy.org
        .. [2] https://www.python.org/dev/peps/pep-0249/

        Examples
        --------

        Create an in-memory SQLite database.

        >>> from sqlalchemy import create_engine
        >>> engine = create_engine('sqlite://', echo=False)

        Create a table from scratch with 3 rows.

        >>> df = pd.DataFrame({'name' : ['User 1', 'User 2', 'User 3']})
        >>> df
             name
        0  User 1
        1  User 2
        2  User 3

        >>> df.to_sql('users', con=engine)
        >>> engine.execute("SELECT * FROM users").fetchall()
        [(0, 'User 1'), (1, 'User 2'), (2, 'User 3')]

        >>> df1 = pd.DataFrame({'name' : ['User 4', 'User 5']})
        >>> df1.to_sql('users', con=engine, if_exists='append')
        >>> engine.execute("SELECT * FROM users").fetchall()
        [(0, 'User 1'), (1, 'User 2'), (2, 'User 3'),
         (0, 'User 4'), (1, 'User 5')]

        Overwrite the table with just ``df1``.

        >>> df1.to_sql('users', con=engine, if_exists='replace',
        ...            index_label='id')
        >>> engine.execute("SELECT * FROM users").fetchall()
        [(0, 'User 4'), (1, 'User 5')]

        Specify the dtype (especially useful for integers with missing values).
        Notice that while pandas is forced to store the data as floating point,
        the database supports nullable integers. When fetching the data with
        Python, we get back integer scalars.

        >>> df = pd.DataFrame({"A": [1, None, 2]})
        >>> df
             A
        0  1.0
        1  NaN
        2  2.0

        >>> from sqlalchemy.types import Integer
        >>> df.to_sql('integers', con=engine, index=False,
        ...           dtype={"A": Integer()})

        >>> engine.execute("SELECT * FROM integers").fetchall()
        [(1,), (None,), (2,)]
        """
        from pandas.io import sql
        sql.to_sql(self, name, con, schema=schema, if_exists=if_exists,
                   index=index, index_label=index_label, chunksize=chunksize,
                   dtype=dtype, method=method)

    def to_pickle(self, path, compression='infer',
                  protocol=pickle.HIGHEST_PROTOCOL):
        """
        Pickle (serialize) object to file.

        Parameters
        ----------
        path : str
            File path where the pickled object will be stored.
        compression : {'infer', 'gzip', 'bz2', 'zip', 'xz', None}, \
        default 'infer'
            A string representing the compression to use in the output file. By
            default, infers from the file extension in specified path.

            .. versionadded:: 0.20.0
        protocol : int
            Int which indicates which protocol should be used by the pickler,
            default HIGHEST_PROTOCOL (see [1]_ paragraph 12.1.2). The possible
            values are 0, 1, 2, 3, 4. A negative value for the protocol
            parameter is equivalent to setting its value to HIGHEST_PROTOCOL.

            .. [1] https://docs.python.org/3/library/pickle.html
            .. versionadded:: 0.21.0

        See Also
        --------
        read_pickle : Load pickled pandas object (or any object) from file.
        DataFrame.to_hdf : Write DataFrame to an HDF5 file.
        DataFrame.to_sql : Write DataFrame to a SQL database.
        DataFrame.to_parquet : Write a DataFrame to the binary parquet format.

        Examples
        --------
        >>> original_df = pd.DataFrame({"foo": range(5), "bar": range(5, 10)})
        >>> original_df
           foo  bar
        0    0    5
        1    1    6
        2    2    7
        3    3    8
        4    4    9
        >>> original_df.to_pickle("./dummy.pkl")

        >>> unpickled_df = pd.read_pickle("./dummy.pkl")
        >>> unpickled_df
           foo  bar
        0    0    5
        1    1    6
        2    2    7
        3    3    8
        4    4    9

        >>> import os
        >>> os.remove("./dummy.pkl")
        """
        from pandas.io.pickle import to_pickle
        to_pickle(self, path, compression=compression, protocol=protocol)

    def to_clipboard(self, excel=True, sep=None, **kwargs):
        r"""
        Copy object to the system clipboard.

        Write a text representation of object to the system clipboard.
        This can be pasted into Excel, for example.

        Parameters
        ----------
        excel : bool, default True
            - True, use the provided separator, writing in a csv format for
              allowing easy pasting into excel.
            - False, write a string representation of the object to the
              clipboard.

        sep : str, default ``'\t'``
            Field delimiter.
        **kwargs
            These parameters will be passed to DataFrame.to_csv.

        See Also
        --------
        DataFrame.to_csv : Write a DataFrame to a comma-separated values
            (csv) file.
        read_clipboard : Read text from clipboard and pass to read_table.

        Notes
        -----
        Requirements for your platform.

          - Linux : `xclip`, or `xsel` (with `PyQt4` modules)
          - Windows : none
          - OS X : none

        Examples
        --------
        Copy the contents of a DataFrame to the clipboard.

        >>> df = pd.DataFrame([[1, 2, 3], [4, 5, 6]], columns=['A', 'B', 'C'])
        >>> df.to_clipboard(sep=',')
        ... # Wrote the following to the system clipboard:
        ... # ,A,B,C
        ... # 0,1,2,3
        ... # 1,4,5,6

        We can omit the the index by passing the keyword `index` and setting
        it to false.

        >>> df.to_clipboard(sep=',', index=False)
        ... # Wrote the following to the system clipboard:
        ... # A,B,C
        ... # 1,2,3
        ... # 4,5,6
        """
        from pandas.io import clipboards
        clipboards.to_clipboard(self, excel=excel, sep=sep, **kwargs)

    def to_xarray(self):
        """
        Return an xarray object from the pandas object.

        Returns
        -------
        xarray.DataArray or xarray.Dataset
            Data in the pandas structure converted to Dataset if the object is
            a DataFrame, or a DataArray if the object is a Series.

        See Also
        --------
        DataFrame.to_hdf : Write DataFrame to an HDF5 file.
        DataFrame.to_parquet : Write a DataFrame to the binary parquet format.

        Notes
        -----
        See the `xarray docs <http://xarray.pydata.org/en/stable/>`__

        Examples
        --------
        >>> df = pd.DataFrame([('falcon', 'bird',  389.0, 2),
        ...                    ('parrot', 'bird', 24.0, 2),
        ...                    ('lion',   'mammal', 80.5, 4),
        ...                    ('monkey', 'mammal', np.nan, 4)],
        ...                    columns=['name', 'class', 'max_speed',
        ...                             'num_legs'])
        >>> df
             name   class  max_speed  num_legs
        0  falcon    bird      389.0         2
        1  parrot    bird       24.0         2
        2    lion  mammal       80.5         4
        3  monkey  mammal        NaN         4

        >>> df.to_xarray()
        <xarray.Dataset>
        Dimensions:    (index: 4)
        Coordinates:
          * index      (index) int64 0 1 2 3
        Data variables:
            name       (index) object 'falcon' 'parrot' 'lion' 'monkey'
            class      (index) object 'bird' 'bird' 'mammal' 'mammal'
            max_speed  (index) float64 389.0 24.0 80.5 nan
            num_legs   (index) int64 2 2 4 4

        >>> df['max_speed'].to_xarray()
        <xarray.DataArray 'max_speed' (index: 4)>
        array([389. ,  24. ,  80.5,   nan])
        Coordinates:
          * index    (index) int64 0 1 2 3

        >>> dates = pd.to_datetime(['2018-01-01', '2018-01-01',
        ...                         '2018-01-02', '2018-01-02'])
        >>> df_multiindex = pd.DataFrame({'date': dates,
        ...                    'animal': ['falcon', 'parrot', 'falcon',
        ...                               'parrot'],
        ...                    'speed': [350, 18, 361, 15]}).set_index(['date',
        ...                                                    'animal'])
        >>> df_multiindex
                           speed
        date       animal
        2018-01-01 falcon    350
                   parrot     18
        2018-01-02 falcon    361
                   parrot     15

        >>> df_multiindex.to_xarray()
        <xarray.Dataset>
        Dimensions:  (animal: 2, date: 2)
        Coordinates:
          * date     (date) datetime64[ns] 2018-01-01 2018-01-02
          * animal   (animal) object 'falcon' 'parrot'
        Data variables:
            speed    (date, animal) int64 350 18 361 15
        """

        try:
            import xarray
        except ImportError:
            # Give a nice error message
            raise ImportError("the xarray library is not installed\n"
                              "you can install via conda\n"
                              "conda install xarray\n"
                              "or via pip\n"
                              "pip install xarray\n")

        if self.ndim == 1:
            return xarray.DataArray.from_series(self)
        elif self.ndim == 2:
            return xarray.Dataset.from_dataframe(self)

        # > 2 dims
        coords = [(a, self._get_axis(a)) for a in self._AXIS_ORDERS]
        return xarray.DataArray(self,
                                coords=coords,
                                )

    def to_latex(self, buf=None, columns=None, col_space=None, header=True,
                 index=True, na_rep='NaN', formatters=None, float_format=None,
                 sparsify=None, index_names=True, bold_rows=False,
                 column_format=None, longtable=None, escape=None,
                 encoding=None, decimal='.', multicolumn=None,
                 multicolumn_format=None, multirow=None):
        r"""
        Render an object to a LaTeX tabular environment table.

        Render an object to a tabular environment table. You can splice
        this into a LaTeX document. Requires \usepackage{booktabs}.

        .. versionchanged:: 0.20.2
           Added to Series

        Parameters
        ----------
        buf : file descriptor or None
            Buffer to write to. If None, the output is returned as a string.
        columns : list of label, optional
            The subset of columns to write. Writes all columns by default.
        col_space : int, optional
            The minimum width of each column.
        header : bool or list of str, default True
            Write out the column names. If a list of strings is given,
            it is assumed to be aliases for the column names.
        index : bool, default True
            Write row names (index).
        na_rep : str, default 'NaN'
            Missing data representation.
        formatters : list of functions or dict of {str: function}, optional
            Formatter functions to apply to columns' elements by position or
            name. The result of each function must be a unicode string.
            List must be of length equal to the number of columns.
        float_format : str, optional
            Format string for floating point numbers.
        sparsify : bool, optional
            Set to False for a DataFrame with a hierarchical index to print
            every multiindex key at each row. By default, the value will be
            read from the config module.
        index_names : bool, default True
            Prints the names of the indexes.
        bold_rows : bool, default False
            Make the row labels bold in the output.
        column_format : str, optional
            The columns format as specified in `LaTeX table format
            <https://en.wikibooks.org/wiki/LaTeX/Tables>`__ e.g. 'rcl' for 3
            columns. By default, 'l' will be used for all columns except
            columns of numbers, which default to 'r'.
        longtable : bool, optional
            By default, the value will be read from the pandas config
            module. Use a longtable environment instead of tabular. Requires
            adding a \usepackage{longtable} to your LaTeX preamble.
        escape : bool, optional
            By default, the value will be read from the pandas config
            module. When set to False prevents from escaping latex special
            characters in column names.
        encoding : str, optional
            A string representing the encoding to use in the output file,
            defaults to 'utf-8'.
        decimal : str, default '.'
            Character recognized as decimal separator, e.g. ',' in Europe.

            .. versionadded:: 0.18.0
        multicolumn : bool, default True
            Use \multicolumn to enhance MultiIndex columns.
            The default will be read from the config module.

            .. versionadded:: 0.20.0
        multicolumn_format : str, default 'l'
            The alignment for multicolumns, similar to `column_format`
            The default will be read from the config module.

            .. versionadded:: 0.20.0
        multirow : bool, default False
            Use \multirow to enhance MultiIndex rows. Requires adding a
            \usepackage{multirow} to your LaTeX preamble. Will print
            centered labels (instead of top-aligned) across the contained
            rows, separating groups via clines. The default will be read
            from the pandas config module.

            .. versionadded:: 0.20.0

        Returns
        -------
        str or None
            If buf is None, returns the resulting LateX format as a
            string. Otherwise returns None.

        See Also
        --------
        DataFrame.to_string : Render a DataFrame to a console-friendly
            tabular output.
        DataFrame.to_html : Render a DataFrame as an HTML table.

        Examples
        --------
        >>> df = pd.DataFrame({'name': ['Raphael', 'Donatello'],
        ...                    'mask': ['red', 'purple'],
        ...                    'weapon': ['sai', 'bo staff']})
        >>> df.to_latex(index=False) # doctest: +NORMALIZE_WHITESPACE
        '\\begin{tabular}{lll}\n\\toprule\n      name &    mask &    weapon
        \\\\\n\\midrule\n   Raphael &     red &       sai \\\\\n Donatello &
         purple &  bo staff \\\\\n\\bottomrule\n\\end{tabular}\n'
        """
        # Get defaults from the pandas config
        if self.ndim == 1:
            self = self.to_frame()
        if longtable is None:
            longtable = config.get_option("display.latex.longtable")
        if escape is None:
            escape = config.get_option("display.latex.escape")
        if multicolumn is None:
            multicolumn = config.get_option("display.latex.multicolumn")
        if multicolumn_format is None:
            multicolumn_format = config.get_option(
                "display.latex.multicolumn_format")
        if multirow is None:
            multirow = config.get_option("display.latex.multirow")

        formatter = DataFrameFormatter(self, buf=buf, columns=columns,
                                       col_space=col_space, na_rep=na_rep,
                                       header=header, index=index,
                                       formatters=formatters,
                                       float_format=float_format,
                                       bold_rows=bold_rows,
                                       sparsify=sparsify,
                                       index_names=index_names,
                                       escape=escape, decimal=decimal)
        formatter.to_latex(column_format=column_format, longtable=longtable,
                           encoding=encoding, multicolumn=multicolumn,
                           multicolumn_format=multicolumn_format,
                           multirow=multirow)

        if buf is None:
            return formatter.buf.getvalue()

    def to_csv(self, path_or_buf=None, sep=",", na_rep='', float_format=None,
               columns=None, header=True, index=True, index_label=None,
               mode='w', encoding=None, compression='infer', quoting=None,
               quotechar='"', line_terminator=None, chunksize=None,
               tupleize_cols=None, date_format=None, doublequote=True,
               escapechar=None, decimal='.'):
        r"""
        Write object to a comma-separated values (csv) file.

        .. versionchanged:: 0.24.0
            The order of arguments for Series was changed.

        Parameters
        ----------
        path_or_buf : str or file handle, default None
            File path or object, if None is provided the result is returned as
            a string.  If a file object is passed it should be opened with
            `newline=''`, disabling universal newlines.

            .. versionchanged:: 0.24.0

               Was previously named "path" for Series.

        sep : str, default ','
            String of length 1. Field delimiter for the output file.
        na_rep : str, default ''
            Missing data representation.
        float_format : str, default None
            Format string for floating point numbers.
        columns : sequence, optional
            Columns to write.
        header : bool or list of str, default True
            Write out the column names. If a list of strings is given it is
            assumed to be aliases for the column names.

            .. versionchanged:: 0.24.0

               Previously defaulted to False for Series.

        index : bool, default True
            Write row names (index).
        index_label : str or sequence, or False, default None
            Column label for index column(s) if desired. If None is given, and
            `header` and `index` are True, then the index names are used. A
            sequence should be given if the object uses MultiIndex. If
            False do not print fields for index names. Use index_label=False
            for easier importing in R.
        mode : str
            Python write mode, default 'w'.
        encoding : str, optional
            A string representing the encoding to use in the output file,
            defaults to 'utf-8'.
        compression : str, default 'infer'
            Compression mode among the following possible values: {'infer',
            'gzip', 'bz2', 'zip', 'xz', None}. If 'infer' and `path_or_buf`
            is path-like, then detect compression from the following
            extensions: '.gz', '.bz2', '.zip' or '.xz'. (otherwise no
            compression).

            .. versionchanged:: 0.24.0

               'infer' option added and set to default.

        quoting : optional constant from csv module
            Defaults to csv.QUOTE_MINIMAL. If you have set a `float_format`
            then floats are converted to strings and thus csv.QUOTE_NONNUMERIC
            will treat them as non-numeric.
        quotechar : str, default '\"'
            String of length 1. Character used to quote fields.
        line_terminator : str, optional
            The newline character or character sequence to use in the output
            file. Defaults to `os.linesep`, which depends on the OS in which
            this method is called ('\n' for linux, '\r\n' for Windows, i.e.).

            .. versionchanged:: 0.24.0
        chunksize : int or None
            Rows to write at a time.
        tupleize_cols : bool, default False
            Write MultiIndex columns as a list of tuples (if True) or in
            the new, expanded format, where each MultiIndex column is a row
            in the CSV (if False).

            .. deprecated:: 0.21.0
               This argument will be removed and will always write each row
               of the multi-index as a separate row in the CSV file.
        date_format : str, default None
            Format string for datetime objects.
        doublequote : bool, default True
            Control quoting of `quotechar` inside a field.
        escapechar : str, default None
            String of length 1. Character used to escape `sep` and `quotechar`
            when appropriate.
        decimal : str, default '.'
            Character recognized as decimal separator. E.g. use ',' for
            European data.

        Returns
        -------
        None or str
            If path_or_buf is None, returns the resulting csv format as a
            string. Otherwise returns None.

        See Also
        --------
        read_csv : Load a CSV file into a DataFrame.
        to_excel : Write DataFrame to an Excel file.

        Examples
        --------
        >>> df = pd.DataFrame({'name': ['Raphael', 'Donatello'],
        ...                    'mask': ['red', 'purple'],
        ...                    'weapon': ['sai', 'bo staff']})
        >>> df.to_csv(index=False)
        'name,mask,weapon\nRaphael,red,sai\nDonatello,purple,bo staff\n'
        """

        df = self if isinstance(self, ABCDataFrame) else self.to_frame()

        if tupleize_cols is not None:
            warnings.warn("The 'tupleize_cols' parameter is deprecated and "
                          "will be removed in a future version",
                          FutureWarning, stacklevel=2)
        else:
            tupleize_cols = False

        from pandas.io.formats.csvs import CSVFormatter
        formatter = CSVFormatter(df, path_or_buf,
                                 line_terminator=line_terminator, sep=sep,
                                 encoding=encoding,
                                 compression=compression, quoting=quoting,
                                 na_rep=na_rep, float_format=float_format,
                                 cols=columns, header=header, index=index,
                                 index_label=index_label, mode=mode,
                                 chunksize=chunksize, quotechar=quotechar,
                                 tupleize_cols=tupleize_cols,
                                 date_format=date_format,
                                 doublequote=doublequote,
                                 escapechar=escapechar, decimal=decimal)
        formatter.save()

        if path_or_buf is None:
            return formatter.path_or_buf.getvalue()

    # ----------------------------------------------------------------------
    # Fancy Indexing

    @classmethod
    def _create_indexer(cls, name, indexer):
        """Create an indexer like _name in the class."""
        if getattr(cls, name, None) is None:
            _indexer = functools.partial(indexer, name)
            setattr(cls, name, property(_indexer, doc=indexer.__doc__))

    def get(self, key, default=None):
        """
        Get item from object for given key (ex: DataFrame column).

        Returns default value if not found.

        Parameters
        ----------
        key : object

        Returns
        -------
        value : same type as items contained in object
        """
        try:
            return self[key]
        except (KeyError, ValueError, IndexError):
            return default

    def __getitem__(self, item):
        return self._get_item_cache(item)

    def _get_item_cache(self, item):
        """Return the cached item, item represents a label indexer."""
        cache = self._item_cache
        res = cache.get(item)
        if res is None:
            values = self._data.get(item)
            res = self._box_item_values(item, values)
            cache[item] = res
            res._set_as_cached(item, self)

            # for a chain
            res._is_copy = self._is_copy
        return res

    def _set_as_cached(self, item, cacher):
        """Set the _cacher attribute on the calling object with a weakref to
        cacher.
        """
        self._cacher = (item, weakref.ref(cacher))

    def _reset_cacher(self):
        """Reset the cacher."""
        if hasattr(self, '_cacher'):
            del self._cacher

    def _iget_item_cache(self, item):
        """Return the cached item, item represents a positional indexer."""
        ax = self._info_axis
        if ax.is_unique:
            lower = self._get_item_cache(ax[item])
        else:
            lower = self._take(item, axis=self._info_axis_number)
        return lower

    def _box_item_values(self, key, values):
        raise AbstractMethodError(self)

    def _maybe_cache_changed(self, item, value):
        """The object has called back to us saying maybe it has changed.
        """
        self._data.set(item, value)

    @property
    def _is_cached(self):
        """Return boolean indicating if self is cached or not."""
        return getattr(self, '_cacher', None) is not None

    def _get_cacher(self):
        """return my cacher or None"""
        cacher = getattr(self, '_cacher', None)
        if cacher is not None:
            cacher = cacher[1]()
        return cacher

    @property
    def _is_view(self):
        """Return boolean indicating if self is view of another array """
        return self._data.is_view

    def _maybe_update_cacher(self, clear=False, verify_is_copy=True):
        """
        See if we need to update our parent cacher if clear, then clear our
        cache.

        Parameters
        ----------
        clear : boolean, default False
            clear the item cache
        verify_is_copy : boolean, default True
            provide is_copy checks

        """

        cacher = getattr(self, '_cacher', None)
        if cacher is not None:
            ref = cacher[1]()

            # we are trying to reference a dead referant, hence
            # a copy
            if ref is None:
                del self._cacher
            else:
                try:
                    ref._maybe_cache_changed(cacher[0], self)
                except Exception:
                    pass

        if verify_is_copy:
            self._check_setitem_copy(stacklevel=5, t='referant')

        if clear:
            self._clear_item_cache()

    def _clear_item_cache(self, i=None):
        if i is not None:
            self._item_cache.pop(i, None)
        else:
            self._item_cache.clear()

    def _slice(self, slobj, axis=0, kind=None):
        """
        Construct a slice of this container.

        kind parameter is maintained for compatibility with Series slicing.
        """
        axis = self._get_block_manager_axis(axis)
        result = self._constructor(self._data.get_slice(slobj, axis=axis))
        result = result.__finalize__(self)

        # this could be a view
        # but only in a single-dtyped view slicable case
        is_copy = axis != 0 or result._is_view
        result._set_is_copy(self, copy=is_copy)
        return result

    def _set_item(self, key, value):
        self._data.set(key, value)
        self._clear_item_cache()

    def _set_is_copy(self, ref=None, copy=True):
        if not copy:
            self._is_copy = None
        else:
            if ref is not None:
                self._is_copy = weakref.ref(ref)
            else:
                self._is_copy = None

    def _check_is_chained_assignment_possible(self):
        """
        Check if we are a view, have a cacher, and are of mixed type.
        If so, then force a setitem_copy check.

        Should be called just near setting a value

        Will return a boolean if it we are a view and are cached, but a
        single-dtype meaning that the cacher should be updated following
        setting.
        """
        if self._is_view and self._is_cached:
            ref = self._get_cacher()
            if ref is not None and ref._is_mixed_type:
                self._check_setitem_copy(stacklevel=4, t='referant',
                                         force=True)
            return True
        elif self._is_copy:
            self._check_setitem_copy(stacklevel=4, t='referant')
        return False

    def _check_setitem_copy(self, stacklevel=4, t='setting', force=False):
        """

        Parameters
        ----------
        stacklevel : integer, default 4
           the level to show of the stack when the error is output
        t : string, the type of setting error
        force : boolean, default False
           if True, then force showing an error

        validate if we are doing a settitem on a chained copy.

        If you call this function, be sure to set the stacklevel such that the
        user will see the error *at the level of setting*

        It is technically possible to figure out that we are setting on
        a copy even WITH a multi-dtyped pandas object. In other words, some
        blocks may be views while other are not. Currently _is_view will ALWAYS
        return False for multi-blocks to avoid having to handle this case.

        df = DataFrame(np.arange(0,9), columns=['count'])
        df['group'] = 'b'

        # This technically need not raise SettingWithCopy if both are view
        # (which is not # generally guaranteed but is usually True.  However,
        # this is in general not a good practice and we recommend using .loc.
        df.iloc[0:5]['group'] = 'a'

        """

        if force or self._is_copy:

            value = config.get_option('mode.chained_assignment')
            if value is None:
                return

            # see if the copy is not actually referred; if so, then dissolve
            # the copy weakref
            try:
                gc.collect(2)
                if not gc.get_referents(self._is_copy()):
                    self._is_copy = None
                    return
            except Exception:
                pass

            # we might be a false positive
            try:
                if self._is_copy().shape == self.shape:
                    self._is_copy = None
                    return
            except Exception:
                pass

            # a custom message
            if isinstance(self._is_copy, str):
                t = self._is_copy

            elif t == 'referant':
                t = ("\n"
                     "A value is trying to be set on a copy of a slice from a "
                     "DataFrame\n\n"
                     "See the caveats in the documentation: "
                     "http://pandas.pydata.org/pandas-docs/stable/user_guide/"
                     "indexing.html#returning-a-view-versus-a-copy"
                     )

            else:
                t = ("\n"
                     "A value is trying to be set on a copy of a slice from a "
                     "DataFrame.\n"
                     "Try using .loc[row_indexer,col_indexer] = value "
                     "instead\n\nSee the caveats in the documentation: "
                     "http://pandas.pydata.org/pandas-docs/stable/user_guide/"
                     "indexing.html#returning-a-view-versus-a-copy"
                     )

            if value == 'raise':
                raise com.SettingWithCopyError(t)
            elif value == 'warn':
                warnings.warn(t, com.SettingWithCopyWarning,
                              stacklevel=stacklevel)

    def __delitem__(self, key):
        """
        Delete item
        """
        deleted = False

        maybe_shortcut = False
        if hasattr(self, 'columns') and isinstance(self.columns, MultiIndex):
            try:
                maybe_shortcut = key not in self.columns._engine
            except TypeError:
                pass

        if maybe_shortcut:
            # Allow shorthand to delete all columns whose first len(key)
            # elements match key:
            if not isinstance(key, tuple):
                key = (key, )
            for col in self.columns:
                if isinstance(col, tuple) and col[:len(key)] == key:
                    del self[col]
                    deleted = True
        if not deleted:
            # If the above loop ran and didn't delete anything because
            # there was no match, this call should raise the appropriate
            # exception:
            self._data.delete(key)

        # delete from the caches
        try:
            del self._item_cache[key]
        except KeyError:
            pass

    def _take(self, indices, axis=0, is_copy=True):
        """
        Return the elements in the given *positional* indices along an axis.

        This means that we are not indexing according to actual values in
        the index attribute of the object. We are indexing according to the
        actual position of the element in the object.

        This is the internal version of ``.take()`` and will contain a wider
        selection of parameters useful for internal use but not as suitable
        for public usage.

        Parameters
        ----------
        indices : array-like
            An array of ints indicating which positions to take.
        axis : int, default 0
            The axis on which to select elements. "0" means that we are
            selecting rows, "1" means that we are selecting columns, etc.
        is_copy : bool, default True
            Whether to return a copy of the original object or not.

        Returns
        -------
        taken : same type as caller
            An array-like containing the elements taken from the object.

        See Also
        --------
        numpy.ndarray.take
        numpy.take
        """
        self._consolidate_inplace()

        new_data = self._data.take(indices,
                                   axis=self._get_block_manager_axis(axis),
                                   verify=True)
        result = self._constructor(new_data).__finalize__(self)

        # Maybe set copy if we didn't actually change the index.
        if is_copy:
            if not result._get_axis(axis).equals(self._get_axis(axis)):
                result._set_is_copy(self)

        return result

    def take(self, indices, axis=0, convert=None, is_copy=True, **kwargs):
        """
        Return the elements in the given *positional* indices along an axis.

        This means that we are not indexing according to actual values in
        the index attribute of the object. We are indexing according to the
        actual position of the element in the object.

        Parameters
        ----------
        indices : array-like
            An array of ints indicating which positions to take.
        axis : {0 or 'index', 1 or 'columns', None}, default 0
            The axis on which to select elements. ``0`` means that we are
            selecting rows, ``1`` means that we are selecting columns.
        convert : bool, default True
            Whether to convert negative indices into positive ones.
            For example, ``-1`` would map to the ``len(axis) - 1``.
            The conversions are similar to the behavior of indexing a
            regular Python list.

            .. deprecated:: 0.21.0
               In the future, negative indices will always be converted.

        is_copy : bool, default True
            Whether to return a copy of the original object or not.
        **kwargs
            For compatibility with :meth:`numpy.take`. Has no effect on the
            output.

        Returns
        -------
        taken : same type as caller
            An array-like containing the elements taken from the object.

        See Also
        --------
        DataFrame.loc : Select a subset of a DataFrame by labels.
        DataFrame.iloc : Select a subset of a DataFrame by positions.
        numpy.take : Take elements from an array along an axis.

        Examples
        --------
        >>> df = pd.DataFrame([('falcon', 'bird',    389.0),
        ...                    ('parrot', 'bird',     24.0),
        ...                    ('lion',   'mammal',   80.5),
        ...                    ('monkey', 'mammal', np.nan)],
        ...                    columns=['name', 'class', 'max_speed'],
        ...                    index=[0, 2, 3, 1])
        >>> df
             name   class  max_speed
        0  falcon    bird      389.0
        2  parrot    bird       24.0
        3    lion  mammal       80.5
        1  monkey  mammal        NaN

        Take elements at positions 0 and 3 along the axis 0 (default).

        Note how the actual indices selected (0 and 1) do not correspond to
        our selected indices 0 and 3. That's because we are selecting the 0th
        and 3rd rows, not rows whose indices equal 0 and 3.

        >>> df.take([0, 3])
             name   class  max_speed
        0  falcon    bird      389.0
        1  monkey  mammal        NaN

        Take elements at indices 1 and 2 along the axis 1 (column selection).

        >>> df.take([1, 2], axis=1)
            class  max_speed
        0    bird      389.0
        2    bird       24.0
        3  mammal       80.5
        1  mammal        NaN

        We may take elements using negative integers for positive indices,
        starting from the end of the object, just like with Python lists.

        >>> df.take([-1, -2])
             name   class  max_speed
        1  monkey  mammal        NaN
        3    lion  mammal       80.5
        """
        if convert is not None:
            msg = ("The 'convert' parameter is deprecated "
                   "and will be removed in a future version.")
            warnings.warn(msg, FutureWarning, stacklevel=2)

        nv.validate_take(tuple(), kwargs)
        return self._take(indices, axis=axis, is_copy=is_copy)

    def xs(self, key, axis=0, level=None, drop_level=True):
        """
        Return cross-section from the Series/DataFrame.

        This method takes a `key` argument to select data at a particular
        level of a MultiIndex.

        Parameters
        ----------
        key : label or tuple of label
            Label contained in the index, or partially in a MultiIndex.
        axis : {0 or 'index', 1 or 'columns'}, default 0
            Axis to retrieve cross-section on.
        level : object, defaults to first n levels (n=1 or len(key))
            In case of a key partially contained in a MultiIndex, indicate
            which levels are used. Levels can be referred by label or position.
        drop_level : bool, default True
            If False, returns object with same levels as self.

        Returns
        -------
        Series or DataFrame
            Cross-section from the original Series or DataFrame
            corresponding to the selected index levels.

        See Also
        --------
        DataFrame.loc : Access a group of rows and columns
            by label(s) or a boolean array.
        DataFrame.iloc : Purely integer-location based indexing
            for selection by position.

        Notes
        -----
        `xs` can not be used to set values.

        MultiIndex Slicers is a generic way to get/set values on
        any level or levels.
        It is a superset of `xs` functionality, see
        :ref:`MultiIndex Slicers <advanced.mi_slicers>`.

        Examples
        --------
        >>> d = {'num_legs': [4, 4, 2, 2],
        ...      'num_wings': [0, 0, 2, 2],
        ...      'class': ['mammal', 'mammal', 'mammal', 'bird'],
        ...      'animal': ['cat', 'dog', 'bat', 'penguin'],
        ...      'locomotion': ['walks', 'walks', 'flies', 'walks']}
        >>> df = pd.DataFrame(data=d)
        >>> df = df.set_index(['class', 'animal', 'locomotion'])
        >>> df
                                   num_legs  num_wings
        class  animal  locomotion
        mammal cat     walks              4          0
               dog     walks              4          0
               bat     flies              2          2
        bird   penguin walks              2          2

        Get values at specified index

        >>> df.xs('mammal')
                           num_legs  num_wings
        animal locomotion
        cat    walks              4          0
        dog    walks              4          0
        bat    flies              2          2

        Get values at several indexes

        >>> df.xs(('mammal', 'dog'))
                    num_legs  num_wings
        locomotion
        walks              4          0

        Get values at specified index and level

        >>> df.xs('cat', level=1)
                           num_legs  num_wings
        class  locomotion
        mammal walks              4          0

        Get values at several indexes and levels

        >>> df.xs(('bird', 'walks'),
        ...       level=[0, 'locomotion'])
                 num_legs  num_wings
        animal
        penguin         2          2

        Get values at specified column and axis

        >>> df.xs('num_wings', axis=1)
        class   animal   locomotion
        mammal  cat      walks         0
                dog      walks         0
                bat      flies         2
        bird    penguin  walks         2
        Name: num_wings, dtype: int64
        """
        axis = self._get_axis_number(axis)
        labels = self._get_axis(axis)
        if level is not None:
            loc, new_ax = labels.get_loc_level(key, level=level,
                                               drop_level=drop_level)

            # create the tuple of the indexer
            indexer = [slice(None)] * self.ndim
            indexer[axis] = loc
            indexer = tuple(indexer)

            result = self.iloc[indexer]
            setattr(result, result._get_axis_name(axis), new_ax)
            return result

        if axis == 1:
            return self[key]

        self._consolidate_inplace()

        index = self.index
        if isinstance(index, MultiIndex):
            loc, new_index = self.index.get_loc_level(key,
                                                      drop_level=drop_level)
        else:
            loc = self.index.get_loc(key)

            if isinstance(loc, np.ndarray):
                if loc.dtype == np.bool_:
                    inds, = loc.nonzero()
                    return self._take(inds, axis=axis)
                else:
                    return self._take(loc, axis=axis)

            if not is_scalar(loc):
                new_index = self.index[loc]

        if is_scalar(loc):
            new_values = self._data.fast_xs(loc)

            # may need to box a datelike-scalar
            #
            # if we encounter an array-like and we only have 1 dim
            # that means that their are list/ndarrays inside the Series!
            # so just return them (GH 6394)
            if not is_list_like(new_values) or self.ndim == 1:
                return com.maybe_box_datetimelike(new_values)

            result = self._constructor_sliced(
                new_values, index=self.columns,
                name=self.index[loc], dtype=new_values.dtype)

        else:
            result = self.iloc[loc]
            result.index = new_index

        # this could be a view
        # but only in a single-dtyped view slicable case
        result._set_is_copy(self, copy=not result._is_view)
        return result

    _xs = xs  # type: Callable

    def reindex_like(self, other, method=None, copy=True, limit=None,
                     tolerance=None):
        """
        Return an object with matching indices as other object.

        Conform the object to the same index on all axes. Optional
        filling logic, placing NaN in locations having no value
        in the previous index. A new object is produced unless the
        new index is equivalent to the current one and copy=False.

        Parameters
        ----------
        other : Object of the same data type
            Its row and column indices are used to define the new indices
            of this object.
        method : {None, 'backfill'/'bfill', 'pad'/'ffill', 'nearest'}
            Method to use for filling holes in reindexed DataFrame.
            Please note: this is only applicable to DataFrames/Series with a
            monotonically increasing/decreasing index.

            * None (default): don't fill gaps
            * pad / ffill: propagate last valid observation forward to next
              valid
            * backfill / bfill: use next valid observation to fill gap
            * nearest: use nearest valid observations to fill gap

        copy : bool, default True
            Return a new object, even if the passed indexes are the same.
        limit : int, default None
            Maximum number of consecutive labels to fill for inexact matches.
        tolerance : optional
            Maximum distance between original and new labels for inexact
            matches. The values of the index at the matching locations most
            satisfy the equation ``abs(index[indexer] - target) <= tolerance``.

            Tolerance may be a scalar value, which applies the same tolerance
            to all values, or list-like, which applies variable tolerance per
            element. List-like includes list, tuple, array, Series, and must be
            the same size as the index and its dtype must exactly match the
            index's type.

            .. versionadded:: 0.21.0 (list-like tolerance)

        Returns
        -------
        Series or DataFrame
            Same type as caller, but with changed indices on each axis.

        See Also
        --------
        DataFrame.set_index : Set row labels.
        DataFrame.reset_index : Remove row labels or move them to new columns.
        DataFrame.reindex : Change to new indices or expand indices.

        Notes
        -----
        Same as calling
        ``.reindex(index=other.index, columns=other.columns,...)``.

        Examples
        --------
        >>> df1 = pd.DataFrame([[24.3, 75.7, 'high'],
        ...                     [31, 87.8, 'high'],
        ...                     [22, 71.6, 'medium'],
        ...                     [35, 95, 'medium']],
        ...     columns=['temp_celsius', 'temp_fahrenheit', 'windspeed'],
        ...     index=pd.date_range(start='2014-02-12',
        ...                         end='2014-02-15', freq='D'))

        >>> df1
                    temp_celsius  temp_fahrenheit windspeed
        2014-02-12          24.3             75.7      high
        2014-02-13          31.0             87.8      high
        2014-02-14          22.0             71.6    medium
        2014-02-15          35.0             95.0    medium

        >>> df2 = pd.DataFrame([[28, 'low'],
        ...                     [30, 'low'],
        ...                     [35.1, 'medium']],
        ...     columns=['temp_celsius', 'windspeed'],
        ...     index=pd.DatetimeIndex(['2014-02-12', '2014-02-13',
        ...                             '2014-02-15']))

        >>> df2
                    temp_celsius windspeed
        2014-02-12          28.0       low
        2014-02-13          30.0       low
        2014-02-15          35.1    medium

        >>> df2.reindex_like(df1)
                    temp_celsius  temp_fahrenheit windspeed
        2014-02-12          28.0              NaN       low
        2014-02-13          30.0              NaN       low
        2014-02-14           NaN              NaN       NaN
        2014-02-15          35.1              NaN    medium
        """
        d = other._construct_axes_dict(axes=self._AXIS_ORDERS, method=method,
                                       copy=copy, limit=limit,
                                       tolerance=tolerance)

        return self.reindex(**d)

    def drop(self, labels=None, axis=0, index=None, columns=None, level=None,
             inplace=False, errors='raise'):

        inplace = validate_bool_kwarg(inplace, 'inplace')

        if labels is not None:
            if index is not None or columns is not None:
                raise ValueError("Cannot specify both 'labels' and "
                                 "'index'/'columns'")
            axis_name = self._get_axis_name(axis)
            axes = {axis_name: labels}
        elif index is not None or columns is not None:
            axes, _ = self._construct_axes_from_arguments((index, columns), {})
        else:
            raise ValueError("Need to specify at least one of 'labels', "
                             "'index' or 'columns'")

        obj = self

        for axis, labels in axes.items():
            if labels is not None:
                obj = obj._drop_axis(labels, axis, level=level, errors=errors)

        if inplace:
            self._update_inplace(obj)
        else:
            return obj

    def _drop_axis(self, labels, axis, level=None, errors='raise'):
        """
        Drop labels from specified axis. Used in the ``drop`` method
        internally.

        Parameters
        ----------
        labels : single label or list-like
        axis : int or axis name
        level : int or level name, default None
            For MultiIndex
        errors : {'ignore', 'raise'}, default 'raise'
            If 'ignore', suppress error and existing labels are dropped.

        """
        axis = self._get_axis_number(axis)
        axis_name = self._get_axis_name(axis)
        axis = self._get_axis(axis)

        if axis.is_unique:
            if level is not None:
                if not isinstance(axis, MultiIndex):
                    raise AssertionError('axis must be a MultiIndex')
                new_axis = axis.drop(labels, level=level, errors=errors)
            else:
                new_axis = axis.drop(labels, errors=errors)
            result = self.reindex(**{axis_name: new_axis})

        # Case for non-unique axis
        else:
            labels = ensure_object(com.index_labels_to_array(labels))
            if level is not None:
                if not isinstance(axis, MultiIndex):
                    raise AssertionError('axis must be a MultiIndex')
                indexer = ~axis.get_level_values(level).isin(labels)

                # GH 18561 MultiIndex.drop should raise if label is absent
                if errors == 'raise' and indexer.all():
                    raise KeyError('{} not found in axis'.format(labels))
            else:
                indexer = ~axis.isin(labels)
                # Check if label doesn't exist along axis
                labels_missing = (axis.get_indexer_for(labels) == -1).any()
                if errors == 'raise' and labels_missing:
                    raise KeyError('{} not found in axis'.format(labels))

            slicer = [slice(None)] * self.ndim
            slicer[self._get_axis_number(axis_name)] = indexer

            result = self.loc[tuple(slicer)]

        return result

    def _update_inplace(self, result, verify_is_copy=True):
        """
        Replace self internals with result.

        Parameters
        ----------
        verify_is_copy : boolean, default True
            provide is_copy checks

        """
        # NOTE: This does *not* call __finalize__ and that's an explicit
        # decision that we may revisit in the future.

        self._reset_cache()
        self._clear_item_cache()
        self._data = getattr(result, '_data', result)
        self._maybe_update_cacher(verify_is_copy=verify_is_copy)

    def add_prefix(self, prefix):
        """
        Prefix labels with string `prefix`.

        For Series, the row labels are prefixed.
        For DataFrame, the column labels are prefixed.

        Parameters
        ----------
        prefix : str
            The string to add before each label.

        Returns
        -------
        Series or DataFrame
            New Series or DataFrame with updated labels.

        See Also
        --------
        Series.add_suffix: Suffix row labels with string `suffix`.
        DataFrame.add_suffix: Suffix column labels with string `suffix`.

        Examples
        --------
        >>> s = pd.Series([1, 2, 3, 4])
        >>> s
        0    1
        1    2
        2    3
        3    4
        dtype: int64

        >>> s.add_prefix('item_')
        item_0    1
        item_1    2
        item_2    3
        item_3    4
        dtype: int64

        >>> df = pd.DataFrame({'A': [1, 2, 3, 4],  'B': [3, 4, 5, 6]})
        >>> df
           A  B
        0  1  3
        1  2  4
        2  3  5
        3  4  6

        >>> df.add_prefix('col_')
             col_A  col_B
        0       1       3
        1       2       4
        2       3       5
        3       4       6
        """
        f = functools.partial('{prefix}{}'.format, prefix=prefix)

        mapper = {self._info_axis_name: f}
        return self.rename(**mapper)

    def add_suffix(self, suffix):
        """
        Suffix labels with string `suffix`.

        For Series, the row labels are suffixed.
        For DataFrame, the column labels are suffixed.

        Parameters
        ----------
        suffix : str
            The string to add after each label.

        Returns
        -------
        Series or DataFrame
            New Series or DataFrame with updated labels.

        See Also
        --------
        Series.add_prefix: Prefix row labels with string `prefix`.
        DataFrame.add_prefix: Prefix column labels with string `prefix`.

        Examples
        --------
        >>> s = pd.Series([1, 2, 3, 4])
        >>> s
        0    1
        1    2
        2    3
        3    4
        dtype: int64

        >>> s.add_suffix('_item')
        0_item    1
        1_item    2
        2_item    3
        3_item    4
        dtype: int64

        >>> df = pd.DataFrame({'A': [1, 2, 3, 4],  'B': [3, 4, 5, 6]})
        >>> df
           A  B
        0  1  3
        1  2  4
        2  3  5
        3  4  6

        >>> df.add_suffix('_col')
             A_col  B_col
        0       1       3
        1       2       4
        2       3       5
        3       4       6
        """
        f = functools.partial('{}{suffix}'.format, suffix=suffix)

        mapper = {self._info_axis_name: f}
        return self.rename(**mapper)

    def sort_values(self, by=None, axis=0, ascending=True, inplace=False,
                    kind='quicksort', na_position='last'):
        """
        Sort by the values along either axis.

        Parameters
        ----------%(optional_by)s
        axis : %(axes_single_arg)s, default 0
             Axis to be sorted.
        ascending : bool or list of bool, default True
             Sort ascending vs. descending. Specify list for multiple sort
             orders.  If this is a list of bools, must match the length of
             the by.
        inplace : bool, default False
             If True, perform operation in-place.
        kind : {'quicksort', 'mergesort', 'heapsort'}, default 'quicksort'
             Choice of sorting algorithm. See also ndarray.np.sort for more
             information.  `mergesort` is the only stable algorithm. For
             DataFrames, this option is only applied when sorting on a single
             column or label.
        na_position : {'first', 'last'}, default 'last'
             Puts NaNs at the beginning if `first`; `last` puts NaNs at the
             end.

        Returns
        -------
        sorted_obj : DataFrame or None
            DataFrame with sorted values if inplace=False, None otherwise.

        Examples
        --------
        >>> df = pd.DataFrame({
        ...     'col1': ['A', 'A', 'B', np.nan, 'D', 'C'],
        ...     'col2': [2, 1, 9, 8, 7, 4],
        ...     'col3': [0, 1, 9, 4, 2, 3],
        ... })
        >>> df
            col1 col2 col3
        0   A    2    0
        1   A    1    1
        2   B    9    9
        3   NaN  8    4
        4   D    7    2
        5   C    4    3

        Sort by col1

        >>> df.sort_values(by=['col1'])
            col1 col2 col3
        0   A    2    0
        1   A    1    1
        2   B    9    9
        5   C    4    3
        4   D    7    2
        3   NaN  8    4

        Sort by multiple columns

        >>> df.sort_values(by=['col1', 'col2'])
            col1 col2 col3
        1   A    1    1
        0   A    2    0
        2   B    9    9
        5   C    4    3
        4   D    7    2
        3   NaN  8    4

        Sort Descending

        >>> df.sort_values(by='col1', ascending=False)
            col1 col2 col3
        4   D    7    2
        5   C    4    3
        2   B    9    9
        0   A    2    0
        1   A    1    1
        3   NaN  8    4

        Putting NAs first

        >>> df.sort_values(by='col1', ascending=False, na_position='first')
            col1 col2 col3
        3   NaN  8    4
        4   D    7    2
        5   C    4    3
        2   B    9    9
        0   A    2    0
        1   A    1    1
        """
        raise AbstractMethodError(self)

    def sort_index(self, axis=0, level=None, ascending=True, inplace=False,
                   kind='quicksort', na_position='last', sort_remaining=True):
        """
        Sort object by labels (along an axis).

        Parameters
        ----------
        axis : {0 or 'index', 1 or 'columns'}, default 0
            The axis along which to sort.  The value 0 identifies the rows,
            and 1 identifies the columns.
        level : int or level name or list of ints or list of level names
            If not None, sort on values in specified index level(s).
        ascending : bool, default True
            Sort ascending vs. descending.
        inplace : bool, default False
            If True, perform operation in-place.
        kind : {'quicksort', 'mergesort', 'heapsort'}, default 'quicksort'
            Choice of sorting algorithm. See also ndarray.np.sort for more
            information.  `mergesort` is the only stable algorithm. For
            DataFrames, this option is only applied when sorting on a single
            column or label.
        na_position : {'first', 'last'}, default 'last'
            Puts NaNs at the beginning if `first`; `last` puts NaNs at the end.
            Not implemented for MultiIndex.
        sort_remaining : bool, default True
            If True and sorting by level and index is multilevel, sort by other
            levels too (in order) after sorting by specified level.

        Returns
        -------
        sorted_obj : DataFrame or None
            DataFrame with sorted index if inplace=False, None otherwise.
        """
        inplace = validate_bool_kwarg(inplace, 'inplace')
        axis = self._get_axis_number(axis)
        axis_name = self._get_axis_name(axis)
        labels = self._get_axis(axis)

        if level is not None:
            raise NotImplementedError("level is not implemented")
        if inplace:
            raise NotImplementedError("inplace is not implemented")

        sort_index = labels.argsort()
        if not ascending:
            sort_index = sort_index[::-1]

        new_axis = labels.take(sort_index)
        return self.reindex(**{axis_name: new_axis})

    def reindex(self, *args, **kwargs):
        """
        Conform %(klass)s to new index with optional filling logic, placing
        NA/NaN in locations having no value in the previous index. A new object
        is produced unless the new index is equivalent to the current one and
        ``copy=False``.

        Parameters
        ----------
        %(optional_labels)s
        %(axes)s : array-like, optional
            New labels / index to conform to, should be specified using
            keywords. Preferably an Index object to avoid duplicating data
        %(optional_axis)s
        method : {None, 'backfill'/'bfill', 'pad'/'ffill', 'nearest'}
            Method to use for filling holes in reindexed DataFrame.
            Please note: this is only applicable to DataFrames/Series with a
            monotonically increasing/decreasing index.

            * None (default): don't fill gaps
            * pad / ffill: propagate last valid observation forward to next
              valid
            * backfill / bfill: use next valid observation to fill gap
            * nearest: use nearest valid observations to fill gap

        copy : bool, default True
            Return a new object, even if the passed indexes are the same.
        level : int or name
            Broadcast across a level, matching Index values on the
            passed MultiIndex level.
        fill_value : scalar, default np.NaN
            Value to use for missing values. Defaults to NaN, but can be any
            "compatible" value.
        limit : int, default None
            Maximum number of consecutive elements to forward or backward fill.
        tolerance : optional
            Maximum distance between original and new labels for inexact
            matches. The values of the index at the matching locations most
            satisfy the equation ``abs(index[indexer] - target) <= tolerance``.

            Tolerance may be a scalar value, which applies the same tolerance
            to all values, or list-like, which applies variable tolerance per
            element. List-like includes list, tuple, array, Series, and must be
            the same size as the index and its dtype must exactly match the
            index's type.

            .. versionadded:: 0.21.0 (list-like tolerance)

        Returns
        -------
        %(klass)s with changed index.

        See Also
        --------
        DataFrame.set_index : Set row labels.
        DataFrame.reset_index : Remove row labels or move them to new columns.
        DataFrame.reindex_like : Change to same indices as other DataFrame.

        Examples
        --------

        ``DataFrame.reindex`` supports two calling conventions

        * ``(index=index_labels, columns=column_labels, ...)``
        * ``(labels, axis={'index', 'columns'}, ...)``

        We *highly* recommend using keyword arguments to clarify your
        intent.

        Create a dataframe with some fictional data.

        >>> index = ['Firefox', 'Chrome', 'Safari', 'IE10', 'Konqueror']
        >>> df = pd.DataFrame({
        ...      'http_status': [200,200,404,404,301],
        ...      'response_time': [0.04, 0.02, 0.07, 0.08, 1.0]},
        ...       index=index)
        >>> df
                   http_status  response_time
        Firefox            200           0.04
        Chrome             200           0.02
        Safari             404           0.07
        IE10               404           0.08
        Konqueror          301           1.00

        Create a new index and reindex the dataframe. By default
        values in the new index that do not have corresponding
        records in the dataframe are assigned ``NaN``.

        >>> new_index= ['Safari', 'Iceweasel', 'Comodo Dragon', 'IE10',
        ...             'Chrome']
        >>> df.reindex(new_index)
                       http_status  response_time
        Safari               404.0           0.07
        Iceweasel              NaN            NaN
        Comodo Dragon          NaN            NaN
        IE10                 404.0           0.08
        Chrome               200.0           0.02

        We can fill in the missing values by passing a value to
        the keyword ``fill_value``. Because the index is not monotonically
        increasing or decreasing, we cannot use arguments to the keyword
        ``method`` to fill the ``NaN`` values.

        >>> df.reindex(new_index, fill_value=0)
                       http_status  response_time
        Safari                 404           0.07
        Iceweasel                0           0.00
        Comodo Dragon            0           0.00
        IE10                   404           0.08
        Chrome                 200           0.02

        >>> df.reindex(new_index, fill_value='missing')
                      http_status response_time
        Safari                404          0.07
        Iceweasel         missing       missing
        Comodo Dragon     missing       missing
        IE10                  404          0.08
        Chrome                200          0.02

        We can also reindex the columns.

        >>> df.reindex(columns=['http_status', 'user_agent'])
                   http_status  user_agent
        Firefox            200         NaN
        Chrome             200         NaN
        Safari             404         NaN
        IE10               404         NaN
        Konqueror          301         NaN

        Or we can use "axis-style" keyword arguments

        >>> df.reindex(['http_status', 'user_agent'], axis="columns")
                   http_status  user_agent
        Firefox            200         NaN
        Chrome             200         NaN
        Safari             404         NaN
        IE10               404         NaN
        Konqueror          301         NaN

        To further illustrate the filling functionality in
        ``reindex``, we will create a dataframe with a
        monotonically increasing index (for example, a sequence
        of dates).

        >>> date_index = pd.date_range('1/1/2010', periods=6, freq='D')
        >>> df2 = pd.DataFrame({"prices": [100, 101, np.nan, 100, 89, 88]},
        ...                    index=date_index)
        >>> df2
                    prices
        2010-01-01   100.0
        2010-01-02   101.0
        2010-01-03     NaN
        2010-01-04   100.0
        2010-01-05    89.0
        2010-01-06    88.0

        Suppose we decide to expand the dataframe to cover a wider
        date range.

        >>> date_index2 = pd.date_range('12/29/2009', periods=10, freq='D')
        >>> df2.reindex(date_index2)
                    prices
        2009-12-29     NaN
        2009-12-30     NaN
        2009-12-31     NaN
        2010-01-01   100.0
        2010-01-02   101.0
        2010-01-03     NaN
        2010-01-04   100.0
        2010-01-05    89.0
        2010-01-06    88.0
        2010-01-07     NaN

        The index entries that did not have a value in the original data frame
        (for example, '2009-12-29') are by default filled with ``NaN``.
        If desired, we can fill in the missing values using one of several
        options.

        For example, to back-propagate the last valid value to fill the ``NaN``
        values, pass ``bfill`` as an argument to the ``method`` keyword.

        >>> df2.reindex(date_index2, method='bfill')
                    prices
        2009-12-29   100.0
        2009-12-30   100.0
        2009-12-31   100.0
        2010-01-01   100.0
        2010-01-02   101.0
        2010-01-03     NaN
        2010-01-04   100.0
        2010-01-05    89.0
        2010-01-06    88.0
        2010-01-07     NaN

        Please note that the ``NaN`` value present in the original dataframe
        (at index value 2010-01-03) will not be filled by any of the
        value propagation schemes. This is because filling while reindexing
        does not look at dataframe values, but only compares the original and
        desired indexes. If you do want to fill in the ``NaN`` values present
        in the original dataframe, use the ``fillna()`` method.

        See the :ref:`user guide <basics.reindexing>` for more.
        """
        # TODO: Decide if we care about having different examples for different
        # kinds

        # construct the args
        axes, kwargs = self._construct_axes_from_arguments(args, kwargs)
        method = missing.clean_reindex_fill_method(kwargs.pop('method', None))
        level = kwargs.pop('level', None)
        copy = kwargs.pop('copy', True)
        limit = kwargs.pop('limit', None)
        tolerance = kwargs.pop('tolerance', None)
        fill_value = kwargs.pop('fill_value', None)

        # Series.reindex doesn't use / need the axis kwarg
        # We pop and ignore it here, to make writing Series/Frame generic code
        # easier
        kwargs.pop("axis", None)

        if kwargs:
            raise TypeError('reindex() got an unexpected keyword '
                            'argument "{0}"'.format(list(kwargs.keys())[0]))

        self._consolidate_inplace()

        # if all axes that are requested to reindex are equal, then only copy
        # if indicated must have index names equal here as well as values
        if all(self._get_axis(axis).identical(ax)
               for axis, ax in axes.items() if ax is not None):
            if copy:
                return self.copy()
            return self

        # check if we are a multi reindex
        if self._needs_reindex_multi(axes, method, level):
            try:
                return self._reindex_multi(axes, copy, fill_value)
            except Exception:
                pass

        # perform the reindex on the axes
        return self._reindex_axes(axes, level, limit, tolerance, method,
                                  fill_value, copy).__finalize__(self)

    def _reindex_axes(self, axes, level, limit, tolerance, method, fill_value,
                      copy):
        """Perform the reindex for all the axes."""
        obj = self
        for a in self._AXIS_ORDERS:
            labels = axes[a]
            if labels is None:
                continue

            ax = self._get_axis(a)
            new_index, indexer = ax.reindex(labels, level=level, limit=limit,
                                            tolerance=tolerance, method=method)

            axis = self._get_axis_number(a)
            obj = obj._reindex_with_indexers({axis: [new_index, indexer]},
                                             fill_value=fill_value,
                                             copy=copy, allow_dups=False)

        return obj

    def _needs_reindex_multi(self, axes, method, level):
        """Check if we do need a multi reindex."""
        return ((com.count_not_none(*axes.values()) == self._AXIS_LEN) and
                method is None and level is None and not self._is_mixed_type)

    def _reindex_multi(self, axes, copy, fill_value):
        return NotImplemented

    _shared_docs['reindex_axis'] = ("""
        Conform input object to new index.

        .. deprecated:: 0.21.0
            Use `reindex` instead.

        By default, places NaN in locations having no value in the
        previous index. A new object is produced unless the new index
        is equivalent to the current one and copy=False.

        Parameters
        ----------
        labels : array-like
            New labels / index to conform to. Preferably an Index object to
            avoid duplicating data.
        axis : %(axes_single_arg)s
            Indicate whether to use rows or columns.
        method : {None, 'backfill'/'bfill', 'pad'/'ffill', 'nearest'}, optional
            Method to use for filling holes in reindexed DataFrame:

            * default: don't fill gaps.
            * pad / ffill: propagate last valid observation forward to next
              valid.
            * backfill / bfill: use next valid observation to fill gap.
            * nearest: use nearest valid observations to fill gap.

        level : int or str
            Broadcast across a level, matching Index values on the
            passed MultiIndex level.
        copy : bool, default True
            Return a new object, even if the passed indexes are the same.
        limit : int, optional
            Maximum number of consecutive elements to forward or backward fill.
        fill_value : float, default NaN
            Value used to fill in locations having no value in the previous
            index.

            .. versionadded:: 0.21.0 (list-like tolerance)

        Returns
        -------
        %(klass)s
            Returns a new DataFrame object with new indices, unless the new
            index is equivalent to the current one and copy=False.

        See Also
        --------
        DataFrame.set_index : Set row labels.
        DataFrame.reset_index : Remove row labels or move them to new columns.
        DataFrame.reindex : Change to new indices or expand indices.
        DataFrame.reindex_like : Change to same indices as other DataFrame.

        Examples
        --------
        >>> df = pd.DataFrame({'num_legs': [4, 2], 'num_wings': [0, 2]},
        ...                   index=['dog', 'hawk'])
        >>> df
              num_legs  num_wings
        dog          4          0
        hawk         2          2
        >>> df.reindex(['num_wings', 'num_legs', 'num_heads'],
        ...            axis='columns')
              num_wings  num_legs  num_heads
        dog           0         4        NaN
        hawk          2         2        NaN
        """)

    @Appender(_shared_docs['reindex_axis'] % _shared_doc_kwargs)
    def reindex_axis(self, labels, axis=0, method=None, level=None, copy=True,
                     limit=None, fill_value=None):
        msg = ("'.reindex_axis' is deprecated and will be removed in a future "
               "version. Use '.reindex' instead.")
        self._consolidate_inplace()

        axis_name = self._get_axis_name(axis)
        axis_values = self._get_axis(axis_name)
        method = missing.clean_reindex_fill_method(method)
        warnings.warn(msg, FutureWarning, stacklevel=3)
        new_index, indexer = axis_values.reindex(labels, method, level,
                                                 limit=limit)
        return self._reindex_with_indexers({axis: [new_index, indexer]},
                                           fill_value=fill_value, copy=copy)

    def _reindex_with_indexers(self, reindexers, fill_value=None, copy=False,
                               allow_dups=False):
        """allow_dups indicates an internal call here """

        # reindex doing multiple operations on different axes if indicated
        new_data = self._data
        for axis in sorted(reindexers.keys()):
            index, indexer = reindexers[axis]
            baxis = self._get_block_manager_axis(axis)

            if index is None:
                continue

            index = ensure_index(index)
            if indexer is not None:
                indexer = ensure_int64(indexer)

            # TODO: speed up on homogeneous DataFrame objects
            new_data = new_data.reindex_indexer(index, indexer, axis=baxis,
                                                fill_value=fill_value,
                                                allow_dups=allow_dups,
                                                copy=copy)

        if copy and new_data is self._data:
            new_data = new_data.copy()

        return self._constructor(new_data).__finalize__(self)

    def filter(self, items=None, like=None, regex=None, axis=None):
        """
        Subset rows or columns of dataframe according to labels in
        the specified index.

        Note that this routine does not filter a dataframe on its
        contents. The filter is applied to the labels of the index.

        Parameters
        ----------
        items : list-like
            Keep labels from axis which are in items.
        like : string
            Keep labels from axis for which "like in label == True".
        regex : string (regular expression)
            Keep labels from axis for which re.search(regex, label) == True.
        axis : int or string axis name
            The axis to filter on.  By default this is the info axis,
            'index' for Series, 'columns' for DataFrame.

        Returns
        -------
        same type as input object

        See Also
        --------
        DataFrame.loc

        Notes
        -----
        The ``items``, ``like``, and ``regex`` parameters are
        enforced to be mutually exclusive.

        ``axis`` defaults to the info axis that is used when indexing
        with ``[]``.

        Examples
        --------
        >>> df = pd.DataFrame(np.array(([1, 2, 3], [4, 5, 6])),
        ...                   index=['mouse', 'rabbit'],
        ...                   columns=['one', 'two', 'three'])

        >>> # select columns by name
        >>> df.filter(items=['one', 'three'])
                 one  three
        mouse     1      3
        rabbit    4      6

        >>> # select columns by regular expression
        >>> df.filter(regex='e$', axis=1)
                 one  three
        mouse     1      3
        rabbit    4      6

        >>> # select rows containing 'bbi'
        >>> df.filter(like='bbi', axis=0)
                 one  two  three
        rabbit    4    5      6
        """
        import re

        nkw = com.count_not_none(items, like, regex)
        if nkw > 1:
            raise TypeError('Keyword arguments `items`, `like`, or `regex` '
                            'are mutually exclusive')

        if axis is None:
            axis = self._info_axis_name
        labels = self._get_axis(axis)

        if items is not None:
            name = self._get_axis_name(axis)
            return self.reindex(
                **{name: [r for r in items if r in labels]})
        elif like:
            def f(x):
                return like in to_str(x)
            values = labels.map(f)
            return self.loc(axis=axis)[values]
        elif regex:
            def f(x):
                return matcher.search(to_str(x)) is not None
            matcher = re.compile(regex)
            values = labels.map(f)
            return self.loc(axis=axis)[values]
        else:
            raise TypeError('Must pass either `items`, `like`, or `regex`')

    def head(self, n=5):
        """
        Return the first `n` rows.

        This function returns the first `n` rows for the object based
        on position. It is useful for quickly testing if your object
        has the right type of data in it.

        Parameters
        ----------
        n : int, default 5
            Number of rows to select.

        Returns
        -------
        obj_head : same type as caller
            The first `n` rows of the caller object.

        See Also
        --------
        DataFrame.tail: Returns the last `n` rows.

        Examples
        --------
        >>> df = pd.DataFrame({'animal':['alligator', 'bee', 'falcon', 'lion',
        ...                    'monkey', 'parrot', 'shark', 'whale', 'zebra']})
        >>> df
              animal
        0  alligator
        1        bee
        2     falcon
        3       lion
        4     monkey
        5     parrot
        6      shark
        7      whale
        8      zebra

        Viewing the first 5 lines

        >>> df.head()
              animal
        0  alligator
        1        bee
        2     falcon
        3       lion
        4     monkey

        Viewing the first `n` lines (three in this case)

        >>> df.head(3)
              animal
        0  alligator
        1        bee
        2     falcon
        """

        return self.iloc[:n]

    def tail(self, n=5):
        """
        Return the last `n` rows.

        This function returns last `n` rows from the object based on
        position. It is useful for quickly verifying data, for example,
        after sorting or appending rows.

        Parameters
        ----------
        n : int, default 5
            Number of rows to select.

        Returns
        -------
        type of caller
            The last `n` rows of the caller object.

        See Also
        --------
        DataFrame.head : The first `n` rows of the caller object.

        Examples
        --------
        >>> df = pd.DataFrame({'animal':['alligator', 'bee', 'falcon', 'lion',
        ...                    'monkey', 'parrot', 'shark', 'whale', 'zebra']})
        >>> df
              animal
        0  alligator
        1        bee
        2     falcon
        3       lion
        4     monkey
        5     parrot
        6      shark
        7      whale
        8      zebra

        Viewing the last 5 lines

        >>> df.tail()
           animal
        4  monkey
        5  parrot
        6   shark
        7   whale
        8   zebra

        Viewing the last `n` lines (three in this case)

        >>> df.tail(3)
          animal
        6  shark
        7  whale
        8  zebra
        """

        if n == 0:
            return self.iloc[0:0]
        return self.iloc[-n:]

    def sample(self, n=None, frac=None, replace=False, weights=None,
               random_state=None, axis=None):
        """
        Return a random sample of items from an axis of object.

        You can use `random_state` for reproducibility.

        Parameters
        ----------
        n : int, optional
            Number of items from axis to return. Cannot be used with `frac`.
            Default = 1 if `frac` = None.
        frac : float, optional
            Fraction of axis items to return. Cannot be used with `n`.
        replace : bool, default False
            Sample with or without replacement.
        weights : str or ndarray-like, optional
            Default 'None' results in equal probability weighting.
            If passed a Series, will align with target object on index. Index
            values in weights not found in sampled object will be ignored and
            index values in sampled object not in weights will be assigned
            weights of zero.
            If called on a DataFrame, will accept the name of a column
            when axis = 0.
            Unless weights are a Series, weights must be same length as axis
            being sampled.
            If weights do not sum to 1, they will be normalized to sum to 1.
            Missing values in the weights column will be treated as zero.
            Infinite values not allowed.
        random_state : int or numpy.random.RandomState, optional
            Seed for the random number generator (if int), or numpy RandomState
            object.
        axis : int or string, optional
            Axis to sample. Accepts axis number or name. Default is stat axis
            for given data type (0 for Series and DataFrames).

        Returns
        -------
        Series or DataFrame
            A new object of same type as caller containing `n` items randomly
            sampled from the caller object.

        See Also
        --------
        numpy.random.choice: Generates a random sample from a given 1-D numpy
            array.

        Examples
        --------
        >>> df = pd.DataFrame({'num_legs': [2, 4, 8, 0],
        ...                    'num_wings': [2, 0, 0, 0],
        ...                    'num_specimen_seen': [10, 2, 1, 8]},
        ...                   index=['falcon', 'dog', 'spider', 'fish'])
        >>> df
                num_legs  num_wings  num_specimen_seen
        falcon         2          2                 10
        dog            4          0                  2
        spider         8          0                  1
        fish           0          0                  8

        Extract 3 random elements from the ``Series`` ``df['num_legs']``:
        Note that we use `random_state` to ensure the reproducibility of
        the examples.

        >>> df['num_legs'].sample(n=3, random_state=1)
        fish      0
        spider    8
        falcon    2
        Name: num_legs, dtype: int64

        A random 50% sample of the ``DataFrame`` with replacement:

        >>> df.sample(frac=0.5, replace=True, random_state=1)
              num_legs  num_wings  num_specimen_seen
        dog          4          0                  2
        fish         0          0                  8

        Using a DataFrame column as weights. Rows with larger value in the
        `num_specimen_seen` column are more likely to be sampled.

        >>> df.sample(n=2, weights='num_specimen_seen', random_state=1)
                num_legs  num_wings  num_specimen_seen
        falcon         2          2                 10
        fish           0          0                  8
        """

        if axis is None:
            axis = self._stat_axis_number

        axis = self._get_axis_number(axis)
        axis_length = self.shape[axis]

        # Process random_state argument
        rs = com.random_state(random_state)

        # Check weights for compliance
        if weights is not None:

            # If a series, align with frame
            if isinstance(weights, pd.Series):
                weights = weights.reindex(self.axes[axis])

            # Strings acceptable if a dataframe and axis = 0
            if isinstance(weights, str):
                if isinstance(self, pd.DataFrame):
                    if axis == 0:
                        try:
                            weights = self[weights]
                        except KeyError:
                            raise KeyError("String passed to weights not a "
                                           "valid column")
                    else:
                        raise ValueError("Strings can only be passed to "
                                         "weights when sampling from rows on "
                                         "a DataFrame")
                else:
                    raise ValueError("Strings cannot be passed as weights "
                                     "when sampling from a Series.")

            weights = pd.Series(weights, dtype='float64')

            if len(weights) != axis_length:
                raise ValueError("Weights and axis to be sampled must be of "
                                 "same length")

            if (weights == np.inf).any() or (weights == -np.inf).any():
                raise ValueError("weight vector may not include `inf` values")

            if (weights < 0).any():
                raise ValueError("weight vector many not include negative "
                                 "values")

            # If has nan, set to zero.
            weights = weights.fillna(0)

            # Renormalize if don't sum to 1
            if weights.sum() != 1:
                if weights.sum() != 0:
                    weights = weights / weights.sum()
                else:
                    raise ValueError("Invalid weights: weights sum to zero")

            weights = weights.values

        # If no frac or n, default to n=1.
        if n is None and frac is None:
            n = 1
        elif n is not None and frac is None and n % 1 != 0:
            raise ValueError("Only integers accepted as `n` values")
        elif n is None and frac is not None:
            n = int(round(frac * axis_length))
        elif n is not None and frac is not None:
            raise ValueError('Please enter a value for `frac` OR `n`, not '
                             'both')

        # Check for negative sizes
        if n < 0:
            raise ValueError("A negative number of rows requested. Please "
                             "provide positive value.")

        locs = rs.choice(axis_length, size=n, replace=replace, p=weights)
        return self.take(locs, axis=axis, is_copy=False)

    _shared_docs['pipe'] = (r"""
        Apply func(self, \*args, \*\*kwargs).

        Parameters
        ----------
        func : function
            function to apply to the %(klass)s.
            ``args``, and ``kwargs`` are passed into ``func``.
            Alternatively a ``(callable, data_keyword)`` tuple where
            ``data_keyword`` is a string indicating the keyword of
            ``callable`` that expects the %(klass)s.
        args : iterable, optional
            positional arguments passed into ``func``.
        kwargs : mapping, optional
            a dictionary of keyword arguments passed into ``func``.

        Returns
        -------
        object : the return type of ``func``.

        See Also
        --------
        DataFrame.apply
        DataFrame.applymap
        Series.map

        Notes
        -----

        Use ``.pipe`` when chaining together functions that expect
        Series, DataFrames or GroupBy objects. Instead of writing

        >>> f(g(h(df), arg1=a), arg2=b, arg3=c)

        You can write

        >>> (df.pipe(h)
        ...    .pipe(g, arg1=a)
        ...    .pipe(f, arg2=b, arg3=c)
        ... )

        If you have a function that takes the data as (say) the second
        argument, pass a tuple indicating which keyword expects the
        data. For example, suppose ``f`` takes its data as ``arg2``:

        >>> (df.pipe(h)
        ...    .pipe(g, arg1=a)
        ...    .pipe((f, 'arg2'), arg1=a, arg3=c)
        ...  )
    """)

    @Appender(_shared_docs['pipe'] % _shared_doc_kwargs)
    def pipe(self, func, *args, **kwargs):
        return com._pipe(self, func, *args, **kwargs)

    _shared_docs['aggregate'] = dedent("""
    Aggregate using one or more operations over the specified axis.
    %(versionadded)s
    Parameters
    ----------
    func : function, str, list or dict
        Function to use for aggregating the data. If a function, must either
        work when passed a %(klass)s or when passed to %(klass)s.apply.

        Accepted combinations are:

        - function
        - string function name
        - list of functions and/or function names, e.g. ``[np.sum, 'mean']``
        - dict of axis labels -> functions, function names or list of such.
    %(axis)s
    *args
        Positional arguments to pass to `func`.
    **kwargs
        Keyword arguments to pass to `func`.

    Returns
    -------
    scalar, Series or DataFrame

        The return can be:

        * scalar : when Series.agg is called with single function
        * Series : when DataFrame.agg is called with a single function
        * DataFrame : when DataFrame.agg is called with several functions

        Return scalar, Series or DataFrame.
    %(see_also)s
    Notes
    -----
    `agg` is an alias for `aggregate`. Use the alias.

    A passed user-defined-function will be passed a Series for evaluation.
    %(examples)s""")

    _shared_docs['transform'] = ("""
    Call ``func`` on self producing a %(klass)s with transformed values
    and that has the same axis length as self.

    .. versionadded:: 0.20.0

    Parameters
    ----------
    func : function, str, list or dict
        Function to use for transforming the data. If a function, must either
        work when passed a %(klass)s or when passed to %(klass)s.apply.

        Accepted combinations are:

        - function
        - string function name
        - list of functions and/or function names, e.g. ``[np.exp. 'sqrt']``
        - dict of axis labels -> functions, function names or list of such.
    %(axis)s
    *args
        Positional arguments to pass to `func`.
    **kwargs
        Keyword arguments to pass to `func`.

    Returns
    -------
    %(klass)s
        A %(klass)s that must have the same length as self.

    Raises
    ------
    ValueError : If the returned %(klass)s has a different length than self.

    See Also
    --------
    %(klass)s.agg : Only perform aggregating type operations.
    %(klass)s.apply : Invoke function on a %(klass)s.

    Examples
    --------
    >>> df = pd.DataFrame({'A': range(3), 'B': range(1, 4)})
    >>> df
       A  B
    0  0  1
    1  1  2
    2  2  3
    >>> df.transform(lambda x: x + 1)
       A  B
    0  1  2
    1  2  3
    2  3  4

    Even though the resulting %(klass)s must have the same length as the
    input %(klass)s, it is possible to provide several input functions:

    >>> s = pd.Series(range(3))
    >>> s
    0    0
    1    1
    2    2
    dtype: int64
    >>> s.transform([np.sqrt, np.exp])
           sqrt        exp
    0  0.000000   1.000000
    1  1.000000   2.718282
    2  1.414214   7.389056
    """)

    # ----------------------------------------------------------------------
    # Attribute access

    def __finalize__(self, other, method=None, **kwargs):
        """
        Propagate metadata from other to self.

        Parameters
        ----------
        other : the object from which to get the attributes that we are going
            to propagate
        method : optional, a passed method name ; possibly to take different
            types of propagation actions based on this

        """
        if isinstance(other, NDFrame):
            for name in self._metadata:
                object.__setattr__(self, name, getattr(other, name, None))
        return self

    def __getattr__(self, name):
        """After regular attribute access, try looking up the name
        This allows simpler access to columns for interactive use.
        """

        # Note: obj.x will always call obj.__getattribute__('x') prior to
        # calling obj.__getattr__('x').

        if (name in self._internal_names_set or name in self._metadata or
                name in self._accessors):
            return object.__getattribute__(self, name)
        else:
            if self._info_axis._can_hold_identifiers_and_holds_name(name):
                return self[name]
            return object.__getattribute__(self, name)

    def __setattr__(self, name, value):
        """After regular attribute access, try setting the name
        This allows simpler access to columns for interactive use.
        """

        # first try regular attribute access via __getattribute__, so that
        # e.g. ``obj.x`` and ``obj.x = 4`` will always reference/modify
        # the same attribute.

        try:
            object.__getattribute__(self, name)
            return object.__setattr__(self, name, value)
        except AttributeError:
            pass

        # if this fails, go on to more involved attribute setting
        # (note that this matches __getattr__, above).
        if name in self._internal_names_set:
            object.__setattr__(self, name, value)
        elif name in self._metadata:
            object.__setattr__(self, name, value)
        else:
            try:
                existing = getattr(self, name)
                if isinstance(existing, Index):
                    object.__setattr__(self, name, value)
                elif name in self._info_axis:
                    self[name] = value
                else:
                    object.__setattr__(self, name, value)
            except (AttributeError, TypeError):
                if isinstance(self, ABCDataFrame) and (is_list_like(value)):
                    warnings.warn("Pandas doesn't allow columns to be "
                                  "created via a new attribute name - see "
                                  "https://pandas.pydata.org/pandas-docs/"
                                  "stable/indexing.html#attribute-access",
                                  stacklevel=2)
                object.__setattr__(self, name, value)

    def _dir_additions(self):
        """ add the string-like attributes from the info_axis.
        If info_axis is a MultiIndex, it's first level values are used.
        """
        additions = {c for c in self._info_axis.unique(level=0)[:100]
                     if isinstance(c, str) and c.isidentifier()}
        return super()._dir_additions().union(additions)

    # ----------------------------------------------------------------------
    # Getting and setting elements

    # ----------------------------------------------------------------------
    # Consolidation of internals

    def _protect_consolidate(self, f):
        """Consolidate _data -- if the blocks have changed, then clear the
        cache
        """
        blocks_before = len(self._data.blocks)
        result = f()
        if len(self._data.blocks) != blocks_before:
            self._clear_item_cache()
        return result

    def _consolidate_inplace(self):
        """Consolidate data in place and return None"""

        def f():
            self._data = self._data.consolidate()

        self._protect_consolidate(f)

    def _consolidate(self, inplace=False):
        """
        Compute NDFrame with "consolidated" internals (data of each dtype
        grouped together in a single ndarray).

        Parameters
        ----------
        inplace : boolean, default False
            If False return new object, otherwise modify existing object

        Returns
        -------
        consolidated : same type as caller
        """
        inplace = validate_bool_kwarg(inplace, 'inplace')
        if inplace:
            self._consolidate_inplace()
        else:
            f = lambda: self._data.consolidate()
            cons_data = self._protect_consolidate(f)
            return self._constructor(cons_data).__finalize__(self)

    @property
    def _is_mixed_type(self):
        f = lambda: self._data.is_mixed_type
        return self._protect_consolidate(f)

    @property
    def _is_numeric_mixed_type(self):
        f = lambda: self._data.is_numeric_mixed_type
        return self._protect_consolidate(f)

    @property
    def _is_datelike_mixed_type(self):
        f = lambda: self._data.is_datelike_mixed_type
        return self._protect_consolidate(f)

    def _check_inplace_setting(self, value):
        """ check whether we allow in-place setting with this type of value """

        if self._is_mixed_type:
            if not self._is_numeric_mixed_type:

                # allow an actual np.nan thru
                try:
                    if np.isnan(value):
                        return True
                except Exception:
                    pass

                raise TypeError('Cannot do inplace boolean setting on '
                                'mixed-types with a non np.nan value')

        return True

    def _get_numeric_data(self):
        return self._constructor(
            self._data.get_numeric_data()).__finalize__(self)

    def _get_bool_data(self):
        return self._constructor(self._data.get_bool_data()).__finalize__(self)

    # ----------------------------------------------------------------------
    # Internal Interface Methods

    def as_matrix(self, columns=None):
        """
        Convert the frame to its Numpy-array representation.

        .. deprecated:: 0.23.0
            Use :meth:`DataFrame.values` instead.

        Parameters
        ----------
        columns : list, optional, default:None
            If None, return all columns, otherwise, returns specified columns.

        Returns
        -------
        values : ndarray
            If the caller is heterogeneous and contains booleans or objects,
            the result will be of dtype=object. See Notes.

        See Also
        --------
        DataFrame.values

        Notes
        -----
        Return is NOT a Numpy-matrix, rather, a Numpy-array.

        The dtype will be a lower-common-denominator dtype (implicit
        upcasting); that is to say if the dtypes (even of numeric types)
        are mixed, the one that accommodates all will be chosen. Use this
        with care if you are not dealing with the blocks.

        e.g. If the dtypes are float16 and float32, dtype will be upcast to
        float32.  If dtypes are int32 and uint8, dtype will be upcase to
        int32. By numpy.find_common_type convention, mixing int64 and uint64
        will result in a float64 dtype.

        This method is provided for backwards compatibility. Generally,
        it is recommended to use '.values'.
        """
        warnings.warn("Method .as_matrix will be removed in a future version. "
                      "Use .values instead.", FutureWarning, stacklevel=2)
        self._consolidate_inplace()
        return self._data.as_array(transpose=self._AXIS_REVERSED,
                                   items=columns)

    @property
    def values(self):
        """
        Return a Numpy representation of the DataFrame.

        .. warning::

           We recommend using :meth:`DataFrame.to_numpy` instead.

        Only the values in the DataFrame will be returned, the axes labels
        will be removed.

        Returns
        -------
        numpy.ndarray
            The values of the DataFrame.

        See Also
        --------
        DataFrame.to_numpy : Recommended alternative to this method.
        DataFrame.index : Retrieve the index labels.
        DataFrame.columns : Retrieving the column names.

        Notes
        -----
        The dtype will be a lower-common-denominator dtype (implicit
        upcasting); that is to say if the dtypes (even of numeric types)
        are mixed, the one that accommodates all will be chosen. Use this
        with care if you are not dealing with the blocks.

        e.g. If the dtypes are float16 and float32, dtype will be upcast to
        float32.  If dtypes are int32 and uint8, dtype will be upcast to
        int32. By :func:`numpy.find_common_type` convention, mixing int64
        and uint64 will result in a float64 dtype.

        Examples
        --------
        A DataFrame where all columns are the same type (e.g., int64) results
        in an array of the same type.

        >>> df = pd.DataFrame({'age':    [ 3,  29],
        ...                    'height': [94, 170],
        ...                    'weight': [31, 115]})
        >>> df
           age  height  weight
        0    3      94      31
        1   29     170     115
        >>> df.dtypes
        age       int64
        height    int64
        weight    int64
        dtype: object
        >>> df.values
        array([[  3,  94,  31],
               [ 29, 170, 115]], dtype=int64)

        A DataFrame with mixed type columns(e.g., str/object, int64, float32)
        results in an ndarray of the broadest type that accommodates these
        mixed types (e.g., object).

        >>> df2 = pd.DataFrame([('parrot',   24.0, 'second'),
        ...                     ('lion',     80.5, 1),
        ...                     ('monkey', np.nan, None)],
        ...                   columns=('name', 'max_speed', 'rank'))
        >>> df2.dtypes
        name          object
        max_speed    float64
        rank          object
        dtype: object
        >>> df2.values
        array([['parrot', 24.0, 'second'],
               ['lion', 80.5, 1],
               ['monkey', nan, None]], dtype=object)
        """
        self._consolidate_inplace()
        return self._data.as_array(transpose=self._AXIS_REVERSED)

    @property
    def _values(self):
        """internal implementation"""
        return self.values

    @property
    def _get_values(self):
        # compat
        return self.values

    def get_values(self):
        """
        Return an ndarray after converting sparse values to dense.

        This is the same as ``.values`` for non-sparse data. For sparse
        data contained in a `SparseArray`, the data are first
        converted to a dense representation.

        Returns
        -------
        numpy.ndarray
            Numpy representation of DataFrame.

        See Also
        --------
        values : Numpy representation of DataFrame.
        SparseArray : Container for sparse data.

        Examples
        --------
        >>> df = pd.DataFrame({'a': [1, 2], 'b': [True, False],
        ...                    'c': [1.0, 2.0]})
        >>> df
           a      b    c
        0  1   True  1.0
        1  2  False  2.0

        >>> df.get_values()
        array([[1, True, 1.0], [2, False, 2.0]], dtype=object)

        >>> df = pd.DataFrame({"a": pd.SparseArray([1, None, None]),
        ...                    "c": [1.0, 2.0, 3.0]})
        >>> df
             a    c
        0  1.0  1.0
        1  NaN  2.0
        2  NaN  3.0

        >>> df.get_values()
        array([[ 1.,  1.],
               [nan,  2.],
               [nan,  3.]])
        """
        return self.values

    def get_dtype_counts(self):
        """
        Return counts of unique dtypes in this object.

        Returns
        -------
        dtype : Series
            Series with the count of columns with each dtype.

        See Also
        --------
        dtypes : Return the dtypes in this object.

        Examples
        --------
        >>> a = [['a', 1, 1.0], ['b', 2, 2.0], ['c', 3, 3.0]]
        >>> df = pd.DataFrame(a, columns=['str', 'int', 'float'])
        >>> df
          str  int  float
        0   a    1    1.0
        1   b    2    2.0
        2   c    3    3.0

        >>> df.get_dtype_counts()
        float64    1
        int64      1
        object     1
        dtype: int64
        """
        from pandas import Series
        return Series(self._data.get_dtype_counts())

    def get_ftype_counts(self):
        """
        Return counts of unique ftypes in this object.

        .. deprecated:: 0.23.0

        This is useful for SparseDataFrame or for DataFrames containing
        sparse arrays.

        Returns
        -------
        dtype : Series
            Series with the count of columns with each type and
            sparsity (dense/sparse).

        See Also
        --------
        ftypes : Return ftypes (indication of sparse/dense and dtype) in
            this object.

        Examples
        --------
        >>> a = [['a', 1, 1.0], ['b', 2, 2.0], ['c', 3, 3.0]]
        >>> df = pd.DataFrame(a, columns=['str', 'int', 'float'])
        >>> df
          str  int  float
        0   a    1    1.0
        1   b    2    2.0
        2   c    3    3.0

        >>> df.get_ftype_counts()  # doctest: +SKIP
        float64:dense    1
        int64:dense      1
        object:dense     1
        dtype: int64
        """
        warnings.warn("get_ftype_counts is deprecated and will "
                      "be removed in a future version",
                      FutureWarning, stacklevel=2)

        from pandas import Series
        return Series(self._data.get_ftype_counts())

    @property
    def dtypes(self):
        """
        Return the dtypes in the DataFrame.

        This returns a Series with the data type of each column.
        The result's index is the original DataFrame's columns. Columns
        with mixed types are stored with the ``object`` dtype. See
        :ref:`the User Guide <basics.dtypes>` for more.

        Returns
        -------
        pandas.Series
            The data type of each column.

        See Also
        --------
        DataFrame.ftypes : Dtype and sparsity information.

        Examples
        --------
        >>> df = pd.DataFrame({'float': [1.0],
        ...                    'int': [1],
        ...                    'datetime': [pd.Timestamp('20180310')],
        ...                    'string': ['foo']})
        >>> df.dtypes
        float              float64
        int                  int64
        datetime    datetime64[ns]
        string              object
        dtype: object
        """
        from pandas import Series
        return Series(self._data.get_dtypes(), index=self._info_axis,
                      dtype=np.object_)

    @property
    def ftypes(self):
        """
        Return the ftypes (indication of sparse/dense and dtype) in DataFrame.

        This returns a Series with the data type of each column.
        The result's index is the original DataFrame's columns. Columns
        with mixed types are stored with the ``object`` dtype.  See
        :ref:`the User Guide <basics.dtypes>` for more.

        Returns
        -------
        pandas.Series
            The data type and indication of sparse/dense of each column.

        See Also
        --------
        DataFrame.dtypes: Series with just dtype information.
        SparseDataFrame : Container for sparse tabular data.

        Notes
        -----
        Sparse data should have the same dtypes as its dense representation.

        Examples
        --------
        >>> arr = np.random.RandomState(0).randn(100, 4)
        >>> arr[arr < .8] = np.nan
        >>> pd.DataFrame(arr).ftypes
        0    float64:dense
        1    float64:dense
        2    float64:dense
        3    float64:dense
        dtype: object

        >>> pd.SparseDataFrame(arr).ftypes  # doctest: +SKIP
        0    float64:sparse
        1    float64:sparse
        2    float64:sparse
        3    float64:sparse
        dtype: object
        """
        from pandas import Series
        return Series(self._data.get_ftypes(), index=self._info_axis,
                      dtype=np.object_)

    def as_blocks(self, copy=True):
        """
        Convert the frame to a dict of dtype -> Constructor Types that each has
        a homogeneous dtype.

        .. deprecated:: 0.21.0

        NOTE: the dtypes of the blocks WILL BE PRESERVED HERE (unlike in
              as_matrix)

        Parameters
        ----------
        copy : boolean, default True

        Returns
        -------
        values : a dict of dtype -> Constructor Types
        """
        warnings.warn("as_blocks is deprecated and will "
                      "be removed in a future version",
                      FutureWarning, stacklevel=2)
        return self._to_dict_of_blocks(copy=copy)

    @property
    def blocks(self):
        """
        Internal property, property synonym for as_blocks().

        .. deprecated:: 0.21.0
        """
        return self.as_blocks()

    def _to_dict_of_blocks(self, copy=True):
        """
        Return a dict of dtype -> Constructor Types that
        each is a homogeneous dtype.

        Internal ONLY
        """
        return {k: self._constructor(v).__finalize__(self)
                for k, v, in self._data.to_dict(copy=copy).items()}

    def astype(self, dtype, copy=True, errors='raise', **kwargs):
        """
        Cast a pandas object to a specified dtype ``dtype``.

        Parameters
        ----------
        dtype : data type, or dict of column name -> data type
            Use a numpy.dtype or Python type to cast entire pandas object to
            the same type. Alternatively, use {col: dtype, ...}, where col is a
            column label and dtype is a numpy.dtype or Python type to cast one
            or more of the DataFrame's columns to column-specific types.
        copy : bool, default True
            Return a copy when ``copy=True`` (be very careful setting
            ``copy=False`` as changes to values then may propagate to other
            pandas objects).
        errors : {'raise', 'ignore'}, default 'raise'
            Control raising of exceptions on invalid data for provided dtype.

            - ``raise`` : allow exceptions to be raised
            - ``ignore`` : suppress exceptions. On error return original object

            .. versionadded:: 0.20.0

        kwargs : keyword arguments to pass on to the constructor

        Returns
        -------
        casted : same type as caller

        See Also
        --------
        to_datetime : Convert argument to datetime.
        to_timedelta : Convert argument to timedelta.
        to_numeric : Convert argument to a numeric type.
        numpy.ndarray.astype : Cast a numpy array to a specified type.

        Examples
        --------
        >>> ser = pd.Series([1, 2], dtype='int32')
        >>> ser
        0    1
        1    2
        dtype: int32
        >>> ser.astype('int64')
        0    1
        1    2
        dtype: int64

        Convert to categorical type:

        >>> ser.astype('category')
        0    1
        1    2
        dtype: category
        Categories (2, int64): [1, 2]

        Convert to ordered categorical type with custom ordering:

        >>> cat_dtype = pd.api.types.CategoricalDtype(
        ...                     categories=[2, 1], ordered=True)
        >>> ser.astype(cat_dtype)
        0    1
        1    2
        dtype: category
        Categories (2, int64): [2 < 1]

        Note that using ``copy=False`` and changing data on a new
        pandas object may propagate changes:

        >>> s1 = pd.Series([1,2])
        >>> s2 = s1.astype('int64', copy=False)
        >>> s2[0] = 10
        >>> s1  # note that s1[0] has changed too
        0    10
        1     2
        dtype: int64
        """
        if is_dict_like(dtype):
            if self.ndim == 1:  # i.e. Series
                if len(dtype) > 1 or self.name not in dtype:
                    raise KeyError('Only the Series name can be used for '
                                   'the key in Series dtype mappings.')
                new_type = dtype[self.name]
                return self.astype(new_type, copy, errors, **kwargs)
            elif self.ndim > 2:
                raise NotImplementedError(
                    'astype() only accepts a dtype arg of type dict when '
                    'invoked on Series and DataFrames.'
                )
            for col_name in dtype.keys():
                if col_name not in self:
                    raise KeyError('Only a column name can be used for the '
                                   'key in a dtype mappings argument.')
            results = []
            for col_name, col in self.iteritems():
                if col_name in dtype:
                    results.append(col.astype(dtype=dtype[col_name], copy=copy,
                                              errors=errors, **kwargs))
                else:
                    results.append(results.append(col.copy() if copy else col))

        elif is_extension_array_dtype(dtype) and self.ndim > 1:
            # GH 18099/22869: columnwise conversion to extension dtype
            # GH 24704: use iloc to handle duplicate column names
            results = (self.iloc[:, i].astype(dtype, copy=copy)
                       for i in range(len(self.columns)))

        else:
            # else, only a single dtype is given
            new_data = self._data.astype(dtype=dtype, copy=copy, errors=errors,
                                         **kwargs)
            return self._constructor(new_data).__finalize__(self)

        # GH 19920: retain column metadata after concat
        result = pd.concat(results, axis=1, copy=False)
        result.columns = self.columns
        return result

    def copy(self, deep=True):
        """
        Make a copy of this object's indices and data.

        When ``deep=True`` (default), a new object will be created with a
        copy of the calling object's data and indices. Modifications to
        the data or indices of the copy will not be reflected in the
        original object (see notes below).

        When ``deep=False``, a new object will be created without copying
        the calling object's data or index (only references to the data
        and index are copied). Any changes to the data of the original
        will be reflected in the shallow copy (and vice versa).

        Parameters
        ----------
        deep : bool, default True
            Make a deep copy, including a copy of the data and the indices.
            With ``deep=False`` neither the indices nor the data are copied.

        Returns
        -------
        copy : Series or DataFrame
            Object type matches caller.

        Notes
        -----
        When ``deep=True``, data is copied but actual Python objects
        will not be copied recursively, only the reference to the object.
        This is in contrast to `copy.deepcopy` in the Standard Library,
        which recursively copies object data (see examples below).

        While ``Index`` objects are copied when ``deep=True``, the underlying
        numpy array is not copied for performance reasons. Since ``Index`` is
        immutable, the underlying data can be safely shared and a copy
        is not needed.

        Examples
        --------
        >>> s = pd.Series([1, 2], index=["a", "b"])
        >>> s
        a    1
        b    2
        dtype: int64

        >>> s_copy = s.copy()
        >>> s_copy
        a    1
        b    2
        dtype: int64

        **Shallow copy versus default (deep) copy:**

        >>> s = pd.Series([1, 2], index=["a", "b"])
        >>> deep = s.copy()
        >>> shallow = s.copy(deep=False)

        Shallow copy shares data and index with original.

        >>> s is shallow
        False
        >>> s.values is shallow.values and s.index is shallow.index
        True

        Deep copy has own copy of data and index.

        >>> s is deep
        False
        >>> s.values is deep.values or s.index is deep.index
        False

        Updates to the data shared by shallow copy and original is reflected
        in both; deep copy remains unchanged.

        >>> s[0] = 3
        >>> shallow[1] = 4
        >>> s
        a    3
        b    4
        dtype: int64
        >>> shallow
        a    3
        b    4
        dtype: int64
        >>> deep
        a    1
        b    2
        dtype: int64

        Note that when copying an object containing Python objects, a deep copy
        will copy the data, but will not do so recursively. Updating a nested
        data object will be reflected in the deep copy.

        >>> s = pd.Series([[1, 2], [3, 4]])
        >>> deep = s.copy()
        >>> s[0][0] = 10
        >>> s
        0    [10, 2]
        1     [3, 4]
        dtype: object
        >>> deep
        0    [10, 2]
        1     [3, 4]
        dtype: object
        """
        data = self._data.copy(deep=deep)
        return self._constructor(data).__finalize__(self)

    def __copy__(self, deep=True):
        return self.copy(deep=deep)

    def __deepcopy__(self, memo=None):
        """
        Parameters
        ----------
        memo, default None
            Standard signature. Unused
        """
        if memo is None:
            memo = {}
        return self.copy(deep=True)

    def _convert(self, datetime=False, numeric=False, timedelta=False,
                 coerce=False, copy=True):
        """
        Attempt to infer better dtype for object columns

        Parameters
        ----------
        datetime : boolean, default False
            If True, convert to date where possible.
        numeric : boolean, default False
            If True, attempt to convert to numbers (including strings), with
            unconvertible values becoming NaN.
        timedelta : boolean, default False
            If True, convert to timedelta where possible.
        coerce : boolean, default False
            If True, force conversion with unconvertible values converted to
            nulls (NaN or NaT)
        copy : boolean, default True
            If True, return a copy even if no copy is necessary (e.g. no
            conversion was done). Note: This is meant for internal use, and
            should not be confused with inplace.

        Returns
        -------
        converted : same as input object
        """
        return self._constructor(
            self._data.convert(datetime=datetime, numeric=numeric,
                               timedelta=timedelta, coerce=coerce,
                               copy=copy)).__finalize__(self)

    def infer_objects(self):
        """
        Attempt to infer better dtypes for object columns.

        Attempts soft conversion of object-dtyped
        columns, leaving non-object and unconvertible
        columns unchanged. The inference rules are the
        same as during normal Series/DataFrame construction.

        .. versionadded:: 0.21.0

        Returns
        -------
        converted : same type as input object

        See Also
        --------
        to_datetime : Convert argument to datetime.
        to_timedelta : Convert argument to timedelta.
        to_numeric : Convert argument to numeric type.

        Examples
        --------
        >>> df = pd.DataFrame({"A": ["a", 1, 2, 3]})
        >>> df = df.iloc[1:]
        >>> df
           A
        1  1
        2  2
        3  3

        >>> df.dtypes
        A    object
        dtype: object

        >>> df.infer_objects().dtypes
        A    int64
        dtype: object
        """
        # numeric=False necessary to only soft convert;
        # python objects will still be converted to
        # native numpy numeric types
        return self._constructor(
            self._data.convert(datetime=True, numeric=False,
                               timedelta=True, coerce=False,
                               copy=True)).__finalize__(self)

    # ----------------------------------------------------------------------
    # Filling NA's

    def fillna(self, value=None, method=None, axis=None, inplace=False,
               limit=None, downcast=None):
        """
        Fill NA/NaN values using the specified method.

        Parameters
        ----------
        value : scalar, dict, Series, or DataFrame
            Value to use to fill holes (e.g. 0), alternately a
            dict/Series/DataFrame of values specifying which value to use for
            each index (for a Series) or column (for a DataFrame).  Values not
            in the dict/Series/DataFrame will not be filled. This value cannot
            be a list.
        method : {'backfill', 'bfill', 'pad', 'ffill', None}, default None
            Method to use for filling holes in reindexed Series
            pad / ffill: propagate last valid observation forward to next valid
            backfill / bfill: use next valid observation to fill gap.
        axis : %(axes_single_arg)s
            Axis along which to fill missing values.
        inplace : bool, default False
            If True, fill in-place. Note: this will modify any
            other views on this object (e.g., a no-copy slice for a column in a
            DataFrame).
        limit : int, default None
            If method is specified, this is the maximum number of consecutive
            NaN values to forward/backward fill. In other words, if there is
            a gap with more than this number of consecutive NaNs, it will only
            be partially filled. If method is not specified, this is the
            maximum number of entries along the entire axis where NaNs will be
            filled. Must be greater than 0 if not None.
        downcast : dict, default is None
            A dict of item->dtype of what to downcast if possible,
            or the string 'infer' which will try to downcast to an appropriate
            equal type (e.g. float64 to int64 if possible).

        Returns
        -------
        %(klass)s
            Object with missing values filled.

        See Also
        --------
        interpolate : Fill NaN values using interpolation.
        reindex : Conform object to new index.
        asfreq : Convert TimeSeries to specified frequency.

        Examples
        --------
        >>> df = pd.DataFrame([[np.nan, 2, np.nan, 0],
        ...                    [3, 4, np.nan, 1],
        ...                    [np.nan, np.nan, np.nan, 5],
        ...                    [np.nan, 3, np.nan, 4]],
        ...                   columns=list('ABCD'))
        >>> df
             A    B   C  D
        0  NaN  2.0 NaN  0
        1  3.0  4.0 NaN  1
        2  NaN  NaN NaN  5
        3  NaN  3.0 NaN  4

        Replace all NaN elements with 0s.

        >>> df.fillna(0)
            A   B   C   D
        0   0.0 2.0 0.0 0
        1   3.0 4.0 0.0 1
        2   0.0 0.0 0.0 5
        3   0.0 3.0 0.0 4

        We can also propagate non-null values forward or backward.

        >>> df.fillna(method='ffill')
            A   B   C   D
        0   NaN 2.0 NaN 0
        1   3.0 4.0 NaN 1
        2   3.0 4.0 NaN 5
        3   3.0 3.0 NaN 4

        Replace all NaN elements in column 'A', 'B', 'C', and 'D', with 0, 1,
        2, and 3 respectively.

        >>> values = {'A': 0, 'B': 1, 'C': 2, 'D': 3}
        >>> df.fillna(value=values)
            A   B   C   D
        0   0.0 2.0 2.0 0
        1   3.0 4.0 2.0 1
        2   0.0 1.0 2.0 5
        3   0.0 3.0 2.0 4

        Only replace the first NaN element.

        >>> df.fillna(value=values, limit=1)
            A   B   C   D
        0   0.0 2.0 2.0 0
        1   3.0 4.0 NaN 1
        2   NaN 1.0 NaN 5
        3   NaN 3.0 NaN 4
        """
        inplace = validate_bool_kwarg(inplace, 'inplace')
        value, method = validate_fillna_kwargs(value, method)

        self._consolidate_inplace()

        # set the default here, so functions examining the signaure
        # can detect if something was set (e.g. in groupby) (GH9221)
        if axis is None:
            axis = 0
        axis = self._get_axis_number(axis)

        from pandas import DataFrame
        if value is None:

            if self._is_mixed_type and axis == 1:
                if inplace:
                    raise NotImplementedError()
                result = self.T.fillna(method=method, limit=limit).T

                # need to downcast here because of all of the transposes
                result._data = result._data.downcast()

                return result

            # > 3d
            if self.ndim > 3:
                raise NotImplementedError('Cannot fillna with a method for > '
                                          '3dims')

            # 3d
            elif self.ndim == 3:
                # fill in 2d chunks
                result = {col: s.fillna(method=method, value=value)
                          for col, s in self.iteritems()}
                prelim_obj = self._constructor.from_dict(result)
                new_obj = prelim_obj.__finalize__(self)
                new_data = new_obj._data

            else:
                # 2d or less
                new_data = self._data.interpolate(method=method, axis=axis,
                                                  limit=limit, inplace=inplace,
                                                  coerce=True,
                                                  downcast=downcast)
        else:
            if len(self._get_axis(axis)) == 0:
                return self

            if self.ndim == 1:
                if isinstance(value, (dict, ABCSeries)):
                    from pandas import Series
                    value = Series(value)
                elif not is_list_like(value):
                    pass
                else:
                    raise TypeError('"value" parameter must be a scalar, dict '
                                    'or Series, but you passed a '
                                    '"{0}"'.format(type(value).__name__))

                new_data = self._data.fillna(value=value, limit=limit,
                                             inplace=inplace,
                                             downcast=downcast)

            elif isinstance(value, (dict, ABCSeries)):
                if axis == 1:
                    raise NotImplementedError('Currently only can fill '
                                              'with dict/Series column '
                                              'by column')

                result = self if inplace else self.copy()
                for k, v in value.items():
                    if k not in result:
                        continue
                    obj = result[k]
                    obj.fillna(v, limit=limit, inplace=True, downcast=downcast)
                return result if not inplace else None

            elif not is_list_like(value):
                new_data = self._data.fillna(value=value, limit=limit,
                                             inplace=inplace,
                                             downcast=downcast)
            elif isinstance(value, DataFrame) and self.ndim == 2:
                new_data = self.where(self.notna(), value)
            else:
                raise ValueError("invalid fill value with a %s" % type(value))

        if inplace:
            self._update_inplace(new_data)
        else:
            return self._constructor(new_data).__finalize__(self)

    def ffill(self, axis=None, inplace=False, limit=None, downcast=None):
        """
        Synonym for :meth:`DataFrame.fillna` with ``method='ffill'``.

        Returns
        -------
        %(klass)s
            Object with missing values filled.
        """
        return self.fillna(method='ffill', axis=axis, inplace=inplace,
                           limit=limit, downcast=downcast)

    def bfill(self, axis=None, inplace=False, limit=None, downcast=None):
        """
        Synonym for :meth:`DataFrame.fillna` with ``method='bfill'``.

        Returns
        -------
        %(klass)s
            Object with missing values filled.
        """
        return self.fillna(method='bfill', axis=axis, inplace=inplace,
                           limit=limit, downcast=downcast)

    _shared_docs['replace'] = ("""
        Replace values given in `to_replace` with `value`.

        Values of the %(klass)s are replaced with other values dynamically.
        This differs from updating with ``.loc`` or ``.iloc``, which require
        you to specify a location to update with some value.

        Parameters
        ----------
        to_replace : str, regex, list, dict, Series, int, float, or None
            How to find the values that will be replaced.

            * numeric, str or regex:

                - numeric: numeric values equal to `to_replace` will be
                  replaced with `value`
                - str: string exactly matching `to_replace` will be replaced
                  with `value`
                - regex: regexs matching `to_replace` will be replaced with
                  `value`

            * list of str, regex, or numeric:

                - First, if `to_replace` and `value` are both lists, they
                  **must** be the same length.
                - Second, if ``regex=True`` then all of the strings in **both**
                  lists will be interpreted as regexs otherwise they will match
                  directly. This doesn't matter much for `value` since there
                  are only a few possible substitution regexes you can use.
                - str, regex and numeric rules apply as above.

            * dict:

                - Dicts can be used to specify different replacement values
                  for different existing values. For example,
                  ``{'a': 'b', 'y': 'z'}`` replaces the value 'a' with 'b' and
                  'y' with 'z'. To use a dict in this way the `value`
                  parameter should be `None`.
                - For a DataFrame a dict can specify that different values
                  should be replaced in different columns. For example,
                  ``{'a': 1, 'b': 'z'}`` looks for the value 1 in column 'a'
                  and the value 'z' in column 'b' and replaces these values
                  with whatever is specified in `value`. The `value` parameter
                  should not be ``None`` in this case. You can treat this as a
                  special case of passing two lists except that you are
                  specifying the column to search in.
                - For a DataFrame nested dictionaries, e.g.,
                  ``{'a': {'b': np.nan}}``, are read as follows: look in column
                  'a' for the value 'b' and replace it with NaN. The `value`
                  parameter should be ``None`` to use a nested dict in this
                  way. You can nest regular expressions as well. Note that
                  column names (the top-level dictionary keys in a nested
                  dictionary) **cannot** be regular expressions.

            * None:

                - This means that the `regex` argument must be a string,
                  compiled regular expression, or list, dict, ndarray or
                  Series of such elements. If `value` is also ``None`` then
                  this **must** be a nested dictionary or Series.

            See the examples section for examples of each of these.
        value : scalar, dict, list, str, regex, default None
            Value to replace any values matching `to_replace` with.
            For a DataFrame a dict of values can be used to specify which
            value to use for each column (columns not in the dict will not be
            filled). Regular expressions, strings and lists or dicts of such
            objects are also allowed.
        inplace : bool, default False
            If True, in place. Note: this will modify any
            other views on this object (e.g. a column from a DataFrame).
            Returns the caller if this is True.
        limit : int, default None
            Maximum size gap to forward or backward fill.
        regex : bool or same types as `to_replace`, default False
            Whether to interpret `to_replace` and/or `value` as regular
            expressions. If this is ``True`` then `to_replace` *must* be a
            string. Alternatively, this could be a regular expression or a
            list, dict, or array of regular expressions in which case
            `to_replace` must be ``None``.
        method : {'pad', 'ffill', 'bfill', `None`}
            The method to use when for replacement, when `to_replace` is a
            scalar, list or tuple and `value` is ``None``.

            .. versionchanged:: 0.23.0
                Added to DataFrame.

        Returns
        -------
        %(klass)s
            Object after replacement.

        Raises
        ------
        AssertionError
            * If `regex` is not a ``bool`` and `to_replace` is not
              ``None``.
        TypeError
            * If `to_replace` is a ``dict`` and `value` is not a ``list``,
              ``dict``, ``ndarray``, or ``Series``
            * If `to_replace` is ``None`` and `regex` is not compilable
              into a regular expression or is a list, dict, ndarray, or
              Series.
            * When replacing multiple ``bool`` or ``datetime64`` objects and
              the arguments to `to_replace` does not match the type of the
              value being replaced
        ValueError
            * If a ``list`` or an ``ndarray`` is passed to `to_replace` and
              `value` but they are not the same length.

        See Also
        --------
        %(klass)s.fillna : Fill NA values.
        %(klass)s.where : Replace values based on boolean condition.
        Series.str.replace : Simple string replacement.

        Notes
        -----
        * Regex substitution is performed under the hood with ``re.sub``. The
          rules for substitution for ``re.sub`` are the same.
        * Regular expressions will only substitute on strings, meaning you
          cannot provide, for example, a regular expression matching floating
          point numbers and expect the columns in your frame that have a
          numeric dtype to be matched. However, if those floating point
          numbers *are* strings, then you can do this.
        * This method has *a lot* of options. You are encouraged to experiment
          and play with this method to gain intuition about how it works.
        * When dict is used as the `to_replace` value, it is like
          key(s) in the dict are the to_replace part and
          value(s) in the dict are the value parameter.

        Examples
        --------

        **Scalar `to_replace` and `value`**

        >>> s = pd.Series([0, 1, 2, 3, 4])
        >>> s.replace(0, 5)
        0    5
        1    1
        2    2
        3    3
        4    4
        dtype: int64

        >>> df = pd.DataFrame({'A': [0, 1, 2, 3, 4],
        ...                    'B': [5, 6, 7, 8, 9],
        ...                    'C': ['a', 'b', 'c', 'd', 'e']})
        >>> df.replace(0, 5)
           A  B  C
        0  5  5  a
        1  1  6  b
        2  2  7  c
        3  3  8  d
        4  4  9  e

        **List-like `to_replace`**

        >>> df.replace([0, 1, 2, 3], 4)
           A  B  C
        0  4  5  a
        1  4  6  b
        2  4  7  c
        3  4  8  d
        4  4  9  e

        >>> df.replace([0, 1, 2, 3], [4, 3, 2, 1])
           A  B  C
        0  4  5  a
        1  3  6  b
        2  2  7  c
        3  1  8  d
        4  4  9  e

        >>> s.replace([1, 2], method='bfill')
        0    0
        1    3
        2    3
        3    3
        4    4
        dtype: int64

        **dict-like `to_replace`**

        >>> df.replace({0: 10, 1: 100})
             A  B  C
        0   10  5  a
        1  100  6  b
        2    2  7  c
        3    3  8  d
        4    4  9  e

        >>> df.replace({'A': 0, 'B': 5}, 100)
             A    B  C
        0  100  100  a
        1    1    6  b
        2    2    7  c
        3    3    8  d
        4    4    9  e

        >>> df.replace({'A': {0: 100, 4: 400}})
             A  B  C
        0  100  5  a
        1    1  6  b
        2    2  7  c
        3    3  8  d
        4  400  9  e

        **Regular expression `to_replace`**

        >>> df = pd.DataFrame({'A': ['bat', 'foo', 'bait'],
        ...                    'B': ['abc', 'bar', 'xyz']})
        >>> df.replace(to_replace=r'^ba.$', value='new', regex=True)
              A    B
        0   new  abc
        1   foo  new
        2  bait  xyz

        >>> df.replace({'A': r'^ba.$'}, {'A': 'new'}, regex=True)
              A    B
        0   new  abc
        1   foo  bar
        2  bait  xyz

        >>> df.replace(regex=r'^ba.$', value='new')
              A    B
        0   new  abc
        1   foo  new
        2  bait  xyz

        >>> df.replace(regex={r'^ba.$': 'new', 'foo': 'xyz'})
              A    B
        0   new  abc
        1   xyz  new
        2  bait  xyz

        >>> df.replace(regex=[r'^ba.$', 'foo'], value='new')
              A    B
        0   new  abc
        1   new  new
        2  bait  xyz

        Note that when replacing multiple ``bool`` or ``datetime64`` objects,
        the data types in the `to_replace` parameter must match the data
        type of the value being replaced:

        >>> df = pd.DataFrame({'A': [True, False, True],
        ...                    'B': [False, True, False]})
        >>> df.replace({'a string': 'new value', True: False})  # raises
        Traceback (most recent call last):
            ...
        TypeError: Cannot compare types 'ndarray(dtype=bool)' and 'str'

        This raises a ``TypeError`` because one of the ``dict`` keys is not of
        the correct type for replacement.

        Compare the behavior of ``s.replace({'a': None})`` and
        ``s.replace('a', None)`` to understand the peculiarities
        of the `to_replace` parameter:

        >>> s = pd.Series([10, 'a', 'a', 'b', 'a'])

        When one uses a dict as the `to_replace` value, it is like the
        value(s) in the dict are equal to the `value` parameter.
        ``s.replace({'a': None})`` is equivalent to
        ``s.replace(to_replace={'a': None}, value=None, method=None)``:

        >>> s.replace({'a': None})
        0      10
        1    None
        2    None
        3       b
        4    None
        dtype: object

        When ``value=None`` and `to_replace` is a scalar, list or
        tuple, `replace` uses the method parameter (default 'pad') to do the
        replacement. So this is why the 'a' values are being replaced by 10
        in rows 1 and 2 and 'b' in row 4 in this case.
        The command ``s.replace('a', None)`` is actually equivalent to
        ``s.replace(to_replace='a', value=None, method='pad')``:

        >>> s.replace('a', None)
        0    10
        1    10
        2    10
        3     b
        4     b
        dtype: object
    """)

    @Appender(_shared_docs['replace'] % _shared_doc_kwargs)
    def replace(self, to_replace=None, value=None, inplace=False, limit=None,
                regex=False, method='pad'):
        inplace = validate_bool_kwarg(inplace, 'inplace')
        if not is_bool(regex) and to_replace is not None:
            raise AssertionError("'to_replace' must be 'None' if 'regex' is "
                                 "not a bool")

        self._consolidate_inplace()

        if value is None:
            # passing a single value that is scalar like
            # when value is None (GH5319), for compat
            if not is_dict_like(to_replace) and not is_dict_like(regex):
                to_replace = [to_replace]

            if isinstance(to_replace, (tuple, list)):
                if isinstance(self, pd.DataFrame):
                    return self.apply(_single_replace,
                                      args=(to_replace, method, inplace,
                                            limit))
                return _single_replace(self, to_replace, method, inplace,
                                       limit)

            if not is_dict_like(to_replace):
                if not is_dict_like(regex):
                    raise TypeError('If "to_replace" and "value" are both None'
                                    ' and "to_replace" is not a list, then '
                                    'regex must be a mapping')
                to_replace = regex
                regex = True

            items = list(to_replace.items())
            keys, values = zip(*items) if items else ([], [])

            are_mappings = [is_dict_like(v) for v in values]

            if any(are_mappings):
                if not all(are_mappings):
                    raise TypeError("If a nested mapping is passed, all values"
                                    " of the top level mapping must be "
                                    "mappings")
                # passed a nested dict/Series
                to_rep_dict = {}
                value_dict = {}

                for k, v in items:
                    keys, values = list(zip(*v.items())) or ([], [])
                    if set(keys) & set(values):
                        raise ValueError("Replacement not allowed with "
                                         "overlapping keys and values")
                    to_rep_dict[k] = list(keys)
                    value_dict[k] = list(values)

                to_replace, value = to_rep_dict, value_dict
            else:
                to_replace, value = keys, values

            return self.replace(to_replace, value, inplace=inplace,
                                limit=limit, regex=regex)
        else:

            # need a non-zero len on all axes
            for a in self._AXIS_ORDERS:
                if not len(self._get_axis(a)):
                    return self

            new_data = self._data
            if is_dict_like(to_replace):
                if is_dict_like(value):  # {'A' : NA} -> {'A' : 0}
                    res = self if inplace else self.copy()
                    for c, src in to_replace.items():
                        if c in value and c in self:
                            # object conversion is handled in
                            # series.replace which is called recursivelly
                            res[c] = res[c].replace(to_replace=src,
                                                    value=value[c],
                                                    inplace=False,
                                                    regex=regex)
                    return None if inplace else res

                # {'A': NA} -> 0
                elif not is_list_like(value):
                    keys = [(k, src) for k, src in to_replace.items()
                            if k in self]
                    keys_len = len(keys) - 1
                    for i, (k, src) in enumerate(keys):
                        convert = i == keys_len
                        new_data = new_data.replace(to_replace=src,
                                                    value=value,
                                                    filter=[k],
                                                    inplace=inplace,
                                                    regex=regex,
                                                    convert=convert)
                else:
                    raise TypeError('value argument must be scalar, dict, or '
                                    'Series')

            elif is_list_like(to_replace):  # [NA, ''] -> [0, 'missing']
                if is_list_like(value):
                    if len(to_replace) != len(value):
                        raise ValueError('Replacement lists must match '
                                         'in length. Expecting %d got %d ' %
                                         (len(to_replace), len(value)))

                    new_data = self._data.replace_list(src_list=to_replace,
                                                       dest_list=value,
                                                       inplace=inplace,
                                                       regex=regex)

                else:  # [NA, ''] -> 0
                    new_data = self._data.replace(to_replace=to_replace,
                                                  value=value, inplace=inplace,
                                                  regex=regex)
            elif to_replace is None:
                if not (is_re_compilable(regex) or
                        is_list_like(regex) or is_dict_like(regex)):
                    raise TypeError("'regex' must be a string or a compiled "
                                    "regular expression or a list or dict of "
                                    "strings or regular expressions, you "
                                    "passed a"
                                    " {0!r}".format(type(regex).__name__))
                return self.replace(regex, value, inplace=inplace, limit=limit,
                                    regex=True)
            else:

                # dest iterable dict-like
                if is_dict_like(value):  # NA -> {'A' : 0, 'B' : -1}
                    new_data = self._data

                    for k, v in value.items():
                        if k in self:
                            new_data = new_data.replace(to_replace=to_replace,
                                                        value=v, filter=[k],
                                                        inplace=inplace,
                                                        regex=regex)

                elif not is_list_like(value):  # NA -> 0
                    new_data = self._data.replace(to_replace=to_replace,
                                                  value=value, inplace=inplace,
                                                  regex=regex)
                else:
                    msg = ('Invalid "to_replace" type: '
                           '{0!r}').format(type(to_replace).__name__)
                    raise TypeError(msg)  # pragma: no cover

        if inplace:
            self._update_inplace(new_data)
        else:
            return self._constructor(new_data).__finalize__(self)

    _shared_docs['interpolate'] = """
        Please note that only ``method='linear'`` is supported for
        DataFrame/Series with a MultiIndex.

        Parameters
        ----------
        method : str, default 'linear'
            Interpolation technique to use. One of:

            * 'linear': Ignore the index and treat the values as equally
              spaced. This is the only method supported on MultiIndexes.
            * 'time': Works on daily and higher resolution data to interpolate
              given length of interval.
            * 'index', 'values': use the actual numerical values of the index.
            * 'pad': Fill in NaNs using existing values.
            * 'nearest', 'zero', 'slinear', 'quadratic', 'cubic', 'spline',
              'barycentric', 'polynomial': Passed to
              `scipy.interpolate.interp1d`. These methods use the numerical
              values of the index.  Both 'polynomial' and 'spline' require that
              you also specify an `order` (int), e.g.
              ``df.interpolate(method='polynomial', order=5)``.
            * 'krogh', 'piecewise_polynomial', 'spline', 'pchip', 'akima':
              Wrappers around the SciPy interpolation methods of similar
              names. See `Notes`.
            * 'from_derivatives': Refers to
              `scipy.interpolate.BPoly.from_derivatives` which
              replaces 'piecewise_polynomial' interpolation method in
              scipy 0.18.

            .. versionadded:: 0.18.1

               Added support for the 'akima' method.
               Added interpolate method 'from_derivatives' which replaces
               'piecewise_polynomial' in SciPy 0.18; backwards-compatible with
               SciPy < 0.18

        axis : {0 or 'index', 1 or 'columns', None}, default None
            Axis to interpolate along.
        limit : int, optional
            Maximum number of consecutive NaNs to fill. Must be greater than
            0.
        inplace : bool, default False
            Update the data in place if possible.
        limit_direction : {'forward', 'backward', 'both'}, default 'forward'
            If limit is specified, consecutive NaNs will be filled in this
            direction.
        limit_area : {`None`, 'inside', 'outside'}, default None
            If limit is specified, consecutive NaNs will be filled with this
            restriction.

            * ``None``: No fill restriction.
            * 'inside': Only fill NaNs surrounded by valid values
              (interpolate).
            * 'outside': Only fill NaNs outside valid values (extrapolate).

            .. versionadded:: 0.23.0

        downcast : optional, 'infer' or None, defaults to None
            Downcast dtypes if possible.
        **kwargs
            Keyword arguments to pass on to the interpolating function.

        Returns
        -------
        Series or DataFrame
            Returns the same object type as the caller, interpolated at
            some or all ``NaN`` values.

        See Also
        --------
        fillna : Fill missing values using different methods.
        scipy.interpolate.Akima1DInterpolator : Piecewise cubic polynomials
            (Akima interpolator).
        scipy.interpolate.BPoly.from_derivatives : Piecewise polynomial in the
            Bernstein basis.
        scipy.interpolate.interp1d : Interpolate a 1-D function.
        scipy.interpolate.KroghInterpolator : Interpolate polynomial (Krogh
            interpolator).
        scipy.interpolate.PchipInterpolator : PCHIP 1-d monotonic cubic
            interpolation.
        scipy.interpolate.CubicSpline : Cubic spline data interpolator.

        Notes
        -----
        The 'krogh', 'piecewise_polynomial', 'spline', 'pchip' and 'akima'
        methods are wrappers around the respective SciPy implementations of
        similar names. These use the actual numerical values of the index.
        For more information on their behavior, see the
        `SciPy documentation
        <http://docs.scipy.org/doc/scipy/reference/interpolate.html#univariate-interpolation>`__
        and `SciPy tutorial
        <http://docs.scipy.org/doc/scipy/reference/tutorial/interpolate.html>`__.

        Examples
        --------
        Filling in ``NaN`` in a :class:`~pandas.Series` via linear
        interpolation.

        >>> s = pd.Series([0, 1, np.nan, 3])
        >>> s
        0    0.0
        1    1.0
        2    NaN
        3    3.0
        dtype: float64
        >>> s.interpolate()
        0    0.0
        1    1.0
        2    2.0
        3    3.0
        dtype: float64

        Filling in ``NaN`` in a Series by padding, but filling at most two
        consecutive ``NaN`` at a time.

        >>> s = pd.Series([np.nan, "single_one", np.nan,
        ...                "fill_two_more", np.nan, np.nan, np.nan,
        ...                4.71, np.nan])
        >>> s
        0              NaN
        1       single_one
        2              NaN
        3    fill_two_more
        4              NaN
        5              NaN
        6              NaN
        7             4.71
        8              NaN
        dtype: object
        >>> s.interpolate(method='pad', limit=2)
        0              NaN
        1       single_one
        2       single_one
        3    fill_two_more
        4    fill_two_more
        5    fill_two_more
        6              NaN
        7             4.71
        8             4.71
        dtype: object

        Filling in ``NaN`` in a Series via polynomial interpolation or splines:
        Both 'polynomial' and 'spline' methods require that you also specify
        an ``order`` (int).

        >>> s = pd.Series([0, 2, np.nan, 8])
        >>> s.interpolate(method='polynomial', order=2)
        0    0.000000
        1    2.000000
        2    4.666667
        3    8.000000
        dtype: float64

        Fill the DataFrame forward (that is, going down) along each column
        using linear interpolation.

        Note how the last entry in column 'a' is interpolated differently,
        because there is no entry after it to use for interpolation.
        Note how the first entry in column 'b' remains ``NaN``, because there
        is no entry befofe it to use for interpolation.

        >>> df = pd.DataFrame([(0.0, np.nan, -1.0, 1.0),
        ...                    (np.nan, 2.0, np.nan, np.nan),
        ...                    (2.0, 3.0, np.nan, 9.0),
        ...                    (np.nan, 4.0, -4.0, 16.0)],
        ...                   columns=list('abcd'))
        >>> df
             a    b    c     d
        0  0.0  NaN -1.0   1.0
        1  NaN  2.0  NaN   NaN
        2  2.0  3.0  NaN   9.0
        3  NaN  4.0 -4.0  16.0
        >>> df.interpolate(method='linear', limit_direction='forward', axis=0)
             a    b    c     d
        0  0.0  NaN -1.0   1.0
        1  1.0  2.0 -2.0   5.0
        2  2.0  3.0 -3.0   9.0
        3  2.0  4.0 -4.0  16.0

        Using polynomial interpolation.

        >>> df['d'].interpolate(method='polynomial', order=2)
        0     1.0
        1     4.0
        2     9.0
        3    16.0
        Name: d, dtype: float64
        """

    @Appender(_shared_docs['interpolate'] % _shared_doc_kwargs)
    def interpolate(self, method='linear', axis=0, limit=None, inplace=False,
                    limit_direction='forward', limit_area=None,
                    downcast=None, **kwargs):
        """
        Interpolate values according to different methods.
        """
        inplace = validate_bool_kwarg(inplace, 'inplace')

        if self.ndim > 2:
            raise NotImplementedError("Interpolate has not been implemented ")

        if axis == 0:
            ax = self._info_axis_name
            _maybe_transposed_self = self
        elif axis == 1:
            _maybe_transposed_self = self.T
            ax = 1
        else:
            _maybe_transposed_self = self
        ax = _maybe_transposed_self._get_axis_number(ax)

        if _maybe_transposed_self.ndim == 2:
            alt_ax = 1 - ax
        else:
            alt_ax = ax

        if (isinstance(_maybe_transposed_self.index, MultiIndex) and
                method != 'linear'):
            raise ValueError("Only `method=linear` interpolation is supported "
                             "on MultiIndexes.")

        if _maybe_transposed_self._data.get_dtype_counts().get(
                'object') == len(_maybe_transposed_self.T):
            raise TypeError("Cannot interpolate with all object-dtype columns "
                            "in the DataFrame. Try setting at least one "
                            "column to a numeric dtype.")

        # create/use the index
        if method == 'linear':
            # prior default
            index = np.arange(len(_maybe_transposed_self._get_axis(alt_ax)))
        else:
            index = _maybe_transposed_self._get_axis(alt_ax)
            methods = {"index", "values", "nearest", "time"}
            is_numeric_or_datetime = (
                is_numeric_dtype(index) or
                is_datetime64_dtype(index) or
                is_timedelta64_dtype(index)
            )
            if method not in methods and not is_numeric_or_datetime:
                raise ValueError(
                    "Index column must be numeric or datetime type when "
                    "using {method} method other than linear. "
                    "Try setting a numeric or datetime index column before "
                    "interpolating.".format(method=method))

        if isna(index).any():
            raise NotImplementedError("Interpolation with NaNs in the index "
                                      "has not been implemented. Try filling "
                                      "those NaNs before interpolating.")
        data = _maybe_transposed_self._data
        new_data = data.interpolate(method=method, axis=ax, index=index,
                                    values=_maybe_transposed_self, limit=limit,
                                    limit_direction=limit_direction,
                                    limit_area=limit_area,
                                    inplace=inplace, downcast=downcast,
                                    **kwargs)

        if inplace:
            if axis == 1:
                new_data = self._constructor(new_data).T._data
            self._update_inplace(new_data)
        else:
            res = self._constructor(new_data).__finalize__(self)
            if axis == 1:
                res = res.T
            return res

    # ----------------------------------------------------------------------
    # Timeseries methods Methods

    def asof(self, where, subset=None):
        """
        Return the last row(s) without any NaNs before `where`.

        The last row (for each element in `where`, if list) without any
        NaN is taken.
        In case of a :class:`~pandas.DataFrame`, the last row without NaN
        considering only the subset of columns (if not `None`)

        .. versionadded:: 0.19.0 For DataFrame

        If there is no good value, NaN is returned for a Series or
        a Series of NaN values for a DataFrame

        Parameters
        ----------
        where : date or array-like of dates
            Date(s) before which the last row(s) are returned.
        subset : str or array-like of str, default `None`
            For DataFrame, if not `None`, only use these columns to
            check for NaNs.

        Returns
        -------
        scalar, Series, or DataFrame

            The return can be:

            * scalar : when `self` is a Series and `where` is a scalar
            * Series: when `self` is a Series and `where` is an array-like,
              or when `self` is a DataFrame and `where` is a scalar
            * DataFrame : when `self` is a DataFrame and `where` is an
              array-like

            Return scalar, Series, or DataFrame.

        See Also
        --------
        merge_asof : Perform an asof merge. Similar to left join.

        Notes
        -----
        Dates are assumed to be sorted. Raises if this is not the case.

        Examples
        --------
        A Series and a scalar `where`.

        >>> s = pd.Series([1, 2, np.nan, 4], index=[10, 20, 30, 40])
        >>> s
        10    1.0
        20    2.0
        30    NaN
        40    4.0
        dtype: float64

        >>> s.asof(20)
        2.0

        For a sequence `where`, a Series is returned. The first value is
        NaN, because the first element of `where` is before the first
        index value.

        >>> s.asof([5, 20])
        5     NaN
        20    2.0
        dtype: float64

        Missing values are not considered. The following is ``2.0``, not
        NaN, even though NaN is at the index location for ``30``.

        >>> s.asof(30)
        2.0

        Take all columns into consideration

        >>> df = pd.DataFrame({'a': [10, 20, 30, 40, 50],
        ...                    'b': [None, None, None, None, 500]},
        ...                   index=pd.DatetimeIndex(['2018-02-27 09:01:00',
        ...                                           '2018-02-27 09:02:00',
        ...                                           '2018-02-27 09:03:00',
        ...                                           '2018-02-27 09:04:00',
        ...                                           '2018-02-27 09:05:00']))
        >>> df.asof(pd.DatetimeIndex(['2018-02-27 09:03:30',
        ...                           '2018-02-27 09:04:30']))
                              a   b
        2018-02-27 09:03:30 NaN NaN
        2018-02-27 09:04:30 NaN NaN

        Take a single column into consideration

        >>> df.asof(pd.DatetimeIndex(['2018-02-27 09:03:30',
        ...                           '2018-02-27 09:04:30']),
        ...         subset=['a'])
                                 a   b
        2018-02-27 09:03:30   30.0 NaN
        2018-02-27 09:04:30   40.0 NaN
        """
        if isinstance(where, str):
            from pandas import to_datetime
            where = to_datetime(where)

        if not self.index.is_monotonic:
            raise ValueError("asof requires a sorted index")

        is_series = isinstance(self, ABCSeries)
        if is_series:
            if subset is not None:
                raise ValueError("subset is not valid for Series")
        elif self.ndim > 2:
            raise NotImplementedError("asof is not implemented "
                                      "for {type}".format(type=type(self)))
        else:
            if subset is None:
                subset = self.columns
            if not is_list_like(subset):
                subset = [subset]

        is_list = is_list_like(where)
        if not is_list:
            start = self.index[0]
            if isinstance(self.index, PeriodIndex):
                where = Period(where, freq=self.index.freq).ordinal
                start = start.ordinal

            if where < start:
                if not is_series:
                    from pandas import Series
                    return Series(index=self.columns, name=where)
                return np.nan

            # It's always much faster to use a *while* loop here for
            # Series than pre-computing all the NAs. However a
            # *while* loop is extremely expensive for DataFrame
            # so we later pre-compute all the NAs and use the same
            # code path whether *where* is a scalar or list.
            # See PR: https://github.com/pandas-dev/pandas/pull/14476
            if is_series:
                loc = self.index.searchsorted(where, side='right')
                if loc > 0:
                    loc -= 1

                values = self._values
                while loc > 0 and isna(values[loc]):
                    loc -= 1
                return values[loc]

        if not isinstance(where, Index):
            where = Index(where) if is_list else Index([where])

        nulls = self.isna() if is_series else self[subset].isna().any(1)
        if nulls.all():
            if is_series:
                return self._constructor(np.nan, index=where, name=self.name)
            elif is_list:
                from pandas import DataFrame
                return DataFrame(np.nan, index=where, columns=self.columns)
            else:
                from pandas import Series
                return Series(np.nan, index=self.columns, name=where[0])

        locs = self.index.asof_locs(where, ~(nulls.values))

        # mask the missing
        missing = locs == -1
        data = self.take(locs, is_copy=False)
        data.index = where
        data.loc[missing] = np.nan
        return data if is_list else data.iloc[-1]

    # ----------------------------------------------------------------------
    # Action Methods

    _shared_docs['isna'] = """
        Detect missing values.

        Return a boolean same-sized object indicating if the values are NA.
        NA values, such as None or :attr:`numpy.NaN`, gets mapped to True
        values.
        Everything else gets mapped to False values. Characters such as empty
        strings ``''`` or :attr:`numpy.inf` are not considered NA values
        (unless you set ``pandas.options.mode.use_inf_as_na = True``).

        Returns
        -------
        %(klass)s
            Mask of bool values for each element in %(klass)s that
            indicates whether an element is not an NA value.

        See Also
        --------
        %(klass)s.isnull : Alias of isna.
        %(klass)s.notna : Boolean inverse of isna.
        %(klass)s.dropna : Omit axes labels with missing values.
        isna : Top-level isna.

        Examples
        --------
        Show which entries in a DataFrame are NA.

        >>> df = pd.DataFrame({'age': [5, 6, np.NaN],
        ...                    'born': [pd.NaT, pd.Timestamp('1939-05-27'),
        ...                             pd.Timestamp('1940-04-25')],
        ...                    'name': ['Alfred', 'Batman', ''],
        ...                    'toy': [None, 'Batmobile', 'Joker']})
        >>> df
           age       born    name        toy
        0  5.0        NaT  Alfred       None
        1  6.0 1939-05-27  Batman  Batmobile
        2  NaN 1940-04-25              Joker

        >>> df.isna()
             age   born   name    toy
        0  False   True  False   True
        1  False  False  False  False
        2   True  False  False  False

        Show which entries in a Series are NA.

        >>> ser = pd.Series([5, 6, np.NaN])
        >>> ser
        0    5.0
        1    6.0
        2    NaN
        dtype: float64

        >>> ser.isna()
        0    False
        1    False
        2     True
        dtype: bool
        """

    @Appender(_shared_docs['isna'] % _shared_doc_kwargs)
    def isna(self):
        return isna(self).__finalize__(self)

    @Appender(_shared_docs['isna'] % _shared_doc_kwargs)
    def isnull(self):
        return isna(self).__finalize__(self)

    _shared_docs['notna'] = """
        Detect existing (non-missing) values.

        Return a boolean same-sized object indicating if the values are not NA.
        Non-missing values get mapped to True. Characters such as empty
        strings ``''`` or :attr:`numpy.inf` are not considered NA values
        (unless you set ``pandas.options.mode.use_inf_as_na = True``).
        NA values, such as None or :attr:`numpy.NaN`, get mapped to False
        values.

        Returns
        -------
        %(klass)s
            Mask of bool values for each element in %(klass)s that
            indicates whether an element is not an NA value.

        See Also
        --------
        %(klass)s.notnull : Alias of notna.
        %(klass)s.isna : Boolean inverse of notna.
        %(klass)s.dropna : Omit axes labels with missing values.
        notna : Top-level notna.

        Examples
        --------
        Show which entries in a DataFrame are not NA.

        >>> df = pd.DataFrame({'age': [5, 6, np.NaN],
        ...                    'born': [pd.NaT, pd.Timestamp('1939-05-27'),
        ...                             pd.Timestamp('1940-04-25')],
        ...                    'name': ['Alfred', 'Batman', ''],
        ...                    'toy': [None, 'Batmobile', 'Joker']})
        >>> df
           age       born    name        toy
        0  5.0        NaT  Alfred       None
        1  6.0 1939-05-27  Batman  Batmobile
        2  NaN 1940-04-25              Joker

        >>> df.notna()
             age   born  name    toy
        0   True  False  True  False
        1   True   True  True   True
        2  False   True  True   True

        Show which entries in a Series are not NA.

        >>> ser = pd.Series([5, 6, np.NaN])
        >>> ser
        0    5.0
        1    6.0
        2    NaN
        dtype: float64

        >>> ser.notna()
        0     True
        1     True
        2    False
        dtype: bool
        """

    @Appender(_shared_docs['notna'] % _shared_doc_kwargs)
    def notna(self):
        return notna(self).__finalize__(self)

    @Appender(_shared_docs['notna'] % _shared_doc_kwargs)
    def notnull(self):
        return notna(self).__finalize__(self)

    def _clip_with_scalar(self, lower, upper, inplace=False):
        if ((lower is not None and np.any(isna(lower))) or
                (upper is not None and np.any(isna(upper)))):
            raise ValueError("Cannot use an NA value as a clip threshold")

        result = self
        mask = isna(self.values)

        with np.errstate(all='ignore'):
            if upper is not None:
                subset = self.to_numpy() <= upper
                result = result.where(subset, upper, axis=None, inplace=False)
            if lower is not None:
                subset = self.to_numpy() >= lower
                result = result.where(subset, lower, axis=None, inplace=False)

        if np.any(mask):
            result[mask] = np.nan

        if inplace:
            self._update_inplace(result)
        else:
            return result

    def _clip_with_one_bound(self, threshold, method, axis, inplace):

        if axis is not None:
            axis = self._get_axis_number(axis)

        # method is self.le for upper bound and self.ge for lower bound
        if is_scalar(threshold) and is_number(threshold):
            if method.__name__ == 'le':
                return self._clip_with_scalar(None, threshold, inplace=inplace)
            return self._clip_with_scalar(threshold, None, inplace=inplace)

        subset = method(threshold, axis=axis) | isna(self)

        # GH #15390
        # In order for where method to work, the threshold must
        # be transformed to NDFrame from other array like structure.
        if (not isinstance(threshold, ABCSeries)) and is_list_like(threshold):
            if isinstance(self, ABCSeries):
                threshold = pd.Series(threshold, index=self.index)
            else:
                threshold = _align_method_FRAME(self, threshold,
                                                axis)
        return self.where(subset, threshold, axis=axis, inplace=inplace)

    def clip(self, lower=None, upper=None, axis=None, inplace=False,
             *args, **kwargs):
        """
        Trim values at input threshold(s).

        Assigns values outside boundary to boundary values. Thresholds
        can be singular values or array like, and in the latter case
        the clipping is performed element-wise in the specified axis.

        Parameters
        ----------
        lower : float or array_like, default None
            Minimum threshold value. All values below this
            threshold will be set to it.
        upper : float or array_like, default None
            Maximum threshold value. All values above this
            threshold will be set to it.
        axis : int or str axis name, optional
            Align object with lower and upper along the given axis.
        inplace : bool, default False
            Whether to perform the operation in place on the data.

            .. versionadded:: 0.21.0
        *args, **kwargs
            Additional keywords have no effect but might be accepted
            for compatibility with numpy.

        Returns
        -------
        Series or DataFrame
            Same type as calling object with the values outside the
            clip boundaries replaced.

        Examples
        --------
        >>> data = {'col_0': [9, -3, 0, -1, 5], 'col_1': [-2, -7, 6, 8, -5]}
        >>> df = pd.DataFrame(data)
        >>> df
           col_0  col_1
        0      9     -2
        1     -3     -7
        2      0      6
        3     -1      8
        4      5     -5

        Clips per column using lower and upper thresholds:

        >>> df.clip(-4, 6)
           col_0  col_1
        0      6     -2
        1     -3     -4
        2      0      6
        3     -1      6
        4      5     -4

        Clips using specific lower and upper thresholds per column element:

        >>> t = pd.Series([2, -4, -1, 6, 3])
        >>> t
        0    2
        1   -4
        2   -1
        3    6
        4    3
        dtype: int64

        >>> df.clip(t, t + 4, axis=0)
           col_0  col_1
        0      6      2
        1     -3     -4
        2      0      3
        3      6      8
        4      5      3
        """
        inplace = validate_bool_kwarg(inplace, 'inplace')

        axis = nv.validate_clip_with_axis(axis, args, kwargs)
        if axis is not None:
            axis = self._get_axis_number(axis)

        # GH 17276
        # numpy doesn't like NaN as a clip value
        # so ignore
        # GH 19992
        # numpy doesn't drop a list-like bound containing NaN
        if not is_list_like(lower) and np.any(pd.isnull(lower)):
            lower = None
        if not is_list_like(upper) and np.any(pd.isnull(upper)):
            upper = None

        # GH 2747 (arguments were reversed)
        if lower is not None and upper is not None:
            if is_scalar(lower) and is_scalar(upper):
                lower, upper = min(lower, upper), max(lower, upper)

        # fast-path for scalars
        if ((lower is None or (is_scalar(lower) and is_number(lower))) and
                (upper is None or (is_scalar(upper) and is_number(upper)))):
            return self._clip_with_scalar(lower, upper, inplace=inplace)

        result = self
        if lower is not None:
            result = result._clip_with_one_bound(lower, method=self.ge,
                                                 axis=axis, inplace=inplace)
        if upper is not None:
            if inplace:
                result = self
            result = result._clip_with_one_bound(upper, method=self.le,
                                                 axis=axis, inplace=inplace)

        return result

    def clip_upper(self, threshold, axis=None, inplace=False):
        """
        Trim values above a given threshold.

        .. deprecated:: 0.24.0
            Use clip(upper=threshold) instead.

        Elements above the `threshold` will be changed to match the
        `threshold` value(s). Threshold can be a single value or an array,
        in the latter case it performs the truncation element-wise.

        Parameters
        ----------
        threshold : numeric or array-like
            Maximum value allowed. All values above threshold will be set to
            this value.

            * float : every value is compared to `threshold`.
            * array-like : The shape of `threshold` should match the object
              it's compared to. When `self` is a Series, `threshold` should be
              the length. When `self` is a DataFrame, `threshold` should 2-D
              and the same shape as `self` for ``axis=None``, or 1-D and the
              same length as the axis being compared.

        axis : {0 or 'index', 1 or 'columns'}, default 0
            Align object with `threshold` along the given axis.
        inplace : bool, default False
            Whether to perform the operation in place on the data.

            .. versionadded:: 0.21.0

        Returns
        -------
        Series or DataFrame
            Original data with values trimmed.

        See Also
        --------
        Series.clip : General purpose method to trim Series values to given
            threshold(s).
        DataFrame.clip : General purpose method to trim DataFrame values to
            given threshold(s).

        Examples
        --------
        >>> s = pd.Series([1, 2, 3, 4, 5])
        >>> s
        0    1
        1    2
        2    3
        3    4
        4    5
        dtype: int64

        >>> s.clip(upper=3)
        0    1
        1    2
        2    3
        3    3
        4    3
        dtype: int64

        >>> elemwise_thresholds = [5, 4, 3, 2, 1]
        >>> elemwise_thresholds
        [5, 4, 3, 2, 1]

        >>> s.clip(upper=elemwise_thresholds)
        0    1
        1    2
        2    3
        3    2
        4    1
        dtype: int64
        """
        warnings.warn('clip_upper(threshold) is deprecated, '
                      'use clip(upper=threshold) instead',
                      FutureWarning, stacklevel=2)
        return self._clip_with_one_bound(threshold, method=self.le,
                                         axis=axis, inplace=inplace)

    def clip_lower(self, threshold, axis=None, inplace=False):
        """
        Trim values below a given threshold.

        .. deprecated:: 0.24.0
            Use clip(lower=threshold) instead.

        Elements below the `threshold` will be changed to match the
        `threshold` value(s). Threshold can be a single value or an array,
        in the latter case it performs the truncation element-wise.

        Parameters
        ----------
        threshold : numeric or array-like
            Minimum value allowed. All values below threshold will be set to
            this value.

            * float : every value is compared to `threshold`.
            * array-like : The shape of `threshold` should match the object
              it's compared to. When `self` is a Series, `threshold` should be
              the length. When `self` is a DataFrame, `threshold` should 2-D
              and the same shape as `self` for ``axis=None``, or 1-D and the
              same length as the axis being compared.

        axis : {0 or 'index', 1 or 'columns'}, default 0
            Align `self` with `threshold` along the given axis.

        inplace : bool, default False
            Whether to perform the operation in place on the data.

            .. versionadded:: 0.21.0

        Returns
        -------
        Series or DataFrame
            Original data with values trimmed.

        See Also
        --------
        Series.clip : General purpose method to trim Series values to given
            threshold(s).
        DataFrame.clip : General purpose method to trim DataFrame values to
            given threshold(s).

        Examples
        --------

        Series single threshold clipping:

        >>> s = pd.Series([5, 6, 7, 8, 9])
        >>> s.clip(lower=8)
        0    8
        1    8
        2    8
        3    8
        4    9
        dtype: int64

        Series clipping element-wise using an array of thresholds. `threshold`
        should be the same length as the Series.

        >>> elemwise_thresholds = [4, 8, 7, 2, 5]
        >>> s.clip(lower=elemwise_thresholds)
        0    5
        1    8
        2    7
        3    8
        4    9
        dtype: int64

        DataFrames can be compared to a scalar.

        >>> df = pd.DataFrame({"A": [1, 3, 5], "B": [2, 4, 6]})
        >>> df
           A  B
        0  1  2
        1  3  4
        2  5  6

        >>> df.clip(lower=3)
           A  B
        0  3  3
        1  3  4
        2  5  6

        Or to an array of values. By default, `threshold` should be the same
        shape as the DataFrame.

        >>> df.clip(lower=np.array([[3, 4], [2, 2], [6, 2]]))
           A  B
        0  3  4
        1  3  4
        2  6  6

        Control how `threshold` is broadcast with `axis`. In this case
        `threshold` should be the same length as the axis specified by
        `axis`.

        >>> df.clip(lower=[3, 3, 5], axis='index')
           A  B
        0  3  3
        1  3  4
        2  5  6

        >>> df.clip(lower=[4, 5], axis='columns')
           A  B
        0  4  5
        1  4  5
        2  5  6
        """
        warnings.warn('clip_lower(threshold) is deprecated, '
                      'use clip(lower=threshold) instead',
                      FutureWarning, stacklevel=2)
        return self._clip_with_one_bound(threshold, method=self.ge,
                                         axis=axis, inplace=inplace)

    def groupby(self, by=None, axis=0, level=None, as_index=True, sort=True,
                group_keys=True, squeeze=False, observed=False, **kwargs):
        """
        Group DataFrame or Series using a mapper or by a Series of columns.

        A groupby operation involves some combination of splitting the
        object, applying a function, and combining the results. This can be
        used to group large amounts of data and compute operations on these
        groups.

        Parameters
        ----------
        by : mapping, function, label, or list of labels
            Used to determine the groups for the groupby.
            If ``by`` is a function, it's called on each value of the object's
            index. If a dict or Series is passed, the Series or dict VALUES
            will be used to determine the groups (the Series' values are first
            aligned; see ``.align()`` method). If an ndarray is passed, the
            values are used as-is determine the groups. A label or list of
            labels may be passed to group by the columns in ``self``. Notice
            that a tuple is interpreted a (single) key.
        axis : {0 or 'index', 1 or 'columns'}, default 0
            Split along rows (0) or columns (1).
        level : int, level name, or sequence of such, default None
            If the axis is a MultiIndex (hierarchical), group by a particular
            level or levels.
        as_index : bool, default True
            For aggregated output, return object with group labels as the
            index. Only relevant for DataFrame input. as_index=False is
            effectively "SQL-style" grouped output.
        sort : bool, default True
            Sort group keys. Get better performance by turning this off.
            Note this does not influence the order of observations within each
            group. Groupby preserves the order of rows within each group.
        group_keys : bool, default True
            When calling apply, add group keys to index to identify pieces.
        squeeze : bool, default False
            Reduce the dimensionality of the return type if possible,
            otherwise return a consistent type.
        observed : bool, default False
            This only applies if any of the groupers are Categoricals.
            If True: only show observed values for categorical groupers.
            If False: show all values for categorical groupers.

            .. versionadded:: 0.23.0

        **kwargs
            Optional, only accepts keyword argument 'mutated' and is passed
            to groupby.

        Returns
        -------
        DataFrameGroupBy or SeriesGroupBy
            Depends on the calling object and returns groupby object that
            contains information about the groups.

        See Also
        --------
        resample : Convenience method for frequency conversion and resampling
            of time series.

        Notes
        -----
        See the `user guide
        <http://pandas.pydata.org/pandas-docs/stable/groupby.html>`_ for more.

        Examples
        --------
        >>> df = pd.DataFrame({'Animal': ['Falcon', 'Falcon',
        ...                               'Parrot', 'Parrot'],
        ...                    'Max Speed': [380., 370., 24., 26.]})
        >>> df
           Animal  Max Speed
        0  Falcon      380.0
        1  Falcon      370.0
        2  Parrot       24.0
        3  Parrot       26.0
        >>> df.groupby(['Animal']).mean()
                Max Speed
        Animal
        Falcon      375.0
        Parrot       25.0

        **Hierarchical Indexes**

        We can groupby different levels of a hierarchical index
        using the `level` parameter:

        >>> arrays = [['Falcon', 'Falcon', 'Parrot', 'Parrot'],
        ...           ['Captive', 'Wild', 'Captive', 'Wild']]
        >>> index = pd.MultiIndex.from_arrays(arrays, names=('Animal', 'Type'))
        >>> df = pd.DataFrame({'Max Speed': [390., 350., 30., 20.]},
        ...                   index=index)
        >>> df
                        Max Speed
        Animal Type
        Falcon Captive      390.0
               Wild         350.0
        Parrot Captive       30.0
               Wild          20.0
        >>> df.groupby(level=0).mean()
                Max Speed
        Animal
        Falcon      370.0
        Parrot       25.0
        >>> df.groupby(level=1).mean()
                 Max Speed
        Type
        Captive      210.0
        Wild         185.0
        """
        from pandas.core.groupby.groupby import groupby

        if level is None and by is None:
            raise TypeError("You have to supply one of 'by' and 'level'")
        axis = self._get_axis_number(axis)
        return groupby(self, by=by, axis=axis, level=level, as_index=as_index,
                       sort=sort, group_keys=group_keys, squeeze=squeeze,
                       observed=observed, **kwargs)

    def asfreq(self, freq, method=None, how=None, normalize=False,
               fill_value=None):
        """
        Convert TimeSeries to specified frequency.

        Optionally provide filling method to pad/backfill missing values.

        Returns the original data conformed to a new index with the specified
        frequency. ``resample`` is more appropriate if an operation, such as
        summarization, is necessary to represent the data at the new frequency.

        Parameters
        ----------
        freq : DateOffset object, or string
        method : {'backfill'/'bfill', 'pad'/'ffill'}, default None
            Method to use for filling holes in reindexed Series (note this
            does not fill NaNs that already were present):

            * 'pad' / 'ffill': propagate last valid observation forward to next
              valid
            * 'backfill' / 'bfill': use NEXT valid observation to fill
        how : {'start', 'end'}, default end
            For PeriodIndex only, see PeriodIndex.asfreq
        normalize : bool, default False
            Whether to reset output index to midnight
        fill_value : scalar, optional
            Value to use for missing values, applied during upsampling (note
            this does not fill NaNs that already were present).

            .. versionadded:: 0.20.0

        Returns
        -------
        converted : same type as caller

        See Also
        --------
        reindex

        Notes
        -----
        To learn more about the frequency strings, please see `this link
        <http://pandas.pydata.org/pandas-docs/stable/user_guide/timeseries.html#offset-aliases>`__.

        Examples
        --------

        Start by creating a series with 4 one minute timestamps.

        >>> index = pd.date_range('1/1/2000', periods=4, freq='T')
        >>> series = pd.Series([0.0, None, 2.0, 3.0], index=index)
        >>> df = pd.DataFrame({'s':series})
        >>> df
                               s
        2000-01-01 00:00:00    0.0
        2000-01-01 00:01:00    NaN
        2000-01-01 00:02:00    2.0
        2000-01-01 00:03:00    3.0

        Upsample the series into 30 second bins.

        >>> df.asfreq(freq='30S')
                               s
        2000-01-01 00:00:00    0.0
        2000-01-01 00:00:30    NaN
        2000-01-01 00:01:00    NaN
        2000-01-01 00:01:30    NaN
        2000-01-01 00:02:00    2.0
        2000-01-01 00:02:30    NaN
        2000-01-01 00:03:00    3.0

        Upsample again, providing a ``fill value``.

        >>> df.asfreq(freq='30S', fill_value=9.0)
                               s
        2000-01-01 00:00:00    0.0
        2000-01-01 00:00:30    9.0
        2000-01-01 00:01:00    NaN
        2000-01-01 00:01:30    9.0
        2000-01-01 00:02:00    2.0
        2000-01-01 00:02:30    9.0
        2000-01-01 00:03:00    3.0

        Upsample again, providing a ``method``.

        >>> df.asfreq(freq='30S', method='bfill')
                               s
        2000-01-01 00:00:00    0.0
        2000-01-01 00:00:30    NaN
        2000-01-01 00:01:00    NaN
        2000-01-01 00:01:30    2.0
        2000-01-01 00:02:00    2.0
        2000-01-01 00:02:30    3.0
        2000-01-01 00:03:00    3.0
        """
        from pandas.core.resample import asfreq
        return asfreq(self, freq, method=method, how=how, normalize=normalize,
                      fill_value=fill_value)

    def at_time(self, time, asof=False, axis=None):
        """
        Select values at particular time of day (e.g. 9:30AM).

        Parameters
        ----------
        time : datetime.time or str
        axis : {0 or 'index', 1 or 'columns'}, default 0

            .. versionadded:: 0.24.0

        Returns
        -------
        Series or DataFrame

        Raises
        ------
        TypeError
            If the index is not  a :class:`DatetimeIndex`

        See Also
        --------
        between_time : Select values between particular times of the day.
        first : Select initial periods of time series based on a date offset.
        last : Select final periods of time series based on a date offset.
        DatetimeIndex.indexer_at_time : Get just the index locations for
            values at particular time of the day.

        Examples
        --------
        >>> i = pd.date_range('2018-04-09', periods=4, freq='12H')
        >>> ts = pd.DataFrame({'A': [1, 2, 3, 4]}, index=i)
        >>> ts
                             A
        2018-04-09 00:00:00  1
        2018-04-09 12:00:00  2
        2018-04-10 00:00:00  3
        2018-04-10 12:00:00  4

        >>> ts.at_time('12:00')
                             A
        2018-04-09 12:00:00  2
        2018-04-10 12:00:00  4
        """
        if axis is None:
            axis = self._stat_axis_number
        axis = self._get_axis_number(axis)

        index = self._get_axis(axis)
        try:
            indexer = index.indexer_at_time(time, asof=asof)
        except AttributeError:
            raise TypeError('Index must be DatetimeIndex')

        return self._take(indexer, axis=axis)

    def between_time(self, start_time, end_time, include_start=True,
                     include_end=True, axis=None):
        """
        Select values between particular times of the day (e.g., 9:00-9:30 AM).

        By setting ``start_time`` to be later than ``end_time``,
        you can get the times that are *not* between the two times.

        Parameters
        ----------
        start_time : datetime.time or str
        end_time : datetime.time or str
        include_start : bool, default True
        include_end : bool, default True
        axis : {0 or 'index', 1 or 'columns'}, default 0

            .. versionadded:: 0.24.0

        Returns
        -------
        Series or DataFrame

        Raises
        ------
        TypeError
            If the index is not  a :class:`DatetimeIndex`

        See Also
        --------
        at_time : Select values at a particular time of the day.
        first : Select initial periods of time series based on a date offset.
        last : Select final periods of time series based on a date offset.
        DatetimeIndex.indexer_between_time : Get just the index locations for
            values between particular times of the day.

        Examples
        --------
        >>> i = pd.date_range('2018-04-09', periods=4, freq='1D20min')
        >>> ts = pd.DataFrame({'A': [1, 2, 3, 4]}, index=i)
        >>> ts
                             A
        2018-04-09 00:00:00  1
        2018-04-10 00:20:00  2
        2018-04-11 00:40:00  3
        2018-04-12 01:00:00  4

        >>> ts.between_time('0:15', '0:45')
                             A
        2018-04-10 00:20:00  2
        2018-04-11 00:40:00  3

        You get the times that are *not* between two times by setting
        ``start_time`` later than ``end_time``:

        >>> ts.between_time('0:45', '0:15')
                             A
        2018-04-09 00:00:00  1
        2018-04-12 01:00:00  4
        """
        if axis is None:
            axis = self._stat_axis_number
        axis = self._get_axis_number(axis)

        index = self._get_axis(axis)
        try:
            indexer = index.indexer_between_time(
                start_time, end_time, include_start=include_start,
                include_end=include_end)
        except AttributeError:
            raise TypeError('Index must be DatetimeIndex')

        return self._take(indexer, axis=axis)

    def resample(self, rule, how=None, axis=0, fill_method=None, closed=None,
                 label=None, convention='start', kind=None, loffset=None,
                 limit=None, base=0, on=None, level=None):
        """
        Resample time-series data.

        Convenience method for frequency conversion and resampling of time
        series. Object must have a datetime-like index (`DatetimeIndex`,
        `PeriodIndex`, or `TimedeltaIndex`), or pass datetime-like values
        to the `on` or `level` keyword.

        Parameters
        ----------
        rule : DateOffset, Timedelta or str
            The offset string or object representing target conversion.
        how : str
            Method for down/re-sampling, default to 'mean' for downsampling.

            .. deprecated:: 0.18.0
               The new syntax is ``.resample(...).mean()``, or
               ``.resample(...).apply(<func>)``
        axis : {0 or 'index', 1 or 'columns'}, default 0
            Which axis to use for up- or down-sampling. For `Series` this
            will default to 0, i.e. along the rows. Must be
            `DatetimeIndex`, `TimedeltaIndex` or `PeriodIndex`.
        fill_method : str, default None
            Filling method for upsampling.

            .. deprecated:: 0.18.0
               The new syntax is ``.resample(...).<func>()``,
               e.g. ``.resample(...).pad()``
        closed : {'right', 'left'}, default None
            Which side of bin interval is closed. The default is 'left'
            for all frequency offsets except for 'M', 'A', 'Q', 'BM',
            'BA', 'BQ', and 'W' which all have a default of 'right'.
        label : {'right', 'left'}, default None
            Which bin edge label to label bucket with. The default is 'left'
            for all frequency offsets except for 'M', 'A', 'Q', 'BM',
            'BA', 'BQ', and 'W' which all have a default of 'right'.
        convention : {'start', 'end', 's', 'e'}, default 'start'
            For `PeriodIndex` only, controls whether to use the start or
            end of `rule`.
        kind : {'timestamp', 'period'}, optional, default None
            Pass 'timestamp' to convert the resulting index to a
            `DateTimeIndex` or 'period' to convert it to a `PeriodIndex`.
            By default the input representation is retained.
        loffset : timedelta, default None
            Adjust the resampled time labels.
        limit : int, default None
            Maximum size gap when reindexing with `fill_method`.

            .. deprecated:: 0.18.0
        base : int, default 0
            For frequencies that evenly subdivide 1 day, the "origin" of the
            aggregated intervals. For example, for '5min' frequency, base could
            range from 0 through 4. Defaults to 0.
        on : str, optional
            For a DataFrame, column to use instead of index for resampling.
            Column must be datetime-like.

            .. versionadded:: 0.19.0

        level : str or int, optional
            For a MultiIndex, level (name or number) to use for
            resampling. `level` must be datetime-like.

            .. versionadded:: 0.19.0

        Returns
        -------
        Resampler object

        See Also
        --------
        groupby : Group by mapping, function, label, or list of labels.
        Series.resample : Resample a Series.
        DataFrame.resample: Resample a DataFrame.

        Notes
        -----
        See the `user guide
        <https://pandas.pydata.org/pandas-docs/stable/user_guide/timeseries.html#resampling>`_
        for more.

        To learn more about the offset strings, please see `this link
        <http://pandas.pydata.org/pandas-docs/stable/user_guide/timeseries.html#dateoffset-objects>`__.

        Examples
        --------

        Start by creating a series with 9 one minute timestamps.

        >>> index = pd.date_range('1/1/2000', periods=9, freq='T')
        >>> series = pd.Series(range(9), index=index)
        >>> series
        2000-01-01 00:00:00    0
        2000-01-01 00:01:00    1
        2000-01-01 00:02:00    2
        2000-01-01 00:03:00    3
        2000-01-01 00:04:00    4
        2000-01-01 00:05:00    5
        2000-01-01 00:06:00    6
        2000-01-01 00:07:00    7
        2000-01-01 00:08:00    8
        Freq: T, dtype: int64

        Downsample the series into 3 minute bins and sum the values
        of the timestamps falling into a bin.

        >>> series.resample('3T').sum()
        2000-01-01 00:00:00     3
        2000-01-01 00:03:00    12
        2000-01-01 00:06:00    21
        Freq: 3T, dtype: int64

        Downsample the series into 3 minute bins as above, but label each
        bin using the right edge instead of the left. Please note that the
        value in the bucket used as the label is not included in the bucket,
        which it labels. For example, in the original series the
        bucket ``2000-01-01 00:03:00`` contains the value 3, but the summed
        value in the resampled bucket with the label ``2000-01-01 00:03:00``
        does not include 3 (if it did, the summed value would be 6, not 3).
        To include this value close the right side of the bin interval as
        illustrated in the example below this one.

        >>> series.resample('3T', label='right').sum()
        2000-01-01 00:03:00     3
        2000-01-01 00:06:00    12
        2000-01-01 00:09:00    21
        Freq: 3T, dtype: int64

        Downsample the series into 3 minute bins as above, but close the right
        side of the bin interval.

        >>> series.resample('3T', label='right', closed='right').sum()
        2000-01-01 00:00:00     0
        2000-01-01 00:03:00     6
        2000-01-01 00:06:00    15
        2000-01-01 00:09:00    15
        Freq: 3T, dtype: int64

        Upsample the series into 30 second bins.

        >>> series.resample('30S').asfreq()[0:5]   # Select first 5 rows
        2000-01-01 00:00:00   0.0
        2000-01-01 00:00:30   NaN
        2000-01-01 00:01:00   1.0
        2000-01-01 00:01:30   NaN
        2000-01-01 00:02:00   2.0
        Freq: 30S, dtype: float64

        Upsample the series into 30 second bins and fill the ``NaN``
        values using the ``pad`` method.

        >>> series.resample('30S').pad()[0:5]
        2000-01-01 00:00:00    0
        2000-01-01 00:00:30    0
        2000-01-01 00:01:00    1
        2000-01-01 00:01:30    1
        2000-01-01 00:02:00    2
        Freq: 30S, dtype: int64

        Upsample the series into 30 second bins and fill the
        ``NaN`` values using the ``bfill`` method.

        >>> series.resample('30S').bfill()[0:5]
        2000-01-01 00:00:00    0
        2000-01-01 00:00:30    1
        2000-01-01 00:01:00    1
        2000-01-01 00:01:30    2
        2000-01-01 00:02:00    2
        Freq: 30S, dtype: int64

        Pass a custom function via ``apply``

        >>> def custom_resampler(array_like):
        ...     return np.sum(array_like) + 5
        ...
        >>> series.resample('3T').apply(custom_resampler)
        2000-01-01 00:00:00     8
        2000-01-01 00:03:00    17
        2000-01-01 00:06:00    26
        Freq: 3T, dtype: int64

        For a Series with a PeriodIndex, the keyword `convention` can be
        used to control whether to use the start or end of `rule`.

        Resample a year by quarter using 'start' `convention`. Values are
        assigned to the first quarter of the period.

        >>> s = pd.Series([1, 2], index=pd.period_range('2012-01-01',
        ...                                             freq='A',
        ...                                             periods=2))
        >>> s
        2012    1
        2013    2
        Freq: A-DEC, dtype: int64
        >>> s.resample('Q', convention='start').asfreq()
        2012Q1    1.0
        2012Q2    NaN
        2012Q3    NaN
        2012Q4    NaN
        2013Q1    2.0
        2013Q2    NaN
        2013Q3    NaN
        2013Q4    NaN
        Freq: Q-DEC, dtype: float64

        Resample quarters by month using 'end' `convention`. Values are
        assigned to the last month of the period.

        >>> q = pd.Series([1, 2, 3, 4], index=pd.period_range('2018-01-01',
        ...                                                   freq='Q',
        ...                                                   periods=4))
        >>> q
        2018Q1    1
        2018Q2    2
        2018Q3    3
        2018Q4    4
        Freq: Q-DEC, dtype: int64
        >>> q.resample('M', convention='end').asfreq()
        2018-03    1.0
        2018-04    NaN
        2018-05    NaN
        2018-06    2.0
        2018-07    NaN
        2018-08    NaN
        2018-09    3.0
        2018-10    NaN
        2018-11    NaN
        2018-12    4.0
        Freq: M, dtype: float64

        For DataFrame objects, the keyword `on` can be used to specify the
        column instead of the index for resampling.

        >>> d = dict({'price': [10, 11, 9, 13, 14, 18, 17, 19],
        ...           'volume': [50, 60, 40, 100, 50, 100, 40, 50]})
        >>> df = pd.DataFrame(d)
        >>> df['week_starting'] = pd.date_range('01/01/2018',
        ...                                     periods=8,
        ...                                     freq='W')
        >>> df
           price  volume week_starting
        0     10      50    2018-01-07
        1     11      60    2018-01-14
        2      9      40    2018-01-21
        3     13     100    2018-01-28
        4     14      50    2018-02-04
        5     18     100    2018-02-11
        6     17      40    2018-02-18
        7     19      50    2018-02-25
        >>> df.resample('M', on='week_starting').mean()
                       price  volume
        week_starting
        2018-01-31     10.75    62.5
        2018-02-28     17.00    60.0

        For a DataFrame with MultiIndex, the keyword `level` can be used to
        specify on which level the resampling needs to take place.

        >>> days = pd.date_range('1/1/2000', periods=4, freq='D')
        >>> d2 = dict({'price': [10, 11, 9, 13, 14, 18, 17, 19],
        ...            'volume': [50, 60, 40, 100, 50, 100, 40, 50]})
        >>> df2 = pd.DataFrame(d2,
        ...                    index=pd.MultiIndex.from_product([days,
        ...                                                     ['morning',
        ...                                                      'afternoon']]
        ...                                                     ))
        >>> df2
                              price  volume
        2000-01-01 morning       10      50
                   afternoon     11      60
        2000-01-02 morning        9      40
                   afternoon     13     100
        2000-01-03 morning       14      50
                   afternoon     18     100
        2000-01-04 morning       17      40
                   afternoon     19      50
        >>> df2.resample('D', level=0).sum()
                    price  volume
        2000-01-01     21     110
        2000-01-02     22     140
        2000-01-03     32     150
        2000-01-04     36      90
        """

        from pandas.core.resample import (resample,
                                          _maybe_process_deprecations)
        axis = self._get_axis_number(axis)
        r = resample(self, freq=rule, label=label, closed=closed,
                     axis=axis, kind=kind, loffset=loffset,
                     convention=convention,
                     base=base, key=on, level=level)
        return _maybe_process_deprecations(r,
                                           how=how,
                                           fill_method=fill_method,
                                           limit=limit)

    def first(self, offset):
        """
        Convenience method for subsetting initial periods of time series data
        based on a date offset.

        Parameters
        ----------
        offset : string, DateOffset, dateutil.relativedelta

        Returns
        -------
        subset : same type as caller

        Raises
        ------
        TypeError
            If the index is not  a :class:`DatetimeIndex`

        See Also
        --------
        last : Select final periods of time series based on a date offset.
        at_time : Select values at a particular time of the day.
        between_time : Select values between particular times of the day.

        Examples
        --------
        >>> i = pd.date_range('2018-04-09', periods=4, freq='2D')
        >>> ts = pd.DataFrame({'A': [1,2,3,4]}, index=i)
        >>> ts
                    A
        2018-04-09  1
        2018-04-11  2
        2018-04-13  3
        2018-04-15  4

        Get the rows for the first 3 days:

        >>> ts.first('3D')
                    A
        2018-04-09  1
        2018-04-11  2

        Notice the data for 3 first calender days were returned, not the first
        3 days observed in the dataset, and therefore data for 2018-04-13 was
        not returned.
        """
        if not isinstance(self.index, DatetimeIndex):
            raise TypeError("'first' only supports a DatetimeIndex index")

        if len(self.index) == 0:
            return self

        offset = to_offset(offset)
        end_date = end = self.index[0] + offset

        # Tick-like, e.g. 3 weeks
        if not offset.isAnchored() and hasattr(offset, '_inc'):
            if end_date in self.index:
                end = self.index.searchsorted(end_date, side='left')
                return self.iloc[:end]

        return self.loc[:end]

    def last(self, offset):
        """
        Convenience method for subsetting final periods of time series data
        based on a date offset.

        Parameters
        ----------
        offset : string, DateOffset, dateutil.relativedelta

        Returns
        -------
        subset : same type as caller

        Raises
        ------
        TypeError
            If the index is not  a :class:`DatetimeIndex`

        See Also
        --------
        first : Select initial periods of time series based on a date offset.
        at_time : Select values at a particular time of the day.
        between_time : Select values between particular times of the day.

        Examples
        --------
        >>> i = pd.date_range('2018-04-09', periods=4, freq='2D')
        >>> ts = pd.DataFrame({'A': [1,2,3,4]}, index=i)
        >>> ts
                    A
        2018-04-09  1
        2018-04-11  2
        2018-04-13  3
        2018-04-15  4

        Get the rows for the last 3 days:

        >>> ts.last('3D')
                    A
        2018-04-13  3
        2018-04-15  4

        Notice the data for 3 last calender days were returned, not the last
        3 observed days in the dataset, and therefore data for 2018-04-11 was
        not returned.
        """
        if not isinstance(self.index, DatetimeIndex):
            raise TypeError("'last' only supports a DatetimeIndex index")

        if len(self.index) == 0:
            return self

        offset = to_offset(offset)

        start_date = self.index[-1] - offset
        start = self.index.searchsorted(start_date, side='right')
        return self.iloc[start:]

    def rank(self, axis=0, method='average', numeric_only=None,
             na_option='keep', ascending=True, pct=False):
        """
        Compute numerical data ranks (1 through n) along axis.

        By default, equal values are assigned a rank that is the average of the
        ranks of those values.

        Parameters
        ----------
        axis : {0 or 'index', 1 or 'columns'}, default 0
            Index to direct ranking.
        method : {'average', 'min', 'max', 'first', 'dense'}, default 'average'
            How to rank the group of records that have the same value
            (i.e. ties):

            * average: average rank of the group
            * min: lowest rank in the group
            * max: highest rank in the group
            * first: ranks assigned in order they appear in the array
            * dense: like 'min', but rank always increases by 1 between groups
        numeric_only : bool, optional
            For DataFrame objects, rank only numeric columns if set to True.
        na_option : {'keep', 'top', 'bottom'}, default 'keep'
            How to rank NaN values:

            * keep: assign NaN rank to NaN values
            * top: assign smallest rank to NaN values if ascending
            * bottom: assign highest rank to NaN values if ascending
        ascending : bool, default True
            Whether or not the elements should be ranked in ascending order.
        pct : bool, default False
            Whether or not to display the returned rankings in percentile
            form.

        Returns
        -------
        same type as caller
            Return a Series or DataFrame with data ranks as values.

        See Also
        --------
        core.groupby.GroupBy.rank : Rank of values within each group.

        Examples
        --------

        >>> df = pd.DataFrame(data={'Animal': ['cat', 'penguin', 'dog',
        ...                                    'spider', 'snake'],
        ...                         'Number_legs': [4, 2, 4, 8, np.nan]})
        >>> df
            Animal  Number_legs
        0      cat          4.0
        1  penguin          2.0
        2      dog          4.0
        3   spider          8.0
        4    snake          NaN

        The following example shows how the method behaves with the above
        parameters:

        * default_rank: this is the default behaviour obtained without using
          any parameter.
        * max_rank: setting ``method = 'max'`` the records that have the
          same values are ranked using the highest rank (e.g.: since 'cat'
          and 'dog' are both in the 2nd and 3rd position, rank 3 is assigned.)
        * NA_bottom: choosing ``na_option = 'bottom'``, if there are records
          with NaN values they are placed at the bottom of the ranking.
        * pct_rank: when setting ``pct = True``, the ranking is expressed as
          percentile rank.

        >>> df['default_rank'] = df['Number_legs'].rank()
        >>> df['max_rank'] = df['Number_legs'].rank(method='max')
        >>> df['NA_bottom'] = df['Number_legs'].rank(na_option='bottom')
        >>> df['pct_rank'] = df['Number_legs'].rank(pct=True)
        >>> df
            Animal  Number_legs  default_rank  max_rank  NA_bottom  pct_rank
        0      cat          4.0           2.5       3.0        2.5     0.625
        1  penguin          2.0           1.0       1.0        1.0     0.250
        2      dog          4.0           2.5       3.0        2.5     0.625
        3   spider          8.0           4.0       4.0        4.0     1.000
        4    snake          NaN           NaN       NaN        5.0       NaN
        """
        axis = self._get_axis_number(axis)

        if self.ndim > 2:
            msg = "rank does not make sense when ndim > 2"
            raise NotImplementedError(msg)

        if na_option not in {'keep', 'top', 'bottom'}:
            msg = "na_option must be one of 'keep', 'top', or 'bottom'"
            raise ValueError(msg)

        def ranker(data):
            ranks = algos.rank(data.values, axis=axis, method=method,
                               ascending=ascending, na_option=na_option,
                               pct=pct)
            ranks = self._constructor(ranks, **data._construct_axes_dict())
            return ranks.__finalize__(self)

        # if numeric_only is None, and we can't get anything, we try with
        # numeric_only=True
        if numeric_only is None:
            try:
                return ranker(self)
            except TypeError:
                numeric_only = True

        if numeric_only:
            data = self._get_numeric_data()
        else:
            data = self

        return ranker(data)

    _shared_docs['align'] = ("""
        Align two objects on their axes with the
        specified join method for each axis Index.

        Parameters
        ----------
        other : DataFrame or Series
        join : {'outer', 'inner', 'left', 'right'}, default 'outer'
        axis : allowed axis of the other object, default None
            Align on index (0), columns (1), or both (None)
        level : int or level name, default None
            Broadcast across a level, matching Index values on the
            passed MultiIndex level
        copy : boolean, default True
            Always returns new objects. If copy=False and no reindexing is
            required then original objects are returned.
        fill_value : scalar, default np.NaN
            Value to use for missing values. Defaults to NaN, but can be any
            "compatible" value
        method : {'backfill', 'bfill', 'pad', 'ffill', None}, default None
            Method to use for filling holes in reindexed Series
            pad / ffill: propagate last valid observation forward to next valid
            backfill / bfill: use NEXT valid observation to fill gap
        limit : int, default None
            If method is specified, this is the maximum number of consecutive
            NaN values to forward/backward fill. In other words, if there is
            a gap with more than this number of consecutive NaNs, it will only
            be partially filled. If method is not specified, this is the
            maximum number of entries along the entire axis where NaNs will be
            filled. Must be greater than 0 if not None.
        fill_axis : %(axes_single_arg)s, default 0
            Filling axis, method and limit
        broadcast_axis : %(axes_single_arg)s, default None
            Broadcast values along this axis, if aligning two objects of
            different dimensions

        Returns
        -------
        (left, right) : (%(klass)s, type of other)
            Aligned objects.
        """)

    @Appender(_shared_docs['align'] % _shared_doc_kwargs)
    def align(self, other, join='outer', axis=None, level=None, copy=True,
              fill_value=None, method=None, limit=None, fill_axis=0,
              broadcast_axis=None):
        from pandas import DataFrame, Series
        method = missing.clean_fill_method(method)

        if broadcast_axis == 1 and self.ndim != other.ndim:
            if isinstance(self, Series):
                # this means other is a DataFrame, and we need to broadcast
                # self
                cons = self._constructor_expanddim
                df = cons({c: self for c in other.columns},
                          **other._construct_axes_dict())
                return df._align_frame(other, join=join, axis=axis,
                                       level=level, copy=copy,
                                       fill_value=fill_value, method=method,
                                       limit=limit, fill_axis=fill_axis)
            elif isinstance(other, Series):
                # this means self is a DataFrame, and we need to broadcast
                # other
                cons = other._constructor_expanddim
                df = cons({c: other for c in self.columns},
                          **self._construct_axes_dict())
                return self._align_frame(df, join=join, axis=axis, level=level,
                                         copy=copy, fill_value=fill_value,
                                         method=method, limit=limit,
                                         fill_axis=fill_axis)

        if axis is not None:
            axis = self._get_axis_number(axis)
        if isinstance(other, DataFrame):
            return self._align_frame(other, join=join, axis=axis, level=level,
                                     copy=copy, fill_value=fill_value,
                                     method=method, limit=limit,
                                     fill_axis=fill_axis)
        elif isinstance(other, Series):
            return self._align_series(other, join=join, axis=axis, level=level,
                                      copy=copy, fill_value=fill_value,
                                      method=method, limit=limit,
                                      fill_axis=fill_axis)
        else:  # pragma: no cover
            raise TypeError('unsupported type: %s' % type(other))

    def _align_frame(self, other, join='outer', axis=None, level=None,
                     copy=True, fill_value=None, method=None, limit=None,
                     fill_axis=0):
        # defaults
        join_index, join_columns = None, None
        ilidx, iridx = None, None
        clidx, cridx = None, None

        is_series = isinstance(self, ABCSeries)

        if axis is None or axis == 0:
            if not self.index.equals(other.index):
                join_index, ilidx, iridx = self.index.join(
                    other.index, how=join, level=level, return_indexers=True)

        if axis is None or axis == 1:
            if not is_series and not self.columns.equals(other.columns):
                join_columns, clidx, cridx = self.columns.join(
                    other.columns, how=join, level=level, return_indexers=True)

        if is_series:
            reindexers = {0: [join_index, ilidx]}
        else:
            reindexers = {0: [join_index, ilidx], 1: [join_columns, clidx]}

        left = self._reindex_with_indexers(reindexers, copy=copy,
                                           fill_value=fill_value,
                                           allow_dups=True)
        # other must be always DataFrame
        right = other._reindex_with_indexers({0: [join_index, iridx],
                                              1: [join_columns, cridx]},
                                             copy=copy, fill_value=fill_value,
                                             allow_dups=True)

        if method is not None:
            left = left.fillna(axis=fill_axis, method=method, limit=limit)
            right = right.fillna(axis=fill_axis, method=method, limit=limit)

        # if DatetimeIndex have different tz, convert to UTC
        if is_datetime64tz_dtype(left.index):
            if left.index.tz != right.index.tz:
                if join_index is not None:
                    left.index = join_index
                    right.index = join_index

        return left.__finalize__(self), right.__finalize__(other)

    def _align_series(self, other, join='outer', axis=None, level=None,
                      copy=True, fill_value=None, method=None, limit=None,
                      fill_axis=0):

        is_series = isinstance(self, ABCSeries)

        # series/series compat, other must always be a Series
        if is_series:
            if axis:
                raise ValueError('cannot align series to a series other than '
                                 'axis 0')

            # equal
            if self.index.equals(other.index):
                join_index, lidx, ridx = None, None, None
            else:
                join_index, lidx, ridx = self.index.join(other.index, how=join,
                                                         level=level,
                                                         return_indexers=True)

            left = self._reindex_indexer(join_index, lidx, copy)
            right = other._reindex_indexer(join_index, ridx, copy)

        else:
            # one has > 1 ndim
            fdata = self._data
            if axis == 0:
                join_index = self.index
                lidx, ridx = None, None
                if not self.index.equals(other.index):
                    join_index, lidx, ridx = self.index.join(
                        other.index, how=join, level=level,
                        return_indexers=True)

                if lidx is not None:
                    fdata = fdata.reindex_indexer(join_index, lidx, axis=1)

            elif axis == 1:
                join_index = self.columns
                lidx, ridx = None, None
                if not self.columns.equals(other.index):
                    join_index, lidx, ridx = self.columns.join(
                        other.index, how=join, level=level,
                        return_indexers=True)

                if lidx is not None:
                    fdata = fdata.reindex_indexer(join_index, lidx, axis=0)
            else:
                raise ValueError('Must specify axis=0 or 1')

            if copy and fdata is self._data:
                fdata = fdata.copy()

            left = self._constructor(fdata)

            if ridx is None:
                right = other
            else:
                right = other.reindex(join_index, level=level)

        # fill
        fill_na = notna(fill_value) or (method is not None)
        if fill_na:
            left = left.fillna(fill_value, method=method, limit=limit,
                               axis=fill_axis)
            right = right.fillna(fill_value, method=method, limit=limit)

        # if DatetimeIndex have different tz, convert to UTC
        if is_series or (not is_series and axis == 0):
            if is_datetime64tz_dtype(left.index):
                if left.index.tz != right.index.tz:
                    if join_index is not None:
                        left.index = join_index
                        right.index = join_index

        return left.__finalize__(self), right.__finalize__(other)

    def _where(self, cond, other=np.nan, inplace=False, axis=None, level=None,
               errors='raise', try_cast=False):
        """
        Equivalent to public method `where`, except that `other` is not
        applied as a function even if callable. Used in __setitem__.
        """
        inplace = validate_bool_kwarg(inplace, 'inplace')

        # align the cond to same shape as myself
        cond = com.apply_if_callable(cond, self)
        if isinstance(cond, NDFrame):
            cond, _ = cond.align(self, join='right', broadcast_axis=1)
        else:
            if not hasattr(cond, 'shape'):
                cond = np.asanyarray(cond)
            if cond.shape != self.shape:
                raise ValueError('Array conditional must be same shape as '
                                 'self')
            cond = self._constructor(cond, **self._construct_axes_dict())

        # make sure we are boolean
        fill_value = bool(inplace)
        cond = cond.fillna(fill_value)

        msg = "Boolean array expected for the condition, not {dtype}"

        if not isinstance(cond, pd.DataFrame):
            # This is a single-dimensional object.
            if not is_bool_dtype(cond):
                raise ValueError(msg.format(dtype=cond.dtype))
        elif not cond.empty:
            for dt in cond.dtypes:
                if not is_bool_dtype(dt):
                    raise ValueError(msg.format(dtype=dt))

        cond = ~cond if inplace else cond

        # try to align with other
        try_quick = True
        if hasattr(other, 'align'):

            # align with me
            if other.ndim <= self.ndim:

                _, other = self.align(other, join='left', axis=axis,
                                      level=level, fill_value=np.nan)

                # if we are NOT aligned, raise as we cannot where index
                if (axis is None and
                        not all(other._get_axis(i).equals(ax)
                                for i, ax in enumerate(self.axes))):
                    raise InvalidIndexError

            # slice me out of the other
            else:
                raise NotImplementedError("cannot align with a higher "
                                          "dimensional NDFrame")

        if isinstance(other, np.ndarray):

            if other.shape != self.shape:

                if self.ndim == 1:

                    icond = cond.values

                    # GH 2745 / GH 4192
                    # treat like a scalar
                    if len(other) == 1:
                        other = np.array(other[0])

                    # GH 3235
                    # match True cond to other
                    elif len(cond[icond]) == len(other):

                        # try to not change dtype at first (if try_quick)
                        if try_quick:

                            try:
                                new_other = com.values_from_object(self)
                                new_other = new_other.copy()
                                new_other[icond] = other
                                other = new_other
                            except Exception:
                                try_quick = False

                        # let's create a new (if we failed at the above
                        # or not try_quick
                        if not try_quick:

                            dtype, fill_value = maybe_promote(other.dtype)
                            new_other = np.empty(len(icond), dtype=dtype)
                            new_other.fill(fill_value)
                            maybe_upcast_putmask(new_other, icond, other)
                            other = new_other

                    else:
                        raise ValueError('Length of replacements must equal '
                                         'series length')

                else:
                    raise ValueError('other must be the same shape as self '
                                     'when an ndarray')

            # we are the same shape, so create an actual object for alignment
            else:
                other = self._constructor(other, **self._construct_axes_dict())

        if axis is None:
            axis = 0

        if self.ndim == getattr(other, 'ndim', 0):
            align = True
        else:
            align = (self._get_axis_number(axis) == 1)

        block_axis = self._get_block_manager_axis(axis)

        if inplace:
            # we may have different type blocks come out of putmask, so
            # reconstruct the block manager

            self._check_inplace_setting(other)
            new_data = self._data.putmask(mask=cond, new=other, align=align,
                                          inplace=True, axis=block_axis,
                                          transpose=self._AXIS_REVERSED)
            self._update_inplace(new_data)

        else:
            new_data = self._data.where(other=other, cond=cond, align=align,
                                        errors=errors,
                                        try_cast=try_cast, axis=block_axis,
                                        transpose=self._AXIS_REVERSED)

            return self._constructor(new_data).__finalize__(self)

    _shared_docs['where'] = ("""
        Replace values where the condition is %(cond_rev)s.

        Parameters
        ----------
        cond : boolean %(klass)s, array-like, or callable
            Where `cond` is %(cond)s, keep the original value. Where
            %(cond_rev)s, replace with corresponding value from `other`.
            If `cond` is callable, it is computed on the %(klass)s and
            should return boolean %(klass)s or array. The callable must
            not change input %(klass)s (though pandas doesn't check it).

            .. versionadded:: 0.18.1
                A callable can be used as cond.

        other : scalar, %(klass)s, or callable
            Entries where `cond` is %(cond_rev)s are replaced with
            corresponding value from `other`.
            If other is callable, it is computed on the %(klass)s and
            should return scalar or %(klass)s. The callable must not
            change input %(klass)s (though pandas doesn't check it).

            .. versionadded:: 0.18.1
                A callable can be used as other.

        inplace : bool, default False
            Whether to perform the operation in place on the data.
        axis : int, default None
            Alignment axis if needed.
        level : int, default None
            Alignment level if needed.
        errors : str, {'raise', 'ignore'}, default 'raise'
            Note that currently this parameter won't affect
            the results and will always coerce to a suitable dtype.

            - 'raise' : allow exceptions to be raised.
            - 'ignore' : suppress exceptions. On error return original object.

        try_cast : bool, default False
            Try to cast the result back to the input type (if possible).
        raise_on_error : bool, default True
            Whether to raise on invalid data types (e.g. trying to where on
            strings).

            .. deprecated:: 0.21.0

               Use `errors`.

        Returns
        -------
        Same type as caller

        See Also
        --------
        :func:`DataFrame.%(name_other)s` : Return an object of same shape as
            self.

        Notes
        -----
        The %(name)s method is an application of the if-then idiom. For each
        element in the calling DataFrame, if ``cond`` is ``%(cond)s`` the
        element is used; otherwise the corresponding element from the DataFrame
        ``other`` is used.

        The signature for :func:`DataFrame.where` differs from
        :func:`numpy.where`. Roughly ``df1.where(m, df2)`` is equivalent to
        ``np.where(m, df1, df2)``.

        For further details and examples see the ``%(name)s`` documentation in
        :ref:`indexing <indexing.where_mask>`.

        Examples
        --------
        >>> s = pd.Series(range(5))
        >>> s.where(s > 0)
        0    NaN
        1    1.0
        2    2.0
        3    3.0
        4    4.0
        dtype: float64

        >>> s.mask(s > 0)
        0    0.0
        1    NaN
        2    NaN
        3    NaN
        4    NaN
        dtype: float64

        >>> s.where(s > 1, 10)
        0    10
        1    10
        2    2
        3    3
        4    4
        dtype: int64

        >>> df = pd.DataFrame(np.arange(10).reshape(-1, 2), columns=['A', 'B'])
        >>> df
           A  B
        0  0  1
        1  2  3
        2  4  5
        3  6  7
        4  8  9
        >>> m = df %% 3 == 0
        >>> df.where(m, -df)
           A  B
        0  0 -1
        1 -2  3
        2 -4 -5
        3  6 -7
        4 -8  9
        >>> df.where(m, -df) == np.where(m, df, -df)
              A     B
        0  True  True
        1  True  True
        2  True  True
        3  True  True
        4  True  True
        >>> df.where(m, -df) == df.mask(~m, -df)
              A     B
        0  True  True
        1  True  True
        2  True  True
        3  True  True
        4  True  True
        """)

    @Appender(_shared_docs['where'] % dict(_shared_doc_kwargs, cond="True",
                                           cond_rev="False", name='where',
                                           name_other='mask'))
    def where(self, cond, other=np.nan, inplace=False, axis=None, level=None,
              errors='raise', try_cast=False, raise_on_error=None):

        if raise_on_error is not None:
            warnings.warn(
                "raise_on_error is deprecated in "
                "favor of errors='raise|ignore'",
                FutureWarning, stacklevel=2)

            if raise_on_error:
                errors = 'raise'
            else:
                errors = 'ignore'

        other = com.apply_if_callable(other, self)
        return self._where(cond, other, inplace, axis, level,
                           errors=errors, try_cast=try_cast)

    @Appender(_shared_docs['where'] % dict(_shared_doc_kwargs, cond="False",
                                           cond_rev="True", name='mask',
                                           name_other='where'))
    def mask(self, cond, other=np.nan, inplace=False, axis=None, level=None,
             errors='raise', try_cast=False, raise_on_error=None):

        if raise_on_error is not None:
            warnings.warn(
                "raise_on_error is deprecated in "
                "favor of errors='raise|ignore'",
                FutureWarning, stacklevel=2)

            if raise_on_error:
                errors = 'raise'
            else:
                errors = 'ignore'

        inplace = validate_bool_kwarg(inplace, 'inplace')
        cond = com.apply_if_callable(cond, self)

        # see gh-21891
        if not hasattr(cond, "__invert__"):
            cond = np.array(cond)

        return self.where(~cond, other=other, inplace=inplace, axis=axis,
                          level=level, try_cast=try_cast,
                          errors=errors)

    _shared_docs['shift'] = ("""
        Shift index by desired number of periods with an optional time `freq`.

        When `freq` is not passed, shift the index without realigning the data.
        If `freq` is passed (in this case, the index must be date or datetime,
        or it will raise a `NotImplementedError`), the index will be
        increased using the periods and the `freq`.

        Parameters
        ----------
        periods : int
            Number of periods to shift. Can be positive or negative.
        freq : DateOffset, tseries.offsets, timedelta, or str, optional
            Offset to use from the tseries module or time rule (e.g. 'EOM').
            If `freq` is specified then the index values are shifted but the
            data is not realigned. That is, use `freq` if you would like to
            extend the index when shifting and preserve the original data.
        axis : {0 or 'index', 1 or 'columns', None}, default None
            Shift direction.
        fill_value : object, optional
            The scalar value to use for newly introduced missing values.
            the default depends on the dtype of `self`.
            For numeric data, ``np.nan`` is used.
            For datetime, timedelta, or period data, etc. :attr:`NaT` is used.
            For extension dtypes, ``self.dtype.na_value`` is used.

            .. versionchanged:: 0.24.0

        Returns
        -------
        %(klass)s
            Copy of input object, shifted.

        See Also
        --------
        Index.shift : Shift values of Index.
        DatetimeIndex.shift : Shift values of DatetimeIndex.
        PeriodIndex.shift : Shift values of PeriodIndex.
        tshift : Shift the time index, using the index's frequency if
            available.

        Examples
        --------
        >>> df = pd.DataFrame({'Col1': [10, 20, 15, 30, 45],
        ...                    'Col2': [13, 23, 18, 33, 48],
        ...                    'Col3': [17, 27, 22, 37, 52]})

        >>> df.shift(periods=3)
           Col1  Col2  Col3
        0   NaN   NaN   NaN
        1   NaN   NaN   NaN
        2   NaN   NaN   NaN
        3  10.0  13.0  17.0
        4  20.0  23.0  27.0

        >>> df.shift(periods=1, axis='columns')
           Col1  Col2  Col3
        0   NaN  10.0  13.0
        1   NaN  20.0  23.0
        2   NaN  15.0  18.0
        3   NaN  30.0  33.0
        4   NaN  45.0  48.0

        >>> df.shift(periods=3, fill_value=0)
           Col1  Col2  Col3
        0     0     0     0
        1     0     0     0
        2     0     0     0
        3    10    13    17
        4    20    23    27
    """)

    @Appender(_shared_docs['shift'] % _shared_doc_kwargs)
    def shift(self, periods=1, freq=None, axis=0, fill_value=None):
        if periods == 0:
            return self.copy()

        block_axis = self._get_block_manager_axis(axis)
        if freq is None:
            new_data = self._data.shift(periods=periods, axis=block_axis,
                                        fill_value=fill_value)
        else:
            return self.tshift(periods, freq)

        return self._constructor(new_data).__finalize__(self)

    def slice_shift(self, periods=1, axis=0):
        """
        Equivalent to `shift` without copying data. The shifted data will
        not include the dropped periods and the shifted axis will be smaller
        than the original.

        Parameters
        ----------
        periods : int
            Number of periods to move, can be positive or negative

        Returns
        -------
        shifted : same type as caller

        Notes
        -----
        While the `slice_shift` is faster than `shift`, you may pay for it
        later during alignment.
        """
        if periods == 0:
            return self

        if periods > 0:
            vslicer = slice(None, -periods)
            islicer = slice(periods, None)
        else:
            vslicer = slice(-periods, None)
            islicer = slice(None, periods)

        new_obj = self._slice(vslicer, axis=axis)
        shifted_axis = self._get_axis(axis)[islicer]
        new_obj.set_axis(shifted_axis, axis=axis, inplace=True)

        return new_obj.__finalize__(self)

    def tshift(self, periods=1, freq=None, axis=0):
        """
        Shift the time index, using the index's frequency if available.

        Parameters
        ----------
        periods : int
            Number of periods to move, can be positive or negative
        freq : DateOffset, timedelta, or time rule string, default None
            Increment to use from the tseries module or time rule (e.g. 'EOM')
        axis : int or basestring
            Corresponds to the axis that contains the Index

        Returns
        -------
        shifted : NDFrame

        Notes
        -----
        If freq is not specified then tries to use the freq or inferred_freq
        attributes of the index. If neither of those attributes exist, a
        ValueError is thrown
        """

        index = self._get_axis(axis)
        if freq is None:
            freq = getattr(index, 'freq', None)

        if freq is None:
            freq = getattr(index, 'inferred_freq', None)

        if freq is None:
            msg = 'Freq was not given and was not set in the index'
            raise ValueError(msg)

        if periods == 0:
            return self

        if isinstance(freq, str):
            freq = to_offset(freq)

        block_axis = self._get_block_manager_axis(axis)
        if isinstance(index, PeriodIndex):
            orig_freq = to_offset(index.freq)
            if freq == orig_freq:
                new_data = self._data.copy()
                new_data.axes[block_axis] = index.shift(periods)
            else:
                msg = ('Given freq %s does not match PeriodIndex freq %s' %
                       (freq.rule_code, orig_freq.rule_code))
                raise ValueError(msg)
        else:
            new_data = self._data.copy()
            new_data.axes[block_axis] = index.shift(periods, freq)

        return self._constructor(new_data).__finalize__(self)

    def truncate(self, before=None, after=None, axis=None, copy=True):
        """
        Truncate a Series or DataFrame before and after some index value.

        This is a useful shorthand for boolean indexing based on index
        values above or below certain thresholds.

        Parameters
        ----------
        before : date, string, int
            Truncate all rows before this index value.
        after : date, string, int
            Truncate all rows after this index value.
        axis : {0 or 'index', 1 or 'columns'}, optional
            Axis to truncate. Truncates the index (rows) by default.
        copy : boolean, default is True,
            Return a copy of the truncated section.

        Returns
        -------
        type of caller
            The truncated Series or DataFrame.

        See Also
        --------
        DataFrame.loc : Select a subset of a DataFrame by label.
        DataFrame.iloc : Select a subset of a DataFrame by position.

        Notes
        -----
        If the index being truncated contains only datetime values,
        `before` and `after` may be specified as strings instead of
        Timestamps.

        Examples
        --------
        >>> df = pd.DataFrame({'A': ['a', 'b', 'c', 'd', 'e'],
        ...                    'B': ['f', 'g', 'h', 'i', 'j'],
        ...                    'C': ['k', 'l', 'm', 'n', 'o']},
        ...                    index=[1, 2, 3, 4, 5])
        >>> df
           A  B  C
        1  a  f  k
        2  b  g  l
        3  c  h  m
        4  d  i  n
        5  e  j  o

        >>> df.truncate(before=2, after=4)
           A  B  C
        2  b  g  l
        3  c  h  m
        4  d  i  n

        The columns of a DataFrame can be truncated.

        >>> df.truncate(before="A", after="B", axis="columns")
           A  B
        1  a  f
        2  b  g
        3  c  h
        4  d  i
        5  e  j

        For Series, only rows can be truncated.

        >>> df['A'].truncate(before=2, after=4)
        2    b
        3    c
        4    d
        Name: A, dtype: object

        The index values in ``truncate`` can be datetimes or string
        dates.

        >>> dates = pd.date_range('2016-01-01', '2016-02-01', freq='s')
        >>> df = pd.DataFrame(index=dates, data={'A': 1})
        >>> df.tail()
                             A
        2016-01-31 23:59:56  1
        2016-01-31 23:59:57  1
        2016-01-31 23:59:58  1
        2016-01-31 23:59:59  1
        2016-02-01 00:00:00  1

        >>> df.truncate(before=pd.Timestamp('2016-01-05'),
        ...             after=pd.Timestamp('2016-01-10')).tail()
                             A
        2016-01-09 23:59:56  1
        2016-01-09 23:59:57  1
        2016-01-09 23:59:58  1
        2016-01-09 23:59:59  1
        2016-01-10 00:00:00  1

        Because the index is a DatetimeIndex containing only dates, we can
        specify `before` and `after` as strings. They will be coerced to
        Timestamps before truncation.

        >>> df.truncate('2016-01-05', '2016-01-10').tail()
                             A
        2016-01-09 23:59:56  1
        2016-01-09 23:59:57  1
        2016-01-09 23:59:58  1
        2016-01-09 23:59:59  1
        2016-01-10 00:00:00  1

        Note that ``truncate`` assumes a 0 value for any unspecified time
        component (midnight). This differs from partial string slicing, which
        returns any partially matching dates.

        >>> df.loc['2016-01-05':'2016-01-10', :].tail()
                             A
        2016-01-10 23:59:55  1
        2016-01-10 23:59:56  1
        2016-01-10 23:59:57  1
        2016-01-10 23:59:58  1
        2016-01-10 23:59:59  1
        """

        if axis is None:
            axis = self._stat_axis_number
        axis = self._get_axis_number(axis)
        ax = self._get_axis(axis)

        # GH 17935
        # Check that index is sorted
        if not ax.is_monotonic_increasing and not ax.is_monotonic_decreasing:
            raise ValueError("truncate requires a sorted index")

        # if we have a date index, convert to dates, otherwise
        # treat like a slice
        if ax.is_all_dates:
            from pandas.core.tools.datetimes import to_datetime
            before = to_datetime(before)
            after = to_datetime(after)

        if before is not None and after is not None:
            if before > after:
                raise ValueError('Truncate: %s must be after %s' %
                                 (after, before))

        slicer = [slice(None, None)] * self._AXIS_LEN
        slicer[axis] = slice(before, after)
        result = self.loc[tuple(slicer)]

        if isinstance(ax, MultiIndex):
            setattr(result, self._get_axis_name(axis),
                    ax.truncate(before, after))

        if copy:
            result = result.copy()

        return result

    def tz_convert(self, tz, axis=0, level=None, copy=True):
        """
        Convert tz-aware axis to target time zone.

        Parameters
        ----------
        tz : string or pytz.timezone object
        axis : the axis to convert
        level : int, str, default None
            If axis ia a MultiIndex, convert a specific level. Otherwise
            must be None
        copy : boolean, default True
            Also make a copy of the underlying data

        Returns
        -------
        %(klass)s
            Object with time zone converted axis.

        Raises
        ------
        TypeError
            If the axis is tz-naive.
        """
        axis = self._get_axis_number(axis)
        ax = self._get_axis(axis)

        def _tz_convert(ax, tz):
            if not hasattr(ax, 'tz_convert'):
                if len(ax) > 0:
                    ax_name = self._get_axis_name(axis)
                    raise TypeError('%s is not a valid DatetimeIndex or '
                                    'PeriodIndex' % ax_name)
                else:
                    ax = DatetimeIndex([], tz=tz)
            else:
                ax = ax.tz_convert(tz)
            return ax

        # if a level is given it must be a MultiIndex level or
        # equivalent to the axis name
        if isinstance(ax, MultiIndex):
            level = ax._get_level_number(level)
            new_level = _tz_convert(ax.levels[level], tz)
            ax = ax.set_levels(new_level, level=level)
        else:
            if level not in (None, 0, ax.name):
                raise ValueError("The level {0} is not valid".format(level))
            ax = _tz_convert(ax, tz)

        result = self._constructor(self._data, copy=copy)
        result = result.set_axis(ax, axis=axis, inplace=False)
        return result.__finalize__(self)

    def tz_localize(self, tz, axis=0, level=None, copy=True,
                    ambiguous='raise', nonexistent='raise'):
        """
        Localize tz-naive index of a Series or DataFrame to target time zone.

        This operation localizes the Index. To localize the values in a
        timezone-naive Series, use :meth:`Series.dt.tz_localize`.

        Parameters
        ----------
        tz : string or pytz.timezone object
        axis : the axis to localize
        level : int, str, default None
            If axis ia a MultiIndex, localize a specific level. Otherwise
            must be None
        copy : boolean, default True
            Also make a copy of the underlying data
        ambiguous : 'infer', bool-ndarray, 'NaT', default 'raise'
            When clocks moved backward due to DST, ambiguous times may arise.
            For example in Central European Time (UTC+01), when going from
            03:00 DST to 02:00 non-DST, 02:30:00 local time occurs both at
            00:30:00 UTC and at 01:30:00 UTC. In such a situation, the
            `ambiguous` parameter dictates how ambiguous times should be
            handled.

            - 'infer' will attempt to infer fall dst-transition hours based on
              order
            - bool-ndarray where True signifies a DST time, False designates
              a non-DST time (note that this flag is only applicable for
              ambiguous times)
            - 'NaT' will return NaT where there are ambiguous times
            - 'raise' will raise an AmbiguousTimeError if there are ambiguous
              times
        nonexistent : str, default 'raise'
            A nonexistent time does not exist in a particular timezone
            where clocks moved forward due to DST. Valid values are:

            - 'shift_forward' will shift the nonexistent time forward to the
              closest existing time
            - 'shift_backward' will shift the nonexistent time backward to the
              closest existing time
            - 'NaT' will return NaT where there are nonexistent times
            - timedelta objects will shift nonexistent times by the timedelta
            - 'raise' will raise an NonExistentTimeError if there are
              nonexistent times

            .. versionadded:: 0.24.0

        Returns
        -------
        Series or DataFrame
            Same type as the input.

        Raises
        ------
        TypeError
            If the TimeSeries is tz-aware and tz is not None.

        Examples
        --------

        Localize local times:

        >>> s = pd.Series([1],
        ... index=pd.DatetimeIndex(['2018-09-15 01:30:00']))
        >>> s.tz_localize('CET')
        2018-09-15 01:30:00+02:00    1
        dtype: int64

        Be careful with DST changes. When there is sequential data, pandas
        can infer the DST time:

        >>> s = pd.Series(range(7), index=pd.DatetimeIndex([
        ... '2018-10-28 01:30:00',
        ... '2018-10-28 02:00:00',
        ... '2018-10-28 02:30:00',
        ... '2018-10-28 02:00:00',
        ... '2018-10-28 02:30:00',
        ... '2018-10-28 03:00:00',
        ... '2018-10-28 03:30:00']))
        >>> s.tz_localize('CET', ambiguous='infer')
        2018-10-28 01:30:00+02:00    0
        2018-10-28 02:00:00+02:00    1
        2018-10-28 02:30:00+02:00    2
        2018-10-28 02:00:00+01:00    3
        2018-10-28 02:30:00+01:00    4
        2018-10-28 03:00:00+01:00    5
        2018-10-28 03:30:00+01:00    6
        dtype: int64

        In some cases, inferring the DST is impossible. In such cases, you can
        pass an ndarray to the ambiguous parameter to set the DST explicitly

        >>> s = pd.Series(range(3), index=pd.DatetimeIndex([
        ... '2018-10-28 01:20:00',
        ... '2018-10-28 02:36:00',
        ... '2018-10-28 03:46:00']))
        >>> s.tz_localize('CET', ambiguous=np.array([True, True, False]))
        2018-10-28 01:20:00+02:00    0
        2018-10-28 02:36:00+02:00    1
        2018-10-28 03:46:00+01:00    2
        dtype: int64

        If the DST transition causes nonexistent times, you can shift these
        dates forward or backwards with a timedelta object or `'shift_forward'`
        or `'shift_backwards'`.
        >>> s = pd.Series(range(2), index=pd.DatetimeIndex([
        ... '2015-03-29 02:30:00',
        ... '2015-03-29 03:30:00']))
        >>> s.tz_localize('Europe/Warsaw', nonexistent='shift_forward')
        2015-03-29 03:00:00+02:00    0
        2015-03-29 03:30:00+02:00    1
        dtype: int64
        >>> s.tz_localize('Europe/Warsaw', nonexistent='shift_backward')
        2015-03-29 01:59:59.999999999+01:00    0
        2015-03-29 03:30:00+02:00              1
        dtype: int64
        >>> s.tz_localize('Europe/Warsaw', nonexistent=pd.Timedelta('1H'))
        2015-03-29 03:30:00+02:00    0
        2015-03-29 03:30:00+02:00    1
        dtype: int64
        """
        nonexistent_options = ('raise', 'NaT', 'shift_forward',
                               'shift_backward')
        if nonexistent not in nonexistent_options and not isinstance(
                nonexistent, timedelta):
            raise ValueError("The nonexistent argument must be one of 'raise',"
                             " 'NaT', 'shift_forward', 'shift_backward' or"
                             " a timedelta object")

        axis = self._get_axis_number(axis)
        ax = self._get_axis(axis)

        def _tz_localize(ax, tz, ambiguous, nonexistent):
            if not hasattr(ax, 'tz_localize'):
                if len(ax) > 0:
                    ax_name = self._get_axis_name(axis)
                    raise TypeError('%s is not a valid DatetimeIndex or '
                                    'PeriodIndex' % ax_name)
                else:
                    ax = DatetimeIndex([], tz=tz)
            else:
                ax = ax.tz_localize(
                    tz, ambiguous=ambiguous, nonexistent=nonexistent
                )
            return ax

        # if a level is given it must be a MultiIndex level or
        # equivalent to the axis name
        if isinstance(ax, MultiIndex):
            level = ax._get_level_number(level)
            new_level = _tz_localize(
                ax.levels[level], tz, ambiguous, nonexistent
            )
            ax = ax.set_levels(new_level, level=level)
        else:
            if level not in (None, 0, ax.name):
                raise ValueError("The level {0} is not valid".format(level))
            ax = _tz_localize(ax, tz, ambiguous, nonexistent)

        result = self._constructor(self._data, copy=copy)
        result = result.set_axis(ax, axis=axis, inplace=False)
        return result.__finalize__(self)

    # ----------------------------------------------------------------------
    # Numeric Methods
    def abs(self):
        """
        Return a Series/DataFrame with absolute numeric value of each element.

        This function only applies to elements that are all numeric.

        Returns
        -------
        abs
            Series/DataFrame containing the absolute value of each element.

        See Also
        --------
        numpy.absolute : Calculate the absolute value element-wise.

        Notes
        -----
        For ``complex`` inputs, ``1.2 + 1j``, the absolute value is
        :math:`\\sqrt{ a^2 + b^2 }`.

        Examples
        --------
        Absolute numeric values in a Series.

        >>> s = pd.Series([-1.10, 2, -3.33, 4])
        >>> s.abs()
        0    1.10
        1    2.00
        2    3.33
        3    4.00
        dtype: float64

        Absolute numeric values in a Series with complex numbers.

        >>> s = pd.Series([1.2 + 1j])
        >>> s.abs()
        0    1.56205
        dtype: float64

        Absolute numeric values in a Series with a Timedelta element.

        >>> s = pd.Series([pd.Timedelta('1 days')])
        >>> s.abs()
        0   1 days
        dtype: timedelta64[ns]

        Select rows with data closest to certain value using argsort (from
        `StackOverflow <https://stackoverflow.com/a/17758115>`__).

        >>> df = pd.DataFrame({
        ...     'a': [4, 5, 6, 7],
        ...     'b': [10, 20, 30, 40],
        ...     'c': [100, 50, -30, -50]
        ... })
        >>> df
             a    b    c
        0    4   10  100
        1    5   20   50
        2    6   30  -30
        3    7   40  -50
        >>> df.loc[(df.c - 43).abs().argsort()]
             a    b    c
        1    5   20   50
        0    4   10  100
        2    6   30  -30
        3    7   40  -50
        """
        return abs(self)

    def describe(self, percentiles=None, include=None, exclude=None):
        """
        Generate descriptive statistics that summarize the central tendency,
        dispersion and shape of a dataset's distribution, excluding
        ``NaN`` values.

        Analyzes both numeric and object series, as well
        as ``DataFrame`` column sets of mixed data types. The output
        will vary depending on what is provided. Refer to the notes
        below for more detail.

        Parameters
        ----------
        percentiles : list-like of numbers, optional
            The percentiles to include in the output. All should
            fall between 0 and 1. The default is
            ``[.25, .5, .75]``, which returns the 25th, 50th, and
            75th percentiles.
        include : 'all', list-like of dtypes or None (default), optional
            A white list of data types to include in the result. Ignored
            for ``Series``. Here are the options:

            - 'all' : All columns of the input will be included in the output.
            - A list-like of dtypes : Limits the results to the
              provided data types.
              To limit the result to numeric types submit
              ``numpy.number``. To limit it instead to object columns submit
              the ``numpy.object`` data type. Strings
              can also be used in the style of
              ``select_dtypes`` (e.g. ``df.describe(include=['O'])``). To
              select pandas categorical columns, use ``'category'``
            - None (default) : The result will include all numeric columns.
        exclude : list-like of dtypes or None (default), optional,
            A black list of data types to omit from the result. Ignored
            for ``Series``. Here are the options:

            - A list-like of dtypes : Excludes the provided data types
              from the result. To exclude numeric types submit
              ``numpy.number``. To exclude object columns submit the data
              type ``numpy.object``. Strings can also be used in the style of
              ``select_dtypes`` (e.g. ``df.describe(include=['O'])``). To
              exclude pandas categorical columns, use ``'category'``
            - None (default) : The result will exclude nothing.

        Returns
        -------
        Series or DataFrame
            Summary statistics of the Series or Dataframe provided.

        See Also
        --------
        DataFrame.count: Count number of non-NA/null observations.
        DataFrame.max: Maximum of the values in the object.
        DataFrame.min: Minimum of the values in the object.
        DataFrame.mean: Mean of the values.
        DataFrame.std: Standard deviation of the obersvations.
        DataFrame.select_dtypes: Subset of a DataFrame including/excluding
            columns based on their dtype.

        Notes
        -----
        For numeric data, the result's index will include ``count``,
        ``mean``, ``std``, ``min``, ``max`` as well as lower, ``50`` and
        upper percentiles. By default the lower percentile is ``25`` and the
        upper percentile is ``75``. The ``50`` percentile is the
        same as the median.

        For object data (e.g. strings or timestamps), the result's index
        will include ``count``, ``unique``, ``top``, and ``freq``. The ``top``
        is the most common value. The ``freq`` is the most common value's
        frequency. Timestamps also include the ``first`` and ``last`` items.

        If multiple object values have the highest count, then the
        ``count`` and ``top`` results will be arbitrarily chosen from
        among those with the highest count.

        For mixed data types provided via a ``DataFrame``, the default is to
        return only an analysis of numeric columns. If the dataframe consists
        only of object and categorical data without any numeric columns, the
        default is to return an analysis of both the object and categorical
        columns. If ``include='all'`` is provided as an option, the result
        will include a union of attributes of each type.

        The `include` and `exclude` parameters can be used to limit
        which columns in a ``DataFrame`` are analyzed for the output.
        The parameters are ignored when analyzing a ``Series``.

        Examples
        --------
        Describing a numeric ``Series``.

        >>> s = pd.Series([1, 2, 3])
        >>> s.describe()
        count    3.0
        mean     2.0
        std      1.0
        min      1.0
        25%      1.5
        50%      2.0
        75%      2.5
        max      3.0
        dtype: float64

        Describing a categorical ``Series``.

        >>> s = pd.Series(['a', 'a', 'b', 'c'])
        >>> s.describe()
        count     4
        unique    3
        top       a
        freq      2
        dtype: object

        Describing a timestamp ``Series``.

        >>> s = pd.Series([
        ...   np.datetime64("2000-01-01"),
        ...   np.datetime64("2010-01-01"),
        ...   np.datetime64("2010-01-01")
        ... ])
        >>> s.describe()
        count                       3
        unique                      2
        top       2010-01-01 00:00:00
        freq                        2
        first     2000-01-01 00:00:00
        last      2010-01-01 00:00:00
        dtype: object

        Describing a ``DataFrame``. By default only numeric fields
        are returned.

        >>> df = pd.DataFrame({'categorical': pd.Categorical(['d','e','f']),
        ...                    'numeric': [1, 2, 3],
        ...                    'object': ['a', 'b', 'c']
        ...                   })
        >>> df.describe()
               numeric
        count      3.0
        mean       2.0
        std        1.0
        min        1.0
        25%        1.5
        50%        2.0
        75%        2.5
        max        3.0

        Describing all columns of a ``DataFrame`` regardless of data type.

        >>> df.describe(include='all')
                categorical  numeric object
        count            3      3.0      3
        unique           3      NaN      3
        top              f      NaN      c
        freq             1      NaN      1
        mean           NaN      2.0    NaN
        std            NaN      1.0    NaN
        min            NaN      1.0    NaN
        25%            NaN      1.5    NaN
        50%            NaN      2.0    NaN
        75%            NaN      2.5    NaN
        max            NaN      3.0    NaN

        Describing a column from a ``DataFrame`` by accessing it as
        an attribute.

        >>> df.numeric.describe()
        count    3.0
        mean     2.0
        std      1.0
        min      1.0
        25%      1.5
        50%      2.0
        75%      2.5
        max      3.0
        Name: numeric, dtype: float64

        Including only numeric columns in a ``DataFrame`` description.

        >>> df.describe(include=[np.number])
               numeric
        count      3.0
        mean       2.0
        std        1.0
        min        1.0
        25%        1.5
        50%        2.0
        75%        2.5
        max        3.0

        Including only string columns in a ``DataFrame`` description.

        >>> df.describe(include=[np.object])
               object
        count       3
        unique      3
        top         c
        freq        1

        Including only categorical columns from a ``DataFrame`` description.

        >>> df.describe(include=['category'])
               categorical
        count            3
        unique           3
        top              f
        freq             1

        Excluding numeric columns from a ``DataFrame`` description.

        >>> df.describe(exclude=[np.number])
               categorical object
        count            3      3
        unique           3      3
        top              f      c
        freq             1      1

        Excluding object columns from a ``DataFrame`` description.

        >>> df.describe(exclude=[np.object])
               categorical  numeric
        count            3      3.0
        unique           3      NaN
        top              f      NaN
        freq             1      NaN
        mean           NaN      2.0
        std            NaN      1.0
        min            NaN      1.0
        25%            NaN      1.5
        50%            NaN      2.0
        75%            NaN      2.5
        max            NaN      3.0
        """
        if self.ndim == 2 and self.columns.size == 0:
            raise ValueError("Cannot describe a DataFrame without columns")

        if percentiles is not None:
            # explicit conversion of `percentiles` to list
            percentiles = list(percentiles)

            # get them all to be in [0, 1]
            self._check_percentile(percentiles)

            # median should always be included
            if 0.5 not in percentiles:
                percentiles.append(0.5)
            percentiles = np.asarray(percentiles)
        else:
            percentiles = np.array([0.25, 0.5, 0.75])

        # sort and check for duplicates
        unique_pcts = np.unique(percentiles)
        if len(unique_pcts) < len(percentiles):
            raise ValueError("percentiles cannot contain duplicates")
        percentiles = unique_pcts

        formatted_percentiles = format_percentiles(percentiles)

        def describe_numeric_1d(series):
            stat_index = (['count', 'mean', 'std', 'min'] +
                          formatted_percentiles + ['max'])
            d = ([series.count(), series.mean(), series.std(), series.min()] +
                 series.quantile(percentiles).tolist() + [series.max()])
            return pd.Series(d, index=stat_index, name=series.name)

        def describe_categorical_1d(data):
            names = ['count', 'unique']
            objcounts = data.value_counts()
            count_unique = len(objcounts[objcounts != 0])
            result = [data.count(), count_unique]
            if result[1] > 0:
                top, freq = objcounts.index[0], objcounts.iloc[0]

                if is_datetime64_any_dtype(data):
                    tz = data.dt.tz
                    asint = data.dropna().values.view('i8')
                    top = Timestamp(top)
                    if top.tzinfo is not None and tz is not None:
                        # Don't tz_localize(None) if key is already tz-aware
                        top = top.tz_convert(tz)
                    else:
                        top = top.tz_localize(tz)
                    names += ['top', 'freq', 'first', 'last']
                    result += [top, freq,
                               Timestamp(asint.min(), tz=tz),
                               Timestamp(asint.max(), tz=tz)]
                else:
                    names += ['top', 'freq']
                    result += [top, freq]

            # If the DataFrame is empty, set 'top' and 'freq' to None
            # to maintain output shape consistency
            else:
                names += ['top', 'freq']
                result += [None, None]

            return pd.Series(result, index=names, name=data.name)

        def describe_1d(data):
            if is_bool_dtype(data):
                return describe_categorical_1d(data)
            elif is_numeric_dtype(data):
                return describe_numeric_1d(data)
            elif is_timedelta64_dtype(data):
                return describe_numeric_1d(data)
            else:
                return describe_categorical_1d(data)

        if self.ndim == 1:
            return describe_1d(self)
        elif (include is None) and (exclude is None):
            # when some numerics are found, keep only numerics
            data = self.select_dtypes(include=[np.number])
            if len(data.columns) == 0:
                data = self
        elif include == 'all':
            if exclude is not None:
                msg = "exclude must be None when include is 'all'"
                raise ValueError(msg)
            data = self
        else:
            data = self.select_dtypes(include=include, exclude=exclude)

        ldesc = [describe_1d(s) for _, s in data.iteritems()]
        # set a convenient order for rows
        names = []
        ldesc_indexes = sorted((x.index for x in ldesc), key=len)
        for idxnames in ldesc_indexes:
            for name in idxnames:
                if name not in names:
                    names.append(name)

        d = pd.concat(ldesc, join_axes=pd.Index([names]), axis=1)
        d.columns = data.columns.copy()
        return d

    def _check_percentile(self, q):
        """
        Validate percentiles (used by describe and quantile).
        """

        msg = ("percentiles should all be in the interval [0, 1]. "
               "Try {0} instead.")
        q = np.asarray(q)
        if q.ndim == 0:
            if not 0 <= q <= 1:
                raise ValueError(msg.format(q / 100.0))
        else:
            if not all(0 <= qs <= 1 for qs in q):
                raise ValueError(msg.format(q / 100.0))
        return q

    _shared_docs['pct_change'] = """
        Percentage change between the current and a prior element.

        Computes the percentage change from the immediately previous row by
        default. This is useful in comparing the percentage of change in a time
        series of elements.

        Parameters
        ----------
        periods : int, default 1
            Periods to shift for forming percent change.
        fill_method : str, default 'pad'
            How to handle NAs before computing percent changes.
        limit : int, default None
            The number of consecutive NAs to fill before stopping.
        freq : DateOffset, timedelta, or offset alias string, optional
            Increment to use from time series API (e.g. 'M' or BDay()).
        **kwargs
            Additional keyword arguments are passed into
            `DataFrame.shift` or `Series.shift`.

        Returns
        -------
        chg : Series or DataFrame
            The same type as the calling object.

        See Also
        --------
        Series.diff : Compute the difference of two elements in a Series.
        DataFrame.diff : Compute the difference of two elements in a DataFrame.
        Series.shift : Shift the index by some number of periods.
        DataFrame.shift : Shift the index by some number of periods.

        Examples
        --------
        **Series**

        >>> s = pd.Series([90, 91, 85])
        >>> s
        0    90
        1    91
        2    85
        dtype: int64

        >>> s.pct_change()
        0         NaN
        1    0.011111
        2   -0.065934
        dtype: float64

        >>> s.pct_change(periods=2)
        0         NaN
        1         NaN
        2   -0.055556
        dtype: float64

        See the percentage change in a Series where filling NAs with last
        valid observation forward to next valid.

        >>> s = pd.Series([90, 91, None, 85])
        >>> s
        0    90.0
        1    91.0
        2     NaN
        3    85.0
        dtype: float64

        >>> s.pct_change(fill_method='ffill')
        0         NaN
        1    0.011111
        2    0.000000
        3   -0.065934
        dtype: float64

        **DataFrame**

        Percentage change in French franc, Deutsche Mark, and Italian lira from
        1980-01-01 to 1980-03-01.

        >>> df = pd.DataFrame({
        ...     'FR': [4.0405, 4.0963, 4.3149],
        ...     'GR': [1.7246, 1.7482, 1.8519],
        ...     'IT': [804.74, 810.01, 860.13]},
        ...     index=['1980-01-01', '1980-02-01', '1980-03-01'])
        >>> df
                        FR      GR      IT
        1980-01-01  4.0405  1.7246  804.74
        1980-02-01  4.0963  1.7482  810.01
        1980-03-01  4.3149  1.8519  860.13

        >>> df.pct_change()
                          FR        GR        IT
        1980-01-01       NaN       NaN       NaN
        1980-02-01  0.013810  0.013684  0.006549
        1980-03-01  0.053365  0.059318  0.061876

        Percentage of change in GOOG and APPL stock volume. Shows computing
        the percentage change between columns.

        >>> df = pd.DataFrame({
        ...     '2016': [1769950, 30586265],
        ...     '2015': [1500923, 40912316],
        ...     '2014': [1371819, 41403351]},
        ...     index=['GOOG', 'APPL'])
        >>> df
                  2016      2015      2014
        GOOG   1769950   1500923   1371819
        APPL  30586265  40912316  41403351

        >>> df.pct_change(axis='columns')
              2016      2015      2014
        GOOG   NaN -0.151997 -0.086016
        APPL   NaN  0.337604  0.012002
        """

    @Appender(_shared_docs['pct_change'] % _shared_doc_kwargs)
    def pct_change(self, periods=1, fill_method='pad', limit=None, freq=None,
                   **kwargs):
        # TODO: Not sure if above is correct - need someone to confirm.
        axis = self._get_axis_number(kwargs.pop('axis', self._stat_axis_name))
        if fill_method is None:
            data = self
        else:
            data = self.fillna(method=fill_method, limit=limit, axis=axis)

        rs = (data.div(data.shift(periods=periods, freq=freq, axis=axis,
                                  **kwargs)) - 1)
        rs = rs.reindex_like(data)
        if freq is None:
            mask = isna(com.values_from_object(data))
            np.putmask(rs.values, mask, np.nan)
        return rs

    def _agg_by_level(self, name, axis=0, level=0, skipna=True, **kwargs):
        if axis is None:
            raise ValueError("Must specify 'axis' when aggregating by level.")
        grouped = self.groupby(level=level, axis=axis, sort=False)
        if hasattr(grouped, name) and skipna:
            return getattr(grouped, name)(**kwargs)
        axis = self._get_axis_number(axis)
        method = getattr(type(self), name)
        applyf = lambda x: method(x, axis=axis, skipna=skipna, **kwargs)
        return grouped.aggregate(applyf)

    @classmethod
    def _add_numeric_operations(cls):
        """
        Add the operations to the cls; evaluate the doc strings again
        """

        axis_descr, name, name2 = _doc_parms(cls)

        cls.any = _make_logical_function(
            cls, 'any', name, name2, axis_descr, _any_desc, nanops.nanany,
            _any_see_also, _any_examples, empty_value=False)
        cls.all = _make_logical_function(
            cls, 'all', name, name2, axis_descr, _all_desc, nanops.nanall,
            _all_see_also, _all_examples, empty_value=True)

        @Substitution(desc="Return the mean absolute deviation of the values "
                           "for the requested axis.",
                      name1=name, name2=name2, axis_descr=axis_descr,
                      min_count='', see_also='', examples='')
        @Appender(_num_doc)
        def mad(self, axis=None, skipna=None, level=None):
            if skipna is None:
                skipna = True
            if axis is None:
                axis = self._stat_axis_number
            if level is not None:
                return self._agg_by_level('mad', axis=axis, level=level,
                                          skipna=skipna)

            data = self._get_numeric_data()
            if axis == 0:
                demeaned = data - data.mean(axis=0)
            else:
                demeaned = data.sub(data.mean(axis=1), axis=0)
            return np.abs(demeaned).mean(axis=axis, skipna=skipna)

        cls.mad = mad

        cls.sem = _make_stat_function_ddof(
            cls, 'sem', name, name2, axis_descr,
            "Return unbiased standard error of the mean over requested "
            "axis.\n\nNormalized by N-1 by default. This can be changed "
            "using the ddof argument",
            nanops.nansem)
        cls.var = _make_stat_function_ddof(
            cls, 'var', name, name2, axis_descr,
            "Return unbiased variance over requested axis.\n\nNormalized by "
            "N-1 by default. This can be changed using the ddof argument",
            nanops.nanvar)
        cls.std = _make_stat_function_ddof(
            cls, 'std', name, name2, axis_descr,
            "Return sample standard deviation over requested axis."
            "\n\nNormalized by N-1 by default. This can be changed using the "
            "ddof argument",
            nanops.nanstd)

        @Substitution(desc="Return the compound percentage of the values for "
                      "the requested axis.\n\n.. deprecated:: 0.25.0",
                      name1=name, name2=name2, axis_descr=axis_descr,
                      min_count='', see_also='', examples='')
        @Appender(_num_doc)
        def compound(self, axis=None, skipna=None, level=None):
            msg = ("The 'compound' method is deprecated and will be"
                   "removed in a future version.")
            warnings.warn(msg, FutureWarning, stacklevel=2)
            if skipna is None:
                skipna = True
            return (1 + self).prod(axis=axis, skipna=skipna, level=level) - 1

        cls.compound = compound

        cls.cummin = _make_cum_function(
            cls, 'cummin', name, name2, axis_descr, "minimum",
            lambda y, axis: np.minimum.accumulate(y, axis), "min",
            np.inf, np.nan, _cummin_examples)
        cls.cumsum = _make_cum_function(
            cls, 'cumsum', name, name2, axis_descr, "sum",
            lambda y, axis: y.cumsum(axis), "sum", 0.,
            np.nan, _cumsum_examples)
        cls.cumprod = _make_cum_function(
            cls, 'cumprod', name, name2, axis_descr, "product",
            lambda y, axis: y.cumprod(axis), "prod", 1.,
            np.nan, _cumprod_examples)
        cls.cummax = _make_cum_function(
            cls, 'cummax', name, name2, axis_descr, "maximum",
            lambda y, axis: np.maximum.accumulate(y, axis), "max",
            -np.inf, np.nan, _cummax_examples)

        cls.sum = _make_min_count_stat_function(
            cls, 'sum', name, name2, axis_descr,
            """Return the sum of the values for the requested axis.\n
            This is equivalent to the method ``numpy.sum``.""",
            nanops.nansum, _stat_func_see_also, _sum_examples)
        cls.mean = _make_stat_function(
            cls, 'mean', name, name2, axis_descr,
            'Return the mean of the values for the requested axis.',
            nanops.nanmean)
        cls.skew = _make_stat_function(
            cls, 'skew', name, name2, axis_descr,
            'Return unbiased skew over requested axis\nNormalized by N-1.',
            nanops.nanskew)
        cls.kurt = _make_stat_function(
            cls, 'kurt', name, name2, axis_descr,
            "Return unbiased kurtosis over requested axis using Fisher's "
            "definition of\nkurtosis (kurtosis of normal == 0.0). Normalized "
            "by N-1.",
            nanops.nankurt)
        cls.kurtosis = cls.kurt
        cls.prod = _make_min_count_stat_function(
            cls, 'prod', name, name2, axis_descr,
            'Return the product of the values for the requested axis.',
            nanops.nanprod, examples=_prod_examples)
        cls.product = cls.prod
        cls.median = _make_stat_function(
            cls, 'median', name, name2, axis_descr,
            'Return the median of the values for the requested axis.',
            nanops.nanmedian)
        cls.max = _make_stat_function(
            cls, 'max', name, name2, axis_descr,
            """Return the maximum of the values for the requested axis.\n
            If you want the *index* of the maximum, use ``idxmax``. This is
            the equivalent of the ``numpy.ndarray`` method ``argmax``.""",
            nanops.nanmax, _stat_func_see_also, _max_examples)
        cls.min = _make_stat_function(
            cls, 'min', name, name2, axis_descr,
            """Return the minimum of the values for the requested axis.\n
            If you want the *index* of the minimum, use ``idxmin``. This is
            the equivalent of the ``numpy.ndarray`` method ``argmin``.""",
            nanops.nanmin, _stat_func_see_also, _min_examples)

    @classmethod
    def _add_series_only_operations(cls):
        """
        Add the series only operations to the cls; evaluate the doc
        strings again.
        """

        axis_descr, name, name2 = _doc_parms(cls)

        def nanptp(values, axis=0, skipna=True):
            nmax = nanops.nanmax(values, axis, skipna)
            nmin = nanops.nanmin(values, axis, skipna)
            warnings.warn("Method .ptp is deprecated and will be removed "
                          "in a future version. Use numpy.ptp instead.",
                          FutureWarning, stacklevel=4)
            return nmax - nmin

        cls.ptp = _make_stat_function(
            cls, 'ptp', name, name2, axis_descr,
            """Return the difference between the maximum value and the
            minimum value in the object. This is the equivalent of the
            ``numpy.ndarray`` method ``ptp``.\n\n.. deprecated:: 0.24.0
                Use numpy.ptp instead""",
            nanptp)

    @classmethod
    def _add_series_or_dataframe_operations(cls):
        """
        Add the series or dataframe only operations to the cls; evaluate
        the doc strings again.
        """

        from pandas.core import window as rwindow

        @Appender(rwindow.rolling.__doc__)
        def rolling(self, window, min_periods=None, center=False,
                    win_type=None, on=None, axis=0, closed=None):
            axis = self._get_axis_number(axis)
            return rwindow.rolling(self, window=window,
                                   min_periods=min_periods,
                                   center=center, win_type=win_type,
                                   on=on, axis=axis, closed=closed)

        cls.rolling = rolling

        @Appender(rwindow.expanding.__doc__)
        def expanding(self, min_periods=1, center=False, axis=0):
            axis = self._get_axis_number(axis)
            return rwindow.expanding(self, min_periods=min_periods,
                                     center=center, axis=axis)

        cls.expanding = expanding

        @Appender(rwindow.ewm.__doc__)
        def ewm(self, com=None, span=None, halflife=None, alpha=None,
                min_periods=0, adjust=True, ignore_na=False,
                axis=0):
            axis = self._get_axis_number(axis)
            return rwindow.ewm(self, com=com, span=span, halflife=halflife,
                               alpha=alpha, min_periods=min_periods,
                               adjust=adjust, ignore_na=ignore_na, axis=axis)

        cls.ewm = ewm

    @Appender(_shared_docs['transform'] % dict(axis="", **_shared_doc_kwargs))
    def transform(self, func, *args, **kwargs):
        result = self.agg(func, *args, **kwargs)
        if is_scalar(result) or len(result) != len(self):
            raise ValueError("transforms cannot produce "
                             "aggregated results")

        return result

    # ----------------------------------------------------------------------
    # Misc methods

    _shared_docs['valid_index'] = """
        Return index for %(position)s non-NA/null value.

        Returns
        -------
        scalar : type of index

        Notes
        -----
        If all elements are non-NA/null, returns None.
        Also returns None for empty %(klass)s.
        """

    def _find_valid_index(self, how):
        """
        Retrieves the index of the first valid value.

        Parameters
        ----------
        how : {'first', 'last'}
            Use this parameter to change between the first or last valid index.

        Returns
        -------
        idx_first_valid : type of index
        """
        assert how in ['first', 'last']

        if len(self) == 0:  # early stop
            return None
        is_valid = ~self.isna()

        if self.ndim == 2:
            is_valid = is_valid.any(1)  # reduce axis 1

        if how == 'first':
            idxpos = is_valid.values[::].argmax()

        if how == 'last':
            idxpos = len(self) - 1 - is_valid.values[::-1].argmax()

        chk_notna = is_valid.iat[idxpos]
        idx = self.index[idxpos]

        if not chk_notna:
            return None
        return idx

    @Appender(_shared_docs['valid_index'] % {'position': 'first',
                                             'klass': 'NDFrame'})
    def first_valid_index(self):
        return self._find_valid_index('first')

    @Appender(_shared_docs['valid_index'] % {'position': 'last',
                                             'klass': 'NDFrame'})
    def last_valid_index(self):
        return self._find_valid_index('last')


def _doc_parms(cls):
    """Return a tuple of the doc parms."""
    axis_descr = "{%s}" % ', '.join("{0} ({1})".format(a, i)
                                    for i, a in enumerate(cls._AXIS_ORDERS))
    name = (cls._constructor_sliced.__name__
            if cls._AXIS_LEN > 1 else 'scalar')
    name2 = cls.__name__
    return axis_descr, name, name2


_num_doc = """
%(desc)s

Parameters
----------
axis : %(axis_descr)s
    Axis for the function to be applied on.
skipna : bool, default True
    Exclude NA/null values when computing the result.
level : int or level name, default None
    If the axis is a MultiIndex (hierarchical), count along a
    particular level, collapsing into a %(name1)s.
numeric_only : bool, default None
    Include only float, int, boolean columns. If None, will attempt to use
    everything, then use only numeric data. Not implemented for Series.
%(min_count)s\
**kwargs
    Additional keyword arguments to be passed to the function.

Returns
-------
%(name1)s or %(name2)s (if level specified)\
%(see_also)s
%(examples)s\
"""

_num_ddof_doc = """
%(desc)s

Parameters
----------
axis : %(axis_descr)s
skipna : bool, default True
    Exclude NA/null values. If an entire row/column is NA, the result
    will be NA
level : int or level name, default None
    If the axis is a MultiIndex (hierarchical), count along a
    particular level, collapsing into a %(name1)s
ddof : int, default 1
    Delta Degrees of Freedom. The divisor used in calculations is N - ddof,
    where N represents the number of elements.
numeric_only : bool, default None
    Include only float, int, boolean columns. If None, will attempt to use
    everything, then use only numeric data. Not implemented for Series.

Returns
-------
%(name1)s or %(name2)s (if level specified)\n"""

_bool_doc = """
%(desc)s

Parameters
----------
axis : {0 or 'index', 1 or 'columns', None}, default 0
    Indicate which axis or axes should be reduced.

    * 0 / 'index' : reduce the index, return a Series whose index is the
      original column labels.
    * 1 / 'columns' : reduce the columns, return a Series whose index is the
      original index.
    * None : reduce all axes, return a scalar.

bool_only : bool, default None
    Include only boolean columns. If None, will attempt to use everything,
    then use only boolean data. Not implemented for Series.
skipna : bool, default True
    Exclude NA/null values. If the entire row/column is NA and skipna is
    True, then the result will be %(empty_value)s, as for an empty row/column.
    If skipna is False, then NA are treated as True, because these are not
    equal to zero.
level : int or level name, default None
    If the axis is a MultiIndex (hierarchical), count along a
    particular level, collapsing into a %(name1)s.
**kwargs : any, default None
    Additional keywords have no effect but might be accepted for
    compatibility with NumPy.

Returns
-------
%(name1)s or %(name2)s
    If level is specified, then, %(name2)s is returned; otherwise, %(name1)s
    is returned.

%(see_also)s
%(examples)s"""

_all_desc = """\
Return whether all elements are True, potentially over an axis.

Returns True unless there at least one element within a series or
along a Dataframe axis that is False or equivalent (e.g. zero or
empty)."""

_all_examples = """\
Examples
--------
**Series**

>>> pd.Series([True, True]).all()
True
>>> pd.Series([True, False]).all()
False
>>> pd.Series([]).all()
True
>>> pd.Series([np.nan]).all()
True
>>> pd.Series([np.nan]).all(skipna=False)
True

**DataFrames**

Create a dataframe from a dictionary.

>>> df = pd.DataFrame({'col1': [True, True], 'col2': [True, False]})
>>> df
   col1   col2
0  True   True
1  True  False

Default behaviour checks if column-wise values all return True.

>>> df.all()
col1     True
col2    False
dtype: bool

Specify ``axis='columns'`` to check if row-wise values all return True.

>>> df.all(axis='columns')
0     True
1    False
dtype: bool

Or ``axis=None`` for whether every value is True.

>>> df.all(axis=None)
False
"""

_all_see_also = """\
See Also
--------
Series.all : Return True if all elements are True.
DataFrame.any : Return True if one (or more) elements are True.
"""

_cnum_doc = """
Return cumulative %(desc)s over a DataFrame or Series axis.

Returns a DataFrame or Series of the same size containing the cumulative
%(desc)s.

Parameters
----------
axis : {0 or 'index', 1 or 'columns'}, default 0
    The index or the name of the axis. 0 is equivalent to None or 'index'.
skipna : boolean, default True
    Exclude NA/null values. If an entire row/column is NA, the result
    will be NA.
*args, **kwargs :
    Additional keywords have no effect but might be accepted for
    compatibility with NumPy.

Returns
-------
%(name1)s or %(name2)s\n
See Also
--------
core.window.Expanding.%(accum_func_name)s : Similar functionality
    but ignores ``NaN`` values.
%(name2)s.%(accum_func_name)s : Return the %(desc)s over
    %(name2)s axis.
%(name2)s.cummax : Return cumulative maximum over %(name2)s axis.
%(name2)s.cummin : Return cumulative minimum over %(name2)s axis.
%(name2)s.cumsum : Return cumulative sum over %(name2)s axis.
%(name2)s.cumprod : Return cumulative product over %(name2)s axis.

%(examples)s"""

_cummin_examples = """\
Examples
--------
**Series**

>>> s = pd.Series([2, np.nan, 5, -1, 0])
>>> s
0    2.0
1    NaN
2    5.0
3   -1.0
4    0.0
dtype: float64

By default, NA values are ignored.

>>> s.cummin()
0    2.0
1    NaN
2    2.0
3   -1.0
4   -1.0
dtype: float64

To include NA values in the operation, use ``skipna=False``

>>> s.cummin(skipna=False)
0    2.0
1    NaN
2    NaN
3    NaN
4    NaN
dtype: float64

**DataFrame**

>>> df = pd.DataFrame([[2.0, 1.0],
...                    [3.0, np.nan],
...                    [1.0, 0.0]],
...                    columns=list('AB'))
>>> df
     A    B
0  2.0  1.0
1  3.0  NaN
2  1.0  0.0

By default, iterates over rows and finds the minimum
in each column. This is equivalent to ``axis=None`` or ``axis='index'``.

>>> df.cummin()
     A    B
0  2.0  1.0
1  2.0  NaN
2  1.0  0.0

To iterate over columns and find the minimum in each row,
use ``axis=1``

>>> df.cummin(axis=1)
     A    B
0  2.0  1.0
1  3.0  NaN
2  1.0  0.0
"""

_cumsum_examples = """\
Examples
--------
**Series**

>>> s = pd.Series([2, np.nan, 5, -1, 0])
>>> s
0    2.0
1    NaN
2    5.0
3   -1.0
4    0.0
dtype: float64

By default, NA values are ignored.

>>> s.cumsum()
0    2.0
1    NaN
2    7.0
3    6.0
4    6.0
dtype: float64

To include NA values in the operation, use ``skipna=False``

>>> s.cumsum(skipna=False)
0    2.0
1    NaN
2    NaN
3    NaN
4    NaN
dtype: float64

**DataFrame**

>>> df = pd.DataFrame([[2.0, 1.0],
...                    [3.0, np.nan],
...                    [1.0, 0.0]],
...                    columns=list('AB'))
>>> df
     A    B
0  2.0  1.0
1  3.0  NaN
2  1.0  0.0

By default, iterates over rows and finds the sum
in each column. This is equivalent to ``axis=None`` or ``axis='index'``.

>>> df.cumsum()
     A    B
0  2.0  1.0
1  5.0  NaN
2  6.0  1.0

To iterate over columns and find the sum in each row,
use ``axis=1``

>>> df.cumsum(axis=1)
     A    B
0  2.0  3.0
1  3.0  NaN
2  1.0  1.0
"""

_cumprod_examples = """\
Examples
--------
**Series**

>>> s = pd.Series([2, np.nan, 5, -1, 0])
>>> s
0    2.0
1    NaN
2    5.0
3   -1.0
4    0.0
dtype: float64

By default, NA values are ignored.

>>> s.cumprod()
0     2.0
1     NaN
2    10.0
3   -10.0
4    -0.0
dtype: float64

To include NA values in the operation, use ``skipna=False``

>>> s.cumprod(skipna=False)
0    2.0
1    NaN
2    NaN
3    NaN
4    NaN
dtype: float64

**DataFrame**

>>> df = pd.DataFrame([[2.0, 1.0],
...                    [3.0, np.nan],
...                    [1.0, 0.0]],
...                    columns=list('AB'))
>>> df
     A    B
0  2.0  1.0
1  3.0  NaN
2  1.0  0.0

By default, iterates over rows and finds the product
in each column. This is equivalent to ``axis=None`` or ``axis='index'``.

>>> df.cumprod()
     A    B
0  2.0  1.0
1  6.0  NaN
2  6.0  0.0

To iterate over columns and find the product in each row,
use ``axis=1``

>>> df.cumprod(axis=1)
     A    B
0  2.0  2.0
1  3.0  NaN
2  1.0  0.0
"""

_cummax_examples = """\
Examples
--------
**Series**

>>> s = pd.Series([2, np.nan, 5, -1, 0])
>>> s
0    2.0
1    NaN
2    5.0
3   -1.0
4    0.0
dtype: float64

By default, NA values are ignored.

>>> s.cummax()
0    2.0
1    NaN
2    5.0
3    5.0
4    5.0
dtype: float64

To include NA values in the operation, use ``skipna=False``

>>> s.cummax(skipna=False)
0    2.0
1    NaN
2    NaN
3    NaN
4    NaN
dtype: float64

**DataFrame**

>>> df = pd.DataFrame([[2.0, 1.0],
...                    [3.0, np.nan],
...                    [1.0, 0.0]],
...                    columns=list('AB'))
>>> df
     A    B
0  2.0  1.0
1  3.0  NaN
2  1.0  0.0

By default, iterates over rows and finds the maximum
in each column. This is equivalent to ``axis=None`` or ``axis='index'``.

>>> df.cummax()
     A    B
0  2.0  1.0
1  3.0  NaN
2  3.0  1.0

To iterate over columns and find the maximum in each row,
use ``axis=1``

>>> df.cummax(axis=1)
     A    B
0  2.0  2.0
1  3.0  NaN
2  1.0  1.0
"""

_any_see_also = """\
See Also
--------
numpy.any : Numpy version of this method.
Series.any : Return whether any element is True.
Series.all : Return whether all elements are True.
DataFrame.any : Return whether any element is True over requested axis.
DataFrame.all : Return whether all elements are True over requested axis.
"""

_any_desc = """\
Return whether any element is True, potentially over an axis.

Returns False unless there at least one element within a series or
along a Dataframe axis that is True or equivalent (e.g. non-zero or
non-empty)."""

_any_examples = """\
Examples
--------
**Series**

For Series input, the output is a scalar indicating whether any element
is True.

>>> pd.Series([False, False]).any()
False
>>> pd.Series([True, False]).any()
True
>>> pd.Series([]).any()
False
>>> pd.Series([np.nan]).any()
False
>>> pd.Series([np.nan]).any(skipna=False)
True

**DataFrame**

Whether each column contains at least one True element (the default).

>>> df = pd.DataFrame({"A": [1, 2], "B": [0, 2], "C": [0, 0]})
>>> df
   A  B  C
0  1  0  0
1  2  2  0

>>> df.any()
A     True
B     True
C    False
dtype: bool

Aggregating over the columns.

>>> df = pd.DataFrame({"A": [True, False], "B": [1, 2]})
>>> df
       A  B
0   True  1
1  False  2

>>> df.any(axis='columns')
0    True
1    True
dtype: bool

>>> df = pd.DataFrame({"A": [True, False], "B": [1, 0]})
>>> df
       A  B
0   True  1
1  False  0

>>> df.any(axis='columns')
0    True
1    False
dtype: bool

Aggregating over the entire DataFrame with ``axis=None``.

>>> df.any(axis=None)
True

`any` for an empty DataFrame is an empty Series.

>>> pd.DataFrame([]).any()
Series([], dtype: bool)
"""

_shared_docs['stat_func_example'] = """\
Examples
--------

>>> idx = pd.MultiIndex.from_arrays([
...     ['warm', 'warm', 'cold', 'cold'],
...     ['dog', 'falcon', 'fish', 'spider']],
...     names=['blooded', 'animal'])
>>> s = pd.Series([4, 2, 0, 8], name='legs', index=idx)
>>> s
blooded  animal
warm     dog       4
         falcon    2
cold     fish      0
         spider    8
Name: legs, dtype: int64

>>> s.{stat_func}()
{default_output}

{verb} using level names, as well as indices.

>>> s.{stat_func}(level='blooded')
blooded
warm    {level_output_0}
cold    {level_output_1}
Name: legs, dtype: int64

>>> s.{stat_func}(level=0)
blooded
warm    {level_output_0}
cold    {level_output_1}
Name: legs, dtype: int64
"""

_sum_examples = _shared_docs['stat_func_example'].format(
    stat_func='sum',
    verb='Sum',
    default_output=14,
    level_output_0=6,
    level_output_1=8)

_sum_examples += """
By default, the sum of an empty or all-NA Series is ``0``.

>>> pd.Series([]).sum()  # min_count=0 is the default
0.0

This can be controlled with the ``min_count`` parameter. For example, if
you'd like the sum of an empty series to be NaN, pass ``min_count=1``.

>>> pd.Series([]).sum(min_count=1)
nan

Thanks to the ``skipna`` parameter, ``min_count`` handles all-NA and
empty series identically.

>>> pd.Series([np.nan]).sum()
0.0

>>> pd.Series([np.nan]).sum(min_count=1)
nan
"""

_max_examples = _shared_docs['stat_func_example'].format(
    stat_func='max',
    verb='Max',
    default_output=8,
    level_output_0=4,
    level_output_1=8)

_min_examples = _shared_docs['stat_func_example'].format(
    stat_func='min',
    verb='Min',
    default_output=0,
    level_output_0=2,
    level_output_1=0)

_stat_func_see_also = """
See Also
--------
Series.sum : Return the sum.
Series.min : Return the minimum.
Series.max : Return the maximum.
Series.idxmin : Return the index of the minimum.
Series.idxmax : Return the index of the maximum.
DataFrame.sum : Return the sum over the requested axis.
DataFrame.min : Return the minimum over the requested axis.
DataFrame.max : Return the maximum over the requested axis.
DataFrame.idxmin : Return the index of the minimum over the requested axis.
DataFrame.idxmax : Return the index of the maximum over the requested axis.
"""

_prod_examples = """\
Examples
--------
By default, the product of an empty or all-NA Series is ``1``

>>> pd.Series([]).prod()
1.0

This can be controlled with the ``min_count`` parameter

>>> pd.Series([]).prod(min_count=1)
nan

Thanks to the ``skipna`` parameter, ``min_count`` handles all-NA and
empty series identically.

>>> pd.Series([np.nan]).prod()
1.0

>>> pd.Series([np.nan]).prod(min_count=1)
nan
"""

_min_count_stub = """\
min_count : int, default 0
    The required number of valid values to perform the operation. If fewer than
    ``min_count`` non-NA values are present the result will be NA.

    .. versionadded :: 0.22.0

       Added with the default being 0. This means the sum of an all-NA
       or empty Series is 0, and the product of an all-NA or empty
       Series is 1.
"""


def _make_min_count_stat_function(cls, name, name1, name2, axis_descr, desc,
                                  f, see_also='', examples=''):
    @Substitution(desc=desc, name1=name1, name2=name2,
                  axis_descr=axis_descr, min_count=_min_count_stub,
                  see_also=see_also, examples=examples)
    @Appender(_num_doc)
    def stat_func(self, axis=None, skipna=None, level=None, numeric_only=None,
                  min_count=0,
                  **kwargs):
        if name == 'sum':
            nv.validate_sum(tuple(), kwargs)
        elif name == 'prod':
            nv.validate_prod(tuple(), kwargs)
        else:
            nv.validate_stat_func(tuple(), kwargs, fname=name)
        if skipna is None:
            skipna = True
        if axis is None:
            axis = self._stat_axis_number
        if level is not None:
            return self._agg_by_level(name, axis=axis, level=level,
                                      skipna=skipna, min_count=min_count)
        return self._reduce(f, name, axis=axis, skipna=skipna,
                            numeric_only=numeric_only, min_count=min_count)

    return set_function_name(stat_func, name, cls)


def _make_stat_function(cls, name, name1, name2, axis_descr, desc, f,
                        see_also='', examples=''):
    @Substitution(desc=desc, name1=name1, name2=name2,
                  axis_descr=axis_descr, min_count='', see_also=see_also,
                  examples=examples)
    @Appender(_num_doc)
    def stat_func(self, axis=None, skipna=None, level=None, numeric_only=None,
                  **kwargs):
        if name == 'median':
            nv.validate_median(tuple(), kwargs)
        else:
            nv.validate_stat_func(tuple(), kwargs, fname=name)
        if skipna is None:
            skipna = True
        if axis is None:
            axis = self._stat_axis_number
        if level is not None:
            return self._agg_by_level(name, axis=axis, level=level,
                                      skipna=skipna)
        return self._reduce(f, name, axis=axis, skipna=skipna,
                            numeric_only=numeric_only)

    return set_function_name(stat_func, name, cls)


def _make_stat_function_ddof(cls, name, name1, name2, axis_descr, desc, f):
    @Substitution(desc=desc, name1=name1, name2=name2,
                  axis_descr=axis_descr)
    @Appender(_num_ddof_doc)
    def stat_func(self, axis=None, skipna=None, level=None, ddof=1,
                  numeric_only=None, **kwargs):
        nv.validate_stat_ddof_func(tuple(), kwargs, fname=name)
        if skipna is None:
            skipna = True
        if axis is None:
            axis = self._stat_axis_number
        if level is not None:
            return self._agg_by_level(name, axis=axis, level=level,
                                      skipna=skipna, ddof=ddof)
        return self._reduce(f, name, axis=axis, numeric_only=numeric_only,
                            skipna=skipna, ddof=ddof)

    return set_function_name(stat_func, name, cls)


def _make_cum_function(cls, name, name1, name2, axis_descr, desc,
                       accum_func, accum_func_name, mask_a, mask_b, examples):
    @Substitution(desc=desc, name1=name1, name2=name2,
                  axis_descr=axis_descr, accum_func_name=accum_func_name,
                  examples=examples)
    @Appender(_cnum_doc)
    def cum_func(self, axis=None, skipna=True, *args, **kwargs):
        skipna = nv.validate_cum_func_with_skipna(skipna, args, kwargs, name)
        if axis is None:
            axis = self._stat_axis_number
        else:
            axis = self._get_axis_number(axis)

        y = com.values_from_object(self).copy()

        if (skipna and
                issubclass(y.dtype.type, (np.datetime64, np.timedelta64))):
            result = accum_func(y, axis)
            mask = isna(self)
            np.putmask(result, mask, iNaT)
        elif skipna and not issubclass(y.dtype.type, (np.integer, np.bool_)):
            mask = isna(self)
            np.putmask(y, mask, mask_a)
            result = accum_func(y, axis)
            np.putmask(result, mask, mask_b)
        else:
            result = accum_func(y, axis)

        d = self._construct_axes_dict()
        d['copy'] = False
        return self._constructor(result, **d).__finalize__(self)

    return set_function_name(cum_func, name, cls)


def _make_logical_function(cls, name, name1, name2, axis_descr, desc, f,
                           see_also, examples, empty_value):
    @Substitution(desc=desc, name1=name1, name2=name2,
                  axis_descr=axis_descr, see_also=see_also, examples=examples,
                  empty_value=empty_value)
    @Appender(_bool_doc)
    def logical_func(self, axis=0, bool_only=None, skipna=True, level=None,
                     **kwargs):
        nv.validate_logical_func(tuple(), kwargs, fname=name)
        if level is not None:
            if bool_only is not None:
                raise NotImplementedError("Option bool_only is not "
                                          "implemented with option level.")
            return self._agg_by_level(name, axis=axis, level=level,
                                      skipna=skipna)
        return self._reduce(f, name, axis=axis, skipna=skipna,
                            numeric_only=bool_only, filter_type='bool')

    return set_function_name(logical_func, name, cls)


# install the indexes
for _name, _indexer in indexing.get_indexers_list():
    NDFrame._create_indexer(_name, _indexer)

# Add unary methods
add_unary_methods(NDFrame)<|MERGE_RESOLUTION|>--- conflicted
+++ resolved
@@ -3,11 +3,8 @@
 import functools
 import gc
 import json
-<<<<<<< HEAD
-=======
 import operator
 import pickle
->>>>>>> 3937fbc5
 from textwrap import dedent
 from typing import Callable, FrozenSet, List, Set
 import warnings
@@ -28,19 +25,11 @@
 from pandas.core.dtypes.cast import maybe_promote, maybe_upcast_putmask
 from pandas.core.dtypes.common import (
     ensure_int64, ensure_object, is_bool, is_bool_dtype,
-<<<<<<< HEAD
-    is_datetime64_any_dtype, is_datetime64tz_dtype, is_dict_like,
-    is_extension_array_dtype, is_integer, is_list_like, is_number,
-    is_numeric_dtype, is_re_compilable, is_scalar, is_timedelta64_dtype,
-    pandas_dtype)
-from pandas.core.dtypes.generic import ABCDataFrame, ABCPanel, ABCSeries
-=======
     is_datetime64_any_dtype, is_datetime64_dtype, is_datetime64tz_dtype,
     is_dict_like, is_extension_array_dtype, is_integer, is_list_like,
     is_number, is_numeric_dtype, is_object_dtype, is_period_arraylike,
     is_re_compilable, is_scalar, is_timedelta64_dtype, pandas_dtype)
 from pandas.core.dtypes.generic import ABCDataFrame, ABCSeries
->>>>>>> 3937fbc5
 from pandas.core.dtypes.inference import is_hashable
 from pandas.core.dtypes.missing import isna, notna
 
