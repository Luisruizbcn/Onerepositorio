# pylint: disable=W0231,E1101
import collections
import functools
import warnings
import operator
import weakref
import gc
import json

import numpy as np
import pandas as pd

from pandas._libs import tslib, properties
from pandas.core.dtypes.common import (
    _ensure_int64,
    _ensure_object,
    is_scalar,
    is_number,
    is_integer, is_bool,
    is_bool_dtype,
    is_categorical_dtype,
    is_numeric_dtype,
    is_datetime64_dtype,
    is_timedelta64_dtype,
    is_datetime64tz_dtype,
    is_list_like,
    is_dict_like,
    is_re_compilable,
    is_period_arraylike,
    pandas_dtype)
from pandas.core.dtypes.cast import maybe_promote, maybe_upcast_putmask
from pandas.core.dtypes.inference import is_hashable
from pandas.core.dtypes.missing import isna, notna
from pandas.core.dtypes.generic import ABCSeries, ABCPanel, ABCDataFrame

from pandas.core.base import PandasObject, SelectionMixin
from pandas.core.index import (Index, MultiIndex, _ensure_index,
                               InvalidIndexError, RangeIndex)
import pandas.core.indexing as indexing
from pandas.core.indexing import maybe_convert_indices
from pandas.core.indexes.datetimes import DatetimeIndex
from pandas.core.indexes.period import PeriodIndex, Period
from pandas.core.internals import BlockManager
import pandas.core.algorithms as algos
import pandas.core.common as com
import pandas.core.missing as missing
from pandas.io.formats.printing import pprint_thing
from pandas.io.formats.format import format_percentiles, DataFrameFormatter
from pandas.tseries.frequencies import to_offset
from pandas import compat
from pandas.compat.numpy import function as nv
from pandas.compat import (map, zip, lzip, lrange, string_types, to_str,
                           isidentifier, set_function_name, cPickle as pkl)
from pandas.core.ops import _align_method_FRAME
import pandas.core.nanops as nanops
from pandas.util._decorators import (Appender, Substitution,
                                     deprecate_kwarg)
from pandas.util._validators import validate_bool_kwarg, validate_fillna_kwargs
from pandas.core import config

# goal is to be able to define the docs close to function, while still being
# able to share
_shared_docs = dict()
_shared_doc_kwargs = dict(
    axes='keywords for axes', klass='NDFrame',
    axes_single_arg='int or labels for object',
    args_transpose='axes to permute (int or label for object)',
    optional_by="""
        by : str or list of str
            Name or list of names to sort by""")


def _single_replace(self, to_replace, method, inplace, limit):
    """
    Replaces values in a Series using the fill method specified when no
    replacement value is given in the replace method
    """
    if self.ndim != 1:
        raise TypeError('cannot replace {0} with method {1} on a {2}'
                        .format(to_replace, method, type(self).__name__))

    orig_dtype = self.dtype
    result = self if inplace else self.copy()
    fill_f = missing.get_fill_func(method)

    mask = missing.mask_missing(result.values, to_replace)
    values = fill_f(result.values, limit=limit, mask=mask)

    if values.dtype == orig_dtype and inplace:
        return

    result = pd.Series(values, index=self.index,
                       dtype=self.dtype).__finalize__(self)

    if inplace:
        self._update_inplace(result._data)
        return

    return result


class NDFrame(PandasObject, SelectionMixin):
    """
    N-dimensional analogue of DataFrame. Store multi-dimensional in a
    size-mutable, labeled data structure

    Parameters
    ----------
    data : BlockManager
    axes : list
    copy : boolean, default False
    """
    _internal_names = ['_data', '_cacher', '_item_cache', '_cache', '_is_copy',
                       '_subtyp', '_name', '_index', '_default_kind',
                       '_default_fill_value', '_metadata', '__array_struct__',
                       '__array_interface__']
    _internal_names_set = set(_internal_names)
    _accessors = frozenset([])
    _deprecations = frozenset(['as_blocks', 'blocks',
                               'consolidate', 'convert_objects', 'is_copy'])
    _metadata = []
    _is_copy = None

    def __init__(self, data, axes=None, copy=False, dtype=None,
                 fastpath=False):

        if not fastpath:
            if dtype is not None:
                data = data.astype(dtype)
            elif copy:
                data = data.copy()

            if axes is not None:
                for i, ax in enumerate(axes):
                    data = data.reindex_axis(ax, axis=i)

        object.__setattr__(self, '_is_copy', None)
        object.__setattr__(self, '_data', data)
        object.__setattr__(self, '_item_cache', {})

    @property
    def is_copy(self):
        warnings.warn("Attribute 'is_copy' is deprecated and will be removed "
                      "in a future version.", FutureWarning, stacklevel=2)
        return self._is_copy

    @is_copy.setter
    def is_copy(self, msg):
        warnings.warn("Attribute 'is_copy' is deprecated and will be removed "
                      "in a future version.", FutureWarning, stacklevel=2)
        self._is_copy = msg

    def _repr_data_resource_(self):
        """
        Not a real Jupyter special repr method, but we use the same
        naming convention.
        """
        if config.get_option("display.html.table_schema"):
            data = self.head(config.get_option('display.max_rows'))
            payload = json.loads(data.to_json(orient='table'),
                                 object_pairs_hook=collections.OrderedDict)
            return payload

    def _validate_dtype(self, dtype):
        """ validate the passed dtype """

        if dtype is not None:
            dtype = pandas_dtype(dtype)

            # a compound dtype
            if dtype.kind == 'V':
                raise NotImplementedError("compound dtypes are not implemented"
                                          " in the {0} constructor"
                                          .format(self.__class__.__name__))

        return dtype

    def _init_mgr(self, mgr, axes=None, dtype=None, copy=False):
        """ passed a manager and a axes dict """
        for a, axe in axes.items():
            if axe is not None:
                mgr = mgr.reindex_axis(axe,
                                       axis=self._get_block_manager_axis(a),
                                       copy=False)

        # make a copy if explicitly requested
        if copy:
            mgr = mgr.copy()
        if dtype is not None:
            # avoid further copies if we can
            if len(mgr.blocks) > 1 or mgr.blocks[0].values.dtype != dtype:
                mgr = mgr.astype(dtype=dtype)
        return mgr

    # ----------------------------------------------------------------------
    # Construction

    @property
    def _constructor(self):
        """Used when a manipulation result has the same dimensions as the
        original.
        """
        raise com.AbstractMethodError(self)

    def __unicode__(self):
        # unicode representation based upon iterating over self
        # (since, by definition, `PandasContainers` are iterable)
        prepr = '[%s]' % ','.join(map(pprint_thing, self))
        return '%s(%s)' % (self.__class__.__name__, prepr)

    def _dir_additions(self):
        """ add the string-like attributes from the info_axis.
        If info_axis is a MultiIndex, it's first level values are used.
        """
        additions = {c for c in self._info_axis.unique(level=0)[:100]
                     if isinstance(c, string_types) and isidentifier(c)}
        return super(NDFrame, self)._dir_additions().union(additions)

    @property
    def _constructor_sliced(self):
        """Used when a manipulation result has one lower dimension(s) as the
        original, such as DataFrame single columns slicing.
        """
        raise com.AbstractMethodError(self)

    @property
    def _constructor_expanddim(self):
        """Used when a manipulation result has one higher dimension as the
        original, such as Series.to_frame() and DataFrame.to_panel()
        """
        raise NotImplementedError

    # ----------------------------------------------------------------------
    # Axis

    @classmethod
    def _setup_axes(cls, axes, info_axis=None, stat_axis=None, aliases=None,
                    slicers=None, axes_are_reversed=False, build_axes=True,
                    ns=None):
        """Provide axes setup for the major PandasObjects.

        Parameters
        ----------
        axes : the names of the axes in order (lowest to highest)
        info_axis_num : the axis of the selector dimension (int)
        stat_axis_num : the number of axis for the default stats (int)
        aliases : other names for a single axis (dict)
        slicers : how axes slice to others (dict)
        axes_are_reversed : boolean whether to treat passed axes as
            reversed (DataFrame)
        build_axes : setup the axis properties (default True)
        """

        cls._AXIS_ORDERS = axes
        cls._AXIS_NUMBERS = {a: i for i, a in enumerate(axes)}
        cls._AXIS_LEN = len(axes)
        cls._AXIS_ALIASES = aliases or dict()
        cls._AXIS_IALIASES = {v: k for k, v in cls._AXIS_ALIASES.items()}
        cls._AXIS_NAMES = dict(enumerate(axes))
        cls._AXIS_SLICEMAP = slicers or None
        cls._AXIS_REVERSED = axes_are_reversed

        # typ
        setattr(cls, '_typ', cls.__name__.lower())

        # indexing support
        cls._ix = None

        if info_axis is not None:
            cls._info_axis_number = info_axis
            cls._info_axis_name = axes[info_axis]

        if stat_axis is not None:
            cls._stat_axis_number = stat_axis
            cls._stat_axis_name = axes[stat_axis]

        # setup the actual axis
        if build_axes:

            def set_axis(a, i):
                setattr(cls, a, properties.AxisProperty(i))
                cls._internal_names_set.add(a)

            if axes_are_reversed:
                m = cls._AXIS_LEN - 1
                for i, a in cls._AXIS_NAMES.items():
                    set_axis(a, m - i)
            else:
                for i, a in cls._AXIS_NAMES.items():
                    set_axis(a, i)

        # addtl parms
        if isinstance(ns, dict):
            for k, v in ns.items():
                setattr(cls, k, v)

    def _construct_axes_dict(self, axes=None, **kwargs):
        """Return an axes dictionary for myself."""
        d = {a: self._get_axis(a) for a in (axes or self._AXIS_ORDERS)}
        d.update(kwargs)
        return d

    @staticmethod
    def _construct_axes_dict_from(self, axes, **kwargs):
        """Return an axes dictionary for the passed axes."""
        d = {a: ax for a, ax in zip(self._AXIS_ORDERS, axes)}
        d.update(kwargs)
        return d

    def _construct_axes_dict_for_slice(self, axes=None, **kwargs):
        """Return an axes dictionary for myself."""
        d = {self._AXIS_SLICEMAP[a]: self._get_axis(a)
             for a in (axes or self._AXIS_ORDERS)}
        d.update(kwargs)
        return d

    def _construct_axes_from_arguments(self, args, kwargs, require_all=False):
        """Construct and returns axes if supplied in args/kwargs.

        If require_all, raise if all axis arguments are not supplied
        return a tuple of (axes, kwargs).
        """

        # construct the args
        args = list(args)
        for a in self._AXIS_ORDERS:

            # if we have an alias for this axis
            alias = self._AXIS_IALIASES.get(a)
            if alias is not None:
                if a in kwargs:
                    if alias in kwargs:
                        raise TypeError("arguments are mutually exclusive "
                                        "for [%s,%s]" % (a, alias))
                    continue
                if alias in kwargs:
                    kwargs[a] = kwargs.pop(alias)
                    continue

            # look for a argument by position
            if a not in kwargs:
                try:
                    kwargs[a] = args.pop(0)
                except IndexError:
                    if require_all:
                        raise TypeError("not enough/duplicate arguments "
                                        "specified!")

        axes = {a: kwargs.pop(a, None) for a in self._AXIS_ORDERS}
        return axes, kwargs

    @classmethod
    def _from_axes(cls, data, axes, **kwargs):
        # for construction from BlockManager
        if isinstance(data, BlockManager):
            return cls(data, **kwargs)
        else:
            if cls._AXIS_REVERSED:
                axes = axes[::-1]
            d = cls._construct_axes_dict_from(cls, axes, copy=False)
            d.update(kwargs)
            return cls(data, **d)

    def _get_axis_number(self, axis):
        axis = self._AXIS_ALIASES.get(axis, axis)
        if is_integer(axis):
            if axis in self._AXIS_NAMES:
                return axis
        else:
            try:
                return self._AXIS_NUMBERS[axis]
            except KeyError:
                pass
        raise ValueError('No axis named {0} for object type {1}'
                         .format(axis, type(self)))

    def _get_axis_name(self, axis):
        axis = self._AXIS_ALIASES.get(axis, axis)
        if isinstance(axis, string_types):
            if axis in self._AXIS_NUMBERS:
                return axis
        else:
            try:
                return self._AXIS_NAMES[axis]
            except KeyError:
                pass
        raise ValueError('No axis named {0} for object type {1}'
                         .format(axis, type(self)))

    def _get_axis(self, axis):
        name = self._get_axis_name(axis)
        return getattr(self, name)

    def _get_block_manager_axis(self, axis):
        """Map the axis to the block_manager axis."""
        axis = self._get_axis_number(axis)
        if self._AXIS_REVERSED:
            m = self._AXIS_LEN - 1
            return m - axis
        return axis

    def _get_axis_resolvers(self, axis):
        # index or columns
        axis_index = getattr(self, axis)
        d = dict()
        prefix = axis[0]

        for i, name in enumerate(axis_index.names):
            if name is not None:
                key = level = name
            else:
                # prefix with 'i' or 'c' depending on the input axis
                # e.g., you must do ilevel_0 for the 0th level of an unnamed
                # multiiindex
                key = '{prefix}level_{i}'.format(prefix=prefix, i=i)
                level = i

            level_values = axis_index.get_level_values(level)
            s = level_values.to_series()
            s.index = axis_index
            d[key] = s

        # put the index/columns itself in the dict
        if isinstance(axis_index, MultiIndex):
            dindex = axis_index
        else:
            dindex = axis_index.to_series()

        d[axis] = dindex
        return d

    def _get_index_resolvers(self):
        d = {}
        for axis_name in self._AXIS_ORDERS:
            d.update(self._get_axis_resolvers(axis_name))
        return d

    @property
    def _info_axis(self):
        return getattr(self, self._info_axis_name)

    @property
    def _stat_axis(self):
        return getattr(self, self._stat_axis_name)

    @property
    def shape(self):
        """Return a tuple of axis dimensions"""
        return tuple(len(self._get_axis(a)) for a in self._AXIS_ORDERS)

    @property
    def axes(self):
        """Return index label(s) of the internal NDFrame"""
        # we do it this way because if we have reversed axes, then
        # the block manager shows then reversed
        return [self._get_axis(a) for a in self._AXIS_ORDERS]

    @property
    def ndim(self):
        """Number of axes / array dimensions"""
        return self._data.ndim

    @property
    def size(self):
        """number of elements in the NDFrame"""
        return np.prod(self.shape)

    @property
    def _selected_obj(self):
        """ internal compat with SelectionMixin """
        return self

    @property
    def _obj_with_exclusions(self):
        """ internal compat with SelectionMixin """
        return self

    def _expand_axes(self, key):
        new_axes = []
        for k, ax in zip(key, self.axes):
            if k not in ax:
                if type(k) != ax.dtype.type:
                    ax = ax.astype('O')
                new_axes.append(ax.insert(len(ax), k))
            else:
                new_axes.append(ax)

        return new_axes

    _shared_docs['set_axis'] = """Assign desired index to given axis

        Parameters
        ----------
        labels: list-like or Index
            The values for the new index
        axis : int or string, default 0
        inplace : boolean, default None
            Whether to return a new %(klass)s instance.

            WARNING: inplace=None currently falls back to to True, but
            in a future version, will default to False.  Use inplace=True
            explicitly rather than relying on the default.

        .. versionadded:: 0.21.0
            The signature is make consistent to the rest of the API.
            Previously, the "axis" and "labels" arguments were respectively
            the first and second positional arguments.

        Returns
        -------
        renamed : %(klass)s or None
            An object of same type as caller if inplace=False, None otherwise.

        See Also
        --------
        pandas.NDFrame.rename

        Examples
        --------
        >>> s = pd.Series([1, 2, 3])
        >>> s
        0    1
        1    2
        2    3
        dtype: int64
        >>> s.set_axis(['a', 'b', 'c'], axis=0, inplace=False)
        a    1
        b    2
        c    3
        dtype: int64
        >>> df = pd.DataFrame({"A": [1, 2, 3], "B": [4, 5, 6]})
        >>> df.set_axis(['a', 'b', 'c'], axis=0, inplace=False)
           A  B
        a  1  4
        b  2  5
        c  3  6
        >>> df.set_axis(['I', 'II'], axis=1, inplace=False)
           I  II
        0  1   4
        1  2   5
        2  3   6
        >>> df.set_axis(['i', 'ii'], axis=1, inplace=True)
        >>> df
           i  ii
        0  1   4
        1  2   5
        2  3   6

        """

    @Appender(_shared_docs['set_axis'] % dict(klass='NDFrame'))
    def set_axis(self, labels, axis=0, inplace=None):
        if is_scalar(labels):
            warnings.warn(
                'set_axis now takes "labels" as first argument, and '
                '"axis" as named parameter. The old form, with "axis" as '
                'first parameter and \"labels\" as second, is still supported '
                'but will be deprecated in a future version of pandas.',
                FutureWarning, stacklevel=2)
            labels, axis = axis, labels

        if inplace is None:
            warnings.warn(
                'set_axis currently defaults to operating inplace.\nThis '
                'will change in a future version of pandas, use '
                'inplace=True to avoid this warning.',
                FutureWarning, stacklevel=2)
            inplace = True
        if inplace:
            setattr(self, self._get_axis_name(axis), labels)
        else:
            obj = self.copy()
            obj.set_axis(labels, axis=axis, inplace=True)
            return obj

    def _set_axis(self, axis, labels):
        self._data.set_axis(axis, labels)
        self._clear_item_cache()

    _shared_docs['transpose'] = """
        Permute the dimensions of the %(klass)s

        Parameters
        ----------
        args : %(args_transpose)s
        copy : boolean, default False
            Make a copy of the underlying data. Mixed-dtype data will
            always result in a copy

        Examples
        --------
        >>> p.transpose(2, 0, 1)
        >>> p.transpose(2, 0, 1, copy=True)

        Returns
        -------
        y : same as input
        """

    @Appender(_shared_docs['transpose'] % _shared_doc_kwargs)
    def transpose(self, *args, **kwargs):

        # construct the args
        axes, kwargs = self._construct_axes_from_arguments(args, kwargs,
                                                           require_all=True)
        axes_names = tuple(self._get_axis_name(axes[a])
                           for a in self._AXIS_ORDERS)
        axes_numbers = tuple(self._get_axis_number(axes[a])
                             for a in self._AXIS_ORDERS)

        # we must have unique axes
        if len(axes) != len(set(axes)):
            raise ValueError('Must specify %s unique axes' % self._AXIS_LEN)

        new_axes = self._construct_axes_dict_from(self, [self._get_axis(x)
                                                         for x in axes_names])
        new_values = self.values.transpose(axes_numbers)
        if kwargs.pop('copy', None) or (len(args) and args[-1]):
            new_values = new_values.copy()

        nv.validate_transpose_for_generic(self, kwargs)
        return self._constructor(new_values, **new_axes).__finalize__(self)

    def swapaxes(self, axis1, axis2, copy=True):
        """
        Interchange axes and swap values axes appropriately

        Returns
        -------
        y : same as input
        """
        i = self._get_axis_number(axis1)
        j = self._get_axis_number(axis2)

        if i == j:
            if copy:
                return self.copy()
            return self

        mapping = {i: j, j: i}

        new_axes = (self._get_axis(mapping.get(k, k))
                    for k in range(self._AXIS_LEN))
        new_values = self.values.swapaxes(i, j)
        if copy:
            new_values = new_values.copy()

        return self._constructor(new_values, *new_axes).__finalize__(self)

    def pop(self, item):
        """
        Return item and drop from frame. Raise KeyError if not found.

        Parameters
        ----------
        item : str
            Column label to be popped

        Returns
        -------
        popped : Series

        Examples
        --------
        >>> df = pd.DataFrame([('falcon', 'bird',    389.0),
        ...                    ('parrot', 'bird',     24.0),
        ...                    ('lion',   'mammal',   80.5),
        ...                    ('monkey', 'mammal', np.nan)],
        ...                   columns=('name', 'class', 'max_speed'))
        >>> df
             name   class  max_speed
        0  falcon    bird      389.0
        1  parrot    bird       24.0
        2    lion  mammal       80.5
        3  monkey  mammal        NaN

        >>> df.pop('class')
        0      bird
        1      bird
        2    mammal
        3    mammal
        Name: class, dtype: object

        >>> df
             name  max_speed
        0  falcon      389.0
        1  parrot       24.0
        2    lion       80.5
        3  monkey        NaN
        """
        result = self[item]
        del self[item]
        try:
            result._reset_cacher()
        except AttributeError:
            pass

        return result

    def squeeze(self, axis=None):
        """
        Squeeze length 1 dimensions.

        Parameters
        ----------
        axis : None, integer or string axis name, optional
            The axis to squeeze if 1-sized.

            .. versionadded:: 0.20.0

        Returns
        -------
        scalar if 1-sized, else original object
        """
        axis = (self._AXIS_NAMES if axis is None else
                (self._get_axis_number(axis),))
        try:
            return self.iloc[
                tuple(0 if i in axis and len(a) == 1 else slice(None)
                      for i, a in enumerate(self.axes))]
        except Exception:
            return self

    def swaplevel(self, i=-2, j=-1, axis=0):
        """
        Swap levels i and j in a MultiIndex on a particular axis

        Parameters
        ----------
        i, j : int, string (can be mixed)
            Level of index to be swapped. Can pass level name as string.

        Returns
        -------
        swapped : type of caller (new object)

        .. versionchanged:: 0.18.1

           The indexes ``i`` and ``j`` are now optional, and default to
           the two innermost levels of the index.

        """
        axis = self._get_axis_number(axis)
        result = self.copy()
        labels = result._data.axes[axis]
        result._data.set_axis(axis, labels.swaplevel(i, j))
        return result

    # ----------------------------------------------------------------------
    # Rename

    # TODO: define separate funcs for DataFrame, Series and Panel so you can
    # get completion on keyword arguments.
    _shared_docs['rename'] = """
        Alter axes input function or functions. Function / dict values must be
        unique (1-to-1). Labels not contained in a dict / Series will be left
        as-is. Extra labels listed don't throw an error. Alternatively, change
        ``Series.name`` with a scalar value (Series only).

        Parameters
        ----------
        %(optional_mapper)s
        %(axes)s : scalar, list-like, dict-like or function, optional
            Scalar or list-like will alter the ``Series.name`` attribute,
            and raise on DataFrame or Panel.
            dict-like or functions are transformations to apply to
            that axis' values
        %(optional_axis)s
        copy : boolean, default True
            Also copy underlying data
        inplace : boolean, default False
            Whether to return a new %(klass)s. If True then value of copy is
            ignored.
        level : int or level name, default None
            In case of a MultiIndex, only rename labels in the specified
            level.

        Returns
        -------
        renamed : %(klass)s (new object)

        See Also
        --------
        pandas.NDFrame.rename_axis

        Examples
        --------

        >>> s = pd.Series([1, 2, 3])
        >>> s
        0    1
        1    2
        2    3
        dtype: int64
        >>> s.rename("my_name") # scalar, changes Series.name
        0    1
        1    2
        2    3
        Name: my_name, dtype: int64
        >>> s.rename(lambda x: x ** 2)  # function, changes labels
        0    1
        1    2
        4    3
        dtype: int64
        >>> s.rename({1: 3, 2: 5})  # mapping, changes labels
        0    1
        3    2
        5    3
        dtype: int64

        Since ``DataFrame`` doesn't have a ``.name`` attribute,
        only mapping-type arguments are allowed.

        >>> df = pd.DataFrame({"A": [1, 2, 3], "B": [4, 5, 6]})
        >>> df.rename(2)
        Traceback (most recent call last):
        ...
        TypeError: 'int' object is not callable

        ``DataFrame.rename`` supports two calling conventions

        * ``(index=index_mapper, columns=columns_mapper, ...)``
        * ``(mapper, axis={'index', 'columns'}, ...)``

        We *highly* recommend using keyword arguments to clarify your
        intent.

        >>> df.rename(index=str, columns={"A": "a", "B": "c"})
           a  c
        0  1  4
        1  2  5
        2  3  6

        >>> df.rename(index=str, columns={"A": "a", "C": "c"})
           a  B
        0  1  4
        1  2  5
        2  3  6

        Using axis-style parameters

        >>> df.rename(str.lower, axis='columns')
           a  b
        0  1  4
        1  2  5
        2  3  6

        >>> df.rename({1: 2, 2: 4}, axis='index')
           A  B
        0  1  4
        2  2  5
        4  3  6

        See the :ref:`user guide <basics.rename>` for more.
        """

    @Appender(_shared_docs['rename'] % dict(axes='axes keywords for this'
                                            ' object', klass='NDFrame',
                                            optional_mapper='',
                                            optional_axis=''))
    def rename(self, *args, **kwargs):
        axes, kwargs = self._construct_axes_from_arguments(args, kwargs)
        copy = kwargs.pop('copy', True)
        inplace = kwargs.pop('inplace', False)
        level = kwargs.pop('level', None)
        axis = kwargs.pop('axis', None)
        if axis is not None:
            axis = self._get_axis_number(axis)

        if kwargs:
            raise TypeError('rename() got an unexpected keyword '
                            'argument "{0}"'.format(list(kwargs.keys())[0]))

        if com._count_not_none(*axes.values()) == 0:
            raise TypeError('must pass an index to rename')

        # renamer function if passed a dict
        def _get_rename_function(mapper):
            if isinstance(mapper, (dict, ABCSeries)):

                def f(x):
                    if x in mapper:
                        return mapper[x]
                    else:
                        return x
            else:
                f = mapper

            return f

        self._consolidate_inplace()
        result = self if inplace else self.copy(deep=copy)

        # start in the axis order to eliminate too many copies
        for axis in lrange(self._AXIS_LEN):
            v = axes.get(self._AXIS_NAMES[axis])
            if v is None:
                continue
            f = _get_rename_function(v)

            baxis = self._get_block_manager_axis(axis)
            if level is not None:
                level = self.axes[axis]._get_level_number(level)
            result._data = result._data.rename_axis(f, axis=baxis, copy=copy,
                                                    level=level)
            result._clear_item_cache()

        if inplace:
            self._update_inplace(result._data)
        else:
            return result.__finalize__(self)

    rename.__doc__ = _shared_docs['rename']

    def rename_axis(self, mapper, axis=0, copy=True, inplace=False):
        """Alter the name of the index or columns.

        Parameters
        ----------
        mapper : scalar, list-like, optional
            Value to set the axis name attribute.
        axis : int or string, default 0
        copy : boolean, default True
            Also copy underlying data
        inplace : boolean, default False

        Returns
        -------
        renamed : type of caller or None if inplace=True

        Notes
        -----
        Prior to version 0.21.0, ``rename_axis`` could also be used to change
        the axis *labels* by passing a mapping or scalar. This behavior is
        deprecated and will be removed in a future version. Use ``rename``
        instead.

        See Also
        --------
        pandas.Series.rename, pandas.DataFrame.rename
        pandas.Index.rename

        Examples
        --------

        >>> df = pd.DataFrame({"A": [1, 2, 3], "B": [4, 5, 6]})
        >>> df.rename_axis("foo")
             A  B
        foo
        0    1  4
        1    2  5
        2    3  6

        >>> df.rename_axis("bar", axis="columns")
        bar  A  B
        0    1  4
        1    2  5
        2    3  6

        """
        inplace = validate_bool_kwarg(inplace, 'inplace')
        non_mapper = is_scalar(mapper) or (is_list_like(mapper) and not
                                           is_dict_like(mapper))
        if non_mapper:
            return self._set_axis_name(mapper, axis=axis, inplace=inplace)
        else:
            msg = ("Using 'rename_axis' to alter labels is deprecated. "
                   "Use '.rename' instead")
            warnings.warn(msg, FutureWarning, stacklevel=2)
            axis = self._get_axis_name(axis)
            d = {'copy': copy, 'inplace': inplace}
            d[axis] = mapper
            return self.rename(**d)

    def _set_axis_name(self, name, axis=0, inplace=False):
        """
        Alter the name or names of the axis.

        Parameters
        ----------
        name : str or list of str
            Name for the Index, or list of names for the MultiIndex
        axis : int or str
           0 or 'index' for the index; 1 or 'columns' for the columns
        inplace : bool
            whether to modify `self` directly or return a copy

            .. versionadded:: 0.21.0

        Returns
        -------
        renamed : type of caller or None if inplace=True

        See Also
        --------
        pandas.DataFrame.rename
        pandas.Series.rename
        pandas.Index.rename

        Examples
        --------
        >>> df._set_axis_name("foo")
             A
        foo
        0    1
        1    2
        2    3
        >>> df.index = pd.MultiIndex.from_product([['A'], ['a', 'b', 'c']])
        >>> df._set_axis_name(["bar", "baz"])
                 A
        bar baz
        A   a    1
            b    2
            c    3
        """
        axis = self._get_axis_number(axis)
        idx = self._get_axis(axis).set_names(name)

        inplace = validate_bool_kwarg(inplace, 'inplace')
        renamed = self if inplace else self.copy()
        renamed.set_axis(idx, axis=axis, inplace=True)
        if not inplace:
            return renamed

    # ----------------------------------------------------------------------
    # Comparisons

    def _indexed_same(self, other):
        return all(self._get_axis(a).equals(other._get_axis(a))
                   for a in self._AXIS_ORDERS)

    def __neg__(self):
        values = com._values_from_object(self)
        if is_bool_dtype(values):
            arr = operator.inv(values)
        elif (is_numeric_dtype(values) or is_timedelta64_dtype(values)):
            arr = operator.neg(values)
        else:
            raise TypeError("Unary negative expects numeric dtype, not {}"
                            .format(values.dtype))
        return self.__array_wrap__(arr)

    def __pos__(self):
        values = com._values_from_object(self)
        if (is_bool_dtype(values) or is_period_arraylike(values)):
            arr = values
        elif (is_numeric_dtype(values) or is_timedelta64_dtype(values)):
            arr = operator.pos(values)
        else:
            raise TypeError("Unary plus expects numeric dtype, not {}"
                            .format(values.dtype))
        return self.__array_wrap__(arr)

    def __invert__(self):
        try:
            arr = operator.inv(com._values_from_object(self))
            return self.__array_wrap__(arr)
        except Exception:

            # inv fails with 0 len
            if not np.prod(self.shape):
                return self

            raise

    def equals(self, other):
        """
        Determines if two NDFrame objects contain the same elements. NaNs in
        the same location are considered equal.
        """
        if not isinstance(other, self._constructor):
            return False
        return self._data.equals(other._data)

    # -------------------------------------------------------------------------
    # Label or Level Combination Helpers
    #
    # A collection of helper methods for DataFrame/Series operations that
    # accept a combination of column/index labels and levels.  All such
    # operations should utilize/extend these methods when possible so that we
    # have consistent precedence and validation logic throughout the library.

    def _is_level_reference(self, key, axis=0):
        """
        Test whether a key is a level reference for a given axis.

        To be considered a level reference, `key` must be a string that:
          - (axis=0): Matches the name of an index level and does NOT match
            a column label.
          - (axis=1): Matches the name of a column level and does NOT match
            an index label.

        Parameters
        ----------
        key: str
            Potential level name for the given axis
        axis: int, default 0
            Axis that levels are associated with (0 for index, 1 for columns)

        Returns
        -------
        is_level: bool
        """
        axis = self._get_axis_number(axis)

        if self.ndim > 2:
            raise NotImplementedError(
                "_is_level_reference is not implemented for {type}"
                .format(type=type(self)))

        return (key is not None and
                is_hashable(key) and
                key in self.axes[axis].names and
                not self._is_label_reference(key, axis=axis))

    def _is_label_reference(self, key, axis=0):
        """
        Test whether a key is a label reference for a given axis.

        To be considered a label reference, `key` must be a string that:
          - (axis=0): Matches a column label
          - (axis=1): Matches an index label

        Parameters
        ----------
        key: str
            Potential label name
        axis: int, default 0
            Axis perpendicular to the axis that labels are associated with
            (0 means search for column labels, 1 means search for index labels)

        Returns
        -------
        is_label: bool
        """
        axis = self._get_axis_number(axis)
        other_axes = [ax for ax in range(self._AXIS_LEN) if ax != axis]

        if self.ndim > 2:
            raise NotImplementedError(
                "_is_label_reference is not implemented for {type}"
                .format(type=type(self)))

        return (key is not None and
                is_hashable(key) and
                any(key in self.axes[ax] for ax in other_axes))

    def _is_label_or_level_reference(self, key, axis=0):
        """
        Test whether a key is a label or level reference for a given axis.

        To be considered either a label or a level reference, `key` must be a
        string that:
          - (axis=0): Matches a column label or an index level
          - (axis=1): Matches an index label or a column level

        Parameters
        ----------
        key: str
            Potential label or level name
        axis: int, default 0
            Axis that levels are associated with (0 for index, 1 for columns)

        Returns
        -------
        is_label_or_level: bool
        """

        if self.ndim > 2:
            raise NotImplementedError(
                "_is_label_or_level_reference is not implemented for {type}"
                .format(type=type(self)))

        return (self._is_level_reference(key, axis=axis) or
                self._is_label_reference(key, axis=axis))

    def _check_label_or_level_ambiguity(self, key, axis=0, stacklevel=1):
        """
        Check whether `key` matches both a level of the input `axis` and a
        label of the other axis and raise a ``FutureWarning`` if this is the
        case.

        Note: This method will be altered to raise an ambiguity exception in
        a future version.

        Parameters
        ----------
        key: str or object
            label or level name
        axis: int, default 0
            Axis that levels are associated with (0 for index, 1 for columns)
        stacklevel: int, default 1
            Stack level used when a FutureWarning is raised (see below).

        Returns
        -------
        ambiguous: bool

        Raises
        ------
        FutureWarning
            if `key` is ambiguous. This will become an ambiguity error in a
            future version
        """

        axis = self._get_axis_number(axis)
        other_axes = [ax for ax in range(self._AXIS_LEN) if ax != axis]

        if self.ndim > 2:
            raise NotImplementedError(
                "_check_label_or_level_ambiguity is not implemented for {type}"
                .format(type=type(self)))

        if (key is not None and
                is_hashable(key) and
                key in self.axes[axis].names and
                any(key in self.axes[ax] for ax in other_axes)):

            # Build an informative and grammatical warning
            level_article, level_type = (('an', 'index')
                                         if axis == 0 else
                                         ('a', 'column'))

            label_article, label_type = (('a', 'column')
                                         if axis == 0 else
                                         ('an', 'index'))

            msg = ("'{key}' is both {level_article} {level_type} level and "
                   "{label_article} {label_type} label.\n"
                   "Defaulting to {label_type}, but this will raise an "
                   "ambiguity error in a future version"
                   ).format(key=key,
                            level_article=level_article,
                            level_type=level_type,
                            label_article=label_article,
                            label_type=label_type)

            warnings.warn(msg, FutureWarning, stacklevel=stacklevel + 1)
            return True
        else:
            return False

    def _get_label_or_level_values(self, key, axis=0, stacklevel=1):
        """
        Return a 1-D array of values associated with `key`, a label or level
        from the given `axis`.

        Retrieval logic:
          - (axis=0): Return column values if `key` matches a column label.
            Otherwise return index level values if `key` matches an index
            level.
          - (axis=1): Return row values if `key` matches an index label.
            Otherwise return column level values if 'key' matches a column
            level

        Parameters
        ----------
        key: str
            Label or level name.
        axis: int, default 0
            Axis that levels are associated with (0 for index, 1 for columns)
        stacklevel: int, default 1
            Stack level used when a FutureWarning is raised (see below).

        Returns
        -------
        values: np.ndarray

        Raises
        ------
        KeyError
            if `key` matches neither a label nor a level
        ValueError
            if `key` matches multiple labels
        FutureWarning
            if `key` is ambiguous. This will become an ambiguity error in a
            future version
        """

        axis = self._get_axis_number(axis)
        other_axes = [ax for ax in range(self._AXIS_LEN) if ax != axis]

        if self.ndim > 2:
            raise NotImplementedError(
                "_get_label_or_level_values is not implemented for {type}"
                .format(type=type(self)))

        if self._is_label_reference(key, axis=axis):
            self._check_label_or_level_ambiguity(key, axis=axis,
                                                 stacklevel=stacklevel + 1)
            values = self.xs(key, axis=other_axes[0])._values
        elif self._is_level_reference(key, axis=axis):
            values = self.axes[axis].get_level_values(key)._values
        else:
            raise KeyError(key)

        # Check for duplicates
        if values.ndim > 1:

            if other_axes and isinstance(
                    self._get_axis(other_axes[0]), MultiIndex):
                multi_message = ('\n'
                                 'For a multi-index, the label must be a '
                                 'tuple with elements corresponding to '
                                 'each level.')
            else:
                multi_message = ''

            label_axis_name = 'column' if axis == 0 else 'index'
            raise ValueError(("The {label_axis_name} label '{key}' "
                              "is not unique.{multi_message}")
                             .format(key=key,
                                     label_axis_name=label_axis_name,
                                     multi_message=multi_message))

        return values

    def _drop_labels_or_levels(self, keys, axis=0):
        """
        Drop labels and/or levels for the given `axis`.

        For each key in `keys`:
          - (axis=0): If key matches a column label then drop the column.
            Otherwise if key matches an index level then drop the level.
          - (axis=1): If key matches an index label then drop the row.
            Otherwise if key matches a column level then drop the level.

        Parameters
        ----------
        keys: str or list of str
            labels or levels to drop
        axis: int, default 0
            Axis that levels are associated with (0 for index, 1 for columns)

        Returns
        -------
        dropped: DataFrame

        Raises
        ------
        ValueError
            if any `keys` match neither a label nor a level
        """

        axis = self._get_axis_number(axis)

        if self.ndim > 2:
            raise NotImplementedError(
                "_drop_labels_or_levels is not implemented for {type}"
                .format(type=type(self)))

        # Validate keys
        keys = com._maybe_make_list(keys)
        invalid_keys = [k for k in keys if not
                        self._is_label_or_level_reference(k, axis=axis)]

        if invalid_keys:
            raise ValueError(("The following keys are not valid labels or "
                              "levels for axis {axis}: {invalid_keys}")
                             .format(axis=axis,
                                     invalid_keys=invalid_keys))

        # Compute levels and labels to drop
        levels_to_drop = [k for k in keys
                          if self._is_level_reference(k, axis=axis)]

        labels_to_drop = [k for k in keys
                          if not self._is_level_reference(k, axis=axis)]

        # Perform copy upfront and then use inplace operations below.
        # This ensures that we always perform exactly one copy.
        # ``copy`` and/or ``inplace`` options could be added in the future.
        dropped = self.copy()

        if axis == 0:
            # Handle dropping index levels
            if levels_to_drop:
                dropped.reset_index(levels_to_drop, drop=True, inplace=True)

            # Handle dropping columns labels
            if labels_to_drop:
                dropped.drop(labels_to_drop, axis=1, inplace=True)
        else:
            # Handle dropping column levels
            if levels_to_drop:
                if isinstance(dropped.columns, MultiIndex):
                    # Drop the specified levels from the MultiIndex
                    dropped.columns = dropped.columns.droplevel(levels_to_drop)
                else:
                    # Drop the last level of Index by replacing with
                    # a RangeIndex
                    dropped.columns = RangeIndex(dropped.columns.size)

            # Handle dropping index labels
            if labels_to_drop:
                dropped.drop(labels_to_drop, axis=0, inplace=True)

        return dropped

    # ----------------------------------------------------------------------
    # Iteration

    def __hash__(self):
        raise TypeError('{0!r} objects are mutable, thus they cannot be'
                        ' hashed'.format(self.__class__.__name__))

    def __iter__(self):
        """Iterate over infor axis"""
        return iter(self._info_axis)

    # can we get a better explanation of this?
    def keys(self):
        """Get the 'info axis' (see Indexing for more)

        This is index for Series, columns for DataFrame and major_axis for
        Panel.
        """
        return self._info_axis

    def iteritems(self):
        """Iterate over (label, values) on info axis

        This is index for Series, columns for DataFrame, major_axis for Panel,
        and so on.
        """
        for h in self._info_axis:
            yield h, self[h]

    def __len__(self):
        """Returns length of info axis"""
        return len(self._info_axis)

    def __contains__(self, key):
        """True if the key is in the info axis"""
        return key in self._info_axis

    @property
    def empty(self):
        """True if NDFrame is entirely empty [no items], meaning any of the
        axes are of length 0.

        Notes
        -----
        If NDFrame contains only NaNs, it is still not considered empty. See
        the example below.

        Examples
        --------
        An example of an actual empty DataFrame. Notice the index is empty:

        >>> df_empty = pd.DataFrame({'A' : []})
        >>> df_empty
        Empty DataFrame
        Columns: [A]
        Index: []
        >>> df_empty.empty
        True

        If we only have NaNs in our DataFrame, it is not considered empty! We
        will need to drop the NaNs to make the DataFrame empty:

        >>> df = pd.DataFrame({'A' : [np.nan]})
        >>> df
            A
        0 NaN
        >>> df.empty
        False
        >>> df.dropna().empty
        True

        See also
        --------
        pandas.Series.dropna
        pandas.DataFrame.dropna
        """
        return any(len(self._get_axis(a)) == 0 for a in self._AXIS_ORDERS)

    def __nonzero__(self):
        raise ValueError("The truth value of a {0} is ambiguous. "
                         "Use a.empty, a.bool(), a.item(), a.any() or a.all()."
                         .format(self.__class__.__name__))

    __bool__ = __nonzero__

    def bool(self):
        """Return the bool of a single element PandasObject.

        This must be a boolean scalar value, either True or False.  Raise a
        ValueError if the PandasObject does not have exactly 1 element, or that
        element is not boolean
        """
        v = self.squeeze()
        if isinstance(v, (bool, np.bool_)):
            return bool(v)
        elif is_scalar(v):
            raise ValueError("bool cannot act on a non-boolean single element "
                             "{0}".format(self.__class__.__name__))

        self.__nonzero__()

    def __abs__(self):
        return self.abs()

    def __round__(self, decimals=0):
        return self.round(decimals)

    # ----------------------------------------------------------------------
    # Array Interface

    def __array__(self, dtype=None):
        return com._values_from_object(self)

    def __array_wrap__(self, result, context=None):
        d = self._construct_axes_dict(self._AXIS_ORDERS, copy=False)
        return self._constructor(result, **d).__finalize__(self)

    # ideally we would define this to avoid the getattr checks, but
    # is slower
    # @property
    # def __array_interface__(self):
    #    """ provide numpy array interface method """
    #    values = self.values
    #    return dict(typestr=values.dtype.str,shape=values.shape,data=values)

    def to_dense(self):
        """Return dense representation of NDFrame (as opposed to sparse)"""
        # compat
        return self

    # ----------------------------------------------------------------------
    # Picklability

    def __getstate__(self):
        meta = {k: getattr(self, k, None) for k in self._metadata}
        return dict(_data=self._data, _typ=self._typ, _metadata=self._metadata,
                    **meta)

    def __setstate__(self, state):

        if isinstance(state, BlockManager):
            self._data = state
        elif isinstance(state, dict):
            typ = state.get('_typ')
            if typ is not None:

                # set in the order of internal names
                # to avoid definitional recursion
                # e.g. say fill_value needing _data to be
                # defined
                meta = set(self._internal_names + self._metadata)
                for k in list(meta):
                    if k in state:
                        v = state[k]
                        object.__setattr__(self, k, v)

                for k, v in state.items():
                    if k not in meta:
                        object.__setattr__(self, k, v)

            else:
                self._unpickle_series_compat(state)
        elif isinstance(state[0], dict):
            if len(state) == 5:
                self._unpickle_sparse_frame_compat(state)
            else:
                self._unpickle_frame_compat(state)
        elif len(state) == 4:
            self._unpickle_panel_compat(state)
        elif len(state) == 2:
            self._unpickle_series_compat(state)
        else:  # pragma: no cover
            # old pickling format, for compatibility
            self._unpickle_matrix_compat(state)

        self._item_cache = {}

    # ----------------------------------------------------------------------
    # IO

    def _repr_latex_(self):
        """
        Returns a LaTeX representation for a particular object.
        Mainly for use with nbconvert (jupyter notebook conversion to pdf).
        """
        if config.get_option('display.latex.repr'):
            return self.to_latex()
        else:
            return None

    # ----------------------------------------------------------------------
    # I/O Methods

    _shared_docs['to_excel'] = """
    Write %(klass)s to an excel sheet
    %(versionadded_to_excel)s

    Parameters
    ----------
    excel_writer : string or ExcelWriter object
        File path or existing ExcelWriter
    sheet_name : string, default 'Sheet1'
        Name of sheet which will contain DataFrame
    na_rep : string, default ''
        Missing data representation
    float_format : string, default None
        Format string for floating point numbers
    columns : sequence, optional
        Columns to write
    header : boolean or list of string, default True
        Write out the column names. If a list of strings is given it is
        assumed to be aliases for the column names
    index : boolean, default True
        Write row names (index)
    index_label : string or sequence, default None
        Column label for index column(s) if desired. If None is given, and
        `header` and `index` are True, then the index names are used. A
        sequence should be given if the DataFrame uses MultiIndex.
    startrow :
        upper left cell row to dump data frame
    startcol :
        upper left cell column to dump data frame
    engine : string, default None
        write engine to use - you can also set this via the options
        ``io.excel.xlsx.writer``, ``io.excel.xls.writer``, and
        ``io.excel.xlsm.writer``.
    merge_cells : boolean, default True
        Write MultiIndex and Hierarchical Rows as merged cells.
    encoding: string, default None
        encoding of the resulting excel file. Only necessary for xlwt,
        other writers support unicode natively.
    inf_rep : string, default 'inf'
        Representation for infinity (there is no native representation for
        infinity in Excel)
    freeze_panes : tuple of integer (length 2), default None
        Specifies the one-based bottommost row and rightmost column that
        is to be frozen

        .. versionadded:: 0.20.0

    Notes
    -----
    If passing an existing ExcelWriter object, then the sheet will be added
    to the existing workbook.  This can be used to save different
    DataFrames to one workbook:

    >>> writer = pd.ExcelWriter('output.xlsx')
    >>> df1.to_excel(writer,'Sheet1')
    >>> df2.to_excel(writer,'Sheet2')
    >>> writer.save()

    For compatibility with to_csv, to_excel serializes lists and dicts to
    strings before writing.
    """

    def to_json(self, path_or_buf=None, orient=None, date_format=None,
                double_precision=10, force_ascii=True, date_unit='ms',
                default_handler=None, lines=False, compression=None,
                index=True):
        """
        Convert the object to a JSON string.

        Note NaN's and None will be converted to null and datetime objects
        will be converted to UNIX timestamps.

        Parameters
        ----------
        path_or_buf : the path or buffer to write the result string
            if this is None, return the converted string
        orient : string

            * Series

              - default is 'index'
              - allowed values are: {'split','records','index'}

            * DataFrame

              - default is 'columns'
              - allowed values are:
                {'split','records','index','columns','values'}

            * The format of the JSON string

              - split : dict like
                {index -> [index], columns -> [columns], data -> [values]}
              - records : list like
                [{column -> value}, ... , {column -> value}]
              - index : dict like {index -> {column -> value}}
              - columns : dict like {column -> {index -> value}}
              - values : just the values array
              - table : dict like {'schema': {schema}, 'data': {data}}
                describing the data, and the data component is
                like ``orient='records'``.

                .. versionchanged:: 0.20.0

        date_format : {None, 'epoch', 'iso'}
            Type of date conversion. `epoch` = epoch milliseconds,
            `iso` = ISO8601. The default depends on the `orient`. For
            `orient='table'`, the default is `'iso'`. For all other orients,
            the default is `'epoch'`.
        double_precision : The number of decimal places to use when encoding
            floating point values, default 10.
        force_ascii : force encoded string to be ASCII, default True.
        date_unit : string, default 'ms' (milliseconds)
            The time unit to encode to, governs timestamp and ISO8601
            precision.  One of 's', 'ms', 'us', 'ns' for second, millisecond,
            microsecond, and nanosecond respectively.
        default_handler : callable, default None
            Handler to call if object cannot otherwise be converted to a
            suitable format for JSON. Should receive a single argument which is
            the object to convert and return a serialisable object.
        lines : boolean, default False
            If 'orient' is 'records' write out line delimited json format. Will
            throw ValueError if incorrect 'orient' since others are not list
            like.

            .. versionadded:: 0.19.0

        compression : {None, 'gzip', 'bz2', 'xz'}
            A string representing the compression to use in the output file,
            only used when the first argument is a filename

            .. versionadded:: 0.21.0

        index : boolean, default True
            Whether to include the index values in the JSON string. Not
            including the index (``index=False``) is only supported when
            orient is 'split' or 'table'.

            .. versionadded:: 0.23.0

        Returns
        -------
        same type as input object with filtered info axis

        See Also
        --------
        pd.read_json

        Examples
        --------

        >>> df = pd.DataFrame([['a', 'b'], ['c', 'd']],
        ...                   index=['row 1', 'row 2'],
        ...                   columns=['col 1', 'col 2'])
        >>> df.to_json(orient='split')
        '{"columns":["col 1","col 2"],
          "index":["row 1","row 2"],
          "data":[["a","b"],["c","d"]]}'

        Encoding/decoding a Dataframe using ``'index'`` formatted JSON:

        >>> df.to_json(orient='index')
        '{"row 1":{"col 1":"a","col 2":"b"},"row 2":{"col 1":"c","col 2":"d"}}'

        Encoding/decoding a Dataframe using ``'records'`` formatted JSON.
        Note that index labels are not preserved with this encoding.

        >>> df.to_json(orient='records')
        '[{"col 1":"a","col 2":"b"},{"col 1":"c","col 2":"d"}]'

        Encoding with Table Schema

        >>> df.to_json(orient='table')
        '{"schema": {"fields": [{"name": "index", "type": "string"},
                                {"name": "col 1", "type": "string"},
                                {"name": "col 2", "type": "string"}],
                     "primaryKey": "index",
                     "pandas_version": "0.20.0"},
          "data": [{"index": "row 1", "col 1": "a", "col 2": "b"},
                   {"index": "row 2", "col 1": "c", "col 2": "d"}]}'
        """

        from pandas.io import json
        if date_format is None and orient == 'table':
            date_format = 'iso'
        elif date_format is None:
            date_format = 'epoch'
        return json.to_json(path_or_buf=path_or_buf, obj=self, orient=orient,
                            date_format=date_format,
                            double_precision=double_precision,
                            force_ascii=force_ascii, date_unit=date_unit,
                            default_handler=default_handler,
                            lines=lines, compression=compression,
                            index=index)

    def to_hdf(self, path_or_buf, key, **kwargs):
        """Write the contained data to an HDF5 file using HDFStore.

        Parameters
        ----------
        path_or_buf : the path (string) or HDFStore object
        key : string
            identifier for the group in the store
        mode : optional, {'a', 'w', 'r+'}, default 'a'

          ``'w'``
              Write; a new file is created (an existing file with the same
              name would be deleted).
          ``'a'``
              Append; an existing file is opened for reading and writing,
              and if the file does not exist it is created.
          ``'r+'``
              It is similar to ``'a'``, but the file must already exist.
        format : 'fixed(f)|table(t)', default is 'fixed'
            fixed(f) : Fixed format
                       Fast writing/reading. Not-appendable, nor searchable
            table(t) : Table format
                       Write as a PyTables Table structure which may perform
                       worse but allow more flexible operations like searching
                       / selecting subsets of the data
        append : boolean, default False
            For Table formats, append the input data to the existing
        data_columns :  list of columns, or True, default None
            List of columns to create as indexed data columns for on-disk
            queries, or True to use all columns. By default only the axes
            of the object are indexed. See `here
            <http://pandas.pydata.org/pandas-docs/stable/io.html#query-via-data-columns>`__.

            Applicable only to format='table'.
        complevel : int, 0-9, default None
            Specifies a compression level for data.
            A value of 0 disables compression.
        complib : {'zlib', 'lzo', 'bzip2', 'blosc'}, default 'zlib'
            Specifies the compression library to be used.
            As of v0.20.2 these additional compressors for Blosc are supported
            (default if no compressor specified: 'blosc:blosclz'):
            {'blosc:blosclz', 'blosc:lz4', 'blosc:lz4hc', 'blosc:snappy',
            'blosc:zlib', 'blosc:zstd'}.
            Specifying a compression library which is not available issues
            a ValueError.
        fletcher32 : bool, default False
            If applying compression use the fletcher32 checksum
        dropna : boolean, default False.
            If true, ALL nan rows will not be written to store.
        """

        from pandas.io import pytables
        return pytables.to_hdf(path_or_buf, key, self, **kwargs)

    def to_msgpack(self, path_or_buf=None, encoding='utf-8', **kwargs):
        """
        msgpack (serialize) object to input file path

        THIS IS AN EXPERIMENTAL LIBRARY and the storage format
        may not be stable until a future release.

        Parameters
        ----------
        path : string File path, buffer-like, or None
            if None, return generated string
        append : boolean whether to append to an existing msgpack
            (default is False)
        compress : type of compressor (zlib or blosc), default to None (no
            compression)
        """

        from pandas.io import packers
        return packers.to_msgpack(path_or_buf, self, encoding=encoding,
                                  **kwargs)

    def to_sql(self, name, con, schema=None, if_exists='fail', index=True,
               index_label=None, chunksize=None, dtype=None):
        """
        Write records stored in a DataFrame to a SQL database.

        Parameters
        ----------
        name : string
            Name of SQL table
        con : SQLAlchemy engine or DBAPI2 connection (legacy mode)
            Using SQLAlchemy makes it possible to use any DB supported by that
            library. If a DBAPI2 object, only sqlite3 is supported.
        schema : string, default None
            Specify the schema (if database flavor supports this). If None, use
            default schema.
        if_exists : {'fail', 'replace', 'append'}, default 'fail'
            - fail: If table exists, do nothing.
            - replace: If table exists, drop it, recreate it, and insert data.
            - append: If table exists, insert data. Create if does not exist.
        index : boolean, default True
            Write DataFrame index as a column.
        index_label : string or sequence, default None
            Column label for index column(s). If None is given (default) and
            `index` is True, then the index names are used.
            A sequence should be given if the DataFrame uses MultiIndex.
        chunksize : int, default None
            If not None, then rows will be written in batches of this size at a
            time.  If None, all rows will be written at once.
        dtype : dict of column name to SQL type, default None
            Optional specifying the datatype for columns. The SQL type should
            be a SQLAlchemy type, or a string for sqlite3 fallback connection.

        """
        from pandas.io import sql
        sql.to_sql(self, name, con, schema=schema, if_exists=if_exists,
                   index=index, index_label=index_label, chunksize=chunksize,
                   dtype=dtype)

    def to_pickle(self, path, compression='infer',
                  protocol=pkl.HIGHEST_PROTOCOL):
        """
        Pickle (serialize) object to input file path.

        Parameters
        ----------
        path : string
            File path
        compression : {'infer', 'gzip', 'bz2', 'xz', None}, default 'infer'
            a string representing the compression to use in the output file

            .. versionadded:: 0.20.0
        protocol : int
            Int which indicates which protocol should be used by the pickler,
            default HIGHEST_PROTOCOL (see [1], paragraph 12.1.2). The possible
            values for this parameter depend on the version of Python. For
            Python 2.x, possible values are 0, 1, 2. For Python>=3.0, 3 is a
            valid value. For Python >= 3.4, 4 is a valid value.A negative value
            for the protocol parameter is equivalent to setting its value to
            HIGHEST_PROTOCOL.

            .. [1] https://docs.python.org/3/library/pickle.html
            .. versionadded:: 0.21.0

        """
        from pandas.io.pickle import to_pickle
        return to_pickle(self, path, compression=compression,
                         protocol=protocol)

    def to_clipboard(self, excel=True, sep=None, **kwargs):
        """
        Attempt to write text representation of object to the system clipboard
        This can be pasted into Excel, for example.

        Parameters
        ----------
        excel : boolean, defaults to True
                if True, use the provided separator, writing in a csv
                format for allowing easy pasting into excel.
                if False, write a string representation of the object
                to the clipboard
        sep : optional, defaults to tab
        other keywords are passed to to_csv

        Notes
        -----
        Requirements for your platform
          - Linux: xclip, or xsel (with gtk or PyQt4 modules)
          - Windows: none
          - OS X: none
        """
        from pandas.io import clipboards
        clipboards.to_clipboard(self, excel=excel, sep=sep, **kwargs)

    def to_xarray(self):
        """
        Return an xarray object from the pandas object.

        Returns
        -------
        a DataArray for a Series
        a Dataset for a DataFrame
        a DataArray for higher dims

        Examples
        --------
        >>> df = pd.DataFrame({'A' : [1, 1, 2],
                               'B' : ['foo', 'bar', 'foo'],
                               'C' : np.arange(4.,7)})
        >>> df
           A    B    C
        0  1  foo  4.0
        1  1  bar  5.0
        2  2  foo  6.0

        >>> df.to_xarray()
        <xarray.Dataset>
        Dimensions:  (index: 3)
        Coordinates:
          * index    (index) int64 0 1 2
        Data variables:
            A        (index) int64 1 1 2
            B        (index) object 'foo' 'bar' 'foo'
            C        (index) float64 4.0 5.0 6.0

        >>> df = pd.DataFrame({'A' : [1, 1, 2],
                               'B' : ['foo', 'bar', 'foo'],
                               'C' : np.arange(4.,7)}
                             ).set_index(['B','A'])
        >>> df
                 C
        B   A
        foo 1  4.0
        bar 1  5.0
        foo 2  6.0

        >>> df.to_xarray()
        <xarray.Dataset>
        Dimensions:  (A: 2, B: 2)
        Coordinates:
          * B        (B) object 'bar' 'foo'
          * A        (A) int64 1 2
        Data variables:
            C        (B, A) float64 5.0 nan 4.0 6.0

        >>> p = pd.Panel(np.arange(24).reshape(4,3,2),
                         items=list('ABCD'),
                         major_axis=pd.date_range('20130101', periods=3),
                         minor_axis=['first', 'second'])
        >>> p
        <class 'pandas.core.panel.Panel'>
        Dimensions: 4 (items) x 3 (major_axis) x 2 (minor_axis)
        Items axis: A to D
        Major_axis axis: 2013-01-01 00:00:00 to 2013-01-03 00:00:00
        Minor_axis axis: first to second

        >>> p.to_xarray()
        <xarray.DataArray (items: 4, major_axis: 3, minor_axis: 2)>
        array([[[ 0,  1],
                [ 2,  3],
                [ 4,  5]],
               [[ 6,  7],
                [ 8,  9],
                [10, 11]],
               [[12, 13],
                [14, 15],
                [16, 17]],
               [[18, 19],
                [20, 21],
                [22, 23]]])
        Coordinates:
          * items       (items) object 'A' 'B' 'C' 'D'
          * major_axis  (major_axis) datetime64[ns] 2013-01-01 2013-01-02 2013-01-03  # noqa
          * minor_axis  (minor_axis) object 'first' 'second'

        Notes
        -----
        See the `xarray docs <http://xarray.pydata.org/en/stable/>`__
        """

        try:
            import xarray
        except ImportError:
            # Give a nice error message
            raise ImportError("the xarray library is not installed\n"
                              "you can install via conda\n"
                              "conda install xarray\n"
                              "or via pip\n"
                              "pip install xarray\n")

        if self.ndim == 1:
            return xarray.DataArray.from_series(self)
        elif self.ndim == 2:
            return xarray.Dataset.from_dataframe(self)

        # > 2 dims
        coords = [(a, self._get_axis(a)) for a in self._AXIS_ORDERS]
        return xarray.DataArray(self,
                                coords=coords,
                                )

    _shared_docs['to_latex'] = r"""
        Render an object to a tabular environment table. You can splice
        this into a LaTeX document. Requires \\usepackage{booktabs}.

        .. versionchanged:: 0.20.2
           Added to Series

        `to_latex`-specific options:

        bold_rows : boolean, default False
            Make the row labels bold in the output
        column_format : str, default None
            The columns format as specified in `LaTeX table format
            <https://en.wikibooks.org/wiki/LaTeX/Tables>`__ e.g 'rcl' for 3
            columns
        longtable : boolean, default will be read from the pandas config module
            Default: False.
            Use a longtable environment instead of tabular. Requires adding
            a \\usepackage{longtable} to your LaTeX preamble.
        escape : boolean, default will be read from the pandas config module
            Default: True.
            When set to False prevents from escaping latex special
            characters in column names.
        encoding : str, default None
            A string representing the encoding to use in the output file,
            defaults to 'ascii' on Python 2 and 'utf-8' on Python 3.
        decimal : string, default '.'
            Character recognized as decimal separator, e.g. ',' in Europe.

            .. versionadded:: 0.18.0

        multicolumn : boolean, default True
            Use \multicolumn to enhance MultiIndex columns.
            The default will be read from the config module.

            .. versionadded:: 0.20.0

        multicolumn_format : str, default 'l'
            The alignment for multicolumns, similar to `column_format`
            The default will be read from the config module.

            .. versionadded:: 0.20.0

        multirow : boolean, default False
            Use \multirow to enhance MultiIndex rows.
            Requires adding a \\usepackage{multirow} to your LaTeX preamble.
            Will print centered labels (instead of top-aligned)
            across the contained rows, separating groups via clines.
            The default will be read from the pandas config module.

            .. versionadded:: 0.20.0
            """

    @Substitution(header='Write out the column names. If a list of strings '
                         'is given, it is assumed to be aliases for the '
                         'column names.')
    @Appender(_shared_docs['to_latex'] % _shared_doc_kwargs)
    def to_latex(self, buf=None, columns=None, col_space=None, header=True,
                 index=True, na_rep='NaN', formatters=None, float_format=None,
                 sparsify=None, index_names=True, bold_rows=False,
                 column_format=None, longtable=None, escape=None,
                 encoding=None, decimal='.', multicolumn=None,
                 multicolumn_format=None, multirow=None):
        # Get defaults from the pandas config
        if self.ndim == 1:
            self = self.to_frame()
        if longtable is None:
            longtable = config.get_option("display.latex.longtable")
        if escape is None:
            escape = config.get_option("display.latex.escape")
        if multicolumn is None:
            multicolumn = config.get_option("display.latex.multicolumn")
        if multicolumn_format is None:
            multicolumn_format = config.get_option(
                "display.latex.multicolumn_format")
        if multirow is None:
            multirow = config.get_option("display.latex.multirow")

        formatter = DataFrameFormatter(self, buf=buf, columns=columns,
                                       col_space=col_space, na_rep=na_rep,
                                       header=header, index=index,
                                       formatters=formatters,
                                       float_format=float_format,
                                       bold_rows=bold_rows,
                                       sparsify=sparsify,
                                       index_names=index_names,
                                       escape=escape, decimal=decimal)
        formatter.to_latex(column_format=column_format, longtable=longtable,
                           encoding=encoding, multicolumn=multicolumn,
                           multicolumn_format=multicolumn_format,
                           multirow=multirow)

        if buf is None:
            return formatter.buf.getvalue()

    # ----------------------------------------------------------------------
    # Fancy Indexing

    @classmethod
    def _create_indexer(cls, name, indexer):
        """Create an indexer like _name in the class."""
        if getattr(cls, name, None) is None:
            _indexer = functools.partial(indexer, name)
            setattr(cls, name, property(_indexer, doc=indexer.__doc__))

    def get(self, key, default=None):
        """
        Get item from object for given key (DataFrame column, Panel slice,
        etc.). Returns default value if not found.

        Parameters
        ----------
        key : object

        Returns
        -------
        value : type of items contained in object
        """
        try:
            return self[key]
        except (KeyError, ValueError, IndexError):
            return default

    def __getitem__(self, item):
        return self._get_item_cache(item)

    def _get_item_cache(self, item):
        """Return the cached item, item represents a label indexer."""
        cache = self._item_cache
        res = cache.get(item)
        if res is None:
            values = self._data.get(item)
            res = self._box_item_values(item, values)
            cache[item] = res
            res._set_as_cached(item, self)

            # for a chain
            res._is_copy = self._is_copy
        return res

    def _set_as_cached(self, item, cacher):
        """Set the _cacher attribute on the calling object with a weakref to
        cacher.
        """
        self._cacher = (item, weakref.ref(cacher))

    def _reset_cacher(self):
        """Reset the cacher."""
        if hasattr(self, '_cacher'):
            del self._cacher

    def _iget_item_cache(self, item):
        """Return the cached item, item represents a positional indexer."""
        ax = self._info_axis
        if ax.is_unique:
            lower = self._get_item_cache(ax[item])
        else:
            lower = self._take(item, axis=self._info_axis_number,
                               convert=True)
        return lower

    def _box_item_values(self, key, values):
        raise com.AbstractMethodError(self)

    def _maybe_cache_changed(self, item, value):
        """The object has called back to us saying maybe it has changed.
        """
        self._data.set(item, value, check=False)

    @property
    def _is_cached(self):
        """Return boolean indicating if self is cached or not."""
        return getattr(self, '_cacher', None) is not None

    def _get_cacher(self):
        """return my cacher or None"""
        cacher = getattr(self, '_cacher', None)
        if cacher is not None:
            cacher = cacher[1]()
        return cacher

    @property
    def _is_view(self):
        """Return boolean indicating if self is view of another array """
        return self._data.is_view

    def _maybe_update_cacher(self, clear=False, verify_is_copy=True):
        """
        See if we need to update our parent cacher if clear, then clear our
        cache.

        Parameters
        ----------
        clear : boolean, default False
            clear the item cache
        verify_is_copy : boolean, default True
            provide is_copy checks

        """

        cacher = getattr(self, '_cacher', None)
        if cacher is not None:
            ref = cacher[1]()

            # we are trying to reference a dead referant, hence
            # a copy
            if ref is None:
                del self._cacher
            else:
                try:
                    ref._maybe_cache_changed(cacher[0], self)
                except Exception:
                    pass

        if verify_is_copy:
            self._check_setitem_copy(stacklevel=5, t='referant')

        if clear:
            self._clear_item_cache()

    def _clear_item_cache(self, i=None):
        if i is not None:
            self._item_cache.pop(i, None)
        else:
            self._item_cache.clear()

    def _slice(self, slobj, axis=0, kind=None):
        """
        Construct a slice of this container.

        kind parameter is maintained for compatibility with Series slicing.
        """
        axis = self._get_block_manager_axis(axis)
        result = self._constructor(self._data.get_slice(slobj, axis=axis))
        result = result.__finalize__(self)

        # this could be a view
        # but only in a single-dtyped view slicable case
        is_copy = axis != 0 or result._is_view
        result._set_is_copy(self, copy=is_copy)
        return result

    def _set_item(self, key, value):
        self._data.set(key, value)
        self._clear_item_cache()

    def _set_is_copy(self, ref=None, copy=True):
        if not copy:
            self._is_copy = None
        else:
            if ref is not None:
                self._is_copy = weakref.ref(ref)
            else:
                self._is_copy = None

    def _check_is_chained_assignment_possible(self):
        """
        Check if we are a view, have a cacher, and are of mixed type.
        If so, then force a setitem_copy check.

        Should be called just near setting a value

        Will return a boolean if it we are a view and are cached, but a
        single-dtype meaning that the cacher should be updated following
        setting.
        """
        if self._is_view and self._is_cached:
            ref = self._get_cacher()
            if ref is not None and ref._is_mixed_type:
                self._check_setitem_copy(stacklevel=4, t='referant',
                                         force=True)
            return True
        elif self._is_copy:
            self._check_setitem_copy(stacklevel=4, t='referant')
        return False

    def _check_setitem_copy(self, stacklevel=4, t='setting', force=False):
        """

        Parameters
        ----------
        stacklevel : integer, default 4
           the level to show of the stack when the error is output
        t : string, the type of setting error
        force : boolean, default False
           if True, then force showing an error

        validate if we are doing a settitem on a chained copy.

        If you call this function, be sure to set the stacklevel such that the
        user will see the error *at the level of setting*

        It is technically possible to figure out that we are setting on
        a copy even WITH a multi-dtyped pandas object. In other words, some
        blocks may be views while other are not. Currently _is_view will ALWAYS
        return False for multi-blocks to avoid having to handle this case.

        df = DataFrame(np.arange(0,9), columns=['count'])
        df['group'] = 'b'

        # This technically need not raise SettingWithCopy if both are view
        # (which is not # generally guaranteed but is usually True.  However,
        # this is in general not a good practice and we recommend using .loc.
        df.iloc[0:5]['group'] = 'a'

        """

        if force or self._is_copy:

            value = config.get_option('mode.chained_assignment')
            if value is None:
                return

            # see if the copy is not actually referred; if so, then dissolve
            # the copy weakref
            try:
                gc.collect(2)
                if not gc.get_referents(self._is_copy()):
                    self._is_copy = None
                    return
            except Exception:
                pass

            # we might be a false positive
            try:
                if self._is_copy().shape == self.shape:
                    self._is_copy = None
                    return
            except Exception:
                pass

            # a custom message
            if isinstance(self._is_copy, string_types):
                t = self._is_copy

            elif t == 'referant':
                t = ("\n"
                     "A value is trying to be set on a copy of a slice from a "
                     "DataFrame\n\n"
                     "See the caveats in the documentation: "
                     "http://pandas.pydata.org/pandas-docs/stable/"
                     "indexing.html#indexing-view-versus-copy"
                     )

            else:
                t = ("\n"
                     "A value is trying to be set on a copy of a slice from a "
                     "DataFrame.\n"
                     "Try using .loc[row_indexer,col_indexer] = value "
                     "instead\n\nSee the caveats in the documentation: "
                     "http://pandas.pydata.org/pandas-docs/stable/"
                     "indexing.html#indexing-view-versus-copy"
                     )

            if value == 'raise':
                raise com.SettingWithCopyError(t)
            elif value == 'warn':
                warnings.warn(t, com.SettingWithCopyWarning,
                              stacklevel=stacklevel)

    def __delitem__(self, key):
        """
        Delete item
        """
        deleted = False

        maybe_shortcut = False
        if hasattr(self, 'columns') and isinstance(self.columns, MultiIndex):
            try:
                maybe_shortcut = key not in self.columns._engine
            except TypeError:
                pass

        if maybe_shortcut:
            # Allow shorthand to delete all columns whose first len(key)
            # elements match key:
            if not isinstance(key, tuple):
                key = (key, )
            for col in self.columns:
                if isinstance(col, tuple) and col[:len(key)] == key:
                    del self[col]
                    deleted = True
        if not deleted:
            # If the above loop ran and didn't delete anything because
            # there was no match, this call should raise the appropriate
            # exception:
            self._data.delete(key)

        # delete from the caches
        try:
            del self._item_cache[key]
        except KeyError:
            pass

    _shared_docs['_take'] = """
        Return the elements in the given *positional* indices along an axis.

        This means that we are not indexing according to actual values in
        the index attribute of the object. We are indexing according to the
        actual position of the element in the object.

        This is the internal version of ``.take()`` and will contain a wider
        selection of parameters useful for internal use but not as suitable
        for public usage.

        Parameters
        ----------
        indices : array-like
            An array of ints indicating which positions to take.
        axis : int, default 0
            The axis on which to select elements. "0" means that we are
            selecting rows, "1" means that we are selecting columns, etc.
        convert : bool, default True
            Whether to convert negative indices into positive ones.
            For example, ``-1`` would map to the ``len(axis) - 1``.
            The conversions are similar to the behavior of indexing a
            regular Python list.
        is_copy : bool, default True
            Whether to return a copy of the original object or not.

        Returns
        -------
        taken : type of caller
            An array-like containing the elements taken from the object.

        See Also
        --------
        numpy.ndarray.take
        numpy.take
        """

    @Appender(_shared_docs['_take'])
    def _take(self, indices, axis=0, convert=True, is_copy=True):
        self._consolidate_inplace()

        if convert:
            indices = maybe_convert_indices(indices, len(self._get_axis(axis)))

        new_data = self._data.take(indices,
                                   axis=self._get_block_manager_axis(axis),
                                   verify=True)
        result = self._constructor(new_data).__finalize__(self)

        # Maybe set copy if we didn't actually change the index.
        if is_copy:
            if not result._get_axis(axis).equals(self._get_axis(axis)):
                result._set_is_copy(self)

        return result

    _shared_docs['take'] = """
        Return the elements in the given *positional* indices along an axis.

        This means that we are not indexing according to actual values in
        the index attribute of the object. We are indexing according to the
        actual position of the element in the object.

        Parameters
        ----------
        indices : array-like
            An array of ints indicating which positions to take.
        axis : int, default 0
            The axis on which to select elements. "0" means that we are
            selecting rows, "1" means that we are selecting columns, etc.
        convert : bool, default True
            .. deprecated:: 0.21.0
               In the future, negative indices will always be converted.

            Whether to convert negative indices into positive ones.
            For example, ``-1`` would map to the ``len(axis) - 1``.
            The conversions are similar to the behavior of indexing a
            regular Python list.
        is_copy : bool, default True
            Whether to return a copy of the original object or not.

        Examples
        --------
        >>> df = pd.DataFrame([('falcon', 'bird',    389.0),
                               ('parrot', 'bird',     24.0),
                               ('lion',   'mammal',   80.5),
                               ('monkey', 'mammal', np.nan)],
                              columns=('name', 'class', 'max_speed'),
                              index=[0, 2, 3, 1])
        >>> df
             name   class  max_speed
        0  falcon    bird      389.0
        2  parrot    bird       24.0
        3    lion  mammal       80.5
        1  monkey  mammal        NaN

        Take elements at positions 0 and 3 along the axis 0 (default).

        Note how the actual indices selected (0 and 1) do not correspond to
        our selected indices 0 and 3. That's because we are selecting the 0th
        and 3rd rows, not rows whose indices equal 0 and 3.

        >>> df.take([0, 3])
        0  falcon    bird      389.0
        1  monkey  mammal        NaN

        Take elements at indices 1 and 2 along the axis 1 (column selection).

        >>> df.take([1, 2], axis=1)
            class  max_speed
        0    bird      389.0
        2    bird       24.0
        3  mammal       80.5
        1  mammal        NaN

        We may take elements using negative integers for positive indices,
        starting from the end of the object, just like with Python lists.

        >>> df.take([-1, -2])
             name   class  max_speed
        1  monkey  mammal        NaN
        3    lion  mammal       80.5

        Returns
        -------
        taken : type of caller
            An array-like containing the elements taken from the object.

        See Also
        --------
        numpy.ndarray.take
        numpy.take
        """

    @Appender(_shared_docs['take'])
    def take(self, indices, axis=0, convert=None, is_copy=True, **kwargs):
        if convert is not None:
            msg = ("The 'convert' parameter is deprecated "
                   "and will be removed in a future version.")
            warnings.warn(msg, FutureWarning, stacklevel=2)
        else:
            convert = True

        convert = nv.validate_take(tuple(), kwargs)
        return self._take(indices, axis=axis, convert=convert, is_copy=is_copy)

    def xs(self, key, axis=0, level=None, drop_level=True):
        """
        Returns a cross-section (row(s) or column(s)) from the
        Series/DataFrame. Defaults to cross-section on the rows (axis=0).

        Parameters
        ----------
        key : object
            Some label contained in the index, or partially in a MultiIndex
        axis : int, default 0
            Axis to retrieve cross-section on
        level : object, defaults to first n levels (n=1 or len(key))
            In case of a key partially contained in a MultiIndex, indicate
            which levels are used. Levels can be referred by label or position.
        drop_level : boolean, default True
            If False, returns object with same levels as self.

        Examples
        --------
        >>> df
           A  B  C
        a  4  5  2
        b  4  0  9
        c  9  7  3
        >>> df.xs('a')
        A    4
        B    5
        C    2
        Name: a
        >>> df.xs('C', axis=1)
        a    2
        b    9
        c    3
        Name: C

        >>> df
                            A  B  C  D
        first second third
        bar   one    1      4  1  8  9
              two    1      7  5  5  0
        baz   one    1      6  6  8  0
              three  2      5  3  5  3
        >>> df.xs(('baz', 'three'))
               A  B  C  D
        third
        2      5  3  5  3
        >>> df.xs('one', level=1)
                     A  B  C  D
        first third
        bar   1      4  1  8  9
        baz   1      6  6  8  0
        >>> df.xs(('baz', 2), level=[0, 'third'])
                A  B  C  D
        second
        three   5  3  5  3

        Returns
        -------
        xs : Series or DataFrame

        Notes
        -----
        xs is only for getting, not setting values.

        MultiIndex Slicers is a generic way to get/set values on any level or
        levels.  It is a superset of xs functionality, see
        :ref:`MultiIndex Slicers <advanced.mi_slicers>`

        """
        axis = self._get_axis_number(axis)
        labels = self._get_axis(axis)
        if level is not None:
            loc, new_ax = labels.get_loc_level(key, level=level,
                                               drop_level=drop_level)

            # create the tuple of the indexer
            indexer = [slice(None)] * self.ndim
            indexer[axis] = loc
            indexer = tuple(indexer)

            result = self.iloc[indexer]
            setattr(result, result._get_axis_name(axis), new_ax)
            return result

        if axis == 1:
            return self[key]

        self._consolidate_inplace()

        index = self.index
        if isinstance(index, MultiIndex):
            loc, new_index = self.index.get_loc_level(key,
                                                      drop_level=drop_level)
        else:
            loc = self.index.get_loc(key)

            if isinstance(loc, np.ndarray):
                if loc.dtype == np.bool_:
                    inds, = loc.nonzero()
                    return self._take(inds, axis=axis, convert=False)
                else:
                    return self._take(loc, axis=axis, convert=True)

            if not is_scalar(loc):
                new_index = self.index[loc]

        if is_scalar(loc):
            new_values = self._data.fast_xs(loc)

            # may need to box a datelike-scalar
            #
            # if we encounter an array-like and we only have 1 dim
            # that means that their are list/ndarrays inside the Series!
            # so just return them (GH 6394)
            if not is_list_like(new_values) or self.ndim == 1:
                return com._maybe_box_datetimelike(new_values)

            result = self._constructor_sliced(
                new_values, index=self.columns,
                name=self.index[loc], dtype=new_values.dtype)

        else:
            result = self.iloc[loc]
            result.index = new_index

        # this could be a view
        # but only in a single-dtyped view slicable case
        result._set_is_copy(self, copy=not result._is_view)
        return result

    _xs = xs

    def select(self, crit, axis=0):
        """Return data corresponding to axis labels matching criteria

        .. deprecated:: 0.21.0
            Use df.loc[df.index.map(crit)] to select via labels

        Parameters
        ----------
        crit : function
            To be called on each index (label). Should return True or False
        axis : int

        Returns
        -------
        selection : type of caller
        """
        warnings.warn("'select' is deprecated and will be removed in a "
                      "future release. You can use "
                      ".loc[labels.map(crit)] as a replacement",
                      FutureWarning, stacklevel=2)

        axis = self._get_axis_number(axis)
        axis_name = self._get_axis_name(axis)
        axis_values = self._get_axis(axis)

        if len(axis_values) > 0:
            new_axis = axis_values[
                np.asarray([bool(crit(label)) for label in axis_values])]
        else:
            new_axis = axis_values

        return self.reindex(**{axis_name: new_axis})

    def reindex_like(self, other, method=None, copy=True, limit=None,
                     tolerance=None):
        """Return an object with matching indices to myself.

        Parameters
        ----------
        other : Object
        method : string or None
        copy : boolean, default True
        limit : int, default None
            Maximum number of consecutive labels to fill for inexact matches.
        tolerance : optional
            Maximum distance between labels of the other object and this
            object for inexact matches. Can be list-like.

            .. versionadded:: 0.21.0 (list-like tolerance)

        Notes
        -----
        Like calling s.reindex(index=other.index, columns=other.columns,
                               method=...)

        Returns
        -------
        reindexed : same as input
        """
        d = other._construct_axes_dict(axes=self._AXIS_ORDERS, method=method,
                                       copy=copy, limit=limit,
                                       tolerance=tolerance)

        return self.reindex(**d)

    def drop(self, labels=None, axis=0, index=None, columns=None, level=None,
             inplace=False, errors='raise'):
        """
        Return new object with labels in requested axis removed.

        Parameters
        ----------
        labels : single label or list-like
            Index or column labels to drop.
        axis : int or axis name
            Whether to drop labels from the index (0 / 'index') or
            columns (1 / 'columns').
        index, columns : single label or list-like
            Alternative to specifying `axis` (``labels, axis=1`` is
            equivalent to ``columns=labels``).

            .. versionadded:: 0.21.0
        level : int or level name, default None
            For MultiIndex
        inplace : bool, default False
            If True, do operation inplace and return None.
        errors : {'ignore', 'raise'}, default 'raise'
            If 'ignore', suppress error and existing labels are dropped.

        Returns
        -------
        dropped : type of caller

        Raises
        ------
        KeyError
            If none of the labels are found in the selected axis

        Examples
        --------
        >>> df = pd.DataFrame(np.arange(12).reshape(3,4),
                              columns=['A', 'B', 'C', 'D'])
        >>> df
           A  B   C   D
        0  0  1   2   3
        1  4  5   6   7
        2  8  9  10  11

        Drop columns

        >>> df.drop(['B', 'C'], axis=1)
           A   D
        0  0   3
        1  4   7
        2  8  11

        >>> df.drop(columns=['B', 'C'])
           A   D
        0  0   3
        1  4   7
        2  8  11

        Drop a row by index

        >>> df.drop([0, 1])
           A  B   C   D
        2  8  9  10  11

        Notes
        -----
        Specifying both `labels` and `index` or `columns` will raise a
        ValueError.

        """
        inplace = validate_bool_kwarg(inplace, 'inplace')

        if labels is not None:
            if index is not None or columns is not None:
                raise ValueError("Cannot specify both 'labels' and "
                                 "'index'/'columns'")
            axis_name = self._get_axis_name(axis)
            axes = {axis_name: labels}
        elif index is not None or columns is not None:
            axes, _ = self._construct_axes_from_arguments((index, columns), {})
        else:
            raise ValueError("Need to specify at least one of 'labels', "
                             "'index' or 'columns'")

        obj = self

        for axis, labels in axes.items():
            if labels is not None:
                obj = obj._drop_axis(labels, axis, level=level, errors=errors)

        if inplace:
            self._update_inplace(obj)
        else:
            return obj

    def _drop_axis(self, labels, axis, level=None, errors='raise'):
        """
        Drop labels from specified axis. Used in the ``drop`` method
        internally.

        Parameters
        ----------
        labels : single label or list-like
        axis : int or axis name
        level : int or level name, default None
            For MultiIndex
        errors : {'ignore', 'raise'}, default 'raise'
            If 'ignore', suppress error and existing labels are dropped.

        """
        axis = self._get_axis_number(axis)
        axis_name = self._get_axis_name(axis)
        axis, axis_ = self._get_axis(axis), axis

        if axis.is_unique:
            if level is not None:
                if not isinstance(axis, MultiIndex):
                    raise AssertionError('axis must be a MultiIndex')
                new_axis = axis.drop(labels, level=level, errors=errors)
            else:
                new_axis = axis.drop(labels, errors=errors)
            dropped = self.reindex(**{axis_name: new_axis})
            try:
                dropped.axes[axis_].set_names(axis.names, inplace=True)
            except AttributeError:
                pass
            result = dropped

        else:
            labels = _ensure_object(com._index_labels_to_array(labels))
            if level is not None:
                if not isinstance(axis, MultiIndex):
                    raise AssertionError('axis must be a MultiIndex')
                indexer = ~axis.get_level_values(level).isin(labels)
            else:
                indexer = ~axis.isin(labels)

            if errors == 'raise' and indexer.all():
                raise KeyError('{} not found in axis'.format(labels))

            slicer = [slice(None)] * self.ndim
            slicer[self._get_axis_number(axis_name)] = indexer

            result = self.loc[tuple(slicer)]

        return result

    def _update_inplace(self, result, verify_is_copy=True):
        """
        Replace self internals with result.

        Parameters
        ----------
        verify_is_copy : boolean, default True
            provide is_copy checks

        """
        # NOTE: This does *not* call __finalize__ and that's an explicit
        # decision that we may revisit in the future.

        self._reset_cache()
        self._clear_item_cache()
        self._data = getattr(result, '_data', result)
        self._maybe_update_cacher(verify_is_copy=verify_is_copy)

    def add_prefix(self, prefix):
        """
        Concatenate prefix string with panel items names.

        Parameters
        ----------
        prefix : string

        Returns
        -------
        with_prefix : type of caller
        """
        new_data = self._data.add_prefix(prefix)
        return self._constructor(new_data).__finalize__(self)

    def add_suffix(self, suffix):
        """
        Concatenate suffix string with panel items names.

        Parameters
        ----------
        suffix : string

        Returns
        -------
        with_suffix : type of caller
        """
        new_data = self._data.add_suffix(suffix)
        return self._constructor(new_data).__finalize__(self)

    _shared_docs['sort_values'] = """
        Sort by the values along either axis

        Parameters
        ----------%(optional_by)s
        axis : %(axes_single_arg)s, default 0
             Axis to be sorted
        ascending : bool or list of bool, default True
             Sort ascending vs. descending. Specify list for multiple sort
             orders.  If this is a list of bools, must match the length of
             the by.
        inplace : bool, default False
             if True, perform operation in-place
        kind : {'quicksort', 'mergesort', 'heapsort'}, default 'quicksort'
             Choice of sorting algorithm. See also ndarray.np.sort for more
             information.  `mergesort` is the only stable algorithm. For
             DataFrames, this option is only applied when sorting on a single
             column or label.
        na_position : {'first', 'last'}, default 'last'
             `first` puts NaNs at the beginning, `last` puts NaNs at the end

        Returns
        -------
        sorted_obj : %(klass)s

        Examples
        --------
        >>> df = pd.DataFrame({
        ...     'col1' : ['A', 'A', 'B', np.nan, 'D', 'C'],
        ...     'col2' : [2, 1, 9, 8, 7, 4],
        ...     'col3': [0, 1, 9, 4, 2, 3],
        ... })
        >>> df
            col1 col2 col3
        0   A    2    0
        1   A    1    1
        2   B    9    9
        3   NaN  8    4
        4   D    7    2
        5   C    4    3

        Sort by col1

        >>> df.sort_values(by=['col1'])
            col1 col2 col3
        0   A    2    0
        1   A    1    1
        2   B    9    9
        5   C    4    3
        4   D    7    2
        3   NaN  8    4

        Sort by multiple columns

        >>> df.sort_values(by=['col1', 'col2'])
            col1 col2 col3
        1   A    1    1
        0   A    2    0
        2   B    9    9
        5   C    4    3
        4   D    7    2
        3   NaN  8    4

        Sort Descending

        >>> df.sort_values(by='col1', ascending=False)
            col1 col2 col3
        4   D    7    2
        5   C    4    3
        2   B    9    9
        0   A    2    0
        1   A    1    1
        3   NaN  8    4

        Putting NAs first

        >>> df.sort_values(by='col1', ascending=False, na_position='first')
            col1 col2 col3
        3   NaN  8    4
        4   D    7    2
        5   C    4    3
        2   B    9    9
        0   A    2    0
        1   A    1    1
        """

    def sort_values(self, by=None, axis=0, ascending=True, inplace=False,
                    kind='quicksort', na_position='last'):
        """
        NOT IMPLEMENTED: do not call this method, as sorting values is not
        supported for Panel objects and will raise an error.
        """
        raise NotImplementedError("sort_values has not been implemented "
                                  "on Panel or Panel4D objects.")

    _shared_docs['sort_index'] = """
        Sort object by labels (along an axis)

        Parameters
        ----------
        axis : %(axes)s to direct sorting
        level : int or level name or list of ints or list of level names
            if not None, sort on values in specified index level(s)
        ascending : boolean, default True
            Sort ascending vs. descending
        inplace : bool, default False
            if True, perform operation in-place
        kind : {'quicksort', 'mergesort', 'heapsort'}, default 'quicksort'
             Choice of sorting algorithm. See also ndarray.np.sort for more
             information.  `mergesort` is the only stable algorithm. For
             DataFrames, this option is only applied when sorting on a single
             column or label.
        na_position : {'first', 'last'}, default 'last'
             `first` puts NaNs at the beginning, `last` puts NaNs at the end.
             Not implemented for MultiIndex.
        sort_remaining : bool, default True
            if true and sorting by level and index is multilevel, sort by other
            levels too (in order) after sorting by specified level

        Returns
        -------
        sorted_obj : %(klass)s
        """

    @Appender(_shared_docs['sort_index'] % dict(axes="axes", klass="NDFrame"))
    def sort_index(self, axis=0, level=None, ascending=True, inplace=False,
                   kind='quicksort', na_position='last', sort_remaining=True):
        inplace = validate_bool_kwarg(inplace, 'inplace')
        axis = self._get_axis_number(axis)
        axis_name = self._get_axis_name(axis)
        labels = self._get_axis(axis)

        if level is not None:
            raise NotImplementedError("level is not implemented")
        if inplace:
            raise NotImplementedError("inplace is not implemented")

        sort_index = labels.argsort()
        if not ascending:
            sort_index = sort_index[::-1]

        new_axis = labels.take(sort_index)
        return self.reindex(**{axis_name: new_axis})

    _shared_docs['reindex'] = """
        Conform %(klass)s to new index with optional filling logic, placing
        NA/NaN in locations having no value in the previous index. A new object
        is produced unless the new index is equivalent to the current one and
        copy=False

        Parameters
        ----------
        %(optional_labels)s
        %(axes)s : array-like, optional (should be specified using keywords)
            New labels / index to conform to. Preferably an Index object to
            avoid duplicating data
        %(optional_axis)s
        method : {None, 'backfill'/'bfill', 'pad'/'ffill', 'nearest'}, optional
            method to use for filling holes in reindexed DataFrame.
            Please note: this is only applicable to DataFrames/Series with a
            monotonically increasing/decreasing index.

            * default: don't fill gaps
            * pad / ffill: propagate last valid observation forward to next
              valid
            * backfill / bfill: use next valid observation to fill gap
            * nearest: use nearest valid observations to fill gap

        copy : boolean, default True
            Return a new object, even if the passed indexes are the same
        level : int or name
            Broadcast across a level, matching Index values on the
            passed MultiIndex level
        fill_value : scalar, default np.NaN
            Value to use for missing values. Defaults to NaN, but can be any
            "compatible" value
        limit : int, default None
            Maximum number of consecutive elements to forward or backward fill
        tolerance : optional
            Maximum distance between original and new labels for inexact
            matches. The values of the index at the matching locations most
            satisfy the equation ``abs(index[indexer] - target) <= tolerance``.

            Tolerance may be a scalar value, which applies the same tolerance
            to all values, or list-like, which applies variable tolerance per
            element. List-like includes list, tuple, array, Series, and must be
            the same size as the index and its dtype must exactly match the
            index's type.

            .. versionadded:: 0.21.0 (list-like tolerance)

        Examples
        --------

        ``DataFrame.reindex`` supports two calling conventions

        * ``(index=index_labels, columns=column_labels, ...)``
        * ``(labels, axis={'index', 'columns'}, ...)``

        We *highly* recommend using keyword arguments to clarify your
        intent.

        Create a dataframe with some fictional data.

        >>> index = ['Firefox', 'Chrome', 'Safari', 'IE10', 'Konqueror']
        >>> df = pd.DataFrame({
        ...      'http_status': [200,200,404,404,301],
        ...      'response_time': [0.04, 0.02, 0.07, 0.08, 1.0]},
        ...       index=index)
        >>> df
                   http_status  response_time
        Firefox            200           0.04
        Chrome             200           0.02
        Safari             404           0.07
        IE10               404           0.08
        Konqueror          301           1.00

        Create a new index and reindex the dataframe. By default
        values in the new index that do not have corresponding
        records in the dataframe are assigned ``NaN``.

        >>> new_index= ['Safari', 'Iceweasel', 'Comodo Dragon', 'IE10',
        ...             'Chrome']
        >>> df.reindex(new_index)
                       http_status  response_time
        Safari               404.0           0.07
        Iceweasel              NaN            NaN
        Comodo Dragon          NaN            NaN
        IE10                 404.0           0.08
        Chrome               200.0           0.02

        We can fill in the missing values by passing a value to
        the keyword ``fill_value``. Because the index is not monotonically
        increasing or decreasing, we cannot use arguments to the keyword
        ``method`` to fill the ``NaN`` values.

        >>> df.reindex(new_index, fill_value=0)
                       http_status  response_time
        Safari                 404           0.07
        Iceweasel                0           0.00
        Comodo Dragon            0           0.00
        IE10                   404           0.08
        Chrome                 200           0.02

        >>> df.reindex(new_index, fill_value='missing')
                      http_status response_time
        Safari                404          0.07
        Iceweasel         missing       missing
        Comodo Dragon     missing       missing
        IE10                  404          0.08
        Chrome                200          0.02

        We can also reindex the columns.

        >>> df.reindex(columns=['http_status', 'user_agent'])
                   http_status  user_agent
        Firefox            200         NaN
        Chrome             200         NaN
        Safari             404         NaN
        IE10               404         NaN
        Konqueror          301         NaN

        Or we can use "axis-style" keyword arguments

        >>> df.reindex(['http_status', 'user_agent'], axis="columns")
                   http_status  user_agent
        Firefox            200         NaN
        Chrome             200         NaN
        Safari             404         NaN
        IE10               404         NaN
        Konqueror          301         NaN

        To further illustrate the filling functionality in
        ``reindex``, we will create a dataframe with a
        monotonically increasing index (for example, a sequence
        of dates).

        >>> date_index = pd.date_range('1/1/2010', periods=6, freq='D')
        >>> df2 = pd.DataFrame({"prices": [100, 101, np.nan, 100, 89, 88]},
        ...                    index=date_index)
        >>> df2
                    prices
        2010-01-01     100
        2010-01-02     101
        2010-01-03     NaN
        2010-01-04     100
        2010-01-05      89
        2010-01-06      88

        Suppose we decide to expand the dataframe to cover a wider
        date range.

        >>> date_index2 = pd.date_range('12/29/2009', periods=10, freq='D')
        >>> df2.reindex(date_index2)
                    prices
        2009-12-29     NaN
        2009-12-30     NaN
        2009-12-31     NaN
        2010-01-01     100
        2010-01-02     101
        2010-01-03     NaN
        2010-01-04     100
        2010-01-05      89
        2010-01-06      88
        2010-01-07     NaN

        The index entries that did not have a value in the original data frame
        (for example, '2009-12-29') are by default filled with ``NaN``.
        If desired, we can fill in the missing values using one of several
        options.

        For example, to backpropagate the last valid value to fill the ``NaN``
        values, pass ``bfill`` as an argument to the ``method`` keyword.

        >>> df2.reindex(date_index2, method='bfill')
                    prices
        2009-12-29     100
        2009-12-30     100
        2009-12-31     100
        2010-01-01     100
        2010-01-02     101
        2010-01-03     NaN
        2010-01-04     100
        2010-01-05      89
        2010-01-06      88
        2010-01-07     NaN

        Please note that the ``NaN`` value present in the original dataframe
        (at index value 2010-01-03) will not be filled by any of the
        value propagation schemes. This is because filling while reindexing
        does not look at dataframe values, but only compares the original and
        desired indexes. If you do want to fill in the ``NaN`` values present
        in the original dataframe, use the ``fillna()`` method.

        See the :ref:`user guide <basics.reindexing>` for more.

        Returns
        -------
        reindexed : %(klass)s
        """

    # TODO: Decide if we care about having different examples for different
    #       kinds

    @Appender(_shared_docs['reindex'] % dict(axes="axes", klass="NDFrame",
                                             optional_labels="",
                                             optional_axis=""))
    def reindex(self, *args, **kwargs):

        # construct the args
        axes, kwargs = self._construct_axes_from_arguments(args, kwargs)
        method = missing.clean_reindex_fill_method(kwargs.pop('method', None))
        level = kwargs.pop('level', None)
        copy = kwargs.pop('copy', True)
        limit = kwargs.pop('limit', None)
        tolerance = kwargs.pop('tolerance', None)
        fill_value = kwargs.pop('fill_value', np.nan)

        # Series.reindex doesn't use / need the axis kwarg
        # We pop and ignore it here, to make writing Series/Frame generic code
        # easier
        kwargs.pop("axis", None)

        if kwargs:
            raise TypeError('reindex() got an unexpected keyword '
                            'argument "{0}"'.format(list(kwargs.keys())[0]))

        self._consolidate_inplace()

        # if all axes that are requested to reindex are equal, then only copy
        # if indicated must have index names equal here as well as values
        if all(self._get_axis(axis).identical(ax)
               for axis, ax in axes.items() if ax is not None):
            if copy:
                return self.copy()
            return self

        # check if we are a multi reindex
        if self._needs_reindex_multi(axes, method, level):
            try:
                return self._reindex_multi(axes, copy, fill_value)
            except Exception:
                pass

        # perform the reindex on the axes
        return self._reindex_axes(axes, level, limit, tolerance, method,
                                  fill_value, copy).__finalize__(self)

    def _reindex_axes(self, axes, level, limit, tolerance, method, fill_value,
                      copy):
        """Perform the reindex for all the axes."""
        obj = self
        for a in self._AXIS_ORDERS:
            labels = axes[a]
            if labels is None:
                continue

            ax = self._get_axis(a)
            new_index, indexer = ax.reindex(labels, level=level, limit=limit,
                                            tolerance=tolerance, method=method)

            axis = self._get_axis_number(a)
            obj = obj._reindex_with_indexers({axis: [new_index, indexer]},
                                             fill_value=fill_value,
                                             copy=copy, allow_dups=False)

        return obj

    def _needs_reindex_multi(self, axes, method, level):
        """Check if we do need a multi reindex."""
        return ((com._count_not_none(*axes.values()) == self._AXIS_LEN) and
                method is None and level is None and not self._is_mixed_type)

    def _reindex_multi(self, axes, copy, fill_value):
        return NotImplemented

    _shared_docs[
        'reindex_axis'] = ("""Conform input object to new index with optional
        filling logic, placing NA/NaN in locations having no value in the
        previous index. A new object is produced unless the new index is
        equivalent to the current one and copy=False

        Parameters
        ----------
        labels : array-like
            New labels / index to conform to. Preferably an Index object to
            avoid duplicating data
        axis : %(axes_single_arg)s
        method : {None, 'backfill'/'bfill', 'pad'/'ffill', 'nearest'}, optional
            Method to use for filling holes in reindexed DataFrame:

            * default: don't fill gaps
            * pad / ffill: propagate last valid observation forward to next
              valid
            * backfill / bfill: use next valid observation to fill gap
            * nearest: use nearest valid observations to fill gap

        copy : boolean, default True
            Return a new object, even if the passed indexes are the same
        level : int or name
            Broadcast across a level, matching Index values on the
            passed MultiIndex level
        limit : int, default None
            Maximum number of consecutive elements to forward or backward fill
        tolerance : optional
            Maximum distance between original and new labels for inexact
            matches. The values of the index at the matching locations most
            satisfy the equation ``abs(index[indexer] - target) <= tolerance``.

            Tolerance may be a scalar value, which applies the same tolerance
            to all values, or list-like, which applies variable tolerance per
            element. List-like includes list, tuple, array, Series, and must be
            the same size as the index and its dtype must exactly match the
            index's type.

            .. versionadded:: 0.21.0 (list-like tolerance)

        Examples
        --------
        >>> df.reindex_axis(['A', 'B', 'C'], axis=1)

        See Also
        --------
        reindex, reindex_like

        Returns
        -------
        reindexed : %(klass)s
        """)

    @Appender(_shared_docs['reindex_axis'] % _shared_doc_kwargs)
    def reindex_axis(self, labels, axis=0, method=None, level=None, copy=True,
                     limit=None, fill_value=np.nan):
        msg = ("'.reindex_axis' is deprecated and will be removed in a future "
               "version. Use '.reindex' instead.")
        self._consolidate_inplace()

        axis_name = self._get_axis_name(axis)
        axis_values = self._get_axis(axis_name)
        method = missing.clean_reindex_fill_method(method)
        warnings.warn(msg, FutureWarning, stacklevel=3)
        new_index, indexer = axis_values.reindex(labels, method, level,
                                                 limit=limit)
        return self._reindex_with_indexers({axis: [new_index, indexer]},
                                           fill_value=fill_value, copy=copy)

    def _reindex_with_indexers(self, reindexers, fill_value=np.nan, copy=False,
                               allow_dups=False):
        """allow_dups indicates an internal call here """

        # reindex doing multiple operations on different axes if indicated
        new_data = self._data
        for axis in sorted(reindexers.keys()):
            index, indexer = reindexers[axis]
            baxis = self._get_block_manager_axis(axis)

            if index is None:
                continue

            index = _ensure_index(index)
            if indexer is not None:
                indexer = _ensure_int64(indexer)

            # TODO: speed up on homogeneous DataFrame objects
            new_data = new_data.reindex_indexer(index, indexer, axis=baxis,
                                                fill_value=fill_value,
                                                allow_dups=allow_dups,
                                                copy=copy)

        if copy and new_data is self._data:
            new_data = new_data.copy()

        return self._constructor(new_data).__finalize__(self)

    def _reindex_axis(self, new_index, fill_method, axis, copy):
        new_data = self._data.reindex_axis(new_index, axis=axis,
                                           method=fill_method, copy=copy)

        if new_data is self._data and not copy:
            return self
        else:
            return self._constructor(new_data).__finalize__(self)

    def filter(self, items=None, like=None, regex=None, axis=None):
        """
        Subset rows or columns of dataframe according to labels in
        the specified index.

        Note that this routine does not filter a dataframe on its
        contents. The filter is applied to the labels of the index.

        Parameters
        ----------
        items : list-like
            List of info axis to restrict to (must not all be present)
        like : string
            Keep info axis where "arg in col == True"
        regex : string (regular expression)
            Keep info axis with re.search(regex, col) == True
        axis : int or string axis name
            The axis to filter on.  By default this is the info axis,
            'index' for Series, 'columns' for DataFrame

        Returns
        -------
        same type as input object

        Examples
        --------
        >>> df
        one  two  three
        mouse     1    2      3
        rabbit    4    5      6

        >>> # select columns by name
        >>> df.filter(items=['one', 'three'])
        one  three
        mouse     1      3
        rabbit    4      6

        >>> # select columns by regular expression
        >>> df.filter(regex='e$', axis=1)
        one  three
        mouse     1      3
        rabbit    4      6

        >>> # select rows containing 'bbi'
        >>> df.filter(like='bbi', axis=0)
        one  two  three
        rabbit    4    5      6

        See Also
        --------
        pandas.DataFrame.loc

        Notes
        -----
        The ``items``, ``like``, and ``regex`` parameters are
        enforced to be mutually exclusive.

        ``axis`` defaults to the info axis that is used when indexing
        with ``[]``.
        """
        import re

        nkw = com._count_not_none(items, like, regex)
        if nkw > 1:
            raise TypeError('Keyword arguments `items`, `like`, or `regex` '
                            'are mutually exclusive')

        if axis is None:
            axis = self._info_axis_name
        labels = self._get_axis(axis)

        if items is not None:
            name = self._get_axis_name(axis)
            return self.reindex(
                **{name: [r for r in items if r in labels]})
        elif like:
            def f(x):
                return like in to_str(x)
            values = labels.map(f)
            return self.loc(axis=axis)[values]
        elif regex:
            def f(x):
                return matcher.search(to_str(x)) is not None
            matcher = re.compile(regex)
            values = labels.map(f)
            return self.loc(axis=axis)[values]
        else:
            raise TypeError('Must pass either `items`, `like`, or `regex`')

    def head(self, n=5):
        """
        Return the first `n` rows.

        This function returns the first `n` rows for the object based
        on position. It is useful for quickly testing if your object
        has the right type of data in it.

        Parameters
        ----------
        n : int, default 5
            Number of rows to select.

        Returns
        -------
        obj_head : type of caller
            The first `n` rows of the caller object.

        See Also
        --------
        pandas.DataFrame.tail: Returns the last `n` rows.

        Examples
        --------
        >>> df = pd.DataFrame({'animal':['alligator', 'bee', 'falcon', 'lion',
        ...                    'monkey', 'parrot', 'shark', 'whale', 'zebra']})
        >>> df
              animal
        0  alligator
        1        bee
        2     falcon
        3       lion
        4     monkey
        5     parrot
        6      shark
        7      whale
        8      zebra

        Viewing the first 5 lines

        >>> df.head()
              animal
        0  alligator
        1        bee
        2     falcon
        3       lion
        4     monkey

        Viewing the first `n` lines (three in this case)

        >>> df.head(3)
              animal
        0  alligator
        1        bee
        2     falcon
        """

        return self.iloc[:n]

    def tail(self, n=5):
        """
        Return the last `n` rows.

        This function returns last `n` rows from the object based on
        position. It is useful for quickly verifying data, for example,
        after sorting or appending rows.

        Parameters
        ----------
        n : int, default 5
            Number of rows to select.

        Returns
        -------
        type of caller
            The last `n` rows of the caller object.

        See Also
        --------
        pandas.DataFrame.head : The first `n` rows of the caller object.

        Examples
        --------
        >>> df = pd.DataFrame({'animal':['alligator', 'bee', 'falcon', 'lion',
        ...                    'monkey', 'parrot', 'shark', 'whale', 'zebra']})
        >>> df
              animal
        0  alligator
        1        bee
        2     falcon
        3       lion
        4     monkey
        5     parrot
        6      shark
        7      whale
        8      zebra

        Viewing the last 5 lines

        >>> df.tail()
           animal
        4  monkey
        5  parrot
        6   shark
        7   whale
        8   zebra

        Viewing the last `n` lines (three in this case)

        >>> df.tail(3)
          animal
        6  shark
        7  whale
        8  zebra
        """

        if n == 0:
            return self.iloc[0:0]
        return self.iloc[-n:]

    def sample(self, n=None, frac=None, replace=False, weights=None,
               random_state=None, axis=None):
        """
        Returns a random sample of items from an axis of object.

        Parameters
        ----------
        n : int, optional
            Number of items from axis to return. Cannot be used with `frac`.
            Default = 1 if `frac` = None.
        frac : float, optional
            Fraction of axis items to return. Cannot be used with `n`.
        replace : boolean, optional
            Sample with or without replacement. Default = False.
        weights : str or ndarray-like, optional
            Default 'None' results in equal probability weighting.
            If passed a Series, will align with target object on index. Index
            values in weights not found in sampled object will be ignored and
            index values in sampled object not in weights will be assigned
            weights of zero.
            If called on a DataFrame, will accept the name of a column
            when axis = 0.
            Unless weights are a Series, weights must be same length as axis
            being sampled.
            If weights do not sum to 1, they will be normalized to sum to 1.
            Missing values in the weights column will be treated as zero.
            inf and -inf values not allowed.
        random_state : int or numpy.random.RandomState, optional
            Seed for the random number generator (if int), or numpy RandomState
            object.
        axis : int or string, optional
            Axis to sample. Accepts axis number or name. Default is stat axis
            for given data type (0 for Series and DataFrames, 1 for Panels).

        Returns
        -------
        A new object of same type as caller.

        Examples
        --------

        Generate an example ``Series`` and ``DataFrame``:

        >>> s = pd.Series(np.random.randn(50))
        >>> s.head()
        0   -0.038497
        1    1.820773
        2   -0.972766
        3   -1.598270
        4   -1.095526
        dtype: float64
        >>> df = pd.DataFrame(np.random.randn(50, 4), columns=list('ABCD'))
        >>> df.head()
                  A         B         C         D
        0  0.016443 -2.318952 -0.566372 -1.028078
        1 -1.051921  0.438836  0.658280 -0.175797
        2 -1.243569 -0.364626 -0.215065  0.057736
        3  1.768216  0.404512 -0.385604 -1.457834
        4  1.072446 -1.137172  0.314194 -0.046661

        Next extract a random sample from both of these objects...

        3 random elements from the ``Series``:

        >>> s.sample(n=3)
        27   -0.994689
        55   -1.049016
        67   -0.224565
        dtype: float64

        And a random 10% of the ``DataFrame`` with replacement:

        >>> df.sample(frac=0.1, replace=True)
                   A         B         C         D
        35  1.981780  0.142106  1.817165 -0.290805
        49 -1.336199 -0.448634 -0.789640  0.217116
        40  0.823173 -0.078816  1.009536  1.015108
        15  1.421154 -0.055301 -1.922594 -0.019696
        6  -0.148339  0.832938  1.787600 -1.383767
        """

        if axis is None:
            axis = self._stat_axis_number

        axis = self._get_axis_number(axis)
        axis_length = self.shape[axis]

        # Process random_state argument
        rs = com._random_state(random_state)

        # Check weights for compliance
        if weights is not None:

            # If a series, align with frame
            if isinstance(weights, pd.Series):
                weights = weights.reindex(self.axes[axis])

            # Strings acceptable if a dataframe and axis = 0
            if isinstance(weights, string_types):
                if isinstance(self, pd.DataFrame):
                    if axis == 0:
                        try:
                            weights = self[weights]
                        except KeyError:
                            raise KeyError("String passed to weights not a "
                                           "valid column")
                    else:
                        raise ValueError("Strings can only be passed to "
                                         "weights when sampling from rows on "
                                         "a DataFrame")
                else:
                    raise ValueError("Strings cannot be passed as weights "
                                     "when sampling from a Series or Panel.")

            weights = pd.Series(weights, dtype='float64')

            if len(weights) != axis_length:
                raise ValueError("Weights and axis to be sampled must be of "
                                 "same length")

            if (weights == np.inf).any() or (weights == -np.inf).any():
                raise ValueError("weight vector may not include `inf` values")

            if (weights < 0).any():
                raise ValueError("weight vector many not include negative "
                                 "values")

            # If has nan, set to zero.
            weights = weights.fillna(0)

            # Renormalize if don't sum to 1
            if weights.sum() != 1:
                if weights.sum() != 0:
                    weights = weights / weights.sum()
                else:
                    raise ValueError("Invalid weights: weights sum to zero")

            weights = weights.values

        # If no frac or n, default to n=1.
        if n is None and frac is None:
            n = 1
        elif n is not None and frac is None and n % 1 != 0:
            raise ValueError("Only integers accepted as `n` values")
        elif n is None and frac is not None:
            n = int(round(frac * axis_length))
        elif n is not None and frac is not None:
            raise ValueError('Please enter a value for `frac` OR `n`, not '
                             'both')

        # Check for negative sizes
        if n < 0:
            raise ValueError("A negative number of rows requested. Please "
                             "provide positive value.")

        locs = rs.choice(axis_length, size=n, replace=replace, p=weights)
        return self.take(locs, axis=axis, is_copy=False)

    _shared_docs['pipe'] = (r"""
        Apply func(self, \*args, \*\*kwargs)

        Parameters
        ----------
        func : function
            function to apply to the %(klass)s.
            ``args``, and ``kwargs`` are passed into ``func``.
            Alternatively a ``(callable, data_keyword)`` tuple where
            ``data_keyword`` is a string indicating the keyword of
            ``callable`` that expects the %(klass)s.
        args : iterable, optional
            positional arguments passed into ``func``.
        kwargs : mapping, optional
            a dictionary of keyword arguments passed into ``func``.

        Returns
        -------
        object : the return type of ``func``.

        Notes
        -----

        Use ``.pipe`` when chaining together functions that expect
        Series, DataFrames or GroupBy objects. Instead of writing

        >>> f(g(h(df), arg1=a), arg2=b, arg3=c)

        You can write

        >>> (df.pipe(h)
        ...    .pipe(g, arg1=a)
        ...    .pipe(f, arg2=b, arg3=c)
        ... )

        If you have a function that takes the data as (say) the second
        argument, pass a tuple indicating which keyword expects the
        data. For example, suppose ``f`` takes its data as ``arg2``:

        >>> (df.pipe(h)
        ...    .pipe(g, arg1=a)
        ...    .pipe((f, 'arg2'), arg1=a, arg3=c)
        ...  )

        See Also
        --------
        pandas.DataFrame.apply
        pandas.DataFrame.applymap
        pandas.Series.map
    """)

    @Appender(_shared_docs['pipe'] % _shared_doc_kwargs)
    def pipe(self, func, *args, **kwargs):
        return com._pipe(self, func, *args, **kwargs)

    _shared_docs['aggregate'] = ("""
    Aggregate using callable, string, dict, or list of string/callables

    %(versionadded)s

    Parameters
    ----------
    func : callable, string, dictionary, or list of string/callables
        Function to use for aggregating the data. If a function, must either
        work when passed a %(klass)s or when passed to %(klass)s.apply. For
        a DataFrame, can pass a dict, if the keys are DataFrame column names.

        Accepted Combinations are:

        - string function name
        - function
        - list of functions
        - dict of column names -> functions (or list of functions)

    Notes
    -----
    Numpy functions mean/median/prod/sum/std/var are special cased so the
    default behavior is applying the function along axis=0
    (e.g., np.mean(arr_2d, axis=0)) as opposed to
    mimicking the default Numpy behavior (e.g., np.mean(arr_2d)).

    `agg` is an alias for `aggregate`. Use the alias.

    Returns
    -------
    aggregated : %(klass)s
    """)

    _shared_docs['transform'] = ("""
    Call function producing a like-indexed %(klass)s
    and return a %(klass)s with the transformed values

    .. versionadded:: 0.20.0

    Parameters
    ----------
    func : callable, string, dictionary, or list of string/callables
        To apply to column

        Accepted Combinations are:

        - string function name
        - function
        - list of functions
        - dict of column names -> functions (or list of functions)

    Returns
    -------
    transformed : %(klass)s

    Examples
    --------
    >>> df = pd.DataFrame(np.random.randn(10, 3), columns=['A', 'B', 'C'],
    ...                   index=pd.date_range('1/1/2000', periods=10))
    df.iloc[3:7] = np.nan

    >>> df.transform(lambda x: (x - x.mean()) / x.std())
                       A         B         C
    2000-01-01  0.579457  1.236184  0.123424
    2000-01-02  0.370357 -0.605875 -1.231325
    2000-01-03  1.455756 -0.277446  0.288967
    2000-01-04       NaN       NaN       NaN
    2000-01-05       NaN       NaN       NaN
    2000-01-06       NaN       NaN       NaN
    2000-01-07       NaN       NaN       NaN
    2000-01-08 -0.498658  1.274522  1.642524
    2000-01-09 -0.540524 -1.012676 -0.828968
    2000-01-10 -1.366388 -0.614710  0.005378

    See also
    --------
    pandas.%(klass)s.aggregate
    pandas.%(klass)s.apply

    """)

    # ----------------------------------------------------------------------
    # Attribute access

    def __finalize__(self, other, method=None, **kwargs):
        """
        Propagate metadata from other to self.

        Parameters
        ----------
        other : the object from which to get the attributes that we are going
            to propagate
        method : optional, a passed method name ; possibly to take different
            types of propagation actions based on this

        """
        if isinstance(other, NDFrame):
            for name in self._metadata:
                object.__setattr__(self, name, getattr(other, name, None))
        return self

    def __getattr__(self, name):
        """After regular attribute access, try looking up the name
        This allows simpler access to columns for interactive use.
        """

        # Note: obj.x will always call obj.__getattribute__('x') prior to
        # calling obj.__getattr__('x').

        if (name in self._internal_names_set or name in self._metadata or
                name in self._accessors):
            return object.__getattribute__(self, name)
        else:
            if name in self._info_axis:
                return self[name]
            return object.__getattribute__(self, name)

    def __setattr__(self, name, value):
        """After regular attribute access, try setting the name
        This allows simpler access to columns for interactive use.
        """

        # first try regular attribute access via __getattribute__, so that
        # e.g. ``obj.x`` and ``obj.x = 4`` will always reference/modify
        # the same attribute.

        try:
            object.__getattribute__(self, name)
            return object.__setattr__(self, name, value)
        except AttributeError:
            pass

        # if this fails, go on to more involved attribute setting
        # (note that this matches __getattr__, above).
        if name in self._internal_names_set:
            object.__setattr__(self, name, value)
        elif name in self._metadata:
            object.__setattr__(self, name, value)
        else:
            try:
                existing = getattr(self, name)
                if isinstance(existing, Index):
                    object.__setattr__(self, name, value)
                elif name in self._info_axis:
                    self[name] = value
                else:
                    object.__setattr__(self, name, value)
            except (AttributeError, TypeError):
                if isinstance(self, ABCDataFrame) and (is_list_like(value)):
                    warnings.warn("Pandas doesn't allow columns to be "
                                  "created via a new attribute name - see "
                                  "https://pandas.pydata.org/pandas-docs/"
                                  "stable/indexing.html#attribute-access",
                                  stacklevel=2)
                object.__setattr__(self, name, value)

    # ----------------------------------------------------------------------
    # Getting and setting elements

    # ----------------------------------------------------------------------
    # Consolidation of internals

    def _protect_consolidate(self, f):
        """Consolidate _data -- if the blocks have changed, then clear the
        cache
        """
        blocks_before = len(self._data.blocks)
        result = f()
        if len(self._data.blocks) != blocks_before:
            self._clear_item_cache()
        return result

    def _consolidate_inplace(self):
        """Consolidate data in place and return None"""

        def f():
            self._data = self._data.consolidate()

        self._protect_consolidate(f)

    def _consolidate(self, inplace=False):
        """
        Compute NDFrame with "consolidated" internals (data of each dtype
        grouped together in a single ndarray).

        Parameters
        ----------
        inplace : boolean, default False
            If False return new object, otherwise modify existing object

        Returns
        -------
        consolidated : type of caller
        """
        inplace = validate_bool_kwarg(inplace, 'inplace')
        if inplace:
            self._consolidate_inplace()
        else:
            f = lambda: self._data.consolidate()
            cons_data = self._protect_consolidate(f)
            return self._constructor(cons_data).__finalize__(self)

    def consolidate(self, inplace=False):
        """Compute NDFrame with "consolidated" internals (data of each dtype
        grouped together in a single ndarray).

        .. deprecated:: 0.20.0
            Consolidate will be an internal implementation only.
        """
        # 15483
        warnings.warn("consolidate is deprecated and will be removed in a "
                      "future release.", FutureWarning, stacklevel=2)
        return self._consolidate(inplace)

    @property
    def _is_mixed_type(self):
        f = lambda: self._data.is_mixed_type
        return self._protect_consolidate(f)

    @property
    def _is_numeric_mixed_type(self):
        f = lambda: self._data.is_numeric_mixed_type
        return self._protect_consolidate(f)

    @property
    def _is_datelike_mixed_type(self):
        f = lambda: self._data.is_datelike_mixed_type
        return self._protect_consolidate(f)

    def _check_inplace_setting(self, value):
        """ check whether we allow in-place setting with this type of value """

        if self._is_mixed_type:
            if not self._is_numeric_mixed_type:

                # allow an actual np.nan thru
                try:
                    if np.isnan(value):
                        return True
                except Exception:
                    pass

                raise TypeError('Cannot do inplace boolean setting on '
                                'mixed-types with a non np.nan value')

        return True

    def _get_numeric_data(self):
        return self._constructor(
            self._data.get_numeric_data()).__finalize__(self)

    def _get_bool_data(self):
        return self._constructor(self._data.get_bool_data()).__finalize__(self)

    # ----------------------------------------------------------------------
    # Internal Interface Methods

    def as_matrix(self, columns=None):
        """Convert the frame to its Numpy-array representation.

        .. deprecated:: 0.23.0
            Use :meth:`DataFrame.values` instead.

        Parameters
        ----------
        columns: list, optional, default:None
            If None, return all columns, otherwise, returns specified columns.

        Returns
        -------
        values : ndarray
            If the caller is heterogeneous and contains booleans or objects,
            the result will be of dtype=object. See Notes.


        Notes
        -----
        Return is NOT a Numpy-matrix, rather, a Numpy-array.

        The dtype will be a lower-common-denominator dtype (implicit
        upcasting); that is to say if the dtypes (even of numeric types)
        are mixed, the one that accommodates all will be chosen. Use this
        with care if you are not dealing with the blocks.

        e.g. If the dtypes are float16 and float32, dtype will be upcast to
        float32.  If dtypes are int32 and uint8, dtype will be upcase to
        int32. By numpy.find_common_type convention, mixing int64 and uint64
        will result in a flot64 dtype.

        This method is provided for backwards compatibility. Generally,
        it is recommended to use '.values'.

        See Also
        --------
        pandas.DataFrame.values
        """
        warnings.warn("Method .as_matrix will be removed in a future version. "
                      "Use .values instead.", FutureWarning, stacklevel=2)
        self._consolidate_inplace()
        return self._data.as_array(transpose=self._AXIS_REVERSED,
                                   items=columns)

    @property
    def values(self):
        """
        Return a Numpy representation of the DataFrame.

        Only the values in the DataFrame will be returned, the axes labels
        will be removed.

        Returns
        -------
        numpy.ndarray
            The values of the DataFrame.

        Examples
        --------
        A DataFrame where all columns are the same type (e.g., int64) results
        in an array of the same type.

        >>> df = pd.DataFrame({'age':    [ 3,  29],
        ...                    'height': [94, 170],
        ...                    'weight': [31, 115]})
        >>> df
           age  height  weight
        0    3      94      31
        1   29     170     115
        >>> df.dtypes
        age       int64
        height    int64
        weight    int64
        dtype: object
        >>> df.values
        array([[  3,  94,  31],
               [ 29, 170, 115]], dtype=int64)

        A DataFrame with mixed type columns(e.g., str/object, int64, float32)
        results in an ndarray of the broadest type that accommodates these
        mixed types (e.g., object).

        >>> df2 = pd.DataFrame([('parrot',   24.0, 'second'),
        ...                     ('lion',     80.5, 1),
        ...                     ('monkey', np.nan, None)],
        ...                   columns=('name', 'max_speed', 'rank'))
        >>> df2.dtypes
        name          object
        max_speed    float64
        rank          object
        dtype: object
        >>> df2.values
        array([['parrot', 24.0, 'second'],
               ['lion', 80.5, 1],
               ['monkey', nan, None]], dtype=object)

        Notes
        -----
        The dtype will be a lower-common-denominator dtype (implicit
        upcasting); that is to say if the dtypes (even of numeric types)
        are mixed, the one that accommodates all will be chosen. Use this
        with care if you are not dealing with the blocks.

        e.g. If the dtypes are float16 and float32, dtype will be upcast to
        float32.  If dtypes are int32 and uint8, dtype will be upcast to
        int32. By :func:`numpy.find_common_type` convention, mixing int64
        and uint64 will result in a float64 dtype.

        See Also
        --------
        pandas.DataFrame.index : Retrievie the index labels
        pandas.DataFrame.columns : Retrieving the column names
        """
        self._consolidate_inplace()
        return self._data.as_array(transpose=self._AXIS_REVERSED)

    @property
    def _values(self):
        """internal implementation"""
        return self.values

    @property
    def _get_values(self):
        # compat
        return self.values

    def get_values(self):
        """same as values (but handles sparseness conversions)"""
        return self.values

    def get_dtype_counts(self):
        """Return the counts of dtypes in this object."""
        from pandas import Series
        return Series(self._data.get_dtype_counts())

    def get_ftype_counts(self):
        """Return the counts of ftypes in this object."""
        from pandas import Series
        return Series(self._data.get_ftype_counts())

    @property
    def dtypes(self):
        """Return the dtypes in this object."""
        from pandas import Series
        return Series(self._data.get_dtypes(), index=self._info_axis,
                      dtype=np.object_)

    @property
    def ftypes(self):
        """
        Return the ftypes (indication of sparse/dense and dtype)
        in this object.
        """
        from pandas import Series
        return Series(self._data.get_ftypes(), index=self._info_axis,
                      dtype=np.object_)

    def as_blocks(self, copy=True):
        """
        Convert the frame to a dict of dtype -> Constructor Types that each has
        a homogeneous dtype.

        .. deprecated:: 0.21.0

        NOTE: the dtypes of the blocks WILL BE PRESERVED HERE (unlike in
              as_matrix)

        Parameters
        ----------
        copy : boolean, default True

        Returns
        -------
        values : a dict of dtype -> Constructor Types
        """
        warnings.warn("as_blocks is deprecated and will "
                      "be removed in a future version",
                      FutureWarning, stacklevel=2)
        return self._to_dict_of_blocks(copy=copy)

    @property
    def blocks(self):
        """
        Internal property, property synonym for as_blocks()

        .. deprecated:: 0.21.0
        """
        return self.as_blocks()

    def _to_dict_of_blocks(self, copy=True):
        """
        Return a dict of dtype -> Constructor Types that
        each is a homogeneous dtype.

        Internal ONLY
        """
        return {k: self._constructor(v).__finalize__(self)
                for k, v, in self._data.to_dict(copy=copy).items()}

    @deprecate_kwarg(old_arg_name='raise_on_error', new_arg_name='errors',
                     mapping={True: 'raise', False: 'ignore'})
    def astype(self, dtype, copy=True, errors='raise', **kwargs):
        """
        Cast a pandas object to a specified dtype ``dtype``.

        Parameters
        ----------
        dtype : data type, or dict of column name -> data type
            Use a numpy.dtype or Python type to cast entire pandas object to
            the same type. Alternatively, use {col: dtype, ...}, where col is a
            column label and dtype is a numpy.dtype or Python type to cast one
            or more of the DataFrame's columns to column-specific types.
        copy : bool, default True.
            Return a copy when ``copy=True`` (be very careful setting
            ``copy=False`` as changes to values then may propagate to other
            pandas objects).
        errors : {'raise', 'ignore'}, default 'raise'.
            Control raising of exceptions on invalid data for provided dtype.

            - ``raise`` : allow exceptions to be raised
            - ``ignore`` : suppress exceptions. On error return original object

            .. versionadded:: 0.20.0

        raise_on_error : raise on invalid input
            .. deprecated:: 0.20.0
               Use ``errors`` instead
        kwargs : keyword arguments to pass on to the constructor

        Returns
        -------
        casted : type of caller

        Examples
        --------
        >>> ser = pd.Series([1, 2], dtype='int32')
        >>> ser
        0    1
        1    2
        dtype: int32
        >>> ser.astype('int64')
        0    1
        1    2
        dtype: int64

        Convert to categorical type:

        >>> ser.astype('category')
        0    1
        1    2
        dtype: category
        Categories (2, int64): [1, 2]

        Convert to ordered categorical type with custom ordering:

        >>> ser.astype('category', ordered=True, categories=[2, 1])
        0    1
        1    2
        dtype: category
        Categories (2, int64): [2 < 1]

        Note that using ``copy=False`` and changing data on a new
        pandas object may propagate changes:

        >>> s1 = pd.Series([1,2])
        >>> s2 = s1.astype('int64', copy=False)
        >>> s2[0] = 10
        >>> s1  # note that s1[0] has changed too
        0    10
        1     2
        dtype: int64

        See also
        --------
        pandas.to_datetime : Convert argument to datetime.
        pandas.to_timedelta : Convert argument to timedelta.
        pandas.to_numeric : Convert argument to a numeric type.
        numpy.ndarray.astype : Cast a numpy array to a specified type.
        """
        if is_dict_like(dtype):
            if self.ndim == 1:  # i.e. Series
                if len(dtype) > 1 or self.name not in dtype:
                    raise KeyError('Only the Series name can be used for '
                                   'the key in Series dtype mappings.')
                new_type = dtype[self.name]
                return self.astype(new_type, copy, errors, **kwargs)
            elif self.ndim > 2:
                raise NotImplementedError(
                    'astype() only accepts a dtype arg of type dict when '
                    'invoked on Series and DataFrames. A single dtype must be '
                    'specified when invoked on a Panel.'
                )
            for col_name in dtype.keys():
                if col_name not in self:
                    raise KeyError('Only a column name can be used for the '
                                   'key in a dtype mappings argument.')
            results = []
            for col_name, col in self.iteritems():
                if col_name in dtype:
                    results.append(col.astype(dtype[col_name], copy=copy))
                else:
                    results.append(results.append(col.copy() if copy else col))

        elif is_categorical_dtype(dtype) and self.ndim > 1:
            # GH 18099: columnwise conversion to categorical
            results = (self[col].astype(dtype, copy=copy) for col in self)

        else:
            # else, only a single dtype is given
            new_data = self._data.astype(dtype=dtype, copy=copy, errors=errors,
                                         **kwargs)
            return self._constructor(new_data).__finalize__(self)

        # GH 19920: retain column metadata after concat
        result = pd.concat(results, axis=1, copy=False)
        result.columns = self.columns
        return result

    def copy(self, deep=True):
        """
        Make a copy of this objects data.

        Parameters
        ----------
        deep : boolean or string, default True
            Make a deep copy, including a copy of the data and the indices.
            With ``deep=False`` neither the indices or the data are copied.

            Note that when ``deep=True`` data is copied, actual python objects
            will not be copied recursively, only the reference to the object.
            This is in contrast to ``copy.deepcopy`` in the Standard Library,
            which recursively copies object data.

        Returns
        -------
        copy : type of caller
        """
        data = self._data.copy(deep=deep)
        return self._constructor(data).__finalize__(self)

    def __copy__(self, deep=True):
        return self.copy(deep=deep)

    def __deepcopy__(self, memo=None):
        if memo is None:
            memo = {}
        return self.copy(deep=True)

    def _convert(self, datetime=False, numeric=False, timedelta=False,
                 coerce=False, copy=True):
        """
        Attempt to infer better dtype for object columns

        Parameters
        ----------
        datetime : boolean, default False
            If True, convert to date where possible.
        numeric : boolean, default False
            If True, attempt to convert to numbers (including strings), with
            unconvertible values becoming NaN.
        timedelta : boolean, default False
            If True, convert to timedelta where possible.
        coerce : boolean, default False
            If True, force conversion with unconvertible values converted to
            nulls (NaN or NaT)
        copy : boolean, default True
            If True, return a copy even if no copy is necessary (e.g. no
            conversion was done). Note: This is meant for internal use, and
            should not be confused with inplace.

        Returns
        -------
        converted : same as input object
        """
        return self._constructor(
            self._data.convert(datetime=datetime, numeric=numeric,
                               timedelta=timedelta, coerce=coerce,
                               copy=copy)).__finalize__(self)

    def convert_objects(self, convert_dates=True, convert_numeric=False,
                        convert_timedeltas=True, copy=True):
        """Attempt to infer better dtype for object columns.

        .. deprecated:: 0.21.0

        Parameters
        ----------
        convert_dates : boolean, default True
            If True, convert to date where possible. If 'coerce', force
            conversion, with unconvertible values becoming NaT.
        convert_numeric : boolean, default False
            If True, attempt to coerce to numbers (including strings), with
            unconvertible values becoming NaN.
        convert_timedeltas : boolean, default True
            If True, convert to timedelta where possible. If 'coerce', force
            conversion, with unconvertible values becoming NaT.
        copy : boolean, default True
            If True, return a copy even if no copy is necessary (e.g. no
            conversion was done). Note: This is meant for internal use, and
            should not be confused with inplace.

        See Also
        --------
        pandas.to_datetime : Convert argument to datetime.
        pandas.to_timedelta : Convert argument to timedelta.
        pandas.to_numeric : Return a fixed frequency timedelta index,
            with day as the default.

        Returns
        -------
        converted : same as input object
        """
        msg = ("convert_objects is deprecated.  To re-infer data dtypes for "
               "object columns, use {klass}.infer_objects()\nFor all "
               "other conversions use the data-type specific converters "
               "pd.to_datetime, pd.to_timedelta and pd.to_numeric."
               ).format(klass=self.__class__.__name__)
        warnings.warn(msg, FutureWarning, stacklevel=2)

        return self._constructor(
            self._data.convert(convert_dates=convert_dates,
                               convert_numeric=convert_numeric,
                               convert_timedeltas=convert_timedeltas,
                               copy=copy)).__finalize__(self)

    def infer_objects(self):
        """
        Attempt to infer better dtypes for object columns.

        Attempts soft conversion of object-dtyped
        columns, leaving non-object and unconvertible
        columns unchanged. The inference rules are the
        same as during normal Series/DataFrame construction.

        .. versionadded:: 0.21.0

        See Also
        --------
        pandas.to_datetime : Convert argument to datetime.
        pandas.to_timedelta : Convert argument to timedelta.
        pandas.to_numeric : Convert argument to numeric typeR

        Returns
        -------
        converted : same type as input object

        Examples
        --------
        >>> df = pd.DataFrame({"A": ["a", 1, 2, 3]})
        >>> df = df.iloc[1:]
        >>> df
           A
        1  1
        2  2
        3  3

        >>> df.dtypes
        A    object
        dtype: object

        >>> df.infer_objects().dtypes
        A    int64
        dtype: object
        """
        # numeric=False necessary to only soft convert;
        # python objects will still be converted to
        # native numpy numeric types
        return self._constructor(
            self._data.convert(datetime=True, numeric=False,
                               timedelta=True, coerce=False,
                               copy=True)).__finalize__(self)

    # ----------------------------------------------------------------------
    # Filling NA's

    _shared_docs['fillna'] = ("""
        Fill NA/NaN values using the specified method

        Parameters
        ----------
        value : scalar, dict, Series, or DataFrame
            Value to use to fill holes (e.g. 0), alternately a
            dict/Series/DataFrame of values specifying which value to use for
            each index (for a Series) or column (for a DataFrame). (values not
            in the dict/Series/DataFrame will not be filled). This value cannot
            be a list.
        method : {'backfill', 'bfill', 'pad', 'ffill', None}, default None
            Method to use for filling holes in reindexed Series
            pad / ffill: propagate last valid observation forward to next valid
            backfill / bfill: use NEXT valid observation to fill gap
        axis : %(axes_single_arg)s
        inplace : boolean, default False
            If True, fill in place. Note: this will modify any
            other views on this object, (e.g. a no-copy slice for a column in a
            DataFrame).
        limit : int, default None
            If method is specified, this is the maximum number of consecutive
            NaN values to forward/backward fill. In other words, if there is
            a gap with more than this number of consecutive NaNs, it will only
            be partially filled. If method is not specified, this is the
            maximum number of entries along the entire axis where NaNs will be
            filled. Must be greater than 0 if not None.
        downcast : dict, default is None
            a dict of item->dtype of what to downcast if possible,
            or the string 'infer' which will try to downcast to an appropriate
            equal type (e.g. float64 to int64 if possible)

        See Also
        --------
        reindex, asfreq

        Returns
        -------
        filled : %(klass)s

        Examples
        --------
        >>> df = pd.DataFrame([[np.nan, 2, np.nan, 0],
        ...                    [3, 4, np.nan, 1],
        ...                    [np.nan, np.nan, np.nan, 5],
        ...                    [np.nan, 3, np.nan, 4]],
        ...                    columns=list('ABCD'))
        >>> df
             A    B   C  D
        0  NaN  2.0 NaN  0
        1  3.0  4.0 NaN  1
        2  NaN  NaN NaN  5
        3  NaN  3.0 NaN  4

        Replace all NaN elements with 0s.

        >>> df.fillna(0)
            A   B   C   D
        0   0.0 2.0 0.0 0
        1   3.0 4.0 0.0 1
        2   0.0 0.0 0.0 5
        3   0.0 3.0 0.0 4

        We can also propagate non-null values forward or backward.

        >>> df.fillna(method='ffill')
            A   B   C   D
        0   NaN 2.0 NaN 0
        1   3.0 4.0 NaN 1
        2   3.0 4.0 NaN 5
        3   3.0 3.0 NaN 4

        Replace all NaN elements in column 'A', 'B', 'C', and 'D', with 0, 1,
        2, and 3 respectively.

        >>> values = {'A': 0, 'B': 1, 'C': 2, 'D': 3}
        >>> df.fillna(value=values)
            A   B   C   D
        0   0.0 2.0 2.0 0
        1   3.0 4.0 2.0 1
        2   0.0 1.0 2.0 5
        3   0.0 3.0 2.0 4

        Only replace the first NaN element.

        >>> df.fillna(value=values, limit=1)
            A   B   C   D
        0   0.0 2.0 2.0 0
        1   3.0 4.0 NaN 1
        2   NaN 1.0 NaN 5
        3   NaN 3.0 NaN 4
        """)

    @Appender(_shared_docs['fillna'] % _shared_doc_kwargs)
    def fillna(self, value=None, method=None, axis=None, inplace=False,
               limit=None, downcast=None):
        inplace = validate_bool_kwarg(inplace, 'inplace')
        value, method = validate_fillna_kwargs(value, method)

        self._consolidate_inplace()

        # set the default here, so functions examining the signaure
        # can detect if something was set (e.g. in groupby) (GH9221)
        if axis is None:
            axis = 0
        axis = self._get_axis_number(axis)

        from pandas import DataFrame
        if value is None:

            if self._is_mixed_type and axis == 1:
                if inplace:
                    raise NotImplementedError()
                result = self.T.fillna(method=method, limit=limit).T

                # need to downcast here because of all of the transposes
                result._data = result._data.downcast()

                return result

            # > 3d
            if self.ndim > 3:
                raise NotImplementedError('Cannot fillna with a method for > '
                                          '3dims')

            # 3d
            elif self.ndim == 3:
                # fill in 2d chunks
                result = {col: s.fillna(method=method, value=value)
                          for col, s in self.iteritems()}
                new_obj = self._constructor.\
                    from_dict(result).__finalize__(self)
                new_data = new_obj._data

            else:
                # 2d or less
                new_data = self._data.interpolate(method=method, axis=axis,
                                                  limit=limit, inplace=inplace,
                                                  coerce=True,
                                                  downcast=downcast)
        else:
            if len(self._get_axis(axis)) == 0:
                return self

            if self.ndim == 1:
                if isinstance(value, (dict, ABCSeries)):
                    from pandas import Series
                    value = Series(value)
                elif not is_list_like(value):
                    pass
                else:
                    raise TypeError('"value" parameter must be a scalar, dict '
                                    'or Series, but you passed a '
                                    '"{0}"'.format(type(value).__name__))

                new_data = self._data.fillna(value=value, limit=limit,
                                             inplace=inplace,
                                             downcast=downcast)

            elif isinstance(value, (dict, ABCSeries)):
                if axis == 1:
                    raise NotImplementedError('Currently only can fill '
                                              'with dict/Series column '
                                              'by column')

                result = self if inplace else self.copy()
                for k, v in compat.iteritems(value):
                    if k not in result:
                        continue
                    obj = result[k]
                    obj.fillna(v, limit=limit, inplace=True, downcast=downcast)
                return result if not inplace else None

            elif not is_list_like(value):
                new_data = self._data.fillna(value=value, limit=limit,
                                             inplace=inplace,
                                             downcast=downcast)
            elif isinstance(value, DataFrame) and self.ndim == 2:
                new_data = self.where(self.notna(), value)
            else:
                raise ValueError("invalid fill value with a %s" % type(value))

        if inplace:
            self._update_inplace(new_data)
        else:
            return self._constructor(new_data).__finalize__(self)

    def ffill(self, axis=None, inplace=False, limit=None, downcast=None):
        """
        Synonym for :meth:`DataFrame.fillna(method='ffill') <DataFrame.fillna>`
        """
        return self.fillna(method='ffill', axis=axis, inplace=inplace,
                           limit=limit, downcast=downcast)

    def bfill(self, axis=None, inplace=False, limit=None, downcast=None):
        """
        Synonym for :meth:`DataFrame.fillna(method='bfill') <DataFrame.fillna>`
        """
        return self.fillna(method='bfill', axis=axis, inplace=inplace,
                           limit=limit, downcast=downcast)

    _shared_docs['replace'] = ("""
        Replace values given in 'to_replace' with 'value'.

        Parameters
        ----------
        to_replace : str, regex, list, dict, Series, numeric, or None

            * numeric, str or regex:

                - numeric: numeric values equal to ``to_replace`` will be
                  replaced with ``value``
                - str: string exactly matching ``to_replace`` will be replaced
                  with ``value``
                - regex: regexs matching ``to_replace`` will be replaced with
                  ``value``

            * list of str, regex, or numeric:

                - First, if ``to_replace`` and ``value`` are both lists, they
                  **must** be the same length.
                - Second, if ``regex=True`` then all of the strings in **both**
                  lists will be interpreted as regexs otherwise they will match
                  directly. This doesn't matter much for ``value`` since there
                  are only a few possible substitution regexes you can use.
                - str, regex and numeric rules apply as above.

            * dict:

                - Dicts can be used to specify different replacement values
                  for different existing values. For example,
                  {'a': 'b', 'y': 'z'} replaces the value 'a' with 'b' and
                  'y' with 'z'. To use a dict in this way the ``value``
                  parameter should be ``None``.
                - For a DataFrame a dict can specify that different values
                  should be replaced in different columns. For example,
                  {'a': 1, 'b': 'z'} looks for the value 1 in column 'a' and
                  the value 'z' in column 'b' and replaces these values with
                  whatever is specified in ``value``. The ``value`` parameter
                  should not be ``None`` in this case. You can treat this as a
                  special case of passing two lists except that you are
                  specifying the column to search in.
                - For a DataFrame nested dictionaries, e.g.,
                  {'a': {'b': np.nan}}, are read as follows: look in column 'a'
                  for the value 'b' and replace it with NaN. The ``value``
                  parameter should be ``None`` to use a nested dict in this
                  way. You can nest regular expressions as well. Note that
                  column names (the top-level dictionary keys in a nested
                  dictionary) **cannot** be regular expressions.

            * None:

                - This means that the ``regex`` argument must be a string,
                  compiled regular expression, or list, dict, ndarray or Series
                  of such elements. If ``value`` is also ``None`` then this
                  **must** be a nested dictionary or ``Series``.

            See the examples section for examples of each of these.
        value : scalar, dict, list, str, regex, default None
            Value to replace any values matching ``to_replace`` with.
            For a DataFrame a dict of values can be used to specify which
            value to use for each column (columns not in the dict will not be
            filled). Regular expressions, strings and lists or dicts of such
            objects are also allowed.
        inplace : boolean, default False
            If True, in place. Note: this will modify any
            other views on this object (e.g. a column from a DataFrame).
            Returns the caller if this is True.
        limit : int, default None
            Maximum size gap to forward or backward fill
        regex : bool or same types as ``to_replace``, default False
            Whether to interpret ``to_replace`` and/or ``value`` as regular
            expressions. If this is ``True`` then ``to_replace`` *must* be a
            string. Alternatively, this could be a regular expression or a
            list, dict, or array of regular expressions in which case
            ``to_replace`` must be ``None``.
        method : string, optional, {'pad', 'ffill', 'bfill'}
            The method to use when for replacement, when ``to_replace`` is a
            scalar, list or tuple and ``value`` is None.

        .. versionchanged:: 0.23.0
           Added to DataFrame

        See Also
        --------
        %(klass)s.fillna : Fill NA/NaN values
        %(klass)s.where : Replace values based on boolean condition

        Returns
        -------
        filled : %(klass)s

        Raises
        ------
        AssertionError
            * If ``regex`` is not a ``bool`` and ``to_replace`` is not
              ``None``.
        TypeError
            * If ``to_replace`` is a ``dict`` and ``value`` is not a ``list``,
              ``dict``, ``ndarray``, or ``Series``
            * If ``to_replace`` is ``None`` and ``regex`` is not compilable
              into a regular expression or is a list, dict, ndarray, or
              Series.
            * When replacing multiple ``bool`` or ``datetime64`` objects and
              the arguments to ``to_replace`` does not match the type of the
              value being replaced
        ValueError
            * If a ``list`` or an ``ndarray`` is passed to ``to_replace`` and
              `value` but they are not the same length.

        Notes
        -----
        * Regex substitution is performed under the hood with ``re.sub``. The
          rules for substitution for ``re.sub`` are the same.
        * Regular expressions will only substitute on strings, meaning you
          cannot provide, for example, a regular expression matching floating
          point numbers and expect the columns in your frame that have a
          numeric dtype to be matched. However, if those floating point
          numbers *are* strings, then you can do this.
        * This method has *a lot* of options. You are encouraged to experiment
          and play with this method to gain intuition about how it works.

        Examples
        --------

        >>> s = pd.Series([0, 1, 2, 3, 4])
        >>> s.replace(0, 5)
        0    5
        1    1
        2    2
        3    3
        4    4
        dtype: int64
        >>> df = pd.DataFrame({'A': [0, 1, 2, 3, 4],
        ...                    'B': [5, 6, 7, 8, 9],
        ...                    'C': ['a', 'b', 'c', 'd', 'e']})
        >>> df.replace(0, 5)
           A  B  C
        0  5  5  a
        1  1  6  b
        2  2  7  c
        3  3  8  d
        4  4  9  e

        >>> df.replace([0, 1, 2, 3], 4)
           A  B  C
        0  4  5  a
        1  4  6  b
        2  4  7  c
        3  4  8  d
        4  4  9  e
        >>> df.replace([0, 1, 2, 3], [4, 3, 2, 1])
           A  B  C
        0  4  5  a
        1  3  6  b
        2  2  7  c
        3  1  8  d
        4  4  9  e
        >>> s.replace([1, 2], method='bfill')
        0    0
        1    3
        2    3
        3    3
        4    4
        dtype: int64

        >>> df.replace({0: 10, 1: 100})
             A  B  C
        0   10  5  a
        1  100  6  b
        2    2  7  c
        3    3  8  d
        4    4  9  e
        >>> df.replace({'A': 0, 'B': 5}, 100)
             A    B  C
        0  100  100  a
        1    1    6  b
        2    2    7  c
        3    3    8  d
        4    4    9  e
        >>> df.replace({'A': {0: 100, 4: 400}})
             A  B  C
        0  100  5  a
        1    1  6  b
        2    2  7  c
        3    3  8  d
        4  400  9  e

        >>> df = pd.DataFrame({'A': ['bat', 'foo', 'bait'],
        ...                    'B': ['abc', 'bar', 'xyz']})
        >>> df.replace(to_replace=r'^ba.$', value='new', regex=True)
              A    B
        0   new  abc
        1   foo  new
        2  bait  xyz
        >>> df.replace({'A': r'^ba.$'}, {'A': 'new'}, regex=True)
              A    B
        0   new  abc
        1   foo  bar
        2  bait  xyz
        >>> df.replace(regex=r'^ba.$', value='new')
              A    B
        0   new  abc
        1   foo  new
        2  bait  xyz
        >>> df.replace(regex={r'^ba.$':'new', 'foo':'xyz'})
              A    B
        0   new  abc
        1   xyz  new
        2  bait  xyz
        >>> df.replace(regex=[r'^ba.$', 'foo'], value='new')
              A    B
        0   new  abc
        1   new  new
        2  bait  xyz

        Note that when replacing multiple ``bool`` or ``datetime64`` objects,
        the data types in the ``to_replace`` parameter must match the data
        type of the value being replaced:

        >>> df = pd.DataFrame({'A': [True, False, True],
        ...                    'B': [False, True, False]})
        >>> df.replace({'a string': 'new value', True: False})  # raises
        TypeError: Cannot compare types 'ndarray(dtype=bool)' and 'str'

        This raises a ``TypeError`` because one of the ``dict`` keys is not of
        the correct type for replacement.
    """)

    @Appender(_shared_docs['replace'] % _shared_doc_kwargs)
    def replace(self, to_replace=None, value=None, inplace=False, limit=None,
                regex=False, method='pad', axis=None):
        inplace = validate_bool_kwarg(inplace, 'inplace')
        if not is_bool(regex) and to_replace is not None:
            raise AssertionError("'to_replace' must be 'None' if 'regex' is "
                                 "not a bool")
        if axis is not None:
            warnings.warn('the "axis" argument is deprecated '
                          'and will be removed in'
                          'v0.13; this argument has no effect')

        self._consolidate_inplace()

        if value is None:
            # passing a single value that is scalar like
            # when value is None (GH5319), for compat
            if not is_dict_like(to_replace) and not is_dict_like(regex):
                to_replace = [to_replace]

            if isinstance(to_replace, (tuple, list)):
                if isinstance(self, pd.DataFrame):
                    return self.apply(_single_replace,
                                      args=(to_replace, method, inplace,
                                            limit))
                return _single_replace(self, to_replace, method, inplace,
                                       limit)

            if not is_dict_like(to_replace):
                if not is_dict_like(regex):
                    raise TypeError('If "to_replace" and "value" are both None'
                                    ' and "to_replace" is not a list, then '
                                    'regex must be a mapping')
                to_replace = regex
                regex = True

            items = list(compat.iteritems(to_replace))
            keys, values = lzip(*items) or ([], [])

            are_mappings = [is_dict_like(v) for v in values]

            if any(are_mappings):
                if not all(are_mappings):
                    raise TypeError("If a nested mapping is passed, all values"
                                    " of the top level mapping must be "
                                    "mappings")
                # passed a nested dict/Series
                to_rep_dict = {}
                value_dict = {}

                for k, v in items:
                    keys, values = lzip(*v.items()) or ([], [])
                    if set(keys) & set(values):
                        raise ValueError("Replacement not allowed with "
                                         "overlapping keys and values")
                    to_rep_dict[k] = list(keys)
                    value_dict[k] = list(values)

                to_replace, value = to_rep_dict, value_dict
            else:
                to_replace, value = keys, values

            return self.replace(to_replace, value, inplace=inplace,
                                limit=limit, regex=regex)
        else:

            # need a non-zero len on all axes
            for a in self._AXIS_ORDERS:
                if not len(self._get_axis(a)):
                    return self

            new_data = self._data
            if is_dict_like(to_replace):
                if is_dict_like(value):  # {'A' : NA} -> {'A' : 0}
                    res = self if inplace else self.copy()
                    for c, src in compat.iteritems(to_replace):
                        if c in value and c in self:
                            # object conversion is handled in
                            # series.replace which is called recursivelly
                            res[c] = res[c].replace(to_replace=src,
                                                    value=value[c],
                                                    inplace=False,
                                                    regex=regex)
                    return None if inplace else res

                # {'A': NA} -> 0
                elif not is_list_like(value):
                    keys = [(k, src) for k, src in compat.iteritems(to_replace)
                            if k in self]
                    keys_len = len(keys) - 1
                    for i, (k, src) in enumerate(keys):
                        convert = i == keys_len
                        new_data = new_data.replace(to_replace=src,
                                                    value=value,
                                                    filter=[k],
                                                    inplace=inplace,
                                                    regex=regex,
                                                    convert=convert)
                else:
                    raise TypeError('value argument must be scalar, dict, or '
                                    'Series')

            elif is_list_like(to_replace):  # [NA, ''] -> [0, 'missing']
                if is_list_like(value):
                    if len(to_replace) != len(value):
                        raise ValueError('Replacement lists must match '
                                         'in length. Expecting %d got %d ' %
                                         (len(to_replace), len(value)))

                    new_data = self._data.replace_list(src_list=to_replace,
                                                       dest_list=value,
                                                       inplace=inplace,
                                                       regex=regex)

                else:  # [NA, ''] -> 0
                    new_data = self._data.replace(to_replace=to_replace,
                                                  value=value, inplace=inplace,
                                                  regex=regex)
            elif to_replace is None:
                if not (is_re_compilable(regex) or
                        is_list_like(regex) or is_dict_like(regex)):
                    raise TypeError("'regex' must be a string or a compiled "
                                    "regular expression or a list or dict of "
                                    "strings or regular expressions, you "
                                    "passed a"
                                    " {0!r}".format(type(regex).__name__))
                return self.replace(regex, value, inplace=inplace, limit=limit,
                                    regex=True)
            else:

                # dest iterable dict-like
                if is_dict_like(value):  # NA -> {'A' : 0, 'B' : -1}
                    new_data = self._data

                    for k, v in compat.iteritems(value):
                        if k in self:
                            new_data = new_data.replace(to_replace=to_replace,
                                                        value=v, filter=[k],
                                                        inplace=inplace,
                                                        regex=regex)

                elif not is_list_like(value):  # NA -> 0
                    new_data = self._data.replace(to_replace=to_replace,
                                                  value=value, inplace=inplace,
                                                  regex=regex)
                else:
                    msg = ('Invalid "to_replace" type: '
                           '{0!r}').format(type(to_replace).__name__)
                    raise TypeError(msg)  # pragma: no cover

        if inplace:
            self._update_inplace(new_data)
        else:
            return self._constructor(new_data).__finalize__(self)

    _shared_docs['interpolate'] = """
        Please note that only ``method='linear'`` is supported for
        DataFrames/Series with a MultiIndex.

        Parameters
        ----------
        method : {'linear', 'time', 'index', 'values', 'nearest', 'zero',
                  'slinear', 'quadratic', 'cubic', 'barycentric', 'krogh',
                  'polynomial', 'spline', 'piecewise_polynomial',
                  'from_derivatives', 'pchip', 'akima'}

            * 'linear': ignore the index and treat the values as equally
              spaced. This is the only method supported on MultiIndexes.
              default
            * 'time': interpolation works on daily and higher resolution
              data to interpolate given length of interval
            * 'index', 'values': use the actual numerical values of the index
            * 'nearest', 'zero', 'slinear', 'quadratic', 'cubic',
              'barycentric', 'polynomial' is passed to
              ``scipy.interpolate.interp1d``. Both 'polynomial' and 'spline'
              require that you also specify an `order` (int),
              e.g. df.interpolate(method='polynomial', order=4).
              These use the actual numerical values of the index.
            * 'krogh', 'piecewise_polynomial', 'spline', 'pchip' and 'akima'
              are all wrappers around the scipy interpolation methods of
              similar names. These use the actual numerical values of the
              index. For more information on their behavior, see the
              `scipy documentation
              <http://docs.scipy.org/doc/scipy/reference/interpolate.html#univariate-interpolation>`__
              and `tutorial documentation
              <http://docs.scipy.org/doc/scipy/reference/tutorial/interpolate.html>`__
            * 'from_derivatives' refers to BPoly.from_derivatives which
              replaces 'piecewise_polynomial' interpolation method in
              scipy 0.18

            .. versionadded:: 0.18.1

               Added support for the 'akima' method
               Added interpolate method 'from_derivatives' which replaces
               'piecewise_polynomial' in scipy 0.18; backwards-compatible with
               scipy < 0.18

        axis : {0, 1}, default 0
            * 0: fill column-by-column
            * 1: fill row-by-row
        limit : int, default None.
            Maximum number of consecutive NaNs to fill. Must be greater than 0.
        limit_direction : {'forward', 'backward', 'both'}, default 'forward'
        limit_area : {'inside', 'outside'}, default None
            * None: (default) no fill restriction
            * 'inside' Only fill NaNs surrounded by valid values (interpolate).
            * 'outside' Only fill NaNs outside valid values (extrapolate).
            .. versionadded:: 0.21.0

            If limit is specified, consecutive NaNs will be filled in this
            direction.
        inplace : bool, default False
            Update the NDFrame in place if possible.
        downcast : optional, 'infer' or None, defaults to None
            Downcast dtypes if possible.
        kwargs : keyword arguments to pass on to the interpolating function.

        Returns
        -------
        Series or DataFrame of same shape interpolated at the NaNs

        See Also
        --------
        reindex, replace, fillna

        Examples
        --------

        Filling in NaNs

        >>> s = pd.Series([0, 1, np.nan, 3])
        >>> s.interpolate()
        0    0
        1    1
        2    2
        3    3
        dtype: float64

        """

    @Appender(_shared_docs['interpolate'] % _shared_doc_kwargs)
    def interpolate(self, method='linear', axis=0, limit=None, inplace=False,
                    limit_direction='forward', limit_area=None,
                    downcast=None, **kwargs):
        """
        Interpolate values according to different methods.
        """
        inplace = validate_bool_kwarg(inplace, 'inplace')

        if self.ndim > 2:
            raise NotImplementedError("Interpolate has not been implemented "
                                      "on Panel and Panel 4D objects.")

        if axis == 0:
            ax = self._info_axis_name
            _maybe_transposed_self = self
        elif axis == 1:
            _maybe_transposed_self = self.T
            ax = 1
        else:
            _maybe_transposed_self = self
        ax = _maybe_transposed_self._get_axis_number(ax)

        if _maybe_transposed_self.ndim == 2:
            alt_ax = 1 - ax
        else:
            alt_ax = ax

        if (isinstance(_maybe_transposed_self.index, MultiIndex) and
                method != 'linear'):
            raise ValueError("Only `method=linear` interpolation is supported "
                             "on MultiIndexes.")

        if _maybe_transposed_self._data.get_dtype_counts().get(
                'object') == len(_maybe_transposed_self.T):
            raise TypeError("Cannot interpolate with all NaNs.")

        # create/use the index
        if method == 'linear':
            # prior default
            index = np.arange(len(_maybe_transposed_self._get_axis(alt_ax)))
        else:
            index = _maybe_transposed_self._get_axis(alt_ax)

        if isna(index).any():
            raise NotImplementedError("Interpolation with NaNs in the index "
                                      "has not been implemented. Try filling "
                                      "those NaNs before interpolating.")
        data = _maybe_transposed_self._data
        new_data = data.interpolate(method=method, axis=ax, index=index,
                                    values=_maybe_transposed_self, limit=limit,
                                    limit_direction=limit_direction,
                                    limit_area=limit_area,
                                    inplace=inplace, downcast=downcast,
                                    **kwargs)

        if inplace:
            if axis == 1:
                new_data = self._constructor(new_data).T._data
            self._update_inplace(new_data)
        else:
            res = self._constructor(new_data).__finalize__(self)
            if axis == 1:
                res = res.T
            return res

    # ----------------------------------------------------------------------
    # Timeseries methods Methods

    def asof(self, where, subset=None):
        """
        The last row without any NaN is taken (or the last row without
        NaN considering only the subset of columns in the case of a DataFrame)

        .. versionadded:: 0.19.0 For DataFrame

        If there is no good value, NaN is returned for a Series
        a Series of NaN values for a DataFrame

        Parameters
        ----------
        where : date or array of dates
        subset : string or list of strings, default None
           if not None use these columns for NaN propagation

        Notes
        -----
        Dates are assumed to be sorted
        Raises if this is not the case

        Returns
        -------
        where is scalar

          - value or NaN if input is Series
          - Series if input is DataFrame

        where is Index: same shape object as input

        See Also
        --------
        merge_asof

        """

        if isinstance(where, compat.string_types):
            from pandas import to_datetime
            where = to_datetime(where)

        if not self.index.is_monotonic:
            raise ValueError("asof requires a sorted index")

        is_series = isinstance(self, ABCSeries)
        if is_series:
            if subset is not None:
                raise ValueError("subset is not valid for Series")
        elif self.ndim > 2:
            raise NotImplementedError("asof is not implemented "
                                      "for {type}".format(type=type(self)))
        else:
            if subset is None:
                subset = self.columns
            if not is_list_like(subset):
                subset = [subset]

        is_list = is_list_like(where)
        if not is_list:
            start = self.index[0]
            if isinstance(self.index, PeriodIndex):
                where = Period(where, freq=self.index.freq).ordinal
                start = start.ordinal

            if where < start:
                if not is_series:
                    from pandas import Series
                    return Series(index=self.columns, name=where)
                return np.nan

            # It's always much faster to use a *while* loop here for
            # Series than pre-computing all the NAs. However a
            # *while* loop is extremely expensive for DataFrame
            # so we later pre-compute all the NAs and use the same
            # code path whether *where* is a scalar or list.
            # See PR: https://github.com/pandas-dev/pandas/pull/14476
            if is_series:
                loc = self.index.searchsorted(where, side='right')
                if loc > 0:
                    loc -= 1

                values = self._values
                while loc > 0 and isna(values[loc]):
                    loc -= 1
                return values[loc]

        if not isinstance(where, Index):
            where = Index(where) if is_list else Index([where])

        nulls = self.isna() if is_series else self[subset].isna().any(1)
        if nulls.all():
            if is_series:
                return self._constructor(np.nan, index=where, name=self.name)
            elif is_list:
                from pandas import DataFrame
                return DataFrame(np.nan, index=where, columns=self.columns)
            else:
                from pandas import Series
                return Series(np.nan, index=self.columns, name=where[0])

        locs = self.index.asof_locs(where, ~(nulls.values))

        # mask the missing
        missing = locs == -1
        data = self.take(locs, is_copy=False)
        data.index = where
        data.loc[missing] = np.nan
        return data if is_list else data.iloc[-1]

    # ----------------------------------------------------------------------
    # Action Methods

    _shared_docs['isna'] = """
        Return a boolean same-sized object indicating if the values are NA.

        See Also
        --------
        %(klass)s.notna : boolean inverse of isna
        %(klass)s.isnull : alias of isna
        isna : top-level isna
        """

    @Appender(_shared_docs['isna'] % _shared_doc_kwargs)
    def isna(self):
        return isna(self).__finalize__(self)

    @Appender(_shared_docs['isna'] % _shared_doc_kwargs)
    def isnull(self):
        return isna(self).__finalize__(self)

    _shared_docs['notna'] = """
        Return a boolean same-sized object indicating if the values are
        not NA.

        See Also
        --------
        %(klass)s.isna : boolean inverse of notna
        %(klass)s.notnull : alias of notna
        notna : top-level notna
        """

    @Appender(_shared_docs['notna'] % _shared_doc_kwargs)
    def notna(self):
        return notna(self).__finalize__(self)

    @Appender(_shared_docs['notna'] % _shared_doc_kwargs)
    def notnull(self):
        return notna(self).__finalize__(self)

    def _clip_with_scalar(self, lower, upper, inplace=False):
        if ((lower is not None and np.any(isna(lower))) or
                (upper is not None and np.any(isna(upper)))):
            raise ValueError("Cannot use an NA value as a clip threshold")

        result = self.values
        mask = isna(result)

        with np.errstate(all='ignore'):
            if upper is not None:
                result = np.where(result >= upper, upper, result)
            if lower is not None:
                result = np.where(result <= lower, lower, result)
        if np.any(mask):
            result[mask] = np.nan

        axes_dict = self._construct_axes_dict()
        result = self._constructor(result, **axes_dict).__finalize__(self)

        if inplace:
            self._update_inplace(result)
        else:
            return result

    def _clip_with_one_bound(self, threshold, method, axis, inplace):

        inplace = validate_bool_kwarg(inplace, 'inplace')
        if axis is not None:
            axis = self._get_axis_number(axis)

        # method is self.le for upper bound and self.ge for lower bound
        if is_scalar(threshold) and is_number(threshold):
            if method.__name__ == 'le':
                return self._clip_with_scalar(None, threshold, inplace=inplace)
            return self._clip_with_scalar(threshold, None, inplace=inplace)

        subset = method(threshold, axis=axis) | isna(self)

        # GH #15390
        # In order for where method to work, the threshold must
        # be transformed to NDFrame from other array like structure.
        if (not isinstance(threshold, ABCSeries)) and is_list_like(threshold):
            if isinstance(self, ABCSeries):
                threshold = pd.Series(threshold, index=self.index)
            else:
                threshold = _align_method_FRAME(self, np.asarray(threshold),
                                                axis)
        return self.where(subset, threshold, axis=axis, inplace=inplace)

    def clip(self, lower=None, upper=None, axis=None, inplace=False,
             *args, **kwargs):
        """
        Trim values at input threshold(s).

        Parameters
        ----------
        lower : float or array_like, default None
        upper : float or array_like, default None
        axis : int or string axis name, optional
            Align object with lower and upper along the given axis.
        inplace : boolean, default False
            Whether to perform the operation in place on the data
                .. versionadded:: 0.21.0

        Returns
        -------
        clipped : Series

        Examples
        --------
        >>> df
                  0         1
        0  0.335232 -1.256177
        1 -1.367855  0.746646
        2  0.027753 -1.176076
        3  0.230930 -0.679613
        4  1.261967  0.570967

        >>> df.clip(-1.0, 0.5)
                  0         1
        0  0.335232 -1.000000
        1 -1.000000  0.500000
        2  0.027753 -1.000000
        3  0.230930 -0.679613
        4  0.500000  0.500000

        >>> t
        0   -0.3
        1   -0.2
        2   -0.1
        3    0.0
        4    0.1
        dtype: float64

        >>> df.clip(t, t + 1, axis=0)
                  0         1
        0  0.335232 -0.300000
        1 -0.200000  0.746646
        2  0.027753 -0.100000
        3  0.230930  0.000000
        4  1.100000  0.570967
        """
        if isinstance(self, ABCPanel):
            raise NotImplementedError("clip is not supported yet for panels")

        inplace = validate_bool_kwarg(inplace, 'inplace')

        axis = nv.validate_clip_with_axis(axis, args, kwargs)
        if axis is not None:
            axis = self._get_axis_number(axis)

        # GH 17276
        # numpy doesn't like NaN as a clip value
        # so ignore
        if np.any(pd.isnull(lower)):
            lower = None
        if np.any(pd.isnull(upper)):
            upper = None

        # GH 2747 (arguments were reversed)
        if lower is not None and upper is not None:
            if is_scalar(lower) and is_scalar(upper):
                lower, upper = min(lower, upper), max(lower, upper)

        # fast-path for scalars
        if ((lower is None or (is_scalar(lower) and is_number(lower))) and
                (upper is None or (is_scalar(upper) and is_number(upper)))):
            return self._clip_with_scalar(lower, upper, inplace=inplace)

        result = self
        if lower is not None:
            result = result.clip_lower(lower, axis, inplace=inplace)
        if upper is not None:
            if inplace:
                result = self
            result = result.clip_upper(upper, axis, inplace=inplace)

        return result

    def clip_upper(self, threshold, axis=None, inplace=False):
        """
        Return copy of input with values above given value(s) truncated.

        Parameters
        ----------
        threshold : float or array_like
        axis : int or string axis name, optional
            Align object with threshold along the given axis.
        inplace : boolean, default False
            Whether to perform the operation in place on the data
                .. versionadded:: 0.21.0

        See Also
        --------
        clip

        Returns
        -------
        clipped : same type as input
        """
        return self._clip_with_one_bound(threshold, method=self.le,
                                         axis=axis, inplace=inplace)

    def clip_lower(self, threshold, axis=None, inplace=False):
        """
        Return copy of the input with values below given value(s) truncated.

        Parameters
        ----------
        threshold : float or array_like
        axis : int or string axis name, optional
            Align object with threshold along the given axis.
        inplace : boolean, default False
            Whether to perform the operation in place on the data
                .. versionadded:: 0.21.0

        See Also
        --------
        clip

        Returns
        -------
        clipped : same type as input
        """
        return self._clip_with_one_bound(threshold, method=self.ge,
                                         axis=axis, inplace=inplace)

    def groupby(self, by=None, axis=0, level=None, as_index=True, sort=True,
                group_keys=True, squeeze=False, **kwargs):
        """
        Group series using mapper (dict or key function, apply given function
        to group, return result as series) or by a series of columns.

        Parameters
        ----------
        by : mapping, function, label, or list of labels
            Used to determine the groups for the groupby.
            If ``by`` is a function, it's called on each value of the object's
            index. If a dict or Series is passed, the Series or dict VALUES
            will be used to determine the groups (the Series' values are first
            aligned; see ``.align()`` method). If an ndarray is passed, the
            values are used as-is determine the groups. A label or list of
            labels may be passed to group by the columns in ``self``. Notice
            that a tuple is interpreted a (single) key.
        axis : int, default 0
        level : int, level name, or sequence of such, default None
            If the axis is a MultiIndex (hierarchical), group by a particular
            level or levels
        as_index : boolean, default True
            For aggregated output, return object with group labels as the
            index. Only relevant for DataFrame input. as_index=False is
            effectively "SQL-style" grouped output
        sort : boolean, default True
            Sort group keys. Get better performance by turning this off.
            Note this does not influence the order of observations within each
            group.  groupby preserves the order of rows within each group.
        group_keys : boolean, default True
            When calling apply, add group keys to index to identify pieces
        squeeze : boolean, default False
            reduce the dimensionality of the return type if possible,
            otherwise return a consistent type

        Returns
        -------
        GroupBy object

        Examples
        --------
        DataFrame results

        >>> data.groupby(func, axis=0).mean()
        >>> data.groupby(['col1', 'col2'])['col3'].mean()

        DataFrame with hierarchical index

        >>> data.groupby(['col1', 'col2']).mean()

        Notes
        -----
        See the `user guide
        <http://pandas.pydata.org/pandas-docs/stable/groupby.html>`_ for more.

        See also
        --------
        resample : Convenience method for frequency conversion and resampling
            of time series.
        """
        from pandas.core.groupby import groupby

        if level is None and by is None:
            raise TypeError("You have to supply one of 'by' and 'level'")
        axis = self._get_axis_number(axis)
        return groupby(self, by=by, axis=axis, level=level, as_index=as_index,
                       sort=sort, group_keys=group_keys, squeeze=squeeze,
                       **kwargs)

    def asfreq(self, freq, method=None, how=None, normalize=False,
               fill_value=None):
        """
        Convert TimeSeries to specified frequency.

        Optionally provide filling method to pad/backfill missing values.

        Returns the original data conformed to a new index with the specified
        frequency. ``resample`` is more appropriate if an operation, such as
        summarization, is necessary to represent the data at the new frequency.

        Parameters
        ----------
        freq : DateOffset object, or string
        method : {'backfill'/'bfill', 'pad'/'ffill'}, default None
            Method to use for filling holes in reindexed Series (note this
            does not fill NaNs that already were present):

            * 'pad' / 'ffill': propagate last valid observation forward to next
              valid
            * 'backfill' / 'bfill': use NEXT valid observation to fill
        how : {'start', 'end'}, default end
            For PeriodIndex only, see PeriodIndex.asfreq
        normalize : bool, default False
            Whether to reset output index to midnight
        fill_value: scalar, optional
            Value to use for missing values, applied during upsampling (note
            this does not fill NaNs that already were present).

            .. versionadded:: 0.20.0

        Returns
        -------
        converted : type of caller

        Examples
        --------

        Start by creating a series with 4 one minute timestamps.

        >>> index = pd.date_range('1/1/2000', periods=4, freq='T')
        >>> series = pd.Series([0.0, None, 2.0, 3.0], index=index)
        >>> df = pd.DataFrame({'s':series})
        >>> df
                               s
        2000-01-01 00:00:00    0.0
        2000-01-01 00:01:00    NaN
        2000-01-01 00:02:00    2.0
        2000-01-01 00:03:00    3.0

        Upsample the series into 30 second bins.

        >>> df.asfreq(freq='30S')
                               s
        2000-01-01 00:00:00    0.0
        2000-01-01 00:00:30    NaN
        2000-01-01 00:01:00    NaN
        2000-01-01 00:01:30    NaN
        2000-01-01 00:02:00    2.0
        2000-01-01 00:02:30    NaN
        2000-01-01 00:03:00    3.0

        Upsample again, providing a ``fill value``.

        >>> df.asfreq(freq='30S', fill_value=9.0)
                               s
        2000-01-01 00:00:00    0.0
        2000-01-01 00:00:30    9.0
        2000-01-01 00:01:00    NaN
        2000-01-01 00:01:30    9.0
        2000-01-01 00:02:00    2.0
        2000-01-01 00:02:30    9.0
        2000-01-01 00:03:00    3.0

        Upsample again, providing a ``method``.

        >>> df.asfreq(freq='30S', method='bfill')
                               s
        2000-01-01 00:00:00    0.0
        2000-01-01 00:00:30    NaN
        2000-01-01 00:01:00    NaN
        2000-01-01 00:01:30    2.0
        2000-01-01 00:02:00    2.0
        2000-01-01 00:02:30    3.0
        2000-01-01 00:03:00    3.0

        See Also
        --------
        reindex

        Notes
        -----
        To learn more about the frequency strings, please see `this link
        <http://pandas.pydata.org/pandas-docs/stable/timeseries.html#offset-aliases>`__.
        """
        from pandas.core.resample import asfreq
        return asfreq(self, freq, method=method, how=how, normalize=normalize,
                      fill_value=fill_value)

    def at_time(self, time, asof=False):
        """
        Select values at particular time of day (e.g. 9:30AM).

        Parameters
        ----------
        time : datetime.time or string

        Returns
        -------
        values_at_time : type of caller
        """
        try:
            indexer = self.index.indexer_at_time(time, asof=asof)
            return self._take(indexer, convert=False)
        except AttributeError:
            raise TypeError('Index must be DatetimeIndex')

    def between_time(self, start_time, end_time, include_start=True,
                     include_end=True):
        """
        Select values between particular times of the day (e.g., 9:00-9:30 AM).

        Parameters
        ----------
        start_time : datetime.time or string
        end_time : datetime.time or string
        include_start : boolean, default True
        include_end : boolean, default True

        Returns
        -------
        values_between_time : type of caller
        """
        try:
            indexer = self.index.indexer_between_time(
                start_time, end_time, include_start=include_start,
                include_end=include_end)
            return self._take(indexer, convert=False)
        except AttributeError:
            raise TypeError('Index must be DatetimeIndex')

    def resample(self, rule, how=None, axis=0, fill_method=None, closed=None,
                 label=None, convention='start', kind=None, loffset=None,
                 limit=None, base=0, on=None, level=None):
        """
        Convenience method for frequency conversion and resampling of time
        series.  Object must have a datetime-like index (DatetimeIndex,
        PeriodIndex, or TimedeltaIndex), or pass datetime-like values
        to the on or level keyword.

        Parameters
        ----------
        rule : string
            the offset string or object representing target conversion
        axis : int, optional, default 0
        closed : {'right', 'left'}
            Which side of bin interval is closed. The default is 'left'
            for all frequency offsets except for 'M', 'A', 'Q', 'BM',
            'BA', 'BQ', and 'W' which all have a default of 'right'.
        label : {'right', 'left'}
            Which bin edge label to label bucket with. The default is 'left'
            for all frequency offsets except for 'M', 'A', 'Q', 'BM',
            'BA', 'BQ', and 'W' which all have a default of 'right'.
        convention : {'start', 'end', 's', 'e'}
            For PeriodIndex only, controls whether to use the start or end of
            `rule`
        kind: {'timestamp', 'period'}, optional
            Pass 'timestamp' to convert the resulting index to a
            ``DateTimeIndex`` or 'period' to convert it to a ``PeriodIndex``.
            By default the input representation is retained.
        loffset : timedelta
            Adjust the resampled time labels
        base : int, default 0
            For frequencies that evenly subdivide 1 day, the "origin" of the
            aggregated intervals. For example, for '5min' frequency, base could
            range from 0 through 4. Defaults to 0
        on : string, optional
            For a DataFrame, column to use instead of index for resampling.
            Column must be datetime-like.

            .. versionadded:: 0.19.0

        level : string or int, optional
            For a MultiIndex, level (name or number) to use for
            resampling.  Level must be datetime-like.

            .. versionadded:: 0.19.0

        Returns
        -------
        Resampler object

        Notes
        -----
        See the `user guide
        <http://pandas.pydata.org/pandas-docs/stable/timeseries.html#resampling>`_
        for more.

        To learn more about the offset strings, please see `this link
        <http://pandas.pydata.org/pandas-docs/stable/timeseries.html#offset-aliases>`__.

        Examples
        --------

        Start by creating a series with 9 one minute timestamps.

        >>> index = pd.date_range('1/1/2000', periods=9, freq='T')
        >>> series = pd.Series(range(9), index=index)
        >>> series
        2000-01-01 00:00:00    0
        2000-01-01 00:01:00    1
        2000-01-01 00:02:00    2
        2000-01-01 00:03:00    3
        2000-01-01 00:04:00    4
        2000-01-01 00:05:00    5
        2000-01-01 00:06:00    6
        2000-01-01 00:07:00    7
        2000-01-01 00:08:00    8
        Freq: T, dtype: int64

        Downsample the series into 3 minute bins and sum the values
        of the timestamps falling into a bin.

        >>> series.resample('3T').sum()
        2000-01-01 00:00:00     3
        2000-01-01 00:03:00    12
        2000-01-01 00:06:00    21
        Freq: 3T, dtype: int64

        Downsample the series into 3 minute bins as above, but label each
        bin using the right edge instead of the left. Please note that the
        value in the bucket used as the label is not included in the bucket,
        which it labels. For example, in the original series the
        bucket ``2000-01-01 00:03:00`` contains the value 3, but the summed
        value in the resampled bucket with the label ``2000-01-01 00:03:00``
        does not include 3 (if it did, the summed value would be 6, not 3).
        To include this value close the right side of the bin interval as
        illustrated in the example below this one.

        >>> series.resample('3T', label='right').sum()
        2000-01-01 00:03:00     3
        2000-01-01 00:06:00    12
        2000-01-01 00:09:00    21
        Freq: 3T, dtype: int64

        Downsample the series into 3 minute bins as above, but close the right
        side of the bin interval.

        >>> series.resample('3T', label='right', closed='right').sum()
        2000-01-01 00:00:00     0
        2000-01-01 00:03:00     6
        2000-01-01 00:06:00    15
        2000-01-01 00:09:00    15
        Freq: 3T, dtype: int64

        Upsample the series into 30 second bins.

        >>> series.resample('30S').asfreq()[0:5] #select first 5 rows
        2000-01-01 00:00:00   0.0
        2000-01-01 00:00:30   NaN
        2000-01-01 00:01:00   1.0
        2000-01-01 00:01:30   NaN
        2000-01-01 00:02:00   2.0
        Freq: 30S, dtype: float64

        Upsample the series into 30 second bins and fill the ``NaN``
        values using the ``pad`` method.

        >>> series.resample('30S').pad()[0:5]
        2000-01-01 00:00:00    0
        2000-01-01 00:00:30    0
        2000-01-01 00:01:00    1
        2000-01-01 00:01:30    1
        2000-01-01 00:02:00    2
        Freq: 30S, dtype: int64

        Upsample the series into 30 second bins and fill the
        ``NaN`` values using the ``bfill`` method.

        >>> series.resample('30S').bfill()[0:5]
        2000-01-01 00:00:00    0
        2000-01-01 00:00:30    1
        2000-01-01 00:01:00    1
        2000-01-01 00:01:30    2
        2000-01-01 00:02:00    2
        Freq: 30S, dtype: int64

        Pass a custom function via ``apply``

        >>> def custom_resampler(array_like):
        ...     return np.sum(array_like)+5

        >>> series.resample('3T').apply(custom_resampler)
        2000-01-01 00:00:00     8
        2000-01-01 00:03:00    17
        2000-01-01 00:06:00    26
        Freq: 3T, dtype: int64

        For a Series with a PeriodIndex, the keyword `convention` can be
        used to control whether to use the start or end of `rule`.

        >>> s = pd.Series([1, 2], index=pd.period_range('2012-01-01',
                                                        freq='A',
                                                        periods=2))
        >>> s
        2012    1
        2013    2
        Freq: A-DEC, dtype: int64

        Resample by month using 'start' `convention`. Values are assigned to
        the first month of the period.

        >>> s.resample('M', convention='start').asfreq().head()
        2012-01    1.0
        2012-02    NaN
        2012-03    NaN
        2012-04    NaN
        2012-05    NaN
        Freq: M, dtype: float64

        Resample by month using 'end' `convention`. Values are assigned to
        the last month of the period.

        >>> s.resample('M', convention='end').asfreq()
        2012-12    1.0
        2013-01    NaN
        2013-02    NaN
        2013-03    NaN
        2013-04    NaN
        2013-05    NaN
        2013-06    NaN
        2013-07    NaN
        2013-08    NaN
        2013-09    NaN
        2013-10    NaN
        2013-11    NaN
        2013-12    2.0
        Freq: M, dtype: float64

        For DataFrame objects, the keyword ``on`` can be used to specify the
        column instead of the index for resampling.

        >>> df = pd.DataFrame(data=9*[range(4)], columns=['a', 'b', 'c', 'd'])
        >>> df['time'] = pd.date_range('1/1/2000', periods=9, freq='T')
        >>> df.resample('3T', on='time').sum()
                             a  b  c  d
        time
        2000-01-01 00:00:00  0  3  6  9
        2000-01-01 00:03:00  0  3  6  9
        2000-01-01 00:06:00  0  3  6  9

        For a DataFrame with MultiIndex, the keyword ``level`` can be used to
        specify on level the resampling needs to take place.

        >>> time = pd.date_range('1/1/2000', periods=5, freq='T')
        >>> df2 = pd.DataFrame(data=10*[range(4)],
                               columns=['a', 'b', 'c', 'd'],
                               index=pd.MultiIndex.from_product([time, [1, 2]])
                               )
        >>> df2.resample('3T', level=0).sum()
                             a  b   c   d
        2000-01-01 00:00:00  0  6  12  18
        2000-01-01 00:03:00  0  4   8  12

        See also
        --------
        groupby : Group by mapping, function, label, or list of labels.
        """
        from pandas.core.resample import (resample,
                                          _maybe_process_deprecations)
        axis = self._get_axis_number(axis)
        r = resample(self, freq=rule, label=label, closed=closed,
                     axis=axis, kind=kind, loffset=loffset,
                     convention=convention,
                     base=base, key=on, level=level)
        return _maybe_process_deprecations(r,
                                           how=how,
                                           fill_method=fill_method,
                                           limit=limit)

    def first(self, offset):
        """
        Convenience method for subsetting initial periods of time series data
        based on a date offset.

        Parameters
        ----------
        offset : string, DateOffset, dateutil.relativedelta

        Examples
        --------
        ts.first('10D') -> First 10 days

        Returns
        -------
        subset : type of caller
        """
        from pandas.tseries.frequencies import to_offset
        if not isinstance(self.index, DatetimeIndex):
            raise NotImplementedError("'first' only supports a DatetimeIndex "
                                      "index")

        if len(self.index) == 0:
            return self

        offset = to_offset(offset)
        end_date = end = self.index[0] + offset

        # Tick-like, e.g. 3 weeks
        if not offset.isAnchored() and hasattr(offset, '_inc'):
            if end_date in self.index:
                end = self.index.searchsorted(end_date, side='left')
                return self.iloc[:end]

        return self.loc[:end]

    def last(self, offset):
        """
        Convenience method for subsetting final periods of time series data
        based on a date offset.

        Parameters
        ----------
        offset : string, DateOffset, dateutil.relativedelta

        Examples
        --------
        ts.last('5M') -> Last 5 months

        Returns
        -------
        subset : type of caller
        """
        from pandas.tseries.frequencies import to_offset
        if not isinstance(self.index, DatetimeIndex):
            raise NotImplementedError("'last' only supports a DatetimeIndex "
                                      "index")

        if len(self.index) == 0:
            return self

        offset = to_offset(offset)

        start_date = self.index[-1] - offset
        start = self.index.searchsorted(start_date, side='right')
        return self.iloc[start:]

    def rank(self, axis=0, method='average', numeric_only=None,
             na_option='keep', ascending=True, pct=False):
        """
        Compute numerical data ranks (1 through n) along axis. Equal values are
        assigned a rank that is the average of the ranks of those values

        Parameters
        ----------
        axis : {0 or 'index', 1 or 'columns'}, default 0
            index to direct ranking
        method : {'average', 'min', 'max', 'first', 'dense'}
            * average: average rank of group
            * min: lowest rank in group
            * max: highest rank in group
            * first: ranks assigned in order they appear in the array
            * dense: like 'min', but rank always increases by 1 between groups
        numeric_only : boolean, default None
            Include only float, int, boolean data. Valid only for DataFrame or
            Panel objects
        na_option : {'keep', 'top', 'bottom'}
            * keep: leave NA values where they are
            * top: smallest rank if ascending
            * bottom: smallest rank if descending
        ascending : boolean, default True
            False for ranks by high (1) to low (N)
        pct : boolean, default False
            Computes percentage rank of data

        Returns
        -------
        ranks : same type as caller
        """
        axis = self._get_axis_number(axis)

        if self.ndim > 2:
            msg = "rank does not make sense when ndim > 2"
            raise NotImplementedError(msg)

        def ranker(data):
            ranks = algos.rank(data.values, axis=axis, method=method,
                               ascending=ascending, na_option=na_option,
                               pct=pct)
            ranks = self._constructor(ranks, **data._construct_axes_dict())
            return ranks.__finalize__(self)

        # if numeric_only is None, and we can't get anything, we try with
        # numeric_only=True
        if numeric_only is None:
            try:
                return ranker(self)
            except TypeError:
                numeric_only = True

        if numeric_only:
            data = self._get_numeric_data()
        else:
            data = self

        return ranker(data)

    _shared_docs['align'] = ("""
        Align two objects on their axes with the
        specified join method for each axis Index

        Parameters
        ----------
        other : DataFrame or Series
        join : {'outer', 'inner', 'left', 'right'}, default 'outer'
        axis : allowed axis of the other object, default None
            Align on index (0), columns (1), or both (None)
        level : int or level name, default None
            Broadcast across a level, matching Index values on the
            passed MultiIndex level
        copy : boolean, default True
            Always returns new objects. If copy=False and no reindexing is
            required then original objects are returned.
        fill_value : scalar, default np.NaN
            Value to use for missing values. Defaults to NaN, but can be any
            "compatible" value
        method : str, default None
        limit : int, default None
        fill_axis : %(axes_single_arg)s, default 0
            Filling axis, method and limit
        broadcast_axis : %(axes_single_arg)s, default None
            Broadcast values along this axis, if aligning two objects of
            different dimensions

        Returns
        -------
        (left, right) : (%(klass)s, type of other)
            Aligned objects
        """)

    @Appender(_shared_docs['align'] % _shared_doc_kwargs)
    def align(self, other, join='outer', axis=None, level=None, copy=True,
              fill_value=None, method=None, limit=None, fill_axis=0,
              broadcast_axis=None):
        from pandas import DataFrame, Series
        method = missing.clean_fill_method(method)

        if broadcast_axis == 1 and self.ndim != other.ndim:
            if isinstance(self, Series):
                # this means other is a DataFrame, and we need to broadcast
                # self
                cons = self._constructor_expanddim
                df = cons({c: self for c in other.columns},
                          **other._construct_axes_dict())
                return df._align_frame(other, join=join, axis=axis,
                                       level=level, copy=copy,
                                       fill_value=fill_value, method=method,
                                       limit=limit, fill_axis=fill_axis)
            elif isinstance(other, Series):
                # this means self is a DataFrame, and we need to broadcast
                # other
                cons = other._constructor_expanddim
                df = cons({c: other for c in self.columns},
                          **self._construct_axes_dict())
                return self._align_frame(df, join=join, axis=axis, level=level,
                                         copy=copy, fill_value=fill_value,
                                         method=method, limit=limit,
                                         fill_axis=fill_axis)

        if axis is not None:
            axis = self._get_axis_number(axis)
        if isinstance(other, DataFrame):
            return self._align_frame(other, join=join, axis=axis, level=level,
                                     copy=copy, fill_value=fill_value,
                                     method=method, limit=limit,
                                     fill_axis=fill_axis)
        elif isinstance(other, Series):
            return self._align_series(other, join=join, axis=axis, level=level,
                                      copy=copy, fill_value=fill_value,
                                      method=method, limit=limit,
                                      fill_axis=fill_axis)
        else:  # pragma: no cover
            raise TypeError('unsupported type: %s' % type(other))

    def _align_frame(self, other, join='outer', axis=None, level=None,
                     copy=True, fill_value=np.nan, method=None, limit=None,
                     fill_axis=0):
        # defaults
        join_index, join_columns = None, None
        ilidx, iridx = None, None
        clidx, cridx = None, None

        is_series = isinstance(self, ABCSeries)

        if axis is None or axis == 0:
            if not self.index.equals(other.index):
                join_index, ilidx, iridx = self.index.join(
                    other.index, how=join, level=level, return_indexers=True)

        if axis is None or axis == 1:
            if not is_series and not self.columns.equals(other.columns):
                join_columns, clidx, cridx = self.columns.join(
                    other.columns, how=join, level=level, return_indexers=True)

        if is_series:
            reindexers = {0: [join_index, ilidx]}
        else:
            reindexers = {0: [join_index, ilidx], 1: [join_columns, clidx]}

        left = self._reindex_with_indexers(reindexers, copy=copy,
                                           fill_value=fill_value,
                                           allow_dups=True)
        # other must be always DataFrame
        right = other._reindex_with_indexers({0: [join_index, iridx],
                                              1: [join_columns, cridx]},
                                             copy=copy, fill_value=fill_value,
                                             allow_dups=True)

        if method is not None:
            left = left.fillna(axis=fill_axis, method=method, limit=limit)
            right = right.fillna(axis=fill_axis, method=method, limit=limit)

        # if DatetimeIndex have different tz, convert to UTC
        if is_datetime64tz_dtype(left.index):
            if left.index.tz != right.index.tz:
                if join_index is not None:
                    left.index = join_index
                    right.index = join_index

        return left.__finalize__(self), right.__finalize__(other)

    def _align_series(self, other, join='outer', axis=None, level=None,
                      copy=True, fill_value=None, method=None, limit=None,
                      fill_axis=0):

        is_series = isinstance(self, ABCSeries)

        # series/series compat, other must always be a Series
        if is_series:
            if axis:
                raise ValueError('cannot align series to a series other than '
                                 'axis 0')

            # equal
            if self.index.equals(other.index):
                join_index, lidx, ridx = None, None, None
            else:
                join_index, lidx, ridx = self.index.join(other.index, how=join,
                                                         level=level,
                                                         return_indexers=True)

            left = self._reindex_indexer(join_index, lidx, copy)
            right = other._reindex_indexer(join_index, ridx, copy)

        else:
            # one has > 1 ndim
            fdata = self._data
            if axis == 0:
                join_index = self.index
                lidx, ridx = None, None
                if not self.index.equals(other.index):
                    join_index, lidx, ridx = self.index.join(
                        other.index, how=join, level=level,
                        return_indexers=True)

                if lidx is not None:
                    fdata = fdata.reindex_indexer(join_index, lidx, axis=1)

            elif axis == 1:
                join_index = self.columns
                lidx, ridx = None, None
                if not self.columns.equals(other.index):
                    join_index, lidx, ridx = self.columns.join(
                        other.index, how=join, level=level,
                        return_indexers=True)

                if lidx is not None:
                    fdata = fdata.reindex_indexer(join_index, lidx, axis=0)
            else:
                raise ValueError('Must specify axis=0 or 1')

            if copy and fdata is self._data:
                fdata = fdata.copy()

            left = self._constructor(fdata)

            if ridx is None:
                right = other
            else:
                right = other.reindex(join_index, level=level)

        # fill
        fill_na = notna(fill_value) or (method is not None)
        if fill_na:
            left = left.fillna(fill_value, method=method, limit=limit,
                               axis=fill_axis)
            right = right.fillna(fill_value, method=method, limit=limit)

        # if DatetimeIndex have different tz, convert to UTC
        if is_series or (not is_series and axis == 0):
            if is_datetime64tz_dtype(left.index):
                if left.index.tz != right.index.tz:
                    if join_index is not None:
                        left.index = join_index
                        right.index = join_index

        return left.__finalize__(self), right.__finalize__(other)

    def _where(self, cond, other=np.nan, inplace=False, axis=None, level=None,
               errors='raise', try_cast=False):
        """
        Equivalent to public method `where`, except that `other` is not
        applied as a function even if callable. Used in __setitem__.
        """
        inplace = validate_bool_kwarg(inplace, 'inplace')

        # align the cond to same shape as myself
        cond = com._apply_if_callable(cond, self)
        if isinstance(cond, NDFrame):
            cond, _ = cond.align(self, join='right', broadcast_axis=1)
        else:
            if not hasattr(cond, 'shape'):
                cond = np.asanyarray(cond)
            if cond.shape != self.shape:
                raise ValueError('Array conditional must be same shape as '
                                 'self')
            cond = self._constructor(cond, **self._construct_axes_dict())

        # make sure we are boolean
        fill_value = True if inplace else False
        cond = cond.fillna(fill_value)

        msg = "Boolean array expected for the condition, not {dtype}"

        if not isinstance(cond, pd.DataFrame):
            # This is a single-dimensional object.
            if not is_bool_dtype(cond):
                raise ValueError(msg.format(dtype=cond.dtype))
        else:
            for dt in cond.dtypes:
                if not is_bool_dtype(dt):
                    raise ValueError(msg.format(dtype=dt))

        cond = cond.astype(bool, copy=False)
        cond = -cond if inplace else cond

        # try to align with other
        try_quick = True
        if hasattr(other, 'align'):

            # align with me
            if other.ndim <= self.ndim:

                _, other = self.align(other, join='left', axis=axis,
                                      level=level, fill_value=np.nan)

                # if we are NOT aligned, raise as we cannot where index
                if (axis is None and
                        not all(other._get_axis(i).equals(ax)
                                for i, ax in enumerate(self.axes))):
                    raise InvalidIndexError

            # slice me out of the other
            else:
                raise NotImplementedError("cannot align with a higher "
                                          "dimensional NDFrame")

        if isinstance(other, np.ndarray):

            if other.shape != self.shape:

                if self.ndim == 1:

                    icond = cond.values

                    # GH 2745 / GH 4192
                    # treat like a scalar
                    if len(other) == 1:
                        other = np.array(other[0])

                    # GH 3235
                    # match True cond to other
                    elif len(cond[icond]) == len(other):

                        # try to not change dtype at first (if try_quick)
                        if try_quick:

                            try:
                                new_other = com._values_from_object(self)
                                new_other = new_other.copy()
                                new_other[icond] = other
                                other = new_other
                            except Exception:
                                try_quick = False

                        # let's create a new (if we failed at the above
                        # or not try_quick
                        if not try_quick:

                            dtype, fill_value = maybe_promote(other.dtype)
                            new_other = np.empty(len(icond), dtype=dtype)
                            new_other.fill(fill_value)
                            maybe_upcast_putmask(new_other, icond, other)
                            other = new_other

                    else:
                        raise ValueError('Length of replacements must equal '
                                         'series length')

                else:
                    raise ValueError('other must be the same shape as self '
                                     'when an ndarray')

            # we are the same shape, so create an actual object for alignment
            else:
                other = self._constructor(other, **self._construct_axes_dict())

        if axis is None:
            axis = 0

        if self.ndim == getattr(other, 'ndim', 0):
            align = True
        else:
            align = (self._get_axis_number(axis) == 1)

        block_axis = self._get_block_manager_axis(axis)

        if inplace:
            # we may have different type blocks come out of putmask, so
            # reconstruct the block manager

            self._check_inplace_setting(other)
            new_data = self._data.putmask(mask=cond, new=other, align=align,
                                          inplace=True, axis=block_axis,
                                          transpose=self._AXIS_REVERSED)
            self._update_inplace(new_data)

        else:
            new_data = self._data.where(other=other, cond=cond, align=align,
                                        errors=errors,
                                        try_cast=try_cast, axis=block_axis,
                                        transpose=self._AXIS_REVERSED)

            return self._constructor(new_data).__finalize__(self)

    _shared_docs['where'] = ("""
        Return an object of same shape as self and whose corresponding
        entries are from self where `cond` is %(cond)s and otherwise are from
        `other`.

        Parameters
        ----------
        cond : boolean %(klass)s, array-like, or callable
            Where `cond` is %(cond)s, keep the original value. Where
            %(cond_rev)s, replace with corresponding value from `other`.
            If `cond` is callable, it is computed on the %(klass)s and
            should return boolean %(klass)s or array. The callable must
            not change input %(klass)s (though pandas doesn't check it).

            .. versionadded:: 0.18.1
                A callable can be used as cond.

        other : scalar, %(klass)s, or callable
            Entries where `cond` is %(cond_rev)s are replaced with
            corresponding value from `other`.
            If other is callable, it is computed on the %(klass)s and
            should return scalar or %(klass)s. The callable must not
            change input %(klass)s (though pandas doesn't check it).

            .. versionadded:: 0.18.1
                A callable can be used as other.

        inplace : boolean, default False
            Whether to perform the operation in place on the data
        axis : alignment axis if needed, default None
        level : alignment level if needed, default None
        errors : str, {'raise', 'ignore'}, default 'raise'
            - ``raise`` : allow exceptions to be raised
            - ``ignore`` : suppress exceptions. On error return original object

            Note that currently this parameter won't affect
            the results and will always coerce to a suitable dtype.

        try_cast : boolean, default False
            try to cast the result back to the input type (if possible),
        raise_on_error : boolean, default True
            Whether to raise on invalid data types (e.g. trying to where on
            strings)

            .. deprecated:: 0.21.0

        Returns
        -------
        wh : same type as caller

        Notes
        -----
        The %(name)s method is an application of the if-then idiom. For each
        element in the calling DataFrame, if ``cond`` is ``%(cond)s`` the
        element is used; otherwise the corresponding element from the DataFrame
        ``other`` is used.

        The signature for :func:`DataFrame.where` differs from
        :func:`numpy.where`. Roughly ``df1.where(m, df2)`` is equivalent to
        ``np.where(m, df1, df2)``.

        For further details and examples see the ``%(name)s`` documentation in
        :ref:`indexing <indexing.where_mask>`.

        Examples
        --------
        >>> s = pd.Series(range(5))
        >>> s.where(s > 0)
        0    NaN
        1    1.0
        2    2.0
        3    3.0
        4    4.0

        >>> s.mask(s > 0)
        0    0.0
        1    NaN
        2    NaN
        3    NaN
        4    NaN

        >>> s.where(s > 1, 10)
        0    10.0
        1    10.0
        2    2.0
        3    3.0
        4    4.0

        >>> df = pd.DataFrame(np.arange(10).reshape(-1, 2), columns=['A', 'B'])
        >>> m = df %% 3 == 0
        >>> df.where(m, -df)
           A  B
        0  0 -1
        1 -2  3
        2 -4 -5
        3  6 -7
        4 -8  9
        >>> df.where(m, -df) == np.where(m, df, -df)
              A     B
        0  True  True
        1  True  True
        2  True  True
        3  True  True
        4  True  True
        >>> df.where(m, -df) == df.mask(~m, -df)
              A     B
        0  True  True
        1  True  True
        2  True  True
        3  True  True
        4  True  True

        See Also
        --------
        :func:`DataFrame.%(name_other)s`
        """)

    @Appender(_shared_docs['where'] % dict(_shared_doc_kwargs, cond="True",
                                           cond_rev="False", name='where',
                                           name_other='mask'))
    def where(self, cond, other=np.nan, inplace=False, axis=None, level=None,
              errors='raise', try_cast=False, raise_on_error=None):

        if raise_on_error is not None:
            warnings.warn(
                "raise_on_error is deprecated in "
                "favor of errors='raise|ignore'",
                FutureWarning, stacklevel=2)

            if raise_on_error:
                errors = 'raise'
            else:
                errors = 'ignore'

        other = com._apply_if_callable(other, self)
        return self._where(cond, other, inplace, axis, level,
                           errors=errors, try_cast=try_cast)

    @Appender(_shared_docs['where'] % dict(_shared_doc_kwargs, cond="False",
                                           cond_rev="True", name='mask',
                                           name_other='where'))
    def mask(self, cond, other=np.nan, inplace=False, axis=None, level=None,
             errors='raise', try_cast=False, raise_on_error=None):

        if raise_on_error is not None:
            warnings.warn(
                "raise_on_error is deprecated in "
                "favor of errors='raise|ignore'",
                FutureWarning, stacklevel=2)

            if raise_on_error:
                errors = 'raise'
            else:
                errors = 'ignore'

        inplace = validate_bool_kwarg(inplace, 'inplace')
        cond = com._apply_if_callable(cond, self)

        return self.where(~cond, other=other, inplace=inplace, axis=axis,
                          level=level, try_cast=try_cast,
                          errors=errors)

    _shared_docs['shift'] = ("""
        Shift index by desired number of periods with an optional time freq

        Parameters
        ----------
        periods : int
            Number of periods to move, can be positive or negative
        freq : DateOffset, timedelta, or time rule string, optional
            Increment to use from the tseries module or time rule (e.g. 'EOM').
            See Notes.
        axis : %(axes_single_arg)s

        Notes
        -----
        If freq is specified then the index values are shifted but the data
        is not realigned. That is, use freq if you would like to extend the
        index when shifting and preserve the original data.

        Returns
        -------
        shifted : %(klass)s
    """)

    @Appender(_shared_docs['shift'] % _shared_doc_kwargs)
    def shift(self, periods=1, freq=None, axis=0):
        if periods == 0:
            return self

        block_axis = self._get_block_manager_axis(axis)
        if freq is None:
            new_data = self._data.shift(periods=periods, axis=block_axis)
        else:
            return self.tshift(periods, freq)

        return self._constructor(new_data).__finalize__(self)

    def slice_shift(self, periods=1, axis=0):
        """
        Equivalent to `shift` without copying data. The shifted data will
        not include the dropped periods and the shifted axis will be smaller
        than the original.

        Parameters
        ----------
        periods : int
            Number of periods to move, can be positive or negative

        Notes
        -----
        While the `slice_shift` is faster than `shift`, you may pay for it
        later during alignment.

        Returns
        -------
        shifted : same type as caller
        """
        if periods == 0:
            return self

        if periods > 0:
            vslicer = slice(None, -periods)
            islicer = slice(periods, None)
        else:
            vslicer = slice(-periods, None)
            islicer = slice(None, periods)

        new_obj = self._slice(vslicer, axis=axis)
        shifted_axis = self._get_axis(axis)[islicer]
        new_obj.set_axis(shifted_axis, axis=axis, inplace=True)

        return new_obj.__finalize__(self)

    def tshift(self, periods=1, freq=None, axis=0):
        """
        Shift the time index, using the index's frequency if available.

        Parameters
        ----------
        periods : int
            Number of periods to move, can be positive or negative
        freq : DateOffset, timedelta, or time rule string, default None
            Increment to use from the tseries module or time rule (e.g. 'EOM')
        axis : int or basestring
            Corresponds to the axis that contains the Index

        Notes
        -----
        If freq is not specified then tries to use the freq or inferred_freq
        attributes of the index. If neither of those attributes exist, a
        ValueError is thrown

        Returns
        -------
        shifted : NDFrame
        """

        index = self._get_axis(axis)
        if freq is None:
            freq = getattr(index, 'freq', None)

        if freq is None:
            freq = getattr(index, 'inferred_freq', None)

        if freq is None:
            msg = 'Freq was not given and was not set in the index'
            raise ValueError(msg)

        if periods == 0:
            return self

        if isinstance(freq, string_types):
            freq = to_offset(freq)

        block_axis = self._get_block_manager_axis(axis)
        if isinstance(index, PeriodIndex):
            orig_freq = to_offset(index.freq)
            if freq == orig_freq:
                new_data = self._data.copy()
                new_data.axes[block_axis] = index.shift(periods)
            else:
                msg = ('Given freq %s does not match PeriodIndex freq %s' %
                       (freq.rule_code, orig_freq.rule_code))
                raise ValueError(msg)
        else:
            new_data = self._data.copy()
            new_data.axes[block_axis] = index.shift(periods, freq)

        return self._constructor(new_data).__finalize__(self)

    def truncate(self, before=None, after=None, axis=None, copy=True):
        """
        Truncates a sorted DataFrame/Series before and/or after some
        particular index value. If the axis contains only datetime values,
        before/after parameters are converted to datetime values.

        Parameters
        ----------
        before : date, string, int
            Truncate all rows before this index value
        after : date, string, int
            Truncate all rows after this index value
        axis : {0 or 'index', 1 or 'columns'}

            * 0 or 'index': apply truncation to rows
            * 1 or 'columns': apply truncation to columns

            Default is stat axis for given data type (0 for Series and
            DataFrames, 1 for Panels)
        copy : boolean, default is True,
            return a copy of the truncated section

        Returns
        -------
        truncated : type of caller

        Examples
        --------
        >>> df = pd.DataFrame({'A': ['a', 'b', 'c', 'd', 'e'],
        ...                    'B': ['f', 'g', 'h', 'i', 'j'],
        ...                    'C': ['k', 'l', 'm', 'n', 'o']},
        ...                    index=[1, 2, 3, 4, 5])
        >>> df.truncate(before=2, after=4)
           A  B  C
        2  b  g  l
        3  c  h  m
        4  d  i  n
        >>> df = pd.DataFrame({'A': [1, 2, 3, 4, 5],
        ...                    'B': [6, 7, 8, 9, 10],
        ...                    'C': [11, 12, 13, 14, 15]},
        ...                    index=['a', 'b', 'c', 'd', 'e'])
        >>> df.truncate(before='b', after='d')
           A  B   C
        b  2  7  12
        c  3  8  13
        d  4  9  14

        The index values in ``truncate`` can be datetimes or string
        dates. Note that ``truncate`` assumes a 0 value for any unspecified
        date component in a ``DatetimeIndex`` in contrast to slicing which
        returns any partially matching dates.

        >>> dates = pd.date_range('2016-01-01', '2016-02-01', freq='s')
        >>> df = pd.DataFrame(index=dates, data={'A': 1})
        >>> df.truncate('2016-01-05', '2016-01-10').tail()
                             A
        2016-01-09 23:59:56  1
        2016-01-09 23:59:57  1
        2016-01-09 23:59:58  1
        2016-01-09 23:59:59  1
        2016-01-10 00:00:00  1
        >>> df.loc['2016-01-05':'2016-01-10', :].tail()
                             A
        2016-01-10 23:59:55  1
        2016-01-10 23:59:56  1
        2016-01-10 23:59:57  1
        2016-01-10 23:59:58  1
        2016-01-10 23:59:59  1
        """

        if axis is None:
            axis = self._stat_axis_number
        axis = self._get_axis_number(axis)
        ax = self._get_axis(axis)

        # GH 17935
        # Check that index is sorted
        if not ax.is_monotonic_increasing and not ax.is_monotonic_decreasing:
            raise ValueError("truncate requires a sorted index")

        # if we have a date index, convert to dates, otherwise
        # treat like a slice
        if ax.is_all_dates:
            from pandas.core.tools.datetimes import to_datetime
            before = to_datetime(before)
            after = to_datetime(after)

        if before is not None and after is not None:
            if before > after:
                raise ValueError('Truncate: %s must be after %s' %
                                 (after, before))

        slicer = [slice(None, None)] * self._AXIS_LEN
        slicer[axis] = slice(before, after)
        result = self.loc[tuple(slicer)]

        if isinstance(ax, MultiIndex):
            setattr(result, self._get_axis_name(axis),
                    ax.truncate(before, after))

        if copy:
            result = result.copy()

        return result

    def tz_convert(self, tz, axis=0, level=None, copy=True):
        """
        Convert tz-aware axis to target time zone.

        Parameters
        ----------
        tz : string or pytz.timezone object
        axis : the axis to convert
        level : int, str, default None
            If axis ia a MultiIndex, convert a specific level. Otherwise
            must be None
        copy : boolean, default True
            Also make a copy of the underlying data

        Returns
        -------

        Raises
        ------
        TypeError
            If the axis is tz-naive.
        """
        axis = self._get_axis_number(axis)
        ax = self._get_axis(axis)

        def _tz_convert(ax, tz):
            if not hasattr(ax, 'tz_convert'):
                if len(ax) > 0:
                    ax_name = self._get_axis_name(axis)
                    raise TypeError('%s is not a valid DatetimeIndex or '
                                    'PeriodIndex' % ax_name)
                else:
                    ax = DatetimeIndex([], tz=tz)
            else:
                ax = ax.tz_convert(tz)
            return ax

        # if a level is given it must be a MultiIndex level or
        # equivalent to the axis name
        if isinstance(ax, MultiIndex):
            level = ax._get_level_number(level)
            new_level = _tz_convert(ax.levels[level], tz)
            ax = ax.set_levels(new_level, level=level)
        else:
            if level not in (None, 0, ax.name):
                raise ValueError("The level {0} is not valid".format(level))
            ax = _tz_convert(ax, tz)

        result = self._constructor(self._data, copy=copy)
        result.set_axis(ax, axis=axis, inplace=True)
        return result.__finalize__(self)

    @deprecate_kwarg(old_arg_name='infer_dst', new_arg_name='ambiguous',
                     mapping={True: 'infer',
                              False: 'raise'})
    def tz_localize(self, tz, axis=0, level=None, copy=True,
                    ambiguous='raise'):
        """
        Localize tz-naive TimeSeries to target time zone.

        Parameters
        ----------
        tz : string or pytz.timezone object
        axis : the axis to localize
        level : int, str, default None
            If axis ia a MultiIndex, localize a specific level. Otherwise
            must be None
        copy : boolean, default True
            Also make a copy of the underlying data
        ambiguous : 'infer', bool-ndarray, 'NaT', default 'raise'
            - 'infer' will attempt to infer fall dst-transition hours based on
              order
            - bool-ndarray where True signifies a DST time, False designates
              a non-DST time (note that this flag is only applicable for
              ambiguous times)
            - 'NaT' will return NaT where there are ambiguous times
            - 'raise' will raise an AmbiguousTimeError if there are ambiguous
              times
        infer_dst : boolean, default False
            .. deprecated:: 0.15.0
               Attempt to infer fall dst-transition hours based on order

        Returns
        -------

        Raises
        ------
        TypeError
            If the TimeSeries is tz-aware and tz is not None.
        """
        axis = self._get_axis_number(axis)
        ax = self._get_axis(axis)

        def _tz_localize(ax, tz, ambiguous):
            if not hasattr(ax, 'tz_localize'):
                if len(ax) > 0:
                    ax_name = self._get_axis_name(axis)
                    raise TypeError('%s is not a valid DatetimeIndex or '
                                    'PeriodIndex' % ax_name)
                else:
                    ax = DatetimeIndex([], tz=tz)
            else:
                ax = ax.tz_localize(tz, ambiguous=ambiguous)
            return ax

        # if a level is given it must be a MultiIndex level or
        # equivalent to the axis name
        if isinstance(ax, MultiIndex):
            level = ax._get_level_number(level)
            new_level = _tz_localize(ax.levels[level], tz, ambiguous)
            ax = ax.set_levels(new_level, level=level)
        else:
            if level not in (None, 0, ax.name):
                raise ValueError("The level {0} is not valid".format(level))
            ax = _tz_localize(ax, tz, ambiguous)

        result = self._constructor(self._data, copy=copy)
        result.set_axis(ax, axis=axis, inplace=True)
        return result.__finalize__(self)

    # ----------------------------------------------------------------------
    # Numeric Methods
    def abs(self):
        """
        Return an object with absolute value taken--only applicable to objects
        that are all numeric.

        Returns
        -------
        abs: type of caller
        """
        return np.abs(self)

    def describe(self, percentiles=None, include=None, exclude=None):
        """
        Generates descriptive statistics that summarize the central tendency,
        dispersion and shape of a dataset's distribution, excluding
        ``NaN`` values.

        Analyzes both numeric and object series, as well
        as ``DataFrame`` column sets of mixed data types. The output
        will vary depending on what is provided. Refer to the notes
        below for more detail.

        Parameters
        ----------
        percentiles : list-like of numbers, optional
            The percentiles to include in the output. All should
            fall between 0 and 1. The default is
            ``[.25, .5, .75]``, which returns the 25th, 50th, and
            75th percentiles.
        include : 'all', list-like of dtypes or None (default), optional
            A white list of data types to include in the result. Ignored
            for ``Series``. Here are the options:

            - 'all' : All columns of the input will be included in the output.
            - A list-like of dtypes : Limits the results to the
              provided data types.
              To limit the result to numeric types submit
              ``numpy.number``. To limit it instead to object columns submit
              the ``numpy.object`` data type. Strings
              can also be used in the style of
              ``select_dtypes`` (e.g. ``df.describe(include=['O'])``). To
              select pandas categorical columns, use ``'category'``
            - None (default) : The result will include all numeric columns.
        exclude : list-like of dtypes or None (default), optional,
            A black list of data types to omit from the result. Ignored
            for ``Series``. Here are the options:

            - A list-like of dtypes : Excludes the provided data types
              from the result. To exclude numeric types submit
              ``numpy.number``. To exclude object columns submit the data
              type ``numpy.object``. Strings can also be used in the style of
              ``select_dtypes`` (e.g. ``df.describe(include=['O'])``). To
              exclude pandas categorical columns, use ``'category'``
            - None (default) : The result will exclude nothing.

        Returns
        -------
        summary:  Series/DataFrame of summary statistics

        Notes
        -----
        For numeric data, the result's index will include ``count``,
        ``mean``, ``std``, ``min``, ``max`` as well as lower, ``50`` and
        upper percentiles. By default the lower percentile is ``25`` and the
        upper percentile is ``75``. The ``50`` percentile is the
        same as the median.

        For object data (e.g. strings or timestamps), the result's index
        will include ``count``, ``unique``, ``top``, and ``freq``. The ``top``
        is the most common value. The ``freq`` is the most common value's
        frequency. Timestamps also include the ``first`` and ``last`` items.

        If multiple object values have the highest count, then the
        ``count`` and ``top`` results will be arbitrarily chosen from
        among those with the highest count.

        For mixed data types provided via a ``DataFrame``, the default is to
        return only an analysis of numeric columns. If the dataframe consists
        only of object and categorical data without any numeric columns, the
        default is to return an analysis of both the object and categorical
        columns. If ``include='all'`` is provided as an option, the result
        will include a union of attributes of each type.

        The `include` and `exclude` parameters can be used to limit
        which columns in a ``DataFrame`` are analyzed for the output.
        The parameters are ignored when analyzing a ``Series``.

        Examples
        --------
        Describing a numeric ``Series``.

        >>> s = pd.Series([1, 2, 3])
        >>> s.describe()
        count    3.0
        mean     2.0
        std      1.0
        min      1.0
        25%      1.5
        50%      2.0
        75%      2.5
        max      3.0

        Describing a categorical ``Series``.

        >>> s = pd.Series(['a', 'a', 'b', 'c'])
        >>> s.describe()
        count     4
        unique    3
        top       a
        freq      2
        dtype: object

        Describing a timestamp ``Series``.

        >>> s = pd.Series([
        ...   np.datetime64("2000-01-01"),
        ...   np.datetime64("2010-01-01"),
        ...   np.datetime64("2010-01-01")
        ... ])
        >>> s.describe()
        count                       3
        unique                      2
        top       2010-01-01 00:00:00
        freq                        2
        first     2000-01-01 00:00:00
        last      2010-01-01 00:00:00
        dtype: object

        Describing a ``DataFrame``. By default only numeric fields
        are returned.

        >>> df = pd.DataFrame({ 'object': ['a', 'b', 'c'],
        ...                     'numeric': [1, 2, 3],
        ...                     'categorical': pd.Categorical(['d','e','f'])
        ...                   })
        >>> df.describe()
               numeric
        count      3.0
        mean       2.0
        std        1.0
        min        1.0
        25%        1.5
        50%        2.0
        75%        2.5
        max        3.0

        Describing all columns of a ``DataFrame`` regardless of data type.

        >>> df.describe(include='all')
                categorical  numeric object
        count            3      3.0      3
        unique           3      NaN      3
        top              f      NaN      c
        freq             1      NaN      1
        mean           NaN      2.0    NaN
        std            NaN      1.0    NaN
        min            NaN      1.0    NaN
        25%            NaN      1.5    NaN
        50%            NaN      2.0    NaN
        75%            NaN      2.5    NaN
        max            NaN      3.0    NaN

        Describing a column from a ``DataFrame`` by accessing it as
        an attribute.

        >>> df.numeric.describe()
        count    3.0
        mean     2.0
        std      1.0
        min      1.0
        25%      1.5
        50%      2.0
        75%      2.5
        max      3.0
        Name: numeric, dtype: float64

        Including only numeric columns in a ``DataFrame`` description.

        >>> df.describe(include=[np.number])
               numeric
        count      3.0
        mean       2.0
        std        1.0
        min        1.0
        25%        1.5
        50%        2.0
        75%        2.5
        max        3.0

        Including only string columns in a ``DataFrame`` description.

        >>> df.describe(include=[np.object])
               object
        count       3
        unique      3
        top         c
        freq        1

        Including only categorical columns from a ``DataFrame`` description.

        >>> df.describe(include=['category'])
               categorical
        count            3
        unique           3
        top              f
        freq             1

        Excluding numeric columns from a ``DataFrame`` description.

        >>> df.describe(exclude=[np.number])
               categorical object
        count            3      3
        unique           3      3
        top              f      c
        freq             1      1

        Excluding object columns from a ``DataFrame`` description.

        >>> df.describe(exclude=[np.object])
                categorical  numeric
        count            3      3.0
        unique           3      NaN
        top              f      NaN
        freq             1      NaN
        mean           NaN      2.0
        std            NaN      1.0
        min            NaN      1.0
        25%            NaN      1.5
        50%            NaN      2.0
        75%            NaN      2.5
        max            NaN      3.0

        See Also
        --------
        DataFrame.count
        DataFrame.max
        DataFrame.min
        DataFrame.mean
        DataFrame.std
        DataFrame.select_dtypes
        """
        if self.ndim >= 3:
            msg = "describe is not implemented on Panel objects."
            raise NotImplementedError(msg)
        elif self.ndim == 2 and self.columns.size == 0:
            raise ValueError("Cannot describe a DataFrame without columns")

        if percentiles is not None:
            # explicit conversion of `percentiles` to list
            percentiles = list(percentiles)

            # get them all to be in [0, 1]
            self._check_percentile(percentiles)

            # median should always be included
            if 0.5 not in percentiles:
                percentiles.append(0.5)
            percentiles = np.asarray(percentiles)
        else:
            percentiles = np.array([0.25, 0.5, 0.75])

        # sort and check for duplicates
        unique_pcts = np.unique(percentiles)
        if len(unique_pcts) < len(percentiles):
            raise ValueError("percentiles cannot contain duplicates")
        percentiles = unique_pcts

        formatted_percentiles = format_percentiles(percentiles)

        def describe_numeric_1d(series):
            stat_index = (['count', 'mean', 'std', 'min'] +
                          formatted_percentiles + ['max'])
            d = ([series.count(), series.mean(), series.std(), series.min()] +
                 [series.quantile(x) for x in percentiles] + [series.max()])
            return pd.Series(d, index=stat_index, name=series.name)

        def describe_categorical_1d(data):
            names = ['count', 'unique']
            objcounts = data.value_counts()
            count_unique = len(objcounts[objcounts != 0])
            result = [data.count(), count_unique]
            if result[1] > 0:
                top, freq = objcounts.index[0], objcounts.iloc[0]

                if is_datetime64_dtype(data):
                    asint = data.dropna().values.view('i8')
                    names += ['top', 'freq', 'first', 'last']
                    result += [tslib.Timestamp(top), freq,
                               tslib.Timestamp(asint.min()),
                               tslib.Timestamp(asint.max())]
                else:
                    names += ['top', 'freq']
                    result += [top, freq]

            return pd.Series(result, index=names, name=data.name)

        def describe_1d(data):
            if is_bool_dtype(data):
                return describe_categorical_1d(data)
            elif is_numeric_dtype(data):
                return describe_numeric_1d(data)
            elif is_timedelta64_dtype(data):
                return describe_numeric_1d(data)
            else:
                return describe_categorical_1d(data)

        if self.ndim == 1:
            return describe_1d(self)
        elif (include is None) and (exclude is None):
            # when some numerics are found, keep only numerics
            data = self.select_dtypes(include=[np.number])
            if len(data.columns) == 0:
                data = self
        elif include == 'all':
            if exclude is not None:
                msg = "exclude must be None when include is 'all'"
                raise ValueError(msg)
            data = self
        else:
            data = self.select_dtypes(include=include, exclude=exclude)

        ldesc = [describe_1d(s) for _, s in data.iteritems()]
        # set a convenient order for rows
        names = []
        ldesc_indexes = sorted([x.index for x in ldesc], key=len)
        for idxnames in ldesc_indexes:
            for name in idxnames:
                if name not in names:
                    names.append(name)

        d = pd.concat(ldesc, join_axes=pd.Index([names]), axis=1)
        d.columns = data.columns.copy()
        return d

    def _check_percentile(self, q):
        """Validate percentiles (used by describe and quantile)."""

        msg = ("percentiles should all be in the interval [0, 1]. "
               "Try {0} instead.")
        q = np.asarray(q)
        if q.ndim == 0:
            if not 0 <= q <= 1:
                raise ValueError(msg.format(q / 100.0))
        else:
            if not all(0 <= qs <= 1 for qs in q):
                raise ValueError(msg.format(q / 100.0))
        return q

    _shared_docs['pct_change'] = """
        Percent change over given number of periods.

        Parameters
        ----------
        periods : int, default 1
            Periods to shift for forming percent change
        fill_method : str, default 'pad'
            How to handle NAs before computing percent changes
        limit : int, default None
            The number of consecutive NAs to fill before stopping
        freq : DateOffset, timedelta, or offset alias string, optional
            Increment to use from time series API (e.g. 'M' or BDay())

        Returns
        -------
        chg : %(klass)s

        Notes
        -----

        By default, the percentage change is calculated along the stat
        axis: 0, or ``Index``, for ``DataFrame`` and 1, or ``minor`` for
        ``Panel``. You can change this with the ``axis`` keyword argument.
        """

    @Appender(_shared_docs['pct_change'] % _shared_doc_kwargs)
    def pct_change(self, periods=1, fill_method='pad', limit=None, freq=None,
                   **kwargs):
        # TODO: Not sure if above is correct - need someone to confirm.
        axis = self._get_axis_number(kwargs.pop('axis', self._stat_axis_name))
        if fill_method is None:
            data = self
        else:
            data = self.fillna(method=fill_method, limit=limit, axis=axis)

        rs = (data.div(data.shift(periods=periods, freq=freq, axis=axis,
                                  **kwargs)) - 1)
        rs = rs.reindex_like(data)
        if freq is None:
            mask = isna(com._values_from_object(data))
            np.putmask(rs.values, mask, np.nan)
        return rs

    def _agg_by_level(self, name, axis=0, level=0, skipna=True, **kwargs):
        grouped = self.groupby(level=level, axis=axis, sort=False)
        if hasattr(grouped, name) and skipna:
            return getattr(grouped, name)(**kwargs)
        axis = self._get_axis_number(axis)
        method = getattr(type(self), name)
        applyf = lambda x: method(x, axis=axis, skipna=skipna, **kwargs)
        return grouped.aggregate(applyf)

    @classmethod
    def _add_numeric_operations(cls):
        """Add the operations to the cls; evaluate the doc strings again"""

        axis_descr, name, name2 = _doc_parms(cls)

        cls.any = _make_logical_function(
            cls, 'any', name, name2, axis_descr,
<<<<<<< HEAD
            _any_desc, nanops.nanany, _any_examples, _any_also)
=======
            'Return whether any element is True over requested axis',
            nanops.nanany, '', '')
>>>>>>> afa6c42d
        cls.all = _make_logical_function(
            cls, 'all', name, name2, axis_descr, _all_doc,
            nanops.nanall, _all_examples, _all_see_also)

        @Substitution(outname='mad',
                      desc="Return the mean absolute deviation of the values "
                           "for the requested axis",
                      name1=name, name2=name2, axis_descr=axis_descr,
                      min_count='', examples='')
        @Appender(_num_doc)
        def mad(self, axis=None, skipna=None, level=None):
            if skipna is None:
                skipna = True
            if axis is None:
                axis = self._stat_axis_number
            if level is not None:
                return self._agg_by_level('mad', axis=axis, level=level,
                                          skipna=skipna)

            data = self._get_numeric_data()
            if axis == 0:
                demeaned = data - data.mean(axis=0)
            else:
                demeaned = data.sub(data.mean(axis=1), axis=0)
            return np.abs(demeaned).mean(axis=axis, skipna=skipna)

        cls.mad = mad

        cls.sem = _make_stat_function_ddof(
            cls, 'sem', name, name2, axis_descr,
            "Return unbiased standard error of the mean over requested "
            "axis.\n\nNormalized by N-1 by default. This can be changed "
            "using the ddof argument",
            nanops.nansem)
        cls.var = _make_stat_function_ddof(
            cls, 'var', name, name2, axis_descr,
            "Return unbiased variance over requested axis.\n\nNormalized by "
            "N-1 by default. This can be changed using the ddof argument",
            nanops.nanvar)
        cls.std = _make_stat_function_ddof(
            cls, 'std', name, name2, axis_descr,
            "Return sample standard deviation over requested axis."
            "\n\nNormalized by N-1 by default. This can be changed using the "
            "ddof argument",
            nanops.nanstd)

        @Substitution(outname='compounded',
                      desc="Return the compound percentage of the values for "
                      "the requested axis", name1=name, name2=name2,
                      axis_descr=axis_descr,
                      min_count='', examples='')
        @Appender(_num_doc)
        def compound(self, axis=None, skipna=None, level=None):
            if skipna is None:
                skipna = True
            return (1 + self).prod(axis=axis, skipna=skipna, level=level) - 1

        cls.compound = compound

        cls.cummin = _make_cum_function(
            cls, 'cummin', name, name2, axis_descr, "cumulative minimum",
            lambda y, axis: np.minimum.accumulate(y, axis), "min",
            np.inf, np.nan)
        cls.cumsum = _make_cum_function(
            cls, 'cumsum', name, name2, axis_descr, "cumulative sum",
            lambda y, axis: y.cumsum(axis), "sum", 0., np.nan)
        cls.cumprod = _make_cum_function(
            cls, 'cumprod', name, name2, axis_descr, "cumulative product",
            lambda y, axis: y.cumprod(axis), "prod", 1., np.nan)
        cls.cummax = _make_cum_function(
            cls, 'cummax', name, name2, axis_descr, "cumulative max",
            lambda y, axis: np.maximum.accumulate(y, axis), "max",
            -np.inf, np.nan)

        cls.sum = _make_min_count_stat_function(
            cls, 'sum', name, name2, axis_descr,
            'Return the sum of the values for the requested axis',
            nanops.nansum, _sum_examples)
        cls.mean = _make_stat_function(
            cls, 'mean', name, name2, axis_descr,
            'Return the mean of the values for the requested axis',
            nanops.nanmean)
        cls.skew = _make_stat_function(
            cls, 'skew', name, name2, axis_descr,
            'Return unbiased skew over requested axis\nNormalized by N-1',
            nanops.nanskew)
        cls.kurt = _make_stat_function(
            cls, 'kurt', name, name2, axis_descr,
            "Return unbiased kurtosis over requested axis using Fisher's "
            "definition of\nkurtosis (kurtosis of normal == 0.0). Normalized "
            "by N-1\n",
            nanops.nankurt)
        cls.kurtosis = cls.kurt
        cls.prod = _make_min_count_stat_function(
            cls, 'prod', name, name2, axis_descr,
            'Return the product of the values for the requested axis',
            nanops.nanprod, _prod_examples)
        cls.product = cls.prod
        cls.median = _make_stat_function(
            cls, 'median', name, name2, axis_descr,
            'Return the median of the values for the requested axis',
            nanops.nanmedian)
        cls.max = _make_stat_function(
            cls, 'max', name, name2, axis_descr,
            """This method returns the maximum of the values in the object.
            If you want the *index* of the maximum, use ``idxmax``. This is
            the equivalent of the ``numpy.ndarray`` method ``argmax``.""",
            nanops.nanmax)
        cls.min = _make_stat_function(
            cls, 'min', name, name2, axis_descr,
            """This method returns the minimum of the values in the object.
            If you want the *index* of the minimum, use ``idxmin``. This is
            the equivalent of the ``numpy.ndarray`` method ``argmin``.""",
            nanops.nanmin)

    @classmethod
    def _add_series_only_operations(cls):
        """Add the series only operations to the cls; evaluate the doc
        strings again.
        """

        axis_descr, name, name2 = _doc_parms(cls)

        def nanptp(values, axis=0, skipna=True):
            nmax = nanops.nanmax(values, axis, skipna)
            nmin = nanops.nanmin(values, axis, skipna)
            return nmax - nmin

        cls.ptp = _make_stat_function(
            cls, 'ptp', name, name2, axis_descr,
            """Returns the difference between the maximum value and the
            minimum value in the object. This is the equivalent of the
            ``numpy.ndarray`` method ``ptp``.""",
            nanptp)

    @classmethod
    def _add_series_or_dataframe_operations(cls):
        """Add the series or dataframe only operations to the cls; evaluate
        the doc strings again.
        """

        from pandas.core import window as rwindow

        @Appender(rwindow.rolling.__doc__)
        def rolling(self, window, min_periods=None, center=False,
                    win_type=None, on=None, axis=0, closed=None):
            axis = self._get_axis_number(axis)
            return rwindow.rolling(self, window=window,
                                   min_periods=min_periods,
                                   center=center, win_type=win_type,
                                   on=on, axis=axis, closed=closed)

        cls.rolling = rolling

        @Appender(rwindow.expanding.__doc__)
        def expanding(self, min_periods=1, center=False, axis=0):
            axis = self._get_axis_number(axis)
            return rwindow.expanding(self, min_periods=min_periods,
                                     center=center, axis=axis)

        cls.expanding = expanding

        @Appender(rwindow.ewm.__doc__)
        def ewm(self, com=None, span=None, halflife=None, alpha=None,
                min_periods=0, adjust=True, ignore_na=False,
                axis=0):
            axis = self._get_axis_number(axis)
            return rwindow.ewm(self, com=com, span=span, halflife=halflife,
                               alpha=alpha, min_periods=min_periods,
                               adjust=adjust, ignore_na=ignore_na, axis=axis)

        cls.ewm = ewm

        @Appender(_shared_docs['transform'] % _shared_doc_kwargs)
        def transform(self, func, *args, **kwargs):
            result = self.agg(func, *args, **kwargs)
            if is_scalar(result) or len(result) != len(self):
                raise ValueError("transforms cannot produce "
                                 "aggregated results")

            return result

        cls.transform = transform

    # ----------------------------------------------------------------------
    # Misc methods

    _shared_docs['valid_index'] = """
        Return index for %(position)s non-NA/null value.

        Notes
        --------
        If all elements are non-NA/null, returns None.
        Also returns None for empty %(klass)s.

        Returns
        --------
        scalar : type of index
        """


def _doc_parms(cls):
    """Return a tuple of the doc parms."""
    axis_descr = "{%s}" % ', '.join(["{0} ({1})".format(a, i)
                                     for i, a in enumerate(cls._AXIS_ORDERS)])
    name = (cls._constructor_sliced.__name__
            if cls._AXIS_LEN > 1 else 'scalar')
    name2 = cls.__name__
    return axis_descr, name, name2


_num_doc = """

%(desc)s

Parameters
----------
axis : %(axis_descr)s
skipna : boolean, default True
    Exclude NA/null values when computing the result.
level : int or level name, default None
    If the axis is a MultiIndex (hierarchical), count along a
    particular level, collapsing into a %(name1)s
numeric_only : boolean, default None
    Include only float, int, boolean columns. If None, will attempt to use
    everything, then use only numeric data. Not implemented for Series.
%(min_count)s\

Returns
-------
%(outname)s : %(name1)s or %(name2)s (if level specified)

%(examples)s"""

_num_ddof_doc = """

%(desc)s

Parameters
----------
axis : %(axis_descr)s
skipna : boolean, default True
    Exclude NA/null values. If an entire row/column is NA, the result
    will be NA
level : int or level name, default None
    If the axis is a MultiIndex (hierarchical), count along a
    particular level, collapsing into a %(name1)s
ddof : int, default 1
    Delta Degrees of Freedom. The divisor used in calculations is N - ddof,
    where N represents the number of elements.
numeric_only : boolean, default None
    Include only float, int, boolean columns. If None, will attempt to use
    everything, then use only numeric data. Not implemented for Series.

Returns
-------
%(outname)s : %(name1)s or %(name2)s (if level specified)\n"""

_bool_doc = """
%(desc)s

Parameters
----------
axis : int, default 0
    Select the axis which can be 0 for indices and 1 for columns.
skipna : boolean, default True
    Exclude NA/null values. If an entire row/column is NA, the result
    will be NA.
level : int or level name, default None
    If the axis is a MultiIndex (hierarchical), count along a
    particular level, collapsing into a %(name1)s.
bool_only : boolean, default None
    Include only boolean columns. If None, will attempt to use everything,
    then use only boolean data. Not implemented for Series.
**kwargs : any, default None
    Additional keywords have no affect but might be accepted for
    compatibility with numpy.

Returns
-------
%(outname)s : %(name1)s or %(name2)s (if level specified)

%(examples)s
<<<<<<< HEAD
%(see_also)s
=======
%(see_also)s"""

_all_doc = """\
Return whether all elements are True over series or dataframe axis.

Returns True if all elements within a series or along a dataframe
axis are non-zero, not-empty or not-False."""

_all_examples = """\
Examples
--------
Series

>>> pd.Series([True, True]).all()
True
>>> pd.Series([True, False]).all()
False

Dataframes

Create a dataframe from a dictionary.

>>> df = pd.DataFrame({'col1': [True, True], 'col2': [True, False]})
>>> df
   col1   col2
0  True   True
1  True  False

Default behaviour checks if column-wise values all return True.

>>> df.all()
col1     True
col2    False
dtype: bool

Adding axis=1 argument will check if row-wise values all return True.

>>> df.all(axis=1)
0     True
1    False
dtype: bool
"""

_all_see_also = """\
See also
--------
pandas.Series.all : Return True if all elements are True
pandas.DataFrame.any : Return True if one (or more) elements are True
>>>>>>> afa6c42d
"""

_cnum_doc = """

Parameters
----------
axis : %(axis_descr)s
skipna : boolean, default True
    Exclude NA/null values. If an entire row/column is NA, the result
    will be NA

Returns
-------
%(outname)s : %(name1)s\n


See also
--------
pandas.core.window.Expanding.%(accum_func_name)s : Similar functionality
    but ignores ``NaN`` values.

"""

_any_also = """\
See Also
--------
pandas.DataFrame.all : Return whether all elements are True \
over requested axis."""

_any_desc = """\
Return whether any element is True over requested axis.

One dimensional boolean pandas.Series is returned. \
Unlike pandas.DataFrame.all, pandas.DataFrame.any performs OR operation; \
in other word, if any of the values along the specified axis is True, \
pandas.DataFrame.any will return True."""

_any_examples = """\
Examples
--------
By default, any from an empty DataFrame is empty Series.

>>> pd.DataFrame([]).any()
Series([], dtype: bool)

Non-boolean values will always give True.

>>> pd.DataFrame({"A": [1, 2, 3], "B": [4, 5, 6]}).any()
A    True
B    True
dtype: bool

It is performing OR along the specified axis.

>>> pd.DataFrame({"A": [1, False, 3], "B": [4, 5, 6]}).any(axis=1)
0    True
1    True
2    True
dtype: bool

>> pd.DataFrame({"A": [1, False, 3], "B": [4, False, 6]}).any(axis=1)
0    True
1    False
2    True
dtype: bool
"""

_sum_examples = """\
Examples
--------
By default, the sum of an empty or all-NA Series is ``0``.

>>> pd.Series([]).sum()  # min_count=0 is the default
0.0

This can be controlled with the ``min_count`` parameter. For example, if
you'd like the sum of an empty series to be NaN, pass ``min_count=1``.

>>> pd.Series([]).sum(min_count=1)
nan

Thanks to the ``skipna`` parameter, ``min_count`` handles all-NA and
empty series identically.

>>> pd.Series([np.nan]).sum()
0.0

>>> pd.Series([np.nan]).sum(min_count=1)
nan
"""

_prod_examples = """\
Examples
--------
By default, the product of an empty or all-NA Series is ``1``

>>> pd.Series([]).prod()
1.0

This can be controlled with the ``min_count`` parameter

>>> pd.Series([]).prod(min_count=1)
nan

Thanks to the ``skipna`` parameter, ``min_count`` handles all-NA and
empty series identically.

>>> pd.Series([np.nan]).prod()
1.0

>>> pd.Series([np.nan]).prod(min_count=1)
nan
"""


_min_count_stub = """\
min_count : int, default 0
    The required number of valid values to perform the operation. If fewer than
    ``min_count`` non-NA values are present the result will be NA.

    .. versionadded :: 0.22.0

       Added with the default being 0. This means the sum of an all-NA
       or empty Series is 0, and the product of an all-NA or empty
       Series is 1.
"""


def _make_min_count_stat_function(cls, name, name1, name2, axis_descr, desc,
                                  f, examples):
    @Substitution(outname=name, desc=desc, name1=name1, name2=name2,
                  axis_descr=axis_descr, min_count=_min_count_stub,
                  examples=examples)
    @Appender(_num_doc)
    def stat_func(self, axis=None, skipna=None, level=None, numeric_only=None,
                  min_count=0,
                  **kwargs):
        nv.validate_stat_func(tuple(), kwargs, fname=name)
        if skipna is None:
            skipna = True
        if axis is None:
            axis = self._stat_axis_number
        if level is not None:
            return self._agg_by_level(name, axis=axis, level=level,
                                      skipna=skipna, min_count=min_count)
        return self._reduce(f, name, axis=axis, skipna=skipna,
                            numeric_only=numeric_only, min_count=min_count)

    return set_function_name(stat_func, name, cls)


def _make_stat_function(cls, name, name1, name2, axis_descr, desc, f):
    @Substitution(outname=name, desc=desc, name1=name1, name2=name2,
                  axis_descr=axis_descr, min_count='', examples='')
    @Appender(_num_doc)
    def stat_func(self, axis=None, skipna=None, level=None, numeric_only=None,
                  **kwargs):
        nv.validate_stat_func(tuple(), kwargs, fname=name)
        if skipna is None:
            skipna = True
        if axis is None:
            axis = self._stat_axis_number
        if level is not None:
            return self._agg_by_level(name, axis=axis, level=level,
                                      skipna=skipna)
        return self._reduce(f, name, axis=axis, skipna=skipna,
                            numeric_only=numeric_only)

    return set_function_name(stat_func, name, cls)


def _make_stat_function_ddof(cls, name, name1, name2, axis_descr, desc, f):
    @Substitution(outname=name, desc=desc, name1=name1, name2=name2,
                  axis_descr=axis_descr)
    @Appender(_num_ddof_doc)
    def stat_func(self, axis=None, skipna=None, level=None, ddof=1,
                  numeric_only=None, **kwargs):
        nv.validate_stat_ddof_func(tuple(), kwargs, fname=name)
        if skipna is None:
            skipna = True
        if axis is None:
            axis = self._stat_axis_number
        if level is not None:
            return self._agg_by_level(name, axis=axis, level=level,
                                      skipna=skipna, ddof=ddof)
        return self._reduce(f, name, axis=axis, numeric_only=numeric_only,
                            skipna=skipna, ddof=ddof)

    return set_function_name(stat_func, name, cls)


def _make_cum_function(cls, name, name1, name2, axis_descr, desc,
                       accum_func, accum_func_name, mask_a, mask_b):
    @Substitution(outname=name, desc=desc, name1=name1, name2=name2,
                  axis_descr=axis_descr, accum_func_name=accum_func_name)
    @Appender("Return {0} over requested axis.".format(desc) +
              _cnum_doc)
    def cum_func(self, axis=None, skipna=True, *args, **kwargs):
        skipna = nv.validate_cum_func_with_skipna(skipna, args, kwargs, name)
        if axis is None:
            axis = self._stat_axis_number
        else:
            axis = self._get_axis_number(axis)

        y = com._values_from_object(self).copy()

        if (skipna and
                issubclass(y.dtype.type, (np.datetime64, np.timedelta64))):
            result = accum_func(y, axis)
            mask = isna(self)
            np.putmask(result, mask, tslib.iNaT)
        elif skipna and not issubclass(y.dtype.type, (np.integer, np.bool_)):
            mask = isna(self)
            np.putmask(y, mask, mask_a)
            result = accum_func(y, axis)
            np.putmask(result, mask, mask_b)
        else:
            result = accum_func(y, axis)

        d = self._construct_axes_dict()
        d['copy'] = False
        return self._constructor(result, **d).__finalize__(self)

    return set_function_name(cum_func, name, cls)


def _make_logical_function(cls, name, name1, name2, axis_descr, desc, f,
<<<<<<< HEAD
                           examples='', see_also=''):

=======
                           examples, see_also):
>>>>>>> afa6c42d
    @Substitution(outname=name, desc=desc, name1=name1, name2=name2,
                  axis_descr=axis_descr, examples=examples, see_also=see_also)
    @Appender(_bool_doc)
    def logical_func(self, axis=None, bool_only=None, skipna=None, level=None,
                     **kwargs):
        nv.validate_logical_func(tuple(), kwargs, fname=name)
        if skipna is None:
            skipna = True
        if axis is None:
            axis = self._stat_axis_number
        if level is not None:
            if bool_only is not None:
                raise NotImplementedError("Option bool_only is not "
                                          "implemented with option level.")
            return self._agg_by_level(name, axis=axis, level=level,
                                      skipna=skipna)
        return self._reduce(f, axis=axis, skipna=skipna,
                            numeric_only=bool_only, filter_type='bool',
                            name=name)

    return set_function_name(logical_func, name, cls)


# install the indexes
for _name, _indexer in indexing.get_indexers_list():
    NDFrame._create_indexer(_name, _indexer)<|MERGE_RESOLUTION|>--- conflicted
+++ resolved
@@ -7583,12 +7583,7 @@
 
         cls.any = _make_logical_function(
             cls, 'any', name, name2, axis_descr,
-<<<<<<< HEAD
             _any_desc, nanops.nanany, _any_examples, _any_also)
-=======
-            'Return whether any element is True over requested axis',
-            nanops.nanany, '', '')
->>>>>>> afa6c42d
         cls.all = _make_logical_function(
             cls, 'all', name, name2, axis_descr, _all_doc,
             nanops.nanall, _all_examples, _all_see_also)
@@ -7872,9 +7867,6 @@
 %(outname)s : %(name1)s or %(name2)s (if level specified)
 
 %(examples)s
-<<<<<<< HEAD
-%(see_also)s
-=======
 %(see_also)s"""
 
 _all_doc = """\
@@ -7923,7 +7915,6 @@
 --------
 pandas.Series.all : Return True if all elements are True
 pandas.DataFrame.any : Return True if one (or more) elements are True
->>>>>>> afa6c42d
 """
 
 _cnum_doc = """
@@ -8151,12 +8142,7 @@
 
 
 def _make_logical_function(cls, name, name1, name2, axis_descr, desc, f,
-<<<<<<< HEAD
-                           examples='', see_also=''):
-
-=======
                            examples, see_also):
->>>>>>> afa6c42d
     @Substitution(outname=name, desc=desc, name1=name1, name2=name2,
                   axis_descr=axis_descr, examples=examples, see_also=see_also)
     @Appender(_bool_doc)
