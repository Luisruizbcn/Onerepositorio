--- conflicted
+++ resolved
@@ -18,10 +18,6 @@
     Set,
     Union,
 )
-<<<<<<< HEAD
-
-=======
->>>>>>> bc65fe6c
 import warnings
 import weakref
 
