--- conflicted
+++ resolved
@@ -7816,14 +7816,9 @@
         base: int | None = None,
         on=None,
         level=None,
-<<<<<<< HEAD
-        origin: Union[str, TimestampConvertibleTypes] = "start_day",
-        offset: Optional[TimedeltaConvertibleTypes] = None,
-        group_keys: bool_t = lib.no_default,
-=======
         origin: str | TimestampConvertibleTypes = "start_day",
         offset: TimedeltaConvertibleTypes | None = None,
->>>>>>> 7e51bd73
+        group_keys: bool_t = lib.no_default,
     ) -> Resampler:
         """
         Resample time-series data.
