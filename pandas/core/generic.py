--- conflicted
+++ resolved
@@ -10002,18 +10002,6 @@
         4  True  True
         """
         other = com.apply_if_callable(other, self)
-<<<<<<< HEAD
-
-        if try_cast is not lib.no_default:
-            warnings.warn(
-                "try_cast keyword is deprecated and will be removed in a "
-                "future version.",
-                FutureWarning,
-                stacklevel=find_stack_level(),
-            )
-
-=======
->>>>>>> 796b8703
         return self._where(cond, other, inplace, axis, level)
 
     @overload
@@ -10080,17 +10068,6 @@
         inplace = validate_bool_kwarg(inplace, "inplace")
         cond = com.apply_if_callable(cond, self)
 
-<<<<<<< HEAD
-        if try_cast is not lib.no_default:
-            warnings.warn(
-                "try_cast keyword is deprecated and will be removed in a "
-                "future version.",
-                FutureWarning,
-                stacklevel=find_stack_level(),
-            )
-
-=======
->>>>>>> 796b8703
         # see gh-21891
         if not hasattr(cond, "__invert__"):
             cond = np.array(cond)
@@ -12091,22 +12068,7 @@
         method: str = "single",
     ) -> Expanding:
         axis = self._get_axis_number(axis)
-<<<<<<< HEAD
-        if center is not None:
-            warnings.warn(
-                "The `center` argument on `expanding` will be removed in the future.",
-                FutureWarning,
-                stacklevel=find_stack_level(),
-            )
-        else:
-            center = False
-
-        return Expanding(
-            self, min_periods=min_periods, center=center, axis=axis, method=method
-        )
-=======
         return Expanding(self, min_periods=min_periods, axis=axis, method=method)
->>>>>>> 796b8703
 
     @final
     @doc(ExponentialMovingWindow)
