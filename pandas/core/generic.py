import collections
from datetime import timedelta
import functools
import gc
import json
import operator
import pickle
import re
from textwrap import dedent
from typing import (
    TYPE_CHECKING,
    Any,
    Callable,
    Dict,
    FrozenSet,
    Hashable,
    List,
    Mapping,
    Optional,
    Sequence,
    Set,
    Tuple,
    Type,
    Union,
)
import warnings
import weakref

import numpy as np

from pandas._config import config

from pandas._libs import Timestamp, lib
from pandas._typing import (
    Axis,
    FilePathOrBuffer,
    FrameOrSeries,
    JSONSerializable,
    Label,
    Level,
    Renamer,
)
from pandas.compat import set_function_name
from pandas.compat._optional import import_optional_dependency
from pandas.compat.numpy import function as nv
from pandas.errors import AbstractMethodError
from pandas.util._decorators import (
    Appender,
    Substitution,
    doc,
    rewrite_axis_style_signature,
)
from pandas.util._validators import (
    validate_bool_kwarg,
    validate_fillna_kwargs,
    validate_percentile,
)

from pandas.core.dtypes.common import (
    ensure_int64,
    ensure_object,
    ensure_str,
    is_bool,
    is_bool_dtype,
    is_datetime64_any_dtype,
    is_datetime64tz_dtype,
    is_dict_like,
    is_extension_array_dtype,
    is_float,
    is_integer,
    is_list_like,
    is_number,
    is_numeric_dtype,
    is_object_dtype,
    is_re_compilable,
    is_scalar,
    is_timedelta64_dtype,
    pandas_dtype,
)
from pandas.core.dtypes.generic import ABCDataFrame, ABCSeries
from pandas.core.dtypes.inference import is_hashable
from pandas.core.dtypes.missing import isna, notna

import pandas as pd
from pandas.core import missing, nanops
import pandas.core.algorithms as algos
from pandas.core.base import PandasObject, SelectionMixin
import pandas.core.common as com
from pandas.core.construction import create_series_with_explicit_dtype
from pandas.core.indexes.api import (
    Index,
    InvalidIndexError,
    MultiIndex,
    RangeIndex,
    ensure_index,
)
from pandas.core.indexes.datetimes import DatetimeIndex
from pandas.core.indexes.period import Period, PeriodIndex
import pandas.core.indexing as indexing
from pandas.core.internals import BlockManager
from pandas.core.missing import find_valid_index
from pandas.core.ops import _align_method_FRAME

from pandas.io.formats import format as fmt
from pandas.io.formats.format import DataFrameFormatter, format_percentiles
from pandas.io.formats.printing import pprint_thing
from pandas.tseries.frequencies import to_offset

if TYPE_CHECKING:
    from pandas.core.resample import Resampler

# goal is to be able to define the docs close to function, while still being
# able to share
_shared_docs: Dict[str, str] = dict()
_shared_doc_kwargs = dict(
    axes="keywords for axes",
    klass="Series/DataFrame",
    axes_single_arg="int or labels for object",
    args_transpose="axes to permute (int or label for object)",
    optional_by="""
        by : str or list of str
            Name or list of names to sort by""",
)


def _single_replace(self, to_replace, method, inplace, limit):
    """
    Replaces values in a Series using the fill method specified when no
    replacement value is given in the replace method
    """
    if self.ndim != 1:
        raise TypeError(
            f"cannot replace {to_replace} with method {method} on a "
            f"{type(self).__name__}"
        )

    orig_dtype = self.dtype
    result = self if inplace else self.copy()
    fill_f = missing.get_fill_func(method)

    mask = missing.mask_missing(result.values, to_replace)
    values = fill_f(result.values, limit=limit, mask=mask)

    if values.dtype == orig_dtype and inplace:
        return

    result = pd.Series(values, index=self.index, dtype=self.dtype).__finalize__(self)

    if inplace:
        self._update_inplace(result._mgr)
        return

    return result


bool_t = bool  # Need alias because NDFrame has def bool:


class NDFrame(PandasObject, SelectionMixin, indexing.IndexingMixin):
    """
    N-dimensional analogue of DataFrame. Store multi-dimensional in a
    size-mutable, labeled data structure

    Parameters
    ----------
    data : BlockManager
    axes : list
    copy : bool, default False
    """

    _internal_names: List[str] = [
        "_mgr",
        "_cacher",
        "_item_cache",
        "_cache",
        "_is_copy",
        "_subtyp",
        "_name",
        "_index",
        "_default_kind",
        "_default_fill_value",
        "_metadata",
        "__array_struct__",
        "__array_interface__",
    ]
    _internal_names_set: Set[str] = set(_internal_names)
    _accessors: Set[str] = set()
    _deprecations: FrozenSet[str] = frozenset(["get_values"])
    _metadata: List[str] = []
    _is_copy = None
    _mgr: BlockManager
    _attrs: Dict[Optional[Hashable], Any]
    _typ: str

    # ----------------------------------------------------------------------
    # Constructors

    def __init__(
        self,
        data: BlockManager,
        copy: bool = False,
        attrs: Optional[Mapping[Optional[Hashable], Any]] = None,
    ):
        # copy kwarg is retained for mypy compat, is not used

        object.__setattr__(self, "_is_copy", None)
        object.__setattr__(self, "_mgr", data)
        object.__setattr__(self, "_item_cache", {})
        if attrs is None:
            attrs = {}
        else:
            attrs = dict(attrs)
        object.__setattr__(self, "_attrs", attrs)

    @classmethod
    def _init_mgr(cls, mgr, axes=None, dtype=None, copy=False):
        """ passed a manager and a axes dict """
        for a, axe in axes.items():
            if axe is not None:
                mgr = mgr.reindex_axis(
                    axe, axis=cls._get_block_manager_axis(a), copy=False
                )

        # make a copy if explicitly requested
        if copy:
            mgr = mgr.copy()
        if dtype is not None:
            # avoid further copies if we can
            if len(mgr.blocks) > 1 or mgr.blocks[0].values.dtype != dtype:
                mgr = mgr.astype(dtype=dtype)
        return mgr

    # ----------------------------------------------------------------------

    @property
    def attrs(self) -> Dict[Optional[Hashable], Any]:
        """
        Dictionary of global attributes on this object.

        .. warning::

           attrs is experimental and may change without warning.
        """
        if self._attrs is None:
            self._attrs = {}
        return self._attrs

    @attrs.setter
    def attrs(self, value: Mapping[Optional[Hashable], Any]) -> None:
        self._attrs = dict(value)

    @classmethod
    def _validate_dtype(cls, dtype):
        """ validate the passed dtype """
        if dtype is not None:
            dtype = pandas_dtype(dtype)

            # a compound dtype
            if dtype.kind == "V":
                raise NotImplementedError(
                    "compound dtypes are not implemented "
                    f"in the {cls.__name__} constructor"
                )

        return dtype

    # ----------------------------------------------------------------------
    # Construction

    @property
    def _constructor(self: FrameOrSeries) -> Type[FrameOrSeries]:
        """
        Used when a manipulation result has the same dimensions as the
        original.
        """
        raise AbstractMethodError(self)

    @property
    def _constructor_sliced(self):
        """
        Used when a manipulation result has one lower dimension(s) as the
        original, such as DataFrame single columns slicing.
        """
        raise AbstractMethodError(self)

    @property
    def _constructor_expanddim(self):
        """
        Used when a manipulation result has one higher dimension as the
        original, such as Series.to_frame()
        """
        raise NotImplementedError

    # ----------------------------------------------------------------------
    # Internals

    @property
    def _data(self):
        # GH#33054 retained because some downstream packages uses this,
        #  e.g. fastparquet
        return self._mgr

    # ----------------------------------------------------------------------
    # Axis
    _AXIS_ALIASES = {"rows": 0}
    _AXIS_IALIASES = {0: "rows"}
    _stat_axis_number = 0
    _stat_axis_name = "index"
    _ix = None
    _AXIS_ORDERS: List[str]
    _AXIS_NUMBERS: Dict[str, int]
    _AXIS_NAMES: Dict[int, str]
    _AXIS_REVERSED: bool
    _info_axis_number: int
    _info_axis_name: str
    _AXIS_LEN: int

    def _construct_axes_dict(self, axes=None, **kwargs):
        """Return an axes dictionary for myself."""
        d = {a: self._get_axis(a) for a in (axes or self._AXIS_ORDERS)}
        d.update(kwargs)
        return d

    @classmethod
    def _construct_axes_from_arguments(
        cls, args, kwargs, require_all: bool = False, sentinel=None
    ):
        """
        Construct and returns axes if supplied in args/kwargs.

        If require_all, raise if all axis arguments are not supplied
        return a tuple of (axes, kwargs).

        sentinel specifies the default parameter when an axis is not
        supplied; useful to distinguish when a user explicitly passes None
        in scenarios where None has special meaning.
        """
        # construct the args
        args = list(args)
        for a in cls._AXIS_ORDERS:

            # look for a argument by position
            if a not in kwargs:
                try:
                    kwargs[a] = args.pop(0)
                except IndexError as err:
                    if require_all:
                        raise TypeError(
                            "not enough/duplicate arguments specified!"
                        ) from err

        axes = {a: kwargs.pop(a, sentinel) for a in cls._AXIS_ORDERS}
        return axes, kwargs

    @classmethod
    def _get_axis_number(cls, axis):
        axis = cls._AXIS_ALIASES.get(axis, axis)
        if is_integer(axis):
            if axis in cls._AXIS_NAMES:
                return axis
        else:
            try:
                return cls._AXIS_NUMBERS[axis]
            except KeyError:
                pass
        raise ValueError(f"No axis named {axis} for object type {cls.__name__}")

    @classmethod
    def _get_axis_name(cls, axis):
        axis = cls._AXIS_ALIASES.get(axis, axis)
        if isinstance(axis, str):
            if axis in cls._AXIS_NUMBERS:
                return axis
        else:
            try:
                return cls._AXIS_NAMES[axis]
            except KeyError:
                pass
        raise ValueError(f"No axis named {axis} for object type {cls.__name__}")

    def _get_axis(self, axis):
        name = self._get_axis_name(axis)
        return getattr(self, name)

    @classmethod
    def _get_block_manager_axis(cls, axis):
        """Map the axis to the block_manager axis."""
        axis = cls._get_axis_number(axis)
        if cls._AXIS_REVERSED:
            m = cls._AXIS_LEN - 1
            return m - axis
        return axis

    def _get_axis_resolvers(self, axis: str) -> Dict[str, ABCSeries]:
        # index or columns
        axis_index = getattr(self, axis)
        d = dict()
        prefix = axis[0]

        for i, name in enumerate(axis_index.names):
            if name is not None:
                key = level = name
            else:
                # prefix with 'i' or 'c' depending on the input axis
                # e.g., you must do ilevel_0 for the 0th level of an unnamed
                # multiiindex
                key = f"{prefix}level_{i}"
                level = i

            level_values = axis_index.get_level_values(level)
            s = level_values.to_series()
            s.index = axis_index
            d[key] = s

        # put the index/columns itself in the dict
        if isinstance(axis_index, MultiIndex):
            dindex = axis_index
        else:
            dindex = axis_index.to_series()

        d[axis] = dindex
        return d

    def _get_index_resolvers(self) -> Dict[str, ABCSeries]:
        from pandas.core.computation.parsing import clean_column_name

        d: Dict[str, ABCSeries] = {}
        for axis_name in self._AXIS_ORDERS:
            d.update(self._get_axis_resolvers(axis_name))

        return {clean_column_name(k): v for k, v in d.items() if not isinstance(k, int)}

    def _get_cleaned_column_resolvers(self) -> Dict[str, ABCSeries]:
        """
        Return the special character free column resolvers of a dataframe.

        Column names with special characters are 'cleaned up' so that they can
        be referred to by backtick quoting.
        Used in :meth:`DataFrame.eval`.
        """
        from pandas.core.computation.parsing import clean_column_name

        if isinstance(self, ABCSeries):
            return {clean_column_name(self.name): self}

        return {
            clean_column_name(k): v for k, v in self.items() if not isinstance(k, int)
        }

    @property
    def _info_axis(self):
        return getattr(self, self._info_axis_name)

    @property
    def _stat_axis(self):
        return getattr(self, self._stat_axis_name)

    @property
    def shape(self) -> Tuple[int, ...]:
        """
        Return a tuple of axis dimensions
        """
        return tuple(len(self._get_axis(a)) for a in self._AXIS_ORDERS)

    @property
    def axes(self) -> List[Index]:
        """
        Return index label(s) of the internal NDFrame
        """
        # we do it this way because if we have reversed axes, then
        # the block manager shows then reversed
        return [self._get_axis(a) for a in self._AXIS_ORDERS]

    @property
    def ndim(self) -> int:
        """
        Return an int representing the number of axes / array dimensions.

        Return 1 if Series. Otherwise return 2 if DataFrame.

        See Also
        --------
        ndarray.ndim : Number of array dimensions.

        Examples
        --------
        >>> s = pd.Series({'a': 1, 'b': 2, 'c': 3})
        >>> s.ndim
        1

        >>> df = pd.DataFrame({'col1': [1, 2], 'col2': [3, 4]})
        >>> df.ndim
        2
        """
        return self._mgr.ndim

    @property
    def size(self) -> int:
        """
        Return an int representing the number of elements in this object.

        Return the number of rows if Series. Otherwise return the number of
        rows times number of columns if DataFrame.

        See Also
        --------
        ndarray.size : Number of elements in the array.

        Examples
        --------
        >>> s = pd.Series({'a': 1, 'b': 2, 'c': 3})
        >>> s.size
        3

        >>> df = pd.DataFrame({'col1': [1, 2], 'col2': [3, 4]})
        >>> df.size
        4
        """
        return np.prod(self.shape)

    @property
    def _selected_obj(self: FrameOrSeries) -> FrameOrSeries:
        """ internal compat with SelectionMixin """
        return self

    @property
    def _obj_with_exclusions(self: FrameOrSeries) -> FrameOrSeries:
        """ internal compat with SelectionMixin """
        return self

    def set_axis(self, labels, axis: Axis = 0, inplace: bool = False):
        """
        Assign desired index to given axis.

        Indexes for%(extended_summary_sub)s row labels can be changed by assigning
        a list-like or Index.

        .. versionchanged:: 0.21.0

           The signature is now `labels` and `axis`, consistent with
           the rest of pandas API. Previously, the `axis` and `labels`
           arguments were respectively the first and second positional
           arguments.

        Parameters
        ----------
        labels : list-like, Index
            The values for the new index.

        axis : %(axes_single_arg)s, default 0
            The axis to update. The value 0 identifies the rows%(axis_description_sub)s.

        inplace : bool, default False
            Whether to return a new %(klass)s instance.

        Returns
        -------
        renamed : %(klass)s or None
            An object of type %(klass)s if inplace=False, None otherwise.

        See Also
        --------
        %(klass)s.rename_axis : Alter the name of the index%(see_also_sub)s.
        """
        if inplace:
            setattr(self, self._get_axis_name(axis), labels)
        else:
            obj = self.copy()
            obj.set_axis(labels, axis=axis, inplace=True)
            return obj

    def _set_axis(self, axis: int, labels: Index) -> None:
        labels = ensure_index(labels)
        self._mgr.set_axis(axis, labels)
        self._clear_item_cache()

    def swapaxes(self: FrameOrSeries, axis1, axis2, copy=True) -> FrameOrSeries:
        """
        Interchange axes and swap values axes appropriately.

        Returns
        -------
        y : same as input
        """
        i = self._get_axis_number(axis1)
        j = self._get_axis_number(axis2)

        if i == j:
            if copy:
                return self.copy()
            return self

        mapping = {i: j, j: i}

        new_axes = (self._get_axis(mapping.get(k, k)) for k in range(self._AXIS_LEN))
        new_values = self.values.swapaxes(i, j)
        if copy:
            new_values = new_values.copy()

        return self._constructor(new_values, *new_axes).__finalize__(self)

    def droplevel(self: FrameOrSeries, level, axis=0) -> FrameOrSeries:
        """
        Return DataFrame with requested index / column level(s) removed.

        .. versionadded:: 0.24.0

        Parameters
        ----------
        level : int, str, or list-like
            If a string is given, must be the name of a level
            If list-like, elements must be names or positional indexes
            of levels.

        axis : {0 or 'index', 1 or 'columns'}, default 0
            Axis along which the level(s) is removed:

            * 0 or 'index': remove level(s) in column.
            * 1 or 'columns': remove level(s) in row.

        Returns
        -------
        DataFrame
            DataFrame with requested index / column level(s) removed.

        Examples
        --------
        >>> df = pd.DataFrame([
        ...     [1, 2, 3, 4],
        ...     [5, 6, 7, 8],
        ...     [9, 10, 11, 12]
        ... ]).set_index([0, 1]).rename_axis(['a', 'b'])

        >>> df.columns = pd.MultiIndex.from_tuples([
        ...     ('c', 'e'), ('d', 'f')
        ... ], names=['level_1', 'level_2'])

        >>> df
        level_1   c   d
        level_2   e   f
        a b
        1 2      3   4
        5 6      7   8
        9 10    11  12

        >>> df.droplevel('a')
        level_1   c   d
        level_2   e   f
        b
        2        3   4
        6        7   8
        10      11  12

        >>> df.droplevel('level_2', axis=1)
        level_1   c   d
        a b
        1 2      3   4
        5 6      7   8
        9 10    11  12
        """
        labels = self._get_axis(axis)
        new_labels = labels.droplevel(level)
        result = self.set_axis(new_labels, axis=axis, inplace=False)
        return result

    def pop(self: FrameOrSeries, item) -> FrameOrSeries:
        """
        Return item and drop from frame. Raise KeyError if not found.

        Parameters
        ----------
        item : str
            Label of column to be popped.

        Returns
        -------
        Series

        Examples
        --------
        >>> df = pd.DataFrame([('falcon', 'bird', 389.0),
        ...                    ('parrot', 'bird', 24.0),
        ...                    ('lion', 'mammal', 80.5),
        ...                    ('monkey', 'mammal', np.nan)],
        ...                   columns=('name', 'class', 'max_speed'))
        >>> df
             name   class  max_speed
        0  falcon    bird      389.0
        1  parrot    bird       24.0
        2    lion  mammal       80.5
        3  monkey  mammal        NaN

        >>> df.pop('class')
        0      bird
        1      bird
        2    mammal
        3    mammal
        Name: class, dtype: object

        >>> df
             name  max_speed
        0  falcon      389.0
        1  parrot       24.0
        2    lion       80.5
        3  monkey        NaN
        """
        result = self[item]
        del self[item]
        try:
            result._reset_cacher()
        except AttributeError:
            pass

        return result

    def squeeze(self, axis=None):
        """
        Squeeze 1 dimensional axis objects into scalars.

        Series or DataFrames with a single element are squeezed to a scalar.
        DataFrames with a single column or a single row are squeezed to a
        Series. Otherwise the object is unchanged.

        This method is most useful when you don't know if your
        object is a Series or DataFrame, but you do know it has just a single
        column. In that case you can safely call `squeeze` to ensure you have a
        Series.

        Parameters
        ----------
        axis : {0 or 'index', 1 or 'columns', None}, default None
            A specific axis to squeeze. By default, all length-1 axes are
            squeezed.

        Returns
        -------
        DataFrame, Series, or scalar
            The projection after squeezing `axis` or all the axes.

        See Also
        --------
        Series.iloc : Integer-location based indexing for selecting scalars.
        DataFrame.iloc : Integer-location based indexing for selecting Series.
        Series.to_frame : Inverse of DataFrame.squeeze for a
            single-column DataFrame.

        Examples
        --------
        >>> primes = pd.Series([2, 3, 5, 7])

        Slicing might produce a Series with a single value:

        >>> even_primes = primes[primes % 2 == 0]
        >>> even_primes
        0    2
        dtype: int64

        >>> even_primes.squeeze()
        2

        Squeezing objects with more than one value in every axis does nothing:

        >>> odd_primes = primes[primes % 2 == 1]
        >>> odd_primes
        1    3
        2    5
        3    7
        dtype: int64

        >>> odd_primes.squeeze()
        1    3
        2    5
        3    7
        dtype: int64

        Squeezing is even more effective when used with DataFrames.

        >>> df = pd.DataFrame([[1, 2], [3, 4]], columns=['a', 'b'])
        >>> df
           a  b
        0  1  2
        1  3  4

        Slicing a single column will produce a DataFrame with the columns
        having only one value:

        >>> df_a = df[['a']]
        >>> df_a
           a
        0  1
        1  3

        So the columns can be squeezed down, resulting in a Series:

        >>> df_a.squeeze('columns')
        0    1
        1    3
        Name: a, dtype: int64

        Slicing a single row from a single column will produce a single
        scalar DataFrame:

        >>> df_0a = df.loc[df.index < 1, ['a']]
        >>> df_0a
           a
        0  1

        Squeezing the rows produces a single scalar Series:

        >>> df_0a.squeeze('rows')
        a    1
        Name: 0, dtype: int64

        Squeezing all axes will project directly into a scalar:

        >>> df_0a.squeeze()
        1
        """
        axis = self._AXIS_NAMES if axis is None else (self._get_axis_number(axis),)
        return self.iloc[
            tuple(
                0 if i in axis and len(a) == 1 else slice(None)
                for i, a in enumerate(self.axes)
            )
        ]

    # ----------------------------------------------------------------------
    # Rename

    def rename(
        self: FrameOrSeries,
        mapper: Optional[Renamer] = None,
        *,
        index: Optional[Renamer] = None,
        columns: Optional[Renamer] = None,
        axis: Optional[Axis] = None,
        copy: bool = True,
        inplace: bool = False,
        level: Optional[Level] = None,
        errors: str = "ignore",
    ) -> Optional[FrameOrSeries]:
        """
        Alter axes input function or functions. Function / dict values must be
        unique (1-to-1). Labels not contained in a dict / Series will be left
        as-is. Extra labels listed don't throw an error. Alternatively, change
        ``Series.name`` with a scalar value (Series only).

        Parameters
        ----------
        %(axes)s : scalar, list-like, dict-like or function, optional
            Scalar or list-like will alter the ``Series.name`` attribute,
            and raise on DataFrame.
            dict-like or functions are transformations to apply to
            that axis' values
        copy : bool, default True
            Also copy underlying data.
        inplace : bool, default False
            Whether to return a new %(klass)s. If True then value of copy is
            ignored.
        level : int or level name, default None
            In case of a MultiIndex, only rename labels in the specified
            level.
        errors : {'ignore', 'raise'}, default 'ignore'
            If 'raise', raise a `KeyError` when a dict-like `mapper`, `index`,
            or `columns` contains labels that are not present in the Index
            being transformed.
            If 'ignore', existing keys will be renamed and extra keys will be
            ignored.

        Returns
        -------
        renamed : %(klass)s (new object)

        Raises
        ------
        KeyError
            If any of the labels is not found in the selected axis and
            "errors='raise'".

        See Also
        --------
        NDFrame.rename_axis

        Examples
        --------
        >>> s = pd.Series([1, 2, 3])
        >>> s
        0    1
        1    2
        2    3
        dtype: int64
        >>> s.rename("my_name") # scalar, changes Series.name
        0    1
        1    2
        2    3
        Name: my_name, dtype: int64
        >>> s.rename(lambda x: x ** 2)  # function, changes labels
        0    1
        1    2
        4    3
        dtype: int64
        >>> s.rename({1: 3, 2: 5})  # mapping, changes labels
        0    1
        3    2
        5    3
        dtype: int64

        Since ``DataFrame`` doesn't have a ``.name`` attribute,
        only mapping-type arguments are allowed.

        >>> df = pd.DataFrame({"A": [1, 2, 3], "B": [4, 5, 6]})
        >>> df.rename(2)
        Traceback (most recent call last):
        ...
        TypeError: 'int' object is not callable

        ``DataFrame.rename`` supports two calling conventions

        * ``(index=index_mapper, columns=columns_mapper, ...)``
        * ``(mapper, axis={'index', 'columns'}, ...)``

        We *highly* recommend using keyword arguments to clarify your
        intent.

        >>> df.rename(index=str, columns={"A": "a", "B": "c"})
           a  c
        0  1  4
        1  2  5
        2  3  6

        >>> df.rename(index=str, columns={"A": "a", "C": "c"})
           a  B
        0  1  4
        1  2  5
        2  3  6

        Using axis-style parameters

        >>> df.rename(str.lower, axis='columns')
           a  b
        0  1  4
        1  2  5
        2  3  6

        >>> df.rename({1: 2, 2: 4}, axis='index')
           A  B
        0  1  4
        2  2  5
        4  3  6

        See the :ref:`user guide <basics.rename>` for more.
        """
        if mapper is None and index is None and columns is None:
            raise TypeError("must pass an index to rename")

        if index is not None or columns is not None:
            if axis is not None:
                raise TypeError(
                    "Cannot specify both 'axis' and any of 'index' or 'columns'"
                )
            elif mapper is not None:
                raise TypeError(
                    "Cannot specify both 'mapper' and any of 'index' or 'columns'"
                )
        else:
            # use the mapper argument
            if axis and self._get_axis_number(axis) == 1:
                columns = mapper
            else:
                index = mapper

        result = self if inplace else self.copy(deep=copy)

        for axis_no, replacements in enumerate((index, columns)):
            if replacements is None:
                continue

            ax = self._get_axis(axis_no)
            f = com.get_rename_function(replacements)

            if level is not None:
                level = ax._get_level_number(level)

            # GH 13473
            if not callable(replacements):
                indexer = ax.get_indexer_for(replacements)
                if errors == "raise" and len(indexer[indexer == -1]):
                    missing_labels = [
                        label
                        for index, label in enumerate(replacements)
                        if indexer[index] == -1
                    ]
                    raise KeyError(f"{missing_labels} not found in axis")

            new_index = ax._transform_index(f, level)
            result.set_axis(new_index, axis=axis_no, inplace=True)
            result._clear_item_cache()

        if inplace:
            self._update_inplace(result._mgr)
            return None
        else:
            return result.__finalize__(self)

    @rewrite_axis_style_signature("mapper", [("copy", True), ("inplace", False)])
    def rename_axis(self, mapper=lib.no_default, **kwargs):
        """
        Set the name of the axis for the index or columns.

        Parameters
        ----------
        mapper : scalar, list-like, optional
            Value to set the axis name attribute.
        index, columns : scalar, list-like, dict-like or function, optional
            A scalar, list-like, dict-like or functions transformations to
            apply to that axis' values.

            Use either ``mapper`` and ``axis`` to
            specify the axis to target with ``mapper``, or ``index``
            and/or ``columns``.

            .. versionchanged:: 0.24.0

        axis : {0 or 'index', 1 or 'columns'}, default 0
            The axis to rename.
        copy : bool, default True
            Also copy underlying data.
        inplace : bool, default False
            Modifies the object directly, instead of creating a new Series
            or DataFrame.

        Returns
        -------
        Series, DataFrame, or None
            The same type as the caller or None if `inplace` is True.

        See Also
        --------
        Series.rename : Alter Series index labels or name.
        DataFrame.rename : Alter DataFrame index labels or name.
        Index.rename : Set new names on index.

        Notes
        -----
        ``DataFrame.rename_axis`` supports two calling conventions

        * ``(index=index_mapper, columns=columns_mapper, ...)``
        * ``(mapper, axis={'index', 'columns'}, ...)``

        The first calling convention will only modify the names of
        the index and/or the names of the Index object that is the columns.
        In this case, the parameter ``copy`` is ignored.

        The second calling convention will modify the names of the
        the corresponding index if mapper is a list or a scalar.
        However, if mapper is dict-like or a function, it will use the
        deprecated behavior of modifying the axis *labels*.

        We *highly* recommend using keyword arguments to clarify your
        intent.

        Examples
        --------
        **Series**

        >>> s = pd.Series(["dog", "cat", "monkey"])
        >>> s
        0       dog
        1       cat
        2    monkey
        dtype: object
        >>> s.rename_axis("animal")
        animal
        0    dog
        1    cat
        2    monkey
        dtype: object

        **DataFrame**

        >>> df = pd.DataFrame({"num_legs": [4, 4, 2],
        ...                    "num_arms": [0, 0, 2]},
        ...                   ["dog", "cat", "monkey"])
        >>> df
                num_legs  num_arms
        dog            4         0
        cat            4         0
        monkey         2         2
        >>> df = df.rename_axis("animal")
        >>> df
                num_legs  num_arms
        animal
        dog            4         0
        cat            4         0
        monkey         2         2
        >>> df = df.rename_axis("limbs", axis="columns")
        >>> df
        limbs   num_legs  num_arms
        animal
        dog            4         0
        cat            4         0
        monkey         2         2

        **MultiIndex**

        >>> df.index = pd.MultiIndex.from_product([['mammal'],
        ...                                        ['dog', 'cat', 'monkey']],
        ...                                       names=['type', 'name'])
        >>> df
        limbs          num_legs  num_arms
        type   name
        mammal dog            4         0
               cat            4         0
               monkey         2         2

        >>> df.rename_axis(index={'type': 'class'})
        limbs          num_legs  num_arms
        class  name
        mammal dog            4         0
               cat            4         0
               monkey         2         2

        >>> df.rename_axis(columns=str.upper)
        LIMBS          num_legs  num_arms
        type   name
        mammal dog            4         0
               cat            4         0
               monkey         2         2
        """
        axes, kwargs = self._construct_axes_from_arguments(
            (), kwargs, sentinel=lib.no_default
        )
        copy = kwargs.pop("copy", True)
        inplace = kwargs.pop("inplace", False)
        axis = kwargs.pop("axis", 0)
        if axis is not None:
            axis = self._get_axis_number(axis)

        if kwargs:
            raise TypeError(
                "rename_axis() got an unexpected keyword "
                f'argument "{list(kwargs.keys())[0]}"'
            )

        inplace = validate_bool_kwarg(inplace, "inplace")

        if mapper is not lib.no_default:
            # Use v0.23 behavior if a scalar or list
            non_mapper = is_scalar(mapper) or (
                is_list_like(mapper) and not is_dict_like(mapper)
            )
            if non_mapper:
                return self._set_axis_name(mapper, axis=axis, inplace=inplace)
            else:
                raise ValueError("Use `.rename` to alter labels with a mapper.")
        else:
            # Use new behavior.  Means that index and/or columns
            # is specified
            result = self if inplace else self.copy(deep=copy)

            for axis in range(self._AXIS_LEN):
                v = axes.get(self._AXIS_NAMES[axis])
                if v is lib.no_default:
                    continue
                non_mapper = is_scalar(v) or (is_list_like(v) and not is_dict_like(v))
                if non_mapper:
                    newnames = v
                else:
                    f = com.get_rename_function(v)
                    curnames = self._get_axis(axis).names
                    newnames = [f(name) for name in curnames]
                result._set_axis_name(newnames, axis=axis, inplace=True)
            if not inplace:
                return result

    def _set_axis_name(self, name, axis=0, inplace=False):
        """
        Set the name(s) of the axis.

        Parameters
        ----------
        name : str or list of str
            Name(s) to set.
        axis : {0 or 'index', 1 or 'columns'}, default 0
            The axis to set the label. The value 0 or 'index' specifies index,
            and the value 1 or 'columns' specifies columns.
        inplace : bool, default False
            If `True`, do operation inplace and return None.

            .. versionadded:: 0.21.0

        Returns
        -------
        Series, DataFrame, or None
            The same type as the caller or `None` if `inplace` is `True`.

        See Also
        --------
        DataFrame.rename : Alter the axis labels of :class:`DataFrame`.
        Series.rename : Alter the index labels or set the index name
            of :class:`Series`.
        Index.rename : Set the name of :class:`Index` or :class:`MultiIndex`.

        Examples
        --------
        >>> df = pd.DataFrame({"num_legs": [4, 4, 2]},
        ...                   ["dog", "cat", "monkey"])
        >>> df
                num_legs
        dog            4
        cat            4
        monkey         2
        >>> df._set_axis_name("animal")
                num_legs
        animal
        dog            4
        cat            4
        monkey         2
        >>> df.index = pd.MultiIndex.from_product(
        ...                [["mammal"], ['dog', 'cat', 'monkey']])
        >>> df._set_axis_name(["type", "name"])
                       num_legs
        type   name
        mammal dog        4
               cat        4
               monkey     2
        """
        axis = self._get_axis_number(axis)
        idx = self._get_axis(axis).set_names(name)

        inplace = validate_bool_kwarg(inplace, "inplace")
        renamed = self if inplace else self.copy()
        renamed.set_axis(idx, axis=axis, inplace=True)
        if not inplace:
            return renamed

    # ----------------------------------------------------------------------
    # Comparison Methods

    def _indexed_same(self, other) -> bool:
        return all(
            self._get_axis(a).equals(other._get_axis(a)) for a in self._AXIS_ORDERS
        )

    def equals(self, other):
        """
        Test whether two objects contain the same elements.

        This function allows two Series or DataFrames to be compared against
        each other to see if they have the same shape and elements. NaNs in
        the same location are considered equal. The column headers do not
        need to have the same type, but the elements within the columns must
        be the same dtype.

        Parameters
        ----------
        other : Series or DataFrame
            The other Series or DataFrame to be compared with the first.

        Returns
        -------
        bool
            True if all elements are the same in both objects, False
            otherwise.

        See Also
        --------
        Series.eq : Compare two Series objects of the same length
            and return a Series where each element is True if the element
            in each Series is equal, False otherwise.
        DataFrame.eq : Compare two DataFrame objects of the same shape and
            return a DataFrame where each element is True if the respective
            element in each DataFrame is equal, False otherwise.
        testing.assert_series_equal : Raises an AssertionError if left and
            right are not equal. Provides an easy interface to ignore
            inequality in dtypes, indexes and precision among others.
        testing.assert_frame_equal : Like assert_series_equal, but targets
            DataFrames.
        numpy.array_equal : Return True if two arrays have the same shape
            and elements, False otherwise.

        Notes
        -----
        This function requires that the elements have the same dtype as their
        respective elements in the other Series or DataFrame. However, the
        column labels do not need to have the same type, as long as they are
        still considered equal.

        Examples
        --------
        >>> df = pd.DataFrame({1: [10], 2: [20]})
        >>> df
            1   2
        0  10  20

        DataFrames df and exactly_equal have the same types and values for
        their elements and column labels, which will return True.

        >>> exactly_equal = pd.DataFrame({1: [10], 2: [20]})
        >>> exactly_equal
            1   2
        0  10  20
        >>> df.equals(exactly_equal)
        True

        DataFrames df and different_column_type have the same element
        types and values, but have different types for the column labels,
        which will still return True.

        >>> different_column_type = pd.DataFrame({1.0: [10], 2.0: [20]})
        >>> different_column_type
           1.0  2.0
        0   10   20
        >>> df.equals(different_column_type)
        True

        DataFrames df and different_data_type have different types for the
        same values for their elements, and will return False even though
        their column labels are the same values and types.

        >>> different_data_type = pd.DataFrame({1: [10.0], 2: [20.0]})
        >>> different_data_type
              1     2
        0  10.0  20.0
        >>> df.equals(different_data_type)
        False
        """
        if not isinstance(other, self._constructor):
            return False
        return self._mgr.equals(other._mgr)

    # -------------------------------------------------------------------------
    # Unary Methods

    def __neg__(self):
        values = self._values
        if is_bool_dtype(values):
            arr = operator.inv(values)
        elif (
            is_numeric_dtype(values)
            or is_timedelta64_dtype(values)
            or is_object_dtype(values)
        ):
            arr = operator.neg(values)
        else:
            raise TypeError(f"Unary negative expects numeric dtype, not {values.dtype}")
        return self.__array_wrap__(arr)

    def __pos__(self):
        values = self._values
        if is_bool_dtype(values):
            arr = values
        elif (
            is_numeric_dtype(values)
            or is_timedelta64_dtype(values)
            or is_object_dtype(values)
        ):
            arr = operator.pos(values)
        else:
            raise TypeError(f"Unary plus expects numeric dtype, not {values.dtype}")
        return self.__array_wrap__(arr)

    def __invert__(self):
        if not self.size:
            # inv fails with 0 len
            return self

        new_data = self._mgr.apply(operator.invert)
        result = self._constructor(new_data).__finalize__(self)
        return result

    def __nonzero__(self):
        raise ValueError(
            f"The truth value of a {type(self).__name__} is ambiguous. "
            "Use a.empty, a.bool(), a.item(), a.any() or a.all()."
        )

    __bool__ = __nonzero__

    def bool(self):
        """
        Return the bool of a single element PandasObject.

        This must be a boolean scalar value, either True or False.  Raise a
        ValueError if the PandasObject does not have exactly 1 element, or that
        element is not boolean

        Returns
        -------
        bool
            Same single boolean value converted to bool type.
        """
        v = self.squeeze()
        if isinstance(v, (bool, np.bool_)):
            return bool(v)
        elif is_scalar(v):
            raise ValueError(
                "bool cannot act on a non-boolean single element "
                f"{type(self).__name__}"
            )

        self.__nonzero__()

    def __abs__(self: FrameOrSeries) -> FrameOrSeries:
        return self.abs()

    def __round__(self: FrameOrSeries, decimals: int = 0) -> FrameOrSeries:
        return self.round(decimals)

    # -------------------------------------------------------------------------
    # Label or Level Combination Helpers
    #
    # A collection of helper methods for DataFrame/Series operations that
    # accept a combination of column/index labels and levels.  All such
    # operations should utilize/extend these methods when possible so that we
    # have consistent precedence and validation logic throughout the library.

    def _is_level_reference(self, key, axis=0):
        """
        Test whether a key is a level reference for a given axis.

        To be considered a level reference, `key` must be a string that:
          - (axis=0): Matches the name of an index level and does NOT match
            a column label.
          - (axis=1): Matches the name of a column level and does NOT match
            an index label.

        Parameters
        ----------
        key : str
            Potential level name for the given axis
        axis : int, default 0
            Axis that levels are associated with (0 for index, 1 for columns)

        Returns
        -------
        is_level : bool
        """
        axis = self._get_axis_number(axis)

        return (
            key is not None
            and is_hashable(key)
            and key in self.axes[axis].names
            and not self._is_label_reference(key, axis=axis)
        )

    def _is_label_reference(self, key, axis=0) -> bool_t:
        """
        Test whether a key is a label reference for a given axis.

        To be considered a label reference, `key` must be a string that:
          - (axis=0): Matches a column label
          - (axis=1): Matches an index label

        Parameters
        ----------
        key: str
            Potential label name
        axis: int, default 0
            Axis perpendicular to the axis that labels are associated with
            (0 means search for column labels, 1 means search for index labels)

        Returns
        -------
        is_label: bool
        """
        axis = self._get_axis_number(axis)
        other_axes = (ax for ax in range(self._AXIS_LEN) if ax != axis)

        return (
            key is not None
            and is_hashable(key)
            and any(key in self.axes[ax] for ax in other_axes)
        )

    def _is_label_or_level_reference(self, key: str, axis: int = 0) -> bool_t:
        """
        Test whether a key is a label or level reference for a given axis.

        To be considered either a label or a level reference, `key` must be a
        string that:
          - (axis=0): Matches a column label or an index level
          - (axis=1): Matches an index label or a column level

        Parameters
        ----------
        key: str
            Potential label or level name
        axis: int, default 0
            Axis that levels are associated with (0 for index, 1 for columns)

        Returns
        -------
        is_label_or_level: bool
        """
        return self._is_level_reference(key, axis=axis) or self._is_label_reference(
            key, axis=axis
        )

    def _check_label_or_level_ambiguity(self, key, axis: int = 0) -> None:
        """
        Check whether `key` is ambiguous.

        By ambiguous, we mean that it matches both a level of the input
        `axis` and a label of the other axis.

        Parameters
        ----------
        key: str or object
            Label or level name.
        axis: int, default 0
            Axis that levels are associated with (0 for index, 1 for columns).

        Raises
        ------
        ValueError: `key` is ambiguous
        """
        axis = self._get_axis_number(axis)
        other_axes = (ax for ax in range(self._AXIS_LEN) if ax != axis)

        if (
            key is not None
            and is_hashable(key)
            and key in self.axes[axis].names
            and any(key in self.axes[ax] for ax in other_axes)
        ):

            # Build an informative and grammatical warning
            level_article, level_type = (
                ("an", "index") if axis == 0 else ("a", "column")
            )

            label_article, label_type = (
                ("a", "column") if axis == 0 else ("an", "index")
            )

            msg = (
                f"'{key}' is both {level_article} {level_type} level and "
                f"{label_article} {label_type} label, which is ambiguous."
            )
            raise ValueError(msg)

    def _get_label_or_level_values(self, key: str, axis: int = 0) -> np.ndarray:
        """
        Return a 1-D array of values associated with `key`, a label or level
        from the given `axis`.

        Retrieval logic:
          - (axis=0): Return column values if `key` matches a column label.
            Otherwise return index level values if `key` matches an index
            level.
          - (axis=1): Return row values if `key` matches an index label.
            Otherwise return column level values if 'key' matches a column
            level

        Parameters
        ----------
        key: str
            Label or level name.
        axis: int, default 0
            Axis that levels are associated with (0 for index, 1 for columns)

        Returns
        -------
        values: np.ndarray

        Raises
        ------
        KeyError
            if `key` matches neither a label nor a level
        ValueError
            if `key` matches multiple labels
        FutureWarning
            if `key` is ambiguous. This will become an ambiguity error in a
            future version
        """
        axis = self._get_axis_number(axis)
        other_axes = [ax for ax in range(self._AXIS_LEN) if ax != axis]

        if self._is_label_reference(key, axis=axis):
            self._check_label_or_level_ambiguity(key, axis=axis)
            values = self.xs(key, axis=other_axes[0])._values
        elif self._is_level_reference(key, axis=axis):
            values = self.axes[axis].get_level_values(key)._values
        else:
            raise KeyError(key)

        # Check for duplicates
        if values.ndim > 1:

            if other_axes and isinstance(self._get_axis(other_axes[0]), MultiIndex):
                multi_message = (
                    "\n"
                    "For a multi-index, the label must be a "
                    "tuple with elements corresponding to each level."
                )
            else:
                multi_message = ""

            label_axis_name = "column" if axis == 0 else "index"
            raise ValueError(
                (
                    f"The {label_axis_name} label '{key}' "
                    f"is not unique.{multi_message}"
                )
            )

        return values

    def _drop_labels_or_levels(self, keys, axis: int = 0):
        """
        Drop labels and/or levels for the given `axis`.

        For each key in `keys`:
          - (axis=0): If key matches a column label then drop the column.
            Otherwise if key matches an index level then drop the level.
          - (axis=1): If key matches an index label then drop the row.
            Otherwise if key matches a column level then drop the level.

        Parameters
        ----------
        keys: str or list of str
            labels or levels to drop
        axis: int, default 0
            Axis that levels are associated with (0 for index, 1 for columns)

        Returns
        -------
        dropped: DataFrame

        Raises
        ------
        ValueError
            if any `keys` match neither a label nor a level
        """
        axis = self._get_axis_number(axis)

        # Validate keys
        keys = com.maybe_make_list(keys)
        invalid_keys = [
            k for k in keys if not self._is_label_or_level_reference(k, axis=axis)
        ]

        if invalid_keys:
            raise ValueError(
                (
                    "The following keys are not valid labels or "
                    f"levels for axis {axis}: {invalid_keys}"
                )
            )

        # Compute levels and labels to drop
        levels_to_drop = [k for k in keys if self._is_level_reference(k, axis=axis)]

        labels_to_drop = [k for k in keys if not self._is_level_reference(k, axis=axis)]

        # Perform copy upfront and then use inplace operations below.
        # This ensures that we always perform exactly one copy.
        # ``copy`` and/or ``inplace`` options could be added in the future.
        dropped = self.copy()

        if axis == 0:
            # Handle dropping index levels
            if levels_to_drop:
                dropped.reset_index(levels_to_drop, drop=True, inplace=True)

            # Handle dropping columns labels
            if labels_to_drop:
                dropped.drop(labels_to_drop, axis=1, inplace=True)
        else:
            # Handle dropping column levels
            if levels_to_drop:
                if isinstance(dropped.columns, MultiIndex):
                    # Drop the specified levels from the MultiIndex
                    dropped.columns = dropped.columns.droplevel(levels_to_drop)
                else:
                    # Drop the last level of Index by replacing with
                    # a RangeIndex
                    dropped.columns = RangeIndex(dropped.columns.size)

            # Handle dropping index labels
            if labels_to_drop:
                dropped.drop(labels_to_drop, axis=0, inplace=True)

        return dropped

    # ----------------------------------------------------------------------
    # Iteration

    def __hash__(self):
        raise TypeError(
            f"{repr(type(self).__name__)} objects are mutable, "
            f"thus they cannot be hashed"
        )

    def __iter__(self):
        """
        Iterate over info axis.

        Returns
        -------
        iterator
            Info axis as iterator.
        """
        return iter(self._info_axis)

    # can we get a better explanation of this?
    def keys(self):
        """
        Get the 'info axis' (see Indexing for more).

        This is index for Series, columns for DataFrame.

        Returns
        -------
        Index
            Info axis.
        """
        return self._info_axis

    def items(self):
        """
        Iterate over (label, values) on info axis

        This is index for Series and columns for DataFrame.

        Returns
        -------
        Generator
        """
        for h in self._info_axis:
            yield h, self[h]

    @doc(items)
    def iteritems(self):
        return self.items()

    def __len__(self) -> int:
        """Returns length of info axis"""
        return len(self._info_axis)

    def __contains__(self, key) -> bool_t:
        """True if the key is in the info axis"""
        return key in self._info_axis

    @property
    def empty(self) -> bool_t:
        """
        Indicator whether DataFrame is empty.

        True if DataFrame is entirely empty (no items), meaning any of the
        axes are of length 0.

        Returns
        -------
        bool
            If DataFrame is empty, return True, if not return False.

        See Also
        --------
        Series.dropna : Return series without null values.
        DataFrame.dropna : Return DataFrame with labels on given axis omitted
            where (all or any) data are missing.

        Notes
        -----
        If DataFrame contains only NaNs, it is still not considered empty. See
        the example below.

        Examples
        --------
        An example of an actual empty DataFrame. Notice the index is empty:

        >>> df_empty = pd.DataFrame({'A' : []})
        >>> df_empty
        Empty DataFrame
        Columns: [A]
        Index: []
        >>> df_empty.empty
        True

        If we only have NaNs in our DataFrame, it is not considered empty! We
        will need to drop the NaNs to make the DataFrame empty:

        >>> df = pd.DataFrame({'A' : [np.nan]})
        >>> df
            A
        0 NaN
        >>> df.empty
        False
        >>> df.dropna().empty
        True
        """
        return any(len(self._get_axis(a)) == 0 for a in self._AXIS_ORDERS)

    # ----------------------------------------------------------------------
    # Array Interface

    # This is also set in IndexOpsMixin
    # GH#23114 Ensure ndarray.__op__(DataFrame) returns NotImplemented
    __array_priority__ = 1000

    def __array__(self, dtype=None) -> np.ndarray:
        return np.asarray(self._values, dtype=dtype)

    def __array_wrap__(self, result, context=None):
        result = lib.item_from_zerodim(result)
        if is_scalar(result):
            # e.g. we get here with np.ptp(series)
            # ptp also requires the item_from_zerodim
            return result
        d = self._construct_axes_dict(self._AXIS_ORDERS, copy=False)
        return self._constructor(result, **d).__finalize__(self)

    # ideally we would define this to avoid the getattr checks, but
    # is slower
    # @property
    # def __array_interface__(self):
    #    """ provide numpy array interface method """
    #    values = self.values
    #    return dict(typestr=values.dtype.str,shape=values.shape,data=values)

    # ----------------------------------------------------------------------
    # Picklability

    def __getstate__(self) -> Dict[str, Any]:
        meta = {k: getattr(self, k, None) for k in self._metadata}
        return dict(
            _mgr=self._mgr,
            _typ=self._typ,
            _metadata=self._metadata,
            attrs=self.attrs,
            **meta,
        )

    def __setstate__(self, state):

        if isinstance(state, BlockManager):
            self._mgr = state
        elif isinstance(state, dict):
            if "_data" in state and "_mgr" not in state:
                # compat for older pickles
                state["_mgr"] = state.pop("_data")
            typ = state.get("_typ")
            if typ is not None:
                attrs = state.get("_attrs", {})
                object.__setattr__(self, "_attrs", attrs)

                # set in the order of internal names
                # to avoid definitional recursion
                # e.g. say fill_value needing _mgr to be
                # defined
                meta = set(self._internal_names + self._metadata)
                for k in list(meta):
                    if k in state:
                        v = state[k]
                        object.__setattr__(self, k, v)

                for k, v in state.items():
                    if k not in meta:
                        object.__setattr__(self, k, v)

            else:
                raise NotImplementedError("Pre-0.12 pickles are no longer supported")
        elif len(state) == 2:
            raise NotImplementedError("Pre-0.12 pickles are no longer supported")

        self._item_cache = {}

    # ----------------------------------------------------------------------
    # Rendering Methods

    def __repr__(self) -> str:
        # string representation based upon iterating over self
        # (since, by definition, `PandasContainers` are iterable)
        prepr = f"[{','.join(map(pprint_thing, self))}]"
        return f"{type(self).__name__}({prepr})"

    def _repr_latex_(self):
        """
        Returns a LaTeX representation for a particular object.
        Mainly for use with nbconvert (jupyter notebook conversion to pdf).
        """
        if config.get_option("display.latex.repr"):
            return self.to_latex()
        else:
            return None

    def _repr_data_resource_(self):
        """
        Not a real Jupyter special repr method, but we use the same
        naming convention.
        """
        if config.get_option("display.html.table_schema"):
            data = self.head(config.get_option("display.max_rows"))
            payload = json.loads(
                data.to_json(orient="table"), object_pairs_hook=collections.OrderedDict
            )
            return payload

    # ----------------------------------------------------------------------
    # I/O Methods

    _shared_docs[
        "to_markdown"
    ] = """
    Print %(klass)s in Markdown-friendly format.

    .. versionadded:: 1.0.0

    Parameters
    ----------
    buf : str, Path or StringIO-like, optional, default None
        Buffer to write to. If None, the output is returned as a string.
    mode : str, optional
        Mode in which file is opened.
    **kwargs
        These parameters will be passed to `tabulate`.

    Returns
    -------
    str
        %(klass)s in Markdown-friendly format.
    """

    @doc(klass="object")
    def to_excel(
        self,
        excel_writer,
        sheet_name="Sheet1",
        na_rep="",
        float_format=None,
        columns=None,
        header=True,
        index=True,
        index_label=None,
        startrow=0,
        startcol=0,
        engine=None,
        merge_cells=True,
        encoding=None,
        inf_rep="inf",
        verbose=True,
        freeze_panes=None,
    ) -> None:
        """
        Write {klass} to an Excel sheet.

        To write a single {klass} to an Excel .xlsx file it is only necessary to
        specify a target file name. To write to multiple sheets it is necessary to
        create an `ExcelWriter` object with a target file name, and specify a sheet
        in the file to write to.

        Multiple sheets may be written to by specifying unique `sheet_name`.
        With all data written to the file it is necessary to save the changes.
        Note that creating an `ExcelWriter` object with a file name that already
        exists will result in the contents of the existing file being erased.

        Parameters
        ----------
        excel_writer : str or ExcelWriter object
            File path or existing ExcelWriter.
        sheet_name : str, default 'Sheet1'
            Name of sheet which will contain DataFrame.
        na_rep : str, default ''
            Missing data representation.
        float_format : str, optional
            Format string for floating point numbers. For example
            ``float_format="%.2f"`` will format 0.1234 to 0.12.
        columns : sequence or list of str, optional
            Columns to write.
        header : bool or list of str, default True
            Write out the column names. If a list of string is given it is
            assumed to be aliases for the column names.
        index : bool, default True
            Write row names (index).
        index_label : str or sequence, optional
            Column label for index column(s) if desired. If not specified, and
            `header` and `index` are True, then the index names are used. A
            sequence should be given if the DataFrame uses MultiIndex.
        startrow : int, default 0
            Upper left cell row to dump data frame.
        startcol : int, default 0
            Upper left cell column to dump data frame.
        engine : str, optional
            Write engine to use, 'openpyxl' or 'xlsxwriter'. You can also set this
            via the options ``io.excel.xlsx.writer``, ``io.excel.xls.writer``, and
            ``io.excel.xlsm.writer``.
        merge_cells : bool, default True
            Write MultiIndex and Hierarchical Rows as merged cells.
        encoding : str, optional
            Encoding of the resulting excel file. Only necessary for xlwt,
            other writers support unicode natively.
        inf_rep : str, default 'inf'
            Representation for infinity (there is no native representation for
            infinity in Excel).
        verbose : bool, default True
            Display more information in the error logs.
        freeze_panes : tuple of int (length 2), optional
            Specifies the one-based bottommost row and rightmost column that
            is to be frozen.

        See Also
        --------
        to_csv : Write DataFrame to a comma-separated values (csv) file.
        ExcelWriter : Class for writing DataFrame objects into excel sheets.
        read_excel : Read an Excel file into a pandas DataFrame.
        read_csv : Read a comma-separated values (csv) file into DataFrame.

        Notes
        -----
        For compatibility with :meth:`~DataFrame.to_csv`,
        to_excel serializes lists and dicts to strings before writing.

        Once a workbook has been saved it is not possible write further data
        without rewriting the whole workbook.

        Examples
        --------

        Create, write to and save a workbook:

        >>> df1 = pd.DataFrame([['a', 'b'], ['c', 'd']],
        ...                    index=['row 1', 'row 2'],
        ...                    columns=['col 1', 'col 2'])
        >>> df1.to_excel("output.xlsx")  # doctest: +SKIP

        To specify the sheet name:

        >>> df1.to_excel("output.xlsx",
        ...              sheet_name='Sheet_name_1')  # doctest: +SKIP

        If you wish to write to more than one sheet in the workbook, it is
        necessary to specify an ExcelWriter object:

        >>> df2 = df1.copy()
        >>> with pd.ExcelWriter('output.xlsx') as writer:  # doctest: +SKIP
        ...     df1.to_excel(writer, sheet_name='Sheet_name_1')
        ...     df2.to_excel(writer, sheet_name='Sheet_name_2')

        ExcelWriter can also be used to append to an existing Excel file:

        >>> with pd.ExcelWriter('output.xlsx',
        ...                     mode='a') as writer:  # doctest: +SKIP
        ...     df.to_excel(writer, sheet_name='Sheet_name_3')

        To set the library that is used to write the Excel file,
        you can pass the `engine` keyword (the default engine is
        automatically chosen depending on the file extension):

        >>> df1.to_excel('output1.xlsx', engine='xlsxwriter')  # doctest: +SKIP
        """

        df = self if isinstance(self, ABCDataFrame) else self.to_frame()

        from pandas.io.formats.excel import ExcelFormatter

        formatter = ExcelFormatter(
            df,
            na_rep=na_rep,
            cols=columns,
            header=header,
            float_format=float_format,
            index=index,
            index_label=index_label,
            merge_cells=merge_cells,
            inf_rep=inf_rep,
        )
        formatter.write(
            excel_writer,
            sheet_name=sheet_name,
            startrow=startrow,
            startcol=startcol,
            freeze_panes=freeze_panes,
            engine=engine,
        )

    def to_json(
        self,
        path_or_buf: Optional[FilePathOrBuffer] = None,
        orient: Optional[str] = None,
        date_format: Optional[str] = None,
        double_precision: int = 10,
        force_ascii: bool_t = True,
        date_unit: str = "ms",
        default_handler: Optional[Callable[[Any], JSONSerializable]] = None,
        lines: bool_t = False,
        compression: Optional[str] = "infer",
        index: bool_t = True,
        indent: Optional[int] = None,
    ) -> Optional[str]:
        """
        Convert the object to a JSON string.

        Note NaN's and None will be converted to null and datetime objects
        will be converted to UNIX timestamps.

        Parameters
        ----------
        path_or_buf : str or file handle, optional
            File path or object. If not specified, the result is returned as
            a string.
        orient : str
            Indication of expected JSON string format.

            * Series:

                - default is 'index'
                - allowed values are: {'split','records','index','table'}.

            * DataFrame:

                - default is 'columns'
                - allowed values are: {'split', 'records', 'index', 'columns',
                  'values', 'table'}.

            * The format of the JSON string:

                - 'split' : dict like {'index' -> [index], 'columns' -> [columns],
                  'data' -> [values]}
                - 'records' : list like [{column -> value}, ... , {column -> value}]
                - 'index' : dict like {index -> {column -> value}}
                - 'columns' : dict like {column -> {index -> value}}
                - 'values' : just the values array
                - 'table' : dict like {'schema': {schema}, 'data': {data}}

                Describing the data, where data component is like ``orient='records'``.

            .. versionchanged:: 0.20.0

        date_format : {None, 'epoch', 'iso'}
            Type of date conversion. 'epoch' = epoch milliseconds,
            'iso' = ISO8601. The default depends on the `orient`. For
            ``orient='table'``, the default is 'iso'. For all other orients,
            the default is 'epoch'.
        double_precision : int, default 10
            The number of decimal places to use when encoding
            floating point values.
        force_ascii : bool, default True
            Force encoded string to be ASCII.
        date_unit : str, default 'ms' (milliseconds)
            The time unit to encode to, governs timestamp and ISO8601
            precision.  One of 's', 'ms', 'us', 'ns' for second, millisecond,
            microsecond, and nanosecond respectively.
        default_handler : callable, default None
            Handler to call if object cannot otherwise be converted to a
            suitable format for JSON. Should receive a single argument which is
            the object to convert and return a serialisable object.
        lines : bool, default False
            If 'orient' is 'records' write out line delimited json format. Will
            throw ValueError if incorrect 'orient' since others are not list
            like.

        compression : {'infer', 'gzip', 'bz2', 'zip', 'xz', None}

            A string representing the compression to use in the output file,
            only used when the first argument is a filename. By default, the
            compression is inferred from the filename.

            .. versionadded:: 0.21.0
            .. versionchanged:: 0.24.0
               'infer' option added and set to default
        index : bool, default True
            Whether to include the index values in the JSON string. Not
            including the index (``index=False``) is only supported when
            orient is 'split' or 'table'.

            .. versionadded:: 0.23.0

        indent : int, optional
           Length of whitespace used to indent each record.

           .. versionadded:: 1.0.0

        Returns
        -------
        None or str
            If path_or_buf is None, returns the resulting json format as a
            string. Otherwise returns None.

        See Also
        --------
        read_json : Convert a JSON string to pandas object.

        Notes
        -----
        The behavior of ``indent=0`` varies from the stdlib, which does not
        indent the output but does insert newlines. Currently, ``indent=0``
        and the default ``indent=None`` are equivalent in pandas, though this
        may change in a future release.

        Examples
        --------
        >>> import json
        >>> df = pd.DataFrame(
        ...     [["a", "b"], ["c", "d"]],
        ...     index=["row 1", "row 2"],
        ...     columns=["col 1", "col 2"],
        ... )

        >>> result = df.to_json(orient="split")
        >>> parsed = json.loads(result)
        >>> json.dumps(parsed, indent=4)  # doctest: +SKIP
        {
            "columns": [
                "col 1",
                "col 2"
            ],
            "index": [
                "row 1",
                "row 2"
            ],
            "data": [
                [
                    "a",
                    "b"
                ],
                [
                    "c",
                    "d"
                ]
            ]
        }

        Encoding/decoding a Dataframe using ``'records'`` formatted JSON.
        Note that index labels are not preserved with this encoding.

        >>> result = df.to_json(orient="records")
        >>> parsed = json.loads(result)
        >>> json.dumps(parsed, indent=4)  # doctest: +SKIP
        [
            {
                "col 1": "a",
                "col 2": "b"
            },
            {
                "col 1": "c",
                "col 2": "d"
            }
        ]

        Encoding/decoding a Dataframe using ``'index'`` formatted JSON:

        >>> result = df.to_json(orient="index")
        >>> parsed = json.loads(result)
        >>> json.dumps(parsed, indent=4)  # doctest: +SKIP
        {
            "row 1": {
                "col 1": "a",
                "col 2": "b"
            },
            "row 2": {
                "col 1": "c",
                "col 2": "d"
            }
        }

        Encoding/decoding a Dataframe using ``'columns'`` formatted JSON:

        >>> result = df.to_json(orient="columns")
        >>> parsed = json.loads(result)
        >>> json.dumps(parsed, indent=4)  # doctest: +SKIP
        {
            "col 1": {
                "row 1": "a",
                "row 2": "c"
            },
            "col 2": {
                "row 1": "b",
                "row 2": "d"
            }
        }

        Encoding/decoding a Dataframe using ``'values'`` formatted JSON:

        >>> result = df.to_json(orient="values")
        >>> parsed = json.loads(result)
        >>> json.dumps(parsed, indent=4)  # doctest: +SKIP
        [
            [
                "a",
                "b"
            ],
            [
                "c",
                "d"
            ]
        ]

        Encoding with Table Schema:

        >>> result = df.to_json(orient="table")
        >>> parsed = json.loads(result)
        >>> json.dumps(parsed, indent=4)  # doctest: +SKIP
        {
            "schema": {
                "fields": [
                    {
                        "name": "index",
                        "type": "string"
                    },
                    {
                        "name": "col 1",
                        "type": "string"
                    },
                    {
                        "name": "col 2",
                        "type": "string"
                    }
                ],
                "primaryKey": [
                    "index"
                ],
                "pandas_version": "0.20.0"
            },
            "data": [
                {
                    "index": "row 1",
                    "col 1": "a",
                    "col 2": "b"
                },
                {
                    "index": "row 2",
                    "col 1": "c",
                    "col 2": "d"
                }
            ]
        }
        """
        from pandas.io import json

        if date_format is None and orient == "table":
            date_format = "iso"
        elif date_format is None:
            date_format = "epoch"

        config.is_nonnegative_int(indent)
        indent = indent or 0

        return json.to_json(
            path_or_buf=path_or_buf,
            obj=self,
            orient=orient,
            date_format=date_format,
            double_precision=double_precision,
            force_ascii=force_ascii,
            date_unit=date_unit,
            default_handler=default_handler,
            lines=lines,
            compression=compression,
            index=index,
            indent=indent,
        )

    def to_hdf(
        self,
        path_or_buf,
        key: str,
        mode: str = "a",
        complevel: Optional[int] = None,
        complib: Optional[str] = None,
        append: bool_t = False,
        format: Optional[str] = None,
        index: bool_t = True,
        min_itemsize: Optional[Union[int, Dict[str, int]]] = None,
        nan_rep=None,
        dropna: Optional[bool_t] = None,
        data_columns: Optional[List[str]] = None,
        errors: str = "strict",
        encoding: str = "UTF-8",
    ) -> None:
        """
        Write the contained data to an HDF5 file using HDFStore.

        Hierarchical Data Format (HDF) is self-describing, allowing an
        application to interpret the structure and contents of a file with
        no outside information. One HDF file can hold a mix of related objects
        which can be accessed as a group or as individual objects.

        In order to add another DataFrame or Series to an existing HDF file
        please use append mode and a different a key.

        For more information see the :ref:`user guide <io.hdf5>`.

        Parameters
        ----------
        path_or_buf : str or pandas.HDFStore
            File path or HDFStore object.
        key : str
            Identifier for the group in the store.
        mode : {'a', 'w', 'r+'}, default 'a'
            Mode to open file:

            - 'w': write, a new file is created (an existing file with
              the same name would be deleted).
            - 'a': append, an existing file is opened for reading and
              writing, and if the file does not exist it is created.
            - 'r+': similar to 'a', but the file must already exist.
        complevel : {0-9}, optional
            Specifies a compression level for data.
            A value of 0 disables compression.
        complib : {'zlib', 'lzo', 'bzip2', 'blosc'}, default 'zlib'
            Specifies the compression library to be used.
            As of v0.20.2 these additional compressors for Blosc are supported
            (default if no compressor specified: 'blosc:blosclz'):
            {'blosc:blosclz', 'blosc:lz4', 'blosc:lz4hc', 'blosc:snappy',
            'blosc:zlib', 'blosc:zstd'}.
            Specifying a compression library which is not available issues
            a ValueError.
        append : bool, default False
            For Table formats, append the input data to the existing.
        format : {'fixed', 'table', None}, default 'fixed'
            Possible values:

            - 'fixed': Fixed format. Fast writing/reading. Not-appendable,
              nor searchable.
            - 'table': Table format. Write as a PyTables Table structure
              which may perform worse but allow more flexible operations
              like searching / selecting subsets of the data.
            - If None, pd.get_option('io.hdf.default_format') is checked,
              followed by fallback to "fixed"
        errors : str, default 'strict'
            Specifies how encoding and decoding errors are to be handled.
            See the errors argument for :func:`open` for a full list
            of options.
        encoding : str, default "UTF-8"
        min_itemsize : dict or int, optional
            Map column names to minimum string sizes for columns.
        nan_rep : Any, optional
            How to represent null values as str.
            Not allowed with append=True.
        data_columns : list of columns or True, optional
            List of columns to create as indexed data columns for on-disk
            queries, or True to use all columns. By default only the axes
            of the object are indexed. See :ref:`io.hdf5-query-data-columns`.
            Applicable only to format='table'.

        See Also
        --------
        DataFrame.read_hdf : Read from HDF file.
        DataFrame.to_parquet : Write a DataFrame to the binary parquet format.
        DataFrame.to_sql : Write to a sql table.
        DataFrame.to_feather : Write out feather-format for DataFrames.
        DataFrame.to_csv : Write out to a csv file.

        Examples
        --------
        >>> df = pd.DataFrame({'A': [1, 2, 3], 'B': [4, 5, 6]},
        ...                   index=['a', 'b', 'c'])
        >>> df.to_hdf('data.h5', key='df', mode='w')

        We can add another object to the same file:

        >>> s = pd.Series([1, 2, 3, 4])
        >>> s.to_hdf('data.h5', key='s')

        Reading from HDF file:

        >>> pd.read_hdf('data.h5', 'df')
        A  B
        a  1  4
        b  2  5
        c  3  6
        >>> pd.read_hdf('data.h5', 's')
        0    1
        1    2
        2    3
        3    4
        dtype: int64

        Deleting file with data:

        >>> import os
        >>> os.remove('data.h5')
        """
        from pandas.io import pytables

        pytables.to_hdf(
            path_or_buf,
            key,
            self,
            mode=mode,
            complevel=complevel,
            complib=complib,
            append=append,
            format=format,
            index=index,
            min_itemsize=min_itemsize,
            nan_rep=nan_rep,
            dropna=dropna,
            data_columns=data_columns,
            errors=errors,
            encoding=encoding,
        )

    def to_sql(
        self,
        name: str,
        con,
        schema=None,
        if_exists: str = "fail",
        index: bool_t = True,
        index_label=None,
        chunksize=None,
        dtype=None,
        method=None,
    ) -> None:
        """
        Write records stored in a DataFrame to a SQL database.

        Databases supported by SQLAlchemy [1]_ are supported. Tables can be
        newly created, appended to, or overwritten.

        Parameters
        ----------
        name : str
            Name of SQL table.
        con : sqlalchemy.engine.Engine or sqlite3.Connection
            Using SQLAlchemy makes it possible to use any DB supported by that
            library. Legacy support is provided for sqlite3.Connection objects. The user
            is responsible for engine disposal and connection closure for the SQLAlchemy
            connectable See `here \
                <https://docs.sqlalchemy.org/en/13/core/connections.html>`_.

        schema : str, optional
            Specify the schema (if database flavor supports this). If None, use
            default schema.
        if_exists : {'fail', 'replace', 'append'}, default 'fail'
            How to behave if the table already exists.

            * fail: Raise a ValueError.
            * replace: Drop the table before inserting new values.
            * append: Insert new values to the existing table.

        index : bool, default True
            Write DataFrame index as a column. Uses `index_label` as the column
            name in the table.
        index_label : str or sequence, default None
            Column label for index column(s). If None is given (default) and
            `index` is True, then the index names are used.
            A sequence should be given if the DataFrame uses MultiIndex.
        chunksize : int, optional
            Specify the number of rows in each batch to be written at a time.
            By default, all rows will be written at once.
        dtype : dict or scalar, optional
            Specifying the datatype for columns. If a dictionary is used, the
            keys should be the column names and the values should be the
            SQLAlchemy types or strings for the sqlite3 legacy mode. If a
            scalar is provided, it will be applied to all columns.
        method : {None, 'multi', callable}, optional
            Controls the SQL insertion clause used:

            * None : Uses standard SQL ``INSERT`` clause (one per row).
            * 'multi': Pass multiple values in a single ``INSERT`` clause.
            * callable with signature ``(pd_table, conn, keys, data_iter)``.

            Details and a sample callable implementation can be found in the
            section :ref:`insert method <io.sql.method>`.

            .. versionadded:: 0.24.0

        Raises
        ------
        ValueError
            When the table already exists and `if_exists` is 'fail' (the
            default).

        See Also
        --------
        read_sql : Read a DataFrame from a table.

        Notes
        -----
        Timezone aware datetime columns will be written as
        ``Timestamp with timezone`` type with SQLAlchemy if supported by the
        database. Otherwise, the datetimes will be stored as timezone unaware
        timestamps local to the original timezone.

        .. versionadded:: 0.24.0

        References
        ----------
        .. [1] https://docs.sqlalchemy.org
        .. [2] https://www.python.org/dev/peps/pep-0249/

        Examples
        --------
        Create an in-memory SQLite database.

        >>> from sqlalchemy import create_engine
        >>> engine = create_engine('sqlite://', echo=False)

        Create a table from scratch with 3 rows.

        >>> df = pd.DataFrame({'name' : ['User 1', 'User 2', 'User 3']})
        >>> df
             name
        0  User 1
        1  User 2
        2  User 3

        >>> df.to_sql('users', con=engine)
        >>> engine.execute("SELECT * FROM users").fetchall()
        [(0, 'User 1'), (1, 'User 2'), (2, 'User 3')]

        >>> df1 = pd.DataFrame({'name' : ['User 4', 'User 5']})
        >>> df1.to_sql('users', con=engine, if_exists='append')
        >>> engine.execute("SELECT * FROM users").fetchall()
        [(0, 'User 1'), (1, 'User 2'), (2, 'User 3'),
         (0, 'User 4'), (1, 'User 5')]

        Overwrite the table with just ``df1``.

        >>> df1.to_sql('users', con=engine, if_exists='replace',
        ...            index_label='id')
        >>> engine.execute("SELECT * FROM users").fetchall()
        [(0, 'User 4'), (1, 'User 5')]

        Specify the dtype (especially useful for integers with missing values).
        Notice that while pandas is forced to store the data as floating point,
        the database supports nullable integers. When fetching the data with
        Python, we get back integer scalars.

        >>> df = pd.DataFrame({"A": [1, None, 2]})
        >>> df
             A
        0  1.0
        1  NaN
        2  2.0

        >>> from sqlalchemy.types import Integer
        >>> df.to_sql('integers', con=engine, index=False,
        ...           dtype={"A": Integer()})

        >>> engine.execute("SELECT * FROM integers").fetchall()
        [(1,), (None,), (2,)]
        """
        from pandas.io import sql

        sql.to_sql(
            self,
            name,
            con,
            schema=schema,
            if_exists=if_exists,
            index=index,
            index_label=index_label,
            chunksize=chunksize,
            dtype=dtype,
            method=method,
        )

    def to_pickle(
        self,
        path,
        compression: Optional[str] = "infer",
        protocol: int = pickle.HIGHEST_PROTOCOL,
    ) -> None:
        """
        Pickle (serialize) object to file.

        Parameters
        ----------
        path : str
            File path where the pickled object will be stored.
        compression : {'infer', 'gzip', 'bz2', 'zip', 'xz', None}, \
        default 'infer'
            A string representing the compression to use in the output file. By
            default, infers from the file extension in specified path.
        protocol : int
            Int which indicates which protocol should be used by the pickler,
            default HIGHEST_PROTOCOL (see [1]_ paragraph 12.1.2). The possible
            values are 0, 1, 2, 3, 4. A negative value for the protocol
            parameter is equivalent to setting its value to HIGHEST_PROTOCOL.

            .. [1] https://docs.python.org/3/library/pickle.html.
            .. versionadded:: 0.21.0.

        See Also
        --------
        read_pickle : Load pickled pandas object (or any object) from file.
        DataFrame.to_hdf : Write DataFrame to an HDF5 file.
        DataFrame.to_sql : Write DataFrame to a SQL database.
        DataFrame.to_parquet : Write a DataFrame to the binary parquet format.

        Examples
        --------
        >>> original_df = pd.DataFrame({"foo": range(5), "bar": range(5, 10)})
        >>> original_df
           foo  bar
        0    0    5
        1    1    6
        2    2    7
        3    3    8
        4    4    9
        >>> original_df.to_pickle("./dummy.pkl")

        >>> unpickled_df = pd.read_pickle("./dummy.pkl")
        >>> unpickled_df
           foo  bar
        0    0    5
        1    1    6
        2    2    7
        3    3    8
        4    4    9

        >>> import os
        >>> os.remove("./dummy.pkl")
        """
        from pandas.io.pickle import to_pickle

        to_pickle(self, path, compression=compression, protocol=protocol)

    def to_clipboard(
        self, excel: bool_t = True, sep: Optional[str] = None, **kwargs
    ) -> None:
        r"""
        Copy object to the system clipboard.

        Write a text representation of object to the system clipboard.
        This can be pasted into Excel, for example.

        Parameters
        ----------
        excel : bool, default True
            Produce output in a csv format for easy pasting into excel.

            - True, use the provided separator for csv pasting.
            - False, write a string representation of the object to the clipboard.

        sep : str, default ``'\t'``
            Field delimiter.
        **kwargs
            These parameters will be passed to DataFrame.to_csv.

        See Also
        --------
        DataFrame.to_csv : Write a DataFrame to a comma-separated values
            (csv) file.
        read_clipboard : Read text from clipboard and pass to read_table.

        Notes
        -----
        Requirements for your platform.

          - Linux : `xclip`, or `xsel` (with `PyQt4` modules)
          - Windows : none
          - OS X : none

        Examples
        --------
        Copy the contents of a DataFrame to the clipboard.

        >>> df = pd.DataFrame([[1, 2, 3], [4, 5, 6]], columns=['A', 'B', 'C'])

        >>> df.to_clipboard(sep=',')  # doctest: +SKIP
        ... # Wrote the following to the system clipboard:
        ... # ,A,B,C
        ... # 0,1,2,3
        ... # 1,4,5,6

        We can omit the index by passing the keyword `index` and setting
        it to false.

        >>> df.to_clipboard(sep=',', index=False)  # doctest: +SKIP
        ... # Wrote the following to the system clipboard:
        ... # A,B,C
        ... # 1,2,3
        ... # 4,5,6
        """
        from pandas.io import clipboards

        clipboards.to_clipboard(self, excel=excel, sep=sep, **kwargs)

    def to_xarray(self):
        """
        Return an xarray object from the pandas object.

        Returns
        -------
        xarray.DataArray or xarray.Dataset
            Data in the pandas structure converted to Dataset if the object is
            a DataFrame, or a DataArray if the object is a Series.

        See Also
        --------
        DataFrame.to_hdf : Write DataFrame to an HDF5 file.
        DataFrame.to_parquet : Write a DataFrame to the binary parquet format.

        Notes
        -----
        See the `xarray docs <https://xarray.pydata.org/en/stable/>`__

        Examples
        --------
        >>> df = pd.DataFrame([('falcon', 'bird', 389.0, 2),
        ...                    ('parrot', 'bird', 24.0, 2),
        ...                    ('lion', 'mammal', 80.5, 4),
        ...                    ('monkey', 'mammal', np.nan, 4)],
        ...                   columns=['name', 'class', 'max_speed',
        ...                            'num_legs'])
        >>> df
             name   class  max_speed  num_legs
        0  falcon    bird      389.0         2
        1  parrot    bird       24.0         2
        2    lion  mammal       80.5         4
        3  monkey  mammal        NaN         4

        >>> df.to_xarray()
        <xarray.Dataset>
        Dimensions:    (index: 4)
        Coordinates:
          * index      (index) int64 0 1 2 3
        Data variables:
            name       (index) object 'falcon' 'parrot' 'lion' 'monkey'
            class      (index) object 'bird' 'bird' 'mammal' 'mammal'
            max_speed  (index) float64 389.0 24.0 80.5 nan
            num_legs   (index) int64 2 2 4 4

        >>> df['max_speed'].to_xarray()
        <xarray.DataArray 'max_speed' (index: 4)>
        array([389. ,  24. ,  80.5,   nan])
        Coordinates:
          * index    (index) int64 0 1 2 3

        >>> dates = pd.to_datetime(['2018-01-01', '2018-01-01',
        ...                         '2018-01-02', '2018-01-02'])
        >>> df_multiindex = pd.DataFrame({'date': dates,
        ...                               'animal': ['falcon', 'parrot',
        ...                                          'falcon', 'parrot'],
        ...                               'speed': [350, 18, 361, 15]})
        >>> df_multiindex = df_multiindex.set_index(['date', 'animal'])

        >>> df_multiindex
                           speed
        date       animal
        2018-01-01 falcon    350
                   parrot     18
        2018-01-02 falcon    361
                   parrot     15

        >>> df_multiindex.to_xarray()
        <xarray.Dataset>
        Dimensions:  (animal: 2, date: 2)
        Coordinates:
          * date     (date) datetime64[ns] 2018-01-01 2018-01-02
          * animal   (animal) object 'falcon' 'parrot'
        Data variables:
            speed    (date, animal) int64 350 18 361 15
        """
        xarray = import_optional_dependency("xarray")

        if self.ndim == 1:
            return xarray.DataArray.from_series(self)
        else:
            return xarray.Dataset.from_dataframe(self)

    @Substitution(returns=fmt.return_docstring)
    def to_latex(
        self,
        buf=None,
        columns=None,
        col_space=None,
        header=True,
        index=True,
        na_rep="NaN",
        formatters=None,
        float_format=None,
        sparsify=None,
        index_names=True,
        bold_rows=False,
        column_format=None,
        longtable=None,
        escape=None,
        encoding=None,
        decimal=".",
        multicolumn=None,
        multicolumn_format=None,
        multirow=None,
        caption=None,
        label=None,
    ):
        r"""
        Render object to a LaTeX tabular, longtable, or nested table/tabular.

        Requires ``\usepackage{booktabs}``.  The output can be copy/pasted
        into a main LaTeX document or read from an external file
        with ``\input{table.tex}``.

        .. versionchanged:: 0.20.2
           Added to Series.

        .. versionchanged:: 1.0.0
           Added caption and label arguments.

        Parameters
        ----------
        buf : str, Path or StringIO-like, optional, default None
            Buffer to write to. If None, the output is returned as a string.
        columns : list of label, optional
            The subset of columns to write. Writes all columns by default.
        col_space : int, optional
            The minimum width of each column.
        header : bool or list of str, default True
            Write out the column names. If a list of strings is given,
            it is assumed to be aliases for the column names.
        index : bool, default True
            Write row names (index).
        na_rep : str, default 'NaN'
            Missing data representation.
        formatters : list of functions or dict of {str: function}, optional
            Formatter functions to apply to columns' elements by position or
            name. The result of each function must be a unicode string.
            List must be of length equal to the number of columns.
        float_format : one-parameter function or str, optional, default None
            Formatter for floating point numbers. For example
            ``float_format="%%.2f"`` and ``float_format="{:0.2f}".format`` will
            both result in 0.1234 being formatted as 0.12.
        sparsify : bool, optional
            Set to False for a DataFrame with a hierarchical index to print
            every multiindex key at each row. By default, the value will be
            read from the config module.
        index_names : bool, default True
            Prints the names of the indexes.
        bold_rows : bool, default False
            Make the row labels bold in the output.
        column_format : str, optional
            The columns format as specified in `LaTeX table format
            <https://en.wikibooks.org/wiki/LaTeX/Tables>`__ e.g. 'rcl' for 3
            columns. By default, 'l' will be used for all columns except
            columns of numbers, which default to 'r'.
        longtable : bool, optional
            By default, the value will be read from the pandas config
            module. Use a longtable environment instead of tabular. Requires
            adding a \usepackage{longtable} to your LaTeX preamble.
        escape : bool, optional
            By default, the value will be read from the pandas config
            module. When set to False prevents from escaping latex special
            characters in column names.
        encoding : str, optional
            A string representing the encoding to use in the output file,
            defaults to 'utf-8'.
        decimal : str, default '.'
            Character recognized as decimal separator, e.g. ',' in Europe.
        multicolumn : bool, default True
            Use \multicolumn to enhance MultiIndex columns.
            The default will be read from the config module.
        multicolumn_format : str, default 'l'
            The alignment for multicolumns, similar to `column_format`
            The default will be read from the config module.
        multirow : bool, default False
            Use \multirow to enhance MultiIndex rows. Requires adding a
            \usepackage{multirow} to your LaTeX preamble. Will print
            centered labels (instead of top-aligned) across the contained
            rows, separating groups via clines. The default will be read
            from the pandas config module.
        caption : str, optional
            The LaTeX caption to be placed inside ``\caption{}`` in the output.

            .. versionadded:: 1.0.0

        label : str, optional
            The LaTeX label to be placed inside ``\label{}`` in the output.
            This is used with ``\ref{}`` in the main ``.tex`` file.

            .. versionadded:: 1.0.0
        %(returns)s
        See Also
        --------
        DataFrame.to_string : Render a DataFrame to a console-friendly
            tabular output.
        DataFrame.to_html : Render a DataFrame as an HTML table.

        Examples
        --------
        >>> df = pd.DataFrame({'name': ['Raphael', 'Donatello'],
        ...                    'mask': ['red', 'purple'],
        ...                    'weapon': ['sai', 'bo staff']})
        >>> print(df.to_latex(index=False))  # doctest: +NORMALIZE_WHITESPACE
        \begin{tabular}{lll}
         \toprule
               name &    mask &    weapon \\
         \midrule
            Raphael &     red &       sai \\
          Donatello &  purple &  bo staff \\
        \bottomrule
        \end{tabular}
        """
        # Get defaults from the pandas config
        if self.ndim == 1:
            self = self.to_frame()
        if longtable is None:
            longtable = config.get_option("display.latex.longtable")
        if escape is None:
            escape = config.get_option("display.latex.escape")
        if multicolumn is None:
            multicolumn = config.get_option("display.latex.multicolumn")
        if multicolumn_format is None:
            multicolumn_format = config.get_option("display.latex.multicolumn_format")
        if multirow is None:
            multirow = config.get_option("display.latex.multirow")

        formatter = DataFrameFormatter(
            self,
            columns=columns,
            col_space=col_space,
            na_rep=na_rep,
            header=header,
            index=index,
            formatters=formatters,
            float_format=float_format,
            bold_rows=bold_rows,
            sparsify=sparsify,
            index_names=index_names,
            escape=escape,
            decimal=decimal,
        )
        return formatter.to_latex(
            buf=buf,
            column_format=column_format,
            longtable=longtable,
            encoding=encoding,
            multicolumn=multicolumn,
            multicolumn_format=multicolumn_format,
            multirow=multirow,
            caption=caption,
            label=label,
        )

    def to_csv(
        self,
        path_or_buf: Optional[FilePathOrBuffer] = None,
        sep: str = ",",
        na_rep: str = "",
        float_format: Optional[str] = None,
        columns: Optional[Sequence[Label]] = None,
        header: Union[bool_t, List[str]] = True,
        index: bool_t = True,
        index_label: Optional[Union[bool_t, str, Sequence[Label]]] = None,
        mode: str = "w",
        encoding: Optional[str] = None,
        compression: Optional[Union[str, Mapping[str, str]]] = "infer",
        quoting: Optional[int] = None,
        quotechar: str = '"',
        line_terminator: Optional[str] = None,
        chunksize: Optional[int] = None,
        date_format: Optional[str] = None,
        doublequote: bool_t = True,
        escapechar: Optional[str] = None,
        decimal: Optional[str] = ".",
    ) -> Optional[str]:
        r"""
        Write object to a comma-separated values (csv) file.

        .. versionchanged:: 0.24.0
            The order of arguments for Series was changed.

        Parameters
        ----------
        path_or_buf : str or file handle, default None
            File path or object, if None is provided the result is returned as
            a string.  If a file object is passed it should be opened with
            `newline=''`, disabling universal newlines.

            .. versionchanged:: 0.24.0

               Was previously named "path" for Series.

        sep : str, default ','
            String of length 1. Field delimiter for the output file.
        na_rep : str, default ''
            Missing data representation.
        float_format : str, default None
            Format string for floating point numbers.
        columns : sequence, optional
            Columns to write.
        header : bool or list of str, default True
            Write out the column names. If a list of strings is given it is
            assumed to be aliases for the column names.

            .. versionchanged:: 0.24.0

               Previously defaulted to False for Series.

        index : bool, default True
            Write row names (index).
        index_label : str or sequence, or False, default None
            Column label for index column(s) if desired. If None is given, and
            `header` and `index` are True, then the index names are used. A
            sequence should be given if the object uses MultiIndex. If
            False do not print fields for index names. Use index_label=False
            for easier importing in R.
        mode : str
            Python write mode, default 'w'.
        encoding : str, optional
            A string representing the encoding to use in the output file,
            defaults to 'utf-8'.
        compression : str or dict, default 'infer'
            If str, represents compression mode. If dict, value at 'method' is
            the compression mode. Compression mode may be any of the following
            possible values: {'infer', 'gzip', 'bz2', 'zip', 'xz', None}. If
            compression mode is 'infer' and `path_or_buf` is path-like, then
            detect compression mode from the following extensions: '.gz',
            '.bz2', '.zip' or '.xz'. (otherwise no compression). If dict given
            and mode is 'zip' or inferred as 'zip', other entries passed as
            additional compression options.

            .. versionchanged:: 1.0.0

               May now be a dict with key 'method' as compression mode
               and other entries as additional compression options if
               compression mode is 'zip'.

        quoting : optional constant from csv module
            Defaults to csv.QUOTE_MINIMAL. If you have set a `float_format`
            then floats are converted to strings and thus csv.QUOTE_NONNUMERIC
            will treat them as non-numeric.
        quotechar : str, default '\"'
            String of length 1. Character used to quote fields.
        line_terminator : str, optional
            The newline character or character sequence to use in the output
            file. Defaults to `os.linesep`, which depends on the OS in which
            this method is called ('\n' for linux, '\r\n' for Windows, i.e.).

            .. versionchanged:: 0.24.0
        chunksize : int or None
            Rows to write at a time.
        date_format : str, default None
            Format string for datetime objects.
        doublequote : bool, default True
            Control quoting of `quotechar` inside a field.
        escapechar : str, default None
            String of length 1. Character used to escape `sep` and `quotechar`
            when appropriate.
        decimal : str, default '.'
            Character recognized as decimal separator. E.g. use ',' for
            European data.

        Returns
        -------
        None or str
            If path_or_buf is None, returns the resulting csv format as a
            string. Otherwise returns None.

        See Also
        --------
        read_csv : Load a CSV file into a DataFrame.
        to_excel : Write DataFrame to an Excel file.

        Examples
        --------
        >>> df = pd.DataFrame({'name': ['Raphael', 'Donatello'],
        ...                    'mask': ['red', 'purple'],
        ...                    'weapon': ['sai', 'bo staff']})
        >>> df.to_csv(index=False)
        'name,mask,weapon\nRaphael,red,sai\nDonatello,purple,bo staff\n'

        Create 'out.zip' containing 'out.csv'

        >>> compression_opts = dict(method='zip',
        ...                         archive_name='out.csv')  # doctest: +SKIP
        >>> df.to_csv('out.zip', index=False,
        ...           compression=compression_opts)  # doctest: +SKIP
        """
        df = self if isinstance(self, ABCDataFrame) else self.to_frame()

        from pandas.io.formats.csvs import CSVFormatter

        formatter = CSVFormatter(
            df,
            path_or_buf,
            line_terminator=line_terminator,
            sep=sep,
            encoding=encoding,
            compression=compression,
            quoting=quoting,
            na_rep=na_rep,
            float_format=float_format,
            cols=columns,
            header=header,
            index=index,
            index_label=index_label,
            mode=mode,
            chunksize=chunksize,
            quotechar=quotechar,
            date_format=date_format,
            doublequote=doublequote,
            escapechar=escapechar,
            decimal=decimal,
        )
        formatter.save()

        if path_or_buf is None:
            return formatter.path_or_buf.getvalue()

        return None

    # ----------------------------------------------------------------------
    # Lookup Caching

    def _set_as_cached(self, item, cacher) -> None:
        """
        Set the _cacher attribute on the calling object with a weakref to
        cacher.
        """
        self._cacher = (item, weakref.ref(cacher))

    def _reset_cacher(self) -> None:
        """
        Reset the cacher.
        """
        if hasattr(self, "_cacher"):
            del self._cacher

    def _maybe_cache_changed(self, item, value) -> None:
        """
        The object has called back to us saying maybe it has changed.
        """
        self._mgr.set(item, value)

    @property
    def _is_cached(self) -> bool_t:
        """Return boolean indicating if self is cached or not."""
        return getattr(self, "_cacher", None) is not None

    def _get_cacher(self):
        """return my cacher or None"""
        cacher = getattr(self, "_cacher", None)
        if cacher is not None:
            cacher = cacher[1]()
        return cacher

    def _maybe_update_cacher(
        self, clear: bool_t = False, verify_is_copy: bool_t = True
    ) -> None:
        """
        See if we need to update our parent cacher if clear, then clear our
        cache.

        Parameters
        ----------
        clear : bool, default False
            Clear the item cache.
        verify_is_copy : bool, default True
            Provide is_copy checks.
        """
        cacher = getattr(self, "_cacher", None)
        if cacher is not None:
            ref = cacher[1]()

            # we are trying to reference a dead referant, hence
            # a copy
            if ref is None:
                del self._cacher
            else:
                # Note: we need to call ref._maybe_cache_changed even in the
                #  case where it will raise.  (Uh, not clear why)
                try:
                    ref._maybe_cache_changed(cacher[0], self)
                except AssertionError:
                    # ref._mgr.setitem can raise
                    #  AssertionError because of shape mismatch
                    pass

        if verify_is_copy:
            self._check_setitem_copy(stacklevel=5, t="referant")

        if clear:
            self._clear_item_cache()

    def _clear_item_cache(self) -> None:
        self._item_cache.clear()

    # ----------------------------------------------------------------------
    # Indexing Methods

    def take(
        self: FrameOrSeries, indices, axis=0, is_copy: Optional[bool_t] = None, **kwargs
    ) -> FrameOrSeries:
        """
        Return the elements in the given *positional* indices along an axis.

        This means that we are not indexing according to actual values in
        the index attribute of the object. We are indexing according to the
        actual position of the element in the object.

        Parameters
        ----------
        indices : array-like
            An array of ints indicating which positions to take.
        axis : {0 or 'index', 1 or 'columns', None}, default 0
            The axis on which to select elements. ``0`` means that we are
            selecting rows, ``1`` means that we are selecting columns.
        is_copy : bool
            Before pandas 1.0, ``is_copy=False`` can be specified to ensure
            that the return value is an actual copy. Starting with pandas 1.0,
            ``take`` always returns a copy, and the keyword is therefore
            deprecated.

            .. deprecated:: 1.0.0
        **kwargs
            For compatibility with :meth:`numpy.take`. Has no effect on the
            output.

        Returns
        -------
        taken : same type as caller
            An array-like containing the elements taken from the object.

        See Also
        --------
        DataFrame.loc : Select a subset of a DataFrame by labels.
        DataFrame.iloc : Select a subset of a DataFrame by positions.
        numpy.take : Take elements from an array along an axis.

        Examples
        --------
        >>> df = pd.DataFrame([('falcon', 'bird', 389.0),
        ...                    ('parrot', 'bird', 24.0),
        ...                    ('lion', 'mammal', 80.5),
        ...                    ('monkey', 'mammal', np.nan)],
        ...                   columns=['name', 'class', 'max_speed'],
        ...                   index=[0, 2, 3, 1])
        >>> df
             name   class  max_speed
        0  falcon    bird      389.0
        2  parrot    bird       24.0
        3    lion  mammal       80.5
        1  monkey  mammal        NaN

        Take elements at positions 0 and 3 along the axis 0 (default).

        Note how the actual indices selected (0 and 1) do not correspond to
        our selected indices 0 and 3. That's because we are selecting the 0th
        and 3rd rows, not rows whose indices equal 0 and 3.

        >>> df.take([0, 3])
             name   class  max_speed
        0  falcon    bird      389.0
        1  monkey  mammal        NaN

        Take elements at indices 1 and 2 along the axis 1 (column selection).

        >>> df.take([1, 2], axis=1)
            class  max_speed
        0    bird      389.0
        2    bird       24.0
        3  mammal       80.5
        1  mammal        NaN

        We may take elements using negative integers for positive indices,
        starting from the end of the object, just like with Python lists.

        >>> df.take([-1, -2])
             name   class  max_speed
        1  monkey  mammal        NaN
        3    lion  mammal       80.5
        """
        if is_copy is not None:
            warnings.warn(
                "is_copy is deprecated and will be removed in a future version. "
                "'take' always returns a copy, so there is no need to specify this.",
                FutureWarning,
                stacklevel=2,
            )

        nv.validate_take(tuple(), kwargs)

        self._consolidate_inplace()

        new_data = self._mgr.take(
            indices, axis=self._get_block_manager_axis(axis), verify=True
        )
        return self._constructor(new_data).__finalize__(self)

    def _take_with_is_copy(self: FrameOrSeries, indices, axis=0) -> FrameOrSeries:
        """
        Internal version of the `take` method that sets the `_is_copy`
        attribute to keep track of the parent dataframe (using in indexing
        for the SettingWithCopyWarning).

        See the docstring of `take` for full explanation of the parameters.
        """
        result = self.take(indices=indices, axis=axis)
        # Maybe set copy if we didn't actually change the index.
        if not result._get_axis(axis).equals(self._get_axis(axis)):
            result._set_is_copy(self)
        return result

    def xs(self, key, axis=0, level=None, drop_level: bool_t = True):
        """
        Return cross-section from the Series/DataFrame.

        This method takes a `key` argument to select data at a particular
        level of a MultiIndex.

        Parameters
        ----------
        key : label or tuple of label
            Label contained in the index, or partially in a MultiIndex.
        axis : {0 or 'index', 1 or 'columns'}, default 0
            Axis to retrieve cross-section on.
        level : object, defaults to first n levels (n=1 or len(key))
            In case of a key partially contained in a MultiIndex, indicate
            which levels are used. Levels can be referred by label or position.
        drop_level : bool, default True
            If False, returns object with same levels as self.

        Returns
        -------
        Series or DataFrame
            Cross-section from the original Series or DataFrame
            corresponding to the selected index levels.

        See Also
        --------
        DataFrame.loc : Access a group of rows and columns
            by label(s) or a boolean array.
        DataFrame.iloc : Purely integer-location based indexing
            for selection by position.

        Notes
        -----
        `xs` can not be used to set values.

        MultiIndex Slicers is a generic way to get/set values on
        any level or levels.
        It is a superset of `xs` functionality, see
        :ref:`MultiIndex Slicers <advanced.mi_slicers>`.

        Examples
        --------
        >>> d = {'num_legs': [4, 4, 2, 2],
        ...      'num_wings': [0, 0, 2, 2],
        ...      'class': ['mammal', 'mammal', 'mammal', 'bird'],
        ...      'animal': ['cat', 'dog', 'bat', 'penguin'],
        ...      'locomotion': ['walks', 'walks', 'flies', 'walks']}
        >>> df = pd.DataFrame(data=d)
        >>> df = df.set_index(['class', 'animal', 'locomotion'])
        >>> df
                                   num_legs  num_wings
        class  animal  locomotion
        mammal cat     walks              4          0
               dog     walks              4          0
               bat     flies              2          2
        bird   penguin walks              2          2

        Get values at specified index

        >>> df.xs('mammal')
                           num_legs  num_wings
        animal locomotion
        cat    walks              4          0
        dog    walks              4          0
        bat    flies              2          2

        Get values at several indexes

        >>> df.xs(('mammal', 'dog'))
                    num_legs  num_wings
        locomotion
        walks              4          0

        Get values at specified index and level

        >>> df.xs('cat', level=1)
                           num_legs  num_wings
        class  locomotion
        mammal walks              4          0

        Get values at several indexes and levels

        >>> df.xs(('bird', 'walks'),
        ...       level=[0, 'locomotion'])
                 num_legs  num_wings
        animal
        penguin         2          2

        Get values at specified column and axis

        >>> df.xs('num_wings', axis=1)
        class   animal   locomotion
        mammal  cat      walks         0
                dog      walks         0
                bat      flies         2
        bird    penguin  walks         2
        Name: num_wings, dtype: int64
        """
        axis = self._get_axis_number(axis)
        labels = self._get_axis(axis)
        if level is not None:
            loc, new_ax = labels.get_loc_level(key, level=level, drop_level=drop_level)

            # create the tuple of the indexer
            _indexer = [slice(None)] * self.ndim
            _indexer[axis] = loc
            indexer = tuple(_indexer)

            result = self.iloc[indexer]
            setattr(result, result._get_axis_name(axis), new_ax)
            return result

        if axis == 1:
            return self[key]

        self._consolidate_inplace()

        index = self.index
        if isinstance(index, MultiIndex):
            loc, new_index = self.index.get_loc_level(key, drop_level=drop_level)
        else:
            loc = self.index.get_loc(key)

            if isinstance(loc, np.ndarray):
                if loc.dtype == np.bool_:
                    (inds,) = loc.nonzero()
                    return self._take_with_is_copy(inds, axis=axis)
                else:
                    return self._take_with_is_copy(loc, axis=axis)

            if not is_scalar(loc):
                new_index = self.index[loc]

        if is_scalar(loc):
            # In this case loc should be an integer
            if self.ndim == 1:
                # if we encounter an array-like and we only have 1 dim
                # that means that their are list/ndarrays inside the Series!
                # so just return them (GH 6394)
                return self._values[loc]

            new_values = self._mgr.fast_xs(loc)

            result = self._constructor_sliced(
                new_values,
                index=self.columns,
                name=self.index[loc],
                dtype=new_values.dtype,
            )

        else:
            result = self.iloc[loc]
            result.index = new_index

        # this could be a view
        # but only in a single-dtyped view sliceable case
        result._set_is_copy(self, copy=not result._is_view)
        return result

    _xs: Callable = xs

    def __getitem__(self, item):
        raise AbstractMethodError(self)

    def _get_item_cache(self, item):
        """Return the cached item, item represents a label indexer."""
        cache = self._item_cache
        res = cache.get(item)
        if res is None:
            values = self._mgr.get(item)
            res = self._box_item_values(item, values)
            cache[item] = res
            res._set_as_cached(item, self)

            # for a chain
            res._is_copy = self._is_copy
        return res

    def _box_item_values(self, key, values):
        raise AbstractMethodError(self)

    def _slice(self: FrameOrSeries, slobj: slice, axis=0) -> FrameOrSeries:
        """
        Construct a slice of this container.

        Slicing with this method is *always* positional.
        """
        assert isinstance(slobj, slice), type(slobj)
        axis = self._get_block_manager_axis(axis)
        result = self._constructor(self._mgr.get_slice(slobj, axis=axis))
        result = result.__finalize__(self)

        # this could be a view
        # but only in a single-dtyped view sliceable case
        is_copy = axis != 0 or result._is_view
        result._set_is_copy(self, copy=is_copy)
        return result

    def _iset_item(self, loc: int, value) -> None:
        self._mgr.iset(loc, value)
        self._clear_item_cache()

    def _set_item(self, key, value) -> None:
        self._mgr.set(key, value)
        self._clear_item_cache()

    def _set_is_copy(self, ref, copy: bool_t = True) -> None:
        if not copy:
            self._is_copy = None
        else:
            assert ref is not None
            self._is_copy = weakref.ref(ref)

    def _check_is_chained_assignment_possible(self) -> bool_t:
        """
        Check if we are a view, have a cacher, and are of mixed type.
        If so, then force a setitem_copy check.

        Should be called just near setting a value

        Will return a boolean if it we are a view and are cached, but a
        single-dtype meaning that the cacher should be updated following
        setting.
        """
        if self._is_view and self._is_cached:
            ref = self._get_cacher()
            if ref is not None and ref._is_mixed_type:
                self._check_setitem_copy(stacklevel=4, t="referant", force=True)
            return True
        elif self._is_copy:
            self._check_setitem_copy(stacklevel=4, t="referant")
        return False

    def _check_setitem_copy(self, stacklevel=4, t="setting", force=False):
        """

        Parameters
        ----------
        stacklevel : int, default 4
           the level to show of the stack when the error is output
        t : str, the type of setting error
        force : bool, default False
           If True, then force showing an error.

        validate if we are doing a setitem on a chained copy.

        If you call this function, be sure to set the stacklevel such that the
        user will see the error *at the level of setting*

        It is technically possible to figure out that we are setting on
        a copy even WITH a multi-dtyped pandas object. In other words, some
        blocks may be views while other are not. Currently _is_view will ALWAYS
        return False for multi-blocks to avoid having to handle this case.

        df = DataFrame(np.arange(0,9), columns=['count'])
        df['group'] = 'b'

        # This technically need not raise SettingWithCopy if both are view
        # (which is not # generally guaranteed but is usually True.  However,
        # this is in general not a good practice and we recommend using .loc.
        df.iloc[0:5]['group'] = 'a'

        """
        # return early if the check is not needed
        if not (force or self._is_copy):
            return

        value = config.get_option("mode.chained_assignment")
        if value is None:
            return

        # see if the copy is not actually referred; if so, then dissolve
        # the copy weakref
        if self._is_copy is not None and not isinstance(self._is_copy, str):
            r = self._is_copy()
            if not gc.get_referents(r) or r.shape == self.shape:
                self._is_copy = None
                return

        # a custom message
        if isinstance(self._is_copy, str):
            t = self._is_copy

        elif t == "referant":
            t = (
                "\n"
                "A value is trying to be set on a copy of a slice from a "
                "DataFrame\n\n"
                "See the caveats in the documentation: "
                "https://pandas.pydata.org/pandas-docs/stable/user_guide/"
                "indexing.html#returning-a-view-versus-a-copy"
            )

        else:
            t = (
                "\n"
                "A value is trying to be set on a copy of a slice from a "
                "DataFrame.\n"
                "Try using .loc[row_indexer,col_indexer] = value "
                "instead\n\nSee the caveats in the documentation: "
                "https://pandas.pydata.org/pandas-docs/stable/user_guide/"
                "indexing.html#returning-a-view-versus-a-copy"
            )

        if value == "raise":
            raise com.SettingWithCopyError(t)
        elif value == "warn":
            warnings.warn(t, com.SettingWithCopyWarning, stacklevel=stacklevel)

    def __delitem__(self, key) -> None:
        """
        Delete item
        """
        deleted = False

        maybe_shortcut = False
        if self.ndim == 2 and isinstance(self.columns, MultiIndex):
            try:
                maybe_shortcut = key not in self.columns._engine
            except TypeError:
                pass

        if maybe_shortcut:
            # Allow shorthand to delete all columns whose first len(key)
            # elements match key:
            if not isinstance(key, tuple):
                key = (key,)
            for col in self.columns:
                if isinstance(col, tuple) and col[: len(key)] == key:
                    del self[col]
                    deleted = True
        if not deleted:
            # If the above loop ran and didn't delete anything because
            # there was no match, this call should raise the appropriate
            # exception:
            self._mgr.delete(key)

        # delete from the caches
        try:
            del self._item_cache[key]
        except KeyError:
            pass

    # ----------------------------------------------------------------------
    # Unsorted

    def get(self, key, default=None):
        """
        Get item from object for given key (ex: DataFrame column).

        Returns default value if not found.

        Parameters
        ----------
        key : object

        Returns
        -------
        value : same type as items contained in object
        """
        try:
            return self[key]
        except (KeyError, ValueError, IndexError):
            return default

    @property
    def _is_view(self) -> bool_t:
        """Return boolean indicating if self is view of another array """
        return self._mgr.is_view

    def reindex_like(
        self: FrameOrSeries,
        other,
        method: Optional[str] = None,
        copy: bool_t = True,
        limit=None,
        tolerance=None,
    ) -> FrameOrSeries:
        """
        Return an object with matching indices as other object.

        Conform the object to the same index on all axes. Optional
        filling logic, placing NaN in locations having no value
        in the previous index. A new object is produced unless the
        new index is equivalent to the current one and copy=False.

        Parameters
        ----------
        other : Object of the same data type
            Its row and column indices are used to define the new indices
            of this object.
        method : {None, 'backfill'/'bfill', 'pad'/'ffill', 'nearest'}
            Method to use for filling holes in reindexed DataFrame.
            Please note: this is only applicable to DataFrames/Series with a
            monotonically increasing/decreasing index.

            * None (default): don't fill gaps
            * pad / ffill: propagate last valid observation forward to next
              valid
            * backfill / bfill: use next valid observation to fill gap
            * nearest: use nearest valid observations to fill gap.

        copy : bool, default True
            Return a new object, even if the passed indexes are the same.
        limit : int, default None
            Maximum number of consecutive labels to fill for inexact matches.
        tolerance : optional
            Maximum distance between original and new labels for inexact
            matches. The values of the index at the matching locations most
            satisfy the equation ``abs(index[indexer] - target) <= tolerance``.

            Tolerance may be a scalar value, which applies the same tolerance
            to all values, or list-like, which applies variable tolerance per
            element. List-like includes list, tuple, array, Series, and must be
            the same size as the index and its dtype must exactly match the
            index's type.

            .. versionadded:: 0.21.0 (list-like tolerance)

        Returns
        -------
        Series or DataFrame
            Same type as caller, but with changed indices on each axis.

        See Also
        --------
        DataFrame.set_index : Set row labels.
        DataFrame.reset_index : Remove row labels or move them to new columns.
        DataFrame.reindex : Change to new indices or expand indices.

        Notes
        -----
        Same as calling
        ``.reindex(index=other.index, columns=other.columns,...)``.

        Examples
        --------
        >>> df1 = pd.DataFrame([[24.3, 75.7, 'high'],
        ...                     [31, 87.8, 'high'],
        ...                     [22, 71.6, 'medium'],
        ...                     [35, 95, 'medium']],
        ...                    columns=['temp_celsius', 'temp_fahrenheit',
        ...                             'windspeed'],
        ...                    index=pd.date_range(start='2014-02-12',
        ...                                        end='2014-02-15', freq='D'))

        >>> df1
                    temp_celsius  temp_fahrenheit windspeed
        2014-02-12          24.3             75.7      high
        2014-02-13          31.0             87.8      high
        2014-02-14          22.0             71.6    medium
        2014-02-15          35.0             95.0    medium

        >>> df2 = pd.DataFrame([[28, 'low'],
        ...                     [30, 'low'],
        ...                     [35.1, 'medium']],
        ...                    columns=['temp_celsius', 'windspeed'],
        ...                    index=pd.DatetimeIndex(['2014-02-12', '2014-02-13',
        ...                                            '2014-02-15']))

        >>> df2
                    temp_celsius windspeed
        2014-02-12          28.0       low
        2014-02-13          30.0       low
        2014-02-15          35.1    medium

        >>> df2.reindex_like(df1)
                    temp_celsius  temp_fahrenheit windspeed
        2014-02-12          28.0              NaN       low
        2014-02-13          30.0              NaN       low
        2014-02-14           NaN              NaN       NaN
        2014-02-15          35.1              NaN    medium
        """
        d = other._construct_axes_dict(
            axes=self._AXIS_ORDERS,
            method=method,
            copy=copy,
            limit=limit,
            tolerance=tolerance,
        )

        return self.reindex(**d)

    def drop(
        self,
        labels=None,
        axis=0,
        index=None,
        columns=None,
        level=None,
        inplace: bool_t = False,
        errors: str = "raise",
    ):

        inplace = validate_bool_kwarg(inplace, "inplace")

        if labels is not None:
            if index is not None or columns is not None:
                raise ValueError("Cannot specify both 'labels' and 'index'/'columns'")
            axis_name = self._get_axis_name(axis)
            axes = {axis_name: labels}
        elif index is not None or columns is not None:
            axes, _ = self._construct_axes_from_arguments((index, columns), {})
        else:
            raise ValueError(
                "Need to specify at least one of 'labels', 'index' or 'columns'"
            )

        obj = self

        for axis, labels in axes.items():
            if labels is not None:
                obj = obj._drop_axis(labels, axis, level=level, errors=errors)

        if inplace:
            self._update_inplace(obj)
        else:
            return obj

    def _drop_axis(
        self: FrameOrSeries, labels, axis, level=None, errors: str = "raise"
    ) -> FrameOrSeries:
        """
        Drop labels from specified axis. Used in the ``drop`` method
        internally.

        Parameters
        ----------
        labels : single label or list-like
        axis : int or axis name
        level : int or level name, default None
            For MultiIndex
        errors : {'ignore', 'raise'}, default 'raise'
            If 'ignore', suppress error and existing labels are dropped.

        """
        axis = self._get_axis_number(axis)
        axis_name = self._get_axis_name(axis)
        axis = self._get_axis(axis)

        if axis.is_unique:
            if level is not None:
                if not isinstance(axis, MultiIndex):
                    raise AssertionError("axis must be a MultiIndex")
                new_axis = axis.drop(labels, level=level, errors=errors)
            else:
                new_axis = axis.drop(labels, errors=errors)
            result = self.reindex(**{axis_name: new_axis})

        # Case for non-unique axis
        else:
            labels = ensure_object(com.index_labels_to_array(labels))
            if level is not None:
                if not isinstance(axis, MultiIndex):
                    raise AssertionError("axis must be a MultiIndex")
                indexer = ~axis.get_level_values(level).isin(labels)

                # GH 18561 MultiIndex.drop should raise if label is absent
                if errors == "raise" and indexer.all():
                    raise KeyError(f"{labels} not found in axis")
            else:
                indexer = ~axis.isin(labels)
                # Check if label doesn't exist along axis
                labels_missing = (axis.get_indexer_for(labels) == -1).any()
                if errors == "raise" and labels_missing:
                    raise KeyError(f"{labels} not found in axis")

            slicer = [slice(None)] * self.ndim
            slicer[self._get_axis_number(axis_name)] = indexer

            result = self.loc[tuple(slicer)]

        return result

    def _update_inplace(self, result, verify_is_copy: bool_t = True) -> None:
        """
        Replace self internals with result.

        Parameters
        ----------
        verify_is_copy : bool, default True
            Provide is_copy checks.
        """
        # NOTE: This does *not* call __finalize__ and that's an explicit
        # decision that we may revisit in the future.

        self._reset_cache()
        self._clear_item_cache()
        self._mgr = getattr(result, "_mgr", result)
        self._maybe_update_cacher(verify_is_copy=verify_is_copy)

    def add_prefix(self: FrameOrSeries, prefix: str) -> FrameOrSeries:
        """
        Prefix labels with string `prefix`.

        For Series, the row labels are prefixed.
        For DataFrame, the column labels are prefixed.

        Parameters
        ----------
        prefix : str
            The string to add before each label.

        Returns
        -------
        Series or DataFrame
            New Series or DataFrame with updated labels.

        See Also
        --------
        Series.add_suffix: Suffix row labels with string `suffix`.
        DataFrame.add_suffix: Suffix column labels with string `suffix`.

        Examples
        --------
        >>> s = pd.Series([1, 2, 3, 4])
        >>> s
        0    1
        1    2
        2    3
        3    4
        dtype: int64

        >>> s.add_prefix('item_')
        item_0    1
        item_1    2
        item_2    3
        item_3    4
        dtype: int64

        >>> df = pd.DataFrame({'A': [1, 2, 3, 4], 'B': [3, 4, 5, 6]})
        >>> df
           A  B
        0  1  3
        1  2  4
        2  3  5
        3  4  6

        >>> df.add_prefix('col_')
             col_A  col_B
        0       1       3
        1       2       4
        2       3       5
        3       4       6
        """
        f = functools.partial("{prefix}{}".format, prefix=prefix)

        mapper = {self._info_axis_name: f}
        return self.rename(**mapper)  # type: ignore

    def add_suffix(self: FrameOrSeries, suffix: str) -> FrameOrSeries:
        """
        Suffix labels with string `suffix`.

        For Series, the row labels are suffixed.
        For DataFrame, the column labels are suffixed.

        Parameters
        ----------
        suffix : str
            The string to add after each label.

        Returns
        -------
        Series or DataFrame
            New Series or DataFrame with updated labels.

        See Also
        --------
        Series.add_prefix: Prefix row labels with string `prefix`.
        DataFrame.add_prefix: Prefix column labels with string `prefix`.

        Examples
        --------
        >>> s = pd.Series([1, 2, 3, 4])
        >>> s
        0    1
        1    2
        2    3
        3    4
        dtype: int64

        >>> s.add_suffix('_item')
        0_item    1
        1_item    2
        2_item    3
        3_item    4
        dtype: int64

        >>> df = pd.DataFrame({'A': [1, 2, 3, 4], 'B': [3, 4, 5, 6]})
        >>> df
           A  B
        0  1  3
        1  2  4
        2  3  5
        3  4  6

        >>> df.add_suffix('_col')
             A_col  B_col
        0       1       3
        1       2       4
        2       3       5
        3       4       6
        """
        f = functools.partial("{}{suffix}".format, suffix=suffix)

        mapper = {self._info_axis_name: f}
        return self.rename(**mapper)  # type: ignore

    def sort_values(
        self,
        axis=0,
        ascending=True,
        inplace: bool_t = False,
        kind: str = "quicksort",
        na_position: str = "last",
        ignore_index: bool_t = False,
    ):
        """
        Sort by the values along either axis.

        Parameters
        ----------%(optional_by)s
        axis : %(axes_single_arg)s, default 0
             Axis to be sorted.
        ascending : bool or list of bool, default True
             Sort ascending vs. descending. Specify list for multiple sort
             orders.  If this is a list of bools, must match the length of
             the by.
        inplace : bool, default False
             If True, perform operation in-place.
        kind : {'quicksort', 'mergesort', 'heapsort'}, default 'quicksort'
             Choice of sorting algorithm. See also ndarray.np.sort for more
             information.  `mergesort` is the only stable algorithm. For
             DataFrames, this option is only applied when sorting on a single
             column or label.
        na_position : {'first', 'last'}, default 'last'
             Puts NaNs at the beginning if `first`; `last` puts NaNs at the
             end.
        ignore_index : bool, default False
             If True, the resulting axis will be labeled 0, 1, …, n - 1.

             .. versionadded:: 1.0.0

        Returns
        -------
        sorted_obj : DataFrame or None
            DataFrame with sorted values if inplace=False, None otherwise.

        Examples
        --------
        >>> df = pd.DataFrame({
        ...     'col1': ['A', 'A', 'B', np.nan, 'D', 'C'],
        ...     'col2': [2, 1, 9, 8, 7, 4],
        ...     'col3': [0, 1, 9, 4, 2, 3],
        ... })
        >>> df
            col1 col2 col3
        0   A    2    0
        1   A    1    1
        2   B    9    9
        3   NaN  8    4
        4   D    7    2
        5   C    4    3

        Sort by col1

        >>> df.sort_values(by=['col1'])
            col1 col2 col3
        0   A    2    0
        1   A    1    1
        2   B    9    9
        5   C    4    3
        4   D    7    2
        3   NaN  8    4

        Sort by multiple columns

        >>> df.sort_values(by=['col1', 'col2'])
            col1 col2 col3
        1   A    1    1
        0   A    2    0
        2   B    9    9
        5   C    4    3
        4   D    7    2
        3   NaN  8    4

        Sort Descending

        >>> df.sort_values(by='col1', ascending=False)
            col1 col2 col3
        4   D    7    2
        5   C    4    3
        2   B    9    9
        0   A    2    0
        1   A    1    1
        3   NaN  8    4

        Putting NAs first

        >>> df.sort_values(by='col1', ascending=False, na_position='first')
            col1 col2 col3
        3   NaN  8    4
        4   D    7    2
        5   C    4    3
        2   B    9    9
        0   A    2    0
        1   A    1    1
        """
        raise AbstractMethodError(self)

    def reindex(self: FrameOrSeries, *args, **kwargs) -> FrameOrSeries:
        """
        Conform %(klass)s to new index with optional filling logic.

        Places NA/NaN in locations having no value in the previous index. A new object
        is produced unless the new index is equivalent to the current one and
        ``copy=False``.

        Parameters
        ----------
        %(optional_labels)s
        %(axes)s : array-like, optional
            New labels / index to conform to, should be specified using
            keywords. Preferably an Index object to avoid duplicating data.
        %(optional_axis)s
        method : {None, 'backfill'/'bfill', 'pad'/'ffill', 'nearest'}
            Method to use for filling holes in reindexed DataFrame.
            Please note: this is only applicable to DataFrames/Series with a
            monotonically increasing/decreasing index.

            * None (default): don't fill gaps
            * pad / ffill: Propagate last valid observation forward to next
              valid.
            * backfill / bfill: Use next valid observation to fill gap.
            * nearest: Use nearest valid observations to fill gap.

        copy : bool, default True
            Return a new object, even if the passed indexes are the same.
        level : int or name
            Broadcast across a level, matching Index values on the
            passed MultiIndex level.
        fill_value : scalar, default np.NaN
            Value to use for missing values. Defaults to NaN, but can be any
            "compatible" value.
        limit : int, default None
            Maximum number of consecutive elements to forward or backward fill.
        tolerance : optional
            Maximum distance between original and new labels for inexact
            matches. The values of the index at the matching locations most
            satisfy the equation ``abs(index[indexer] - target) <= tolerance``.

            Tolerance may be a scalar value, which applies the same tolerance
            to all values, or list-like, which applies variable tolerance per
            element. List-like includes list, tuple, array, Series, and must be
            the same size as the index and its dtype must exactly match the
            index's type.

            .. versionadded:: 0.21.0 (list-like tolerance)

        Returns
        -------
        %(klass)s with changed index.

        See Also
        --------
        DataFrame.set_index : Set row labels.
        DataFrame.reset_index : Remove row labels or move them to new columns.
        DataFrame.reindex_like : Change to same indices as other DataFrame.

        Examples
        --------
        ``DataFrame.reindex`` supports two calling conventions

        * ``(index=index_labels, columns=column_labels, ...)``
        * ``(labels, axis={'index', 'columns'}, ...)``

        We *highly* recommend using keyword arguments to clarify your
        intent.

        Create a dataframe with some fictional data.

        >>> index = ['Firefox', 'Chrome', 'Safari', 'IE10', 'Konqueror']
        >>> df = pd.DataFrame({'http_status': [200, 200, 404, 404, 301],
        ...                   'response_time': [0.04, 0.02, 0.07, 0.08, 1.0]},
        ...                   index=index)
        >>> df
                   http_status  response_time
        Firefox            200           0.04
        Chrome             200           0.02
        Safari             404           0.07
        IE10               404           0.08
        Konqueror          301           1.00

        Create a new index and reindex the dataframe. By default
        values in the new index that do not have corresponding
        records in the dataframe are assigned ``NaN``.

        >>> new_index = ['Safari', 'Iceweasel', 'Comodo Dragon', 'IE10',
        ...              'Chrome']
        >>> df.reindex(new_index)
                       http_status  response_time
        Safari               404.0           0.07
        Iceweasel              NaN            NaN
        Comodo Dragon          NaN            NaN
        IE10                 404.0           0.08
        Chrome               200.0           0.02

        We can fill in the missing values by passing a value to
        the keyword ``fill_value``. Because the index is not monotonically
        increasing or decreasing, we cannot use arguments to the keyword
        ``method`` to fill the ``NaN`` values.

        >>> df.reindex(new_index, fill_value=0)
                       http_status  response_time
        Safari                 404           0.07
        Iceweasel                0           0.00
        Comodo Dragon            0           0.00
        IE10                   404           0.08
        Chrome                 200           0.02

        >>> df.reindex(new_index, fill_value='missing')
                      http_status response_time
        Safari                404          0.07
        Iceweasel         missing       missing
        Comodo Dragon     missing       missing
        IE10                  404          0.08
        Chrome                200          0.02

        We can also reindex the columns.

        >>> df.reindex(columns=['http_status', 'user_agent'])
                   http_status  user_agent
        Firefox            200         NaN
        Chrome             200         NaN
        Safari             404         NaN
        IE10               404         NaN
        Konqueror          301         NaN

        Or we can use "axis-style" keyword arguments

        >>> df.reindex(['http_status', 'user_agent'], axis="columns")
                   http_status  user_agent
        Firefox            200         NaN
        Chrome             200         NaN
        Safari             404         NaN
        IE10               404         NaN
        Konqueror          301         NaN

        To further illustrate the filling functionality in
        ``reindex``, we will create a dataframe with a
        monotonically increasing index (for example, a sequence
        of dates).

        >>> date_index = pd.date_range('1/1/2010', periods=6, freq='D')
        >>> df2 = pd.DataFrame({"prices": [100, 101, np.nan, 100, 89, 88]},
        ...                    index=date_index)
        >>> df2
                    prices
        2010-01-01   100.0
        2010-01-02   101.0
        2010-01-03     NaN
        2010-01-04   100.0
        2010-01-05    89.0
        2010-01-06    88.0

        Suppose we decide to expand the dataframe to cover a wider
        date range.

        >>> date_index2 = pd.date_range('12/29/2009', periods=10, freq='D')
        >>> df2.reindex(date_index2)
                    prices
        2009-12-29     NaN
        2009-12-30     NaN
        2009-12-31     NaN
        2010-01-01   100.0
        2010-01-02   101.0
        2010-01-03     NaN
        2010-01-04   100.0
        2010-01-05    89.0
        2010-01-06    88.0
        2010-01-07     NaN

        The index entries that did not have a value in the original data frame
        (for example, '2009-12-29') are by default filled with ``NaN``.
        If desired, we can fill in the missing values using one of several
        options.

        For example, to back-propagate the last valid value to fill the ``NaN``
        values, pass ``bfill`` as an argument to the ``method`` keyword.

        >>> df2.reindex(date_index2, method='bfill')
                    prices
        2009-12-29   100.0
        2009-12-30   100.0
        2009-12-31   100.0
        2010-01-01   100.0
        2010-01-02   101.0
        2010-01-03     NaN
        2010-01-04   100.0
        2010-01-05    89.0
        2010-01-06    88.0
        2010-01-07     NaN

        Please note that the ``NaN`` value present in the original dataframe
        (at index value 2010-01-03) will not be filled by any of the
        value propagation schemes. This is because filling while reindexing
        does not look at dataframe values, but only compares the original and
        desired indexes. If you do want to fill in the ``NaN`` values present
        in the original dataframe, use the ``fillna()`` method.

        See the :ref:`user guide <basics.reindexing>` for more.
        """
        # TODO: Decide if we care about having different examples for different
        # kinds

        # construct the args
        axes, kwargs = self._construct_axes_from_arguments(args, kwargs)
        method = missing.clean_reindex_fill_method(kwargs.pop("method", None))
        level = kwargs.pop("level", None)
        copy = kwargs.pop("copy", True)
        limit = kwargs.pop("limit", None)
        tolerance = kwargs.pop("tolerance", None)
        fill_value = kwargs.pop("fill_value", None)

        # Series.reindex doesn't use / need the axis kwarg
        # We pop and ignore it here, to make writing Series/Frame generic code
        # easier
        kwargs.pop("axis", None)

        if kwargs:
            raise TypeError(
                "reindex() got an unexpected keyword "
                f'argument "{list(kwargs.keys())[0]}"'
            )

        self._consolidate_inplace()

        # if all axes that are requested to reindex are equal, then only copy
        # if indicated must have index names equal here as well as values
        if all(
            self._get_axis(axis).identical(ax)
            for axis, ax in axes.items()
            if ax is not None
        ):
            if copy:
                return self.copy()
            return self

        # check if we are a multi reindex
        if self._needs_reindex_multi(axes, method, level):
            return self._reindex_multi(axes, copy, fill_value)

        # perform the reindex on the axes
        return self._reindex_axes(
            axes, level, limit, tolerance, method, fill_value, copy
        ).__finalize__(self)

    def _reindex_axes(
        self: FrameOrSeries, axes, level, limit, tolerance, method, fill_value, copy
    ) -> FrameOrSeries:
        """Perform the reindex for all the axes."""
        obj = self
        for a in self._AXIS_ORDERS:
            labels = axes[a]
            if labels is None:
                continue

            ax = self._get_axis(a)
            new_index, indexer = ax.reindex(
                labels, level=level, limit=limit, tolerance=tolerance, method=method
            )

            axis = self._get_axis_number(a)
            obj = obj._reindex_with_indexers(
                {axis: [new_index, indexer]},
                fill_value=fill_value,
                copy=copy,
                allow_dups=False,
            )

        return obj

    def _needs_reindex_multi(self, axes, method, level) -> bool_t:
        """Check if we do need a multi reindex."""
        return (
            (com.count_not_none(*axes.values()) == self._AXIS_LEN)
            and method is None
            and level is None
            and not self._is_mixed_type
        )

    def _reindex_multi(self, axes, copy, fill_value):
        raise AbstractMethodError(self)

    def _reindex_with_indexers(
        self: FrameOrSeries,
        reindexers,
        fill_value=None,
        copy: bool_t = False,
        allow_dups: bool_t = False,
    ) -> FrameOrSeries:
        """allow_dups indicates an internal call here """
        # reindex doing multiple operations on different axes if indicated
        new_data = self._mgr
        for axis in sorted(reindexers.keys()):
            index, indexer = reindexers[axis]
            baxis = self._get_block_manager_axis(axis)

            if index is None:
                continue

            index = ensure_index(index)
            if indexer is not None:
                indexer = ensure_int64(indexer)

            # TODO: speed up on homogeneous DataFrame objects
            new_data = new_data.reindex_indexer(
                index,
                indexer,
                axis=baxis,
                fill_value=fill_value,
                allow_dups=allow_dups,
                copy=copy,
            )

        if copy and new_data is self._mgr:
            new_data = new_data.copy()

        return self._constructor(new_data).__finalize__(self)

    def filter(
        self: FrameOrSeries,
        items=None,
        like: Optional[str] = None,
        regex: Optional[str] = None,
        axis=None,
    ) -> FrameOrSeries:
        """
        Subset the dataframe rows or columns according to the specified index labels.

        Note that this routine does not filter a dataframe on its
        contents. The filter is applied to the labels of the index.

        Parameters
        ----------
        items : list-like
            Keep labels from axis which are in items.
        like : str
            Keep labels from axis for which "like in label == True".
        regex : str (regular expression)
            Keep labels from axis for which re.search(regex, label) == True.
        axis : {0 or ‘index’, 1 or ‘columns’, None}, default None
            The axis to filter on, expressed either as an index (int)
            or axis name (str). By default this is the info axis,
            'index' for Series, 'columns' for DataFrame.

        Returns
        -------
        same type as input object

        See Also
        --------
        DataFrame.loc : Access a group of rows and columns
            by label(s) or a boolean array.

        Notes
        -----
        The ``items``, ``like``, and ``regex`` parameters are
        enforced to be mutually exclusive.

        ``axis`` defaults to the info axis that is used when indexing
        with ``[]``.

        Examples
        --------
        >>> df = pd.DataFrame(np.array(([1, 2, 3], [4, 5, 6])),
        ...                   index=['mouse', 'rabbit'],
        ...                   columns=['one', 'two', 'three'])
        >>> df
                one  two  three
        mouse     1    2      3
        rabbit    4    5      6

        >>> # select columns by name
        >>> df.filter(items=['one', 'three'])
                 one  three
        mouse     1      3
        rabbit    4      6

        >>> # select columns by regular expression
        >>> df.filter(regex='e$', axis=1)
                 one  three
        mouse     1      3
        rabbit    4      6

        >>> # select rows containing 'bbi'
        >>> df.filter(like='bbi', axis=0)
                 one  two  three
        rabbit    4    5      6
        """
        nkw = com.count_not_none(items, like, regex)
        if nkw > 1:
            raise TypeError(
                "Keyword arguments `items`, `like`, or `regex` "
                "are mutually exclusive"
            )

        if axis is None:
            axis = self._info_axis_name
        labels = self._get_axis(axis)

        if items is not None:
            name = self._get_axis_name(axis)
            return self.reindex(**{name: [r for r in items if r in labels]})
        elif like:

            def f(x):
                return like in ensure_str(x)

            values = labels.map(f)
            return self.loc(axis=axis)[values]
        elif regex:

            def f(x):
                return matcher.search(ensure_str(x)) is not None

            matcher = re.compile(regex)
            values = labels.map(f)
            return self.loc(axis=axis)[values]
        else:
            raise TypeError("Must pass either `items`, `like`, or `regex`")

    def head(self: FrameOrSeries, n: int = 5) -> FrameOrSeries:
        """
        Return the first `n` rows.

        This function returns the first `n` rows for the object based
        on position. It is useful for quickly testing if your object
        has the right type of data in it.

        For negative values of `n`, this function returns all rows except
        the last `n` rows, equivalent to ``df[:-n]``.

        Parameters
        ----------
        n : int, default 5
            Number of rows to select.

        Returns
        -------
        same type as caller
            The first `n` rows of the caller object.

        See Also
        --------
        DataFrame.tail: Returns the last `n` rows.

        Examples
        --------
        >>> df = pd.DataFrame({'animal': ['alligator', 'bee', 'falcon', 'lion',
        ...                    'monkey', 'parrot', 'shark', 'whale', 'zebra']})
        >>> df
              animal
        0  alligator
        1        bee
        2     falcon
        3       lion
        4     monkey
        5     parrot
        6      shark
        7      whale
        8      zebra

        Viewing the first 5 lines

        >>> df.head()
              animal
        0  alligator
        1        bee
        2     falcon
        3       lion
        4     monkey

        Viewing the first `n` lines (three in this case)

        >>> df.head(3)
              animal
        0  alligator
        1        bee
        2     falcon

        For negative values of `n`

        >>> df.head(-3)
              animal
        0  alligator
        1        bee
        2     falcon
        3       lion
        4     monkey
        5     parrot
        """
        return self.iloc[:n]

    def tail(self: FrameOrSeries, n: int = 5) -> FrameOrSeries:
        """
        Return the last `n` rows.

        This function returns last `n` rows from the object based on
        position. It is useful for quickly verifying data, for example,
        after sorting or appending rows.

        For negative values of `n`, this function returns all rows except
        the first `n` rows, equivalent to ``df[n:]``.

        Parameters
        ----------
        n : int, default 5
            Number of rows to select.

        Returns
        -------
        type of caller
            The last `n` rows of the caller object.

        See Also
        --------
        DataFrame.head : The first `n` rows of the caller object.

        Examples
        --------
        >>> df = pd.DataFrame({'animal': ['alligator', 'bee', 'falcon', 'lion',
        ...                    'monkey', 'parrot', 'shark', 'whale', 'zebra']})
        >>> df
              animal
        0  alligator
        1        bee
        2     falcon
        3       lion
        4     monkey
        5     parrot
        6      shark
        7      whale
        8      zebra

        Viewing the last 5 lines

        >>> df.tail()
           animal
        4  monkey
        5  parrot
        6   shark
        7   whale
        8   zebra

        Viewing the last `n` lines (three in this case)

        >>> df.tail(3)
          animal
        6  shark
        7  whale
        8  zebra

        For negative values of `n`

        >>> df.tail(-3)
           animal
        3    lion
        4  monkey
        5  parrot
        6   shark
        7   whale
        8   zebra
        """
        if n == 0:
            return self.iloc[0:0]
        return self.iloc[-n:]

    def sample(
        self: FrameOrSeries,
        n=None,
        frac=None,
        replace=False,
        weights=None,
        random_state=None,
        axis=None,
    ) -> FrameOrSeries:
        """
        Return a random sample of items from an axis of object.

        You can use `random_state` for reproducibility.

        Parameters
        ----------
        n : int, optional
            Number of items from axis to return. Cannot be used with `frac`.
            Default = 1 if `frac` = None.
        frac : float, optional
            Fraction of axis items to return. Cannot be used with `n`.
        replace : bool, default False
            Allow or disallow sampling of the same row more than once.
        weights : str or ndarray-like, optional
            Default 'None' results in equal probability weighting.
            If passed a Series, will align with target object on index. Index
            values in weights not found in sampled object will be ignored and
            index values in sampled object not in weights will be assigned
            weights of zero.
            If called on a DataFrame, will accept the name of a column
            when axis = 0.
            Unless weights are a Series, weights must be same length as axis
            being sampled.
            If weights do not sum to 1, they will be normalized to sum to 1.
            Missing values in the weights column will be treated as zero.
            Infinite values not allowed.
        random_state : int, array-like, BitGenerator, np.random.RandomState, optional
            If int, array-like, or BitGenerator (NumPy>=1.17), seed for
            random number generator
            If np.random.RandomState, use as numpy RandomState object.

            ..versionchanged:: 1.1.0

                array-like and BitGenerator (for NumPy>=1.17) object now passed to
                np.random.RandomState() as seed

        axis : {0 or ‘index’, 1 or ‘columns’, None}, default None
            Axis to sample. Accepts axis number or name. Default is stat axis
            for given data type (0 for Series and DataFrames).

        Returns
        -------
        Series or DataFrame
            A new object of same type as caller containing `n` items randomly
            sampled from the caller object.

        See Also
        --------
        numpy.random.choice: Generates a random sample from a given 1-D numpy
            array.

        Notes
        -----
        If `frac` > 1, `replacement` should be set to `True`.

        Examples
        --------
        >>> df = pd.DataFrame({'num_legs': [2, 4, 8, 0],
        ...                    'num_wings': [2, 0, 0, 0],
        ...                    'num_specimen_seen': [10, 2, 1, 8]},
        ...                   index=['falcon', 'dog', 'spider', 'fish'])
        >>> df
                num_legs  num_wings  num_specimen_seen
        falcon         2          2                 10
        dog            4          0                  2
        spider         8          0                  1
        fish           0          0                  8

        Extract 3 random elements from the ``Series`` ``df['num_legs']``:
        Note that we use `random_state` to ensure the reproducibility of
        the examples.

        >>> df['num_legs'].sample(n=3, random_state=1)
        fish      0
        spider    8
        falcon    2
        Name: num_legs, dtype: int64

        A random 50% sample of the ``DataFrame`` with replacement:

        >>> df.sample(frac=0.5, replace=True, random_state=1)
              num_legs  num_wings  num_specimen_seen
        dog          4          0                  2
        fish         0          0                  8

        An upsample sample of the ``DataFrame`` with replacement:
        Note that `replace` parameter has to be `True` for `frac` parameter > 1.

        >>> df.sample(frac=2, replace=True, random_state=1)
                num_legs  num_wings  num_specimen_seen
        dog            4          0                  2
        fish           0          0                  8
        falcon         2          2                 10
        falcon         2          2                 10
        fish           0          0                  8
        dog            4          0                  2
        fish           0          0                  8
        dog            4          0                  2

        Using a DataFrame column as weights. Rows with larger value in the
        `num_specimen_seen` column are more likely to be sampled.

        >>> df.sample(n=2, weights='num_specimen_seen', random_state=1)
                num_legs  num_wings  num_specimen_seen
        falcon         2          2                 10
        fish           0          0                  8
        """
        if axis is None:
            axis = self._stat_axis_number

        axis = self._get_axis_number(axis)
        axis_length = self.shape[axis]

        # Process random_state argument
        rs = com.random_state(random_state)

        # Check weights for compliance
        if weights is not None:

            # If a series, align with frame
            if isinstance(weights, ABCSeries):
                weights = weights.reindex(self.axes[axis])

            # Strings acceptable if a dataframe and axis = 0
            if isinstance(weights, str):
                if isinstance(self, ABCDataFrame):
                    if axis == 0:
                        try:
                            weights = self[weights]
                        except KeyError as err:
                            raise KeyError(
                                "String passed to weights not a valid column"
                            ) from err
                    else:
                        raise ValueError(
                            "Strings can only be passed to "
                            "weights when sampling from rows on "
                            "a DataFrame"
                        )
                else:
                    raise ValueError(
                        "Strings cannot be passed as weights "
                        "when sampling from a Series."
                    )

            weights = pd.Series(weights, dtype="float64")

            if len(weights) != axis_length:
                raise ValueError(
                    "Weights and axis to be sampled must be of same length"
                )

            if (weights == np.inf).any() or (weights == -np.inf).any():
                raise ValueError("weight vector may not include `inf` values")

            if (weights < 0).any():
                raise ValueError("weight vector many not include negative values")

            # If has nan, set to zero.
            weights = weights.fillna(0)

            # Renormalize if don't sum to 1
            if weights.sum() != 1:
                if weights.sum() != 0:
                    weights = weights / weights.sum()
                else:
                    raise ValueError("Invalid weights: weights sum to zero")

            weights = weights.values

        # If no frac or n, default to n=1.
        if n is None and frac is None:
            n = 1
        elif frac is not None and frac > 1 and not replace:
            raise ValueError(
                "Replace has to be set to `True` when "
                "upsampling the population `frac` > 1."
            )
        elif n is not None and frac is None and n % 1 != 0:
            raise ValueError("Only integers accepted as `n` values")
        elif n is None and frac is not None:
            n = int(round(frac * axis_length))
        elif n is not None and frac is not None:
            raise ValueError("Please enter a value for `frac` OR `n`, not both")

        # Check for negative sizes
        if n < 0:
            raise ValueError(
                "A negative number of rows requested. Please provide positive value."
            )

        locs = rs.choice(axis_length, size=n, replace=replace, p=weights)
        return self.take(locs, axis=axis)

    _shared_docs[
        "pipe"
    ] = r"""
        Apply func(self, \*args, \*\*kwargs).

        Parameters
        ----------
        func : function
            Function to apply to the %(klass)s.
            ``args``, and ``kwargs`` are passed into ``func``.
            Alternatively a ``(callable, data_keyword)`` tuple where
            ``data_keyword`` is a string indicating the keyword of
            ``callable`` that expects the %(klass)s.
        args : iterable, optional
            Positional arguments passed into ``func``.
        kwargs : mapping, optional
            A dictionary of keyword arguments passed into ``func``.

        Returns
        -------
        object : the return type of ``func``.

        See Also
        --------
        DataFrame.apply : Apply a function along input axis of DataFrame.
        DataFrame.applymap : Apply a function elementwise on a whole DataFrame.
        Series.map : Apply a mapping correspondence on a
            :class:`~pandas.Series`.

        Notes
        -----
        Use ``.pipe`` when chaining together functions that expect
        Series, DataFrames or GroupBy objects. Instead of writing

        >>> func(g(h(df), arg1=a), arg2=b, arg3=c)  # doctest: +SKIP

        You can write

        >>> (df.pipe(h)
        ...    .pipe(g, arg1=a)
        ...    .pipe(func, arg2=b, arg3=c)
        ... )  # doctest: +SKIP

        If you have a function that takes the data as (say) the second
        argument, pass a tuple indicating which keyword expects the
        data. For example, suppose ``f`` takes its data as ``arg2``:

        >>> (df.pipe(h)
        ...    .pipe(g, arg1=a)
        ...    .pipe((func, 'arg2'), arg1=a, arg3=c)
        ...  )  # doctest: +SKIP
    """

    @Appender(_shared_docs["pipe"] % _shared_doc_kwargs)
    def pipe(self, func, *args, **kwargs):
        return com.pipe(self, func, *args, **kwargs)

    _shared_docs["aggregate"] = dedent(
        """
    Aggregate using one or more operations over the specified axis.
    %(versionadded)s
    Parameters
    ----------
    func : function, str, list or dict
        Function to use for aggregating the data. If a function, must either
        work when passed a %(klass)s or when passed to %(klass)s.apply.

        Accepted combinations are:

        - function
        - string function name
        - list of functions and/or function names, e.g. ``[np.sum, 'mean']``
        - dict of axis labels -> functions, function names or list of such.
    %(axis)s
    *args
        Positional arguments to pass to `func`.
    **kwargs
        Keyword arguments to pass to `func`.

    Returns
    -------
    scalar, Series or DataFrame

        The return can be:

        * scalar : when Series.agg is called with single function
        * Series : when DataFrame.agg is called with a single function
        * DataFrame : when DataFrame.agg is called with several functions

        Return scalar, Series or DataFrame.
    %(see_also)s
    Notes
    -----
    `agg` is an alias for `aggregate`. Use the alias.

    A passed user-defined-function will be passed a Series for evaluation.
    %(examples)s"""
    )

    _shared_docs[
        "transform"
    ] = """
    Call ``func`` on self producing a %(klass)s with transformed values.

    Produced %(klass)s will have same axis length as self.

    Parameters
    ----------
    func : function, str, list or dict
        Function to use for transforming the data. If a function, must either
        work when passed a %(klass)s or when passed to %(klass)s.apply.

        Accepted combinations are:

        - function
        - string function name
        - list of functions and/or function names, e.g. ``[np.exp. 'sqrt']``
        - dict of axis labels -> functions, function names or list of such.
    %(axis)s
    *args
        Positional arguments to pass to `func`.
    **kwargs
        Keyword arguments to pass to `func`.

    Returns
    -------
    %(klass)s
        A %(klass)s that must have the same length as self.

    Raises
    ------
    ValueError : If the returned %(klass)s has a different length than self.

    See Also
    --------
    %(klass)s.agg : Only perform aggregating type operations.
    %(klass)s.apply : Invoke function on a %(klass)s.

    Examples
    --------
    >>> df = pd.DataFrame({'A': range(3), 'B': range(1, 4)})
    >>> df
       A  B
    0  0  1
    1  1  2
    2  2  3
    >>> df.transform(lambda x: x + 1)
       A  B
    0  1  2
    1  2  3
    2  3  4

    Even though the resulting %(klass)s must have the same length as the
    input %(klass)s, it is possible to provide several input functions:

    >>> s = pd.Series(range(3))
    >>> s
    0    0
    1    1
    2    2
    dtype: int64
    >>> s.transform([np.sqrt, np.exp])
           sqrt        exp
    0  0.000000   1.000000
    1  1.000000   2.718282
    2  1.414214   7.389056
    """

    # ----------------------------------------------------------------------
    # Attribute access

    def __finalize__(
        self: FrameOrSeries, other, method=None, **kwargs
    ) -> FrameOrSeries:
        """
        Propagate metadata from other to self.

        Parameters
        ----------
        other : the object from which to get the attributes that we are going
            to propagate
        method : optional, a passed method name ; possibly to take different
            types of propagation actions based on this

        """
        if isinstance(other, NDFrame):
            for name in other.attrs:
                self.attrs[name] = other.attrs[name]
            # For subclasses using _metadata.
            for name in self._metadata:
                assert isinstance(name, str)
                object.__setattr__(self, name, getattr(other, name, None))
        return self

    def __getattr__(self, name: str):
        """
        After regular attribute access, try looking up the name
        This allows simpler access to columns for interactive use.
        """
        # Note: obj.x will always call obj.__getattribute__('x') prior to
        # calling obj.__getattr__('x').
        if (
            name in self._internal_names_set
            or name in self._metadata
            or name in self._accessors
        ):
            return object.__getattribute__(self, name)
        else:
            if self._info_axis._can_hold_identifiers_and_holds_name(name):
                return self[name]
            return object.__getattribute__(self, name)

    def __setattr__(self, name: str, value) -> None:
        """
        After regular attribute access, try setting the name
        This allows simpler access to columns for interactive use.
        """
        # first try regular attribute access via __getattribute__, so that
        # e.g. ``obj.x`` and ``obj.x = 4`` will always reference/modify
        # the same attribute.

        try:
            object.__getattribute__(self, name)
            return object.__setattr__(self, name, value)
        except AttributeError:
            pass

        # if this fails, go on to more involved attribute setting
        # (note that this matches __getattr__, above).
        if name in self._internal_names_set:
            object.__setattr__(self, name, value)
        elif name in self._metadata:
            object.__setattr__(self, name, value)
        else:
            try:
                existing = getattr(self, name)
                if isinstance(existing, Index):
                    object.__setattr__(self, name, value)
                elif name in self._info_axis:
                    self[name] = value
                else:
                    object.__setattr__(self, name, value)
            except (AttributeError, TypeError):
                if isinstance(self, ABCDataFrame) and (is_list_like(value)):
                    warnings.warn(
                        "Pandas doesn't allow columns to be "
                        "created via a new attribute name - see "
                        "https://pandas.pydata.org/pandas-docs/"
                        "stable/indexing.html#attribute-access",
                        stacklevel=2,
                    )
                object.__setattr__(self, name, value)

    def _dir_additions(self):
        """
        add the string-like attributes from the info_axis.
        If info_axis is a MultiIndex, it's first level values are used.
        """
        additions = {
            c
            for c in self._info_axis.unique(level=0)[:100]
            if isinstance(c, str) and c.isidentifier()
        }
        return super()._dir_additions().union(additions)

    # ----------------------------------------------------------------------
    # Consolidation of internals

    def _protect_consolidate(self, f):
        """
        Consolidate _mgr -- if the blocks have changed, then clear the
        cache
        """
        blocks_before = len(self._mgr.blocks)
        result = f()
        if len(self._mgr.blocks) != blocks_before:
            self._clear_item_cache()
        return result

    def _consolidate_inplace(self) -> None:
        """Consolidate data in place and return None"""

        def f():
            self._mgr = self._mgr.consolidate()

        self._protect_consolidate(f)

    def _consolidate(self, inplace: bool_t = False):
        """
        Compute NDFrame with "consolidated" internals (data of each dtype
        grouped together in a single ndarray).

        Parameters
        ----------
        inplace : bool, default False
            If False return new object, otherwise modify existing object.

        Returns
        -------
        consolidated : same type as caller
        """
        inplace = validate_bool_kwarg(inplace, "inplace")
        if inplace:
            self._consolidate_inplace()
        else:
            f = lambda: self._mgr.consolidate()
            cons_data = self._protect_consolidate(f)
            return self._constructor(cons_data).__finalize__(self)

    @property
    def _is_mixed_type(self) -> bool_t:
        f = lambda: self._mgr.is_mixed_type
        return self._protect_consolidate(f)

    @property
    def _is_numeric_mixed_type(self) -> bool_t:
        f = lambda: self._mgr.is_numeric_mixed_type
        return self._protect_consolidate(f)

    def _check_inplace_setting(self, value) -> bool_t:
        """ check whether we allow in-place setting with this type of value """
        if self._is_mixed_type:
            if not self._is_numeric_mixed_type:

                # allow an actual np.nan thru
                if is_float(value) and np.isnan(value):
                    return True

                raise TypeError(
                    "Cannot do inplace boolean setting on "
                    "mixed-types with a non np.nan value"
                )

        return True

    def _get_numeric_data(self):
        return self._constructor(self._mgr.get_numeric_data()).__finalize__(self)

    def _get_bool_data(self):
        return self._constructor(self._mgr.get_bool_data()).__finalize__(self)

    # ----------------------------------------------------------------------
    # Internal Interface Methods

    @property
    def values(self) -> np.ndarray:
        """
        Return a Numpy representation of the DataFrame.

        .. warning::

           We recommend using :meth:`DataFrame.to_numpy` instead.

        Only the values in the DataFrame will be returned, the axes labels
        will be removed.

        Returns
        -------
        numpy.ndarray
            The values of the DataFrame.

        See Also
        --------
        DataFrame.to_numpy : Recommended alternative to this method.
        DataFrame.index : Retrieve the index labels.
        DataFrame.columns : Retrieving the column names.

        Notes
        -----
        The dtype will be a lower-common-denominator dtype (implicit
        upcasting); that is to say if the dtypes (even of numeric types)
        are mixed, the one that accommodates all will be chosen. Use this
        with care if you are not dealing with the blocks.

        e.g. If the dtypes are float16 and float32, dtype will be upcast to
        float32.  If dtypes are int32 and uint8, dtype will be upcast to
        int32. By :func:`numpy.find_common_type` convention, mixing int64
        and uint64 will result in a float64 dtype.

        Examples
        --------
        A DataFrame where all columns are the same type (e.g., int64) results
        in an array of the same type.

        >>> df = pd.DataFrame({'age':    [ 3,  29],
        ...                    'height': [94, 170],
        ...                    'weight': [31, 115]})
        >>> df
           age  height  weight
        0    3      94      31
        1   29     170     115
        >>> df.dtypes
        age       int64
        height    int64
        weight    int64
        dtype: object
        >>> df.values
        array([[  3,  94,  31],
               [ 29, 170, 115]])

        A DataFrame with mixed type columns(e.g., str/object, int64, float32)
        results in an ndarray of the broadest type that accommodates these
        mixed types (e.g., object).

        >>> df2 = pd.DataFrame([('parrot',   24.0, 'second'),
        ...                     ('lion',     80.5, 1),
        ...                     ('monkey', np.nan, None)],
        ...                   columns=('name', 'max_speed', 'rank'))
        >>> df2.dtypes
        name          object
        max_speed    float64
        rank          object
        dtype: object
        >>> df2.values
        array([['parrot', 24.0, 'second'],
               ['lion', 80.5, 1],
               ['monkey', nan, None]], dtype=object)
        """
        self._consolidate_inplace()
        return self._mgr.as_array(transpose=self._AXIS_REVERSED)

    @property
    def _values(self) -> np.ndarray:
        """internal implementation"""
        return self.values

    @property
    def dtypes(self):
        """
        Return the dtypes in the DataFrame.

        This returns a Series with the data type of each column.
        The result's index is the original DataFrame's columns. Columns
        with mixed types are stored with the ``object`` dtype. See
        :ref:`the User Guide <basics.dtypes>` for more.

        Returns
        -------
        pandas.Series
            The data type of each column.

        Examples
        --------
        >>> df = pd.DataFrame({'float': [1.0],
        ...                    'int': [1],
        ...                    'datetime': [pd.Timestamp('20180310')],
        ...                    'string': ['foo']})
        >>> df.dtypes
        float              float64
        int                  int64
        datetime    datetime64[ns]
        string              object
        dtype: object
        """
        from pandas import Series

        return Series(self._mgr.get_dtypes(), index=self._info_axis, dtype=np.object_)

    def _to_dict_of_blocks(self, copy: bool_t = True):
        """
        Return a dict of dtype -> Constructor Types that
        each is a homogeneous dtype.

        Internal ONLY
        """
        return {
            k: self._constructor(v).__finalize__(self)
            for k, v, in self._mgr.to_dict(copy=copy).items()
        }

    def astype(
        self: FrameOrSeries, dtype, copy: bool_t = True, errors: str = "raise"
    ) -> FrameOrSeries:
        """
        Cast a pandas object to a specified dtype ``dtype``.

        Parameters
        ----------
        dtype : data type, or dict of column name -> data type
            Use a numpy.dtype or Python type to cast entire pandas object to
            the same type. Alternatively, use {col: dtype, ...}, where col is a
            column label and dtype is a numpy.dtype or Python type to cast one
            or more of the DataFrame's columns to column-specific types.
        copy : bool, default True
            Return a copy when ``copy=True`` (be very careful setting
            ``copy=False`` as changes to values then may propagate to other
            pandas objects).
        errors : {'raise', 'ignore'}, default 'raise'
            Control raising of exceptions on invalid data for provided dtype.

            - ``raise`` : allow exceptions to be raised
            - ``ignore`` : suppress exceptions. On error return original object.

        Returns
        -------
        casted : same type as caller

        See Also
        --------
        to_datetime : Convert argument to datetime.
        to_timedelta : Convert argument to timedelta.
        to_numeric : Convert argument to a numeric type.
        numpy.ndarray.astype : Cast a numpy array to a specified type.

        Examples
        --------
        Create a DataFrame:

        >>> d = {'col1': [1, 2], 'col2': [3, 4]}
        >>> df = pd.DataFrame(data=d)
        >>> df.dtypes
        col1    int64
        col2    int64
        dtype: object

        Cast all columns to int32:

        >>> df.astype('int32').dtypes
        col1    int32
        col2    int32
        dtype: object

        Cast col1 to int32 using a dictionary:

        >>> df.astype({'col1': 'int32'}).dtypes
        col1    int32
        col2    int64
        dtype: object

        Create a series:

        >>> ser = pd.Series([1, 2], dtype='int32')
        >>> ser
        0    1
        1    2
        dtype: int32
        >>> ser.astype('int64')
        0    1
        1    2
        dtype: int64

        Convert to categorical type:

        >>> ser.astype('category')
        0    1
        1    2
        dtype: category
        Categories (2, int64): [1, 2]

        Convert to ordered categorical type with custom ordering:

        >>> cat_dtype = pd.api.types.CategoricalDtype(
        ...     categories=[2, 1], ordered=True)
        >>> ser.astype(cat_dtype)
        0    1
        1    2
        dtype: category
        Categories (2, int64): [2 < 1]

        Note that using ``copy=False`` and changing data on a new
        pandas object may propagate changes:

        >>> s1 = pd.Series([1, 2])
        >>> s2 = s1.astype('int64', copy=False)
        >>> s2[0] = 10
        >>> s1  # note that s1[0] has changed too
        0    10
        1     2
        dtype: int64
        """
        if is_dict_like(dtype):
            if self.ndim == 1:  # i.e. Series
                if len(dtype) > 1 or self.name not in dtype:
                    raise KeyError(
                        "Only the Series name can be used for "
                        "the key in Series dtype mappings."
                    )
                new_type = dtype[self.name]
                return self.astype(new_type, copy, errors)

            for col_name in dtype.keys():
                if col_name not in self:
                    raise KeyError(
                        "Only a column name can be used for the "
                        "key in a dtype mappings argument."
                    )
            results = []
            for col_name, col in self.items():
                if col_name in dtype:
                    results.append(
                        col.astype(dtype=dtype[col_name], copy=copy, errors=errors)
                    )
                else:
                    results.append(col.copy() if copy else col)

        elif is_extension_array_dtype(dtype) and self.ndim > 1:
            # GH 18099/22869: columnwise conversion to extension dtype
            # GH 24704: use iloc to handle duplicate column names
            results = [
                self.iloc[:, i].astype(dtype, copy=copy)
                for i in range(len(self.columns))
            ]

        else:
            # else, only a single dtype is given
            new_data = self._mgr.astype(dtype=dtype, copy=copy, errors=errors)
            return self._constructor(new_data).__finalize__(self)

        # GH 19920: retain column metadata after concat
        result = pd.concat(results, axis=1, copy=False)
        result.columns = self.columns
        return result

    def copy(self: FrameOrSeries, deep: bool_t = True) -> FrameOrSeries:
        """
        Make a copy of this object's indices and data.

        When ``deep=True`` (default), a new object will be created with a
        copy of the calling object's data and indices. Modifications to
        the data or indices of the copy will not be reflected in the
        original object (see notes below).

        When ``deep=False``, a new object will be created without copying
        the calling object's data or index (only references to the data
        and index are copied). Any changes to the data of the original
        will be reflected in the shallow copy (and vice versa).

        Parameters
        ----------
        deep : bool, default True
            Make a deep copy, including a copy of the data and the indices.
            With ``deep=False`` neither the indices nor the data are copied.

        Returns
        -------
        copy : Series or DataFrame
            Object type matches caller.

        Notes
        -----
        When ``deep=True``, data is copied but actual Python objects
        will not be copied recursively, only the reference to the object.
        This is in contrast to `copy.deepcopy` in the Standard Library,
        which recursively copies object data (see examples below).

        While ``Index`` objects are copied when ``deep=True``, the underlying
        numpy array is not copied for performance reasons. Since ``Index`` is
        immutable, the underlying data can be safely shared and a copy
        is not needed.

        Examples
        --------
        >>> s = pd.Series([1, 2], index=["a", "b"])
        >>> s
        a    1
        b    2
        dtype: int64

        >>> s_copy = s.copy()
        >>> s_copy
        a    1
        b    2
        dtype: int64

        **Shallow copy versus default (deep) copy:**

        >>> s = pd.Series([1, 2], index=["a", "b"])
        >>> deep = s.copy()
        >>> shallow = s.copy(deep=False)

        Shallow copy shares data and index with original.

        >>> s is shallow
        False
        >>> s.values is shallow.values and s.index is shallow.index
        True

        Deep copy has own copy of data and index.

        >>> s is deep
        False
        >>> s.values is deep.values or s.index is deep.index
        False

        Updates to the data shared by shallow copy and original is reflected
        in both; deep copy remains unchanged.

        >>> s[0] = 3
        >>> shallow[1] = 4
        >>> s
        a    3
        b    4
        dtype: int64
        >>> shallow
        a    3
        b    4
        dtype: int64
        >>> deep
        a    1
        b    2
        dtype: int64

        Note that when copying an object containing Python objects, a deep copy
        will copy the data, but will not do so recursively. Updating a nested
        data object will be reflected in the deep copy.

        >>> s = pd.Series([[1, 2], [3, 4]])
        >>> deep = s.copy()
        >>> s[0][0] = 10
        >>> s
        0    [10, 2]
        1     [3, 4]
        dtype: object
        >>> deep
        0    [10, 2]
        1     [3, 4]
        dtype: object
        """
        data = self._mgr.copy(deep=deep)
        return self._constructor(data).__finalize__(self)

    def __copy__(self: FrameOrSeries, deep: bool_t = True) -> FrameOrSeries:
        return self.copy(deep=deep)

    def __deepcopy__(self: FrameOrSeries, memo=None) -> FrameOrSeries:
        """
        Parameters
        ----------
        memo, default None
            Standard signature. Unused
        """
        return self.copy(deep=True)

    def _convert(
        self: FrameOrSeries,
        datetime: bool_t = False,
        numeric: bool_t = False,
        timedelta: bool_t = False,
        coerce: bool_t = False,
        copy: bool_t = True,
    ) -> FrameOrSeries:
        """
        Attempt to infer better dtype for object columns

        Parameters
        ----------
        datetime : bool, default False
            If True, convert to date where possible.
        numeric : bool, default False
            If True, attempt to convert to numbers (including strings), with
            unconvertible values becoming NaN.
        timedelta : bool, default False
            If True, convert to timedelta where possible.
        coerce : bool, default False
            If True, force conversion with unconvertible values converted to
            nulls (NaN or NaT).
        copy : bool, default True
            If True, return a copy even if no copy is necessary (e.g. no
            conversion was done). Note: This is meant for internal use, and
            should not be confused with inplace.

        Returns
        -------
        converted : same as input object
        """
        validate_bool_kwarg(datetime, "datetime")
        validate_bool_kwarg(numeric, "numeric")
        validate_bool_kwarg(timedelta, "timedelta")
        validate_bool_kwarg(coerce, "coerce")
        validate_bool_kwarg(copy, "copy")
        return self._constructor(
            self._mgr.convert(
                datetime=datetime,
                numeric=numeric,
                timedelta=timedelta,
                coerce=coerce,
                copy=copy,
            )
        ).__finalize__(self)

    def infer_objects(self: FrameOrSeries) -> FrameOrSeries:
        """
        Attempt to infer better dtypes for object columns.

        Attempts soft conversion of object-dtyped
        columns, leaving non-object and unconvertible
        columns unchanged. The inference rules are the
        same as during normal Series/DataFrame construction.

        .. versionadded:: 0.21.0

        Returns
        -------
        converted : same type as input object

        See Also
        --------
        to_datetime : Convert argument to datetime.
        to_timedelta : Convert argument to timedelta.
        to_numeric : Convert argument to numeric type.
        convert_dtypes : Convert argument to best possible dtype.

        Examples
        --------
        >>> df = pd.DataFrame({"A": ["a", 1, 2, 3]})
        >>> df = df.iloc[1:]
        >>> df
           A
        1  1
        2  2
        3  3

        >>> df.dtypes
        A    object
        dtype: object

        >>> df.infer_objects().dtypes
        A    int64
        dtype: object
        """
        # numeric=False necessary to only soft convert;
        # python objects will still be converted to
        # native numpy numeric types
        return self._constructor(
            self._mgr.convert(
                datetime=True, numeric=False, timedelta=True, coerce=False, copy=True
            )
        ).__finalize__(self)

    def convert_dtypes(
        self: FrameOrSeries,
        infer_objects: bool_t = True,
        convert_string: bool_t = True,
        convert_integer: bool_t = True,
        convert_boolean: bool_t = True,
    ) -> FrameOrSeries:
        """
        Convert columns to best possible dtypes using dtypes supporting ``pd.NA``.

        .. versionadded:: 1.0.0

        Parameters
        ----------
        infer_objects : bool, default True
            Whether object dtypes should be converted to the best possible types.
        convert_string : bool, default True
            Whether object dtypes should be converted to ``StringDtype()``.
        convert_integer : bool, default True
            Whether, if possible, conversion can be done to integer extension types.
        convert_boolean : bool, defaults True
            Whether object dtypes should be converted to ``BooleanDtypes()``.

        Returns
        -------
        Series or DataFrame
            Copy of input object with new dtype.

        See Also
        --------
        infer_objects : Infer dtypes of objects.
        to_datetime : Convert argument to datetime.
        to_timedelta : Convert argument to timedelta.
        to_numeric : Convert argument to a numeric type.

        Notes
        -----
        By default, ``convert_dtypes`` will attempt to convert a Series (or each
        Series in a DataFrame) to dtypes that support ``pd.NA``. By using the options
        ``convert_string``, ``convert_integer``, and ``convert_boolean``, it is
        possible to turn off individual conversions to ``StringDtype``, the integer
        extension types or ``BooleanDtype``, respectively.

        For object-dtyped columns, if ``infer_objects`` is ``True``, use the inference
        rules as during normal Series/DataFrame construction.  Then, if possible,
        convert to ``StringDtype``, ``BooleanDtype`` or an appropriate integer extension
        type, otherwise leave as ``object``.

        If the dtype is integer, convert to an appropriate integer extension type.

        If the dtype is numeric, and consists of all integers, convert to an
        appropriate integer extension type.

        In the future, as new dtypes are added that support ``pd.NA``, the results
        of this method will change to support those new dtypes.

        Examples
        --------
        >>> df = pd.DataFrame(
        ...     {
        ...         "a": pd.Series([1, 2, 3], dtype=np.dtype("int32")),
        ...         "b": pd.Series(["x", "y", "z"], dtype=np.dtype("O")),
        ...         "c": pd.Series([True, False, np.nan], dtype=np.dtype("O")),
        ...         "d": pd.Series(["h", "i", np.nan], dtype=np.dtype("O")),
        ...         "e": pd.Series([10, np.nan, 20], dtype=np.dtype("float")),
        ...         "f": pd.Series([np.nan, 100.5, 200], dtype=np.dtype("float")),
        ...     }
        ... )

        Start with a DataFrame with default dtypes.

        >>> df
           a  b      c    d     e      f
        0  1  x   True    h  10.0    NaN
        1  2  y  False    i   NaN  100.5
        2  3  z    NaN  NaN  20.0  200.0

        >>> df.dtypes
        a      int32
        b     object
        c     object
        d     object
        e    float64
        f    float64
        dtype: object

        Convert the DataFrame to use best possible dtypes.

        >>> dfn = df.convert_dtypes()
        >>> dfn
           a  b      c     d     e      f
        0  1  x   True     h    10    NaN
        1  2  y  False     i  <NA>  100.5
        2  3  z   <NA>  <NA>    20  200.0

        >>> dfn.dtypes
        a      Int32
        b     string
        c    boolean
        d     string
        e      Int64
        f    float64
        dtype: object

        Start with a Series of strings and missing data represented by ``np.nan``.

        >>> s = pd.Series(["a", "b", np.nan])
        >>> s
        0      a
        1      b
        2    NaN
        dtype: object

        Obtain a Series with dtype ``StringDtype``.

        >>> s.convert_dtypes()
        0       a
        1       b
        2    <NA>
        dtype: string
        """
        if self.ndim == 1:
            return self._convert_dtypes(
                infer_objects, convert_string, convert_integer, convert_boolean
            )
        else:
            results = [
                col._convert_dtypes(
                    infer_objects, convert_string, convert_integer, convert_boolean
                )
                for col_name, col in self.items()
            ]
            result = pd.concat(results, axis=1, copy=False)
            return result

    # ----------------------------------------------------------------------
    # Filling NA's

    @doc(**_shared_doc_kwargs)
    def fillna(
        self: FrameOrSeries,
        value=None,
        method=None,
        axis=None,
        inplace: bool_t = False,
        limit=None,
        downcast=None,
    ) -> Optional[FrameOrSeries]:
        """
        Fill NA/NaN values using the specified method.

        Parameters
        ----------
        value : scalar, dict, Series, or DataFrame
            Value to use to fill holes (e.g. 0), alternately a
            dict/Series/DataFrame of values specifying which value to use for
            each index (for a Series) or column (for a DataFrame).  Values not
            in the dict/Series/DataFrame will not be filled. This value cannot
            be a list.
        method : {{'backfill', 'bfill', 'pad', 'ffill', None}}, default None
            Method to use for filling holes in reindexed Series
            pad / ffill: propagate last valid observation forward to next valid
            backfill / bfill: use next valid observation to fill gap.
        axis : {axes_single_arg}
            Axis along which to fill missing values.
        inplace : bool, default False
            If True, fill in-place. Note: this will modify any
            other views on this object (e.g., a no-copy slice for a column in a
            DataFrame).
        limit : int, default None
            If method is specified, this is the maximum number of consecutive
            NaN values to forward/backward fill. In other words, if there is
            a gap with more than this number of consecutive NaNs, it will only
            be partially filled. If method is not specified, this is the
            maximum number of entries along the entire axis where NaNs will be
            filled. Must be greater than 0 if not None.
        downcast : dict, default is None
            A dict of item->dtype of what to downcast if possible,
            or the string 'infer' which will try to downcast to an appropriate
            equal type (e.g. float64 to int64 if possible).

        Returns
        -------
        {klass} or None
            Object with missing values filled or None if ``inplace=True``.

        See Also
        --------
        interpolate : Fill NaN values using interpolation.
        reindex : Conform object to new index.
        asfreq : Convert TimeSeries to specified frequency.

        Examples
        --------
        >>> df = pd.DataFrame([[np.nan, 2, np.nan, 0],
        ...                    [3, 4, np.nan, 1],
        ...                    [np.nan, np.nan, np.nan, 5],
        ...                    [np.nan, 3, np.nan, 4]],
        ...                   columns=list('ABCD'))
        >>> df
             A    B   C  D
        0  NaN  2.0 NaN  0
        1  3.0  4.0 NaN  1
        2  NaN  NaN NaN  5
        3  NaN  3.0 NaN  4

        Replace all NaN elements with 0s.

        >>> df.fillna(0)
            A   B   C   D
        0   0.0 2.0 0.0 0
        1   3.0 4.0 0.0 1
        2   0.0 0.0 0.0 5
        3   0.0 3.0 0.0 4

        We can also propagate non-null values forward or backward.

        >>> df.fillna(method='ffill')
            A   B   C   D
        0   NaN 2.0 NaN 0
        1   3.0 4.0 NaN 1
        2   3.0 4.0 NaN 5
        3   3.0 3.0 NaN 4

        Replace all NaN elements in column 'A', 'B', 'C', and 'D', with 0, 1,
        2, and 3 respectively.

        >>> values = {{'A': 0, 'B': 1, 'C': 2, 'D': 3}}
        >>> df.fillna(value=values)
            A   B   C   D
        0   0.0 2.0 2.0 0
        1   3.0 4.0 2.0 1
        2   0.0 1.0 2.0 5
        3   0.0 3.0 2.0 4

        Only replace the first NaN element.

        >>> df.fillna(value=values, limit=1)
            A   B   C   D
        0   0.0 2.0 2.0 0
        1   3.0 4.0 NaN 1
        2   NaN 1.0 NaN 5
        3   NaN 3.0 NaN 4
        """
        inplace = validate_bool_kwarg(inplace, "inplace")
        value, method = validate_fillna_kwargs(value, method)

        self._consolidate_inplace()

        # set the default here, so functions examining the signaure
        # can detect if something was set (e.g. in groupby) (GH9221)
        if axis is None:
            axis = 0
        axis = self._get_axis_number(axis)

        if value is None:

            if self._is_mixed_type and axis == 1:
                if inplace:
                    raise NotImplementedError()
                result = self.T.fillna(method=method, limit=limit).T

                # need to downcast here because of all of the transposes
                result._mgr = result._mgr.downcast()

                return result

            new_data = self._mgr.interpolate(
                method=method,
                axis=axis,
                limit=limit,
                inplace=inplace,
                coerce=True,
                downcast=downcast,
            )
        else:
            if self.ndim == 1:
                if isinstance(value, (dict, ABCSeries)):
                    value = create_series_with_explicit_dtype(
                        value, dtype_if_empty=object
                    )
                    value = value.reindex(self.index, copy=False)
                    value = value._values
                elif not is_list_like(value):
                    pass
                else:
                    raise TypeError(
                        '"value" parameter must be a scalar, dict '
                        "or Series, but you passed a "
                        f'"{type(value).__name__}"'
                    )

                new_data = self._mgr.fillna(
                    value=value, limit=limit, inplace=inplace, downcast=downcast
                )

            elif isinstance(value, (dict, ABCSeries)):
                if axis == 1:
                    raise NotImplementedError(
                        "Currently only can fill "
                        "with dict/Series column "
                        "by column"
                    )

                result = self if inplace else self.copy()
                for k, v in value.items():
                    if k not in result:
                        continue
                    obj = result[k]
                    obj.fillna(v, limit=limit, inplace=True, downcast=downcast)
                return result if not inplace else None

            elif not is_list_like(value):
                new_data = self._mgr.fillna(
                    value=value, limit=limit, inplace=inplace, downcast=downcast
                )
            elif isinstance(value, ABCDataFrame) and self.ndim == 2:
                new_data = self.where(self.notna(), value)
            else:
                raise ValueError(f"invalid fill value with a {type(value)}")

        if inplace:
            self._update_inplace(new_data)
            return None
        else:
            return self._constructor(new_data).__finalize__(self)

    def ffill(
        self: FrameOrSeries,
        axis=None,
        inplace: bool_t = False,
        limit=None,
        downcast=None,
    ) -> Optional[FrameOrSeries]:
        """
        Synonym for :meth:`DataFrame.fillna` with ``method='ffill'``.

        Returns
        -------
        %(klass)s or None
            Object with missing values filled or None if ``inplace=True``.
        """
        return self.fillna(
            method="ffill", axis=axis, inplace=inplace, limit=limit, downcast=downcast
        )

    def bfill(
        self: FrameOrSeries,
        axis=None,
        inplace: bool_t = False,
        limit=None,
        downcast=None,
    ) -> Optional[FrameOrSeries]:
        """
        Synonym for :meth:`DataFrame.fillna` with ``method='bfill'``.

        Returns
        -------
        %(klass)s or None
            Object with missing values filled or None if ``inplace=True``.
        """
        return self.fillna(
            method="bfill", axis=axis, inplace=inplace, limit=limit, downcast=downcast
        )

    _shared_docs[
        "replace"
    ] = """
        Replace values given in `to_replace` with `value`.

        Values of the %(klass)s are replaced with other values dynamically.
        This differs from updating with ``.loc`` or ``.iloc``, which require
        you to specify a location to update with some value.

        Parameters
        ----------
        to_replace : str, regex, list, dict, Series, int, float, or None
            How to find the values that will be replaced.

            * numeric, str or regex:

                - numeric: numeric values equal to `to_replace` will be
                  replaced with `value`
                - str: string exactly matching `to_replace` will be replaced
                  with `value`
                - regex: regexs matching `to_replace` will be replaced with
                  `value`

            * list of str, regex, or numeric:

                - First, if `to_replace` and `value` are both lists, they
                  **must** be the same length.
                - Second, if ``regex=True`` then all of the strings in **both**
                  lists will be interpreted as regexs otherwise they will match
                  directly. This doesn't matter much for `value` since there
                  are only a few possible substitution regexes you can use.
                - str, regex and numeric rules apply as above.

            * dict:

                - Dicts can be used to specify different replacement values
                  for different existing values. For example,
                  ``{'a': 'b', 'y': 'z'}`` replaces the value 'a' with 'b' and
                  'y' with 'z'. To use a dict in this way the `value`
                  parameter should be `None`.
                - For a DataFrame a dict can specify that different values
                  should be replaced in different columns. For example,
                  ``{'a': 1, 'b': 'z'}`` looks for the value 1 in column 'a'
                  and the value 'z' in column 'b' and replaces these values
                  with whatever is specified in `value`. The `value` parameter
                  should not be ``None`` in this case. You can treat this as a
                  special case of passing two lists except that you are
                  specifying the column to search in.
                - For a DataFrame nested dictionaries, e.g.,
                  ``{'a': {'b': np.nan}}``, are read as follows: look in column
                  'a' for the value 'b' and replace it with NaN. The `value`
                  parameter should be ``None`` to use a nested dict in this
                  way. You can nest regular expressions as well. Note that
                  column names (the top-level dictionary keys in a nested
                  dictionary) **cannot** be regular expressions.

            * None:

                - This means that the `regex` argument must be a string,
                  compiled regular expression, or list, dict, ndarray or
                  Series of such elements. If `value` is also ``None`` then
                  this **must** be a nested dictionary or Series.

            See the examples section for examples of each of these.
        value : scalar, dict, list, str, regex, default None
            Value to replace any values matching `to_replace` with.
            For a DataFrame a dict of values can be used to specify which
            value to use for each column (columns not in the dict will not be
            filled). Regular expressions, strings and lists or dicts of such
            objects are also allowed.
        inplace : bool, default False
            If True, in place. Note: this will modify any
            other views on this object (e.g. a column from a DataFrame).
            Returns the caller if this is True.
        limit : int, default None
            Maximum size gap to forward or backward fill.
        regex : bool or same types as `to_replace`, default False
            Whether to interpret `to_replace` and/or `value` as regular
            expressions. If this is ``True`` then `to_replace` *must* be a
            string. Alternatively, this could be a regular expression or a
            list, dict, or array of regular expressions in which case
            `to_replace` must be ``None``.
        method : {'pad', 'ffill', 'bfill', `None`}
            The method to use when for replacement, when `to_replace` is a
            scalar, list or tuple and `value` is ``None``.

            .. versionchanged:: 0.23.0
                Added to DataFrame.

        Returns
        -------
        %(klass)s
            Object after replacement.

        Raises
        ------
        AssertionError
            * If `regex` is not a ``bool`` and `to_replace` is not
              ``None``.

        TypeError
            * If `to_replace` is not a scalar, array-like, ``dict``, or ``None``
            * If `to_replace` is a ``dict`` and `value` is not a ``list``,
              ``dict``, ``ndarray``, or ``Series``
            * If `to_replace` is ``None`` and `regex` is not compilable
              into a regular expression or is a list, dict, ndarray, or
              Series.
            * When replacing multiple ``bool`` or ``datetime64`` objects and
              the arguments to `to_replace` does not match the type of the
              value being replaced

        ValueError
            * If a ``list`` or an ``ndarray`` is passed to `to_replace` and
              `value` but they are not the same length.

        See Also
        --------
        %(klass)s.fillna : Fill NA values.
        %(klass)s.where : Replace values based on boolean condition.
        Series.str.replace : Simple string replacement.

        Notes
        -----
        * Regex substitution is performed under the hood with ``re.sub``. The
          rules for substitution for ``re.sub`` are the same.
        * Regular expressions will only substitute on strings, meaning you
          cannot provide, for example, a regular expression matching floating
          point numbers and expect the columns in your frame that have a
          numeric dtype to be matched. However, if those floating point
          numbers *are* strings, then you can do this.
        * This method has *a lot* of options. You are encouraged to experiment
          and play with this method to gain intuition about how it works.
        * When dict is used as the `to_replace` value, it is like
          key(s) in the dict are the to_replace part and
          value(s) in the dict are the value parameter.

        Examples
        --------

        **Scalar `to_replace` and `value`**

        >>> s = pd.Series([0, 1, 2, 3, 4])
        >>> s.replace(0, 5)
        0    5
        1    1
        2    2
        3    3
        4    4
        dtype: int64

        >>> df = pd.DataFrame({'A': [0, 1, 2, 3, 4],
        ...                    'B': [5, 6, 7, 8, 9],
        ...                    'C': ['a', 'b', 'c', 'd', 'e']})
        >>> df.replace(0, 5)
           A  B  C
        0  5  5  a
        1  1  6  b
        2  2  7  c
        3  3  8  d
        4  4  9  e

        **List-like `to_replace`**

        >>> df.replace([0, 1, 2, 3], 4)
           A  B  C
        0  4  5  a
        1  4  6  b
        2  4  7  c
        3  4  8  d
        4  4  9  e

        >>> df.replace([0, 1, 2, 3], [4, 3, 2, 1])
           A  B  C
        0  4  5  a
        1  3  6  b
        2  2  7  c
        3  1  8  d
        4  4  9  e

        >>> s.replace([1, 2], method='bfill')
        0    0
        1    3
        2    3
        3    3
        4    4
        dtype: int64

        **dict-like `to_replace`**

        >>> df.replace({0: 10, 1: 100})
             A  B  C
        0   10  5  a
        1  100  6  b
        2    2  7  c
        3    3  8  d
        4    4  9  e

        >>> df.replace({'A': 0, 'B': 5}, 100)
             A    B  C
        0  100  100  a
        1    1    6  b
        2    2    7  c
        3    3    8  d
        4    4    9  e

        >>> df.replace({'A': {0: 100, 4: 400}})
             A  B  C
        0  100  5  a
        1    1  6  b
        2    2  7  c
        3    3  8  d
        4  400  9  e

        **Regular expression `to_replace`**

        >>> df = pd.DataFrame({'A': ['bat', 'foo', 'bait'],
        ...                    'B': ['abc', 'bar', 'xyz']})
        >>> df.replace(to_replace=r'^ba.$', value='new', regex=True)
              A    B
        0   new  abc
        1   foo  new
        2  bait  xyz

        >>> df.replace({'A': r'^ba.$'}, {'A': 'new'}, regex=True)
              A    B
        0   new  abc
        1   foo  bar
        2  bait  xyz

        >>> df.replace(regex=r'^ba.$', value='new')
              A    B
        0   new  abc
        1   foo  new
        2  bait  xyz

        >>> df.replace(regex={r'^ba.$': 'new', 'foo': 'xyz'})
              A    B
        0   new  abc
        1   xyz  new
        2  bait  xyz

        >>> df.replace(regex=[r'^ba.$', 'foo'], value='new')
              A    B
        0   new  abc
        1   new  new
        2  bait  xyz

        Note that when replacing multiple ``bool`` or ``datetime64`` objects,
        the data types in the `to_replace` parameter must match the data
        type of the value being replaced:

        >>> df = pd.DataFrame({'A': [True, False, True],
        ...                    'B': [False, True, False]})
        >>> df.replace({'a string': 'new value', True: False})  # raises
        Traceback (most recent call last):
            ...
        TypeError: Cannot compare types 'ndarray(dtype=bool)' and 'str'

        This raises a ``TypeError`` because one of the ``dict`` keys is not of
        the correct type for replacement.

        Compare the behavior of ``s.replace({'a': None})`` and
        ``s.replace('a', None)`` to understand the peculiarities
        of the `to_replace` parameter:

        >>> s = pd.Series([10, 'a', 'a', 'b', 'a'])

        When one uses a dict as the `to_replace` value, it is like the
        value(s) in the dict are equal to the `value` parameter.
        ``s.replace({'a': None})`` is equivalent to
        ``s.replace(to_replace={'a': None}, value=None, method=None)``:

        >>> s.replace({'a': None})
        0      10
        1    None
        2    None
        3       b
        4    None
        dtype: object

        When ``value=None`` and `to_replace` is a scalar, list or
        tuple, `replace` uses the method parameter (default 'pad') to do the
        replacement. So this is why the 'a' values are being replaced by 10
        in rows 1 and 2 and 'b' in row 4 in this case.
        The command ``s.replace('a', None)`` is actually equivalent to
        ``s.replace(to_replace='a', value=None, method='pad')``:

        >>> s.replace('a', None)
        0    10
        1    10
        2    10
        3     b
        4     b
        dtype: object
    """

    @Appender(_shared_docs["replace"] % _shared_doc_kwargs)
    def replace(
        self,
        to_replace=None,
        value=None,
        inplace=False,
        limit=None,
        regex=False,
        method="pad",
    ):
        if not (
            is_scalar(to_replace)
            or isinstance(to_replace, pd.Series)
            or is_re_compilable(to_replace)
            or is_list_like(to_replace)
        ):
            raise TypeError(
                "Expecting 'to_replace' to be either a scalar, array-like, "
                "dict or None, got invalid type "
                f"{repr(type(to_replace).__name__)}"
            )

        inplace = validate_bool_kwarg(inplace, "inplace")
        if not is_bool(regex) and to_replace is not None:
            raise AssertionError("'to_replace' must be 'None' if 'regex' is not a bool")

        self._consolidate_inplace()

        if value is None:
            # passing a single value that is scalar like
            # when value is None (GH5319), for compat
            if not is_dict_like(to_replace) and not is_dict_like(regex):
                to_replace = [to_replace]

            if isinstance(to_replace, (tuple, list)):
                if isinstance(self, ABCDataFrame):
                    return self.apply(
                        _single_replace, args=(to_replace, method, inplace, limit)
                    )
                return _single_replace(self, to_replace, method, inplace, limit)

            if not is_dict_like(to_replace):
                if not is_dict_like(regex):
                    raise TypeError(
                        'If "to_replace" and "value" are both None '
                        'and "to_replace" is not a list, then '
                        "regex must be a mapping"
                    )
                to_replace = regex
                regex = True

            items = list(to_replace.items())
            keys, values = zip(*items) if items else ([], [])

            are_mappings = [is_dict_like(v) for v in values]

            if any(are_mappings):
                if not all(are_mappings):
                    raise TypeError(
                        "If a nested mapping is passed, all values "
                        "of the top level mapping must be mappings"
                    )
                # passed a nested dict/Series
                to_rep_dict = {}
                value_dict = {}

                for k, v in items:
                    keys, values = list(zip(*v.items())) or ([], [])

                    to_rep_dict[k] = list(keys)
                    value_dict[k] = list(values)

                to_replace, value = to_rep_dict, value_dict
            else:
                to_replace, value = keys, values

            return self.replace(
                to_replace, value, inplace=inplace, limit=limit, regex=regex
            )
        else:

            # need a non-zero len on all axes
            if not self.size:
                return self

            new_data = self._mgr
            if is_dict_like(to_replace):
                if is_dict_like(value):  # {'A' : NA} -> {'A' : 0}
                    res = self if inplace else self.copy()
                    for c, src in to_replace.items():
                        if c in value and c in self:
                            # object conversion is handled in
                            # series.replace which is called recursively
                            res[c] = res[c].replace(
                                to_replace=src,
                                value=value[c],
                                inplace=False,
                                regex=regex,
                            )
                    return None if inplace else res

                # {'A': NA} -> 0
                elif not is_list_like(value):
                    keys = [(k, src) for k, src in to_replace.items() if k in self]
                    keys_len = len(keys) - 1
                    for i, (k, src) in enumerate(keys):
                        convert = i == keys_len
                        new_data = new_data.replace(
                            to_replace=src,
                            value=value,
                            filter=[k],
                            inplace=inplace,
                            regex=regex,
                            convert=convert,
                        )
                else:
                    raise TypeError("value argument must be scalar, dict, or Series")

            elif is_list_like(to_replace):  # [NA, ''] -> [0, 'missing']
                if is_list_like(value):
                    if len(to_replace) != len(value):
                        raise ValueError(
                            f"Replacement lists must match in length. "
                            f"Expecting {len(to_replace)} got {len(value)} "
                        )

                    new_data = self._mgr.replace_list(
                        src_list=to_replace,
                        dest_list=value,
                        inplace=inplace,
                        regex=regex,
                    )

                else:  # [NA, ''] -> 0
                    new_data = self._mgr.replace(
                        to_replace=to_replace, value=value, inplace=inplace, regex=regex
                    )
            elif to_replace is None:
                if not (
                    is_re_compilable(regex)
                    or is_list_like(regex)
                    or is_dict_like(regex)
                ):
                    raise TypeError(
                        f"'regex' must be a string or a compiled regular expression "
                        f"or a list or dict of strings or regular expressions, "
                        f"you passed a {repr(type(regex).__name__)}"
                    )
                return self.replace(
                    regex, value, inplace=inplace, limit=limit, regex=True
                )
            else:

                # dest iterable dict-like
                if is_dict_like(value):  # NA -> {'A' : 0, 'B' : -1}
                    new_data = self._mgr

                    for k, v in value.items():
                        if k in self:
                            new_data = new_data.replace(
                                to_replace=to_replace,
                                value=v,
                                filter=[k],
                                inplace=inplace,
                                regex=regex,
                            )

                elif not is_list_like(value):  # NA -> 0
                    new_data = self._mgr.replace(
                        to_replace=to_replace, value=value, inplace=inplace, regex=regex
                    )
                else:
                    raise TypeError(
                        f'Invalid "to_replace" type: {repr(type(to_replace).__name__)}'
                    )

        if inplace:
            self._update_inplace(new_data)
        else:
            return self._constructor(new_data).__finalize__(self)

    _shared_docs[
        "interpolate"
    ] = """
        Please note that only ``method='linear'`` is supported for
        DataFrame/Series with a MultiIndex.

        Parameters
        ----------
        method : str, default 'linear'
            Interpolation technique to use. One of:

            * 'linear': Ignore the index and treat the values as equally
              spaced. This is the only method supported on MultiIndexes.
            * 'time': Works on daily and higher resolution data to interpolate
              given length of interval.
            * 'index', 'values': use the actual numerical values of the index.
            * 'pad': Fill in NaNs using existing values.
            * 'nearest', 'zero', 'slinear', 'quadratic', 'cubic', 'spline',
              'barycentric', 'polynomial': Passed to
              `scipy.interpolate.interp1d`. These methods use the numerical
              values of the index.  Both 'polynomial' and 'spline' require that
              you also specify an `order` (int), e.g.
              ``df.interpolate(method='polynomial', order=5)``.
            * 'krogh', 'piecewise_polynomial', 'spline', 'pchip', 'akima':
              Wrappers around the SciPy interpolation methods of similar
              names. See `Notes`.
            * 'from_derivatives': Refers to
              `scipy.interpolate.BPoly.from_derivatives` which
              replaces 'piecewise_polynomial' interpolation method in
              scipy 0.18.
        axis : {0 or 'index', 1 or 'columns', None}, default None
            Axis to interpolate along.
        limit : int, optional
            Maximum number of consecutive NaNs to fill. Must be greater than
            0.
        inplace : bool, default False
            Update the data in place if possible.
        limit_direction : {'forward', 'backward', 'both'}, default 'forward'
            If limit is specified, consecutive NaNs will be filled in this
            direction.
        limit_area : {`None`, 'inside', 'outside'}, default None
            If limit is specified, consecutive NaNs will be filled with this
            restriction.

            * ``None``: No fill restriction.
            * 'inside': Only fill NaNs surrounded by valid values
              (interpolate).
            * 'outside': Only fill NaNs outside valid values (extrapolate).

            .. versionadded:: 0.23.0

        downcast : optional, 'infer' or None, defaults to None
            Downcast dtypes if possible.
        **kwargs
            Keyword arguments to pass on to the interpolating function.

        Returns
        -------
        Series or DataFrame
            Returns the same object type as the caller, interpolated at
            some or all ``NaN`` values.

        See Also
        --------
        fillna : Fill missing values using different methods.
        scipy.interpolate.Akima1DInterpolator : Piecewise cubic polynomials
            (Akima interpolator).
        scipy.interpolate.BPoly.from_derivatives : Piecewise polynomial in the
            Bernstein basis.
        scipy.interpolate.interp1d : Interpolate a 1-D function.
        scipy.interpolate.KroghInterpolator : Interpolate polynomial (Krogh
            interpolator).
        scipy.interpolate.PchipInterpolator : PCHIP 1-d monotonic cubic
            interpolation.
        scipy.interpolate.CubicSpline : Cubic spline data interpolator.

        Notes
        -----
        The 'krogh', 'piecewise_polynomial', 'spline', 'pchip' and 'akima'
        methods are wrappers around the respective SciPy implementations of
        similar names. These use the actual numerical values of the index.
        For more information on their behavior, see the
        `SciPy documentation
        <https://docs.scipy.org/doc/scipy/reference/interpolate.html#univariate-interpolation>`__
        and `SciPy tutorial
        <https://docs.scipy.org/doc/scipy/reference/tutorial/interpolate.html>`__.

        Examples
        --------
        Filling in ``NaN`` in a :class:`~pandas.Series` via linear
        interpolation.

        >>> s = pd.Series([0, 1, np.nan, 3])
        >>> s
        0    0.0
        1    1.0
        2    NaN
        3    3.0
        dtype: float64
        >>> s.interpolate()
        0    0.0
        1    1.0
        2    2.0
        3    3.0
        dtype: float64

        Filling in ``NaN`` in a Series by padding, but filling at most two
        consecutive ``NaN`` at a time.

        >>> s = pd.Series([np.nan, "single_one", np.nan,
        ...                "fill_two_more", np.nan, np.nan, np.nan,
        ...                4.71, np.nan])
        >>> s
        0              NaN
        1       single_one
        2              NaN
        3    fill_two_more
        4              NaN
        5              NaN
        6              NaN
        7             4.71
        8              NaN
        dtype: object
        >>> s.interpolate(method='pad', limit=2)
        0              NaN
        1       single_one
        2       single_one
        3    fill_two_more
        4    fill_two_more
        5    fill_two_more
        6              NaN
        7             4.71
        8             4.71
        dtype: object

        Filling in ``NaN`` in a Series via polynomial interpolation or splines:
        Both 'polynomial' and 'spline' methods require that you also specify
        an ``order`` (int).

        >>> s = pd.Series([0, 2, np.nan, 8])
        >>> s.interpolate(method='polynomial', order=2)
        0    0.000000
        1    2.000000
        2    4.666667
        3    8.000000
        dtype: float64

        Fill the DataFrame forward (that is, going down) along each column
        using linear interpolation.

        Note how the last entry in column 'a' is interpolated differently,
        because there is no entry after it to use for interpolation.
        Note how the first entry in column 'b' remains ``NaN``, because there
        is no entry before it to use for interpolation.

        >>> df = pd.DataFrame([(0.0, np.nan, -1.0, 1.0),
        ...                    (np.nan, 2.0, np.nan, np.nan),
        ...                    (2.0, 3.0, np.nan, 9.0),
        ...                    (np.nan, 4.0, -4.0, 16.0)],
        ...                   columns=list('abcd'))
        >>> df
             a    b    c     d
        0  0.0  NaN -1.0   1.0
        1  NaN  2.0  NaN   NaN
        2  2.0  3.0  NaN   9.0
        3  NaN  4.0 -4.0  16.0
        >>> df.interpolate(method='linear', limit_direction='forward', axis=0)
             a    b    c     d
        0  0.0  NaN -1.0   1.0
        1  1.0  2.0 -2.0   5.0
        2  2.0  3.0 -3.0   9.0
        3  2.0  4.0 -4.0  16.0

        Using polynomial interpolation.

        >>> df['d'].interpolate(method='polynomial', order=2)
        0     1.0
        1     4.0
        2     9.0
        3    16.0
        Name: d, dtype: float64
        """

    @Appender(_shared_docs["interpolate"] % _shared_doc_kwargs)
    def interpolate(
        self,
        method="linear",
        axis=0,
        limit=None,
        inplace=False,
        limit_direction="forward",
        limit_area=None,
        downcast=None,
        **kwargs,
    ):
        """
        Interpolate values according to different methods.
        """
        inplace = validate_bool_kwarg(inplace, "inplace")

        axis = self._get_axis_number(axis)

        if axis == 0:
            df = self
        else:
            df = self.T

        if isinstance(df.index, MultiIndex) and method != "linear":
            raise ValueError(
                "Only `method=linear` interpolation is supported on MultiIndexes."
            )

<<<<<<< HEAD
        if _maybe_transposed_self._mgr.get_dtype_counts().get("object") == len(
            _maybe_transposed_self.T
        ):
=======
        if df.ndim == 2 and np.all(df.dtypes == np.dtype(object)):
>>>>>>> 39e34127
            raise TypeError(
                "Cannot interpolate with all object-dtype columns "
                "in the DataFrame. Try setting at least one "
                "column to a numeric dtype."
            )

        # create/use the index
        if method == "linear":
            # prior default
            index = np.arange(len(df.index))
        else:
            index = df.index
            methods = {"index", "values", "nearest", "time"}
            is_numeric_or_datetime = (
                is_numeric_dtype(index)
                or is_datetime64_any_dtype(index)
                or is_timedelta64_dtype(index)
            )
            if method not in methods and not is_numeric_or_datetime:
                raise ValueError(
                    "Index column must be numeric or datetime type when "
                    f"using {method} method other than linear. "
                    "Try setting a numeric or datetime index column before "
                    "interpolating."
                )

        if isna(index).any():
            raise NotImplementedError(
                "Interpolation with NaNs in the index "
                "has not been implemented. Try filling "
                "those NaNs before interpolating."
            )
<<<<<<< HEAD
        data = _maybe_transposed_self._mgr
=======
        data = df._data
>>>>>>> 39e34127
        new_data = data.interpolate(
            method=method,
            axis=self._info_axis_number,
            index=index,
            limit=limit,
            limit_direction=limit_direction,
            limit_area=limit_area,
            inplace=inplace,
            downcast=downcast,
            **kwargs,
        )

        result = self._constructor(new_data)
        if axis == 1:
            result = result.T
        if inplace:
<<<<<<< HEAD
            if axis == 1:
                new_data = self._constructor(new_data).T._mgr
            self._update_inplace(new_data)
=======
            return self._update_inplace(result)
>>>>>>> 39e34127
        else:
            return result.__finalize__(self)

    # ----------------------------------------------------------------------
    # Timeseries methods Methods

    def asof(self, where, subset=None):
        """
        Return the last row(s) without any NaNs before `where`.

        The last row (for each element in `where`, if list) without any
        NaN is taken.
        In case of a :class:`~pandas.DataFrame`, the last row without NaN
        considering only the subset of columns (if not `None`)

        If there is no good value, NaN is returned for a Series or
        a Series of NaN values for a DataFrame

        Parameters
        ----------
        where : date or array-like of dates
            Date(s) before which the last row(s) are returned.
        subset : str or array-like of str, default `None`
            For DataFrame, if not `None`, only use these columns to
            check for NaNs.

        Returns
        -------
        scalar, Series, or DataFrame

            The return can be:

            * scalar : when `self` is a Series and `where` is a scalar
            * Series: when `self` is a Series and `where` is an array-like,
              or when `self` is a DataFrame and `where` is a scalar
            * DataFrame : when `self` is a DataFrame and `where` is an
              array-like

            Return scalar, Series, or DataFrame.

        See Also
        --------
        merge_asof : Perform an asof merge. Similar to left join.

        Notes
        -----
        Dates are assumed to be sorted. Raises if this is not the case.

        Examples
        --------
        A Series and a scalar `where`.

        >>> s = pd.Series([1, 2, np.nan, 4], index=[10, 20, 30, 40])
        >>> s
        10    1.0
        20    2.0
        30    NaN
        40    4.0
        dtype: float64

        >>> s.asof(20)
        2.0

        For a sequence `where`, a Series is returned. The first value is
        NaN, because the first element of `where` is before the first
        index value.

        >>> s.asof([5, 20])
        5     NaN
        20    2.0
        dtype: float64

        Missing values are not considered. The following is ``2.0``, not
        NaN, even though NaN is at the index location for ``30``.

        >>> s.asof(30)
        2.0

        Take all columns into consideration

        >>> df = pd.DataFrame({'a': [10, 20, 30, 40, 50],
        ...                    'b': [None, None, None, None, 500]},
        ...                   index=pd.DatetimeIndex(['2018-02-27 09:01:00',
        ...                                           '2018-02-27 09:02:00',
        ...                                           '2018-02-27 09:03:00',
        ...                                           '2018-02-27 09:04:00',
        ...                                           '2018-02-27 09:05:00']))
        >>> df.asof(pd.DatetimeIndex(['2018-02-27 09:03:30',
        ...                           '2018-02-27 09:04:30']))
                              a   b
        2018-02-27 09:03:30 NaN NaN
        2018-02-27 09:04:30 NaN NaN

        Take a single column into consideration

        >>> df.asof(pd.DatetimeIndex(['2018-02-27 09:03:30',
        ...                           '2018-02-27 09:04:30']),
        ...         subset=['a'])
                                 a   b
        2018-02-27 09:03:30   30.0 NaN
        2018-02-27 09:04:30   40.0 NaN
        """
        if isinstance(where, str):
            where = Timestamp(where)

        if not self.index.is_monotonic:
            raise ValueError("asof requires a sorted index")

        is_series = isinstance(self, ABCSeries)
        if is_series:
            if subset is not None:
                raise ValueError("subset is not valid for Series")
        else:
            if subset is None:
                subset = self.columns
            if not is_list_like(subset):
                subset = [subset]

        is_list = is_list_like(where)
        if not is_list:
            start = self.index[0]
            if isinstance(self.index, PeriodIndex):
                where = Period(where, freq=self.index.freq)

            if where < start:
                if not is_series:
                    from pandas import Series

                    return Series(index=self.columns, name=where, dtype=np.float64)
                return np.nan

            # It's always much faster to use a *while* loop here for
            # Series than pre-computing all the NAs. However a
            # *while* loop is extremely expensive for DataFrame
            # so we later pre-compute all the NAs and use the same
            # code path whether *where* is a scalar or list.
            # See PR: https://github.com/pandas-dev/pandas/pull/14476
            if is_series:
                loc = self.index.searchsorted(where, side="right")
                if loc > 0:
                    loc -= 1

                values = self._values
                while loc > 0 and isna(values[loc]):
                    loc -= 1
                return values[loc]

        if not isinstance(where, Index):
            where = Index(where) if is_list else Index([where])

        nulls = self.isna() if is_series else self[subset].isna().any(1)
        if nulls.all():
            if is_series:
                return self._constructor(np.nan, index=where, name=self.name)
            elif is_list:
                from pandas import DataFrame

                return DataFrame(np.nan, index=where, columns=self.columns)
            else:
                from pandas import Series

                return Series(np.nan, index=self.columns, name=where[0])

        locs = self.index.asof_locs(where, ~(nulls._values))

        # mask the missing
        missing = locs == -1
        data = self.take(locs)
        data.index = where
        data.loc[missing] = np.nan
        return data if is_list else data.iloc[-1]

    # ----------------------------------------------------------------------
    # Action Methods

    _shared_docs[
        "isna"
    ] = """
        Detect missing values.

        Return a boolean same-sized object indicating if the values are NA.
        NA values, such as None or :attr:`numpy.NaN`, gets mapped to True
        values.
        Everything else gets mapped to False values. Characters such as empty
        strings ``''`` or :attr:`numpy.inf` are not considered NA values
        (unless you set ``pandas.options.mode.use_inf_as_na = True``).

        Returns
        -------
        %(klass)s
            Mask of bool values for each element in %(klass)s that
            indicates whether an element is not an NA value.

        See Also
        --------
        %(klass)s.isnull : Alias of isna.
        %(klass)s.notna : Boolean inverse of isna.
        %(klass)s.dropna : Omit axes labels with missing values.
        isna : Top-level isna.

        Examples
        --------
        Show which entries in a DataFrame are NA.

        >>> df = pd.DataFrame({'age': [5, 6, np.NaN],
        ...                    'born': [pd.NaT, pd.Timestamp('1939-05-27'),
        ...                             pd.Timestamp('1940-04-25')],
        ...                    'name': ['Alfred', 'Batman', ''],
        ...                    'toy': [None, 'Batmobile', 'Joker']})
        >>> df
           age       born    name        toy
        0  5.0        NaT  Alfred       None
        1  6.0 1939-05-27  Batman  Batmobile
        2  NaN 1940-04-25              Joker

        >>> df.isna()
             age   born   name    toy
        0  False   True  False   True
        1  False  False  False  False
        2   True  False  False  False

        Show which entries in a Series are NA.

        >>> ser = pd.Series([5, 6, np.NaN])
        >>> ser
        0    5.0
        1    6.0
        2    NaN
        dtype: float64

        >>> ser.isna()
        0    False
        1    False
        2     True
        dtype: bool
        """

    @Appender(_shared_docs["isna"] % _shared_doc_kwargs)
    def isna(self: FrameOrSeries) -> FrameOrSeries:
        return isna(self).__finalize__(self)

    @Appender(_shared_docs["isna"] % _shared_doc_kwargs)
    def isnull(self: FrameOrSeries) -> FrameOrSeries:
        return isna(self).__finalize__(self)

    _shared_docs[
        "notna"
    ] = """
        Detect existing (non-missing) values.

        Return a boolean same-sized object indicating if the values are not NA.
        Non-missing values get mapped to True. Characters such as empty
        strings ``''`` or :attr:`numpy.inf` are not considered NA values
        (unless you set ``pandas.options.mode.use_inf_as_na = True``).
        NA values, such as None or :attr:`numpy.NaN`, get mapped to False
        values.

        Returns
        -------
        %(klass)s
            Mask of bool values for each element in %(klass)s that
            indicates whether an element is not an NA value.

        See Also
        --------
        %(klass)s.notnull : Alias of notna.
        %(klass)s.isna : Boolean inverse of notna.
        %(klass)s.dropna : Omit axes labels with missing values.
        notna : Top-level notna.

        Examples
        --------
        Show which entries in a DataFrame are not NA.

        >>> df = pd.DataFrame({'age': [5, 6, np.NaN],
        ...                    'born': [pd.NaT, pd.Timestamp('1939-05-27'),
        ...                             pd.Timestamp('1940-04-25')],
        ...                    'name': ['Alfred', 'Batman', ''],
        ...                    'toy': [None, 'Batmobile', 'Joker']})
        >>> df
           age       born    name        toy
        0  5.0        NaT  Alfred       None
        1  6.0 1939-05-27  Batman  Batmobile
        2  NaN 1940-04-25              Joker

        >>> df.notna()
             age   born  name    toy
        0   True  False  True  False
        1   True   True  True   True
        2  False   True  True   True

        Show which entries in a Series are not NA.

        >>> ser = pd.Series([5, 6, np.NaN])
        >>> ser
        0    5.0
        1    6.0
        2    NaN
        dtype: float64

        >>> ser.notna()
        0     True
        1     True
        2    False
        dtype: bool
        """

    @Appender(_shared_docs["notna"] % _shared_doc_kwargs)
    def notna(self: FrameOrSeries) -> FrameOrSeries:
        return notna(self).__finalize__(self)

    @Appender(_shared_docs["notna"] % _shared_doc_kwargs)
    def notnull(self: FrameOrSeries) -> FrameOrSeries:
        return notna(self).__finalize__(self)

    def _clip_with_scalar(self, lower, upper, inplace: bool_t = False):
        if (lower is not None and np.any(isna(lower))) or (
            upper is not None and np.any(isna(upper))
        ):
            raise ValueError("Cannot use an NA value as a clip threshold")

        result = self
        mask = isna(self._values)

        with np.errstate(all="ignore"):
            if upper is not None:
                subset = self.to_numpy() <= upper
                result = result.where(subset, upper, axis=None, inplace=False)
            if lower is not None:
                subset = self.to_numpy() >= lower
                result = result.where(subset, lower, axis=None, inplace=False)

        if np.any(mask):
            result[mask] = np.nan

        if inplace:
            self._update_inplace(result)
        else:
            return result

    def _clip_with_one_bound(self, threshold, method, axis, inplace):

        if axis is not None:
            axis = self._get_axis_number(axis)

        # method is self.le for upper bound and self.ge for lower bound
        if is_scalar(threshold) and is_number(threshold):
            if method.__name__ == "le":
                return self._clip_with_scalar(None, threshold, inplace=inplace)
            return self._clip_with_scalar(threshold, None, inplace=inplace)

        subset = method(threshold, axis=axis) | isna(self)

        # GH #15390
        # In order for where method to work, the threshold must
        # be transformed to NDFrame from other array like structure.
        if (not isinstance(threshold, ABCSeries)) and is_list_like(threshold):
            if isinstance(self, ABCSeries):
                threshold = self._constructor(threshold, index=self.index)
            else:
                threshold = _align_method_FRAME(self, threshold, axis, flex=None)[1]
        return self.where(subset, threshold, axis=axis, inplace=inplace)

    def clip(
        self: FrameOrSeries,
        lower=None,
        upper=None,
        axis=None,
        inplace: bool_t = False,
        *args,
        **kwargs,
    ) -> FrameOrSeries:
        """
        Trim values at input threshold(s).

        Assigns values outside boundary to boundary values. Thresholds
        can be singular values or array like, and in the latter case
        the clipping is performed element-wise in the specified axis.

        Parameters
        ----------
        lower : float or array_like, default None
            Minimum threshold value. All values below this
            threshold will be set to it.
        upper : float or array_like, default None
            Maximum threshold value. All values above this
            threshold will be set to it.
        axis : int or str axis name, optional
            Align object with lower and upper along the given axis.
        inplace : bool, default False
            Whether to perform the operation in place on the data.

            .. versionadded:: 0.21.0
        *args, **kwargs
            Additional keywords have no effect but might be accepted
            for compatibility with numpy.

        Returns
        -------
        Series or DataFrame
            Same type as calling object with the values outside the
            clip boundaries replaced.

        Examples
        --------
        >>> data = {'col_0': [9, -3, 0, -1, 5], 'col_1': [-2, -7, 6, 8, -5]}
        >>> df = pd.DataFrame(data)
        >>> df
           col_0  col_1
        0      9     -2
        1     -3     -7
        2      0      6
        3     -1      8
        4      5     -5

        Clips per column using lower and upper thresholds:

        >>> df.clip(-4, 6)
           col_0  col_1
        0      6     -2
        1     -3     -4
        2      0      6
        3     -1      6
        4      5     -4

        Clips using specific lower and upper thresholds per column element:

        >>> t = pd.Series([2, -4, -1, 6, 3])
        >>> t
        0    2
        1   -4
        2   -1
        3    6
        4    3
        dtype: int64

        >>> df.clip(t, t + 4, axis=0)
           col_0  col_1
        0      6      2
        1     -3     -4
        2      0      3
        3      6      8
        4      5      3
        """
        inplace = validate_bool_kwarg(inplace, "inplace")

        axis = nv.validate_clip_with_axis(axis, args, kwargs)
        if axis is not None:
            axis = self._get_axis_number(axis)

        # GH 17276
        # numpy doesn't like NaN as a clip value
        # so ignore
        # GH 19992
        # numpy doesn't drop a list-like bound containing NaN
        if not is_list_like(lower) and np.any(isna(lower)):
            lower = None
        if not is_list_like(upper) and np.any(isna(upper)):
            upper = None

        # GH 2747 (arguments were reversed)
        if lower is not None and upper is not None:
            if is_scalar(lower) and is_scalar(upper):
                lower, upper = min(lower, upper), max(lower, upper)

        # fast-path for scalars
        if (lower is None or (is_scalar(lower) and is_number(lower))) and (
            upper is None or (is_scalar(upper) and is_number(upper))
        ):
            return self._clip_with_scalar(lower, upper, inplace=inplace)

        result = self
        if lower is not None:
            result = result._clip_with_one_bound(
                lower, method=self.ge, axis=axis, inplace=inplace
            )
        if upper is not None:
            if inplace:
                result = self
            result = result._clip_with_one_bound(
                upper, method=self.le, axis=axis, inplace=inplace
            )

        return result

    _shared_docs[
        "groupby"
    ] = """
        Group %(klass)s using a mapper or by a Series of columns.

        A groupby operation involves some combination of splitting the
        object, applying a function, and combining the results. This can be
        used to group large amounts of data and compute operations on these
        groups.

        Parameters
        ----------
        by : mapping, function, label, or list of labels
            Used to determine the groups for the groupby.
            If ``by`` is a function, it's called on each value of the object's
            index. If a dict or Series is passed, the Series or dict VALUES
            will be used to determine the groups (the Series' values are first
            aligned; see ``.align()`` method). If an ndarray is passed, the
            values are used as-is determine the groups. A label or list of
            labels may be passed to group by the columns in ``self``. Notice
            that a tuple is interpreted as a (single) key.
        axis : {0 or 'index', 1 or 'columns'}, default 0
            Split along rows (0) or columns (1).
        level : int, level name, or sequence of such, default None
            If the axis is a MultiIndex (hierarchical), group by a particular
            level or levels.
        as_index : bool, default True
            For aggregated output, return object with group labels as the
            index. Only relevant for DataFrame input. as_index=False is
            effectively "SQL-style" grouped output.
        sort : bool, default True
            Sort group keys. Get better performance by turning this off.
            Note this does not influence the order of observations within each
            group. Groupby preserves the order of rows within each group.
        group_keys : bool, default True
            When calling apply, add group keys to index to identify pieces.
        squeeze : bool, default False
            Reduce the dimensionality of the return type if possible,
            otherwise return a consistent type.
        observed : bool, default False
            This only applies if any of the groupers are Categoricals.
            If True: only show observed values for categorical groupers.
            If False: show all values for categorical groupers.

            .. versionadded:: 0.23.0

        Returns
        -------
        %(klass)sGroupBy
            Returns a groupby object that contains information about the groups.

        See Also
        --------
        resample : Convenience method for frequency conversion and resampling
            of time series.

        Notes
        -----
        See the `user guide
        <https://pandas.pydata.org/pandas-docs/stable/groupby.html>`_ for more.
        """

    def asfreq(
        self: FrameOrSeries,
        freq,
        method=None,
        how: Optional[str] = None,
        normalize: bool_t = False,
        fill_value=None,
    ) -> FrameOrSeries:
        """
        Convert TimeSeries to specified frequency.

        Optionally provide filling method to pad/backfill missing values.

        Returns the original data conformed to a new index with the specified
        frequency. ``resample`` is more appropriate if an operation, such as
        summarization, is necessary to represent the data at the new frequency.

        Parameters
        ----------
        freq : DateOffset or str
            Frequency DateOffset or string.
        method : {'backfill'/'bfill', 'pad'/'ffill'}, default None
            Method to use for filling holes in reindexed Series (note this
            does not fill NaNs that already were present):

            * 'pad' / 'ffill': propagate last valid observation forward to next
              valid
            * 'backfill' / 'bfill': use NEXT valid observation to fill.
        how : {'start', 'end'}, default end
            For PeriodIndex only (see PeriodIndex.asfreq).
        normalize : bool, default False
            Whether to reset output index to midnight.
        fill_value : scalar, optional
            Value to use for missing values, applied during upsampling (note
            this does not fill NaNs that already were present).

        Returns
        -------
        Same type as caller
            Object converted to the specified frequency.

        See Also
        --------
        reindex : Conform DataFrame to new index with optional filling logic.

        Notes
        -----
        To learn more about the frequency strings, please see `this link
        <https://pandas.pydata.org/pandas-docs/stable/user_guide/timeseries.html#offset-aliases>`__.

        Examples
        --------
        Start by creating a series with 4 one minute timestamps.

        >>> index = pd.date_range('1/1/2000', periods=4, freq='T')
        >>> series = pd.Series([0.0, None, 2.0, 3.0], index=index)
        >>> df = pd.DataFrame({'s':series})
        >>> df
                               s
        2000-01-01 00:00:00    0.0
        2000-01-01 00:01:00    NaN
        2000-01-01 00:02:00    2.0
        2000-01-01 00:03:00    3.0

        Upsample the series into 30 second bins.

        >>> df.asfreq(freq='30S')
                               s
        2000-01-01 00:00:00    0.0
        2000-01-01 00:00:30    NaN
        2000-01-01 00:01:00    NaN
        2000-01-01 00:01:30    NaN
        2000-01-01 00:02:00    2.0
        2000-01-01 00:02:30    NaN
        2000-01-01 00:03:00    3.0

        Upsample again, providing a ``fill value``.

        >>> df.asfreq(freq='30S', fill_value=9.0)
                               s
        2000-01-01 00:00:00    0.0
        2000-01-01 00:00:30    9.0
        2000-01-01 00:01:00    NaN
        2000-01-01 00:01:30    9.0
        2000-01-01 00:02:00    2.0
        2000-01-01 00:02:30    9.0
        2000-01-01 00:03:00    3.0

        Upsample again, providing a ``method``.

        >>> df.asfreq(freq='30S', method='bfill')
                               s
        2000-01-01 00:00:00    0.0
        2000-01-01 00:00:30    NaN
        2000-01-01 00:01:00    NaN
        2000-01-01 00:01:30    2.0
        2000-01-01 00:02:00    2.0
        2000-01-01 00:02:30    3.0
        2000-01-01 00:03:00    3.0
        """
        from pandas.core.resample import asfreq

        return asfreq(
            self,
            freq,
            method=method,
            how=how,
            normalize=normalize,
            fill_value=fill_value,
        )

    def at_time(
        self: FrameOrSeries, time, asof: bool_t = False, axis=None
    ) -> FrameOrSeries:
        """
        Select values at particular time of day (e.g., 9:30AM).

        Parameters
        ----------
        time : datetime.time or str
        axis : {0 or 'index', 1 or 'columns'}, default 0

            .. versionadded:: 0.24.0

        Returns
        -------
        Series or DataFrame

        Raises
        ------
        TypeError
            If the index is not  a :class:`DatetimeIndex`

        See Also
        --------
        between_time : Select values between particular times of the day.
        first : Select initial periods of time series based on a date offset.
        last : Select final periods of time series based on a date offset.
        DatetimeIndex.indexer_at_time : Get just the index locations for
            values at particular time of the day.

        Examples
        --------
        >>> i = pd.date_range('2018-04-09', periods=4, freq='12H')
        >>> ts = pd.DataFrame({'A': [1, 2, 3, 4]}, index=i)
        >>> ts
                             A
        2018-04-09 00:00:00  1
        2018-04-09 12:00:00  2
        2018-04-10 00:00:00  3
        2018-04-10 12:00:00  4

        >>> ts.at_time('12:00')
                             A
        2018-04-09 12:00:00  2
        2018-04-10 12:00:00  4
        """
        if axis is None:
            axis = self._stat_axis_number
        axis = self._get_axis_number(axis)

        index = self._get_axis(axis)
        try:
            indexer = index.indexer_at_time(time, asof=asof)
        except AttributeError as err:
            raise TypeError("Index must be DatetimeIndex") from err

        return self._take_with_is_copy(indexer, axis=axis)

    def between_time(
        self: FrameOrSeries,
        start_time,
        end_time,
        include_start: bool_t = True,
        include_end: bool_t = True,
        axis=None,
    ) -> FrameOrSeries:
        """
        Select values between particular times of the day (e.g., 9:00-9:30 AM).

        By setting ``start_time`` to be later than ``end_time``,
        you can get the times that are *not* between the two times.

        Parameters
        ----------
        start_time : datetime.time or str
            Initial time as a time filter limit.
        end_time : datetime.time or str
            End time as a time filter limit.
        include_start : bool, default True
            Whether the start time needs to be included in the result.
        include_end : bool, default True
            Whether the end time needs to be included in the result.
        axis : {0 or 'index', 1 or 'columns'}, default 0
            Determine range time on index or columns value.

            .. versionadded:: 0.24.0

        Returns
        -------
        Series or DataFrame
            Data from the original object filtered to the specified dates range.

        Raises
        ------
        TypeError
            If the index is not  a :class:`DatetimeIndex`

        See Also
        --------
        at_time : Select values at a particular time of the day.
        first : Select initial periods of time series based on a date offset.
        last : Select final periods of time series based on a date offset.
        DatetimeIndex.indexer_between_time : Get just the index locations for
            values between particular times of the day.

        Examples
        --------
        >>> i = pd.date_range('2018-04-09', periods=4, freq='1D20min')
        >>> ts = pd.DataFrame({'A': [1, 2, 3, 4]}, index=i)
        >>> ts
                             A
        2018-04-09 00:00:00  1
        2018-04-10 00:20:00  2
        2018-04-11 00:40:00  3
        2018-04-12 01:00:00  4

        >>> ts.between_time('0:15', '0:45')
                             A
        2018-04-10 00:20:00  2
        2018-04-11 00:40:00  3

        You get the times that are *not* between two times by setting
        ``start_time`` later than ``end_time``:

        >>> ts.between_time('0:45', '0:15')
                             A
        2018-04-09 00:00:00  1
        2018-04-12 01:00:00  4
        """
        if axis is None:
            axis = self._stat_axis_number
        axis = self._get_axis_number(axis)

        index = self._get_axis(axis)
        try:
            indexer = index.indexer_between_time(
                start_time,
                end_time,
                include_start=include_start,
                include_end=include_end,
            )
        except AttributeError as err:
            raise TypeError("Index must be DatetimeIndex") from err

        return self._take_with_is_copy(indexer, axis=axis)

    def resample(
        self,
        rule,
        axis=0,
        closed: Optional[str] = None,
        label: Optional[str] = None,
        convention: str = "start",
        kind: Optional[str] = None,
        loffset=None,
        base: int = 0,
        on=None,
        level=None,
    ) -> "Resampler":
        """
        Resample time-series data.

        Convenience method for frequency conversion and resampling of time
        series. Object must have a datetime-like index (`DatetimeIndex`,
        `PeriodIndex`, or `TimedeltaIndex`), or pass datetime-like values
        to the `on` or `level` keyword.

        Parameters
        ----------
        rule : DateOffset, Timedelta or str
            The offset string or object representing target conversion.
        axis : {0 or 'index', 1 or 'columns'}, default 0
            Which axis to use for up- or down-sampling. For `Series` this
            will default to 0, i.e. along the rows. Must be
            `DatetimeIndex`, `TimedeltaIndex` or `PeriodIndex`.
        closed : {'right', 'left'}, default None
            Which side of bin interval is closed. The default is 'left'
            for all frequency offsets except for 'M', 'A', 'Q', 'BM',
            'BA', 'BQ', and 'W' which all have a default of 'right'.
        label : {'right', 'left'}, default None
            Which bin edge label to label bucket with. The default is 'left'
            for all frequency offsets except for 'M', 'A', 'Q', 'BM',
            'BA', 'BQ', and 'W' which all have a default of 'right'.
        convention : {'start', 'end', 's', 'e'}, default 'start'
            For `PeriodIndex` only, controls whether to use the start or
            end of `rule`.
        kind : {'timestamp', 'period'}, optional, default None
            Pass 'timestamp' to convert the resulting index to a
            `DateTimeIndex` or 'period' to convert it to a `PeriodIndex`.
            By default the input representation is retained.
        loffset : timedelta, default None
            Adjust the resampled time labels.
        base : int, default 0
            For frequencies that evenly subdivide 1 day, the "origin" of the
            aggregated intervals. For example, for '5min' frequency, base could
            range from 0 through 4. Defaults to 0.
        on : str, optional
            For a DataFrame, column to use instead of index for resampling.
            Column must be datetime-like.

        level : str or int, optional
            For a MultiIndex, level (name or number) to use for
            resampling. `level` must be datetime-like.

        Returns
        -------
        Resampler object

        See Also
        --------
        groupby : Group by mapping, function, label, or list of labels.
        Series.resample : Resample a Series.
        DataFrame.resample: Resample a DataFrame.

        Notes
        -----
        See the `user guide
        <https://pandas.pydata.org/pandas-docs/stable/user_guide/timeseries.html#resampling>`_
        for more.

        To learn more about the offset strings, please see `this link
        <https://pandas.pydata.org/pandas-docs/stable/user_guide/timeseries.html#dateoffset-objects>`__.

        Examples
        --------
        Start by creating a series with 9 one minute timestamps.

        >>> index = pd.date_range('1/1/2000', periods=9, freq='T')
        >>> series = pd.Series(range(9), index=index)
        >>> series
        2000-01-01 00:00:00    0
        2000-01-01 00:01:00    1
        2000-01-01 00:02:00    2
        2000-01-01 00:03:00    3
        2000-01-01 00:04:00    4
        2000-01-01 00:05:00    5
        2000-01-01 00:06:00    6
        2000-01-01 00:07:00    7
        2000-01-01 00:08:00    8
        Freq: T, dtype: int64

        Downsample the series into 3 minute bins and sum the values
        of the timestamps falling into a bin.

        >>> series.resample('3T').sum()
        2000-01-01 00:00:00     3
        2000-01-01 00:03:00    12
        2000-01-01 00:06:00    21
        Freq: 3T, dtype: int64

        Downsample the series into 3 minute bins as above, but label each
        bin using the right edge instead of the left. Please note that the
        value in the bucket used as the label is not included in the bucket,
        which it labels. For example, in the original series the
        bucket ``2000-01-01 00:03:00`` contains the value 3, but the summed
        value in the resampled bucket with the label ``2000-01-01 00:03:00``
        does not include 3 (if it did, the summed value would be 6, not 3).
        To include this value close the right side of the bin interval as
        illustrated in the example below this one.

        >>> series.resample('3T', label='right').sum()
        2000-01-01 00:03:00     3
        2000-01-01 00:06:00    12
        2000-01-01 00:09:00    21
        Freq: 3T, dtype: int64

        Downsample the series into 3 minute bins as above, but close the right
        side of the bin interval.

        >>> series.resample('3T', label='right', closed='right').sum()
        2000-01-01 00:00:00     0
        2000-01-01 00:03:00     6
        2000-01-01 00:06:00    15
        2000-01-01 00:09:00    15
        Freq: 3T, dtype: int64

        Upsample the series into 30 second bins.

        >>> series.resample('30S').asfreq()[0:5]   # Select first 5 rows
        2000-01-01 00:00:00   0.0
        2000-01-01 00:00:30   NaN
        2000-01-01 00:01:00   1.0
        2000-01-01 00:01:30   NaN
        2000-01-01 00:02:00   2.0
        Freq: 30S, dtype: float64

        Upsample the series into 30 second bins and fill the ``NaN``
        values using the ``pad`` method.

        >>> series.resample('30S').pad()[0:5]
        2000-01-01 00:00:00    0
        2000-01-01 00:00:30    0
        2000-01-01 00:01:00    1
        2000-01-01 00:01:30    1
        2000-01-01 00:02:00    2
        Freq: 30S, dtype: int64

        Upsample the series into 30 second bins and fill the
        ``NaN`` values using the ``bfill`` method.

        >>> series.resample('30S').bfill()[0:5]
        2000-01-01 00:00:00    0
        2000-01-01 00:00:30    1
        2000-01-01 00:01:00    1
        2000-01-01 00:01:30    2
        2000-01-01 00:02:00    2
        Freq: 30S, dtype: int64

        Pass a custom function via ``apply``

        >>> def custom_resampler(array_like):
        ...     return np.sum(array_like) + 5
        ...
        >>> series.resample('3T').apply(custom_resampler)
        2000-01-01 00:00:00     8
        2000-01-01 00:03:00    17
        2000-01-01 00:06:00    26
        Freq: 3T, dtype: int64

        For a Series with a PeriodIndex, the keyword `convention` can be
        used to control whether to use the start or end of `rule`.

        Resample a year by quarter using 'start' `convention`. Values are
        assigned to the first quarter of the period.

        >>> s = pd.Series([1, 2], index=pd.period_range('2012-01-01',
        ...                                             freq='A',
        ...                                             periods=2))
        >>> s
        2012    1
        2013    2
        Freq: A-DEC, dtype: int64
        >>> s.resample('Q', convention='start').asfreq()
        2012Q1    1.0
        2012Q2    NaN
        2012Q3    NaN
        2012Q4    NaN
        2013Q1    2.0
        2013Q2    NaN
        2013Q3    NaN
        2013Q4    NaN
        Freq: Q-DEC, dtype: float64

        Resample quarters by month using 'end' `convention`. Values are
        assigned to the last month of the period.

        >>> q = pd.Series([1, 2, 3, 4], index=pd.period_range('2018-01-01',
        ...                                                   freq='Q',
        ...                                                   periods=4))
        >>> q
        2018Q1    1
        2018Q2    2
        2018Q3    3
        2018Q4    4
        Freq: Q-DEC, dtype: int64
        >>> q.resample('M', convention='end').asfreq()
        2018-03    1.0
        2018-04    NaN
        2018-05    NaN
        2018-06    2.0
        2018-07    NaN
        2018-08    NaN
        2018-09    3.0
        2018-10    NaN
        2018-11    NaN
        2018-12    4.0
        Freq: M, dtype: float64

        For DataFrame objects, the keyword `on` can be used to specify the
        column instead of the index for resampling.

        >>> d = dict({'price': [10, 11, 9, 13, 14, 18, 17, 19],
        ...           'volume': [50, 60, 40, 100, 50, 100, 40, 50]})
        >>> df = pd.DataFrame(d)
        >>> df['week_starting'] = pd.date_range('01/01/2018',
        ...                                     periods=8,
        ...                                     freq='W')
        >>> df
           price  volume week_starting
        0     10      50    2018-01-07
        1     11      60    2018-01-14
        2      9      40    2018-01-21
        3     13     100    2018-01-28
        4     14      50    2018-02-04
        5     18     100    2018-02-11
        6     17      40    2018-02-18
        7     19      50    2018-02-25
        >>> df.resample('M', on='week_starting').mean()
                       price  volume
        week_starting
        2018-01-31     10.75    62.5
        2018-02-28     17.00    60.0

        For a DataFrame with MultiIndex, the keyword `level` can be used to
        specify on which level the resampling needs to take place.

        >>> days = pd.date_range('1/1/2000', periods=4, freq='D')
        >>> d2 = dict({'price': [10, 11, 9, 13, 14, 18, 17, 19],
        ...            'volume': [50, 60, 40, 100, 50, 100, 40, 50]})
        >>> df2 = pd.DataFrame(d2,
        ...                    index=pd.MultiIndex.from_product([days,
        ...                                                     ['morning',
        ...                                                      'afternoon']]
        ...                                                     ))
        >>> df2
                              price  volume
        2000-01-01 morning       10      50
                   afternoon     11      60
        2000-01-02 morning        9      40
                   afternoon     13     100
        2000-01-03 morning       14      50
                   afternoon     18     100
        2000-01-04 morning       17      40
                   afternoon     19      50
        >>> df2.resample('D', level=0).sum()
                    price  volume
        2000-01-01     21     110
        2000-01-02     22     140
        2000-01-03     32     150
        2000-01-04     36      90
        """
        from pandas.core.resample import get_resampler

        axis = self._get_axis_number(axis)
        return get_resampler(
            self,
            freq=rule,
            label=label,
            closed=closed,
            axis=axis,
            kind=kind,
            loffset=loffset,
            convention=convention,
            base=base,
            key=on,
            level=level,
        )

    def first(self: FrameOrSeries, offset) -> FrameOrSeries:
        """
        Select initial periods of time series data based on a date offset.

        When having a DataFrame with dates as index, this function can
        select the first few rows based on a date offset.

        Parameters
        ----------
        offset : str, DateOffset or dateutil.relativedelta
            The offset length of the data that will be selected. For instance,
            '1M' will display all the rows having their index within the first month.

        Returns
        -------
        Series or DataFrame
            A subset of the caller.

        Raises
        ------
        TypeError
            If the index is not  a :class:`DatetimeIndex`

        See Also
        --------
        last : Select final periods of time series based on a date offset.
        at_time : Select values at a particular time of the day.
        between_time : Select values between particular times of the day.

        Examples
        --------
        >>> i = pd.date_range('2018-04-09', periods=4, freq='2D')
        >>> ts = pd.DataFrame({'A': [1, 2, 3, 4]}, index=i)
        >>> ts
                    A
        2018-04-09  1
        2018-04-11  2
        2018-04-13  3
        2018-04-15  4

        Get the rows for the first 3 days:

        >>> ts.first('3D')
                    A
        2018-04-09  1
        2018-04-11  2

        Notice the data for 3 first calendar days were returned, not the first
        3 days observed in the dataset, and therefore data for 2018-04-13 was
        not returned.
        """
        if not isinstance(self.index, DatetimeIndex):
            raise TypeError("'first' only supports a DatetimeIndex index")

        if len(self.index) == 0:
            return self

        offset = to_offset(offset)
        end_date = end = self.index[0] + offset

        # Tick-like, e.g. 3 weeks
        if not offset.is_anchored() and hasattr(offset, "_inc"):
            if end_date in self.index:
                end = self.index.searchsorted(end_date, side="left")
                return self.iloc[:end]

        return self.loc[:end]

    def last(self: FrameOrSeries, offset) -> FrameOrSeries:
        """
        Method to subset final periods of time series data based on a date offset.

        Parameters
        ----------
        offset : str, DateOffset, dateutil.relativedelta

        Returns
        -------
        subset : same type as caller

        Raises
        ------
        TypeError
            If the index is not  a :class:`DatetimeIndex`

        See Also
        --------
        first : Select initial periods of time series based on a date offset.
        at_time : Select values at a particular time of the day.
        between_time : Select values between particular times of the day.

        Examples
        --------
        >>> i = pd.date_range('2018-04-09', periods=4, freq='2D')
        >>> ts = pd.DataFrame({'A': [1, 2, 3, 4]}, index=i)
        >>> ts
                    A
        2018-04-09  1
        2018-04-11  2
        2018-04-13  3
        2018-04-15  4

        Get the rows for the last 3 days:

        >>> ts.last('3D')
                    A
        2018-04-13  3
        2018-04-15  4

        Notice the data for 3 last calendar days were returned, not the last
        3 observed days in the dataset, and therefore data for 2018-04-11 was
        not returned.
        """
        if not isinstance(self.index, DatetimeIndex):
            raise TypeError("'last' only supports a DatetimeIndex index")

        if len(self.index) == 0:
            return self

        offset = to_offset(offset)

        start_date = self.index[-1] - offset
        start = self.index.searchsorted(start_date, side="right")
        return self.iloc[start:]

    def rank(
        self: FrameOrSeries,
        axis=0,
        method: str = "average",
        numeric_only: Optional[bool_t] = None,
        na_option: str = "keep",
        ascending: bool_t = True,
        pct: bool_t = False,
    ) -> FrameOrSeries:
        """
        Compute numerical data ranks (1 through n) along axis.

        By default, equal values are assigned a rank that is the average of the
        ranks of those values.

        Parameters
        ----------
        axis : {0 or 'index', 1 or 'columns'}, default 0
            Index to direct ranking.
        method : {'average', 'min', 'max', 'first', 'dense'}, default 'average'
            How to rank the group of records that have the same value (i.e. ties):

            * average: average rank of the group
            * min: lowest rank in the group
            * max: highest rank in the group
            * first: ranks assigned in order they appear in the array
            * dense: like 'min', but rank always increases by 1 between groups.

        numeric_only : bool, optional
            For DataFrame objects, rank only numeric columns if set to True.
        na_option : {'keep', 'top', 'bottom'}, default 'keep'
            How to rank NaN values:

            * keep: assign NaN rank to NaN values
            * top: assign smallest rank to NaN values if ascending
            * bottom: assign highest rank to NaN values if ascending.

        ascending : bool, default True
            Whether or not the elements should be ranked in ascending order.
        pct : bool, default False
            Whether or not to display the returned rankings in percentile
            form.

        Returns
        -------
        same type as caller
            Return a Series or DataFrame with data ranks as values.

        See Also
        --------
        core.groupby.GroupBy.rank : Rank of values within each group.

        Examples
        --------
        >>> df = pd.DataFrame(data={'Animal': ['cat', 'penguin', 'dog',
        ...                                    'spider', 'snake'],
        ...                         'Number_legs': [4, 2, 4, 8, np.nan]})
        >>> df
            Animal  Number_legs
        0      cat          4.0
        1  penguin          2.0
        2      dog          4.0
        3   spider          8.0
        4    snake          NaN

        The following example shows how the method behaves with the above
        parameters:

        * default_rank: this is the default behaviour obtained without using
          any parameter.
        * max_rank: setting ``method = 'max'`` the records that have the
          same values are ranked using the highest rank (e.g.: since 'cat'
          and 'dog' are both in the 2nd and 3rd position, rank 3 is assigned.)
        * NA_bottom: choosing ``na_option = 'bottom'``, if there are records
          with NaN values they are placed at the bottom of the ranking.
        * pct_rank: when setting ``pct = True``, the ranking is expressed as
          percentile rank.

        >>> df['default_rank'] = df['Number_legs'].rank()
        >>> df['max_rank'] = df['Number_legs'].rank(method='max')
        >>> df['NA_bottom'] = df['Number_legs'].rank(na_option='bottom')
        >>> df['pct_rank'] = df['Number_legs'].rank(pct=True)
        >>> df
            Animal  Number_legs  default_rank  max_rank  NA_bottom  pct_rank
        0      cat          4.0           2.5       3.0        2.5     0.625
        1  penguin          2.0           1.0       1.0        1.0     0.250
        2      dog          4.0           2.5       3.0        2.5     0.625
        3   spider          8.0           4.0       4.0        4.0     1.000
        4    snake          NaN           NaN       NaN        5.0       NaN
        """
        axis = self._get_axis_number(axis)

        if na_option not in {"keep", "top", "bottom"}:
            msg = "na_option must be one of 'keep', 'top', or 'bottom'"
            raise ValueError(msg)

        def ranker(data):
            ranks = algos.rank(
                data.values,
                axis=axis,
                method=method,
                ascending=ascending,
                na_option=na_option,
                pct=pct,
            )
            ranks = self._constructor(ranks, **data._construct_axes_dict())
            return ranks.__finalize__(self)

        # if numeric_only is None, and we can't get anything, we try with
        # numeric_only=True
        if numeric_only is None:
            try:
                return ranker(self)
            except TypeError:
                numeric_only = True

        if numeric_only:
            data = self._get_numeric_data()
        else:
            data = self

        return ranker(data)

    _shared_docs[
        "align"
    ] = """
        Align two objects on their axes with the specified join method.

        Join method is specified for each axis Index.

        Parameters
        ----------
        other : DataFrame or Series
        join : {'outer', 'inner', 'left', 'right'}, default 'outer'
        axis : allowed axis of the other object, default None
            Align on index (0), columns (1), or both (None).
        level : int or level name, default None
            Broadcast across a level, matching Index values on the
            passed MultiIndex level.
        copy : bool, default True
            Always returns new objects. If copy=False and no reindexing is
            required then original objects are returned.
        fill_value : scalar, default np.NaN
            Value to use for missing values. Defaults to NaN, but can be any
            "compatible" value.
        method : {'backfill', 'bfill', 'pad', 'ffill', None}, default None
            Method to use for filling holes in reindexed Series:

            - pad / ffill: propagate last valid observation forward to next valid.
            - backfill / bfill: use NEXT valid observation to fill gap.

        limit : int, default None
            If method is specified, this is the maximum number of consecutive
            NaN values to forward/backward fill. In other words, if there is
            a gap with more than this number of consecutive NaNs, it will only
            be partially filled. If method is not specified, this is the
            maximum number of entries along the entire axis where NaNs will be
            filled. Must be greater than 0 if not None.
        fill_axis : %(axes_single_arg)s, default 0
            Filling axis, method and limit.
        broadcast_axis : %(axes_single_arg)s, default None
            Broadcast values along this axis, if aligning two objects of
            different dimensions.

        Returns
        -------
        (left, right) : (%(klass)s, type of other)
            Aligned objects.
        """

    @Appender(_shared_docs["align"] % _shared_doc_kwargs)
    def align(
        self,
        other,
        join="outer",
        axis=None,
        level=None,
        copy=True,
        fill_value=None,
        method=None,
        limit=None,
        fill_axis=0,
        broadcast_axis=None,
    ):
        method = missing.clean_fill_method(method)

        if broadcast_axis == 1 and self.ndim != other.ndim:
            if isinstance(self, ABCSeries):
                # this means other is a DataFrame, and we need to broadcast
                # self
                cons = self._constructor_expanddim
                df = cons(
                    {c: self for c in other.columns}, **other._construct_axes_dict()
                )
                return df._align_frame(
                    other,
                    join=join,
                    axis=axis,
                    level=level,
                    copy=copy,
                    fill_value=fill_value,
                    method=method,
                    limit=limit,
                    fill_axis=fill_axis,
                )
            elif isinstance(other, ABCSeries):
                # this means self is a DataFrame, and we need to broadcast
                # other
                cons = other._constructor_expanddim
                df = cons(
                    {c: other for c in self.columns}, **self._construct_axes_dict()
                )
                return self._align_frame(
                    df,
                    join=join,
                    axis=axis,
                    level=level,
                    copy=copy,
                    fill_value=fill_value,
                    method=method,
                    limit=limit,
                    fill_axis=fill_axis,
                )

        if axis is not None:
            axis = self._get_axis_number(axis)
        if isinstance(other, ABCDataFrame):
            return self._align_frame(
                other,
                join=join,
                axis=axis,
                level=level,
                copy=copy,
                fill_value=fill_value,
                method=method,
                limit=limit,
                fill_axis=fill_axis,
            )
        elif isinstance(other, ABCSeries):
            return self._align_series(
                other,
                join=join,
                axis=axis,
                level=level,
                copy=copy,
                fill_value=fill_value,
                method=method,
                limit=limit,
                fill_axis=fill_axis,
            )
        else:  # pragma: no cover
            raise TypeError(f"unsupported type: {type(other)}")

    def _align_frame(
        self,
        other,
        join="outer",
        axis=None,
        level=None,
        copy: bool_t = True,
        fill_value=None,
        method=None,
        limit=None,
        fill_axis=0,
    ):
        # defaults
        join_index, join_columns = None, None
        ilidx, iridx = None, None
        clidx, cridx = None, None

        is_series = isinstance(self, ABCSeries)

        if axis is None or axis == 0:
            if not self.index.equals(other.index):
                join_index, ilidx, iridx = self.index.join(
                    other.index, how=join, level=level, return_indexers=True
                )

        if axis is None or axis == 1:
            if not is_series and not self.columns.equals(other.columns):
                join_columns, clidx, cridx = self.columns.join(
                    other.columns, how=join, level=level, return_indexers=True
                )

        if is_series:
            reindexers = {0: [join_index, ilidx]}
        else:
            reindexers = {0: [join_index, ilidx], 1: [join_columns, clidx]}

        left = self._reindex_with_indexers(
            reindexers, copy=copy, fill_value=fill_value, allow_dups=True
        )
        # other must be always DataFrame
        right = other._reindex_with_indexers(
            {0: [join_index, iridx], 1: [join_columns, cridx]},
            copy=copy,
            fill_value=fill_value,
            allow_dups=True,
        )

        if method is not None:
            _left = left.fillna(method=method, axis=fill_axis, limit=limit)
            assert _left is not None  # needed for mypy
            left = _left
            right = right.fillna(method=method, axis=fill_axis, limit=limit)

        # if DatetimeIndex have different tz, convert to UTC
        if is_datetime64tz_dtype(left.index):
            if left.index.tz != right.index.tz:
                if join_index is not None:
                    left.index = join_index
                    right.index = join_index

        return left.__finalize__(self), right.__finalize__(other)

    def _align_series(
        self,
        other,
        join="outer",
        axis=None,
        level=None,
        copy: bool_t = True,
        fill_value=None,
        method=None,
        limit=None,
        fill_axis=0,
    ):

        is_series = isinstance(self, ABCSeries)

        # series/series compat, other must always be a Series
        if is_series:
            if axis:
                raise ValueError("cannot align series to a series other than axis 0")

            # equal
            if self.index.equals(other.index):
                join_index, lidx, ridx = None, None, None
            else:
                join_index, lidx, ridx = self.index.join(
                    other.index, how=join, level=level, return_indexers=True
                )

            left = self._reindex_indexer(join_index, lidx, copy)
            right = other._reindex_indexer(join_index, ridx, copy)

        else:
            # one has > 1 ndim
            fdata = self._mgr
            if axis == 0:
                join_index = self.index
                lidx, ridx = None, None
                if not self.index.equals(other.index):
                    join_index, lidx, ridx = self.index.join(
                        other.index, how=join, level=level, return_indexers=True
                    )

                if lidx is not None:
                    fdata = fdata.reindex_indexer(join_index, lidx, axis=1)

            elif axis == 1:
                join_index = self.columns
                lidx, ridx = None, None
                if not self.columns.equals(other.index):
                    join_index, lidx, ridx = self.columns.join(
                        other.index, how=join, level=level, return_indexers=True
                    )

                if lidx is not None:
                    fdata = fdata.reindex_indexer(join_index, lidx, axis=0)
            else:
                raise ValueError("Must specify axis=0 or 1")

            if copy and fdata is self._mgr:
                fdata = fdata.copy()

            left = self._constructor(fdata)

            if ridx is None:
                right = other
            else:
                right = other.reindex(join_index, level=level)

        # fill
        fill_na = notna(fill_value) or (method is not None)
        if fill_na:
            left = left.fillna(fill_value, method=method, limit=limit, axis=fill_axis)
            right = right.fillna(fill_value, method=method, limit=limit)

        # if DatetimeIndex have different tz, convert to UTC
        if is_series or (not is_series and axis == 0):
            if is_datetime64tz_dtype(left.index):
                if left.index.tz != right.index.tz:
                    if join_index is not None:
                        left.index = join_index
                        right.index = join_index

        return left.__finalize__(self), right.__finalize__(other)

    def _where(
        self,
        cond,
        other=np.nan,
        inplace=False,
        axis=None,
        level=None,
        errors="raise",
        try_cast=False,
    ):
        """
        Equivalent to public method `where`, except that `other` is not
        applied as a function even if callable. Used in __setitem__.
        """
        inplace = validate_bool_kwarg(inplace, "inplace")

        # align the cond to same shape as myself
        cond = com.apply_if_callable(cond, self)
        if isinstance(cond, NDFrame):
            cond, _ = cond.align(self, join="right", broadcast_axis=1)
        else:
            if not hasattr(cond, "shape"):
                cond = np.asanyarray(cond)
            if cond.shape != self.shape:
                raise ValueError("Array conditional must be same shape as self")
            cond = self._constructor(cond, **self._construct_axes_dict())

        # make sure we are boolean
        fill_value = bool(inplace)
        cond = cond.fillna(fill_value)

        msg = "Boolean array expected for the condition, not {dtype}"

        if not isinstance(cond, ABCDataFrame):
            # This is a single-dimensional object.
            if not is_bool_dtype(cond):
                raise ValueError(msg.format(dtype=cond.dtype))
        elif not cond.empty:
            for dt in cond.dtypes:
                if not is_bool_dtype(dt):
                    raise ValueError(msg.format(dtype=dt))
        else:
            # GH#21947 we have an empty DataFrame, could be object-dtype
            cond = cond.astype(bool)

        cond = -cond if inplace else cond

        # try to align with other
        try_quick = True
        if isinstance(other, NDFrame):

            # align with me
            if other.ndim <= self.ndim:

                _, other = self.align(
                    other, join="left", axis=axis, level=level, fill_value=np.nan
                )

                # if we are NOT aligned, raise as we cannot where index
                if axis is None and not all(
                    other._get_axis(i).equals(ax) for i, ax in enumerate(self.axes)
                ):
                    raise InvalidIndexError

            # slice me out of the other
            else:
                raise NotImplementedError(
                    "cannot align with a higher dimensional NDFrame"
                )

        if isinstance(other, np.ndarray):

            if other.shape != self.shape:

                if self.ndim == 1:

                    icond = cond._values

                    # GH 2745 / GH 4192
                    # treat like a scalar
                    if len(other) == 1:
                        other = other[0]

                    # GH 3235
                    # match True cond to other
                    elif len(cond[icond]) == len(other):

                        # try to not change dtype at first (if try_quick)
                        if try_quick:
                            new_other = np.asarray(self)
                            new_other = new_other.copy()
                            new_other[icond] = other
                            other = new_other

                    else:
                        raise ValueError(
                            "Length of replacements must equal series length"
                        )

                else:
                    raise ValueError(
                        "other must be the same shape as self when an ndarray"
                    )

            # we are the same shape, so create an actual object for alignment
            else:
                other = self._constructor(other, **self._construct_axes_dict())

        if axis is None:
            axis = 0

        if self.ndim == getattr(other, "ndim", 0):
            align = True
        else:
            align = self._get_axis_number(axis) == 1

        block_axis = self._get_block_manager_axis(axis)

        if inplace:
            # we may have different type blocks come out of putmask, so
            # reconstruct the block manager

            self._check_inplace_setting(other)
            new_data = self._mgr.putmask(
                mask=cond, new=other, align=align, axis=block_axis,
            )
            self._update_inplace(new_data)

        else:
            new_data = self._mgr.where(
                other=other,
                cond=cond,
                align=align,
                errors=errors,
                try_cast=try_cast,
                axis=block_axis,
            )

            return self._constructor(new_data).__finalize__(self)

    _shared_docs[
        "where"
    ] = """
        Replace values where the condition is %(cond_rev)s.

        Parameters
        ----------
        cond : bool %(klass)s, array-like, or callable
            Where `cond` is %(cond)s, keep the original value. Where
            %(cond_rev)s, replace with corresponding value from `other`.
            If `cond` is callable, it is computed on the %(klass)s and
            should return boolean %(klass)s or array. The callable must
            not change input %(klass)s (though pandas doesn't check it).
        other : scalar, %(klass)s, or callable
            Entries where `cond` is %(cond_rev)s are replaced with
            corresponding value from `other`.
            If other is callable, it is computed on the %(klass)s and
            should return scalar or %(klass)s. The callable must not
            change input %(klass)s (though pandas doesn't check it).
        inplace : bool, default False
            Whether to perform the operation in place on the data.
        axis : int, default None
            Alignment axis if needed.
        level : int, default None
            Alignment level if needed.
        errors : str, {'raise', 'ignore'}, default 'raise'
            Note that currently this parameter won't affect
            the results and will always coerce to a suitable dtype.

            - 'raise' : allow exceptions to be raised.
            - 'ignore' : suppress exceptions. On error return original object.

        try_cast : bool, default False
            Try to cast the result back to the input type (if possible).

        Returns
        -------
        Same type as caller

        See Also
        --------
        :func:`DataFrame.%(name_other)s` : Return an object of same shape as
            self.

        Notes
        -----
        The %(name)s method is an application of the if-then idiom. For each
        element in the calling DataFrame, if ``cond`` is ``%(cond)s`` the
        element is used; otherwise the corresponding element from the DataFrame
        ``other`` is used.

        The signature for :func:`DataFrame.where` differs from
        :func:`numpy.where`. Roughly ``df1.where(m, df2)`` is equivalent to
        ``np.where(m, df1, df2)``.

        For further details and examples see the ``%(name)s`` documentation in
        :ref:`indexing <indexing.where_mask>`.

        Examples
        --------
        >>> s = pd.Series(range(5))
        >>> s.where(s > 0)
        0    NaN
        1    1.0
        2    2.0
        3    3.0
        4    4.0
        dtype: float64

        >>> s.mask(s > 0)
        0    0.0
        1    NaN
        2    NaN
        3    NaN
        4    NaN
        dtype: float64

        >>> s.where(s > 1, 10)
        0    10
        1    10
        2    2
        3    3
        4    4
        dtype: int64

        >>> df = pd.DataFrame(np.arange(10).reshape(-1, 2), columns=['A', 'B'])
        >>> df
           A  B
        0  0  1
        1  2  3
        2  4  5
        3  6  7
        4  8  9
        >>> m = df %% 3 == 0
        >>> df.where(m, -df)
           A  B
        0  0 -1
        1 -2  3
        2 -4 -5
        3  6 -7
        4 -8  9
        >>> df.where(m, -df) == np.where(m, df, -df)
              A     B
        0  True  True
        1  True  True
        2  True  True
        3  True  True
        4  True  True
        >>> df.where(m, -df) == df.mask(~m, -df)
              A     B
        0  True  True
        1  True  True
        2  True  True
        3  True  True
        4  True  True
        """

    @Appender(
        _shared_docs["where"]
        % dict(
            _shared_doc_kwargs,
            cond="True",
            cond_rev="False",
            name="where",
            name_other="mask",
        )
    )
    def where(
        self,
        cond,
        other=np.nan,
        inplace=False,
        axis=None,
        level=None,
        errors="raise",
        try_cast=False,
    ):

        other = com.apply_if_callable(other, self)
        return self._where(
            cond, other, inplace, axis, level, errors=errors, try_cast=try_cast
        )

    @Appender(
        _shared_docs["where"]
        % dict(
            _shared_doc_kwargs,
            cond="False",
            cond_rev="True",
            name="mask",
            name_other="where",
        )
    )
    def mask(
        self,
        cond,
        other=np.nan,
        inplace=False,
        axis=None,
        level=None,
        errors="raise",
        try_cast=False,
    ):

        inplace = validate_bool_kwarg(inplace, "inplace")
        cond = com.apply_if_callable(cond, self)

        # see gh-21891
        if not hasattr(cond, "__invert__"):
            cond = np.array(cond)

        return self.where(
            ~cond,
            other=other,
            inplace=inplace,
            axis=axis,
            level=level,
            try_cast=try_cast,
            errors=errors,
        )

    _shared_docs[
        "shift"
    ] = """
        Shift index by desired number of periods with an optional time `freq`.

        When `freq` is not passed, shift the index without realigning the data.
        If `freq` is passed (in this case, the index must be date or datetime,
        or it will raise a `NotImplementedError`), the index will be
        increased using the periods and the `freq`.

        Parameters
        ----------
        periods : int
            Number of periods to shift. Can be positive or negative.
        freq : DateOffset, tseries.offsets, timedelta, or str, optional
            Offset to use from the tseries module or time rule (e.g. 'EOM').
            If `freq` is specified then the index values are shifted but the
            data is not realigned. That is, use `freq` if you would like to
            extend the index when shifting and preserve the original data.
        axis : {0 or 'index', 1 or 'columns', None}, default None
            Shift direction.
        fill_value : object, optional
            The scalar value to use for newly introduced missing values.
            the default depends on the dtype of `self`.
            For numeric data, ``np.nan`` is used.
            For datetime, timedelta, or period data, etc. :attr:`NaT` is used.
            For extension dtypes, ``self.dtype.na_value`` is used.

            .. versionchanged:: 0.24.0

        Returns
        -------
        %(klass)s
            Copy of input object, shifted.

        See Also
        --------
        Index.shift : Shift values of Index.
        DatetimeIndex.shift : Shift values of DatetimeIndex.
        PeriodIndex.shift : Shift values of PeriodIndex.
        tshift : Shift the time index, using the index's frequency if
            available.

        Examples
        --------
        >>> df = pd.DataFrame({'Col1': [10, 20, 15, 30, 45],
        ...                    'Col2': [13, 23, 18, 33, 48],
        ...                    'Col3': [17, 27, 22, 37, 52]})

        >>> df.shift(periods=3)
           Col1  Col2  Col3
        0   NaN   NaN   NaN
        1   NaN   NaN   NaN
        2   NaN   NaN   NaN
        3  10.0  13.0  17.0
        4  20.0  23.0  27.0

        >>> df.shift(periods=1, axis='columns')
           Col1  Col2  Col3
        0   NaN  10.0  13.0
        1   NaN  20.0  23.0
        2   NaN  15.0  18.0
        3   NaN  30.0  33.0
        4   NaN  45.0  48.0

        >>> df.shift(periods=3, fill_value=0)
           Col1  Col2  Col3
        0     0     0     0
        1     0     0     0
        2     0     0     0
        3    10    13    17
        4    20    23    27
    """

    @Appender(_shared_docs["shift"] % _shared_doc_kwargs)
    def shift(
        self: FrameOrSeries, periods=1, freq=None, axis=0, fill_value=None
    ) -> FrameOrSeries:
        if periods == 0:
            return self.copy()

        block_axis = self._get_block_manager_axis(axis)
        if freq is None:
            new_data = self._mgr.shift(
                periods=periods, axis=block_axis, fill_value=fill_value
            )
        else:
            return self.tshift(periods, freq)

        return self._constructor(new_data).__finalize__(self)

    def slice_shift(self: FrameOrSeries, periods: int = 1, axis=0) -> FrameOrSeries:
        """
        Equivalent to `shift` without copying data.

        The shifted data will not include the dropped periods and the
        shifted axis will be smaller than the original.

        Parameters
        ----------
        periods : int
            Number of periods to move, can be positive or negative.

        Returns
        -------
        shifted : same type as caller

        Notes
        -----
        While the `slice_shift` is faster than `shift`, you may pay for it
        later during alignment.
        """
        if periods == 0:
            return self

        if periods > 0:
            vslicer = slice(None, -periods)
            islicer = slice(periods, None)
        else:
            vslicer = slice(-periods, None)
            islicer = slice(None, periods)

        new_obj = self._slice(vslicer, axis=axis)
        shifted_axis = self._get_axis(axis)[islicer]
        new_obj.set_axis(shifted_axis, axis=axis, inplace=True)

        return new_obj.__finalize__(self)

    def tshift(
        self: FrameOrSeries, periods: int = 1, freq=None, axis: Axis = 0
    ) -> FrameOrSeries:
        """
        Shift the time index, using the index's frequency if available.

        Parameters
        ----------
        periods : int
            Number of periods to move, can be positive or negative.
        freq : DateOffset, timedelta, or str, default None
            Increment to use from the tseries module
            or time rule expressed as a string (e.g. 'EOM').
        axis : {0 or ‘index’, 1 or ‘columns’, None}, default 0
            Corresponds to the axis that contains the Index.

        Returns
        -------
        shifted : Series/DataFrame

        Notes
        -----
        If freq is not specified then tries to use the freq or inferred_freq
        attributes of the index. If neither of those attributes exist, a
        ValueError is thrown
        """
        index = self._get_axis(axis)
        if freq is None:
            freq = getattr(index, "freq", None)

        if freq is None:
            freq = getattr(index, "inferred_freq", None)

        if freq is None:
            msg = "Freq was not given and was not set in the index"
            raise ValueError(msg)

        if periods == 0:
            return self

        if isinstance(freq, str):
            freq = to_offset(freq)

        axis = self._get_axis_number(axis)
        if isinstance(index, PeriodIndex):
            orig_freq = to_offset(index.freq)
            if freq != orig_freq:
                assert orig_freq is not None  # for mypy
                raise ValueError(
                    f"Given freq {freq.rule_code} does not match "
                    f"PeriodIndex freq {orig_freq.rule_code}"
                )
            new_ax = index.shift(periods)
        else:
            new_ax = index.shift(periods, freq)

        result = self.copy()
        result.set_axis(new_ax, axis, inplace=True)
        return result.__finalize__(self)

    def truncate(
        self: FrameOrSeries, before=None, after=None, axis=None, copy: bool_t = True
    ) -> FrameOrSeries:
        """
        Truncate a Series or DataFrame before and after some index value.

        This is a useful shorthand for boolean indexing based on index
        values above or below certain thresholds.

        Parameters
        ----------
        before : date, str, int
            Truncate all rows before this index value.
        after : date, str, int
            Truncate all rows after this index value.
        axis : {0 or 'index', 1 or 'columns'}, optional
            Axis to truncate. Truncates the index (rows) by default.
        copy : bool, default is True,
            Return a copy of the truncated section.

        Returns
        -------
        type of caller
            The truncated Series or DataFrame.

        See Also
        --------
        DataFrame.loc : Select a subset of a DataFrame by label.
        DataFrame.iloc : Select a subset of a DataFrame by position.

        Notes
        -----
        If the index being truncated contains only datetime values,
        `before` and `after` may be specified as strings instead of
        Timestamps.

        Examples
        --------
        >>> df = pd.DataFrame({'A': ['a', 'b', 'c', 'd', 'e'],
        ...                    'B': ['f', 'g', 'h', 'i', 'j'],
        ...                    'C': ['k', 'l', 'm', 'n', 'o']},
        ...                   index=[1, 2, 3, 4, 5])
        >>> df
           A  B  C
        1  a  f  k
        2  b  g  l
        3  c  h  m
        4  d  i  n
        5  e  j  o

        >>> df.truncate(before=2, after=4)
           A  B  C
        2  b  g  l
        3  c  h  m
        4  d  i  n

        The columns of a DataFrame can be truncated.

        >>> df.truncate(before="A", after="B", axis="columns")
           A  B
        1  a  f
        2  b  g
        3  c  h
        4  d  i
        5  e  j

        For Series, only rows can be truncated.

        >>> df['A'].truncate(before=2, after=4)
        2    b
        3    c
        4    d
        Name: A, dtype: object

        The index values in ``truncate`` can be datetimes or string
        dates.

        >>> dates = pd.date_range('2016-01-01', '2016-02-01', freq='s')
        >>> df = pd.DataFrame(index=dates, data={'A': 1})
        >>> df.tail()
                             A
        2016-01-31 23:59:56  1
        2016-01-31 23:59:57  1
        2016-01-31 23:59:58  1
        2016-01-31 23:59:59  1
        2016-02-01 00:00:00  1

        >>> df.truncate(before=pd.Timestamp('2016-01-05'),
        ...             after=pd.Timestamp('2016-01-10')).tail()
                             A
        2016-01-09 23:59:56  1
        2016-01-09 23:59:57  1
        2016-01-09 23:59:58  1
        2016-01-09 23:59:59  1
        2016-01-10 00:00:00  1

        Because the index is a DatetimeIndex containing only dates, we can
        specify `before` and `after` as strings. They will be coerced to
        Timestamps before truncation.

        >>> df.truncate('2016-01-05', '2016-01-10').tail()
                             A
        2016-01-09 23:59:56  1
        2016-01-09 23:59:57  1
        2016-01-09 23:59:58  1
        2016-01-09 23:59:59  1
        2016-01-10 00:00:00  1

        Note that ``truncate`` assumes a 0 value for any unspecified time
        component (midnight). This differs from partial string slicing, which
        returns any partially matching dates.

        >>> df.loc['2016-01-05':'2016-01-10', :].tail()
                             A
        2016-01-10 23:59:55  1
        2016-01-10 23:59:56  1
        2016-01-10 23:59:57  1
        2016-01-10 23:59:58  1
        2016-01-10 23:59:59  1
        """
        if axis is None:
            axis = self._stat_axis_number
        axis = self._get_axis_number(axis)
        ax = self._get_axis(axis)

        # GH 17935
        # Check that index is sorted
        if not ax.is_monotonic_increasing and not ax.is_monotonic_decreasing:
            raise ValueError("truncate requires a sorted index")

        # if we have a date index, convert to dates, otherwise
        # treat like a slice
        if ax.is_all_dates:
            from pandas.core.tools.datetimes import to_datetime

            before = to_datetime(before)
            after = to_datetime(after)

        if before is not None and after is not None:
            if before > after:
                raise ValueError(f"Truncate: {after} must be after {before}")

        slicer = [slice(None, None)] * self._AXIS_LEN
        slicer[axis] = slice(before, after)
        result = self.loc[tuple(slicer)]

        if isinstance(ax, MultiIndex):
            setattr(result, self._get_axis_name(axis), ax.truncate(before, after))

        if copy:
            result = result.copy()

        return result

    def tz_convert(
        self: FrameOrSeries, tz, axis=0, level=None, copy: bool_t = True
    ) -> FrameOrSeries:
        """
        Convert tz-aware axis to target time zone.

        Parameters
        ----------
        tz : str or tzinfo object
        axis : the axis to convert
        level : int, str, default None
            If axis is a MultiIndex, convert a specific level. Otherwise
            must be None.
        copy : bool, default True
            Also make a copy of the underlying data.

        Returns
        -------
        %(klass)s
            Object with time zone converted axis.

        Raises
        ------
        TypeError
            If the axis is tz-naive.
        """
        axis = self._get_axis_number(axis)
        ax = self._get_axis(axis)

        def _tz_convert(ax, tz):
            if not hasattr(ax, "tz_convert"):
                if len(ax) > 0:
                    ax_name = self._get_axis_name(axis)
                    raise TypeError(
                        f"{ax_name} is not a valid DatetimeIndex or PeriodIndex"
                    )
                else:
                    ax = DatetimeIndex([], tz=tz)
            else:
                ax = ax.tz_convert(tz)
            return ax

        # if a level is given it must be a MultiIndex level or
        # equivalent to the axis name
        if isinstance(ax, MultiIndex):
            level = ax._get_level_number(level)
            new_level = _tz_convert(ax.levels[level], tz)
            ax = ax.set_levels(new_level, level=level)
        else:
            if level not in (None, 0, ax.name):
                raise ValueError(f"The level {level} is not valid")
            ax = _tz_convert(ax, tz)

        result = self.copy(deep=copy)
        result = result.set_axis(ax, axis=axis, inplace=False)
        return result.__finalize__(self)

    def tz_localize(
        self: FrameOrSeries,
        tz,
        axis=0,
        level=None,
        copy: bool_t = True,
        ambiguous="raise",
        nonexistent: str = "raise",
    ) -> FrameOrSeries:
        """
        Localize tz-naive index of a Series or DataFrame to target time zone.

        This operation localizes the Index. To localize the values in a
        timezone-naive Series, use :meth:`Series.dt.tz_localize`.

        Parameters
        ----------
        tz : str or tzinfo
        axis : the axis to localize
        level : int, str, default None
            If axis ia a MultiIndex, localize a specific level. Otherwise
            must be None.
        copy : bool, default True
            Also make a copy of the underlying data.
        ambiguous : 'infer', bool-ndarray, 'NaT', default 'raise'
            When clocks moved backward due to DST, ambiguous times may arise.
            For example in Central European Time (UTC+01), when going from
            03:00 DST to 02:00 non-DST, 02:30:00 local time occurs both at
            00:30:00 UTC and at 01:30:00 UTC. In such a situation, the
            `ambiguous` parameter dictates how ambiguous times should be
            handled.

            - 'infer' will attempt to infer fall dst-transition hours based on
              order
            - bool-ndarray where True signifies a DST time, False designates
              a non-DST time (note that this flag is only applicable for
              ambiguous times)
            - 'NaT' will return NaT where there are ambiguous times
            - 'raise' will raise an AmbiguousTimeError if there are ambiguous
              times.
        nonexistent : str, default 'raise'
            A nonexistent time does not exist in a particular timezone
            where clocks moved forward due to DST. Valid values are:

            - 'shift_forward' will shift the nonexistent time forward to the
              closest existing time
            - 'shift_backward' will shift the nonexistent time backward to the
              closest existing time
            - 'NaT' will return NaT where there are nonexistent times
            - timedelta objects will shift nonexistent times by the timedelta
            - 'raise' will raise an NonExistentTimeError if there are
              nonexistent times.

            .. versionadded:: 0.24.0

        Returns
        -------
        Series or DataFrame
            Same type as the input.

        Raises
        ------
        TypeError
            If the TimeSeries is tz-aware and tz is not None.

        Examples
        --------
        Localize local times:

        >>> s = pd.Series([1],
        ...               index=pd.DatetimeIndex(['2018-09-15 01:30:00']))
        >>> s.tz_localize('CET')
        2018-09-15 01:30:00+02:00    1
        dtype: int64

        Be careful with DST changes. When there is sequential data, pandas
        can infer the DST time:

        >>> s = pd.Series(range(7),
        ...               index=pd.DatetimeIndex(['2018-10-28 01:30:00',
        ...                                       '2018-10-28 02:00:00',
        ...                                       '2018-10-28 02:30:00',
        ...                                       '2018-10-28 02:00:00',
        ...                                       '2018-10-28 02:30:00',
        ...                                       '2018-10-28 03:00:00',
        ...                                       '2018-10-28 03:30:00']))
        >>> s.tz_localize('CET', ambiguous='infer')
        2018-10-28 01:30:00+02:00    0
        2018-10-28 02:00:00+02:00    1
        2018-10-28 02:30:00+02:00    2
        2018-10-28 02:00:00+01:00    3
        2018-10-28 02:30:00+01:00    4
        2018-10-28 03:00:00+01:00    5
        2018-10-28 03:30:00+01:00    6
        dtype: int64

        In some cases, inferring the DST is impossible. In such cases, you can
        pass an ndarray to the ambiguous parameter to set the DST explicitly

        >>> s = pd.Series(range(3),
        ...               index=pd.DatetimeIndex(['2018-10-28 01:20:00',
        ...                                       '2018-10-28 02:36:00',
        ...                                       '2018-10-28 03:46:00']))
        >>> s.tz_localize('CET', ambiguous=np.array([True, True, False]))
        2018-10-28 01:20:00+02:00    0
        2018-10-28 02:36:00+02:00    1
        2018-10-28 03:46:00+01:00    2
        dtype: int64

        If the DST transition causes nonexistent times, you can shift these
        dates forward or backwards with a timedelta object or `'shift_forward'`
        or `'shift_backwards'`.
        >>> s = pd.Series(range(2),
        ...               index=pd.DatetimeIndex(['2015-03-29 02:30:00',
        ...                                       '2015-03-29 03:30:00']))
        >>> s.tz_localize('Europe/Warsaw', nonexistent='shift_forward')
        2015-03-29 03:00:00+02:00    0
        2015-03-29 03:30:00+02:00    1
        dtype: int64
        >>> s.tz_localize('Europe/Warsaw', nonexistent='shift_backward')
        2015-03-29 01:59:59.999999999+01:00    0
        2015-03-29 03:30:00+02:00              1
        dtype: int64
        >>> s.tz_localize('Europe/Warsaw', nonexistent=pd.Timedelta('1H'))
        2015-03-29 03:30:00+02:00    0
        2015-03-29 03:30:00+02:00    1
        dtype: int64
        """
        nonexistent_options = ("raise", "NaT", "shift_forward", "shift_backward")
        if nonexistent not in nonexistent_options and not isinstance(
            nonexistent, timedelta
        ):
            raise ValueError(
                "The nonexistent argument must be one of 'raise', "
                "'NaT', 'shift_forward', 'shift_backward' or "
                "a timedelta object"
            )

        axis = self._get_axis_number(axis)
        ax = self._get_axis(axis)

        def _tz_localize(ax, tz, ambiguous, nonexistent):
            if not hasattr(ax, "tz_localize"):
                if len(ax) > 0:
                    ax_name = self._get_axis_name(axis)
                    raise TypeError(
                        f"{ax_name} is not a valid DatetimeIndex or PeriodIndex"
                    )
                else:
                    ax = DatetimeIndex([], tz=tz)
            else:
                ax = ax.tz_localize(tz, ambiguous=ambiguous, nonexistent=nonexistent)
            return ax

        # if a level is given it must be a MultiIndex level or
        # equivalent to the axis name
        if isinstance(ax, MultiIndex):
            level = ax._get_level_number(level)
            new_level = _tz_localize(ax.levels[level], tz, ambiguous, nonexistent)
            ax = ax.set_levels(new_level, level=level)
        else:
            if level not in (None, 0, ax.name):
                raise ValueError(f"The level {level} is not valid")
            ax = _tz_localize(ax, tz, ambiguous, nonexistent)

        result = self.copy(deep=copy)
        result = result.set_axis(ax, axis=axis, inplace=False)
        return result.__finalize__(self)

    # ----------------------------------------------------------------------
    # Numeric Methods
    def abs(self: FrameOrSeries) -> FrameOrSeries:
        """
        Return a Series/DataFrame with absolute numeric value of each element.

        This function only applies to elements that are all numeric.

        Returns
        -------
        abs
            Series/DataFrame containing the absolute value of each element.

        See Also
        --------
        numpy.absolute : Calculate the absolute value element-wise.

        Notes
        -----
        For ``complex`` inputs, ``1.2 + 1j``, the absolute value is
        :math:`\\sqrt{ a^2 + b^2 }`.

        Examples
        --------
        Absolute numeric values in a Series.

        >>> s = pd.Series([-1.10, 2, -3.33, 4])
        >>> s.abs()
        0    1.10
        1    2.00
        2    3.33
        3    4.00
        dtype: float64

        Absolute numeric values in a Series with complex numbers.

        >>> s = pd.Series([1.2 + 1j])
        >>> s.abs()
        0    1.56205
        dtype: float64

        Absolute numeric values in a Series with a Timedelta element.

        >>> s = pd.Series([pd.Timedelta('1 days')])
        >>> s.abs()
        0   1 days
        dtype: timedelta64[ns]

        Select rows with data closest to certain value using argsort (from
        `StackOverflow <https://stackoverflow.com/a/17758115>`__).

        >>> df = pd.DataFrame({
        ...     'a': [4, 5, 6, 7],
        ...     'b': [10, 20, 30, 40],
        ...     'c': [100, 50, -30, -50]
        ... })
        >>> df
             a    b    c
        0    4   10  100
        1    5   20   50
        2    6   30  -30
        3    7   40  -50
        >>> df.loc[(df.c - 43).abs().argsort()]
             a    b    c
        1    5   20   50
        0    4   10  100
        2    6   30  -30
        3    7   40  -50
        """
        return np.abs(self)

    def describe(
        self: FrameOrSeries, percentiles=None, include=None, exclude=None
    ) -> FrameOrSeries:
        """
        Generate descriptive statistics.

        Descriptive statistics include those that summarize the central
        tendency, dispersion and shape of a
        dataset's distribution, excluding ``NaN`` values.

        Analyzes both numeric and object series, as well
        as ``DataFrame`` column sets of mixed data types. The output
        will vary depending on what is provided. Refer to the notes
        below for more detail.

        Parameters
        ----------
        percentiles : list-like of numbers, optional
            The percentiles to include in the output. All should
            fall between 0 and 1. The default is
            ``[.25, .5, .75]``, which returns the 25th, 50th, and
            75th percentiles.
        include : 'all', list-like of dtypes or None (default), optional
            A white list of data types to include in the result. Ignored
            for ``Series``. Here are the options:

            - 'all' : All columns of the input will be included in the output.
            - A list-like of dtypes : Limits the results to the
              provided data types.
              To limit the result to numeric types submit
              ``numpy.number``. To limit it instead to object columns submit
              the ``numpy.object`` data type. Strings
              can also be used in the style of
              ``select_dtypes`` (e.g. ``df.describe(include=['O'])``). To
              select pandas categorical columns, use ``'category'``
            - None (default) : The result will include all numeric columns.
        exclude : list-like of dtypes or None (default), optional,
            A black list of data types to omit from the result. Ignored
            for ``Series``. Here are the options:

            - A list-like of dtypes : Excludes the provided data types
              from the result. To exclude numeric types submit
              ``numpy.number``. To exclude object columns submit the data
              type ``numpy.object``. Strings can also be used in the style of
              ``select_dtypes`` (e.g. ``df.describe(include=['O'])``). To
              exclude pandas categorical columns, use ``'category'``
            - None (default) : The result will exclude nothing.

        Returns
        -------
        Series or DataFrame
            Summary statistics of the Series or Dataframe provided.

        See Also
        --------
        DataFrame.count: Count number of non-NA/null observations.
        DataFrame.max: Maximum of the values in the object.
        DataFrame.min: Minimum of the values in the object.
        DataFrame.mean: Mean of the values.
        DataFrame.std: Standard deviation of the observations.
        DataFrame.select_dtypes: Subset of a DataFrame including/excluding
            columns based on their dtype.

        Notes
        -----
        For numeric data, the result's index will include ``count``,
        ``mean``, ``std``, ``min``, ``max`` as well as lower, ``50`` and
        upper percentiles. By default the lower percentile is ``25`` and the
        upper percentile is ``75``. The ``50`` percentile is the
        same as the median.

        For object data (e.g. strings or timestamps), the result's index
        will include ``count``, ``unique``, ``top``, and ``freq``. The ``top``
        is the most common value. The ``freq`` is the most common value's
        frequency. Timestamps also include the ``first`` and ``last`` items.

        If multiple object values have the highest count, then the
        ``count`` and ``top`` results will be arbitrarily chosen from
        among those with the highest count.

        For mixed data types provided via a ``DataFrame``, the default is to
        return only an analysis of numeric columns. If the dataframe consists
        only of object and categorical data without any numeric columns, the
        default is to return an analysis of both the object and categorical
        columns. If ``include='all'`` is provided as an option, the result
        will include a union of attributes of each type.

        The `include` and `exclude` parameters can be used to limit
        which columns in a ``DataFrame`` are analyzed for the output.
        The parameters are ignored when analyzing a ``Series``.

        Examples
        --------
        Describing a numeric ``Series``.

        >>> s = pd.Series([1, 2, 3])
        >>> s.describe()
        count    3.0
        mean     2.0
        std      1.0
        min      1.0
        25%      1.5
        50%      2.0
        75%      2.5
        max      3.0
        dtype: float64

        Describing a categorical ``Series``.

        >>> s = pd.Series(['a', 'a', 'b', 'c'])
        >>> s.describe()
        count     4
        unique    3
        top       a
        freq      2
        dtype: object

        Describing a timestamp ``Series``.

        >>> s = pd.Series([
        ...   np.datetime64("2000-01-01"),
        ...   np.datetime64("2010-01-01"),
        ...   np.datetime64("2010-01-01")
        ... ])
        >>> s.describe()
        count                      3
        mean     2006-09-01 08:00:00
        min      2000-01-01 00:00:00
        25%      2004-12-31 12:00:00
        50%      2010-01-01 00:00:00
        75%      2010-01-01 00:00:00
        max      2010-01-01 00:00:00
        dtype: object

        Describing a ``DataFrame``. By default only numeric fields
        are returned.

        >>> df = pd.DataFrame({'categorical': pd.Categorical(['d','e','f']),
        ...                    'numeric': [1, 2, 3],
        ...                    'object': ['a', 'b', 'c']
        ...                   })
        >>> df.describe()
               numeric
        count      3.0
        mean       2.0
        std        1.0
        min        1.0
        25%        1.5
        50%        2.0
        75%        2.5
        max        3.0

        Describing all columns of a ``DataFrame`` regardless of data type.

        >>> df.describe(include='all')  # doctest: +SKIP
               categorical  numeric object
        count            3      3.0      3
        unique           3      NaN      3
        top              f      NaN      a
        freq             1      NaN      1
        mean           NaN      2.0    NaN
        std            NaN      1.0    NaN
        min            NaN      1.0    NaN
        25%            NaN      1.5    NaN
        50%            NaN      2.0    NaN
        75%            NaN      2.5    NaN
        max            NaN      3.0    NaN

        Describing a column from a ``DataFrame`` by accessing it as
        an attribute.

        >>> df.numeric.describe()
        count    3.0
        mean     2.0
        std      1.0
        min      1.0
        25%      1.5
        50%      2.0
        75%      2.5
        max      3.0
        Name: numeric, dtype: float64

        Including only numeric columns in a ``DataFrame`` description.

        >>> df.describe(include=[np.number])
               numeric
        count      3.0
        mean       2.0
        std        1.0
        min        1.0
        25%        1.5
        50%        2.0
        75%        2.5
        max        3.0

        Including only string columns in a ``DataFrame`` description.

        >>> df.describe(include=[np.object])  # doctest: +SKIP
               object
        count       3
        unique      3
        top         a
        freq        1

        Including only categorical columns from a ``DataFrame`` description.

        >>> df.describe(include=['category'])
               categorical
        count            3
        unique           3
        top              f
        freq             1

        Excluding numeric columns from a ``DataFrame`` description.

        >>> df.describe(exclude=[np.number])  # doctest: +SKIP
               categorical object
        count            3      3
        unique           3      3
        top              f      a
        freq             1      1

        Excluding object columns from a ``DataFrame`` description.

        >>> df.describe(exclude=[np.object])  # doctest: +SKIP
               categorical  numeric
        count            3      3.0
        unique           3      NaN
        top              f      NaN
        freq             1      NaN
        mean           NaN      2.0
        std            NaN      1.0
        min            NaN      1.0
        25%            NaN      1.5
        50%            NaN      2.0
        75%            NaN      2.5
        max            NaN      3.0
        """
        if self.ndim == 2 and self.columns.size == 0:
            raise ValueError("Cannot describe a DataFrame without columns")

        if percentiles is not None:
            # explicit conversion of `percentiles` to list
            percentiles = list(percentiles)

            # get them all to be in [0, 1]
            validate_percentile(percentiles)

            # median should always be included
            if 0.5 not in percentiles:
                percentiles.append(0.5)
            percentiles = np.asarray(percentiles)
        else:
            percentiles = np.array([0.25, 0.5, 0.75])

        # sort and check for duplicates
        unique_pcts = np.unique(percentiles)
        if len(unique_pcts) < len(percentiles):
            raise ValueError("percentiles cannot contain duplicates")
        percentiles = unique_pcts

        formatted_percentiles = format_percentiles(percentiles)

        def describe_numeric_1d(series):
            stat_index = (
                ["count", "mean", "std", "min"] + formatted_percentiles + ["max"]
            )
            d = (
                [series.count(), series.mean(), series.std(), series.min()]
                + series.quantile(percentiles).tolist()
                + [series.max()]
            )
            return pd.Series(d, index=stat_index, name=series.name)

        def describe_categorical_1d(data):
            names = ["count", "unique"]
            objcounts = data.value_counts()
            count_unique = len(objcounts[objcounts != 0])
            result = [data.count(), count_unique]
            dtype = None
            if result[1] > 0:
                top, freq = objcounts.index[0], objcounts.iloc[0]
                names += ["top", "freq"]
                result += [top, freq]

            # If the DataFrame is empty, set 'top' and 'freq' to None
            # to maintain output shape consistency
            else:
                names += ["top", "freq"]
                result += [np.nan, np.nan]
                dtype = "object"

            return pd.Series(result, index=names, name=data.name, dtype=dtype)

        def describe_timestamp_1d(data):
            # GH-30164
            stat_index = ["count", "mean", "min"] + formatted_percentiles + ["max"]
            d = (
                [data.count(), data.mean(), data.min()]
                + data.quantile(percentiles).tolist()
                + [data.max()]
            )
            return pd.Series(d, index=stat_index, name=data.name)

        def describe_1d(data):
            if is_bool_dtype(data):
                return describe_categorical_1d(data)
            elif is_numeric_dtype(data):
                return describe_numeric_1d(data)
            elif is_datetime64_any_dtype(data):
                return describe_timestamp_1d(data)
            elif is_timedelta64_dtype(data):
                return describe_numeric_1d(data)
            else:
                return describe_categorical_1d(data)

        if self.ndim == 1:
            return describe_1d(self)
        elif (include is None) and (exclude is None):
            # when some numerics are found, keep only numerics
            data = self.select_dtypes(include=[np.number])
            if len(data.columns) == 0:
                data = self
        elif include == "all":
            if exclude is not None:
                msg = "exclude must be None when include is 'all'"
                raise ValueError(msg)
            data = self
        else:
            data = self.select_dtypes(include=include, exclude=exclude)

        ldesc = [describe_1d(s) for _, s in data.items()]
        # set a convenient order for rows
        names: List[Label] = []
        ldesc_indexes = sorted((x.index for x in ldesc), key=len)
        for idxnames in ldesc_indexes:
            for name in idxnames:
                if name not in names:
                    names.append(name)

        d = pd.concat([x.reindex(names, copy=False) for x in ldesc], axis=1, sort=False)
        d.columns = data.columns.copy()
        return d

    _shared_docs[
        "pct_change"
    ] = """
        Percentage change between the current and a prior element.

        Computes the percentage change from the immediately previous row by
        default. This is useful in comparing the percentage of change in a time
        series of elements.

        Parameters
        ----------
        periods : int, default 1
            Periods to shift for forming percent change.
        fill_method : str, default 'pad'
            How to handle NAs before computing percent changes.
        limit : int, default None
            The number of consecutive NAs to fill before stopping.
        freq : DateOffset, timedelta, or str, optional
            Increment to use from time series API (e.g. 'M' or BDay()).
        **kwargs
            Additional keyword arguments are passed into
            `DataFrame.shift` or `Series.shift`.

        Returns
        -------
        chg : Series or DataFrame
            The same type as the calling object.

        See Also
        --------
        Series.diff : Compute the difference of two elements in a Series.
        DataFrame.diff : Compute the difference of two elements in a DataFrame.
        Series.shift : Shift the index by some number of periods.
        DataFrame.shift : Shift the index by some number of periods.

        Examples
        --------
        **Series**

        >>> s = pd.Series([90, 91, 85])
        >>> s
        0    90
        1    91
        2    85
        dtype: int64

        >>> s.pct_change()
        0         NaN
        1    0.011111
        2   -0.065934
        dtype: float64

        >>> s.pct_change(periods=2)
        0         NaN
        1         NaN
        2   -0.055556
        dtype: float64

        See the percentage change in a Series where filling NAs with last
        valid observation forward to next valid.

        >>> s = pd.Series([90, 91, None, 85])
        >>> s
        0    90.0
        1    91.0
        2     NaN
        3    85.0
        dtype: float64

        >>> s.pct_change(fill_method='ffill')
        0         NaN
        1    0.011111
        2    0.000000
        3   -0.065934
        dtype: float64

        **DataFrame**

        Percentage change in French franc, Deutsche Mark, and Italian lira from
        1980-01-01 to 1980-03-01.

        >>> df = pd.DataFrame({
        ...     'FR': [4.0405, 4.0963, 4.3149],
        ...     'GR': [1.7246, 1.7482, 1.8519],
        ...     'IT': [804.74, 810.01, 860.13]},
        ...     index=['1980-01-01', '1980-02-01', '1980-03-01'])
        >>> df
                        FR      GR      IT
        1980-01-01  4.0405  1.7246  804.74
        1980-02-01  4.0963  1.7482  810.01
        1980-03-01  4.3149  1.8519  860.13

        >>> df.pct_change()
                          FR        GR        IT
        1980-01-01       NaN       NaN       NaN
        1980-02-01  0.013810  0.013684  0.006549
        1980-03-01  0.053365  0.059318  0.061876

        Percentage of change in GOOG and APPL stock volume. Shows computing
        the percentage change between columns.

        >>> df = pd.DataFrame({
        ...     '2016': [1769950, 30586265],
        ...     '2015': [1500923, 40912316],
        ...     '2014': [1371819, 41403351]},
        ...     index=['GOOG', 'APPL'])
        >>> df
                  2016      2015      2014
        GOOG   1769950   1500923   1371819
        APPL  30586265  40912316  41403351

        >>> df.pct_change(axis='columns')
              2016      2015      2014
        GOOG   NaN -0.151997 -0.086016
        APPL   NaN  0.337604  0.012002
        """

    @Appender(_shared_docs["pct_change"] % _shared_doc_kwargs)
    def pct_change(
        self: FrameOrSeries,
        periods=1,
        fill_method="pad",
        limit=None,
        freq=None,
        **kwargs,
    ) -> FrameOrSeries:
        # TODO: Not sure if above is correct - need someone to confirm.
        axis = self._get_axis_number(kwargs.pop("axis", self._stat_axis_name))
        if fill_method is None:
            data = self
        else:
            _data = self.fillna(method=fill_method, axis=axis, limit=limit)
            assert _data is not None  # needed for mypy
            data = _data

        rs = data.div(data.shift(periods=periods, freq=freq, axis=axis, **kwargs)) - 1
        if freq is not None:
            # Shift method is implemented differently when freq is not None
            # We want to restore the original index
            rs = rs.loc[~rs.index.duplicated()]
            rs = rs.reindex_like(data)
        return rs

    def _agg_by_level(self, name, axis=0, level=0, skipna=True, **kwargs):
        if axis is None:
            raise ValueError("Must specify 'axis' when aggregating by level.")
        grouped = self.groupby(level=level, axis=axis, sort=False)
        if hasattr(grouped, name) and skipna:
            return getattr(grouped, name)(**kwargs)
        axis = self._get_axis_number(axis)
        method = getattr(type(self), name)
        applyf = lambda x: method(x, axis=axis, skipna=skipna, **kwargs)
        return grouped.aggregate(applyf)

    @classmethod
    def _add_numeric_operations(cls):
        """
        Add the operations to the cls; evaluate the doc strings again
        """
        axis_descr, name1, name2 = _doc_parms(cls)

        cls.any = _make_logical_function(
            cls,
            "any",
            name1=name1,
            name2=name2,
            axis_descr=axis_descr,
            desc=_any_desc,
            func=nanops.nanany,
            see_also=_any_see_also,
            examples=_any_examples,
            empty_value=False,
        )
        cls.all = _make_logical_function(
            cls,
            "all",
            name1=name1,
            name2=name2,
            axis_descr=axis_descr,
            desc=_all_desc,
            func=nanops.nanall,
            see_also=_all_see_also,
            examples=_all_examples,
            empty_value=True,
        )

        @Substitution(
            desc="Return the mean absolute deviation of the values "
            "for the requested axis.",
            name1=name1,
            name2=name2,
            axis_descr=axis_descr,
            min_count="",
            see_also="",
            examples="",
        )
        @Appender(_num_doc_mad)
        def mad(self, axis=None, skipna=None, level=None):
            if skipna is None:
                skipna = True
            if axis is None:
                axis = self._stat_axis_number
            if level is not None:
                return self._agg_by_level("mad", axis=axis, level=level, skipna=skipna)

            data = self._get_numeric_data()
            if axis == 0:
                demeaned = data - data.mean(axis=0)
            else:
                demeaned = data.sub(data.mean(axis=1), axis=0)
            return np.abs(demeaned).mean(axis=axis, skipna=skipna)

        cls.mad = mad

        cls.sem = _make_stat_function_ddof(
            cls,
            "sem",
            name1=name1,
            name2=name2,
            axis_descr=axis_descr,
            desc="Return unbiased standard error of the mean over requested "
            "axis.\n\nNormalized by N-1 by default. This can be changed "
            "using the ddof argument",
            func=nanops.nansem,
        )
        cls.var = _make_stat_function_ddof(
            cls,
            "var",
            name1=name1,
            name2=name2,
            axis_descr=axis_descr,
            desc="Return unbiased variance over requested axis.\n\nNormalized by "
            "N-1 by default. This can be changed using the ddof argument",
            func=nanops.nanvar,
        )
        cls.std = _make_stat_function_ddof(
            cls,
            "std",
            name1=name1,
            name2=name2,
            axis_descr=axis_descr,
            desc="Return sample standard deviation over requested axis."
            "\n\nNormalized by N-1 by default. This can be changed using the "
            "ddof argument",
            func=nanops.nanstd,
        )

        cls.cummin = _make_cum_function(
            cls,
            "cummin",
            name1=name1,
            name2=name2,
            axis_descr=axis_descr,
            desc="minimum",
            accum_func=np.minimum.accumulate,
            accum_func_name="min",
            examples=_cummin_examples,
        )
        cls.cumsum = _make_cum_function(
            cls,
            "cumsum",
            name1=name1,
            name2=name2,
            axis_descr=axis_descr,
            desc="sum",
            accum_func=np.cumsum,
            accum_func_name="sum",
            examples=_cumsum_examples,
        )
        cls.cumprod = _make_cum_function(
            cls,
            "cumprod",
            name1=name1,
            name2=name2,
            axis_descr=axis_descr,
            desc="product",
            accum_func=np.cumprod,
            accum_func_name="prod",
            examples=_cumprod_examples,
        )
        cls.cummax = _make_cum_function(
            cls,
            "cummax",
            name1=name1,
            name2=name2,
            axis_descr=axis_descr,
            desc="maximum",
            accum_func=np.maximum.accumulate,
            accum_func_name="max",
            examples=_cummax_examples,
        )

        cls.sum = _make_min_count_stat_function(
            cls,
            "sum",
            name1=name1,
            name2=name2,
            axis_descr=axis_descr,
            desc="Return the sum of the values for the requested axis.\n\n"
            "This is equivalent to the method ``numpy.sum``.",
            func=nanops.nansum,
            see_also=_stat_func_see_also,
            examples=_sum_examples,
        )
        cls.mean = _make_stat_function(
            cls,
            "mean",
            name1=name1,
            name2=name2,
            axis_descr=axis_descr,
            desc="Return the mean of the values for the requested axis.",
            func=nanops.nanmean,
        )
        cls.skew = _make_stat_function(
            cls,
            "skew",
            name1=name1,
            name2=name2,
            axis_descr=axis_descr,
            desc="Return unbiased skew over requested axis.\n\nNormalized by N-1.",
            func=nanops.nanskew,
        )
        cls.kurt = _make_stat_function(
            cls,
            "kurt",
            name1=name1,
            name2=name2,
            axis_descr=axis_descr,
            desc="Return unbiased kurtosis over requested axis.\n\n"
            "Kurtosis obtained using Fisher's definition of\n"
            "kurtosis (kurtosis of normal == 0.0). Normalized "
            "by N-1.",
            func=nanops.nankurt,
        )
        cls.kurtosis = cls.kurt
        cls.prod = _make_min_count_stat_function(
            cls,
            "prod",
            name1=name1,
            name2=name2,
            axis_descr=axis_descr,
            desc="Return the product of the values for the requested axis.",
            func=nanops.nanprod,
            examples=_prod_examples,
        )
        cls.product = cls.prod
        cls.median = _make_stat_function(
            cls,
            "median",
            name1=name1,
            name2=name2,
            axis_descr=axis_descr,
            desc="Return the median of the values for the requested axis.",
            func=nanops.nanmedian,
        )
        cls.max = _make_stat_function(
            cls,
            "max",
            name1=name1,
            name2=name2,
            axis_descr=axis_descr,
            desc="Return the maximum of the values for the requested axis.\n\n"
            "If you want the *index* of the maximum, use ``idxmax``. This is"
            "the equivalent of the ``numpy.ndarray`` method ``argmax``.",
            func=nanops.nanmax,
            see_also=_stat_func_see_also,
            examples=_max_examples,
        )
        cls.min = _make_stat_function(
            cls,
            "min",
            name1=name1,
            name2=name2,
            axis_descr=axis_descr,
            desc="Return the minimum of the values for the requested axis.\n\n"
            "If you want the *index* of the minimum, use ``idxmin``. This is"
            "the equivalent of the ``numpy.ndarray`` method ``argmin``.",
            func=nanops.nanmin,
            see_also=_stat_func_see_also,
            examples=_min_examples,
        )

    @classmethod
    def _add_series_or_dataframe_operations(cls):
        """
        Add the series or dataframe only operations to the cls; evaluate
        the doc strings again.
        """
        from pandas.core.window import EWM, Expanding, Rolling, Window

        @doc(Rolling)
        def rolling(
            self,
            window,
            min_periods=None,
            center=False,
            win_type=None,
            on=None,
            axis=0,
            closed=None,
        ):
            axis = self._get_axis_number(axis)

            if win_type is not None:
                return Window(
                    self,
                    window=window,
                    min_periods=min_periods,
                    center=center,
                    win_type=win_type,
                    on=on,
                    axis=axis,
                    closed=closed,
                )

            return Rolling(
                self,
                window=window,
                min_periods=min_periods,
                center=center,
                win_type=win_type,
                on=on,
                axis=axis,
                closed=closed,
            )

        cls.rolling = rolling

        @doc(Expanding)
        def expanding(self, min_periods=1, center=False, axis=0):
            axis = self._get_axis_number(axis)
            return Expanding(self, min_periods=min_periods, center=center, axis=axis)

        cls.expanding = expanding

        @doc(EWM)
        def ewm(
            self,
            com=None,
            span=None,
            halflife=None,
            alpha=None,
            min_periods=0,
            adjust=True,
            ignore_na=False,
            axis=0,
        ):
            axis = self._get_axis_number(axis)
            return EWM(
                self,
                com=com,
                span=span,
                halflife=halflife,
                alpha=alpha,
                min_periods=min_periods,
                adjust=adjust,
                ignore_na=ignore_na,
                axis=axis,
            )

        cls.ewm = ewm

    @Appender(_shared_docs["transform"] % dict(axis="", **_shared_doc_kwargs))
    def transform(self, func, *args, **kwargs):
        result = self.agg(func, *args, **kwargs)
        if is_scalar(result) or len(result) != len(self):
            raise ValueError("transforms cannot produce aggregated results")

        return result

    # ----------------------------------------------------------------------
    # Misc methods

    _shared_docs[
        "valid_index"
    ] = """
        Return index for %(position)s non-NA/null value.

        Returns
        -------
        scalar : type of index

        Notes
        -----
        If all elements are non-NA/null, returns None.
        Also returns None for empty %(klass)s.
        """

    def _find_valid_index(self, how: str):
        """
        Retrieves the index of the first valid value.

        Parameters
        ----------
        how : {'first', 'last'}
            Use this parameter to change between the first or last valid index.

        Returns
        -------
        idx_first_valid : type of index
        """
        idxpos = find_valid_index(self._values, how)
        if idxpos is None:
            return None
        return self.index[idxpos]

    @Appender(
        _shared_docs["valid_index"] % {"position": "first", "klass": "Series/DataFrame"}
    )
    def first_valid_index(self):
        return self._find_valid_index("first")

    @Appender(
        _shared_docs["valid_index"] % {"position": "last", "klass": "Series/DataFrame"}
    )
    def last_valid_index(self):
        return self._find_valid_index("last")


def _doc_parms(cls):
    """Return a tuple of the doc parms."""
    axis_descr = (
        f"{{{', '.join(f'{a} ({i})' for i, a in enumerate(cls._AXIS_ORDERS))}}}"
    )
    name = cls._constructor_sliced.__name__ if cls._AXIS_LEN > 1 else "scalar"
    name2 = cls.__name__
    return axis_descr, name, name2


_num_doc = """
%(desc)s

Parameters
----------
axis : %(axis_descr)s
    Axis for the function to be applied on.
skipna : bool, default True
    Exclude NA/null values when computing the result.
level : int or level name, default None
    If the axis is a MultiIndex (hierarchical), count along a
    particular level, collapsing into a %(name1)s.
numeric_only : bool, default None
    Include only float, int, boolean columns. If None, will attempt to use
    everything, then use only numeric data. Not implemented for Series.
%(min_count)s\
**kwargs
    Additional keyword arguments to be passed to the function.

Returns
-------
%(name1)s or %(name2)s (if level specified)\
%(see_also)s\
%(examples)s
"""

_num_doc_mad = """
%(desc)s

Parameters
----------
axis : %(axis_descr)s
    Axis for the function to be applied on.
skipna : bool, default None
    Exclude NA/null values when computing the result.
level : int or level name, default None
    If the axis is a MultiIndex (hierarchical), count along a
    particular level, collapsing into a %(name1)s.

Returns
-------
%(name1)s or %(name2)s (if level specified)\
%(see_also)s\
%(examples)s
"""

_num_ddof_doc = """
%(desc)s

Parameters
----------
axis : %(axis_descr)s
skipna : bool, default True
    Exclude NA/null values. If an entire row/column is NA, the result
    will be NA.
level : int or level name, default None
    If the axis is a MultiIndex (hierarchical), count along a
    particular level, collapsing into a %(name1)s.
ddof : int, default 1
    Delta Degrees of Freedom. The divisor used in calculations is N - ddof,
    where N represents the number of elements.
numeric_only : bool, default None
    Include only float, int, boolean columns. If None, will attempt to use
    everything, then use only numeric data. Not implemented for Series.

Returns
-------
%(name1)s or %(name2)s (if level specified)\n"""

_bool_doc = """
%(desc)s

Parameters
----------
axis : {0 or 'index', 1 or 'columns', None}, default 0
    Indicate which axis or axes should be reduced.

    * 0 / 'index' : reduce the index, return a Series whose index is the
      original column labels.
    * 1 / 'columns' : reduce the columns, return a Series whose index is the
      original index.
    * None : reduce all axes, return a scalar.

bool_only : bool, default None
    Include only boolean columns. If None, will attempt to use everything,
    then use only boolean data. Not implemented for Series.
skipna : bool, default True
    Exclude NA/null values. If the entire row/column is NA and skipna is
    True, then the result will be %(empty_value)s, as for an empty row/column.
    If skipna is False, then NA are treated as True, because these are not
    equal to zero.
level : int or level name, default None
    If the axis is a MultiIndex (hierarchical), count along a
    particular level, collapsing into a %(name1)s.
**kwargs : any, default None
    Additional keywords have no effect but might be accepted for
    compatibility with NumPy.

Returns
-------
%(name1)s or %(name2)s
    If level is specified, then, %(name2)s is returned; otherwise, %(name1)s
    is returned.

%(see_also)s
%(examples)s"""

_all_desc = """\
Return whether all elements are True, potentially over an axis.

Returns True unless there at least one element within a series or
along a Dataframe axis that is False or equivalent (e.g. zero or
empty)."""

_all_examples = """\
Examples
--------
**Series**

>>> pd.Series([True, True]).all()
True
>>> pd.Series([True, False]).all()
False
>>> pd.Series([]).all()
True
>>> pd.Series([np.nan]).all()
True
>>> pd.Series([np.nan]).all(skipna=False)
True

**DataFrames**

Create a dataframe from a dictionary.

>>> df = pd.DataFrame({'col1': [True, True], 'col2': [True, False]})
>>> df
   col1   col2
0  True   True
1  True  False

Default behaviour checks if column-wise values all return True.

>>> df.all()
col1     True
col2    False
dtype: bool

Specify ``axis='columns'`` to check if row-wise values all return True.

>>> df.all(axis='columns')
0     True
1    False
dtype: bool

Or ``axis=None`` for whether every value is True.

>>> df.all(axis=None)
False
"""

_all_see_also = """\
See Also
--------
Series.all : Return True if all elements are True.
DataFrame.any : Return True if one (or more) elements are True.
"""

_cnum_doc = """
Return cumulative %(desc)s over a DataFrame or Series axis.

Returns a DataFrame or Series of the same size containing the cumulative
%(desc)s.

Parameters
----------
axis : {0 or 'index', 1 or 'columns'}, default 0
    The index or the name of the axis. 0 is equivalent to None or 'index'.
skipna : bool, default True
    Exclude NA/null values. If an entire row/column is NA, the result
    will be NA.
*args, **kwargs
    Additional keywords have no effect but might be accepted for
    compatibility with NumPy.

Returns
-------
%(name1)s or %(name2)s
    Return cumulative %(desc)s of %(name1)s or %(name2)s.

See Also
--------
core.window.Expanding.%(accum_func_name)s : Similar functionality
    but ignores ``NaN`` values.
%(name2)s.%(accum_func_name)s : Return the %(desc)s over
    %(name2)s axis.
%(name2)s.cummax : Return cumulative maximum over %(name2)s axis.
%(name2)s.cummin : Return cumulative minimum over %(name2)s axis.
%(name2)s.cumsum : Return cumulative sum over %(name2)s axis.
%(name2)s.cumprod : Return cumulative product over %(name2)s axis.

%(examples)s"""

_cummin_examples = """\
Examples
--------
**Series**

>>> s = pd.Series([2, np.nan, 5, -1, 0])
>>> s
0    2.0
1    NaN
2    5.0
3   -1.0
4    0.0
dtype: float64

By default, NA values are ignored.

>>> s.cummin()
0    2.0
1    NaN
2    2.0
3   -1.0
4   -1.0
dtype: float64

To include NA values in the operation, use ``skipna=False``

>>> s.cummin(skipna=False)
0    2.0
1    NaN
2    NaN
3    NaN
4    NaN
dtype: float64

**DataFrame**

>>> df = pd.DataFrame([[2.0, 1.0],
...                    [3.0, np.nan],
...                    [1.0, 0.0]],
...                    columns=list('AB'))
>>> df
     A    B
0  2.0  1.0
1  3.0  NaN
2  1.0  0.0

By default, iterates over rows and finds the minimum
in each column. This is equivalent to ``axis=None`` or ``axis='index'``.

>>> df.cummin()
     A    B
0  2.0  1.0
1  2.0  NaN
2  1.0  0.0

To iterate over columns and find the minimum in each row,
use ``axis=1``

>>> df.cummin(axis=1)
     A    B
0  2.0  1.0
1  3.0  NaN
2  1.0  0.0
"""

_cumsum_examples = """\
Examples
--------
**Series**

>>> s = pd.Series([2, np.nan, 5, -1, 0])
>>> s
0    2.0
1    NaN
2    5.0
3   -1.0
4    0.0
dtype: float64

By default, NA values are ignored.

>>> s.cumsum()
0    2.0
1    NaN
2    7.0
3    6.0
4    6.0
dtype: float64

To include NA values in the operation, use ``skipna=False``

>>> s.cumsum(skipna=False)
0    2.0
1    NaN
2    NaN
3    NaN
4    NaN
dtype: float64

**DataFrame**

>>> df = pd.DataFrame([[2.0, 1.0],
...                    [3.0, np.nan],
...                    [1.0, 0.0]],
...                    columns=list('AB'))
>>> df
     A    B
0  2.0  1.0
1  3.0  NaN
2  1.0  0.0

By default, iterates over rows and finds the sum
in each column. This is equivalent to ``axis=None`` or ``axis='index'``.

>>> df.cumsum()
     A    B
0  2.0  1.0
1  5.0  NaN
2  6.0  1.0

To iterate over columns and find the sum in each row,
use ``axis=1``

>>> df.cumsum(axis=1)
     A    B
0  2.0  3.0
1  3.0  NaN
2  1.0  1.0
"""

_cumprod_examples = """\
Examples
--------
**Series**

>>> s = pd.Series([2, np.nan, 5, -1, 0])
>>> s
0    2.0
1    NaN
2    5.0
3   -1.0
4    0.0
dtype: float64

By default, NA values are ignored.

>>> s.cumprod()
0     2.0
1     NaN
2    10.0
3   -10.0
4    -0.0
dtype: float64

To include NA values in the operation, use ``skipna=False``

>>> s.cumprod(skipna=False)
0    2.0
1    NaN
2    NaN
3    NaN
4    NaN
dtype: float64

**DataFrame**

>>> df = pd.DataFrame([[2.0, 1.0],
...                    [3.0, np.nan],
...                    [1.0, 0.0]],
...                    columns=list('AB'))
>>> df
     A    B
0  2.0  1.0
1  3.0  NaN
2  1.0  0.0

By default, iterates over rows and finds the product
in each column. This is equivalent to ``axis=None`` or ``axis='index'``.

>>> df.cumprod()
     A    B
0  2.0  1.0
1  6.0  NaN
2  6.0  0.0

To iterate over columns and find the product in each row,
use ``axis=1``

>>> df.cumprod(axis=1)
     A    B
0  2.0  2.0
1  3.0  NaN
2  1.0  0.0
"""

_cummax_examples = """\
Examples
--------
**Series**

>>> s = pd.Series([2, np.nan, 5, -1, 0])
>>> s
0    2.0
1    NaN
2    5.0
3   -1.0
4    0.0
dtype: float64

By default, NA values are ignored.

>>> s.cummax()
0    2.0
1    NaN
2    5.0
3    5.0
4    5.0
dtype: float64

To include NA values in the operation, use ``skipna=False``

>>> s.cummax(skipna=False)
0    2.0
1    NaN
2    NaN
3    NaN
4    NaN
dtype: float64

**DataFrame**

>>> df = pd.DataFrame([[2.0, 1.0],
...                    [3.0, np.nan],
...                    [1.0, 0.0]],
...                    columns=list('AB'))
>>> df
     A    B
0  2.0  1.0
1  3.0  NaN
2  1.0  0.0

By default, iterates over rows and finds the maximum
in each column. This is equivalent to ``axis=None`` or ``axis='index'``.

>>> df.cummax()
     A    B
0  2.0  1.0
1  3.0  NaN
2  3.0  1.0

To iterate over columns and find the maximum in each row,
use ``axis=1``

>>> df.cummax(axis=1)
     A    B
0  2.0  2.0
1  3.0  NaN
2  1.0  1.0
"""

_any_see_also = """\
See Also
--------
numpy.any : Numpy version of this method.
Series.any : Return whether any element is True.
Series.all : Return whether all elements are True.
DataFrame.any : Return whether any element is True over requested axis.
DataFrame.all : Return whether all elements are True over requested axis.
"""

_any_desc = """\
Return whether any element is True, potentially over an axis.

Returns False unless there at least one element within a series or
along a Dataframe axis that is True or equivalent (e.g. non-zero or
non-empty)."""

_any_examples = """\
Examples
--------
**Series**

For Series input, the output is a scalar indicating whether any element
is True.

>>> pd.Series([False, False]).any()
False
>>> pd.Series([True, False]).any()
True
>>> pd.Series([]).any()
False
>>> pd.Series([np.nan]).any()
False
>>> pd.Series([np.nan]).any(skipna=False)
True

**DataFrame**

Whether each column contains at least one True element (the default).

>>> df = pd.DataFrame({"A": [1, 2], "B": [0, 2], "C": [0, 0]})
>>> df
   A  B  C
0  1  0  0
1  2  2  0

>>> df.any()
A     True
B     True
C    False
dtype: bool

Aggregating over the columns.

>>> df = pd.DataFrame({"A": [True, False], "B": [1, 2]})
>>> df
       A  B
0   True  1
1  False  2

>>> df.any(axis='columns')
0    True
1    True
dtype: bool

>>> df = pd.DataFrame({"A": [True, False], "B": [1, 0]})
>>> df
       A  B
0   True  1
1  False  0

>>> df.any(axis='columns')
0    True
1    False
dtype: bool

Aggregating over the entire DataFrame with ``axis=None``.

>>> df.any(axis=None)
True

`any` for an empty DataFrame is an empty Series.

>>> pd.DataFrame([]).any()
Series([], dtype: bool)
"""

_shared_docs[
    "stat_func_example"
] = """

Examples
--------
>>> idx = pd.MultiIndex.from_arrays([
...     ['warm', 'warm', 'cold', 'cold'],
...     ['dog', 'falcon', 'fish', 'spider']],
...     names=['blooded', 'animal'])
>>> s = pd.Series([4, 2, 0, 8], name='legs', index=idx)
>>> s
blooded  animal
warm     dog       4
         falcon    2
cold     fish      0
         spider    8
Name: legs, dtype: int64

>>> s.{stat_func}()
{default_output}

{verb} using level names, as well as indices.

>>> s.{stat_func}(level='blooded')
blooded
warm    {level_output_0}
cold    {level_output_1}
Name: legs, dtype: int64

>>> s.{stat_func}(level=0)
blooded
warm    {level_output_0}
cold    {level_output_1}
Name: legs, dtype: int64"""

_sum_examples = _shared_docs["stat_func_example"].format(
    stat_func="sum", verb="Sum", default_output=14, level_output_0=6, level_output_1=8
)

_sum_examples += """

By default, the sum of an empty or all-NA Series is ``0``.

>>> pd.Series([]).sum()  # min_count=0 is the default
0.0

This can be controlled with the ``min_count`` parameter. For example, if
you'd like the sum of an empty series to be NaN, pass ``min_count=1``.

>>> pd.Series([]).sum(min_count=1)
nan

Thanks to the ``skipna`` parameter, ``min_count`` handles all-NA and
empty series identically.

>>> pd.Series([np.nan]).sum()
0.0

>>> pd.Series([np.nan]).sum(min_count=1)
nan"""

_max_examples = _shared_docs["stat_func_example"].format(
    stat_func="max", verb="Max", default_output=8, level_output_0=4, level_output_1=8
)

_min_examples = _shared_docs["stat_func_example"].format(
    stat_func="min", verb="Min", default_output=0, level_output_0=2, level_output_1=0
)

_stat_func_see_also = """

See Also
--------
Series.sum : Return the sum.
Series.min : Return the minimum.
Series.max : Return the maximum.
Series.idxmin : Return the index of the minimum.
Series.idxmax : Return the index of the maximum.
DataFrame.sum : Return the sum over the requested axis.
DataFrame.min : Return the minimum over the requested axis.
DataFrame.max : Return the maximum over the requested axis.
DataFrame.idxmin : Return the index of the minimum over the requested axis.
DataFrame.idxmax : Return the index of the maximum over the requested axis."""

_prod_examples = """

Examples
--------
By default, the product of an empty or all-NA Series is ``1``

>>> pd.Series([]).prod()
1.0

This can be controlled with the ``min_count`` parameter

>>> pd.Series([]).prod(min_count=1)
nan

Thanks to the ``skipna`` parameter, ``min_count`` handles all-NA and
empty series identically.

>>> pd.Series([np.nan]).prod()
1.0

>>> pd.Series([np.nan]).prod(min_count=1)
nan"""

_min_count_stub = """\
min_count : int, default 0
    The required number of valid values to perform the operation. If fewer than
    ``min_count`` non-NA values are present the result will be NA.

    .. versionadded:: 0.22.0

       Added with the default being 0. This means the sum of an all-NA
       or empty Series is 0, and the product of an all-NA or empty
       Series is 1.
"""


def _make_min_count_stat_function(
    cls,
    name: str,
    name1: str,
    name2: str,
    axis_descr: str,
    desc: str,
    func: Callable,
    see_also: str = "",
    examples: str = "",
) -> Callable:
    @Substitution(
        desc=desc,
        name1=name1,
        name2=name2,
        axis_descr=axis_descr,
        min_count=_min_count_stub,
        see_also=see_also,
        examples=examples,
    )
    @Appender(_num_doc)
    def stat_func(
        self,
        axis=None,
        skipna=None,
        level=None,
        numeric_only=None,
        min_count=0,
        **kwargs,
    ):
        if name == "sum":
            nv.validate_sum(tuple(), kwargs)
        elif name == "prod":
            nv.validate_prod(tuple(), kwargs)
        else:
            nv.validate_stat_func(tuple(), kwargs, fname=name)
        if skipna is None:
            skipna = True
        if axis is None:
            axis = self._stat_axis_number
        if level is not None:
            return self._agg_by_level(
                name, axis=axis, level=level, skipna=skipna, min_count=min_count
            )
        return self._reduce(
            func,
            name=name,
            axis=axis,
            skipna=skipna,
            numeric_only=numeric_only,
            min_count=min_count,
        )

    return set_function_name(stat_func, name, cls)


def _make_stat_function(
    cls,
    name: str,
    name1: str,
    name2: str,
    axis_descr: str,
    desc: str,
    func: Callable,
    see_also: str = "",
    examples: str = "",
) -> Callable:
    @Substitution(
        desc=desc,
        name1=name1,
        name2=name2,
        axis_descr=axis_descr,
        min_count="",
        see_also=see_also,
        examples=examples,
    )
    @Appender(_num_doc)
    def stat_func(
        self, axis=None, skipna=None, level=None, numeric_only=None, **kwargs
    ):
        if name == "median":
            nv.validate_median(tuple(), kwargs)
        else:
            nv.validate_stat_func(tuple(), kwargs, fname=name)
        if skipna is None:
            skipna = True
        if axis is None:
            axis = self._stat_axis_number
        if level is not None:
            return self._agg_by_level(name, axis=axis, level=level, skipna=skipna)
        return self._reduce(
            func, name=name, axis=axis, skipna=skipna, numeric_only=numeric_only
        )

    return set_function_name(stat_func, name, cls)


def _make_stat_function_ddof(
    cls, name: str, name1: str, name2: str, axis_descr: str, desc: str, func: Callable
) -> Callable:
    @Substitution(desc=desc, name1=name1, name2=name2, axis_descr=axis_descr)
    @Appender(_num_ddof_doc)
    def stat_func(
        self, axis=None, skipna=None, level=None, ddof=1, numeric_only=None, **kwargs
    ):
        nv.validate_stat_ddof_func(tuple(), kwargs, fname=name)
        if skipna is None:
            skipna = True
        if axis is None:
            axis = self._stat_axis_number
        if level is not None:
            return self._agg_by_level(
                name, axis=axis, level=level, skipna=skipna, ddof=ddof
            )
        return self._reduce(
            func, name, axis=axis, numeric_only=numeric_only, skipna=skipna, ddof=ddof
        )

    return set_function_name(stat_func, name, cls)


def _make_cum_function(
    cls,
    name: str,
    name1: str,
    name2: str,
    axis_descr: str,
    desc: str,
    accum_func: Callable,
    accum_func_name: str,
    examples: str,
) -> Callable:
    @Substitution(
        desc=desc,
        name1=name1,
        name2=name2,
        axis_descr=axis_descr,
        accum_func_name=accum_func_name,
        examples=examples,
    )
    @Appender(_cnum_doc)
    def cum_func(self, axis=None, skipna=True, *args, **kwargs):
        skipna = nv.validate_cum_func_with_skipna(skipna, args, kwargs, name)
        if axis is None:
            axis = self._stat_axis_number
        else:
            axis = self._get_axis_number(axis)

        if axis == 1:
            return cum_func(self.T, axis=0, skipna=skipna, *args, **kwargs).T

        def block_accum_func(blk_values):
            values = blk_values.T if hasattr(blk_values, "T") else blk_values

            result = nanops.na_accum_func(values, accum_func, skipna=skipna)

            result = result.T if hasattr(result, "T") else result
            return result

        result = self._mgr.apply(block_accum_func)

        d = self._construct_axes_dict()
        d["copy"] = False
        return self._constructor(result, **d).__finalize__(self)

    return set_function_name(cum_func, name, cls)


def _make_logical_function(
    cls,
    name: str,
    name1: str,
    name2: str,
    axis_descr: str,
    desc: str,
    func: Callable,
    see_also: str,
    examples: str,
    empty_value: bool,
) -> Callable:
    @Substitution(
        desc=desc,
        name1=name1,
        name2=name2,
        axis_descr=axis_descr,
        see_also=see_also,
        examples=examples,
        empty_value=empty_value,
    )
    @Appender(_bool_doc)
    def logical_func(self, axis=0, bool_only=None, skipna=True, level=None, **kwargs):
        nv.validate_logical_func(tuple(), kwargs, fname=name)
        if level is not None:
            if bool_only is not None:
                raise NotImplementedError(
                    "Option bool_only is not implemented with option level."
                )
            return self._agg_by_level(name, axis=axis, level=level, skipna=skipna)
        return self._reduce(
            func,
            name=name,
            axis=axis,
            skipna=skipna,
            numeric_only=bool_only,
            filter_type="bool",
        )

    return set_function_name(logical_func, name, cls)<|MERGE_RESOLUTION|>--- conflicted
+++ resolved
@@ -6855,13 +6855,7 @@
                 "Only `method=linear` interpolation is supported on MultiIndexes."
             )
 
-<<<<<<< HEAD
-        if _maybe_transposed_self._mgr.get_dtype_counts().get("object") == len(
-            _maybe_transposed_self.T
-        ):
-=======
         if df.ndim == 2 and np.all(df.dtypes == np.dtype(object)):
->>>>>>> 39e34127
             raise TypeError(
                 "Cannot interpolate with all object-dtype columns "
                 "in the DataFrame. Try setting at least one "
@@ -6894,11 +6888,7 @@
                 "has not been implemented. Try filling "
                 "those NaNs before interpolating."
             )
-<<<<<<< HEAD
-        data = _maybe_transposed_self._mgr
-=======
-        data = df._data
->>>>>>> 39e34127
+        data = df._mgr
         new_data = data.interpolate(
             method=method,
             axis=self._info_axis_number,
@@ -6915,13 +6905,7 @@
         if axis == 1:
             result = result.T
         if inplace:
-<<<<<<< HEAD
-            if axis == 1:
-                new_data = self._constructor(new_data).T._mgr
-            self._update_inplace(new_data)
-=======
             return self._update_inplace(result)
->>>>>>> 39e34127
         else:
             return result.__finalize__(self)
 
